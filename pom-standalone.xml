--- conflicted
+++ resolved
@@ -19,11 +19,7 @@
     <modelVersion>4.0.0</modelVersion>
 
     <properties>
-<<<<<<< HEAD
-        <gridgain.version>6.2.0-rc4</gridgain.version>
-=======
         <gridgain.version>6.2.0</gridgain.version>
->>>>>>> 017e6394
         <gridgain.edition>platform</gridgain.edition>
         <hadoop.version>2.4.0</hadoop.version>
         <project.build.sourceEncoding>UTF-8</project.build.sourceEncoding>
@@ -719,48 +715,6 @@
                     </execution>
 
                     <execution>
-                        <id>optimized-classnames-generation</id>
-                        <goals>
-                            <goal>run</goal>
-                        </goals>
-                        <phase>process-resources</phase>
-                        <configuration>
-                            <target>
-                                <java
-                                    classname="org.gridgain.grid.tools.marshaller.optimized.OptimizedClassNamesGenerator"
-                                    fork="true"
-                                    failonerror="true"
-                                    maxmemory="1g">
-                                    <classpath>
-                                        <path location="${project.basedir}/modules/core/target/classes"/>
-                                        <path location="${project.basedir}/modules/aop/target/classes"/>
-                                        <path location="${project.basedir}/modules/aws/target/classes"/>
-                                        <path location="${project.basedir}/modules/email/target/classes"/>
-                                        <path location="${project.basedir}/modules/hadoop/target/classes"/>
-                                        <path location="${project.basedir}/modules/hibernate/target/classes"/>
-                                        <path location="${project.basedir}/modules/indexing/target/classes"/>
-                                        <path location="${project.basedir}/modules/jcl/target/classes"/>
-                                        <path location="${project.basedir}/modules/jta/target/classes"/>
-                                        <path location="${project.basedir}/modules/log4j/target/classes"/>
-                                        <path location="${project.basedir}/modules/rest-http/target/classes"/>
-                                        <path location="${project.basedir}/modules/schedule/target/classes"/>
-                                        <path location="${project.basedir}/modules/slf4j/target/classes"/>
-                                        <path location="${project.basedir}/modules/spring/target/classes"/>
-                                        <path location="${project.basedir}/modules/ssh/target/classes"/>
-                                        <path location="${project.basedir}/modules/urideploy/target/classes"/>
-                                        <path location="${project.basedir}/modules/web/target/classes"/>
-                                        <path location="${project.basedir}/modules/scalar/target/classes"/>
-                                        <path location="${project.basedir}/modules/visor-console/target/classes"/>
-                                        <path refid="maven.plugin.classpath"/>
-                                    </classpath>
-                                    <arg value="${project.basedir}/modules/core/target/classes"/>
-                                    <jvmarg value="-XX:MaxPermSize=1g"/>
-                                </java>
-                            </target>
-                        </configuration>
-                    </execution>
-
-                    <execution>
                         <id>release-postprocessing</id>
                         <goals>
                             <goal>run</goal>
@@ -868,7 +822,7 @@
                                 <descriptor>assembly/core-jar.xml</descriptor>
                             </descriptors>
                             <appendAssemblyId>false</appendAssemblyId>
-                            <finalName>gridgain-${gridgain.version}</finalName>
+                            <finalName>gridgain-core-${gridgain.version}</finalName>
                         </configuration>
                     </execution>
 
