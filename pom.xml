<?xml version="1.0" encoding="UTF-8"?>

<!--
  Licensed to the Apache Software Foundation (ASF) under one or more
  contributor license agreements.  See the NOTICE file distributed with
  this work for additional information regarding copyright ownership.
  The ASF licenses this file to You under the Apache License, Version 2.0
  (the "License"); you may not use this file except in compliance with
  the License.  You may obtain a copy of the License at

       http://www.apache.org/licenses/LICENSE-2.0

  Unless required by applicable law or agreed to in writing, software
  distributed under the License is distributed on an "AS IS" BASIS,
  WITHOUT WARRANTIES OR CONDITIONS OF ANY KIND, either express or implied.
  See the License for the specific language governing permissions and
  limitations under the License.
-->

<!--
    POM file.
-->
<project xmlns="http://maven.apache.org/POM/4.0.0" xmlns:xsi="http://www.w3.org/2001/XMLSchema-instance" xsi:schemaLocation="http://maven.apache.org/POM/4.0.0 http://maven.apache.org/xsd/maven-4.0.0.xsd">
    <modelVersion>4.0.0</modelVersion>

    <parent>
        <groupId>org.apache.ignite</groupId>
        <artifactId>ignite-parent</artifactId>
        <version>1</version>
        <relativePath>parent</relativePath>
    </parent>

    <groupId>org.apache.ignite</groupId>
    <artifactId>apache-ignite</artifactId>
    <version>1.8.0-SNAPSHOT</version>
    <packaging>pom</packaging>

    <properties>
        <!--fix <attachartifact>...< /> at apache-release profile if changed-->
        <ignite.zip.pattern>${project.artifactId}-${ignite.edition}-${project.version}-bin</ignite.zip.pattern>
    </properties>

    <scm>
        <url>https://git-wip-us.apache.org/repos/asf/ignite</url>
        <connection>scm:git:https://git-wip-us.apache.org/repos/asf/ignite</connection>
        <developerConnection>scm:git:https://git-wip-us.apache.org/repos/asf/ignite</developerConnection>
        <tag>HEAD</tag>
    </scm>

    <modules>
        <module>modules/apache-license-gen</module>
        <module>modules/tools</module>
        <module>modules/core</module>
        <module>modules/hadoop</module>
        <module>modules/extdata/p2p</module>
        <module>modules/extdata/uri</module>
        <module>modules/clients</module>
        <module>modules/spring</module>
        <module>modules/web</module>
        <module>modules/aop</module>
        <module>modules/urideploy</module>
        <module>modules/indexing</module>
        <module>modules/ssh</module>
        <module>modules/rest-http</module>
        <module>modules/jta</module>
        <module>modules/aws</module>
        <module>modules/log4j</module>
        <module>modules/log4j2</module>
        <module>modules/slf4j</module>
        <module>modules/jcl</module>
        <module>modules/codegen</module>
        <module>modules/gce</module>
        <module>modules/cloud</module>
        <module>modules/mesos</module>
        <module>modules/kafka</module>
        <module>modules/flume</module>
        <module>modules/yarn</module>
        <module>modules/jms11</module>
        <module>modules/twitter</module>
        <module>modules/mqtt</module>
        <module>modules/zookeeper</module>
        <module>modules/camel</module>
        <module>modules/storm</module>
        <module>modules/osgi-paxlogging</module>
        <module>modules/osgi-karaf</module>
        <module>modules/osgi</module>
        <module>modules/web/ignite-appserver-test</module>
        <module>modules/web/ignite-websphere-test</module>
        <module>modules/cassandra</module>
        <module>modules/flink</module>
    </modules>

    <profiles>
        <profile>
            <id>test</id>
            <build>
                <plugins>
                    <plugin>
                        <groupId>org.apache.maven.plugins</groupId>
                        <artifactId>maven-assembly-plugin</artifactId>
                        <version>2.4</version>
                        <inherited>false</inherited>
                        <executions>
                            <execution>
                                <id>test</id>
                                <phase>prepare-package</phase>
                                <goals>
                                    <goal>single</goal>
                                </goals>
                                <configuration>
                                    <descriptors>
                                        <descriptor>assembly/test.xml</descriptor>
                                    </descriptors>
                                    <outputDirectory>${basedir}</outputDirectory>
                                    <finalName>libs</finalName>
                                    <appendAssemblyId>false</appendAssemblyId>
                                    <runOnlyAtExecutionRoot>true</runOnlyAtExecutionRoot>
                                </configuration>
                            </execution>
                        </executions>
                    </plugin>
                </plugins>
            </build>
        </profile>

        <profile>
            <id>dev-libs</id>
            <activation>
                <activeByDefault>true</activeByDefault>
            </activation>
            <build>
                <plugins>
                    <plugin>
                        <groupId>org.apache.maven.plugins</groupId>
                        <artifactId>maven-antrun-plugin</artifactId>
                        <version>1.7</version>
                        <inherited>false</inherited>
                        <executions>
                            <execution>
                                <id>dev-libs</id>
                                <goals>
                                    <goal>run</goal>
                                </goals>
                                <phase>package</phase>
                                <configuration>
                                    <target>
                                        <copy todir="${basedir}/libs">
                                            <fileset dir="${basedir}/target/release-package/libs" />
                                        </copy>
                                    </target>
                                </configuration>
                            </execution>
                        </executions>
                    </plugin>
                </plugins>
            </build>
        </profile>

        <profile>
            <id>lgpl</id>
            <modules>
                <module>modules/hibernate</module>
                <module>modules/geospatial</module>
                <module>modules/schedule</module>
            </modules>
        </profile>

        <profile>
            <id>release</id>
            <activation>
                <property>
                    <name>!skipDefault</name><!--activeByDefault-->
                </property>
            </activation>
            <build>
                <plugins>
                    <plugin><!-- skipping generation of dependencies licenses
                     to keep clean /maven-shared-archive-resources/META-INF
                     to prevent license.txt moving to sources.zip -->
                        <groupId>org.apache.maven.plugins</groupId>
                        <artifactId>maven-remote-resources-plugin</artifactId>
                        <executions>
                            <execution>
                                <id>ignite-dependencies</id>
                                <goals>
                                    <goal>process</goal>
                                </goals>
                                <configuration>
                                   <skip>true</skip>
                                </configuration>
                            </execution>
                        </executions>
                    </plugin>

                    <plugin>
                        <groupId>org.apache.maven.plugins</groupId>
                        <artifactId>maven-javadoc-plugin</artifactId>
                        <executions>
                            <execution>
                                <id>core-javadoc</id>
                                <goals>
                                    <goal>aggregate</goal>
                                </goals>
                                <phase>process-test-classes</phase>
                                <configuration>
                                    <reportOutputDirectory>${basedir}/target/javadoc</reportOutputDirectory>
                                    <destDir>core</destDir>
                                    <stylesheetfile>${basedir}/assembly/docfiles/javadoc.css</stylesheetfile>
                                    <subpackages>org.apache.ignite -exclude org.apache.ignite.client:org.apache.ignite.codegen:org.apache.ignite.examples:org.apache.ignite.internal:org.apache.ignite.schema:org.apache.ignite.tests:org.apache.ignite.tools:org.apache.ignite.util:org.apache.ignite.spi.discovery.tcp.messages:org.apache.ignite.spi.discovery.tcp.internal:org.apache.ignite.spi.deployment.uri.scanners:org.apache.ignite.spi.deployment.uri.tasks:org.apache.ignite.yardstick:org.apache.ignite.webtest</subpackages>
                                </configuration>
                            </execution>
                        </executions>
                    </plugin>

                    <plugin>
                        <groupId>org.apache.maven.plugins</groupId>
                        <artifactId>maven-antrun-plugin</artifactId>
                        <version>1.7</version>
                        <inherited>false</inherited>
                        <dependencies>
                            <dependency>
                                <groupId>org.apache.ignite</groupId>
                                <artifactId>ignite-tools</artifactId>
                                <version>${project.version}</version>
                            </dependency>
                        </dependencies>
                        <executions>
                            <execution>
                                <id>javadoc-postprocessing</id>
                                <goals>
                                    <goal>run</goal>
                                </goals>
                                <phase>prepare-package</phase>
                                <configuration>
                                    <target>
                                        <copy todir="${basedir}/target/javadoc/core">
                                            <fileset dir="assembly/docfiles">
                                                <include name="img/**" />
                                                <include name="*.js" />
                                            </fileset>
                                        </copy>

                                        <taskdef name="doctask" classname="org.apache.ignite.tools.ant.beautifier.GridJavadocAntTask" />

                                        <doctask css="dotted" dir="target/javadoc/core">
                                            <include name="**/*.html" />
                                            <exclude name="overview-frame.html" />
                                            <exclude name="allclasses-frame.html" />
                                            <exclude name="**/class-use/*" />
                                        </doctask>
                                    </target>
                                </configuration>
                            </execution>

                            <execution>
                                <id>release-postprocessing</id>
                                <goals>
                                    <goal>run</goal>
                                </goals>
                                <phase>package</phase>
                                <configuration>
                                    <target>
                                        <replaceregexp byline="true">
                                            <regexp pattern="pushd &quot;%~dp0&quot;/\.\./\.\.(\s*&amp;::.+)?" />
                                            <substitution expression="pushd &quot;%~dp0&quot;/.." />
                                            <fileset dir="${basedir}/target/release-package/bin">
                                                <include name="**/*.bat" />
                                            </fileset>
                                        </replaceregexp>

                                        <replaceregexp byline="true">
                                            <regexp pattern="IGNITE_HOME_TMP=&quot;\$\(dirname &quot;\$\{IGNITE_HOME_TMP\}&quot;\)&quot;(\s*#.*)?" />
                                            <substitution expression="" />
                                            <fileset dir="${basedir}/target/release-package/bin">
                                                <include name="**/*.sh" />
                                            </fileset>
                                        </replaceregexp>

                                        <replaceregexp byline="true">
                                            <regexp pattern="set SCRIPTS_HOME=%IGNITE_HOME%\\bin(\s*&amp;::.*)?" />
                                            <substitution expression="set SCRIPTS_HOME=%IGNITE_HOME%\\\\bin" />
                                            <fileset dir="${basedir}/target/release-package/bin">
                                                <include name="**/*.bat" />
                                            </fileset>
                                        </replaceregexp>

                                        <replaceregexp byline="true">
                                            <regexp pattern="SCRIPTS_HOME=&quot;\$\{IGNITE_HOME_TMP\}/bin&quot;(\s*#.*)?" />
                                            <substitution expression="SCRIPTS_HOME=&quot;$${IGNITE_HOME_TMP}/bin&quot;" />
                                            <fileset dir="${basedir}/target/release-package/bin">
                                                <include name="**/*.sh" />
                                            </fileset>
                                        </replaceregexp>

                                        <replaceregexp byline="true">
                                            <regexp pattern="\. &quot;\$\{SCRIPTS_HOME\}&quot;/include/build-classpath.sh(\s*#.*)?" />
                                            <substitution expression="" />
                                            <fileset dir="${basedir}/target/release-package/bin">
                                                <include name="**/*.sh" />
                                            </fileset>
                                        </replaceregexp>

                                        <replaceregexp byline="true">
                                            <regexp pattern="call &quot;%SCRIPTS_HOME%\\include\\build-classpath.bat&quot;(\s*&amp;::.*)?" />
                                            <substitution expression="" />
                                            <fileset dir="${basedir}/target/release-package/bin">
                                                <include name="**/*.bat" />
                                            </fileset>
                                        </replaceregexp>

                                        <replaceregexp byline="true">
                                            <regexp pattern="ENABLE_ASSERTIONS=.*" />
                                            <substitution expression="ENABLE_ASSERTIONS=&quot;0&quot;" />
                                            <fileset dir="${basedir}/target/release-package/bin">
                                                <include name="**/*.sh" />
                                            </fileset>
                                        </replaceregexp>

                                        <replaceregexp byline="true">
                                            <regexp pattern="ENABLE_ASSERTIONS=.*" />
                                            <substitution expression="ENABLE_ASSERTIONS=0" />
                                            <fileset dir="${basedir}/target/release-package/bin">
                                                <include name="**/*.bat" />
                                            </fileset>
                                        </replaceregexp>

                                        <replaceregexp byline="true">
                                            <regexp pattern="-DIGNITE_UPDATE_NOTIFIER=false" />
                                            <substitution expression="" />
                                            <fileset dir="${basedir}/target/release-package/bin">
                                                <include name="**/*.sh" />
                                                <include name="**/*.bat" />
                                            </fileset>
                                        </replaceregexp>

                                        <replaceregexp file="${basedir}/target/release-package/examples/pom.xml" byline="true">
                                            <regexp pattern="to_be_replaced_by_ignite_version" />
                                            <substitution expression="${project.version}" />
                                        </replaceregexp>

                                        <replaceregexp file="${basedir}/target/release-package/examples/schema-import/pom.xml" byline="true">
                                            <regexp pattern="to_be_replaced_by_ignite_version" />
                                            <substitution expression="${project.version}" />
                                        </replaceregexp>

                                        <chmod dir="${basedir}/target/release-package" perm="755" includes="**/*.sh" />

                                        <!--
                                        Line ending bugfix for builds packaged in MS Windows machine to adjust Linux based
                                        end-of-line characters for Linux shell scripts
                                        -->
                                        <fixcrlf srcdir="${basedir}/target/release-package" eol="lf" eof="remove">
                                            <include name="**/*.sh" />
                                        </fixcrlf>

                                        <zip destfile="${basedir}/target/bin/${ignite.zip.pattern}.zip" encoding="UTF-8">
                                            <zipfileset dir="${basedir}/target/release-package" prefix="${ignite.zip.pattern}" filemode="755">
                                                <include name="**/*.sh" />
                                                <include name="**/configure" />
                                                <include name="**/install-sh" />
                                                <include name="**/compile" />
                                                <include name="**/missing" />
                                            </zipfileset>
                                            <zipfileset dir="${basedir}/target/release-package" prefix="${ignite.zip.pattern}">
                                                <exclude name="**/*.sh" />
                                                <exclude name="**/configure" />
                                                <exclude name="**/install-sh" />
                                                <exclude name="**/compile" />
                                                <exclude name="**/missing" />
                                            </zipfileset>
                                        </zip>
                                    </target>
                                </configuration>
                            </execution>
                        </executions>
                    </plugin>

                    <plugin>
                        <groupId>org.apache.maven.plugins</groupId>
                        <artifactId>maven-assembly-plugin</artifactId>
                        <version>2.4</version>
                        <inherited>false</inherited>
                        <executions>
                            <execution>
                                <id>dependencies</id>
                                <phase>prepare-package</phase>
                                <goals>
                                    <goal>single</goal>
                                </goals>
                                <configuration>
                                    <descriptors>
                                        <descriptor>${basedir}/assembly/dependencies-${ignite.edition}.xml</descriptor>
                                    </descriptors>
                                    <outputDirectory>${basedir}/target/release-package</outputDirectory>
                                    <finalName>libs</finalName>
                                    <appendAssemblyId>false</appendAssemblyId>
                                </configuration>
                            </execution>

                            <execution>
                                <id>release</id>
                                <phase>prepare-package</phase>
                                <goals>
                                    <goal>single</goal>
                                </goals>
                                <configuration>
                                    <descriptors>
                                        <descriptor>assembly/release-${ignite.edition}.xml</descriptor>
                                    </descriptors>
                                    <finalName>release-package</finalName>
                                    <appendAssemblyId>false</appendAssemblyId>
                                </configuration>
                            </execution>

                            <execution>
                                <id>dependencies-visor-console</id>
                                <phase>prepare-package</phase>
                                <goals>
                                    <goal>single</goal>
                                </goals>
                                <configuration>
                                    <descriptors>
                                        <descriptor>assembly/dependencies-visor-console.xml</descriptor>
                                    </descriptors>
                                    <outputDirectory>target/release-package/bin</outputDirectory>
                                    <finalName>include</finalName>
                                    <appendAssemblyId>false</appendAssemblyId>
                                </configuration>
                            </execution>

                            <execution>
                                <id>scala-scripts</id>
                                <phase>prepare-package</phase>
                                <goals>
                                    <goal>single</goal>
                                </goals>
                                <configuration>
                                    <descriptors>
                                        <descriptor>assembly/release-scala.xml</descriptor>
                                    </descriptors>
                                    <outputDirectory>target/release-package</outputDirectory>
                                    <finalName>bin</finalName>
                                    <appendAssemblyId>false</appendAssemblyId>
                                </configuration>
                            </execution>
                        </executions>
                    </plugin>

                    <plugin>
                        <groupId>org.apache.maven.plugins</groupId>
                        <artifactId>maven-deploy-plugin</artifactId>
                        <configuration>
                            <skip>true</skip>
                        </configuration>
                    </plugin>
                </plugins>
            </build>
        </profile>

        <profile>
            <id>benchmarks</id>
            <modules>
                <module>modules/benchmarks</module>
                <module>modules/yardstick</module>
            </modules>
        </profile>

        <profile>
            <id>scala</id>

            <activation>
                <property><name>!scala-2.10</name></property>
            </activation>

            <modules>
                <module>modules/scalar</module>
                <module>modules/spark</module>
                <module>modules/visor-console</module>
                <module>modules/visor-plugins</module>
            </modules>
        </profile>

        <profile>
            <id>scala-2.10</id>

            <activation>
                <property><name>scala-2.10</name></property>
            </activation>

            <modules>
                <module>modules/scalar-2.10</module>
                <module>modules/spark-2.10</module>
                <module>modules/visor-console-2.10</module>
                <module>modules/visor-plugins</module>
            </modules>
        </profile>

        <profile>
            <id>ignored-tests</id>
            <modules>
                <module>modules/ignored-tests</module>
            </modules>
        </profile>

        <profile>
            <id>examples</id>
            <modules>
                <module>examples</module>
                <module>examples/schema-import</module>
            </modules>
        </profile>

        <profile>
            <id>apache-release</id>
            <build>
                <plugins>
                    <plugin>
                        <artifactId>maven-assembly-plugin</artifactId>
                        <executions>
                            <execution>
                                <!-- skip default -->
                                <id>source-release-assembly</id>
                                <goals>
                                    <goal>single</goal>
                                </goals>
                                <configuration>
                                    <skipAssembly>true</skipAssembly>
                                </configuration>
                            </execution>
                            <execution>
                                <id>source-release-assembly-ignite</id>
                                <phase>package</phase>
                                <goals>
                                    <goal>single</goal>
                                </goals>
                                <configuration>
                                    <runOnlyAtExecutionRoot>true</runOnlyAtExecutionRoot>
                                    <descriptors>
                                        <descriptor>assembly/release-sources.xml</descriptor>
                                    </descriptors>
                                    <tarLongFileMode>gnu</tarLongFileMode>
                                    <finalName>${project.artifactId}-${project.version}-src</finalName>
                                    <appendAssemblyId>false</appendAssemblyId>
                                </configuration>
                            </execution>
                        </executions>
                    </plugin>

                    <plugin>
                        <groupId>org.apache.maven.plugins</groupId>
                        <artifactId>maven-antrun-plugin</artifactId>
                        <executions>
                            <execution>
                                <id>attach-artifact</id><!-- allows to sign *bin.zip files -->
                                <phase>package</phase>
                                <goals>
                                    <goal>run</goal>
                                </goals>
                                <configuration>
                                    <failOnError>false</failOnError>
                                    <target>
                                        <attachartifact file="${basedir}/target/bin/${project.artifactId}-fabric-${project.version}-bin.zip" classifier="fabric" type="zip" />
                                        <attachartifact file="${basedir}/target/bin/${project.artifactId}-hadoop-${project.version}-bin.zip" classifier="hadoop" type="zip" />
                                    </target>
                                </configuration>
                            </execution>
                        </executions>
                    </plugin>

                    <plugin>
                        <groupId>org.apache.maven.plugins</groupId>
                        <artifactId>maven-gpg-plugin</artifactId>
                        <executions>
                            <execution>
                                <goals>
                                    <goal>sign</goal>
                                </goals>
                                <configuration>
                                    <ascDirectory>${basedir}</ascDirectory>
                                </configuration>
                            </execution>
                        </executions>
                    </plugin>

                    <plugin>
                        <groupId>org.apache.maven.plugins</groupId>
                        <artifactId>maven-remote-resources-plugin</artifactId>
                        <executions>
                            <execution>
                                <goals>
                                    <goal>process</goal>
                                </goals>
                                <configuration>
                                    <!-- no <resourceBundle>, fix unexpected generation of
                                       DEPENDENCIES, LICENSE, NOTICE files-->
                                    <skip>true</skip>
                                </configuration>
                            </execution>
                        </executions>
                    </plugin>
                </plugins>
            </build>
        </profile>

        <profile>
            <id>deploy-ignite-site</id>
            <build>
                <plugins>
                    <plugin>
                        <groupId>net.ju-n.maven.plugins</groupId>
                        <artifactId>checksum-maven-plugin</artifactId>
                        <version>1.2</version>
                        <executions>
                            <execution>
                                <goals>
                                    <goal>files</goal>
                                </goals>
                                <phase>install</phase>
                            </execution>
                        </executions>
                        <configuration>
                            <failOnError>false</failOnError>
                            <fileSets>
                                <fileSet>
                                    <directory>${basedir}/target</directory>
                                    <includes>
                                        <include>${project.artifactId}-${project.version}-src.zip</include>
                                        <include>bin/*.zip</include>
                                    </includes>
                                </fileSet>
                            </fileSets>
                            <algorithms>
                                <algorithm>MD5</algorithm>
                                <algorithm>SHA-1</algorithm>
                            </algorithms>
                        </configuration>
                    </plugin>

                    <plugin>
                        <groupId>org.apache.maven.plugins</groupId>
                        <artifactId>maven-antrun-plugin</artifactId>
                        <version>1.7</version>
                        <inherited>false</inherited>
                        <executions>
                            <execution>
                                <id>site-generation</id>
                                <goals>
                                    <goal>run</goal>
                                </goals>
                                <phase>install</phase>
                                <configuration>
                                    <failOnError>false</failOnError>
                                    <target>
                                        <mkdir dir="${basedir}/target/site" />

                                        <copy file="${basedir}/target/${project.artifactId}-${project.version}-src.zip" tofile="${basedir}/target/site/${project.artifactId}-${project.version}-src.zip" failonerror="false" />
                                        <copy file="${basedir}/target/${project.artifactId}-${project.version}-src.zip.asc" tofile="${basedir}/target/site/${project.artifactId}-${project.version}-src.zip.asc" failonerror="false" />
                                        <copy file="${basedir}/target/${project.artifactId}-${project.version}-src.zip.md5" tofile="${basedir}/target/site/${project.artifactId}-${project.version}-src.zip.md5" failonerror="false" />
                                        <copy file="${basedir}/target/${project.artifactId}-${project.version}-src.zip.sha1" tofile="${basedir}/target/site/${project.artifactId}-${project.version}-src.zip.sha1" failonerror="false" />

                                        <copy todir="${basedir}/target/site">
                                            <fileset dir="${basedir}/target/bin">
                                                <include name="**/*" />
                                            </fileset>
                                        </copy>

                                        <!-- appending filename to md5 and sha1 files. to be improved!! -->
                                        <!-- update versions task will replace "  " to " ", so additional echo added. -->
                                        <echo file="${basedir}/target/site/${project.artifactId}-fabric-${project.version}-bin.zip.md5" append="true" message=" " />
                                        <echo file="${basedir}/target/site/${project.artifactId}-fabric-${project.version}-bin.zip.sha1" append="true" message=" " />
                                        <echo file="${basedir}/target/site/${project.artifactId}-hadoop-${project.version}-bin.zip.md5" append="true" message=" " />
                                        <echo file="${basedir}/target/site/${project.artifactId}-hadoop-${project.version}-bin.zip.sha1" append="true" message=" " />
                                        <echo file="${basedir}/target/site/${project.artifactId}-${project.version}-src.zip.md5" append="true" message=" " />
                                        <echo file="${basedir}/target/site/${project.artifactId}-${project.version}-src.zip.sha1" append="true" message=" " />

                                        <echo file="${basedir}/target/site/${project.artifactId}-fabric-${project.version}-bin.zip.md5" append="true" message=" ${project.artifactId}-fabric-${project.version}-bin.zip" />
                                        <echo file="${basedir}/target/site/${project.artifactId}-fabric-${project.version}-bin.zip.sha1" append="true" message=" ${project.artifactId}-fabric-${project.version}-bin.zip" />
                                        <echo file="${basedir}/target/site/${project.artifactId}-hadoop-${project.version}-bin.zip.md5" append="true" message=" ${project.artifactId}-hadoop-${project.version}-bin.zip" />
                                        <echo file="${basedir}/target/site/${project.artifactId}-hadoop-${project.version}-bin.zip.sha1" append="true" message=" ${project.artifactId}-hadoop-${project.version}-bin.zip" />
                                        <echo file="${basedir}/target/site/${project.artifactId}-${project.version}-src.zip.md5" append="true" message=" ${project.artifactId}-${project.version}-src.zip" />
                                        <echo file="${basedir}/target/site/${project.artifactId}-${project.version}-src.zip.sha1" append="true" message=" ${project.artifactId}-${project.version}-src.zip" />
                                    </target>
                                </configuration>
                            </execution>
                        </executions>
                    </plugin>
                </plugins>
            </build>
        </profile>

        <profile>
            <id>java8-schema-import</id>
            <activation>
                <file>
                    <exists>${java.home}/lib/ext/jfxrt.jar</exists>
                </file>
            </activation>
            <modules>
                <module>modules/schema-import</module>
                <module>modules/schema-import-db</module>
            </modules>
            <build>
                <plugins>
                    <plugin>
                        <groupId>org.apache.maven.plugins</groupId>
                        <artifactId>maven-assembly-plugin</artifactId>
                        <version>2.4</version>
                        <inherited>false</inherited>

                        <executions>
                            <execution>
                                <id>dependencies-schema-import</id>
                                <phase>prepare-package</phase>
                                <goals>
                                    <goal>single</goal>
                                </goals>
                                <configuration>
                                    <descriptors>
                                        <descriptor>assembly/dependencies-schema-import.xml</descriptor>
                                    </descriptors>
                                    <outputDirectory>target/release-package/bin</outputDirectory>
                                    <finalName>include</finalName>
                                    <appendAssemblyId>false</appendAssemblyId>
                                </configuration>
                            </execution>

                            <execution>
                                <id>schema-import-scripts</id>
                                <phase>prepare-package</phase>
                                <goals>
                                    <goal>single</goal>
                                </goals>
                                <configuration>
                                    <descriptors>
                                        <descriptor>assembly/release-schema-import.xml</descriptor>
                                    </descriptors>
                                    <outputDirectory>target/release-package</outputDirectory>
                                    <finalName>bin</finalName>
                                    <appendAssemblyId>false</appendAssemblyId>
                                </configuration>
                            </execution>
                        </executions>
                    </plugin>
                </plugins>
            </build>
        </profile>

        <profile>
            <id>schema-import</id>
            <activation>
                <file>
                    <exists>${java.home}/lib/jfxrt.jar</exists>
                </file>
            </activation>
            <modules>
                <module>modules/schema-import</module>
                <module>modules/schema-import-db</module>
            </modules>
            <build>
                <plugins>
                    <plugin>
                        <groupId>org.apache.maven.plugins</groupId>
                        <artifactId>maven-assembly-plugin</artifactId>
                        <version>2.4</version>
                        <inherited>false</inherited>

                        <executions>
                            <execution>
                                <id>dependencies-schema-import</id>
                                <phase>prepare-package</phase>
                                <goals>
                                    <goal>single</goal>
                                </goals>
                                <configuration>
                                    <descriptors>
                                        <descriptor>assembly/dependencies-schema-import.xml</descriptor>
                                    </descriptors>
                                    <outputDirectory>target/release-package/bin</outputDirectory>
                                    <finalName>include</finalName>
                                    <appendAssemblyId>false</appendAssemblyId>
                                </configuration>
                            </execution>

                            <execution>
                                <id>schema-import-scripts</id>
                                <phase>prepare-package</phase>
                                <goals>
                                    <goal>single</goal>
                                </goals>
                                <configuration>
                                    <descriptors>
                                        <descriptor>assembly/release-schema-import.xml</descriptor>
                                    </descriptors>
                                    <outputDirectory>target/release-package</outputDirectory>
                                    <finalName>bin</finalName>
                                    <appendAssemblyId>false</appendAssemblyId>
                                </configuration>
                            </execution>
                        </executions>
                    </plugin>
                </plugins>
            </build>
        </profile>

        <profile>
            <id>web-console</id>
            <modules>
                <module>modules/web-console</module>
                <module>modules/web-console/web-agent</module>
                <module>modules/schema-import-db</module>
            </modules>
        </profile>

        <profile>
            <id>update-versions</id>
            <!-- updates dotnet & cpp versions -->
            <build>
                <plugins>
                    <plugin>
                        <groupId>org.apache.maven.plugins</groupId>
                        <artifactId>maven-antrun-plugin</artifactId>
                        <version>1.7</version>
                        <executions>
                            <execution>
                                <id>update-versions</id>
                                <goals>
                                    <goal>run</goal>
                                </goals>
                                <phase>validate</phase>
                                <configuration>
                                    <target>
                                        <script language="javascript">
                                            function setClientVersion(ggVer, clientVer) {
                                                var p = project.getProperty(ggVer);

                                                var digitVer = /\d+\.\d+\.\d+/.exec(p);

                                                if (digitVer != null)
                                                {
                                                    // Date of the last major release
                                                    var startDate = new Date(2015,1,1);

                                                    // Number of hours since the last major release
                                                    var buildNum = Math.round((new Date() - startDate)/(3600*1000));
                                                    var ver = digitVer[0] + "." + buildNum;

                                                    project.setProperty(clientVer, ver);
                                                }
                                                else
                                                    project.setProperty(clientVer, p);
                                            }

                                            function fix(dest, source) {
                                                project.setProperty(dest, project.getProperty(source).replace("-SNAPSHOT",
                                                ""));
                                            }

                                            fix('ignite.version.fixed', 'project.version');
                                            fix('new.ignite.version.fixed', 'new.ignite.version');
                                            setClientVersion('ignite.version.fixed', 'old.client.version');
                                            setClientVersion('new.ignite.version.fixed', 'new.client.version');
                                        </script>

                                        <echo message="Update ignite.version in dotnet client" />
                                        <echo message="${new.client.version}" />

                                        <replaceregexp byline="true" encoding="UTF-8">
                                            <regexp pattern="(\[assembly:\s*Assembly\w*Version\w*\(&quot;)\d+\.\d+\.\d+(\.\d+)?(&quot;\)\])" />
                                            <substitution expression="\1${new.client.version}\3" />
                                            <fileset dir="${basedir}/">
                                                <include name="**/AssemblyInfo.cs" />
                                                <include name="**/AssemblyInfo.cpp" />
                                            </fileset>
                                        </replaceregexp>

                                        <replaceregexp byline="true" encoding="UTF-8">
                                            <regexp pattern="(\[assembly:\s*AssemblyInformationalVersion\w*\(&quot;).*?(&quot;\)\])" />
                                            <substitution expression="\1${new.ignite.version.fixed}\2" />
                                            <fileset dir="${basedir}/">
                                                <include name="**/AssemblyInfo.cs" />
                                                <include name="**/AssemblyInfo.cpp" />
                                            </fileset>
                                        </replaceregexp>

                                        <echo message="Update ignite.version in cpp client" />
                                        <replaceregexp byline="true" encoding="UTF-8">
                                            <regexp pattern="(AC_INIT.+\[)\d+\.\d+\.\d+.*?(\].+)" />
                                            <substitution expression="\1${new.client.version}\2" />
                                            <fileset dir="${basedir}/">
                                                <include name="**/configure.ac" />
                                                <include name="**/configure.acrel" />
<<<<<<< HEAD
=======
                                            </fileset>
                                        </replaceregexp>

                                        <replaceregexp byline="true" encoding="UTF-8">
                                            <regexp pattern="(Version=.+)\d+\.\d+\.\d+\.\d+(.+)" />
                                            <substitution expression="\1${new.client.version}\2" />
                                            <fileset dir="${basedir}/">
                                                <include name="**/*.wxs" />
>>>>>>> f2dc1d71
                                            </fileset>
                                        </replaceregexp>

                                        <replaceregexp byline="true" encoding="UTF-8">
                                            <regexp pattern="(define GG_VERSION_STR_WIN &quot;)\d+\.\d+\.\d+(\.\d+)?(&quot;)" />
                                            <substitution expression="\1${new.client.version}\3" />
                                            <fileset dir="${basedir}/">
                                                <include name="**/resource.h" />
                                            </fileset>
                                        </replaceregexp>

                                        <replaceregexp byline="true" encoding="UTF-16">
                                            <regexp pattern="(Version&quot;, &quot;)\d+\.\d+\.\d+\.\d+(&quot;)" />
                                            <substitution expression="\1${new.client.version}\2" />
                                            <fileset dir="${basedir}/">
                                                <include name="**/Resource.rc" />
                                            </fileset>
                                        </replaceregexp>

                                        <script language="javascript">
                                            function setBinVersion(clientVer, binVer) {
                                            var p = project.getProperty(clientVer).replace(".", ",");

                                            if (p.split(',').length == 3)
                                            project.setProperty(binVer, p + ',0');
                                            else
                                            project.setProperty(binVer, p);
                                            }

                                            setBinVersion('old.client.version', 'old.bin.version');
                                            setBinVersion('new.client.version', 'new.bin.version');
                                        </script>

                                        <replaceregexp byline="true" encoding="UTF-8">
                                            <regexp pattern="(define GG_VERSION_BIN_WIN )\d,\d,\d,\d" />
                                            <substitution expression="\1${new.bin.version}" />
                                            <fileset dir="${basedir}/">
                                                <include name="**/resource.h" />
                                            </fileset>
                                        </replaceregexp>

                                        <replaceregexp byline="true" encoding="UTF-16">
                                            <regexp pattern="(VERSION )\d,\d,\d,\d" />
                                            <substitution expression="\1${new.bin.version}" />
                                            <fileset dir="${basedir}/">
                                                <include name="**/Resource.rc" />
                                            </fileset>
                                        </replaceregexp>
                                    </target>
                                </configuration>
                            </execution>
                        </executions>
                    </plugin>
                </plugins>
            </build>
        </profile>
    </profiles>

    <build>
        <plugins>
            <plugin>
                <groupId>org.apache.maven.plugins</groupId>
                <artifactId>maven-clean-plugin</artifactId>
                <executions>
                    <execution>
                        <phase>clean</phase>
                        <goals>
                            <goal>clean</goal>
                        </goals>
                        <configuration>
                            <filesets>
                                <fileset>
                                    <directory>libs</directory>
                                </fileset>
                            </filesets>
                        </configuration>
                    </execution>
                </executions>
            </plugin>
        </plugins>
    </build>
</project><|MERGE_RESOLUTION|>--- conflicted
+++ resolved
@@ -889,8 +889,6 @@
                                             <fileset dir="${basedir}/">
                                                 <include name="**/configure.ac" />
                                                 <include name="**/configure.acrel" />
-<<<<<<< HEAD
-=======
                                             </fileset>
                                         </replaceregexp>
 
@@ -899,7 +897,6 @@
                                             <substitution expression="\1${new.client.version}\2" />
                                             <fileset dir="${basedir}/">
                                                 <include name="**/*.wxs" />
->>>>>>> f2dc1d71
                                             </fileset>
                                         </replaceregexp>
 
