<?xml version="1.0" encoding="UTF-8"?>

<!--
  Licensed to the Apache Software Foundation (ASF) under one or more
  contributor license agreements.  See the NOTICE file distributed with
  this work for additional information regarding copyright ownership.
  The ASF licenses this file to You under the Apache License, Version 2.0
  (the "License"); you may not use this file except in compliance with
  the License.  You may obtain a copy of the License at

       http://www.apache.org/licenses/LICENSE-2.0

  Unless required by applicable law or agreed to in writing, software
  distributed under the License is distributed on an "AS IS" BASIS,
  WITHOUT WARRANTIES OR CONDITIONS OF ANY KIND, either express or implied.
  See the License for the specific language governing permissions and
  limitations under the License.
-->

<!--
    POM file.
-->
<project xmlns="http://maven.apache.org/POM/4.0.0" xmlns:xsi="http://www.w3.org/2001/XMLSchema-instance" xsi:schemaLocation="http://maven.apache.org/POM/4.0.0 http://maven.apache.org/xsd/maven-4.0.0.xsd">
    <modelVersion>4.0.0</modelVersion>

    <parent>
        <groupId>org.apache.ignite</groupId>
        <artifactId>ignite-parent</artifactId>
        <version>1</version>
        <relativePath>parent</relativePath>
    </parent>

    <groupId>org.apache.ignite</groupId>
<<<<<<< HEAD
    <artifactId>ignite</artifactId>
    <version>1.0.5-SNAPSHOT</version>
=======
    <artifactId>apache-ignite</artifactId>
    <version>1.0.4-SNAPSHOT</version>
>>>>>>> cff73bfa
    <packaging>pom</packaging>

    <properties>
        <ignite.site>scp://localhost:/home</ignite.site>
        <ignite.site.folder>${project.artifactId}-${project.version}</ignite.site.folder>
        <!--fix <attachartifact>...< /> at apache-release profile if changed-->
        <ignite.zip.pattern>${project.artifactId}-${ignite.edition}-${project.version}-bin</ignite.zip.pattern>
    </properties>

    <scm>
        <url>https://git-wip-us.apache.org/repos/asf/incubator-ignite</url>
        <connection>scm:git:https://git-wip-us.apache.org/repos/asf/incubator-ignite</connection>
        <developerConnection>scm:git:https://git-wip-us.apache.org/repos/asf/incubator-ignite</developerConnection>
        <tag>HEAD</tag>
    </scm>

    <distributionManagement>
        <site>
            <id>ignite-site</id>
            <url>${ignite.site}/${ignite.site.folder}</url>
        </site>
    </distributionManagement>

    <modules>
        <module>modules/tools</module>
        <module>modules/core</module>
        <module>modules/hadoop</module>
        <module>modules/extdata/p2p</module>
        <module>modules/extdata/uri</module>
        <module>modules/clients</module>
        <module>modules/spring</module>
        <module>modules/web</module>
        <module>modules/aop</module>
        <module>modules/urideploy</module>
        <module>modules/indexing</module>
        <module>modules/ssh</module>
        <module>modules/rest-http</module>
        <module>modules/jta</module>
        <module>modules/aws</module>
        <module>modules/log4j</module>
        <module>modules/slf4j</module>
        <module>modules/jcl</module>
        <module>modules/codegen</module>
        <module>modules/gce</module>
        <module>modules/cloud</module>
    </modules>

    <profiles>
        <profile>
            <id>test</id>
            <build>
                <plugins>
                    <plugin>
                        <groupId>org.apache.maven.plugins</groupId>
                        <artifactId>maven-assembly-plugin</artifactId>
                        <version>2.4</version>
                        <inherited>false</inherited>
                        <executions>
                            <execution>
                                <id>test</id>
                                <phase>prepare-package</phase>
                                <goals>
                                    <goal>single</goal>
                                </goals>
                                <configuration>
                                    <descriptors>
                                        <descriptor>assembly/test.xml</descriptor>
                                    </descriptors>
                                    <outputDirectory>${basedir}</outputDirectory>
                                    <finalName>libs</finalName>
                                    <appendAssemblyId>false</appendAssemblyId>
                                    <runOnlyAtExecutionRoot>true</runOnlyAtExecutionRoot>
                                </configuration>
                            </execution>
                        </executions>
                    </plugin>
                </plugins>
            </build>
        </profile>

        <profile>
            <id>dev-libs</id>
            <activation>
                <activeByDefault>true</activeByDefault>
            </activation>
            <build>
                <plugins>
                    <plugin>
                        <groupId>org.apache.maven.plugins</groupId>
                        <artifactId>maven-antrun-plugin</artifactId>
                        <version>1.7</version>
                        <inherited>false</inherited>
                        <executions>
                            <execution>
                                <id>dev-libs</id>
                                <goals>
                                    <goal>run</goal>
                                </goals>
                                <phase>package</phase>
                                <configuration>
                                    <target>
                                        <copy todir="${basedir}/libs">
                                            <fileset dir="${basedir}/target/release-package/libs" />
                                        </copy>
                                    </target>
                                </configuration>
                            </execution>
                        </executions>
                    </plugin>
                </plugins>
            </build>
        </profile>

        <profile>
            <id>release</id>
            <activation>
                <activeByDefault>true</activeByDefault>
                <jdk>[1.7,)</jdk>
            </activation>
            <build>
                <plugins>
                    <plugin>
                        <groupId>org.apache.maven.plugins</groupId>
                        <artifactId>maven-javadoc-plugin</artifactId>
                        <executions>
                            <execution>
                                <id>core-javadoc</id>
                                <goals>
                                    <goal>aggregate</goal>
                                </goals>
                                <phase>process-test-classes</phase>
                                <configuration>
                                    <reportOutputDirectory>${basedir}/target/javadoc</reportOutputDirectory>
                                    <destDir>core</destDir>
                                    <stylesheetfile>${basedir}/assembly/docfiles/javadoc.css</stylesheetfile>
                                    <subpackages>org.apache.ignite -exclude org.apache.ignite.client:org.apache.ignite.codegen:org.apache.ignite.examples:org.apache.ignite.internal:org.apache.ignite.schema:org.apache.ignite.tests:org.apache.ignite.tools:org.apache.ignite.util:org.apache.ignite.spi.discovery.tcp.messages:org.apache.ignite.spi.discovery.tcp.internal:org.apache.ignite.spi.deployment.uri.scanners:org.apache.ignite.spi.deployment.uri.tasks:org.apache.ignite.yardstick</subpackages>
                                </configuration>
                            </execution>
                        </executions>
                    </plugin>

                    <plugin>
                        <groupId>org.apache.maven.plugins</groupId>
                        <artifactId>maven-antrun-plugin</artifactId>
                        <version>1.7</version>
                        <inherited>false</inherited>
                        <dependencies>
                            <dependency>
                                <groupId>org.apache.ignite</groupId>
                                <artifactId>ignite-tools</artifactId>
                                <version>${project.version}</version>
                            </dependency>
                        </dependencies>
                        <executions>
                            <execution>
                                <id>javadoc-postprocessing</id>
                                <goals>
                                    <goal>run</goal>
                                </goals>
                                <phase>prepare-package</phase>
                                <configuration>
                                    <target>
                                        <copy todir="${basedir}/target/javadoc/core">
                                            <fileset dir="assembly/docfiles">
                                                <include name="img/**" />
                                                <include name="*.js" />
                                            </fileset>
                                        </copy>

                                        <taskdef name="doctask" classname="org.apache.ignite.tools.ant.beautifier.GridJavadocAntTask" />

                                        <doctask css="dotted" dir="target/javadoc/core">
                                            <include name="**/*.html" />
                                            <exclude name="overview-frame.html" />
                                            <exclude name="allclasses-frame.html" />
                                            <exclude name="**/class-use/*" />
                                        </doctask>
                                    </target>
                                </configuration>
                            </execution>

                            <execution>
                                <id>release-postprocessing</id>
                                <goals>
                                    <goal>run</goal>
                                </goals>
                                <phase>package</phase>
                                <configuration>
                                    <target>
                                        <replaceregexp byline="true">
                                            <regexp pattern="pushd &quot;%~dp0&quot;/\.\./\.\.(\s*&amp;::.+)?" />
                                            <substitution expression="pushd &quot;%~dp0&quot;/.." />
                                            <fileset dir="${basedir}/target/release-package/bin">
                                                <include name="**/*.bat" />
                                            </fileset>
                                        </replaceregexp>

                                        <replaceregexp byline="true">
                                            <regexp pattern="IGNITE_HOME_TMP=&quot;\$\(dirname &quot;\$\{IGNITE_HOME_TMP\}&quot;\)&quot;(\s*#.*)?" />
                                            <substitution expression="" />
                                            <fileset dir="${basedir}/target/release-package/bin">
                                                <include name="**/*.sh" />
                                            </fileset>
                                        </replaceregexp>

                                        <replaceregexp byline="true">
                                            <regexp pattern="set SCRIPTS_HOME=%IGNITE_HOME%\\bin(\s*&amp;::.*)?" />
                                            <substitution expression="set SCRIPTS_HOME=%IGNITE_HOME%\\\\bin" />
                                            <fileset dir="${basedir}/target/release-package/bin">
                                                <include name="**/*.bat" />
                                            </fileset>
                                        </replaceregexp>

                                        <replaceregexp byline="true">
                                            <regexp pattern="SCRIPTS_HOME=&quot;\$\{IGNITE_HOME_TMP\}/bin&quot;(\s*#.*)?" />
                                            <substitution expression="SCRIPTS_HOME=&quot;$${IGNITE_HOME_TMP}/bin&quot;" />
                                            <fileset dir="${basedir}/target/release-package/bin">
                                                <include name="**/*.sh" />
                                            </fileset>
                                        </replaceregexp>

                                        <replaceregexp byline="true">
                                            <regexp pattern="\. &quot;\$\{SCRIPTS_HOME\}&quot;/include/build-classpath.sh(\s*#.*)?" />
                                            <substitution expression="" />
                                            <fileset dir="${basedir}/target/release-package/bin">
                                                <include name="**/*.sh" />
                                            </fileset>
                                        </replaceregexp>

                                        <replaceregexp byline="true">
                                            <regexp pattern="call &quot;%SCRIPTS_HOME%\\include\\build-classpath.bat&quot;(\s*&amp;::.*)?" />
                                            <substitution expression="" />
                                            <fileset dir="${basedir}/target/release-package/bin">
                                                <include name="**/*.bat" />
                                            </fileset>
                                        </replaceregexp>

                                        <replaceregexp byline="true">
                                            <regexp pattern="ENABLE_ASSERTIONS=.*" />
                                            <substitution expression="ENABLE_ASSERTIONS=&quot;0&quot;" />
                                            <fileset dir="${basedir}/target/release-package/bin">
                                                <include name="**/*.sh" />
                                            </fileset>
                                        </replaceregexp>

                                        <replaceregexp byline="true">
                                            <regexp pattern="ENABLE_ASSERTIONS=.*" />
                                            <substitution expression="ENABLE_ASSERTIONS=0" />
                                            <fileset dir="${basedir}/target/release-package/bin">
                                                <include name="**/*.bat" />
                                            </fileset>
                                        </replaceregexp>

                                        <replaceregexp byline="true">
                                            <regexp pattern="-DIGNITE_UPDATE_NOTIFIER=false" />
                                            <substitution expression="" />
                                            <fileset dir="${basedir}/target/release-package/bin">
                                                <include name="**/*.sh" />
                                                <include name="**/*.bat" />
                                            </fileset>
                                        </replaceregexp>

                                        <replaceregexp file="${basedir}/target/release-package/examples/pom.xml" byline="true">
                                            <regexp pattern="to_be_replaced_by_ignite_version" />
                                            <substitution expression="${project.version}" />
                                        </replaceregexp>

                                        <chmod dir="${basedir}/target/release-package" perm="755" includes="**/*.sh" />

                                        <zip destfile="${basedir}/target/bin/${ignite.zip.pattern}.zip" encoding="UTF-8">
                                            <zipfileset dir="${basedir}/target/release-package" prefix="${ignite.zip.pattern}" filemode="755">
                                                <include name="**/*.sh" />
                                                <include name="**/configure" />
                                                <include name="**/install-sh" />
                                                <include name="**/compile" />
                                                <include name="**/missing" />
                                            </zipfileset>
                                            <zipfileset dir="${basedir}/target/release-package" prefix="${ignite.zip.pattern}">
                                                <exclude name="**/*.sh" />
                                                <exclude name="**/configure" />
                                                <exclude name="**/install-sh" />
                                                <exclude name="**/compile" />
                                                <exclude name="**/missing" />
                                            </zipfileset>
                                        </zip>
                                    </target>
                                </configuration>
                            </execution>
                        </executions>
                    </plugin>

                    <plugin>
                        <groupId>org.apache.maven.plugins</groupId>
                        <artifactId>maven-assembly-plugin</artifactId>
                        <version>2.4</version>
                        <inherited>false</inherited>
                        <executions>
                            <execution>
                                <id>dependencies</id>
                                <phase>prepare-package</phase>
                                <goals>
                                    <goal>single</goal>
                                </goals>
                                <configuration>
                                    <descriptors>
                                        <descriptor>${basedir}/assembly/dependencies-${ignite.edition}.xml</descriptor>
                                    </descriptors>
                                    <outputDirectory>${basedir}/target/release-package</outputDirectory>
                                    <finalName>libs</finalName>
                                    <appendAssemblyId>false</appendAssemblyId>
                                </configuration>
                            </execution>

                            <execution>
                                <id>release</id>
                                <phase>prepare-package</phase>
                                <goals>
                                    <goal>single</goal>
                                </goals>
                                <configuration>
                                    <descriptors>
                                        <descriptor>assembly/release-${ignite.edition}.xml</descriptor>
                                    </descriptors>
                                    <finalName>release-package</finalName>
                                    <appendAssemblyId>false</appendAssemblyId>
                                </configuration>
                            </execution>

                            <execution>
                                <id>dependencies-visor-console</id>
                                <phase>prepare-package</phase>
                                <goals>
                                    <goal>single</goal>
                                </goals>
                                <configuration>
                                    <descriptors>
                                        <descriptor>assembly/dependencies-visor-console.xml</descriptor>
                                    </descriptors>
                                    <outputDirectory>target/release-package/bin</outputDirectory>
                                    <finalName>include</finalName>
                                    <appendAssemblyId>false</appendAssemblyId>
                                </configuration>
                            </execution>

                            <execution>
                                <id>scala-scripts</id>
                                <phase>prepare-package</phase>
                                <goals>
                                    <goal>single</goal>
                                </goals>
                                <configuration>
                                    <descriptors>
                                        <descriptor>assembly/release-scala.xml</descriptor>
                                    </descriptors>
                                    <outputDirectory>target/release-package</outputDirectory>
                                    <finalName>bin</finalName>
                                    <appendAssemblyId>false</appendAssemblyId>
                                </configuration>
                            </execution>
                        </executions>
                    </plugin>

                    <plugin>
                        <groupId>org.apache.maven.plugins</groupId>
                        <artifactId>maven-deploy-plugin</artifactId>
                        <configuration>
                            <skip>true</skip>
                        </configuration>
                    </plugin>
                </plugins>
            </build>
        </profile>

        <profile>
            <id>benchmarks</id>
            <modules>
                <module>modules/yardstick</module>
            </modules>
        </profile>

        <profile>
            <id>scala</id>

            <activation>
                <activeByDefault>true</activeByDefault>
                <jdk>[1.7,)</jdk>
            </activation>

            <modules>
                <module>modules/scalar</module>
                <module>modules/visor-console</module>
                <module>modules/visor-plugins</module>
            </modules>
        </profile>

        <profile>
            <id>lgpl</id>
            <modules>
                <module>modules/hibernate</module>
                <module>modules/geospatial</module>
                <module>modules/schedule</module>
            </modules>
        </profile>

        <profile>
            <id>examples</id>
            <modules>
                <module>examples</module>
            </modules>
        </profile>

        <profile>
            <id>apache-release</id>
            <build>
                <plugins>
                    <plugin>
                        <artifactId>maven-assembly-plugin</artifactId>
                        <dependencies>
                            <dependency>
                                <groupId>org.apache.apache.resources</groupId>
                                <artifactId>apache-source-release-assembly-descriptor</artifactId>
                                <version>1.0.4</version>
                            </dependency>
                        </dependencies>
                        <executions>
                            <execution>
                                <id>source-release-assembly</id>
                                <phase>package</phase>
                                <goals>
                                    <goal>single</goal>
                                </goals>
                                <configuration>
                                    <runOnlyAtExecutionRoot>true</runOnlyAtExecutionRoot>
                                    <descriptorRefs>
                                        <descriptorRef>${sourceReleaseAssemblyDescriptor}</descriptorRef>
                                    </descriptorRefs>
                                    <tarLongFileMode>gnu</tarLongFileMode>
                                    <finalName>${project.artifactId}-${project.version}-src</finalName>
                                    <appendAssemblyId>false</appendAssemblyId>
                                </configuration>
                            </execution>
                        </executions>
                    </plugin>

                    <plugin>
                        <groupId>org.apache.maven.plugins</groupId>
                        <artifactId>maven-antrun-plugin</artifactId>
                        <executions>
                            <execution>
                                <id>attach-artifact</id><!-- allows to sign *bin.zip files -->
                                <phase>package</phase>
                                <goals>
                                    <goal>run</goal>
                                </goals>
                                <configuration>
                                    <failOnError>false</failOnError>
                                    <target>
                                        <attachartifact file="${basedir}/target/bin/${project.artifactId}-fabric-${project.version}-bin.zip" classifier="fabric" type="zip" />
                                        <attachartifact file="${basedir}/target/bin/${project.artifactId}-hadoop-${project.version}-bin.zip" classifier="hadoop" type="zip" />
                                    </target>
                                </configuration>
                            </execution>
                        </executions>
                    </plugin>

                    <plugin>
                        <groupId>org.apache.maven.plugins</groupId>
                        <artifactId>maven-gpg-plugin</artifactId>
                        <executions>
                            <execution>
                                <goals>
                                    <goal>sign</goal>
                                </goals>
                                <configuration>
                                    <ascDirectory>${basedir}</ascDirectory>
                                </configuration>
                            </execution>
                        </executions>
                    </plugin>

                    <plugin>
                        <groupId>org.apache.maven.plugins</groupId>
                        <artifactId>maven-remote-resources-plugin</artifactId>
                        <executions>
                            <execution>
                                <goals>
                                    <goal>process</goal>
                                </goals>
                                <configuration>
                                    <!-- no <resourceBundle>, fix unexpected generation of
                                       DEPENDENCIES, LICENSE, NOTICE files-->
                                    <skip>true</skip>
                                </configuration>
                            </execution>
                        </executions>
                    </plugin>
                </plugins>
            </build>
        </profile>

        <profile>
            <id>deploy-ignite-site</id>
            <build>
                <plugins>
                    <plugin>
                        <groupId>net.ju-n.maven.plugins</groupId>
                        <artifactId>checksum-maven-plugin</artifactId>
                        <version>1.2</version>
                        <executions>
                            <execution>
                                <goals>
                                    <goal>files</goal>
                                </goals>
                                <phase>install</phase>
                            </execution>
                        </executions>
                        <configuration>
                            <failOnError>false</failOnError>
                            <fileSets>
                                <fileSet>
                                    <directory>${basedir}/target</directory>
                                    <includes>
                                        <include>${project.artifactId}-${project.version}-src.zip</include>
                                        <include>bin/*.zip</include>
                                    </includes>
                                </fileSet>
                            </fileSets>
                            <algorithms>
                                <algorithm>MD5</algorithm>
                                <algorithm>SHA-1</algorithm>
                            </algorithms>
                        </configuration>
                    </plugin>

                    <plugin>
                        <groupId>org.apache.maven.plugins</groupId>
                        <artifactId>maven-antrun-plugin</artifactId>
                        <version>1.7</version>
                        <inherited>false</inherited>
                        <executions>
                            <execution>
                                <id>site-generation</id>
                                <goals>
                                    <goal>run</goal>
                                </goals>
                                <phase>install</phase>
                                <configuration>
                                    <failOnError>false</failOnError>
                                    <target>
                                        <mkdir dir="${basedir}/target/site" />
                                        <copy file="${basedir}/target/${project.artifactId}-${project.version}-src.zip" tofile="${basedir}/target/site/${project.artifactId}-${project.version}-src.zip" failonerror="false" />
                                        <copy file="${basedir}/target/${project.artifactId}-${project.version}-src.zip.asc" tofile="${basedir}/target/site/${project.artifactId}-${project.version}-src.zip.asc" failonerror="false" />
                                        <copy file="${basedir}/target/${project.artifactId}-${project.version}-src.zip.md5" tofile="${basedir}/target/site/${project.artifactId}-${project.version}-src.zip.md5" failonerror="false" />
                                        <copy file="${basedir}/target/${project.artifactId}-${project.version}-src.zip.sha1" tofile="${basedir}/target/site/${project.artifactId}-${project.version}-src.zip.sha1" failonerror="false" />
                                        <copy todir="${basedir}/target/site">
                                            <fileset dir="${basedir}/target/bin">
                                                <include name="**/*" />
                                            </fileset>
                                        </copy>
                                        <copy file="${basedir}/KEYS" todir="${basedir}/target/site" failonerror="false" />
                                    </target>
                                </configuration>
                            </execution>
                        </executions>
                    </plugin>

                    <plugin>
                        <groupId>org.apache.maven.plugins</groupId>
                        <artifactId>maven-site-plugin</artifactId>
                        <version>3.4</version>
                        <dependencies>
                            <dependency>
                                <groupId>org.apache.maven.wagon</groupId>
                                <artifactId>wagon-ssh</artifactId>
                                <version>2.8</version>
                            </dependency>
                        </dependencies>
                        <executions>
                            <execution>
                                <goals>
                                    <goal>deploy</goal>
                                </goals>
                                <phase>deploy</phase>
                                <configuration>
                                    <inputDirectory>${basedir}/target/site</inputDirectory>
                                </configuration>
                            </execution>
                        </executions>
                    </plugin>
                </plugins>
            </build>
        </profile>

        <profile>
            <id>java8-schema-import</id>
            <activation>
                <file>
                    <exists>${java.home}/lib/ext/jfxrt.jar</exists>
                </file>
            </activation>
            <modules>
                <module>modules/schema-import</module>
            </modules>
            <build>
                <plugins>
                    <plugin>
                        <groupId>org.apache.maven.plugins</groupId>
                        <artifactId>maven-assembly-plugin</artifactId>
                        <version>2.4</version>
                        <inherited>false</inherited>

                        <executions>
                            <execution>
                                <id>dependencies-schema-import</id>
                                <phase>prepare-package</phase>
                                <goals>
                                    <goal>single</goal>
                                </goals>
                                <configuration>
                                    <descriptors>
                                        <descriptor>assembly/dependencies-schema-import.xml</descriptor>
                                    </descriptors>
                                    <outputDirectory>target/release-package/bin</outputDirectory>
                                    <finalName>include</finalName>
                                    <appendAssemblyId>false</appendAssemblyId>
                                </configuration>
                            </execution>

                            <execution>
                                <id>schema-import-scripts</id>
                                <phase>prepare-package</phase>
                                <goals>
                                    <goal>single</goal>
                                </goals>
                                <configuration>
                                    <descriptors>
                                        <descriptor>assembly/release-schema-import.xml</descriptor>
                                    </descriptors>
                                    <outputDirectory>target/release-package</outputDirectory>
                                    <finalName>bin</finalName>
                                    <appendAssemblyId>false</appendAssemblyId>
                                </configuration>
                            </execution>
                        </executions>
                    </plugin>
                </plugins>
            </build>
        </profile>


        <profile>
            <id>schema-import</id>
            <activation>
                <file>
                    <exists>${java.home}/lib/jfxrt.jar</exists>
                </file>
            </activation>
            <modules>
                <module>modules/schema-import</module>
            </modules>
            <build>
                <plugins>
                    <plugin>
                        <groupId>org.apache.maven.plugins</groupId>
                        <artifactId>maven-assembly-plugin</artifactId>
                        <version>2.4</version>
                        <inherited>false</inherited>

                        <executions>
                            <execution>
                                <id>dependencies-schema-import</id>
                                <phase>prepare-package</phase>
                                <goals>
                                    <goal>single</goal>
                                </goals>
                                <configuration>
                                    <descriptors>
                                        <descriptor>assembly/dependencies-schema-import.xml</descriptor>
                                    </descriptors>
                                    <outputDirectory>target/release-package/bin</outputDirectory>
                                    <finalName>include</finalName>
                                    <appendAssemblyId>false</appendAssemblyId>
                                </configuration>
                            </execution>

                            <execution>
                                <id>schema-import-scripts</id>
                                <phase>prepare-package</phase>
                                <goals>
                                    <goal>single</goal>
                                </goals>
                                <configuration>
                                    <descriptors>
                                        <descriptor>assembly/release-schema-import.xml</descriptor>
                                    </descriptors>
                                    <outputDirectory>target/release-package</outputDirectory>
                                    <finalName>bin</finalName>
                                    <appendAssemblyId>false</appendAssemblyId>
                                </configuration>
                            </execution>
                        </executions>
                    </plugin>
                </plugins>
            </build>
        </profile>
    </profiles>

    <build>
        <plugins>
            <plugin>
                <groupId>org.apache.maven.plugins</groupId>
                <artifactId>maven-clean-plugin</artifactId>
                <executions>
                    <execution>
                        <phase>clean</phase>
                        <goals>
                            <goal>clean</goal>
                        </goals>
                        <configuration>
                            <filesets>
                                <fileset>
                                    <directory>libs</directory>
                                </fileset>
                            </filesets>
                        </configuration>
                    </execution>
                </executions>
            </plugin>
        </plugins>
    </build>
</project><|MERGE_RESOLUTION|>--- conflicted
+++ resolved
@@ -31,13 +31,8 @@
     </parent>
 
     <groupId>org.apache.ignite</groupId>
-<<<<<<< HEAD
     <artifactId>ignite</artifactId>
     <version>1.0.5-SNAPSHOT</version>
-=======
-    <artifactId>apache-ignite</artifactId>
-    <version>1.0.4-SNAPSHOT</version>
->>>>>>> cff73bfa
     <packaging>pom</packaging>
 
     <properties>
