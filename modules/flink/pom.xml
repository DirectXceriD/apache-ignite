--- conflicted
+++ resolved
@@ -35,12 +35,9 @@
     <url>http://ignite.apache.org</url>
 
     <properties>
-<<<<<<< HEAD
+        <flink.version>1.3.0</flink.version>
         <flink.version>1.2.0</flink.version>
         <kryo-serializers.version>0.38</kryo-serializers.version>
-=======
-        <flink.version>1.3.0</flink.version>
->>>>>>> 1f6266c9
     </properties>
 
     <dependencies>
