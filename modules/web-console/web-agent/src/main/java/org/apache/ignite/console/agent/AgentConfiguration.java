/*
 * Licensed to the Apache Software Foundation (ASF) under one or more
 * contributor license agreements.  See the NOTICE file distributed with
 * this work for additional information regarding copyright ownership.
 * The ASF licenses this file to You under the Apache License, Version 2.0
 * (the "License"); you may not use this file except in compliance with
 * the License.  You may obtain a copy of the License at
 *
 *      http://www.apache.org/licenses/LICENSE-2.0
 *
 * Unless required by applicable law or agreed to in writing, software
 * distributed under the License is distributed on an "AS IS" BASIS,
 * WITHOUT WARRANTIES OR CONDITIONS OF ANY KIND, either express or implied.
 * See the License for the specific language governing permissions and
 * limitations under the License.
 */

package org.apache.ignite.console.agent;

import com.beust.jcommander.Parameter;
import java.io.File;
import java.io.IOException;
import java.io.InputStreamReader;
import java.io.Reader;
import java.net.URL;
import java.util.Arrays;
import java.util.List;
import java.util.Properties;

import static java.nio.charset.StandardCharsets.UTF_8;

/**
 * Agent configuration.
 */
public class AgentConfiguration {
<<<<<<< HEAD
    /** Default server port. */
    public static final int DFLT_SERVER_PORT = 3001;
=======
    /** Default Ignite node HTTP port. */
    public static final int DFLT_NODE_PORT = 8080;
>>>>>>> b0c1e966

    /** Default path to agent property file. */
    public static final String DFLT_CFG_PATH = "default.properties";

    /** Default server URI. */
    private static final String DFLT_SERVER_URI = "http://localhost:3000";

    /** Default Ignite node HTTP URI. */
    private static final String DFLT_NODE_URI = "http://localhost:8080";

    /** */
    @Parameter(names = {"-t", "--tokens"},
        description = "User's tokens separated by comma used to connect to Ignite Console.")
    private List<String> tokens;

    /** */
    @Parameter(names = {"-s", "--server-uri"},
        description = "URI for connect to Ignite Console via web-socket protocol" +
        "           " +
        "      Default value: " + DFLT_SERVER_URI)
    private String srvUri;

    /** */
    @Parameter(names = {"-n", "--node-uri"}, description = "URI for connect to Ignite node REST server" +
        "                        " +
        "      Default value: " + DFLT_NODE_URI)
    private String nodeUri;

    /** URI for connect to Ignite demo node REST server */
    private String demoNodeUri;

    /** */
    @Parameter(names = {"-c", "--config"}, description = "Path to agent property file" +
        "                                  " +
        "      Default value: " + DFLT_CFG_PATH)
    private String cfgPath;

    /** */
    @Parameter(names = {"-d", "--driver-folder"}, description = "Path to folder with JDBC drivers" +
        "                             " +
        "      Default value: ./jdbc-drivers")
    private String driversFolder;

    /** */
    @Parameter(names = { "-h", "--help" }, help = true, description = "Print this help message")
    private Boolean help;

    /**
     * @return Tokens.
     */
    public List<String> tokens() {
        return tokens;
    }

    /**
     * @param tokens Tokens.
     */
    public void tokens(List<String> tokens) {
        this.tokens = tokens;
    }

    /**
     * @return Server URI.
     */
    public String serverUri() {
        return srvUri;
    }

    /**
     * @param srvUri URI.
     */
    public void serverUri(String srvUri) {
        this.srvUri = srvUri;
    }

    /**
     * @return Node URI.
     */
    public String nodeUri() {
        return nodeUri;
    }

    /**
     * @param nodeUri Node URI.
     */
    public void nodeUri(String nodeUri) {
        this.nodeUri = nodeUri;
    }

    /**
     * @return Demo node URI.
     */
    public String demoNodeUri() {
        return demoNodeUri;
    }

    /**
     * @param demoNodeUri Demo node URI.
     */
    public void demoNodeUri(String demoNodeUri) {
        this.demoNodeUri = demoNodeUri;
    }

    /**
     * @return Configuration path.
     */
    public String configPath() {
        return cfgPath == null ? DFLT_CFG_PATH : cfgPath;
    }

    /**
     * @return Configured drivers folder.
     */
    public String driversFolder() {
        return driversFolder;
    }

    /**
     * @param driversFolder Driver folder.
     */
    public void driversFolder(String driversFolder) {
        this.driversFolder = driversFolder;
    }

    /**
     * @return {@code true} If agent options usage should be printed.
     */
    public Boolean help() {
        return help != null ? help : Boolean.FALSE;
    }

    /**
     * @param cfgUrl URL.
     */
    public void load(URL cfgUrl) throws IOException {
        Properties props = new Properties();

        try (Reader reader = new InputStreamReader(cfgUrl.openStream(), UTF_8)) {
            props.load(reader);
        }

        String val = (String)props.remove("tokens");

        if (val != null)
            tokens(Arrays.asList(val.split(",")));

        val = (String)props.remove("server-uri");

        if (val != null)
            serverUri(val);

        val = (String)props.remove("node-uri");

        if (val != null)
            nodeUri(val);

        val = (String)props.remove("driver-folder");

        if (val != null)
            driversFolder(val);
    }

    /**
     * @param cmd Command.
     */
    public void merge(AgentConfiguration cmd) {
        if (tokens == null)
            tokens(cmd.tokens());

        if (srvUri == null)
            serverUri(cmd.serverUri());

        if (srvUri == null)
            serverUri(DFLT_SERVER_URI);

        if (nodeUri == null)
            nodeUri(cmd.nodeUri());

        if (nodeUri == null)
            nodeUri(DFLT_NODE_URI);

        if (driversFolder == null)
            driversFolder(cmd.driversFolder());
    }

    /** {@inheritDoc} */
    @Override public String toString() {
        StringBuilder sb = new StringBuilder();

        if (tokens != null && tokens.size() > 0) {
            sb.append("User's security tokens        : ");

            boolean first = true;

            for (String tok : tokens) {
                if (first)
                    first = false;
                else
                    sb.append(",");

                if (tok.length() > 4) {
                    sb.append(new String(new char[tok.length() - 4]).replace('\0', '*'));

                    sb.append(tok.substring(tok.length() - 4));
                }
                else
                    sb.append(new String(new char[tok.length()]).replace('\0', '*'));
            }

            sb.append('\n');
        }

        sb.append("URI to Ignite node REST server: ").append(nodeUri == null ? DFLT_NODE_URI : nodeUri).append('\n');
        sb.append("URI to Ignite Console server  : ").append(srvUri == null ? DFLT_SERVER_URI : srvUri).append('\n');
        sb.append("Path to agent property file   : ").append(configPath()).append('\n');

        String drvFld = driversFolder();

        if (drvFld == null) {
            File agentHome = AgentUtils.getAgentHome();

            if (agentHome != null)
                drvFld = new File(agentHome, "jdbc-drivers").getPath();
        }

        sb.append("Path to JDBC drivers folder   : ").append(drvFld);

        return sb.toString();
    }
}<|MERGE_RESOLUTION|>--- conflicted
+++ resolved
@@ -33,14 +33,6 @@
  * Agent configuration.
  */
 public class AgentConfiguration {
-<<<<<<< HEAD
-    /** Default server port. */
-    public static final int DFLT_SERVER_PORT = 3001;
-=======
-    /** Default Ignite node HTTP port. */
-    public static final int DFLT_NODE_PORT = 8080;
->>>>>>> b0c1e966
-
     /** Default path to agent property file. */
     public static final String DFLT_CFG_PATH = "default.properties";
 
