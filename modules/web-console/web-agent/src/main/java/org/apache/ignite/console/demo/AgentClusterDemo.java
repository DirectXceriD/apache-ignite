/*
 * Licensed to the Apache Software Foundation (ASF) under one or more
 * contributor license agreements.  See the NOTICE file distributed with
 * this work for additional information regarding copyright ownership.
 * The ASF licenses this file to You under the Apache License, Version 2.0
 * (the "License"); you may not use this file except in compliance with
 * the License.  You may obtain a copy of the License at
 *
 *      http://www.apache.org/licenses/LICENSE-2.0
 *
 * Unless required by applicable law or agreed to in writing, software
 * distributed under the License is distributed on an "AS IS" BASIS,
 * WITHOUT WARRANTIES OR CONDITIONS OF ANY KIND, either express or implied.
 * See the License for the specific language governing permissions and
 * limitations under the License.
 */

package org.apache.ignite.console.demo;

import java.util.Collection;
import java.util.Collections;
<<<<<<< HEAD
import java.util.HashSet;
import java.util.LinkedHashMap;
import java.util.Random;
import java.util.Set;
import java.util.concurrent.*;
=======
import java.util.concurrent.Executors;
import java.util.concurrent.ScheduledExecutorService;
import java.util.concurrent.TimeUnit;
>>>>>>> a029997b
import java.util.concurrent.atomic.AtomicBoolean;
import java.util.concurrent.atomic.AtomicInteger;
import org.apache.ignite.Ignite;
import org.apache.ignite.IgniteServices;
import org.apache.ignite.Ignition;
import org.apache.ignite.configuration.IgniteConfiguration;
<<<<<<< HEAD
import org.apache.ignite.console.demo.model.Car;
import org.apache.ignite.console.demo.model.Country;
import org.apache.ignite.console.demo.model.Department;
import org.apache.ignite.console.demo.model.Employee;
import org.apache.ignite.console.demo.model.Parking;
=======
import org.apache.ignite.console.agent.AgentConfiguration;
import org.apache.ignite.console.demo.service.DemoCachesLoadService;
import org.apache.ignite.console.demo.service.DemoRandomCacheLoadService;
import org.apache.ignite.console.demo.service.DemoServiceMultipleInstances;
import org.apache.ignite.console.demo.service.DemoServiceClusterSingleton;
import org.apache.ignite.console.demo.service.DemoServiceKeyAffinity;
import org.apache.ignite.console.demo.service.DemoServiceNodeSingleton;
>>>>>>> a029997b
import org.apache.ignite.internal.IgniteEx;
import org.apache.ignite.internal.util.typedef.F;
import org.apache.ignite.logger.slf4j.Slf4jLogger;
import org.apache.ignite.spi.communication.tcp.TcpCommunicationSpi;
import org.apache.ignite.spi.discovery.tcp.TcpDiscoverySpi;
import org.apache.ignite.spi.discovery.tcp.ipfinder.vm.TcpDiscoveryVmIpFinder;
import org.apache.ignite.spi.swapspace.file.FileSwapSpaceSpi;
<<<<<<< HEAD
import org.apache.ignite.transactions.Transaction;
import org.slf4j.Logger;
import org.slf4j.LoggerFactory;
=======
import org.apache.log4j.Logger;
>>>>>>> a029997b

import static org.apache.ignite.IgniteSystemProperties.IGNITE_ATOMIC_CACHE_DELETE_HISTORY_SIZE;
import static org.apache.ignite.IgniteSystemProperties.IGNITE_PERFORMANCE_SUGGESTIONS_DISABLED;
import static org.apache.ignite.IgniteSystemProperties.IGNITE_UPDATE_NOTIFIER;
import static org.apache.ignite.IgniteSystemProperties.IGNITE_JETTY_PORT;
import static org.apache.ignite.IgniteSystemProperties.IGNITE_NO_ASCII;
import static org.apache.ignite.events.EventType.EVTS_DISCOVERY;
import static org.apache.ignite.internal.IgniteNodeAttributes.ATTR_REST_JETTY_ADDRS;
import static org.apache.ignite.internal.IgniteNodeAttributes.ATTR_REST_JETTY_PORT;

/**
 * Demo for cluster features like SQL and Monitoring.
 *
 * Cache will be created and populated with data to query.
 */
public class AgentClusterDemo {
    /** */
    private static final Logger log = LoggerFactory.getLogger(AgentClusterDemo.class);

    /** */
    private static final AtomicBoolean initGuard = new AtomicBoolean();

    /** */
    private static final CountDownLatch initLatch = new CountDownLatch(1);

    /** */
    private static volatile String demoUrl;

    /** */
    private static final int NODE_CNT = 3;

<<<<<<< HEAD
    private static ScheduledExecutorService cachePool;

    /** */
    private static final String COUNTRY_CACHE_NAME = "CountryCache";

    /** */
    private static final String DEPARTMENT_CACHE_NAME = "DepartmentCache";

    /** */
    private static final String EMPLOYEE_CACHE_NAME = "EmployeeCache";

    /** */
    private static final String PARKING_CACHE_NAME = "ParkingCache";

    /** */
    private static final String CAR_CACHE_NAME = "CarCache";

    /** */
    private static final Set<String> DEMO_CACHES = new HashSet<>(Arrays.asList(COUNTRY_CACHE_NAME,
        DEPARTMENT_CACHE_NAME, EMPLOYEE_CACHE_NAME, PARKING_CACHE_NAME, CAR_CACHE_NAME));

    /** */
    private static final Random RND = new Random();

    /** Countries count. */
    private static final int CNTR_CNT = 10;

    /** Departments count */
    private static final int DEP_CNT = 100;

    /** Employees count. */
    private static final int EMPL_CNT = 1000;

    /** Countries count. */
    private static final int CAR_CNT = 100;

    /** Departments count */
    private static final int PARK_CNT = 10;

    /** Counter for threads in pool. */
    private static final AtomicInteger THREAD_CNT = new AtomicInteger(0);

    /**
     * Create base cache configuration.
     *
     * @param name cache name.
     * @return Cache configuration with basic properties set.
     */
    private static <K, V> CacheConfiguration<K, V> cacheConfiguration(String name) {
        CacheConfiguration<K, V> ccfg = new CacheConfiguration<>(name);

        ccfg.setAffinity(new RendezvousAffinityFunction(false, 32));
        ccfg.setQueryDetailMetricsSize(10);
        ccfg.setStartSize(100);
        ccfg.setStatisticsEnabled(true);

        return ccfg;
    }

    /**
     * Configure cacheCountry.
     */
    private static <K, V> CacheConfiguration<K, V> cacheCountry() {
        CacheConfiguration<K, V> ccfg = cacheConfiguration(COUNTRY_CACHE_NAME);

        // Configure cacheCountry types.
        Collection<QueryEntity> qryEntities = new ArrayList<>();

        // COUNTRY.
        QueryEntity type = new QueryEntity();

        qryEntities.add(type);

        type.setKeyType(Integer.class.getName());
        type.setValueType(Country.class.getName());

        // Query fields for COUNTRY.
        LinkedHashMap<String, String> qryFlds = new LinkedHashMap<>();

        qryFlds.put("id", "java.lang.Integer");
        qryFlds.put("name", "java.lang.String");
        qryFlds.put("population", "java.lang.Integer");

        type.setFields(qryFlds);

        ccfg.setQueryEntities(qryEntities);

        return ccfg;
    }

    /**
     * Configure cacheEmployee.
     */
    private static <K, V> CacheConfiguration<K, V> cacheDepartment() {
        CacheConfiguration<K, V> ccfg = cacheConfiguration(DEPARTMENT_CACHE_NAME);

        // Configure cacheDepartment types.
        Collection<QueryEntity> qryEntities = new ArrayList<>();

        // DEPARTMENT.
        QueryEntity type = new QueryEntity();

        qryEntities.add(type);

        type.setKeyType(Integer.class.getName());
        type.setValueType(Department.class.getName());

        // Query fields for DEPARTMENT.
        LinkedHashMap<String, String> qryFlds = new LinkedHashMap<>();

        qryFlds.put("id", "java.lang.Integer");
        qryFlds.put("countryId", "java.lang.Integer");
        qryFlds.put("name", "java.lang.String");

        type.setFields(qryFlds);

        ccfg.setQueryEntities(qryEntities);

        return ccfg;
    }

    /**
     * Configure cacheEmployee.
     */
    private static <K, V> CacheConfiguration<K, V> cacheEmployee() {
        CacheConfiguration<K, V> ccfg = cacheConfiguration(EMPLOYEE_CACHE_NAME);

        ccfg.setAtomicityMode(CacheAtomicityMode.TRANSACTIONAL);
        ccfg.setBackups(1);

        // Configure cacheEmployee types.
        Collection<QueryEntity> qryEntities = new ArrayList<>();

        // EMPLOYEE.
        QueryEntity type = new QueryEntity();

        qryEntities.add(type);

        type.setKeyType(Integer.class.getName());
        type.setValueType(Employee.class.getName());

        // Query fields for EMPLOYEE.
        LinkedHashMap<String, String> qryFlds = new LinkedHashMap<>();

        qryFlds.put("id", "java.lang.Integer");
        qryFlds.put("departmentId", "java.lang.Integer");
        qryFlds.put("managerId", "java.lang.Integer");
        qryFlds.put("firstName", "java.lang.String");
        qryFlds.put("lastName", "java.lang.String");
        qryFlds.put("email", "java.lang.String");
        qryFlds.put("phoneNumber", "java.lang.String");
        qryFlds.put("hireDate", "java.sql.Date");
        qryFlds.put("job", "java.lang.String");
        qryFlds.put("salary", "java.lang.Double");

        type.setFields(qryFlds);

        // Indexes for EMPLOYEE.
        Collection<QueryIndex> indexes = new ArrayList<>();

        QueryIndex idx = new QueryIndex();

        idx.setName("EMP_NAMES");
        idx.setIndexType(QueryIndexType.SORTED);
        LinkedHashMap<String, Boolean> indFlds = new LinkedHashMap<>();

        indFlds.put("firstName", Boolean.FALSE);
        indFlds.put("lastName", Boolean.FALSE);

        idx.setFields(indFlds);

        indexes.add(idx);
        indexes.add(new QueryIndex("salary", QueryIndexType.SORTED, false, "EMP_SALARY"));

        type.setIndexes(indexes);

        ccfg.setQueryEntities(qryEntities);

        return ccfg;
    }

    /**
     * Configure cacheEmployee.
     */
    private static <K, V> CacheConfiguration<K, V> cacheParking() {
        CacheConfiguration<K, V> ccfg = cacheConfiguration(PARKING_CACHE_NAME);

        // Configure cacheParking types.
        Collection<QueryEntity> qryEntities = new ArrayList<>();

        // PARKING.
        QueryEntity type = new QueryEntity();

        qryEntities.add(type);

        type.setKeyType(Integer.class.getName());
        type.setValueType(Parking.class.getName());

        // Query fields for PARKING.
        LinkedHashMap<String, String> qryFlds = new LinkedHashMap<>();

        qryFlds.put("id", "java.lang.Integer");
        qryFlds.put("name", "java.lang.String");
        qryFlds.put("capacity", "java.lang.Integer");

        type.setFields(qryFlds);

        ccfg.setQueryEntities(qryEntities);

        return ccfg;
    }

    /**
     * Configure cacheEmployee.
     */
    private static <K, V> CacheConfiguration<K, V> cacheCar() {
        CacheConfiguration<K, V> ccfg = cacheConfiguration(CAR_CACHE_NAME);

        // Configure cacheCar types.
        Collection<QueryEntity> qryEntities = new ArrayList<>();

        // CAR.
        QueryEntity type = new QueryEntity();

        qryEntities.add(type);

        type.setKeyType(Integer.class.getName());
        type.setValueType(Car.class.getName());

        // Query fields for CAR.
        LinkedHashMap<String, String> qryFlds = new LinkedHashMap<>();

        qryFlds.put("id", "java.lang.Integer");
        qryFlds.put("parkingId", "java.lang.Integer");
        qryFlds.put("name", "java.lang.String");

        type.setFields(qryFlds);

        ccfg.setQueryEntities(qryEntities);

        return ccfg;
    }

=======
>>>>>>> a029997b
    /**
     * Configure node.
     * @param gridIdx Grid name index.
     * @param client If {@code true} then start client node.
     * @return IgniteConfiguration
     */
    private static  IgniteConfiguration igniteConfiguration(int gridIdx, boolean client) {
        IgniteConfiguration cfg = new IgniteConfiguration();

        cfg.setGridName((client ? "demo-client-" : "demo-server-" ) + gridIdx);
        cfg.setLocalHost("127.0.0.1");
        cfg.setIncludeEventTypes(EVTS_DISCOVERY);

        TcpDiscoveryVmIpFinder ipFinder = new TcpDiscoveryVmIpFinder();

        ipFinder.setAddresses(Collections.singletonList("127.0.0.1:60900.." + (60900 + NODE_CNT - 1)));

        // Configure discovery SPI.
        TcpDiscoverySpi discoSpi = new TcpDiscoverySpi();

        discoSpi.setLocalPort(60900);
        discoSpi.setIpFinder(ipFinder);

        cfg.setDiscoverySpi(discoSpi);

        TcpCommunicationSpi commSpi = new TcpCommunicationSpi();

        commSpi.setSharedMemoryPort(-1);
        commSpi.setLocalPort(60800);

        cfg.setCommunicationSpi(commSpi);
        cfg.setGridLogger(new Slf4jLogger(log));
        cfg.setMetricsLogFrequency(0);
        cfg.getConnectorConfiguration().setPort(60700);

        if (client)
            cfg.setClientMode(true);

        cfg.setSwapSpaceSpi(new FileSwapSpaceSpi());

        return cfg;
    }

    /**
<<<<<<< HEAD
     * @param val Value to round.
     * @param places Numbers after point.
     * @return Rounded value;
     */
    private static double round(double val, int places) {
        if (places < 0)
            throw new IllegalArgumentException();

        long factor = (long)Math.pow(10, places);

        val *= factor;

        long tmp = Math.round(val);

        return (double)tmp / factor;
    }

    /**
     * @param ignite Ignite.
     * @param range Time range in milliseconds.
     */
    private static void populateCacheEmployee(Ignite ignite, long range) {
        if (log.isDebugEnabled())
            log.debug("DEMO: Start employees population with data...");

        IgniteCache<Integer, Country> cacheCountry = ignite.cache(COUNTRY_CACHE_NAME);

        for (int i = 0, n = 1; i < CNTR_CNT; i++, n++)
            cacheCountry.put(i, new Country(i, "Country #" + n, n * 10000000));

        IgniteCache<Integer, Department> cacheDepartment = ignite.cache(DEPARTMENT_CACHE_NAME);

        IgniteCache<Integer, Employee> cacheEmployee = ignite.cache(EMPLOYEE_CACHE_NAME);

        for (int i = 0, n = 1; i < DEP_CNT; i++, n++) {
            cacheDepartment.put(i, new Department(n, RND.nextInt(CNTR_CNT), "Department #" + n));

            double r = RND.nextDouble();

            cacheEmployee.put(i, new Employee(i, RND.nextInt(DEP_CNT), null, "First name manager #" + n,
                "Last name manager #" + n, "Email manager #" + n, "Phone number manager #" + n,
                new java.sql.Date((long)(r * range)), "Job manager #" + n, 1000 + round(r * 4000, 2)));
        }

        for (int i = 0, n = 1; i < EMPL_CNT; i++, n++) {
            Integer depId = RND.nextInt(DEP_CNT);

            double r = RND.nextDouble();

            cacheEmployee.put(i, new Employee(i, depId, depId, "First name employee #" + n,
                "Last name employee #" + n, "Email employee #" + n, "Phone number employee #" + n,
                new java.sql.Date((long)(r * range)), "Job employee #" + n, 500 + round(r * 2000, 2)));
        }

        if (log.isDebugEnabled())
            log.debug("DEMO: Finished employees population.");
    }

    /**
     * @param ignite Ignite.
     */
    private static void populateCacheCar(Ignite ignite) {
        if (log.isDebugEnabled())
            log.debug("DEMO: Start cars population...");

        IgniteCache<Integer, Parking> cacheParking = ignite.cache(PARKING_CACHE_NAME);

        for (int i = 0, n = 1; i < PARK_CNT; i++, n++)
            cacheParking.put(i, new Parking(i, "Parking #" + n, n * 10));

        IgniteCache<Integer, Car> cacheCar = ignite.cache(CAR_CACHE_NAME);

        for (int i = 0, n = 1; i < CAR_CNT; i++, n++)
            cacheCar.put(i, new Car(i, RND.nextInt(PARK_CNT), "Car #" + n));

        if (log.isDebugEnabled())
            log.debug("DEMO: Finished cars population.");
    }

    /**
     * Creates a thread pool that can schedule commands to run after a given delay, or to execute periodically.
     *
     * @param corePoolSize Number of threads to keep in the pool, even if they are idle.
     * @param threadName Part of thread name that would be used by thread factory.
     * @return Newly created scheduled thread pool.
     */
    private static ScheduledExecutorService newScheduledThreadPool(int corePoolSize, final String threadName) {
        ScheduledExecutorService srvc = Executors.newScheduledThreadPool(corePoolSize, new ThreadFactory() {
            @Override public Thread newThread(Runnable r) {
                Thread thread = new Thread(r, String.format("%s-%d", threadName, THREAD_CNT.getAndIncrement()));

                thread.setDaemon(true);

                return thread;
            }
        });

        ScheduledThreadPoolExecutor executor = (ScheduledThreadPoolExecutor)srvc;

        // Setting up shutdown policy.
        executor.setExecuteExistingDelayedTasksAfterShutdownPolicy(false);
        executor.setContinueExistingPeriodicTasksAfterShutdownPolicy(false);

        return srvc;
    }

    /**
=======
>>>>>>> a029997b
     * Starts read and write from cache in background.
     *
     * @param ignite Ignite.
     * @param cnt - maximum count read/write key
     */
    private static void startLoad(final Ignite ignite, final int cnt) {
<<<<<<< HEAD
        final long diff = new java.util.Date().getTime();

        populateCacheEmployee(ignite, diff);
        populateCacheCar(ignite);

        if (cachePool != null)
            cachePool.shutdownNow();

        cachePool = newScheduledThreadPool(2, "demo-load-cache-tasks");

        cachePool.scheduleWithFixedDelay(new Runnable() {
            @Override public void run() {
                try {
                    for (String cacheName : ignite.cacheNames()) {
                        if (!DEMO_CACHES.contains(cacheName)) {
                            IgniteCache<Integer, String> otherCache = ignite.cache(cacheName);

                            if (otherCache != null) {
                                for (int i = 0, n = 1; i < cnt; i++, n++) {
                                    Integer key = RND.nextInt(1000);

                                    String val = otherCache.get(key);

                                    if (val == null)
                                        otherCache.put(key, "other-" + key);
                                    else if (RND.nextInt(100) < 30)
                                        otherCache.remove(key);
                                }
                            }
                        }
                    }

                    IgniteCache<Integer, Employee> cacheEmployee = ignite.cache(EMPLOYEE_CACHE_NAME);

                    if (cacheEmployee != null)
                        try(Transaction tx = ignite.transactions().txStart(PESSIMISTIC, REPEATABLE_READ)) {
                            for (int i = 0, n = 1; i < cnt; i++, n++) {
                                Integer id = RND.nextInt(EMPL_CNT);

                                Integer depId = RND.nextInt(DEP_CNT);

                                double r = RND.nextDouble();

                                cacheEmployee.put(id, new Employee(id, depId, depId, "First name employee #" + n,
                                    "Last name employee #" + n, "Email employee #" + n, "Phone number employee #" + n,
                                    new java.sql.Date((long)(r * diff)), "Job employee #" + n, 500 + round(r * 2000, 2)));

                                if (RND.nextBoolean())
                                    cacheEmployee.remove(RND.nextInt(EMPL_CNT));

                                cacheEmployee.get(RND.nextInt(EMPL_CNT));
                            }

                            if (RND.nextInt(100) > 20)
                                tx.commit();
                        }
                }
                catch (Throwable e) {
                    if (!e.getMessage().contains("cache is stopped"))
                        ignite.log().error("Cache write task execution error", e);
                }
            }
        }, 10, 3, TimeUnit.SECONDS);

        cachePool.scheduleWithFixedDelay(new Runnable() {
            @Override public void run() {
                try {
                    IgniteCache<Integer, Car> cache = ignite.cache(CAR_CACHE_NAME);

                    if (cache != null)
                        for (int i = 0; i < cnt; i++) {
                            Integer carId = RND.nextInt(CAR_CNT);

                            cache.put(carId, new Car(carId, RND.nextInt(PARK_CNT), "Car #" + (i + 1)));

                            if (RND.nextBoolean())
                                cache.remove(RND.nextInt(CAR_CNT));
                        }
                }
                catch (IllegalStateException ignored) {
                    // No-op.
                }
                catch (Throwable e) {
                    if (!e.getMessage().contains("cache is stopped"))
                        ignite.log().error("Cache write task execution error", e);
                }
            }
        }, 10, 3, TimeUnit.SECONDS);
=======
        ignite.services().deployClusterSingleton("Demo caches load service", new DemoCachesLoadService(cnt));
        ignite.services().deployNodeSingleton("RandomCache load service", new DemoRandomCacheLoadService(cnt));
>>>>>>> a029997b
    }

    /**
     * Start ignite node with cacheEmployee and populate it with data.
     */
    public static CountDownLatch tryStart() {
        if (initGuard.compareAndSet(false, true)) {
            log.info("DEMO: Starting embedded nodes for demo...");

            final AtomicInteger cnt = new AtomicInteger(-1);

            final ScheduledExecutorService execSrv = newScheduledThreadPool(1, "demo-nodes-start");

            execSrv.scheduleAtFixedRate(new Runnable() {
                @Override public void run() {
                    int idx = cnt.incrementAndGet();

                    try {
                        System.setProperty(IGNITE_ATOMIC_CACHE_DELETE_HISTORY_SIZE, "1");
                        System.setProperty(IGNITE_PERFORMANCE_SUGGESTIONS_DISABLED, "true");
                        System.setProperty(IGNITE_UPDATE_NOTIFIER, "false");

                        System.setProperty(IGNITE_JETTY_PORT, "60800");
                        System.setProperty(IGNITE_NO_ASCII, "true");

                        IgniteEx ignite = (IgniteEx)Ignition.start(igniteConfiguration(idx, idx == NODE_CNT));

                        if (idx == 0) {
                            Collection<String> jettyAddrs = ignite.localNode().attribute(ATTR_REST_JETTY_ADDRS);

<<<<<<< HEAD
                            String host = jettyAddrs == null ? null : jettyAddrs.iterator().next();
=======
                IgniteServices services = ignite.services();

                services.deployMultiple("Demo service: Multiple instances", new DemoServiceMultipleInstances(), 7, 3);
                services.deployNodeSingleton("Demo service: Node singleton", new DemoServiceNodeSingleton());
                services.deployClusterSingleton("Demo service: Cluster singleton", new DemoServiceClusterSingleton());
                services.deployKeyAffinitySingleton("Demo service: Key affinity singleton",
                    new DemoServiceKeyAffinity(), DemoCachesLoadService.CAR_CACHE_NAME, "id");

                if (log.isDebugEnabled())
                    log.debug("DEMO: Started embedded nodes with indexed enabled caches...");
>>>>>>> a029997b

                            Integer port = ignite.localNode().attribute(ATTR_REST_JETTY_PORT);

                            if (F.isEmpty(host) || port == null) {
                                log.error("DEMO: Failed to start embedded node with rest!");

                                execSrv.shutdown();
                            } else {
                                log.debug("DEMO: Started embedded node for demo purpose");

                                demoUrl = String.format("http://%s:%d", host, port);

                                startLoad(ignite, 20);

                                initLatch.countDown();
                            }
                        }
                    }
                    catch (Throwable e) {
                        log.error("DEMO: Failed to start embedded node: " + e.getMessage());
                    }
                    finally {
                        if (idx == NODE_CNT) {
                            log.debug("DEMO: All embedded nodes for demo successfully started");

                            execSrv.shutdown();
                        }
                    }
                }
            }, 0, 10, TimeUnit.SECONDS);
        }

        return initLatch;
    }

    /**
     * Stop ignite node with cacheEmployee and populate it with data.
     */
    public static void stop() {
        if (cachePool != null) {
            cachePool.shutdownNow();

            cachePool = null;
        }

        Ignition.stopAll(true);
    }

    /**
     * Get demo node url.
     *
     * @return Demo node url if started or {@code null} otherwise.
     */
    public static String getDemoUrl() {
        tryStart();

        return demoUrl;
    }
}<|MERGE_RESOLUTION|>--- conflicted
+++ resolved
@@ -19,30 +19,20 @@
 
 import java.util.Collection;
 import java.util.Collections;
-<<<<<<< HEAD
+import java.util.concurrent.Executors;
+import java.util.concurrent.ScheduledExecutorService;
+import java.util.concurrent.TimeUnit;
 import java.util.HashSet;
 import java.util.LinkedHashMap;
 import java.util.Random;
 import java.util.Set;
 import java.util.concurrent.*;
-=======
-import java.util.concurrent.Executors;
-import java.util.concurrent.ScheduledExecutorService;
-import java.util.concurrent.TimeUnit;
->>>>>>> a029997b
 import java.util.concurrent.atomic.AtomicBoolean;
 import java.util.concurrent.atomic.AtomicInteger;
 import org.apache.ignite.Ignite;
 import org.apache.ignite.IgniteServices;
 import org.apache.ignite.Ignition;
 import org.apache.ignite.configuration.IgniteConfiguration;
-<<<<<<< HEAD
-import org.apache.ignite.console.demo.model.Car;
-import org.apache.ignite.console.demo.model.Country;
-import org.apache.ignite.console.demo.model.Department;
-import org.apache.ignite.console.demo.model.Employee;
-import org.apache.ignite.console.demo.model.Parking;
-=======
 import org.apache.ignite.console.agent.AgentConfiguration;
 import org.apache.ignite.console.demo.service.DemoCachesLoadService;
 import org.apache.ignite.console.demo.service.DemoRandomCacheLoadService;
@@ -50,7 +40,11 @@
 import org.apache.ignite.console.demo.service.DemoServiceClusterSingleton;
 import org.apache.ignite.console.demo.service.DemoServiceKeyAffinity;
 import org.apache.ignite.console.demo.service.DemoServiceNodeSingleton;
->>>>>>> a029997b
+import org.apache.ignite.console.demo.model.Car;
+import org.apache.ignite.console.demo.model.Country;
+import org.apache.ignite.console.demo.model.Department;
+import org.apache.ignite.console.demo.model.Employee;
+import org.apache.ignite.console.demo.model.Parking;
 import org.apache.ignite.internal.IgniteEx;
 import org.apache.ignite.internal.util.typedef.F;
 import org.apache.ignite.logger.slf4j.Slf4jLogger;
@@ -58,13 +52,10 @@
 import org.apache.ignite.spi.discovery.tcp.TcpDiscoverySpi;
 import org.apache.ignite.spi.discovery.tcp.ipfinder.vm.TcpDiscoveryVmIpFinder;
 import org.apache.ignite.spi.swapspace.file.FileSwapSpaceSpi;
-<<<<<<< HEAD
+import org.apache.log4j.Logger;
 import org.apache.ignite.transactions.Transaction;
 import org.slf4j.Logger;
 import org.slf4j.LoggerFactory;
-=======
-import org.apache.log4j.Logger;
->>>>>>> a029997b
 
 import static org.apache.ignite.IgniteSystemProperties.IGNITE_ATOMIC_CACHE_DELETE_HISTORY_SIZE;
 import static org.apache.ignite.IgniteSystemProperties.IGNITE_PERFORMANCE_SUGGESTIONS_DISABLED;
@@ -96,252 +87,6 @@
     /** */
     private static final int NODE_CNT = 3;
 
-<<<<<<< HEAD
-    private static ScheduledExecutorService cachePool;
-
-    /** */
-    private static final String COUNTRY_CACHE_NAME = "CountryCache";
-
-    /** */
-    private static final String DEPARTMENT_CACHE_NAME = "DepartmentCache";
-
-    /** */
-    private static final String EMPLOYEE_CACHE_NAME = "EmployeeCache";
-
-    /** */
-    private static final String PARKING_CACHE_NAME = "ParkingCache";
-
-    /** */
-    private static final String CAR_CACHE_NAME = "CarCache";
-
-    /** */
-    private static final Set<String> DEMO_CACHES = new HashSet<>(Arrays.asList(COUNTRY_CACHE_NAME,
-        DEPARTMENT_CACHE_NAME, EMPLOYEE_CACHE_NAME, PARKING_CACHE_NAME, CAR_CACHE_NAME));
-
-    /** */
-    private static final Random RND = new Random();
-
-    /** Countries count. */
-    private static final int CNTR_CNT = 10;
-
-    /** Departments count */
-    private static final int DEP_CNT = 100;
-
-    /** Employees count. */
-    private static final int EMPL_CNT = 1000;
-
-    /** Countries count. */
-    private static final int CAR_CNT = 100;
-
-    /** Departments count */
-    private static final int PARK_CNT = 10;
-
-    /** Counter for threads in pool. */
-    private static final AtomicInteger THREAD_CNT = new AtomicInteger(0);
-
-    /**
-     * Create base cache configuration.
-     *
-     * @param name cache name.
-     * @return Cache configuration with basic properties set.
-     */
-    private static <K, V> CacheConfiguration<K, V> cacheConfiguration(String name) {
-        CacheConfiguration<K, V> ccfg = new CacheConfiguration<>(name);
-
-        ccfg.setAffinity(new RendezvousAffinityFunction(false, 32));
-        ccfg.setQueryDetailMetricsSize(10);
-        ccfg.setStartSize(100);
-        ccfg.setStatisticsEnabled(true);
-
-        return ccfg;
-    }
-
-    /**
-     * Configure cacheCountry.
-     */
-    private static <K, V> CacheConfiguration<K, V> cacheCountry() {
-        CacheConfiguration<K, V> ccfg = cacheConfiguration(COUNTRY_CACHE_NAME);
-
-        // Configure cacheCountry types.
-        Collection<QueryEntity> qryEntities = new ArrayList<>();
-
-        // COUNTRY.
-        QueryEntity type = new QueryEntity();
-
-        qryEntities.add(type);
-
-        type.setKeyType(Integer.class.getName());
-        type.setValueType(Country.class.getName());
-
-        // Query fields for COUNTRY.
-        LinkedHashMap<String, String> qryFlds = new LinkedHashMap<>();
-
-        qryFlds.put("id", "java.lang.Integer");
-        qryFlds.put("name", "java.lang.String");
-        qryFlds.put("population", "java.lang.Integer");
-
-        type.setFields(qryFlds);
-
-        ccfg.setQueryEntities(qryEntities);
-
-        return ccfg;
-    }
-
-    /**
-     * Configure cacheEmployee.
-     */
-    private static <K, V> CacheConfiguration<K, V> cacheDepartment() {
-        CacheConfiguration<K, V> ccfg = cacheConfiguration(DEPARTMENT_CACHE_NAME);
-
-        // Configure cacheDepartment types.
-        Collection<QueryEntity> qryEntities = new ArrayList<>();
-
-        // DEPARTMENT.
-        QueryEntity type = new QueryEntity();
-
-        qryEntities.add(type);
-
-        type.setKeyType(Integer.class.getName());
-        type.setValueType(Department.class.getName());
-
-        // Query fields for DEPARTMENT.
-        LinkedHashMap<String, String> qryFlds = new LinkedHashMap<>();
-
-        qryFlds.put("id", "java.lang.Integer");
-        qryFlds.put("countryId", "java.lang.Integer");
-        qryFlds.put("name", "java.lang.String");
-
-        type.setFields(qryFlds);
-
-        ccfg.setQueryEntities(qryEntities);
-
-        return ccfg;
-    }
-
-    /**
-     * Configure cacheEmployee.
-     */
-    private static <K, V> CacheConfiguration<K, V> cacheEmployee() {
-        CacheConfiguration<K, V> ccfg = cacheConfiguration(EMPLOYEE_CACHE_NAME);
-
-        ccfg.setAtomicityMode(CacheAtomicityMode.TRANSACTIONAL);
-        ccfg.setBackups(1);
-
-        // Configure cacheEmployee types.
-        Collection<QueryEntity> qryEntities = new ArrayList<>();
-
-        // EMPLOYEE.
-        QueryEntity type = new QueryEntity();
-
-        qryEntities.add(type);
-
-        type.setKeyType(Integer.class.getName());
-        type.setValueType(Employee.class.getName());
-
-        // Query fields for EMPLOYEE.
-        LinkedHashMap<String, String> qryFlds = new LinkedHashMap<>();
-
-        qryFlds.put("id", "java.lang.Integer");
-        qryFlds.put("departmentId", "java.lang.Integer");
-        qryFlds.put("managerId", "java.lang.Integer");
-        qryFlds.put("firstName", "java.lang.String");
-        qryFlds.put("lastName", "java.lang.String");
-        qryFlds.put("email", "java.lang.String");
-        qryFlds.put("phoneNumber", "java.lang.String");
-        qryFlds.put("hireDate", "java.sql.Date");
-        qryFlds.put("job", "java.lang.String");
-        qryFlds.put("salary", "java.lang.Double");
-
-        type.setFields(qryFlds);
-
-        // Indexes for EMPLOYEE.
-        Collection<QueryIndex> indexes = new ArrayList<>();
-
-        QueryIndex idx = new QueryIndex();
-
-        idx.setName("EMP_NAMES");
-        idx.setIndexType(QueryIndexType.SORTED);
-        LinkedHashMap<String, Boolean> indFlds = new LinkedHashMap<>();
-
-        indFlds.put("firstName", Boolean.FALSE);
-        indFlds.put("lastName", Boolean.FALSE);
-
-        idx.setFields(indFlds);
-
-        indexes.add(idx);
-        indexes.add(new QueryIndex("salary", QueryIndexType.SORTED, false, "EMP_SALARY"));
-
-        type.setIndexes(indexes);
-
-        ccfg.setQueryEntities(qryEntities);
-
-        return ccfg;
-    }
-
-    /**
-     * Configure cacheEmployee.
-     */
-    private static <K, V> CacheConfiguration<K, V> cacheParking() {
-        CacheConfiguration<K, V> ccfg = cacheConfiguration(PARKING_CACHE_NAME);
-
-        // Configure cacheParking types.
-        Collection<QueryEntity> qryEntities = new ArrayList<>();
-
-        // PARKING.
-        QueryEntity type = new QueryEntity();
-
-        qryEntities.add(type);
-
-        type.setKeyType(Integer.class.getName());
-        type.setValueType(Parking.class.getName());
-
-        // Query fields for PARKING.
-        LinkedHashMap<String, String> qryFlds = new LinkedHashMap<>();
-
-        qryFlds.put("id", "java.lang.Integer");
-        qryFlds.put("name", "java.lang.String");
-        qryFlds.put("capacity", "java.lang.Integer");
-
-        type.setFields(qryFlds);
-
-        ccfg.setQueryEntities(qryEntities);
-
-        return ccfg;
-    }
-
-    /**
-     * Configure cacheEmployee.
-     */
-    private static <K, V> CacheConfiguration<K, V> cacheCar() {
-        CacheConfiguration<K, V> ccfg = cacheConfiguration(CAR_CACHE_NAME);
-
-        // Configure cacheCar types.
-        Collection<QueryEntity> qryEntities = new ArrayList<>();
-
-        // CAR.
-        QueryEntity type = new QueryEntity();
-
-        qryEntities.add(type);
-
-        type.setKeyType(Integer.class.getName());
-        type.setValueType(Car.class.getName());
-
-        // Query fields for CAR.
-        LinkedHashMap<String, String> qryFlds = new LinkedHashMap<>();
-
-        qryFlds.put("id", "java.lang.Integer");
-        qryFlds.put("parkingId", "java.lang.Integer");
-        qryFlds.put("name", "java.lang.String");
-
-        type.setFields(qryFlds);
-
-        ccfg.setQueryEntities(qryEntities);
-
-        return ccfg;
-    }
-
-=======
->>>>>>> a029997b
     /**
      * Configure node.
      * @param gridIdx Grid name index.
@@ -386,215 +131,14 @@
     }
 
     /**
-<<<<<<< HEAD
-     * @param val Value to round.
-     * @param places Numbers after point.
-     * @return Rounded value;
-     */
-    private static double round(double val, int places) {
-        if (places < 0)
-            throw new IllegalArgumentException();
-
-        long factor = (long)Math.pow(10, places);
-
-        val *= factor;
-
-        long tmp = Math.round(val);
-
-        return (double)tmp / factor;
-    }
-
-    /**
-     * @param ignite Ignite.
-     * @param range Time range in milliseconds.
-     */
-    private static void populateCacheEmployee(Ignite ignite, long range) {
-        if (log.isDebugEnabled())
-            log.debug("DEMO: Start employees population with data...");
-
-        IgniteCache<Integer, Country> cacheCountry = ignite.cache(COUNTRY_CACHE_NAME);
-
-        for (int i = 0, n = 1; i < CNTR_CNT; i++, n++)
-            cacheCountry.put(i, new Country(i, "Country #" + n, n * 10000000));
-
-        IgniteCache<Integer, Department> cacheDepartment = ignite.cache(DEPARTMENT_CACHE_NAME);
-
-        IgniteCache<Integer, Employee> cacheEmployee = ignite.cache(EMPLOYEE_CACHE_NAME);
-
-        for (int i = 0, n = 1; i < DEP_CNT; i++, n++) {
-            cacheDepartment.put(i, new Department(n, RND.nextInt(CNTR_CNT), "Department #" + n));
-
-            double r = RND.nextDouble();
-
-            cacheEmployee.put(i, new Employee(i, RND.nextInt(DEP_CNT), null, "First name manager #" + n,
-                "Last name manager #" + n, "Email manager #" + n, "Phone number manager #" + n,
-                new java.sql.Date((long)(r * range)), "Job manager #" + n, 1000 + round(r * 4000, 2)));
-        }
-
-        for (int i = 0, n = 1; i < EMPL_CNT; i++, n++) {
-            Integer depId = RND.nextInt(DEP_CNT);
-
-            double r = RND.nextDouble();
-
-            cacheEmployee.put(i, new Employee(i, depId, depId, "First name employee #" + n,
-                "Last name employee #" + n, "Email employee #" + n, "Phone number employee #" + n,
-                new java.sql.Date((long)(r * range)), "Job employee #" + n, 500 + round(r * 2000, 2)));
-        }
-
-        if (log.isDebugEnabled())
-            log.debug("DEMO: Finished employees population.");
-    }
-
-    /**
-     * @param ignite Ignite.
-     */
-    private static void populateCacheCar(Ignite ignite) {
-        if (log.isDebugEnabled())
-            log.debug("DEMO: Start cars population...");
-
-        IgniteCache<Integer, Parking> cacheParking = ignite.cache(PARKING_CACHE_NAME);
-
-        for (int i = 0, n = 1; i < PARK_CNT; i++, n++)
-            cacheParking.put(i, new Parking(i, "Parking #" + n, n * 10));
-
-        IgniteCache<Integer, Car> cacheCar = ignite.cache(CAR_CACHE_NAME);
-
-        for (int i = 0, n = 1; i < CAR_CNT; i++, n++)
-            cacheCar.put(i, new Car(i, RND.nextInt(PARK_CNT), "Car #" + n));
-
-        if (log.isDebugEnabled())
-            log.debug("DEMO: Finished cars population.");
-    }
-
-    /**
-     * Creates a thread pool that can schedule commands to run after a given delay, or to execute periodically.
-     *
-     * @param corePoolSize Number of threads to keep in the pool, even if they are idle.
-     * @param threadName Part of thread name that would be used by thread factory.
-     * @return Newly created scheduled thread pool.
-     */
-    private static ScheduledExecutorService newScheduledThreadPool(int corePoolSize, final String threadName) {
-        ScheduledExecutorService srvc = Executors.newScheduledThreadPool(corePoolSize, new ThreadFactory() {
-            @Override public Thread newThread(Runnable r) {
-                Thread thread = new Thread(r, String.format("%s-%d", threadName, THREAD_CNT.getAndIncrement()));
-
-                thread.setDaemon(true);
-
-                return thread;
-            }
-        });
-
-        ScheduledThreadPoolExecutor executor = (ScheduledThreadPoolExecutor)srvc;
-
-        // Setting up shutdown policy.
-        executor.setExecuteExistingDelayedTasksAfterShutdownPolicy(false);
-        executor.setContinueExistingPeriodicTasksAfterShutdownPolicy(false);
-
-        return srvc;
-    }
-
-    /**
-=======
->>>>>>> a029997b
      * Starts read and write from cache in background.
      *
      * @param ignite Ignite.
      * @param cnt - maximum count read/write key
      */
     private static void startLoad(final Ignite ignite, final int cnt) {
-<<<<<<< HEAD
-        final long diff = new java.util.Date().getTime();
-
-        populateCacheEmployee(ignite, diff);
-        populateCacheCar(ignite);
-
-        if (cachePool != null)
-            cachePool.shutdownNow();
-
-        cachePool = newScheduledThreadPool(2, "demo-load-cache-tasks");
-
-        cachePool.scheduleWithFixedDelay(new Runnable() {
-            @Override public void run() {
-                try {
-                    for (String cacheName : ignite.cacheNames()) {
-                        if (!DEMO_CACHES.contains(cacheName)) {
-                            IgniteCache<Integer, String> otherCache = ignite.cache(cacheName);
-
-                            if (otherCache != null) {
-                                for (int i = 0, n = 1; i < cnt; i++, n++) {
-                                    Integer key = RND.nextInt(1000);
-
-                                    String val = otherCache.get(key);
-
-                                    if (val == null)
-                                        otherCache.put(key, "other-" + key);
-                                    else if (RND.nextInt(100) < 30)
-                                        otherCache.remove(key);
-                                }
-                            }
-                        }
-                    }
-
-                    IgniteCache<Integer, Employee> cacheEmployee = ignite.cache(EMPLOYEE_CACHE_NAME);
-
-                    if (cacheEmployee != null)
-                        try(Transaction tx = ignite.transactions().txStart(PESSIMISTIC, REPEATABLE_READ)) {
-                            for (int i = 0, n = 1; i < cnt; i++, n++) {
-                                Integer id = RND.nextInt(EMPL_CNT);
-
-                                Integer depId = RND.nextInt(DEP_CNT);
-
-                                double r = RND.nextDouble();
-
-                                cacheEmployee.put(id, new Employee(id, depId, depId, "First name employee #" + n,
-                                    "Last name employee #" + n, "Email employee #" + n, "Phone number employee #" + n,
-                                    new java.sql.Date((long)(r * diff)), "Job employee #" + n, 500 + round(r * 2000, 2)));
-
-                                if (RND.nextBoolean())
-                                    cacheEmployee.remove(RND.nextInt(EMPL_CNT));
-
-                                cacheEmployee.get(RND.nextInt(EMPL_CNT));
-                            }
-
-                            if (RND.nextInt(100) > 20)
-                                tx.commit();
-                        }
-                }
-                catch (Throwable e) {
-                    if (!e.getMessage().contains("cache is stopped"))
-                        ignite.log().error("Cache write task execution error", e);
-                }
-            }
-        }, 10, 3, TimeUnit.SECONDS);
-
-        cachePool.scheduleWithFixedDelay(new Runnable() {
-            @Override public void run() {
-                try {
-                    IgniteCache<Integer, Car> cache = ignite.cache(CAR_CACHE_NAME);
-
-                    if (cache != null)
-                        for (int i = 0; i < cnt; i++) {
-                            Integer carId = RND.nextInt(CAR_CNT);
-
-                            cache.put(carId, new Car(carId, RND.nextInt(PARK_CNT), "Car #" + (i + 1)));
-
-                            if (RND.nextBoolean())
-                                cache.remove(RND.nextInt(CAR_CNT));
-                        }
-                }
-                catch (IllegalStateException ignored) {
-                    // No-op.
-                }
-                catch (Throwable e) {
-                    if (!e.getMessage().contains("cache is stopped"))
-                        ignite.log().error("Cache write task execution error", e);
-                }
-            }
-        }, 10, 3, TimeUnit.SECONDS);
-=======
         ignite.services().deployClusterSingleton("Demo caches load service", new DemoCachesLoadService(cnt));
         ignite.services().deployNodeSingleton("RandomCache load service", new DemoRandomCacheLoadService(cnt));
->>>>>>> a029997b
     }
 
     /**
@@ -625,20 +169,7 @@
                         if (idx == 0) {
                             Collection<String> jettyAddrs = ignite.localNode().attribute(ATTR_REST_JETTY_ADDRS);
 
-<<<<<<< HEAD
                             String host = jettyAddrs == null ? null : jettyAddrs.iterator().next();
-=======
-                IgniteServices services = ignite.services();
-
-                services.deployMultiple("Demo service: Multiple instances", new DemoServiceMultipleInstances(), 7, 3);
-                services.deployNodeSingleton("Demo service: Node singleton", new DemoServiceNodeSingleton());
-                services.deployClusterSingleton("Demo service: Cluster singleton", new DemoServiceClusterSingleton());
-                services.deployKeyAffinitySingleton("Demo service: Key affinity singleton",
-                    new DemoServiceKeyAffinity(), DemoCachesLoadService.CAR_CACHE_NAME, "id");
-
-                if (log.isDebugEnabled())
-                    log.debug("DEMO: Started embedded nodes with indexed enabled caches...");
->>>>>>> a029997b
 
                             Integer port = ignite.localNode().attribute(ATTR_REST_JETTY_PORT);
 
@@ -651,7 +182,13 @@
 
                                 demoUrl = String.format("http://%s:%d", host, port);
 
-                                startLoad(ignite, 20);
+                                IgniteServices services = ignite.services();
+
+                                services.deployMultiple("Demo service: Multiple instances", new DemoServiceMultipleInstances(), 7, 3);
+                                services.deployNodeSingleton("Demo service: Node singleton", new DemoServiceNodeSingleton());
+                                services.deployClusterSingleton("Demo service: Cluster singleton", new DemoServiceClusterSingleton());
+                                services.deployKeyAffinitySingleton("Demo service: Key affinity singleton",
+                                    new DemoServiceKeyAffinity(), DemoCachesLoadService.CAR_CACHE_NAME, "id");
 
                                 initLatch.countDown();
                             }
@@ -673,28 +210,4 @@
 
         return initLatch;
     }
-
-    /**
-     * Stop ignite node with cacheEmployee and populate it with data.
-     */
-    public static void stop() {
-        if (cachePool != null) {
-            cachePool.shutdownNow();
-
-            cachePool = null;
-        }
-
-        Ignition.stopAll(true);
-    }
-
-    /**
-     * Get demo node url.
-     *
-     * @return Demo node url if started or {@code null} otherwise.
-     */
-    public static String getDemoUrl() {
-        tryStart();
-
-        return demoUrl;
-    }
 }