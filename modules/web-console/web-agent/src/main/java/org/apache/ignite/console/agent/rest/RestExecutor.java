--- conflicted
+++ resolved
@@ -40,11 +40,8 @@
 import org.apache.ignite.IgniteLogger;
 import org.apache.ignite.internal.processors.rest.protocols.http.jetty.GridJettyObjectMapper;
 import org.apache.ignite.internal.util.typedef.internal.LT;
-<<<<<<< HEAD
-=======
 import org.apache.ignite.internal.util.typedef.internal.U;
 import org.apache.ignite.lang.IgniteProductVersion;
->>>>>>> 1367bc98
 import org.apache.ignite.logger.slf4j.Slf4jLogger;
 import org.slf4j.LoggerFactory;
 
@@ -70,7 +67,6 @@
 
     /** Unique Visor key to get events throttle counter. */
     private static final String EVT_THROTTLE_CNTR_KEY = "WEB_AGENT_" + UUID.randomUUID().toString();
-
     /** */
     private static final IgniteLogger log = new Slf4jLogger(LoggerFactory.getLogger(RestExecutor.class));
 
@@ -174,8 +170,6 @@
     }
 
     /**
-<<<<<<< HEAD
-=======
      * @param demo Is demo node request.
      * @param path Path segment.
      * @param params Params.
@@ -260,7 +254,6 @@
     }
 
     /**
->>>>>>> 1367bc98
      * REST response holder Java bean.
      */
     private static class RestResponseHolder {
