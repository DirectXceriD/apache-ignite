/*
 * Licensed to the Apache Software Foundation (ASF) under one or more
 * contributor license agreements.  See the NOTICE file distributed with
 * this work for additional information regarding copyright ownership.
 * The ASF licenses this file to You under the Apache License, Version 2.0
 * (the "License"); you may not use this file except in compliance with
 * the License.  You may obtain a copy of the License at
 *
 *      http://www.apache.org/licenses/LICENSE-2.0
 *
 * Unless required by applicable law or agreed to in writing, software
 * distributed under the License is distributed on an "AS IS" BASIS,
 * WITHOUT WARRANTIES OR CONDITIONS OF ANY KIND, either express or implied.
 * See the License for the specific language governing permissions and
 * limitations under the License.
 */

package org.apache.ignite.console.agent.rest;

import java.io.IOException;
import java.io.StringWriter;
import java.net.ConnectException;
import java.net.URI;
import java.util.List;
import java.util.Map;
import com.fasterxml.jackson.core.JsonFactory;
import com.fasterxml.jackson.core.JsonGenerator;
import com.fasterxml.jackson.core.JsonParser;
import com.fasterxml.jackson.core.JsonToken;
import com.fasterxml.jackson.databind.DeserializationContext;
import com.fasterxml.jackson.databind.JsonDeserializer;
import com.fasterxml.jackson.databind.ObjectMapper;
import com.fasterxml.jackson.databind.annotation.JsonDeserialize;
import io.vertx.core.AsyncResult;
import io.vertx.core.Future;
import io.vertx.core.Vertx;
import io.vertx.core.buffer.Buffer;
import io.vertx.core.json.JsonObject;
import io.vertx.core.net.JksOptions;
import io.vertx.ext.web.client.HttpRequest;
import io.vertx.ext.web.client.HttpResponse;
import io.vertx.ext.web.client.WebClient;
import io.vertx.ext.web.client.WebClientOptions;
import org.apache.ignite.IgniteLogger;
import org.apache.ignite.console.agent.AgentConfiguration;
import org.apache.ignite.internal.processors.rest.protocols.http.jetty.GridJettyObjectMapper;
import org.apache.ignite.internal.util.typedef.F;
import org.apache.ignite.internal.util.typedef.internal.LT;
import org.apache.ignite.internal.util.typedef.internal.U;
import org.apache.ignite.logger.slf4j.Slf4jLogger;
import org.slf4j.LoggerFactory;

import static com.fasterxml.jackson.core.JsonToken.END_ARRAY;
import static com.fasterxml.jackson.core.JsonToken.END_OBJECT;
import static com.fasterxml.jackson.core.JsonToken.START_ARRAY;
import static java.net.HttpURLConnection.HTTP_NOT_FOUND;
import static java.net.HttpURLConnection.HTTP_OK;
import static java.net.HttpURLConnection.HTTP_UNAUTHORIZED;
import static org.apache.ignite.internal.processors.rest.GridRestResponse.STATUS_AUTH_FAILED;
import static org.apache.ignite.internal.processors.rest.GridRestResponse.STATUS_FAILED;
import static org.apache.ignite.internal.processors.rest.GridRestResponse.STATUS_SUCCESS;

/**
 * API to execute REST requests to Ignite cluster.
 */
public class RestExecutor implements AutoCloseable {
    /** */
    private static final IgniteLogger log = new Slf4jLogger(LoggerFactory.getLogger(RestExecutor.class));

    /** JSON object mapper. */
    private static final ObjectMapper MAPPER = new GridJettyObjectMapper();

    /** */
    private final AgentConfiguration cfg;

    /** */
    private final WebClient webClient;

    /** Index of alive node URI. */
    private final Map<List<String>, Integer> startIdxs = U.newHashMap(2);

    /**
     * Constructor.
     *
     * @param cfg Config.
     */
<<<<<<< HEAD
    public RestExecutor(AgentConfiguration cfg) {
        this.cfg = cfg;
        boolean nodeTrustAll = Boolean.getBoolean("trust.all");
        boolean hasNodeTrustStore = cfg.nodeTrustStore() != null;

        if (nodeTrustAll && hasNodeTrustStore) {
            log.warning("Options contains both '--node-trust-store' and '-Dtrust.all=true'. " +
                "Option '-Dtrust.all=true' will be ignored on connect to cluster.");

            nodeTrustAll = false;
=======
    public RestExecutor(
        boolean trustAll,
        String keyStorePath,
        String keyStorePwd,
        String trustStorePath,
        String trustStorePwd,
        List<String> cipherSuites
    ) throws GeneralSecurityException, IOException {
        Dispatcher dispatcher = new Dispatcher();

        dispatcher.setMaxRequests(Integer.MAX_VALUE);
        dispatcher.setMaxRequestsPerHost(Integer.MAX_VALUE);

        OkHttpClient.Builder builder = new OkHttpClient.Builder()
            .readTimeout(0, TimeUnit.MILLISECONDS)
            .dispatcher(dispatcher);

        X509TrustManager trustMgr = trustManager(trustAll, trustStorePath, trustStorePwd);

        if (trustAll)
            builder.hostnameVerifier((hostname, session) -> true);

        SSLSocketFactory sslSocketFactory = sslSocketFactory(
            keyStorePath, keyStorePwd,
            trustMgr,
            cipherSuites
        );

        if (sslSocketFactory != null) {
            builder.sslSocketFactory(sslSocketFactory, trustMgr);

            if (!F.isEmpty(cipherSuites))
                builder.connectionSpecs(sslConnectionSpec(cipherSuites));
>>>>>>> 1602cc7e
        }

        WebClientOptions httpOptions = new WebClientOptions();

        boolean ssl = nodeTrustAll || hasNodeTrustStore || cfg.nodeKeyStore() != null;

        if (ssl) {
            httpOptions
                .setSsl(true)
                .setTrustAll(nodeTrustAll)
                .setKeyStoreOptions(new JksOptions()
                    .setPath(cfg.nodeKeyStore())
                    .setPassword(cfg.nodeKeyStorePassword()))
                .setTrustStoreOptions(new JksOptions()
                    .setPath(cfg.nodeTrustStore())
                    .setPassword(cfg.nodeTrustStorePassword()));

            if (!F.isEmpty(cfg.cipherSuites()))
                cfg.cipherSuites().forEach(httpOptions::addEnabledCipherSuite);
        }

        webClient = WebClient.create(Vertx.vertx(), httpOptions);
    }

    /** {@inheritDoc} */
    @Override public void close() {
        webClient.close();
    }

    /** */
    private void parseResponse(Future<RestResult> fut, AsyncResult<HttpResponse<Buffer>> asyncRes) {
        if (asyncRes.succeeded()) {
            HttpResponse<Buffer> response = asyncRes.result();

            switch (response.statusCode()) {
                case HTTP_OK:
                    try {
                        RestResponseHolder holder = MAPPER.readValue(response.body().getBytes(), RestResponseHolder.class);

                        int status = holder.getSuccessStatus();

                        fut.complete(status == STATUS_SUCCESS
                            ? RestResult.success(holder.getResponse(), holder.getSessionToken())
                            : RestResult.fail(status, holder.getError()));
                    }
                    catch (IOException e) {
                        fut.fail(e);
                    }

                    break;

                case HTTP_UNAUTHORIZED:
                    fut.complete(RestResult.fail(STATUS_AUTH_FAILED, "Failed to authenticate in cluster. " +
                        "Please check agent\'s login and password or node port."));

                    break;

                case HTTP_NOT_FOUND:
                    fut.complete(RestResult.fail(STATUS_FAILED, "Failed connect to cluster."));

                    break;

                default:
                    fut.complete(RestResult.fail(STATUS_FAILED, "Failed to execute REST command [code=" +
                        response.statusCode() + ", msg=" + response.statusMessage() + "]"));
            }
        }
        else
            fut.fail(asyncRes.cause());
    }

    /** */
    private RestResult sendRequest(String url, JsonObject params) throws Throwable {
        Future<RestResult> fut = Future.future();

        URI uri = new URI(url);

        HttpRequest<Buffer> req = webClient
            .post(uri.getPort(), uri.getHost(), "/ignite");

        params.forEach(entry -> req.addQueryParam(entry.getKey(), entry.getValue().toString()));

        req.send(asyncRes -> parseResponse(fut, asyncRes));

        while (!fut.isComplete()) {
            try {
                Thread.sleep(10);
            }
            catch (InterruptedException e) {
                return RestResult.fail(STATUS_FAILED, e.getMessage());
            }
        }

        if (fut.failed())
            throw fut.cause();

        return fut.result();
    }

    /**
     * Send request to cluster.
     *
     * @param params Map with request params.
     * @return Response from cluster.
     * @throws ConnectException if failed to connect to cluster.
     */
    public RestResult sendRequest(JsonObject params) throws ConnectException {
        List<String> nodeURIs = cfg.nodeURIs();

        Integer startIdx = startIdxs.getOrDefault(nodeURIs, 0);

        int urlsCnt = nodeURIs.size();

        for (int i = 0;  i < urlsCnt; i++) {
            Integer currIdx = (startIdx + i) % urlsCnt;

            String nodeUrl = nodeURIs.get(currIdx);

            try {
                RestResult res = sendRequest(nodeUrl, params);

                // If first attempt failed then throttling should be cleared.
                if (i > 0)
                    LT.clear();

                LT.info(log, "Connected to cluster [url=" + nodeUrl + "]");

                startIdxs.put(nodeURIs, currIdx);

                return res;
            }
            catch (Throwable ignored) {
                LT.warn(log, "Failed connect to cluster [url=" + nodeUrl + "]");
            }
        }

        LT.warn(log, "Failed connect to cluster. " +
            "Please ensure that nodes have [ignite-rest-http] module in classpath " +
            "(was copied from libs/optional to libs folder).");

        throw new ConnectException("Failed connect to cluster [urls=" + nodeURIs + ", parameters=" + params + "]");
    }

    /**
     * REST response holder Java bean.
     */
    private static class RestResponseHolder {
        /** Success flag */
        private int successStatus;

        /** Error. */
        private String err;

        /** Response. */
        private String res;

        /** Session token string representation. */
        private String sesTok;

        /**
         * @return {@code True} if this request was successful.
         */
        public int getSuccessStatus() {
            return successStatus;
        }

        /**
         * @param successStatus Whether request was successful.
         */
        public void setSuccessStatus(int successStatus) {
            this.successStatus = successStatus;
        }

        /**
         * @return Error.
         */
        public String getError() {
            return err;
        }

        /**
         * @param err Error.
         */
        public void setError(String err) {
            this.err = err;
        }

        /**
         * @return Response object.
         */
        public String getResponse() {
            return res;
        }

        /**
         * @param res Response object.
         */
        @JsonDeserialize(using = RawContentDeserializer.class)
        public void setResponse(String res) {
            this.res = res;
        }

        /**
         * @return String representation of session token.
         */
        public String getSessionToken() {
            return sesTok;
        }

        /**
         * @param sesTok String representation of session token.
         */
        public void setSessionToken(String sesTok) {
            this.sesTok = sesTok;
        }
    }

    /**
     * Raw content deserializer that will deserialize any data as string.
     */
    private static class RawContentDeserializer extends JsonDeserializer<String> {
        /** */
        private final JsonFactory factory = new JsonFactory();

        /**
         * @param tok Token to process.
         * @param p Parser.
         * @param gen Generator.
         */
        private void writeToken(JsonToken tok, JsonParser p, JsonGenerator gen) throws IOException {
            switch (tok) {
                case FIELD_NAME:
                    gen.writeFieldName(p.getText());
                    break;

                case START_ARRAY:
                    gen.writeStartArray();
                    break;

                case END_ARRAY:
                    gen.writeEndArray();
                    break;

                case START_OBJECT:
                    gen.writeStartObject();
                    break;

                case END_OBJECT:
                    gen.writeEndObject();
                    break;

                case VALUE_NUMBER_INT:
                    gen.writeNumber(p.getBigIntegerValue());
                    break;

                case VALUE_NUMBER_FLOAT:
                    gen.writeNumber(p.getDecimalValue());
                    break;

                case VALUE_TRUE:
                    gen.writeBoolean(true);
                    break;

                case VALUE_FALSE:
                    gen.writeBoolean(false);
                    break;

                case VALUE_NULL:
                    gen.writeNull();
                    break;

                default:
                    gen.writeString(p.getText());
            }
        }

        /** {@inheritDoc} */
        @Override public String deserialize(JsonParser p, DeserializationContext ctxt) throws IOException {
            JsonToken startTok = p.getCurrentToken();

            if (startTok.isStructStart()) {
                StringWriter wrt = new StringWriter(4096);

                JsonGenerator gen = factory.createGenerator(wrt);

                JsonToken tok = startTok, endTok = startTok == START_ARRAY ? END_ARRAY : END_OBJECT;

                int cnt = 1;

                while (cnt > 0) {
                    writeToken(tok, p, gen);

                    tok = p.nextToken();

                    if (tok == startTok)
                        cnt++;
                    else if (tok == endTok)
                        cnt--;
                }

                gen.close();

                return wrt.toString();
            }

            return p.getValueAsString();
        }
    }
}<|MERGE_RESOLUTION|>--- conflicted
+++ resolved
@@ -84,7 +84,6 @@
      *
      * @param cfg Config.
      */
-<<<<<<< HEAD
     public RestExecutor(AgentConfiguration cfg) {
         this.cfg = cfg;
         boolean nodeTrustAll = Boolean.getBoolean("trust.all");
@@ -95,41 +94,6 @@
                 "Option '-Dtrust.all=true' will be ignored on connect to cluster.");
 
             nodeTrustAll = false;
-=======
-    public RestExecutor(
-        boolean trustAll,
-        String keyStorePath,
-        String keyStorePwd,
-        String trustStorePath,
-        String trustStorePwd,
-        List<String> cipherSuites
-    ) throws GeneralSecurityException, IOException {
-        Dispatcher dispatcher = new Dispatcher();
-
-        dispatcher.setMaxRequests(Integer.MAX_VALUE);
-        dispatcher.setMaxRequestsPerHost(Integer.MAX_VALUE);
-
-        OkHttpClient.Builder builder = new OkHttpClient.Builder()
-            .readTimeout(0, TimeUnit.MILLISECONDS)
-            .dispatcher(dispatcher);
-
-        X509TrustManager trustMgr = trustManager(trustAll, trustStorePath, trustStorePwd);
-
-        if (trustAll)
-            builder.hostnameVerifier((hostname, session) -> true);
-
-        SSLSocketFactory sslSocketFactory = sslSocketFactory(
-            keyStorePath, keyStorePwd,
-            trustMgr,
-            cipherSuites
-        );
-
-        if (sslSocketFactory != null) {
-            builder.sslSocketFactory(sslSocketFactory, trustMgr);
-
-            if (!F.isEmpty(cipherSuites))
-                builder.connectionSpecs(sslConnectionSpec(cipherSuites));
->>>>>>> 1602cc7e
         }
 
         WebClientOptions httpOptions = new WebClientOptions();
@@ -149,6 +113,9 @@
 
             if (!F.isEmpty(cfg.cipherSuites()))
                 cfg.cipherSuites().forEach(httpOptions::addEnabledCipherSuite);
+
+            if (nodeTrustAll)
+                httpOptions.setVerifyHost(false);
         }
 
         webClient = WebClient.create(Vertx.vertx(), httpOptions);
