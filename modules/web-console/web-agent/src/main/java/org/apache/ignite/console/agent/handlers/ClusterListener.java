/*
 * Licensed to the Apache Software Foundation (ASF) under one or more
 * contributor license agreements.  See the NOTICE file distributed with
 * this work for additional information regarding copyright ownership.
 * The ASF licenses this file to You under the Apache License, Version 2.0
 * (the "License"); you may not use this file except in compliance with
 * the License.  You may obtain a copy of the License at
 *
 *      http://www.apache.org/licenses/LICENSE-2.0
 *
 * Unless required by applicable law or agreed to in writing, software
 * distributed under the License is distributed on an "AS IS" BASIS,
 * WITHOUT WARRANTIES OR CONDITIONS OF ANY KIND, either express or implied.
 * See the License for the specific language governing permissions and
 * limitations under the License.
 */

package org.apache.ignite.console.agent.handlers;

import io.socket.client.Socket;
import java.io.IOException;
import java.net.ConnectException;
import java.util.ArrayList;
import java.util.Collection;
import java.util.Collections;
import java.util.HashSet;
import java.util.List;
import java.util.Map;
import java.util.Set;
import java.util.UUID;
import java.util.concurrent.Executors;
import java.util.concurrent.ScheduledExecutorService;
import java.util.concurrent.ScheduledFuture;
import java.util.concurrent.TimeUnit;
import java.util.stream.Collectors;
import org.apache.ignite.IgniteLogger;

import com.fasterxml.jackson.core.type.TypeReference;
import com.fasterxml.jackson.databind.ObjectMapper;

import org.apache.ignite.console.agent.AgentConfiguration;
import org.apache.ignite.console.agent.rest.RestExecutor;
import org.apache.ignite.console.agent.rest.RestResult;
import org.apache.ignite.internal.processors.rest.client.message.GridClientNodeBean;
import org.apache.ignite.internal.processors.rest.protocols.http.jetty.GridJettyObjectMapper;
import org.apache.ignite.internal.util.typedef.F;
import org.apache.ignite.internal.util.typedef.internal.LT;
import org.apache.ignite.internal.util.typedef.internal.U;
import org.apache.ignite.lang.IgniteClosure;
import org.apache.ignite.lang.IgniteProductVersion;
import org.apache.ignite.logger.slf4j.Slf4jLogger;
import org.slf4j.LoggerFactory;

import static org.apache.ignite.IgniteSystemProperties.IGNITE_CLUSTER_NAME;
import static org.apache.ignite.console.agent.AgentUtils.toJSON;
import static org.apache.ignite.internal.IgniteNodeAttributes.ATTR_BUILD_VER;
import static org.apache.ignite.internal.IgniteNodeAttributes.ATTR_CLIENT_MODE;
import static org.apache.ignite.internal.IgniteNodeAttributes.ATTR_IPS;
import static org.apache.ignite.internal.processors.rest.GridRestResponse.STATUS_SUCCESS;
import static org.apache.ignite.internal.processors.rest.client.message.GridClientResponse.STATUS_FAILED;
import static org.apache.ignite.internal.visor.util.VisorTaskUtils.sortAddresses;
import static org.apache.ignite.internal.visor.util.VisorTaskUtils.splitAddresses;

/**
 * API to transfer topology from Ignite cluster available by node-uri.
 */
public class ClusterListener implements AutoCloseable {
    /** */
    private static final IgniteLogger log = new Slf4jLogger(LoggerFactory.getLogger(ClusterListener.class));

    /** */
    private static final IgniteProductVersion IGNITE_2_0 = IgniteProductVersion.fromString("2.0.0");

    /** */
    private static final IgniteProductVersion IGNITE_2_1 = IgniteProductVersion.fromString("2.1.0");

    /** */
    private static final IgniteProductVersion IGNITE_2_3 = IgniteProductVersion.fromString("2.3.0");

    /** Unique Visor key to get events last order. */
    private static final String EVT_LAST_ORDER_KEY = "WEB_AGENT_" + UUID.randomUUID().toString();

    /** Unique Visor key to get events throttle counter. */
    private static final String EVT_THROTTLE_CNTR_KEY = "WEB_AGENT_" + UUID.randomUUID().toString();

    /** */
    private static final String EVENT_CLUSTER_CONNECTED = "cluster:connected";

    /** */
    private static final String EVENT_CLUSTER_TOPOLOGY = "cluster:topology";

    /** */
    private static final String EVENT_CLUSTER_DISCONNECTED = "cluster:disconnected";

    /** Default timeout. */
    private static final long DFLT_TIMEOUT = 3000L;

    /** JSON object mapper. */
    private static final ObjectMapper MAPPER = new GridJettyObjectMapper();

    /** List of last known node IDs. */
    private Set<UUID> lastTop = new HashSet<>();

    /** Latest topology snapshot. */
    private TopologySnapshot top;

    /** */
    private final WatchTask watchTask = new WatchTask();

    /** */
    private static final IgniteClosure<UUID, String> ID2ID8 = new IgniteClosure<UUID, String>() {
        @Override public String apply(UUID nid) {
            return U.id8(nid).toUpperCase();
        }

        @Override public String toString() {
            return "Node ID to ID8 transformer closure.";
        }
    };

    /** */
    private AgentConfiguration cfg;

    /** */
    private Socket client;

    /** */
    private RestExecutor restExecutor;

    /** */
    private static final ScheduledExecutorService pool = Executors.newScheduledThreadPool(1);

    /** */
    private ScheduledFuture<?> refreshTask;

    /**
     * @param client Client.
     * @param restExecutor Client.
     */
    public ClusterListener(AgentConfiguration cfg, Socket client, RestExecutor restExecutor) {
        this.cfg = cfg;
        this.client = client;
        this.restExecutor = restExecutor;
    }

    /**
     * Callback on cluster connect.
     *
     * @param nids Cluster nodes IDs.
     */
    private void clusterConnect(Collection<UUID> nids) {
        log.info("Connection successfully established to cluster with nodes: " + F.viewReadOnly(nids, ID2ID8));

        client.emit(EVENT_CLUSTER_CONNECTED, toJSON(nids));
    }

    /**
     * Callback on disconnect from cluster.
     */
    private void clusterDisconnect() {
        if (top == null)
            return;

        top = null;

        log.info("Connection to cluster was lost");

        client.emit(EVENT_CLUSTER_DISCONNECTED);
    }

    /**
     * Stop refresh task.
     */
    private void safeStopRefresh() {
        if (refreshTask != null)
            refreshTask.cancel(true);
    }

    /**
     * Start watch cluster.
     */
    public void watch() {
        safeStopRefresh();

        refreshTask = pool.scheduleWithFixedDelay(watchTask, 0L, DFLT_TIMEOUT, TimeUnit.MILLISECONDS);
    }

    /** {@inheritDoc} */
    @Override public void close() {
        refreshTask.cancel(true);

        pool.shutdownNow();
    }

    /** */
    private static class TopologySnapshot {
        /** */
        private String clusterName;

        /** */
        private Collection<UUID> nids;

        /** */
        private Map<UUID, String> addrs;

        /** */
        private Map<UUID, Boolean> clients;

        /** */
        private String clusterVerStr;

        /** */
        private IgniteProductVersion clusterVer;

        /** */
        private boolean active;

        /** */
        private boolean secured;

        /**
         * Helper method to get attribute.
         *
         * @param attrs Map with attributes.
         * @param name Attribute name.
         * @return Attribute value.
         */
        private static <T> T attribute(Map<String, Object> attrs, String name) {
            return (T)attrs.get(name);
        }

        /**
         * @param nodes Nodes.
         */
        TopologySnapshot(Collection<GridClientNodeBean> nodes) {
            int sz = nodes.size();

            nids = new ArrayList<>(sz);
            addrs = U.newHashMap(sz);
            clients = U.newHashMap(sz);
            active = false;
            secured = false;

            for (GridClientNodeBean node : nodes) {
                UUID nid = node.getNodeId();

                nids.add(nid);

                Map<String, Object> attrs = node.getAttributes();

                if (F.isEmpty(clusterName))
                    clusterName = attribute(attrs, IGNITE_CLUSTER_NAME);

                Boolean client = attribute(attrs, ATTR_CLIENT_MODE);

                clients.put(nid, client);

                Collection<String> nodeAddrs = client
                    ? splitAddresses(attribute(attrs, ATTR_IPS))
                    : node.getTcpAddresses();

                String firstIP = F.first(sortAddresses(nodeAddrs));

                addrs.put(nid, firstIP);

                String nodeVerStr = attribute(attrs, ATTR_BUILD_VER);

                IgniteProductVersion nodeVer = IgniteProductVersion.fromString(nodeVerStr);

                if (clusterVer == null || clusterVer.compareTo(nodeVer) > 0) {
                    clusterVer = nodeVer;
                    clusterVerStr = nodeVerStr;
                }
            }
        }

        /**
         * @return Cluster name.
         */
        public String getClusterName() {
            return clusterName;
        }

        /**
         * @return Cluster version.
         */
        public String getClusterVersion() {
            return clusterVerStr;
        }

        /**
         * @return Cluster active flag.
         */
        public boolean isActive() {
            return active;
        }

        /**
         * @param active New cluster active state.
         */
        public void setActive(boolean active) {
            this.active = active;
        }

        /**
         * @return {@code true} If cluster has configured security.
         */
        public boolean isSecured() {
            return secured;
        }

        /**
         * @param secured Configured security flag.
         */
        public void setSecured(boolean secured) {
            this.secured = secured;
        }

        /**
         * @return Cluster nodes IDs.
         */
        public Collection<UUID> getNids() {
            return nids;
        }

        /**
         * @return Cluster nodes with IPs.
         */
        public Map<UUID, String> getAddresses() {
            return addrs;
        }

        /**
         * @return Cluster nodes with client mode flag.
         */
        public Map<UUID, Boolean> getClients() {
            return clients;
        }

        /**
         * @return Cluster version.
         */
        public IgniteProductVersion clusterVersion() {
            return clusterVer;
        }

        /**
         * @return Collection of short UUIDs.
         */
        Collection<String> nid8() {
            return F.viewReadOnly(nids, ID2ID8);
        }

        /**
         * @param prev Previous topology.
         * @return {@code true} in case if current topology is a new cluster.
         */
        boolean differentCluster(TopologySnapshot prev) {
            return prev == null || F.isEmpty(prev.nids) || Collections.disjoint(nids, prev.nids);
        }
    }

    /** */
    private class WatchTask implements Runnable {
        /** */
        private static final String EXPIRED_SES_ERROR_MSG = "Failed to handle request - unknown session token (maybe expired session)";

        /** */
        private String sesTok;

        /**
         * Execute REST command under agent user.
         *
         * @param params Command params.
         * @return Command result.
         * @throws IOException If failed to execute.
         */
        private RestResult restCommand(Map<String, Object> params) throws IOException {
            if (!F.isEmpty(sesTok))
                params.put("sessionToken", sesTok);
            else if (!F.isEmpty(cfg.nodeLogin()) && !F.isEmpty(cfg.nodePassword())) {
                params.put("user", cfg.nodeLogin());
                params.put("password", cfg.nodePassword());
            }

            RestResult res = restExecutor.sendRequest(cfg.nodeURIs(), params, null, true);

            switch (res.getStatus()) {
                case STATUS_SUCCESS:
                    sesTok = res.getSessionToken();

                    return res;
                    
                case STATUS_FAILED:
                    if (res.getError().startsWith(EXPIRED_SES_ERROR_MSG)) {
                        sesTok = null;
                        
                        params.remove("sessionToken");

                        return restCommand(params);
                    }

                default:
                    return res;
            }
        }

        /**
<<<<<<< HEAD
=======
         * Collect topology.
         *
         * @param full Full.
         */
        private RestResult topology(boolean full) throws IOException {
            Map<String, Object> params = U.newHashMap(3);

            params.put("cmd", "top");
            params.put("attr", true);
            params.put("mtr", full);
            params.put("caches", false);

            return restCommand(params);
        }

        /**
>>>>>>> 8deb207e
         * @param ver Cluster version.
         * @param nid Node ID.
         * @return Cluster active state.
         * @throws IOException If failed to collect cluster active state.
         */
        public boolean active(IgniteProductVersion ver, UUID nid) throws IOException {
            // 1.x clusters are always active.
            if (ver.compareTo(IGNITE_2_0) < 0)
                return true;

            Map<String, Object> params = U.newHashMap(10);

            boolean v23 = ver.compareTo(IGNITE_2_3) >= 0;

            if (v23)
                params.put("cmd", "currentState");
            else {
                params.put("cmd", "exe");
                params.put("name", "org.apache.ignite.internal.visor.compute.VisorGatewayTask");
                params.put("p1", nid);
                params.put("p2", "org.apache.ignite.internal.visor.node.VisorNodeDataCollectorTask");
                params.put("p3", "org.apache.ignite.internal.visor.node.VisorNodeDataCollectorTaskArg");
                params.put("p4", false);
                params.put("p5", EVT_LAST_ORDER_KEY);
                params.put("p6", EVT_THROTTLE_CNTR_KEY);

                if (ver.compareTo(IGNITE_2_1) >= 0)
                    params.put("p7", false);
                else {
                    params.put("p7", 10);
                    params.put("p8", false);
                }
            }

            RestResult res = restCommand(params);

            switch (res.getStatus()) {
                case STATUS_SUCCESS:
                    if (v23)
                        return Boolean.valueOf(res.getData());

                    return res.getData().contains("\"active\":true");

                default:
                    throw new IOException(res.getError());
            }
        }

        /**
         * Collect topology.
         *
         * @param attrs Whether to collect attributes.
         * @param metrics Whether to collect metrics.
         * @return List of beans with nodes.
         */
        private List<GridClientNodeBean> topology(boolean attrs, boolean metrics) throws IOException {
            Map<String, Object> params = U.newHashMap(3);

            params.put("cmd", "top");
            params.put("attr", attrs);
            params.put("mtr", metrics);

            RestResult res = restCommand(params);

            switch (res.getStatus()) {
                case STATUS_SUCCESS:
                    return MAPPER.readValue(res.getData(), new TypeReference<List<GridClientNodeBean>>() {});

                default:
                    LT.warn(log, res.getError());

                    throw new ConnectException();
            }
        }

        /**
         * @param nodes List of node beans.
         * @return List of node IDs.
         */
        private Set<UUID> nids(List<GridClientNodeBean> nodes) {
            return nodes.stream().map(GridClientNodeBean::getNodeId).collect(Collectors.toSet());
        }

        /** {@inheritDoc} */
        @Override public void run() {
            LT.info(log, "Polling data from cluster...");

            try {
                // Light weight check for topology without attributes.
                List<GridClientNodeBean> nodes = topology(false, false);

                Set<UUID> nids = nids(nodes);

                // If topology changed, collect with attributes.
                if (!lastTop.equals(nids)) {
                    nodes = topology(true, false);

                    lastTop = nids(nodes);

                    TopologySnapshot newTop = new TopologySnapshot(nodes);

                    if (newTop.differentCluster(top))
                        log.info("Connection successfully established to cluster with nodes: " + newTop.nid8());

                    boolean active = active(newTop.clusterVersion(), F.first(newTop.getNids()));

                    newTop.setActive(active);
                    // TODO GG-14352 newTop.setSecured(!F.isEmpty(res.getSessionToken()));

                    top = newTop;

                    client.emit(EVENT_CLUSTER_TOPOLOGY, toJSON(top));
                }
                else {
                    // Check active state.
                    boolean active = active(top.clusterVersion(), F.first(top.getNids()));

                    if (active != top.isActive()) {
                        top.setActive(active);

                        client.emit(EVENT_CLUSTER_TOPOLOGY, toJSON(top));
                    }
                }
            }
            catch (ConnectException ignored) {
                clusterDisconnect();
            }
            catch (Exception e) {
                log.error("WatchTask failed", e);

                clusterDisconnect();
            }
        }
    }
}<|MERGE_RESOLUTION|>--- conflicted
+++ resolved
@@ -406,8 +406,6 @@
         }
 
         /**
-<<<<<<< HEAD
-=======
          * Collect topology.
          *
          * @param full Full.
@@ -424,7 +422,6 @@
         }
 
         /**
->>>>>>> 8deb207e
          * @param ver Cluster version.
          * @param nid Node ID.
          * @return Cluster active state.
