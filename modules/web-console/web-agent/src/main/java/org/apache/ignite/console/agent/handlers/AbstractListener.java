/*
 * Licensed to the Apache Software Foundation (ASF) under one or more
 * contributor license agreements.  See the NOTICE file distributed with
 * this work for additional information regarding copyright ownership.
 * The ASF licenses this file to You under the Apache License, Version 2.0
 * (the "License"); you may not use this file except in compliance with
 * the License.  You may obtain a copy of the License at
 *
 *      http://www.apache.org/licenses/LICENSE-2.0
 *
 * Unless required by applicable law or agreed to in writing, software
 * distributed under the License is distributed on an "AS IS" BASIS,
 * WITHOUT WARRANTIES OR CONDITIONS OF ANY KIND, either express or implied.
 * See the License for the specific language governing permissions and
 * limitations under the License.
 */

package org.apache.ignite.console.agent.handlers;

import io.socket.client.Ack;
import io.socket.emitter.Emitter;
import java.io.ByteArrayOutputStream;
import java.nio.charset.Charset;
import java.util.Arrays;
import java.util.Collections;
import java.util.Map;
import java.util.concurrent.ExecutorService;
import java.util.concurrent.Executors;
import java.util.zip.GZIPOutputStream;
import org.apache.commons.codec.binary.Base64OutputStream;
import org.apache.ignite.IgniteLogger;
import org.apache.ignite.console.agent.rest.RestResult;
import org.apache.ignite.logger.slf4j.Slf4jLogger;
import org.slf4j.LoggerFactory;

import static org.apache.ignite.console.agent.AgentUtils.removeCallback;
import static org.apache.ignite.console.agent.AgentUtils.fromJSON;
import static org.apache.ignite.console.agent.AgentUtils.safeCallback;
import static org.apache.ignite.console.agent.AgentUtils.toJSON;

/**
 * Base class for web socket handlers.
 */
abstract class AbstractListener implements Emitter.Listener {
    /** */
    final IgniteLogger log = new Slf4jLogger(LoggerFactory.getLogger(AbstractListener.class));

    /** UTF8 charset. */
    private static final Charset UTF8 = Charset.forName("UTF-8");

    /** */
    private ExecutorService pool;

    /** {@inheritDoc} */
    @SuppressWarnings("unchecked")
    @Override public final void call(Object... args) {
        final Ack cb = safeCallback(args);

        args = removeCallback(args);

        try {
            final Map<String, Object> params;

            if (args == null || args.length == 0)
                params = Collections.emptyMap();
            else if (args.length == 1)
                params = fromJSON(args[0], Map.class);
            else
                throw new IllegalArgumentException("Wrong arguments count, must be <= 1: " + Arrays.toString(args));

            if (pool == null)
                pool = newThreadPool();

            pool.submit(() -> {
                try {
                    Object res = execute(params);

                    // TODO IGNITE-6127 Temporary solution until GZip support for socket.io-client-java.
                    // See: https://github.com/socketio/socket.io-client-java/issues/312
                    // We can GZip manually for now.
                    if (res instanceof RestResult) {
                        RestResult restRes = (RestResult) res;

                        if (restRes.getData() != null) {
                            ByteArrayOutputStream baos = new ByteArrayOutputStream(4096);
                            Base64OutputStream b64os = new Base64OutputStream(baos, true, 0, null);
                            GZIPOutputStream gzip = new GZIPOutputStream(b64os);

                            gzip.write(restRes.getData().getBytes(UTF8));

                            gzip.close();

                            restRes.zipData(baos.toString());
                        }
                    }

                    log.info("a.l.call-1");

                    cb.call(null, toJSON(res));
<<<<<<< HEAD

                    log.info("a.l.call-2");
                } catch (Throwable e) {
                    log.error("a.l.err", e);
=======
                }
                catch (Throwable e) {
                    log.error("Failed to process event in pool", e);
>>>>>>> 79d3d4a8

                    cb.call(e, null);
                }
            });
        }
        catch (Throwable e) {
            log.error("Failed to process event", e);

            cb.call(e, null);
        }
    }

    /**
     * Stop handler.
     */
    public void stop() {
        if (pool != null)
            pool.shutdownNow();
    }

    /**
     * Creates a thread pool that can schedule commands to run after a given delay, or to execute periodically.
     *
     * @return Newly created thread pool.
     */
    protected ExecutorService newThreadPool() {
        return Executors.newSingleThreadExecutor();
    }

    /**
     * Execute command with specified arguments.
     *
     * @param args Map with method args.
     */
    public abstract Object execute(Map<String, Object> args) throws Exception;
}<|MERGE_RESOLUTION|>--- conflicted
+++ resolved
@@ -94,19 +94,10 @@
                         }
                     }
 
-                    log.info("a.l.call-1");
-
                     cb.call(null, toJSON(res));
-<<<<<<< HEAD
-
-                    log.info("a.l.call-2");
-                } catch (Throwable e) {
-                    log.error("a.l.err", e);
-=======
                 }
                 catch (Throwable e) {
                     log.error("Failed to process event in pool", e);
->>>>>>> 79d3d4a8
 
                     cb.call(e, null);
                 }
