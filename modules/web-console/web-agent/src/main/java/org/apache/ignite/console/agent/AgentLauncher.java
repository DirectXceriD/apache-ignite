/*
 * Licensed to the Apache Software Foundation (ASF) under one or more
 * contributor license agreements.  See the NOTICE file distributed with
 * this work for additional information regarding copyright ownership.
 * The ASF licenses this file to You under the Apache License, Version 2.0
 * (the "License"); you may not use this file except in compliance with
 * the License.  You may obtain a copy of the License at
 *
 *      http://www.apache.org/licenses/LICENSE-2.0
 *
 * Unless required by applicable law or agreed to in writing, software
 * distributed under the License is distributed on an "AS IS" BASIS,
 * WITHOUT WARRANTIES OR CONDITIONS OF ANY KIND, either express or implied.
 * See the License for the specific language governing permissions and
 * limitations under the License.
 */

package org.apache.ignite.console.agent;

import com.beust.jcommander.JCommander;
import com.beust.jcommander.ParameterException;
import io.socket.client.Ack;
import io.socket.client.IO;
import io.socket.client.Socket;
import io.socket.emitter.Emitter;
import java.io.File;
import java.io.IOException;
import java.net.Authenticator;
import java.net.ConnectException;
import java.net.PasswordAuthentication;
import java.net.URI;
import java.net.URISyntaxException;
import java.net.URL;
import java.net.UnknownHostException;
import java.util.Arrays;
import java.util.Scanner;
import java.util.Collection;
import java.util.List;
import java.util.concurrent.CountDownLatch;
import java.util.jar.Attributes;
import java.util.jar.Manifest;
import javax.net.ssl.SSLContext;
import javax.net.ssl.SSLHandshakeException;
import javax.net.ssl.TrustManager;
import javax.net.ssl.X509TrustManager;
<<<<<<< HEAD
import org.apache.ignite.console.agent.handlers.ClusterHandler;
import org.apache.ignite.console.agent.handlers.DatabaseHandler;
import org.apache.ignite.console.agent.handlers.DemoHandler;
import org.apache.ignite.console.agent.handlers.RestHandler;
import org.apache.ignite.console.agent.rest.RestExecutor;
=======
import org.apache.ignite.console.agent.handlers.DatabaseListener;
import org.apache.ignite.console.agent.handlers.RestListener;
>>>>>>> a029997b
import org.apache.ignite.internal.util.typedef.X;
import org.json.JSONException;
import org.json.JSONObject;
import org.slf4j.Logger;
import org.slf4j.LoggerFactory;
import org.slf4j.bridge.SLF4JBridgeHandler;

import static io.socket.client.Socket.EVENT_CONNECT;
import static io.socket.client.Socket.EVENT_CONNECT_ERROR;
import static io.socket.client.Socket.EVENT_DISCONNECT;
import static io.socket.client.Socket.EVENT_ERROR;
import static org.apache.ignite.console.agent.AgentUtils.fromJSON;
import static org.apache.ignite.console.agent.AgentUtils.toJSON;

/**
 * Control Center Agent launcher.
 */
public class AgentLauncher {
    /** */
    private static final Logger log = LoggerFactory.getLogger(AgentLauncher.class);

    /** */
    private static final String EVENT_CLUSTER_BROADCAST_START = "cluster:broadcast:start";

    /** */
    private static final String EVENT_CLUSTER_BROADCAST_STOP = "cluster:broadcast:stop";

    /** */
    private static final String EVENT_CLUSTER_DISCONNECTED = "cluster:disconnected";

    /** */
    private static final String EVENT_DEMO_BROADCAST_START = "demo:broadcast:start";

    /** */
    private static final String EVENT_DEMO_BROADCAST_STOP = "demo:broadcast:stop";

    /** */
    private static final String EVENT_SCHEMA_IMPORT_DRIVERS = "schemaImport:drivers";

    /** */
    private static final String EVENT_SCHEMA_IMPORT_SCHEMAS = "schemaImport:schemas";

    /** */
    private static final String EVENT_SCHEMA_IMPORT_METADATA = "schemaImport:metadata";

    /** */
    private static final String EVENT_NODE_VISOR_TASK = "node:visorTask";

    /** */
    private static final String EVENT_NODE_REST = "node:rest";

    /** */
    private static final String EVENT_RESET_TOKENS = "agent:reset:token";

    /** */
    private static final String EVENT_LOG_WARNING = "log:warn";

    static {
        // Optionally remove existing handlers attached to j.u.l root logger
        SLF4JBridgeHandler.removeHandlersForRootLogger();

        // Add SLF4JBridgeHandler to j.u.l's root logger
        SLF4JBridgeHandler.install();
    }

    /**
     * Create a trust manager that trusts all certificates It is not using a particular keyStore
     */
    private static TrustManager[] getTrustManagers() {
        return new TrustManager[] {
            new X509TrustManager() {
                public java.security.cert.X509Certificate[] getAcceptedIssuers() {
                    return null;
                }

                public void checkClientTrusted(
                    java.security.cert.X509Certificate[] certs, String authType) {
                }

                public void checkServerTrusted(
                    java.security.cert.X509Certificate[] certs, String authType) {
                }
            }};
    }

    /**
     * On error listener.
     */
    private static final Emitter.Listener onError = new Emitter.Listener() {
        @SuppressWarnings("ThrowableResultOfMethodCallIgnored")
        @Override public void call(Object... args) {
            Throwable e = (Throwable)args[0];

            ConnectException ce = X.cause(e, ConnectException.class);

            if (ce != null)
                log.error("Failed to receive response from server (connection refused).");
            else {
                Exception ignore = X.cause(e, SSLHandshakeException.class);

                if (ignore != null) {
                    log.error("Failed to establish SSL connection to server, due to errors with SSL handshake.");
                    log.error("Add to environment variable JVM_OPTS parameter \"-Dtrust.all=true\" to skip certificate validation in case of using self-signed certificate.");

                    System.exit(1);
                }

                ignore = X.cause(e, UnknownHostException.class);

                if (ignore != null) {
                    log.error("Failed to establish connection to server, due to errors with DNS or missing proxy settings.");
                    log.error("Documentation for proxy configuration can be found here: http://apacheignite.readme.io/docs/web-agent#section-proxy-configuration");

                    System.exit(1);
                }

                ignore = X.cause(e, IOException.class);

                if (ignore != null && "404".equals(ignore.getMessage())) {
                    log.error("Failed to receive response from server (connection refused).");

                    return;
                }

                if (ignore != null && "407".equals(ignore.getMessage())) {
                    log.error("Failed to establish connection to server, due to proxy requires authentication.");

                    String userName = System.getProperty("https.proxyUsername", System.getProperty("http.proxyUsername"));

                    if (userName == null || userName.trim().isEmpty())
                        userName = readLine("Enter proxy user name: ");
                    else
                        System.out.println("Read username from system properties: " + userName);

                    char[] pwd = readPassword("Enter proxy password: ");

                    final PasswordAuthentication pwdAuth = new PasswordAuthentication(userName, pwd);

                    Authenticator.setDefault(new Authenticator() {
                        @Override protected PasswordAuthentication getPasswordAuthentication() {
                            return pwdAuth;
                        }
                    });

                    return;
                }

                log.error("Connection error.", e);
            }
        }
    };

    /**
     * On disconnect listener.
     */
    private static final Emitter.Listener onDisconnect = new Emitter.Listener() {
        @Override public void call(Object... args) {
            log.error("Connection closed: {}", args);
        }
    };

    /**
     * On token reset listener.
     */
    private static final Emitter.Listener onLogWarning = new Emitter.Listener() {
        @Override public void call(Object... args) {
            log.warn(String.valueOf(args[0]));
        }
    };

    /**
     * On demo start request.
     */
    private static final Emitter.Listener onDemoStart = new Emitter.Listener() {
        @Override public void call(Object... args) {
            log.warn(String.valueOf(args[0]));
        }
    };

    /**
     * @param fmt Format string.
     * @param args Arguments.
     */
    private static String readLine(String fmt, Object ... args) {
        if (System.console() != null)
            return System.console().readLine(fmt, args);

        System.out.print(String.format(fmt, args));

        return new Scanner(System.in).nextLine();
    }

    /**
     * @param fmt Format string.
     * @param args Arguments.
     */
    private static char[] readPassword(String fmt, Object ... args) {
        if (System.console() != null)
            return System.console().readPassword(fmt, args);

        System.out.print(String.format(fmt, args));

        return new Scanner(System.in).nextLine().toCharArray();
    }

    /**
     * @param args Args.
     */
    @SuppressWarnings("BusyWait")
    public static void main(String[] args) throws Exception {
        log.info("Starting Apache Ignite Web Console Agent...");

        final AgentConfiguration cfg = new AgentConfiguration();

        JCommander jCommander = new JCommander(cfg);

        String osName = System.getProperty("os.name").toLowerCase();

        jCommander.setProgramName("ignite-web-agent." + (osName.contains("win") ? "bat" : "sh"));

        try {
            jCommander.parse(args);
        }
        catch (ParameterException pe) {
            log.error("Failed to parse command line parameters: " + Arrays.toString(args), pe);

            jCommander.usage();

            return;
        }

        String prop = cfg.configPath();

        AgentConfiguration propCfg = new AgentConfiguration();

        try {
            File f = AgentUtils.resolvePath(prop);

            if (f == null)
                log.warn("Failed to find agent property file: " + prop);
            else
                propCfg.load(f.toURI().toURL());
        }
        catch (IOException ignore) {
            if (!AgentConfiguration.DFLT_CFG_PATH.equals(prop))
                log.warn("Failed to load agent property file: " + prop, ignore);
        }

        cfg.merge(propCfg);

        if (cfg.help()) {
            jCommander.usage();

            return;
        }

        System.out.println();
        System.out.println("Agent configuration:");
        System.out.println(cfg);
        System.out.println();

        if (cfg.tokens() == null) {
            String webHost;

            try {
                webHost = new URI(cfg.serverUri()).getHost();
            }
            catch (URISyntaxException e) {
                log.error("Failed to parse Ignite Web Console uri", e);

                return;
            }

            System.out.println("Security token is required to establish connection to the web console.");
            System.out.println(String.format("It is available on the Profile page: https://%s/profile", webHost));

            String tokens = String.valueOf(readPassword("Enter security tokens separated by comma: "));

            cfg.tokens(Arrays.asList(System.console().readLine().trim().split(",")));
        }

        URI uri = URI.create(cfg.serverUri());

        // Create proxy authenticator using passed properties.
        switch (uri.getScheme()) {
            case "http":
            case "https":
                final String username = System.getProperty(uri.getScheme() + ".proxyUsername");
                final char[] pwd = System.getProperty(uri.getScheme() +  ".proxyPassword", "").toCharArray();

                Authenticator.setDefault(new Authenticator() {
                    @Override protected PasswordAuthentication getPasswordAuthentication() {
                        return new PasswordAuthentication(username, pwd);
                    }
                });

                break;

            default:
                // No-op.
        }
<<<<<<< HEAD

        IO.Options opts = new IO.Options();

        opts.path = "/agents";

        // Workaround for use self-signed certificate
        if (Boolean.getBoolean("trust.all")) {
            SSLContext ctx = SSLContext.getInstance("TLS");

            // Create an SSLContext that uses our TrustManager
            ctx.init(null, getTrustManagers(), null);

            opts.sslContext = ctx;
        }

        final Socket client = IO.socket(uri, opts);
        final RestExecutor restExecutor = new RestExecutor(cfg.nodeUri());

        try {
            final ClusterHandler clusterHnd = new ClusterHandler(client, restExecutor);
            final DemoHandler demoHnd = new DemoHandler(client, restExecutor);

            Emitter.Listener onConnect = new Emitter.Listener() {
                @Override public void call(Object... args) {
                    log.info("Connection established.");

                    JSONObject authMsg = new JSONObject();

                    try {
                        authMsg.put("tokens", toJSON(cfg.tokens()));
                        authMsg.put("disableDemo", cfg.disableDemo());

                        String clsName = AgentLauncher.class.getSimpleName() + ".class";

                        String clsPath = AgentLauncher.class.getResource(clsName).toString();

                        if (clsPath.startsWith("jar")) {
                            String manifestPath = clsPath.substring(0, clsPath.lastIndexOf('!') + 1) +
                                "/META-INF/MANIFEST.MF";

                            Manifest manifest = new Manifest(new URL(manifestPath).openStream());

                            Attributes attr = manifest.getMainAttributes();

                            authMsg.put("ver", attr.getValue("Implementation-Version"));
                            authMsg.put("bt", attr.getValue("Build-Time"));
                        }

                        client.emit("agent:auth", authMsg, new Ack() {
                            @Override public void call(Object... args) {
                                if (args != null && args.length == 1) {
                                    List<String> activeTokens = fromJSON(args[0], List.class);

                                    if (activeTokens.size() > 0) {
                                        Collection<String> missedTokens = cfg.tokens();

                                        cfg.tokens(activeTokens);

                                        missedTokens.removeAll(activeTokens);

                                        if (missedTokens.size() > 0) {
                                            String tokens = missedTokens.toString();

                                            tokens = tokens.substring(1, tokens.length() - 1);

                                            log.warn("Failed to authenticate with token(s): {}", tokens);
                                        }

                                        log.info("Authentication success.");

                                        clusterHnd.watch();

                                        return;
                                    }
                                }

                                log.error("Failed to authenticate agent. Please check agent\'s tokens");

                                System.exit(1);
=======

        IO.Options opts = new IO.Options();

        opts.path = "/agents";

        // Workaround for use self-signed certificate
        if (Boolean.getBoolean("trust.all")) {
            SSLContext ctx = SSLContext.getInstance("TLS");

            // Create an SSLContext that uses our TrustManager
            ctx.init(null, getTrustManagers(), null);

            opts.sslContext = ctx;
        }

        final Socket client = IO.socket(uri, opts);

        final RestListener restHnd = new RestListener(cfg);

        final DatabaseListener dbHnd = new DatabaseListener(cfg);

        try {
            Emitter.Listener onConnecting = new Emitter.Listener() {
                @Override public void call(Object... args) {
                    log.info("Connecting to: " + cfg.serverUri());
                }
            };

            Emitter.Listener onConnect = new Emitter.Listener() {
                @Override public void call(Object... args) {
                    log.info("Connection established.");

                    JSONObject authMsg = new JSONObject();

                    try {
                        authMsg.put("tokens", cfg.tokens());

                        String clsName = AgentLauncher.class.getSimpleName() + ".class";

                        String clsPath = AgentLauncher.class.getResource(clsName).toString();

                        if (clsPath.startsWith("jar")) {
                            String manifestPath = clsPath.substring(0, clsPath.lastIndexOf('!') + 1) +
                                "/META-INF/MANIFEST.MF";

                            Manifest manifest = new Manifest(new URL(manifestPath).openStream());

                            Attributes attr = manifest.getMainAttributes();

                            authMsg.put("ver", attr.getValue("Implementation-Version"));
                            authMsg.put("bt", attr.getValue("Build-Time"));
                        }

                        client.emit("agent:auth", authMsg, new Ack() {
                            @Override public void call(Object... args) {
                                // Authentication failed if response contains args.
                                if (args != null && args.length > 0) {
                                    onDisconnect.call(args);

                                    System.exit(1);
                                }

                                log.info("Authentication success.");
>>>>>>> a029997b
                            }
                        });
                    }
                    catch (JSONException | IOException e) {
                        log.error("Failed to construct authentication message", e);
<<<<<<< HEAD

                        client.close();
                    }
                }
            };

            DatabaseHandler dbHnd = new DatabaseHandler(cfg);
            RestHandler restHnd = new RestHandler(restExecutor);

            final CountDownLatch latch = new CountDownLatch(1);

            log.info("Connecting to: {}", cfg.serverUri());

            client
                .on(EVENT_CONNECT, onConnect)
                .on(EVENT_CONNECT_ERROR, onError)
                .on(EVENT_ERROR, onError)
                .on(EVENT_DISCONNECT, onDisconnect)
                .on(EVENT_LOG_WARNING, onLogWarning)
                .on(EVENT_CLUSTER_BROADCAST_START, clusterHnd.start())
                .on(EVENT_CLUSTER_BROADCAST_STOP, clusterHnd.stop())
                .on(EVENT_DEMO_BROADCAST_START, demoHnd.start())
                .on(EVENT_DEMO_BROADCAST_STOP, demoHnd.stop())
                .on(EVENT_RESET_TOKENS, new Emitter.Listener() {
                    @Override public void call(Object... args) {
                        String tok = String.valueOf(args[0]);

                        log.warn("Security token has been reset: %s", tok);

                        cfg.tokens().remove(tok);

                        if (cfg.tokens().isEmpty()) {
                            client.off();

                            latch.countDown();
                        }
                    }
                })
                .on(EVENT_SCHEMA_IMPORT_DRIVERS, dbHnd.availableDriversListener())
                .on(EVENT_SCHEMA_IMPORT_SCHEMAS, dbHnd.schemasListener())
                .on(EVENT_SCHEMA_IMPORT_METADATA, dbHnd.metadataListener())
                .on(EVENT_NODE_VISOR_TASK, restHnd)
                .on(EVENT_NODE_REST, restHnd);
=======

                        client.close();
                    }
                }
            };

            final CountDownLatch latch = new CountDownLatch(1);

            client
                .on(EVENT_CONNECTING, onConnecting)
                .on(EVENT_CONNECT, onConnect)
                .on(EVENT_CONNECT_ERROR, onError)
                .on(EVENT_RECONNECTING, onConnecting)
                .on(EVENT_NODE_REST, restHnd)
                .on(EVENT_SCHEMA_IMPORT_DRIVERS, dbHnd.availableDriversListener())
                .on(EVENT_SCHEMA_IMPORT_SCHEMAS, dbHnd.schemasListener())
                .on(EVENT_SCHEMA_IMPORT_METADATA, dbHnd.metadataListener())
                .on(EVENT_ERROR, onError)
                .on(EVENT_DISCONNECT, onDisconnect)
                .on(EVENT_AGENT_WARNING, new Emitter.Listener() {
                    @Override public void call(Object... args) {
                        log.warn(args[0]);
                    }
                })
                .on(EVENT_AGENT_CLOSE, new Emitter.Listener() {
                    @Override public void call(Object... args) {
                        onDisconnect.call(args);

                        client.off();

                        latch.countDown();
                    }
                });
>>>>>>> a029997b

            client.connect();

            latch.await();
        }
        finally {
<<<<<<< HEAD
            restExecutor.stop();

            client.close();
=======
            client.close();

            restHnd.stop();

            dbHnd.stop();
>>>>>>> a029997b
        }
    }
}<|MERGE_RESOLUTION|>--- conflicted
+++ resolved
@@ -43,16 +43,11 @@
 import javax.net.ssl.SSLHandshakeException;
 import javax.net.ssl.TrustManager;
 import javax.net.ssl.X509TrustManager;
-<<<<<<< HEAD
-import org.apache.ignite.console.agent.handlers.ClusterHandler;
-import org.apache.ignite.console.agent.handlers.DatabaseHandler;
+import org.apache.ignite.console.agent.handlers.ClusterLsnr;
 import org.apache.ignite.console.agent.handlers.DemoHandler;
-import org.apache.ignite.console.agent.handlers.RestHandler;
 import org.apache.ignite.console.agent.rest.RestExecutor;
-=======
 import org.apache.ignite.console.agent.handlers.DatabaseListener;
 import org.apache.ignite.console.agent.handlers.RestListener;
->>>>>>> a029997b
 import org.apache.ignite.internal.util.typedef.X;
 import org.json.JSONException;
 import org.json.JSONObject;
@@ -331,7 +326,7 @@
 
             String tokens = String.valueOf(readPassword("Enter security tokens separated by comma: "));
 
-            cfg.tokens(Arrays.asList(System.console().readLine().trim().split(",")));
+            cfg.tokens(Arrays.asList(tokens.trim().split(",")));
         }
 
         URI uri = URI.create(cfg.serverUri());
@@ -354,7 +349,6 @@
             default:
                 // No-op.
         }
-<<<<<<< HEAD
 
         IO.Options opts = new IO.Options();
 
@@ -374,7 +368,7 @@
         final RestExecutor restExecutor = new RestExecutor(cfg.nodeUri());
 
         try {
-            final ClusterHandler clusterHnd = new ClusterHandler(client, restExecutor);
+            final ClusterLsnr clusterLsnr = new ClusterLsnr(client, restExecutor);
             final DemoHandler demoHnd = new DemoHandler(client, restExecutor);
 
             Emitter.Listener onConnect = new Emitter.Listener() {
@@ -425,7 +419,7 @@
 
                                         log.info("Authentication success.");
 
-                                        clusterHnd.watch();
+                                        clusterLsnr.watch();
 
                                         return;
                                     }
@@ -434,85 +428,19 @@
                                 log.error("Failed to authenticate agent. Please check agent\'s tokens");
 
                                 System.exit(1);
-=======
-
-        IO.Options opts = new IO.Options();
-
-        opts.path = "/agents";
-
-        // Workaround for use self-signed certificate
-        if (Boolean.getBoolean("trust.all")) {
-            SSLContext ctx = SSLContext.getInstance("TLS");
-
-            // Create an SSLContext that uses our TrustManager
-            ctx.init(null, getTrustManagers(), null);
-
-            opts.sslContext = ctx;
-        }
-
-        final Socket client = IO.socket(uri, opts);
-
-        final RestListener restHnd = new RestListener(cfg);
-
-        final DatabaseListener dbHnd = new DatabaseListener(cfg);
-
-        try {
-            Emitter.Listener onConnecting = new Emitter.Listener() {
-                @Override public void call(Object... args) {
-                    log.info("Connecting to: " + cfg.serverUri());
-                }
-            };
-
-            Emitter.Listener onConnect = new Emitter.Listener() {
-                @Override public void call(Object... args) {
-                    log.info("Connection established.");
-
-                    JSONObject authMsg = new JSONObject();
-
-                    try {
-                        authMsg.put("tokens", cfg.tokens());
-
-                        String clsName = AgentLauncher.class.getSimpleName() + ".class";
-
-                        String clsPath = AgentLauncher.class.getResource(clsName).toString();
-
-                        if (clsPath.startsWith("jar")) {
-                            String manifestPath = clsPath.substring(0, clsPath.lastIndexOf('!') + 1) +
-                                "/META-INF/MANIFEST.MF";
-
-                            Manifest manifest = new Manifest(new URL(manifestPath).openStream());
-
-                            Attributes attr = manifest.getMainAttributes();
-
-                            authMsg.put("ver", attr.getValue("Implementation-Version"));
-                            authMsg.put("bt", attr.getValue("Build-Time"));
-                        }
-
-                        client.emit("agent:auth", authMsg, new Ack() {
-                            @Override public void call(Object... args) {
-                                // Authentication failed if response contains args.
-                                if (args != null && args.length > 0) {
-                                    onDisconnect.call(args);
-
-                                    System.exit(1);
-                                }
-
-                                log.info("Authentication success.");
->>>>>>> a029997b
                             }
                         });
                     }
                     catch (JSONException | IOException e) {
                         log.error("Failed to construct authentication message", e);
-<<<<<<< HEAD
 
                         client.close();
                     }
                 }
             };
 
-            DatabaseHandler dbHnd = new DatabaseHandler(cfg);
-            RestHandler restHnd = new RestHandler(restExecutor);
+            DatabaseListener dbHnd = new DatabaseListener(cfg);
+            RestListener restHnd = new RestListener(restExecutor);
 
             final CountDownLatch latch = new CountDownLatch(1);
 
@@ -524,8 +452,8 @@
                 .on(EVENT_ERROR, onError)
                 .on(EVENT_DISCONNECT, onDisconnect)
                 .on(EVENT_LOG_WARNING, onLogWarning)
-                .on(EVENT_CLUSTER_BROADCAST_START, clusterHnd.start())
-                .on(EVENT_CLUSTER_BROADCAST_STOP, clusterHnd.stop())
+                .on(EVENT_CLUSTER_BROADCAST_START, clusterLsnr.start())
+                .on(EVENT_CLUSTER_BROADCAST_STOP, clusterLsnr.stop())
                 .on(EVENT_DEMO_BROADCAST_START, demoHnd.start())
                 .on(EVENT_DEMO_BROADCAST_STOP, demoHnd.stop())
                 .on(EVENT_RESET_TOKENS, new Emitter.Listener() {
@@ -548,58 +476,15 @@
                 .on(EVENT_SCHEMA_IMPORT_METADATA, dbHnd.metadataListener())
                 .on(EVENT_NODE_VISOR_TASK, restHnd)
                 .on(EVENT_NODE_REST, restHnd);
-=======
-
-                        client.close();
-                    }
-                }
-            };
-
-            final CountDownLatch latch = new CountDownLatch(1);
-
-            client
-                .on(EVENT_CONNECTING, onConnecting)
-                .on(EVENT_CONNECT, onConnect)
-                .on(EVENT_CONNECT_ERROR, onError)
-                .on(EVENT_RECONNECTING, onConnecting)
-                .on(EVENT_NODE_REST, restHnd)
-                .on(EVENT_SCHEMA_IMPORT_DRIVERS, dbHnd.availableDriversListener())
-                .on(EVENT_SCHEMA_IMPORT_SCHEMAS, dbHnd.schemasListener())
-                .on(EVENT_SCHEMA_IMPORT_METADATA, dbHnd.metadataListener())
-                .on(EVENT_ERROR, onError)
-                .on(EVENT_DISCONNECT, onDisconnect)
-                .on(EVENT_AGENT_WARNING, new Emitter.Listener() {
-                    @Override public void call(Object... args) {
-                        log.warn(args[0]);
-                    }
-                })
-                .on(EVENT_AGENT_CLOSE, new Emitter.Listener() {
-                    @Override public void call(Object... args) {
-                        onDisconnect.call(args);
-
-                        client.off();
-
-                        latch.countDown();
-                    }
-                });
->>>>>>> a029997b
 
             client.connect();
 
             latch.await();
         }
         finally {
-<<<<<<< HEAD
             restExecutor.stop();
 
             client.close();
-=======
-            client.close();
-
-            restHnd.stop();
-
-            dbHnd.stop();
->>>>>>> a029997b
         }
     }
 }