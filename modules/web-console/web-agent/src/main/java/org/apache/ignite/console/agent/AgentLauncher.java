--- conflicted
+++ resolved
@@ -33,14 +33,11 @@
 import java.net.URL;
 import java.net.UnknownHostException;
 import java.util.Arrays;
-<<<<<<< HEAD
+import java.util.Scanner;
 import java.util.Collection;
 import java.util.HashSet;
 import java.util.List;
 import java.util.Set;
-=======
-import java.util.Scanner;
->>>>>>> 43007d54
 import java.util.concurrent.CountDownLatch;
 import java.util.jar.Attributes;
 import java.util.jar.Manifest;
@@ -110,10 +107,6 @@
     /** */
     private static final String EVENT_LOG_WARNING = "log:warn";
 
-<<<<<<< HEAD
-    /** */
-    private static final int RECONNECT_INTERVAL = 3000;
-
     static {
         // Optionally remove existing handlers attached to j.u.l root logger
         SLF4JBridgeHandler.removeHandlersForRootLogger();
@@ -122,8 +115,6 @@
         SLF4JBridgeHandler.install();
     }
 
-=======
->>>>>>> 43007d54
     /**
      * Create a trust manager that trusts all certificates It is not using a particular keyStore
      */
@@ -337,62 +328,43 @@
 
             String tokens = String.valueOf(readPassword("Enter security tokens separated by comma: "));
 
-<<<<<<< HEAD
-            String tokens = System.console().readLine();
-
-            if (tokens != null)
-                cfg.tokens(Arrays.asList(tokens.trim().split(",")));
-=======
-            cfg.tokens(Arrays.asList(tokens.trim().split(",")));
->>>>>>> 43007d54
+            cfg.tokens(Arrays.asList(System.console().readLine().trim().split(",")));
         }
 
         URI uri = URI.create(cfg.serverUri());
 
+        // Create proxy authenticator using passed properties.
+        switch (uri.getScheme()) {
+            case "http":
+            case "https":
+                final String username = System.getProperty(uri.getScheme() + ".proxyUsername");
+                final char[] pwd = System.getProperty(uri.getScheme() +  ".proxyPassword", "").toCharArray();
+
+                Authenticator.setDefault(new Authenticator() {
+                    @Override protected PasswordAuthentication getPasswordAuthentication() {
+                        return new PasswordAuthentication(username, pwd);
+                    }
+                });
+
+                break;
+
+            default:
+                // No-op.
+        }
+
         IO.Options opts = new IO.Options();
 
         opts.path = "/agents";
-
-<<<<<<< HEAD
-        opts.reconnectionDelay = RECONNECT_INTERVAL;
-=======
-            // Create proxy authenticator using passed properties.
-            switch (uri.getScheme()) {
-                case "http":
-                case "https":
-                    final String username = System.getProperty(uri.getScheme() + ".proxyUsername");
-                    final char[] pwd = System.getProperty(uri.getScheme() +  ".proxyPassword", "").toCharArray();
-
-                    Authenticator.setDefault(new Authenticator() {
-                        @Override protected PasswordAuthentication getPasswordAuthentication() {
-                            return new PasswordAuthentication(username, pwd);
-                        }
-                    });
-
-                    break;
-
-                default:
-                    // No-op.
-            }
-
-            IO.Options opts = new IO.Options();
->>>>>>> 43007d54
 
         // Workaround for use self-signed certificate
         if (Boolean.getBoolean("trust.all")) {
             SSLContext ctx = SSLContext.getInstance("TLS");
 
-<<<<<<< HEAD
             // Create an SSLContext that uses our TrustManager
             ctx.init(null, getTrustManagers(), null);
 
             opts.sslContext = ctx;
         }
-=======
-            // Workaround for use self-signed certificate
-            if (Boolean.getBoolean("trust.all")) {
-                SSLContext ctx = SSLContext.getInstance("TLS");
->>>>>>> 43007d54
 
         final Socket client = IO.socket(uri, opts);
         final RestExecutor restExecutor = new RestExecutor(cfg.nodeUri());
