/*
 * Licensed to the Apache Software Foundation (ASF) under one or more
 * contributor license agreements.  See the NOTICE file distributed with
 * this work for additional information regarding copyright ownership.
 * The ASF licenses this file to You under the Apache License, Version 2.0
 * (the "License"); you may not use this file except in compliance with
 * the License.  You may obtain a copy of the License at
 *
 *      http://www.apache.org/licenses/LICENSE-2.0
 *
 * Unless required by applicable law or agreed to in writing, software
 * distributed under the License is distributed on an "AS IS" BASIS,
 * WITHOUT WARRANTIES OR CONDITIONS OF ANY KIND, either express or implied.
 * See the License for the specific language governing permissions and
 * limitations under the License.
 */

package org.apache.ignite.console.agent;

import com.beust.jcommander.JCommander;
import com.beust.jcommander.ParameterException;
import io.socket.client.Ack;
import io.socket.client.IO;
import io.socket.client.Socket;
import io.socket.emitter.Emitter;
import java.io.File;
import java.io.IOException;
import java.net.ConnectException;
import java.net.URI;
import java.net.URISyntaxException;
import java.net.URL;
import java.util.Arrays;
import java.util.concurrent.CountDownLatch;
import java.util.jar.Attributes;
import java.util.jar.Manifest;
import javax.net.ssl.SSLContext;
import javax.net.ssl.SSLHandshakeException;
import javax.net.ssl.TrustManager;
import javax.net.ssl.X509TrustManager;
import org.apache.ignite.console.agent.handlers.DatabaseHandler;
import org.apache.ignite.console.agent.handlers.RestHandler;
import org.apache.ignite.console.agent.handlers.TopologyHandler;
import org.apache.ignite.internal.util.typedef.X;
import org.apache.log4j.Logger;
import org.json.JSONException;
import org.json.JSONObject;

import static io.socket.client.Socket.EVENT_CONNECT;
import static io.socket.client.Socket.EVENT_CONNECTING;
import static io.socket.client.Socket.EVENT_CONNECT_ERROR;
import static io.socket.client.Socket.EVENT_DISCONNECT;
import static io.socket.client.Socket.EVENT_ERROR;
import static io.socket.client.Socket.EVENT_RECONNECTING;

/**
 * Control Center Agent launcher.
 */
public class AgentLauncher {
    /** */
    private static final Logger log = Logger.getLogger(AgentLauncher.class.getName());

    /** */
    private static final String EVENT_START_COLLECT_TOPOLOGY = "cluster:start:collect";

    /** */
    private static final String EVENT_STOP_COLLECT_TOPOLOGY = "cluster:stop:collect";

    /** */
    private static final String EVENT_NODE_REST = "node:rest";

    /** */
    private static final String EVENT_SCHEMA_IMPORT_DRIVERS = "schemaImport:drivers";

    /** */
    private static final String EVENT_SCHEMA_IMPORT_SCHEMAS = "schemaImport:schemas";

    /** */
    private static final String EVENT_SCHEMA_IMPORT_METADATA = "schemaImport:metadata";

    /** */
    private static final String EVENT_AGENT_WARNING = "agent:warning";

    /** */
    private static final String EVENT_AGENT_CLOSE = "agent:close";

    /** */
    private static final int RECONNECT_INTERVAL = 3000;

    /**
     * Create a trust manager that trusts all certificates It is not using a particular keyStore
     */
    private static TrustManager[] getTrustManagers() {
        return new TrustManager[] {
            new X509TrustManager() {
                public java.security.cert.X509Certificate[] getAcceptedIssuers() {
                    return null;
                }

                public void checkClientTrusted(
                    java.security.cert.X509Certificate[] certs, String authType) {
                }

                public void checkServerTrusted(
                    java.security.cert.X509Certificate[] certs, String authType) {
                }
            }};
    }

    /**
     * On error listener.
     */
    private static final Emitter.Listener onError = new Emitter.Listener() {
        @SuppressWarnings("ThrowableResultOfMethodCallIgnored")
        @Override public void call(Object... args) {
            Throwable e = (Throwable)args[0];

            ConnectException ce = X.cause(e, ConnectException.class);

            if (ce != null)
                log.error("Failed to receive response from server (connection refused).");
            else {
                Exception ignore = X.cause(e, SSLHandshakeException.class);

                if (ignore != null) {
                    log.error("Failed to establish SSL connection to server, due to errors with SSL handshake.");
                    log.error("Add to environment variable JVM_OPTS parameter \"-Dtrust.all=true\" to skip certificate validation in case of using self-signed certificate.");

                    System.exit(1);
                }

                ignore = X.cause(e, IOException.class);

                if (ignore != null && "404".equals(ignore.getMessage())) {
                    log.error("Failed to receive response from server (connection refused).");

                    return;
                }

                log.error("Connection error.", e);
            }
        }
    };

    /**
     * On disconnect listener.
     */
    private static final Emitter.Listener onDisconnect = new Emitter.Listener() {
        @Override public void call(Object... args) {
            log.error(String.format("Connection closed: %s.", args));
        }
    };

    /**
     * @param args Args.
     */
    @SuppressWarnings("BusyWait")
    public static void main(String[] args) throws Exception {
        log.info("Starting Apache Ignite Web Console Agent...");

        final AgentConfiguration cfg = new AgentConfiguration();

        JCommander jCommander = new JCommander(cfg);

        String osName = System.getProperty("os.name").toLowerCase();

        jCommander.setProgramName("ignite-web-agent." + (osName.contains("win") ? "bat" : "sh"));

        try {
            jCommander.parse(args);
        }
        catch (ParameterException pe) {
            log.error("Failed to parse command line parameters: " + Arrays.toString(args), pe);

            jCommander.usage();

            return;
        }

        String prop = cfg.configPath();

        AgentConfiguration propCfg = new AgentConfiguration();

        try {
            File f = AgentUtils.resolvePath(prop);

            if (f == null)
                log.warn("Failed to find agent property file: " + prop);
            else
                propCfg.load(f.toURI().toURL());
        }
        catch (IOException ignore) {
            if (!AgentConfiguration.DFLT_CFG_PATH.equals(prop))
                log.warn("Failed to load agent property file: " + prop, ignore);
        }

        cfg.merge(propCfg);

        if (cfg.help()) {
            jCommander.usage();

            return;
        }

        System.out.println();
        System.out.println("Agent configuration:");
        System.out.println(cfg);
        System.out.println();

        if (cfg.tokens() == null) {
            String webHost;

            try {
                webHost = new URI(cfg.serverUri()).getHost();
            }
            catch (URISyntaxException e) {
                log.error("Failed to parse Ignite Web Console uri", e);

                return;
            }

            System.out.println("Security token is required to establish connection to the web console.");
            System.out.println(String.format("It is available on the Profile page: https://%s/profile", webHost));

            System.out.print("Enter security tokens separated by comma: ");

            String tokens = System.console().readLine();

            if (tokens != null)
                cfg.tokens(Arrays.asList(tokens.trim().split(",")));
        }

        URI uri = URI.create(cfg.serverUri());

        if (uri.getPort() == -1)
            uri = URI.create(cfg.serverUri() + ':' + DFLT_SERVER_PORT);

        IO.Options opts = new IO.Options();

<<<<<<< HEAD
        opts.reconnectionDelay = RECONNECT_INTERVAL;

        // Workaround for use self-signed certificate
        if (Boolean.getBoolean("trust.all")) {
            SSLContext ctx = SSLContext.getInstance("TLS");

            // Create an SSLContext that uses our TrustManager
            ctx.init(null, getTrustManagers(), null);
=======
            IO.Options opts = new IO.Options();

            opts.path = "/agents";

            opts.reconnectionDelay = RECONNECT_INTERVAL;
>>>>>>> b0c1e966

            opts.sslContext = ctx;
        }

        final Socket client = IO.socket(uri, opts);
        final RestExecutor restExecutor = new RestExecutor(cfg.nodeUri());

        try {
            Emitter.Listener onConnecting = new Emitter.Listener() {
                @Override public void call(Object... args) {
                    log.info("Connecting to: " + cfg.serverUri());
                }
            };

            final TopologyHandler topHnd = new TopologyHandler(client, restExecutor);

            Emitter.Listener onConnect = new Emitter.Listener() {
                @Override public void call(Object... args) {
                    log.info("Connection established.");

                    JSONObject authMsg = new JSONObject();

                    try {
                        authMsg.put("tokens", cfg.tokens());

                        String clsName = AgentLauncher.class.getSimpleName() + ".class";

                        String clsPath = AgentLauncher.class.getResource(clsName).toString();

                        if (clsPath.startsWith("jar")) {
                            String manifestPath = clsPath.substring(0, clsPath.lastIndexOf('!') + 1) +
                                "/META-INF/MANIFEST.MF";

                            Manifest manifest = new Manifest(new URL(manifestPath).openStream());

                            Attributes attr = manifest.getMainAttributes();

                            authMsg.put("ver", attr.getValue("Implementation-Version"));
                            authMsg.put("bt", attr.getValue("Build-Time"));
                        }

                        client.emit("agent:auth", authMsg, new Ack() {
                            @Override public void call(Object... args) {
                                // Authentication failed if response contains args.
                                if (args != null && args.length > 0) {
                                    onDisconnect.call(args);

                                    System.exit(1);
                                }

                                log.info("Authentication success.");

                                topHnd.start().call();
                            }
                        });
                    }
                    catch (JSONException | IOException e) {
                        log.error("Failed to construct authentication message", e);

                        client.close();
                    }
                }
            };

            DatabaseHandler dbHnd = new DatabaseHandler(cfg);
            RestHandler restHnd = new RestHandler(restExecutor);

            final CountDownLatch latch = new CountDownLatch(1);

            client
                .on(EVENT_CONNECTING, onConnecting)
                .on(EVENT_CONNECT, onConnect)
                .on(EVENT_CONNECT_ERROR, onError)
                .on(EVENT_RECONNECTING, onConnecting)

                .on(EVENT_START_COLLECT_TOPOLOGY, topHnd.start())
                .on(EVENT_STOP_COLLECT_TOPOLOGY, topHnd.stop())

                .on(EVENT_NODE_REST, restHnd)

                .on(EVENT_SCHEMA_IMPORT_DRIVERS, dbHnd.availableDriversListener())
                .on(EVENT_SCHEMA_IMPORT_SCHEMAS, dbHnd.schemasListener())
                .on(EVENT_SCHEMA_IMPORT_METADATA, dbHnd.metadataListener())

                .on(EVENT_ERROR, onError)
                .on(EVENT_DISCONNECT, onDisconnect)
                .on(EVENT_AGENT_WARNING, new Emitter.Listener() {
                    @Override public void call(Object... args) {
                        log.warn(args[0]);
                    }
                })
                .on(EVENT_AGENT_CLOSE, new Emitter.Listener() {
                    @Override public void call(Object... args) {
                        onDisconnect.call(args);

                        client.off();

                        latch.countDown();
                    }
                });

            client.connect();

            latch.await();
        }
        finally {
            restExecutor.stop();

            client.close();
        }
    }
}<|MERGE_RESOLUTION|>--- conflicted
+++ resolved
@@ -231,12 +231,10 @@
 
         URI uri = URI.create(cfg.serverUri());
 
-        if (uri.getPort() == -1)
-            uri = URI.create(cfg.serverUri() + ':' + DFLT_SERVER_PORT);
-
         IO.Options opts = new IO.Options();
 
-<<<<<<< HEAD
+        opts.path = "/agents";
+
         opts.reconnectionDelay = RECONNECT_INTERVAL;
 
         // Workaround for use self-signed certificate
@@ -245,13 +243,6 @@
 
             // Create an SSLContext that uses our TrustManager
             ctx.init(null, getTrustManagers(), null);
-=======
-            IO.Options opts = new IO.Options();
-
-            opts.path = "/agents";
-
-            opts.reconnectionDelay = RECONNECT_INTERVAL;
->>>>>>> b0c1e966
 
             opts.sslContext = ctx;
         }
