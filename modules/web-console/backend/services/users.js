--- conflicted
+++ resolved
@@ -21,11 +21,7 @@
 
 module.exports = {
     implements: 'services/users',
-<<<<<<< HEAD
-    inject: ['require(lodash)', 'errors', 'settings', 'mongo', 'services/spaces', 'services/mails', 'agents-server']
-=======
-    inject: ['require(lodash)', 'mongo', 'settings', 'services/spaces', 'services/mails', 'services/activities', 'agent-manager', 'errors']
->>>>>>> a029997b
+    inject: ['require(lodash)', 'errors', 'settings', 'mongo', 'services/spaces', 'services/mails', 'services/activities', 'agent-manager']
 };
 
 /**
@@ -35,19 +31,11 @@
  * @param settings
  * @param {SpacesService} spacesService
  * @param {MailsService} mailsService
-<<<<<<< HEAD
+ * @param {ActivitiesService} activitiesService
  * @param {AgentsServer} agentMgr
  * @returns {UsersService}
  */
-module.exports.factory = (_, errors, settings, mongo, spacesService, mailsService, agentMgr) => {
-=======
- * @param {ActivitiesService} activitiesService
- * @param agentMgr
- * @param errors
- * @returns {UsersService}
- */
-module.exports.factory = (_, mongo, settings, spacesService, mailsService, activitiesService, agentMgr, errors) => {
->>>>>>> a029997b
+module.exports.factory = (_, errors, settings, mongo, spacesService, mailsService, activitiesService, agentMgr) => {
     const _randomString = () => {
         const possible = 'ABCDEFGHIJKLMNOPQRSTUVWXYZabcdefghijklmnopqrstuvwxyz0123456789';
         const possibleLen = possible.length;
