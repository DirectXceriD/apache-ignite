/*
 * Licensed to the Apache Software Foundation (ASF) under one or more
 * contributor license agreements.  See the NOTICE file distributed with
 * this work for additional information regarding copyright ownership.
 * The ASF licenses this file to You under the Apache License, Version 2.0
 * (the "License"); you may not use this file except in compliance with
 * the License.  You may obtain a copy of the License at
 *
 *      http://www.apache.org/licenses/LICENSE-2.0
 *
 * Unless required by applicable law or agreed to in writing, software
 * distributed under the License is distributed on an "AS IS" BASIS,
 * WITHOUT WARRANTIES OR CONDITIONS OF ANY KIND, either express or implied.
 * See the License for the specific language governing permissions and
 * limitations under the License.
 */

'use strict';

// Fire me up!

module.exports = {
    implements: 'routes/agents',
    inject: ['require(lodash)', 'require(express)', 'services/agents']
};

/**
 * @param _
 * @param express
 * @param {AgentsService} agentsService
 * @returns {Promise}
 */
module.exports.factory = function(_, express, agentsService) {
    return new Promise((resolveFactory) => {
        const router = new express.Router();

        /* Get grid topology. */
        router.get('/download/zip', (req, res) => {
<<<<<<< HEAD
            const host = req.hostname.match(/:/g) ? req.hostname.slice(0, req.hostname.indexOf(':')) : req.hostname;

            agentsService.prepareArchive(host, req.user.token)
=======
            agentsService.getArchive(req.origin(), req.user.token)
>>>>>>> b0c1e966
                .then(({fileName, buffer}) => {
                    // Set the archive name.
                    res.attachment(fileName);

                    res.send(buffer);
                })
                .catch(res.api.error);
        });

        resolveFactory(router);
    });
};<|MERGE_RESOLUTION|>--- conflicted
+++ resolved
@@ -36,13 +36,7 @@
 
         /* Get grid topology. */
         router.get('/download/zip', (req, res) => {
-<<<<<<< HEAD
-            const host = req.hostname.match(/:/g) ? req.hostname.slice(0, req.hostname.indexOf(':')) : req.hostname;
-
-            agentsService.prepareArchive(host, req.user.token)
-=======
-            agentsService.getArchive(req.origin(), req.user.token)
->>>>>>> b0c1e966
+            agentsService.prepareArchive(req.origin(), req.user.token)
                 .then(({fileName, buffer}) => {
                     // Set the archive name.
                     res.attachment(fileName);
