/*
 * Licensed to the Apache Software Foundation (ASF) under one or more
 * contributor license agreements.  See the NOTICE file distributed with
 * this work for additional information regarding copyright ownership.
 * The ASF licenses this file to You under the Apache License, Version 2.0
 * (the "License"); you may not use this file except in compliance with
 * the License.  You may obtain a copy of the License at
 *
 *      http://www.apache.org/licenses/LICENSE-2.0
 *
 * Unless required by applicable law or agreed to in writing, software
 * distributed under the License is distributed on an "AS IS" BASIS,
 * WITHOUT WARRANTIES OR CONDITIONS OF ANY KIND, either express or implied.
 * See the License for the specific language governing permissions and
 * limitations under the License.
 */

'use strict';
// import Invites from "../../frontend/app/services/Invites";

// Fire me up!

module.exports = {
    implements: 'routes/public',
    inject: ['require(lodash)', 'require(express)', 'require(passport)', 'mongo', 'services/mails', 'services/users', 'services/auth']
};

/**
 * @param _
 * @param express
 * @param passport
 * @param mongo
 * @param mailsService
 * @param {UsersService} usersService
 * @param {AuthService} authService
 * @returns {Promise}
 */
module.exports.factory = function(_, express, passport, mongo, mailsService, usersService, authService) {
    return new Promise((factoryResolve) => {
        const router = new express.Router();

        // GET user.
        router.post('/user', (req, res) => {
            usersService.get(req.user, req.session.viewedUser)
                .then(res.api.ok)
                .catch(res.api.error);
        });

        const _signup = (req, res, user) => {
            return usersService.create(req.origin(), user)
                .then((user) => new Promise((resolve, reject) => {
                    req.logIn(user, {}, (err) => {
                        if (err)
                            reject(err);

                        resolve(user);
                    });
                }))
                .then(res.api.ok)
                .catch(res.api.error);
        };

        const _signin = (req, res, next, cb) => {
            passport.authenticate('local', (errAuth, user) => {
                if (errAuth)
                    return res.status(401).send(errAuth.message);

                if (!user)
                    return res.status(401).send('Invalid email or password');

                req.logIn(user, {}, (errLogIn) => {
                    if (errLogIn)
                        return res.status(401).send(errLogIn.message);

                    if (cb)
                        return cb(req, res);

                    return res.sendStatus(200);
                });
            })(req, res, next);
        };

        /**
         * Register new account.
         */
        router.post('/signup', (req, res) => _signup(req, res, req.body));

        /**
         * Sign in into exist account.
         */
        router.post('/signin', (req, res, next) => _signin(req, res, next));

        // Find invite and return data.
        router.post('/invites/find', (req, res) => {
            mongo.Invite.findOne({token: req.body.token}).exec()
                .then((invite) => {
                    if (invite) {
                        mongo.Organization.findOne({_id: invite.organization})
                            .then((organization) => {
                                res.api.ok({
<<<<<<< HEAD
                                    organization: {name: organization.name},
=======
                                    organization,
>>>>>>> b4f63bf6
                                    email: invite.email,
                                    existingUser: !_.isNil(invite.account),
                                    found: true
                                });
                            });
                    }
                    else
                        res.api.ok({found: false});
                })
                .catch(res.api.error);
        });

        /**
         * Accept invite and signup if needed.
         */
        router.post('/invites/accept', (req, res, next) => {
            const data = req.body;
            const token = data.token;

            mongo.Invite.findOne({token}).exec()
                .then((invite) => {
                    if (invite) {
                        mongo.Invite.remove({_id: invite._id}).exec().then(() => {
                            if (data.existingUser)
                                return _signin(req, res, next);

<<<<<<< HEAD
                            return _signup(req, res, data);
=======
                            const user = {
                                email: data.email,
                                password: data.password,
                                firstName: data.firstName,
                                lastName: data.lastName,
                                company: data.organization.name,
                                country: data.country,
                                organization: data.organization._id
                            };

                            return _signup(req, res, user);
>>>>>>> b4f63bf6
                        });
                    }
                    else
                        throw new Error(`Failed to accept invite, token not found: ${token}`);
                })
                .catch((err) => console.log(err));
        });

        /**
         * Logout.
         */
        router.post('/logout', (req, res) => {
            req.logout();

            res.sendStatus(200);
        });

        /**
         * Send e-mail to user with reset token.
         */
        router.post('/password/forgot', (req, res) => {
            authService.resetPasswordToken(req.body.email)
                .then((user) => mailsService.emailUserResetLink(req.origin(), user))
                .then(() => 'An email has been sent with further instructions.')
                .then(res.api.ok)
                .catch(res.api.error);
        });

        /**
         * Change password with given token.
         */
        router.post('/password/reset', (req, res) => {
            const {token, password} = req.body;

            authService.resetPasswordByToken(token, password)
                .then((user) => mailsService.emailPasswordChanged(req.origin(), user))
                .then((user) => user.email)
                .then(res.api.ok)
                .then(res.api.error);
        });

        /* GET reset password page. */
        router.post('/password/validate/token', (req, res) => {
            const token = req.body.token;

            authService.validateResetToken(token)
                .then(res.api.ok)
                .catch(res.api.error);
        });

        factoryResolve(router);
    });
};<|MERGE_RESOLUTION|>--- conflicted
+++ resolved
@@ -98,11 +98,7 @@
                         mongo.Organization.findOne({_id: invite.organization})
                             .then((organization) => {
                                 res.api.ok({
-<<<<<<< HEAD
-                                    organization: {name: organization.name},
-=======
                                     organization,
->>>>>>> b4f63bf6
                                     email: invite.email,
                                     existingUser: !_.isNil(invite.account),
                                     found: true
@@ -129,9 +125,6 @@
                             if (data.existingUser)
                                 return _signin(req, res, next);
 
-<<<<<<< HEAD
-                            return _signup(req, res, data);
-=======
                             const user = {
                                 email: data.email,
                                 password: data.password,
@@ -143,7 +136,6 @@
                             };
 
                             return _signup(req, res, user);
->>>>>>> b4f63bf6
                         });
                     }
                     else
