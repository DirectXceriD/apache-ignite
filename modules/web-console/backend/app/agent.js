--- conflicted
+++ resolved
@@ -601,27 +601,16 @@
          * Cancel service with specified name.
          * @param {Boolean} demo Is need run command on demo node.
          * @param {String} nid Node ID.
-<<<<<<< HEAD
-         * @param {String} service Service to cancel.
-         * @returns {Promise}
-         */
-        serviceCancel(demo, nid, service) {
-=======
          * @param {String} name Name of service to cancel.
          * @returns {Promise}
          */
         serviceCancel(demo, nid, name) {
->>>>>>> aa012227
             const cmd = new Command(demo, 'exe')
                 .addParam('name', 'org.apache.ignite.internal.visor.compute.VisorGatewayTask')
                 .addParam('p1', nid)
                 .addParam('p2', 'org.apache.ignite.internal.visor.service.VisorCancelServiceTask')
                 .addParam('p3', 'java.lang.String')
-<<<<<<< HEAD
-                .addParam('p4', service);
-=======
                 .addParam('p4', name);
->>>>>>> aa012227
 
             return this.executeRest(cmd);
         }
