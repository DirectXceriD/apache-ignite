--- conflicted
+++ resolved
@@ -202,14 +202,8 @@
                 // Return command result from grid to browser.
                 sock.on('node:rest', (clusterId, params, cb) => {
                     const demo = sock.request._query.IgniteDemoMode === 'true';
-<<<<<<< HEAD
-                    const account = sock.request.user;
-
-                    const agent = this._agentHnd.agent(account, demo, clusterId);
-=======
 
                     const agent = this._agentHnd.agent(sock.request.user, demo, clusterId);
->>>>>>> 86bdb273
 
                     this.executeOnNode(agent, demo, params)
                         .then((data) => cb(null, data))
@@ -235,10 +229,6 @@
                 // Return command result from grid to browser.
                 sock.on('node:visor', (clusterId, taskId, nids, ...args) => {
                     const demo = sock.request._query.IgniteDemoMode === 'true';
-<<<<<<< HEAD
-                    const account = sock.request.user;
-=======
->>>>>>> 86bdb273
 
                     const cb = _.last(args);
                     args = _.dropRight(args);
@@ -257,11 +247,7 @@
 
                     _.forEach(_.concat(desc.argCls, args), (param, idx) => { params[`p${idx + 3}`] = param; });
 
-<<<<<<< HEAD
-                    const agent = this._agentHnd.agent(account, demo, clusterId);
-=======
                     const agent = this._agentHnd.agent(sock.request.user, demo, clusterId);
->>>>>>> 86bdb273
 
                     this.executeOnNode(agent, demo, params)
                         .then((data) => {
