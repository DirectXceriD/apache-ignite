--- conflicted
+++ resolved
@@ -49,35 +49,6 @@
 
         const packaged = __dirname.startsWith('/snapshot/') || __dirname.startsWith('C:\\snapshot\\');
 
-<<<<<<< HEAD
-    return {
-        agent: {
-            dists: 'agent_dists'
-        },
-        server: {
-            host: nconf.get('server:host') || '127.0.0.1',
-            port: _normalizePort(nconf.get('server:port') || 3000),
-            // eslint-disable-next-line eqeqeq
-            SSLOptions: nconf.get('server:ssl') == 'true' && {
-                enable301Redirects: true,
-                trustXFPHeader: true,
-                key: fs.readFileSync(nconf.get('server:key')),
-                cert: fs.readFileSync(nconf.get('server:cert')),
-                passphrase: nconf.get('server:keyPassphrase')
-            }
-        },
-        mail,
-        mongoUrl: nconf.get('mongodb:url') || 'mongodb://127.0.0.1/console',
-        cookie: {
-            domain: nconf.get('server:cookie:domain'),
-            // eslint-disable-next-line eqeqeq
-            httpOnly: nconf.get('server:cookie:httpOnly') != 'false',
-            ttl: 3600000 * 24 * 30
-        },
-        sessionSecret: nconf.get('server:sessionSecret') || 'CHANGE ME',
-        tokenLength: 20
-    };
-=======
         const dfltAgentDists = packaged ? 'libs/agent_dists' : 'agent_dists';
         const dfltHost = packaged ? '0.0.0.0' : '127.0.0.1';
         const dfltPort = packaged ? 80 : 3000;
@@ -90,7 +61,8 @@
             server: {
                 host: nconf.get('server:host') || dfltHost,
                 port: _normalizePort(nconf.get('server:port') || dfltPort),
-                SSLOptions: nconf.get('server:ssl') && {
+                // eslint-disable-next-line eqeqeq
+                SSLOptions: nconf.get('server:ssl') == 'true' && {
                     enable301Redirects: true,
                     trustXFPHeader: true,
                     key: fs.readFileSync(nconf.get('server:key')),
@@ -100,10 +72,14 @@
             },
             mail,
             mongoUrl: nconf.get('mongodb:url') || 'mongodb://127.0.0.1/console',
-            cookieTTL: 3600000 * 24 * 30,
-            sessionSecret: nconf.get('server:sessionSecret') || 'keyboard cat',
+            cookie: {
+                domain: nconf.get('server:cookie:domain'),
+                // eslint-disable-next-line eqeqeq
+                httpOnly: nconf.get('server:cookie:httpOnly') != 'false',
+                ttl: 3600000 * 24 * 30
+            },
+            sessionSecret: nconf.get('server:sessionSecret') || 'CHANGE ME',
             tokenLength: 20
         };
     }
->>>>>>> aca1ce37
 };