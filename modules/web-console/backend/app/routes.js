--- conflicted
+++ resolved
@@ -22,19 +22,11 @@
 module.exports = {
     implements: 'routes',
     inject: ['routes/public', 'routes/admin', 'routes/profiles', 'routes/demo', 'routes/clusters', 'routes/domains',
-<<<<<<< HEAD
-        'routes/caches', 'routes/igfss', 'routes/notebooks', 'routes/downloads', 'routes/configurations']
+        'routes/caches', 'routes/igfss', 'routes/notebooks', 'routes/downloads', 'routes/configurations', 'routes/activities']
 };
 
 module.exports.factory = function(publicRoute, adminRoute, profilesRoute, demoRoute,
-    clustersRoute, domainsRoute, cachesRoute, igfssRoute, notebooksRoute, downloadsRoute, configurationsRoute) {
-=======
-        'routes/caches', 'routes/igfss', 'routes/notebooks', 'routes/agents', 'routes/configurations', 'routes/activities']
-};
-
-module.exports.factory = function(publicRoute, adminRoute, profilesRoute, demoRoute,
-    clustersRoute, domainsRoute, cachesRoute, igfssRoute, notebooksRoute, agentsRoute, configurationsRoute, activitiesRoute) {
->>>>>>> a029997b
+    clustersRoute, domainsRoute, cachesRoute, igfssRoute, notebooksRoute, downloadsRoute, configurationsRoute, activitiesRoute) {
     return {
         register: (app) => {
             const _mustAuthenticated = (req, res, next) => {
@@ -66,12 +58,8 @@
             app.use('/configuration/igfs', igfssRoute);
 
             app.use('/notebooks', _mustAuthenticated, notebooksRoute);
-<<<<<<< HEAD
             app.use('/downloads', _mustAuthenticated, downloadsRoute);
-=======
-            app.use('/agent', _mustAuthenticated, agentsRoute);
             app.use('/activities', _mustAuthenticated, activitiesRoute);
->>>>>>> a029997b
         }
     };
 };