/*
 * Licensed to the Apache Software Foundation (ASF) under one or more
 * contributor license agreements.  See the NOTICE file distributed with
 * this work for additional information regarding copyright ownership.
 * The ASF licenses this file to You under the Apache License, Version 2.0
 * (the "License"); you may not use this file except in compliance with
 * the License.  You may obtain a copy of the License at
 *
 *      http://www.apache.org/licenses/LICENSE-2.0
 *
 * Unless required by applicable law or agreed to in writing, software
 * distributed under the License is distributed on an "AS IS" BASIS,
 * WITHOUT WARRANTIES OR CONDITIONS OF ANY KIND, either express or implied.
 * See the License for the specific language governing permissions and
 * limitations under the License.
 */

// Controller for Clusters screen.
export default ['clustersController', [
    '$rootScope', '$scope', '$http', '$state', '$timeout', 'IgniteLegacyUtils', 'IgniteMessages', 'IgniteConfirm', 'IgniteClone', 'IgniteLoading', 'IgniteModelNormalizer', 'IgniteUnsavedChangesGuard', 'igniteEventGroups', 'DemoInfo', 'IgniteLegacyTable', 'IgniteConfigurationResource', 'IgniteErrorPopover', 'IgniteFormUtils',
    function($root, $scope, $http, $state, $timeout, LegacyUtils, Messages, Confirm, Clone, Loading, ModelNormalizer, UnsavedChangesGuard, igniteEventGroups, DemoInfo, LegacyTable, Resource, ErrorPopover, FormUtils) {
        UnsavedChangesGuard.install($scope);

        const emptyCluster = {empty: true};

        let __original_value;

        const blank = {
            atomicConfiguration: {},
            binaryConfiguration: {},
            cacheKeyConfiguration: [],
            communication: {},
            connector: {},
            discovery: {
                Cloud: {
                    regions: [],
                    zones: []
                }
            },
            marshaller: {},
            sslContextFactory: {
                trustManagers: []
            },
            swapSpaceSpi: {},
            transactionConfiguration: {},
            collision: {}
        };

        const pairFields = {
            attributes: {id: 'Attribute', idPrefix: 'Key', searchCol: 'name', valueCol: 'key', dupObjName: 'name', group: 'attributes'},
            'collision.JobStealing.stealingAttributes': {id: 'CAttribute', idPrefix: 'Key', searchCol: 'name', valueCol: 'key', dupObjName: 'name', group: 'collision'}
        };

        $scope.tablePairValid = function(item, field, index, stopEdit) {
            const pairField = pairFields[field.model];

            const pairValue = LegacyTable.tablePairValue(field, index);

            if (pairField) {
                const model = _.get(item, field.model);

                if (LegacyUtils.isDefined(model)) {
                    const idx = _.findIndex(model, (pair) => {
                        return pair[pairField.searchCol] === pairValue[pairField.valueCol];
                    });

                    // Found duplicate by key.
                    if (idx >= 0 && idx !== index) {
                        if (stopEdit)
                            return false;

                        return ErrorPopover.show(LegacyTable.tableFieldId(index, pairField.idPrefix + pairField.id), 'Attribute with such ' + pairField.dupObjName + ' already exists!', $scope.ui, pairField.group);
                    }
                }
            }

            return true;
        };

        $scope.tableSave = function(field, index, stopEdit) {
            if (LegacyTable.tablePairSaveVisible(field, index))
                return LegacyTable.tablePairSave($scope.tablePairValid, $scope.backupItem, field, index, stopEdit);

            return true;
        };

        $scope.tableReset = (trySave) => {
            const field = LegacyTable.tableField();

            if (trySave && LegacyUtils.isDefined(field) && !$scope.tableSave(field, LegacyTable.tableEditedRowIndex(), true))
                return false;

            LegacyTable.tableReset();

            return true;
        };

        $scope.tableNewItem = function(field) {
            if ($scope.tableReset(true)) {
                if (field.type === 'failoverSpi') {
                    if (LegacyUtils.isDefined($scope.backupItem.failoverSpi))
                        $scope.backupItem.failoverSpi.push({});
                    else
                        $scope.backupItem.failoverSpi = {};
                }
                else
                    LegacyTable.tableNewItem(field);
            }
        };

        $scope.tableNewItemActive = LegacyTable.tableNewItemActive;

        $scope.tableStartEdit = function(item, field, index) {
            if ($scope.tableReset(true))
                LegacyTable.tableStartEdit(item, field, index, $scope.tableSave);
        };

        $scope.tableEditing = LegacyTable.tableEditing;

        $scope.tableRemove = function(item, field, index) {
            if ($scope.tableReset(true))
                LegacyTable.tableRemove(item, field, index);
        };

        $scope.tablePairSave = LegacyTable.tablePairSave;
        $scope.tablePairSaveVisible = LegacyTable.tablePairSaveVisible;

        $scope.attributesTbl = {
            type: 'attributes',
            model: 'attributes',
            focusId: 'Attribute',
            ui: 'table-pair',
            keyName: 'name',
            valueName: 'value',
            save: $scope.tableSave
        };

        $scope.stealingAttributesTbl = {
            type: 'attributes',
            model: 'collision.JobStealing.stealingAttributes',
            focusId: 'CAttribute',
            ui: 'table-pair',
            keyName: 'name',
            valueName: 'value',
            save: $scope.tableSave
        };

        $scope.removeFailoverConfiguration = function(idx) {
            $scope.backupItem.failoverSpi.splice(idx, 1);
        };

        // We need to initialize backupItem with empty object in order to properly used from angular directives.
        $scope.backupItem = emptyCluster;

        $scope.ui = FormUtils.formUI();
        $scope.ui.activePanels = [0];
        $scope.ui.topPanels = [0];

        $scope.saveBtnTipText = FormUtils.saveBtnTipText;
        $scope.widthIsSufficient = FormUtils.widthIsSufficient;

        $scope.contentVisible = function() {
            const item = $scope.backupItem;

            return !item.empty && (!item._id || _.find($scope.displayedRows, {_id: item._id}));
        };

        $scope.toggleExpanded = function() {
            $scope.ui.expanded = !$scope.ui.expanded;

            ErrorPopover.hide();
        };

        $scope.discoveries = [
            {value: 'Vm', label: 'Static IPs'},
            {value: 'Multicast', label: 'Multicast'},
            {value: 'S3', label: 'AWS S3'},
            {value: 'Cloud', label: 'Apache jclouds'},
            {value: 'GoogleStorage', label: 'Google cloud storage'},
            {value: 'Jdbc', label: 'JDBC'},
            {value: 'SharedFs', label: 'Shared filesystem'},
            {value: 'ZooKeeper', label: 'Apache ZooKeeper'}
        ];

        $scope.swapSpaceSpis = [
            {value: 'FileSwapSpaceSpi', label: 'File-based swap'},
            {value: null, label: 'Not set'}
        ];

        $scope.eventGroups = igniteEventGroups;

        $scope.clusters = [];

        function _clusterLbl(cluster) {
            return cluster.name + ', ' + _.find($scope.discoveries, {value: cluster.discovery.kind}).label;
        }

        function selectFirstItem() {
            if ($scope.clusters.length > 0)
                $scope.selectItem($scope.clusters[0]);
        }

        Loading.start('loadingClustersScreen');

        // When landing on the page, get clusters and show them.
        Resource.read()
            .then(({spaces, clusters, caches, domains, igfss}) => {
                $scope.spaces = spaces;

                $scope.clusters = clusters;

                $scope.caches = _.map(caches, (cache) => {
                    cache.domains = _.filter(domains, ({_id}) => _.includes(cache.domains, _id));

                    if (_.get(cache, 'nodeFilter.kind') === 'IGFS')
                        cache.nodeFilter.IGFS.instance = _.find(igfss, {_id: cache.nodeFilter.IGFS.igfs});

                    return {value: cache._id, label: cache.name, cache};
                });
<<<<<<< HEAD
=======

>>>>>>> 6975b338
                $scope.igfss = _.map(igfss, (igfs) => ({value: igfs._id, label: igfs.name, igfs}));

                _.forEach($scope.clusters, (cluster) => {
                    cluster.label = _clusterLbl(cluster);

                    if (!cluster.collision || !cluster.collision.kind)
                        cluster.collision = {kind: 'Noop', JobStealing: {stealingEnabled: true}, PriorityQueue: {starvationPreventionEnabled: true}};

                    if (!cluster.failoverSpi)
                        cluster.failoverSpi = [];

                    if (!cluster.logger)
                        cluster.logger = {Log4j: { mode: 'Default'}};

                    if (!cluster.eventStorage)
                        cluster.eventStorage = { kind: 'Memory' };
                });

                if ($state.params.linkId)
                    $scope.createItem($state.params.linkId);
                else {
                    const lastSelectedCluster = angular.fromJson(sessionStorage.lastSelectedCluster);

                    if (lastSelectedCluster) {
                        const idx = _.findIndex($scope.clusters, (cluster) => cluster._id === lastSelectedCluster);

                        if (idx >= 0)
                            $scope.selectItem($scope.clusters[idx]);
                        else {
                            sessionStorage.removeItem('lastSelectedCluster');

                            selectFirstItem();
                        }
                    }
                    else
                        selectFirstItem();
                }

                $scope.$watch('ui.inputForm.$valid', function(valid) {
                    if (valid && ModelNormalizer.isEqual(__original_value, $scope.backupItem))
                        $scope.ui.inputForm.$dirty = false;
                });

                $scope.$watch('backupItem', function(val) {
                    if (!$scope.ui.inputForm)
                        return;

                    const form = $scope.ui.inputForm;

                    if (form.$valid && ModelNormalizer.isEqual(__original_value, val))
                        form.$setPristine();
                    else
                        form.$setDirty();
                }, true);

                $scope.$watch('ui.activePanels.length', () => {
                    ErrorPopover.hide();
                });

                if ($root.IgniteDemoMode && sessionStorage.showDemoInfo !== 'true') {
                    sessionStorage.showDemoInfo = 'true';

                    DemoInfo.show();
                }
            })
            .catch(Messages.showError)
            .then(() => {
                $scope.ui.ready = true;
                $scope.ui.inputForm && $scope.ui.inputForm.$setPristine();

                Loading.finish('loadingClustersScreen');
            });

        $scope.selectItem = function(item, backup) {
            function selectItem() {
                $scope.selectedItem = item;

                try {
                    if (item && item._id)
                        sessionStorage.lastSelectedCluster = angular.toJson(item._id);
                    else
                        sessionStorage.removeItem('lastSelectedCluster');
                }
                catch (ignored) {
                    // No-op.
                }

                if (backup)
                    $scope.backupItem = backup;
                else if (item)
                    $scope.backupItem = angular.copy(item);
                else
                    $scope.backupItem = emptyCluster;

                $scope.backupItem = _.merge({}, blank, $scope.backupItem);

                if ($scope.ui.inputForm) {
                    $scope.ui.inputForm.$error = {};
                    $scope.ui.inputForm.$setPristine();
                }

                __original_value = ModelNormalizer.normalize($scope.backupItem);

                if (LegacyUtils.getQueryVariable('new'))
                    $state.go('base.configuration.clusters');
            }

            FormUtils.confirmUnsavedChanges($scope.backupItem && $scope.ui.inputForm && $scope.ui.inputForm.$dirty, selectItem);
        };

        $scope.linkId = () => $scope.backupItem._id ? $scope.backupItem._id : 'create';

        function prepareNewItem(linkId) {
            return _.merge({}, blank, {
                space: $scope.spaces[0]._id,
                discovery: {
                    kind: 'Multicast',
                    Vm: {addresses: ['127.0.0.1:47500..47510']},
                    Multicast: {addresses: ['127.0.0.1:47500..47510']},
                    Jdbc: {initSchema: true}
                },
                binaryConfiguration: {typeConfigurations: [], compactFooter: true},
                communication: {tcpNoDelay: true},
                connector: {noDelay: true},
                collision: {kind: 'Noop', JobStealing: {stealingEnabled: true}, PriorityQueue: {starvationPreventionEnabled: true}},
                eventStorage: {kind: 'Memory'},
                failoverSpi: [],
                logger: {Log4j: { mode: 'Default'}},
                caches: linkId && _.find($scope.caches, {value: linkId}) ? [linkId] : [],
                igfss: linkId && _.find($scope.igfss, {value: linkId}) ? [linkId] : []
            });
        }

        // Add new cluster.
        $scope.createItem = function(linkId) {
            $timeout(() => FormUtils.ensureActivePanel($scope.ui, 'general', 'clusterNameInput'));

            $scope.selectItem(null, prepareNewItem(linkId));
        };

        $scope.indexOfCache = function(cacheId) {
            return _.findIndex($scope.caches, (cache) => cache.value === cacheId);
        };

        function clusterCaches(item) {
            return _.filter(_.map($scope.caches, (scopeCache) => scopeCache.cache),
                (cache) => _.includes(item.caches, cache._id));
        }

        function checkCacheDatasources(item) {
            const caches = clusterCaches(item);

            const checkRes = LegacyUtils.checkDataSources(item, caches);

            if (!checkRes.checked) {
                if (_.get(checkRes.secondObj, 'discovery.kind') === 'Jdbc') {
                    return ErrorPopover.show('dialectInput',
                        'Found cache "' + checkRes.firstObj.name + '" with the same data source bean name "' +
                        item.discovery.Jdbc.dataSourceBean + '" and different database: "' +
                        LegacyUtils.cacheStoreJdbcDialectsLabel(checkRes.secondDB) + '" in current cluster and "' +
                        LegacyUtils.cacheStoreJdbcDialectsLabel(checkRes.firstDB) + '" in "' + checkRes.firstObj.name + '" cache',
                        $scope.ui, 'general', 10000);
                }

                return ErrorPopover.show('cachesInput',
                    'Found caches "' + checkRes.firstObj.name + '" and "' + checkRes.secondObj.name + '" ' +
                    'with the same data source bean name "' + checkRes.firstObj.cacheStoreFactory[checkRes.firstObj.cacheStoreFactory.kind].dataSourceBean +
                    '" and different databases: "' + LegacyUtils.cacheStoreJdbcDialectsLabel(checkRes.firstDB) + '" in "' + checkRes.firstObj.name + '" and "' +
                    LegacyUtils.cacheStoreJdbcDialectsLabel(checkRes.secondDB) + '" in "' + checkRes.secondObj.name + '" cache',
                    $scope.ui, 'general', 10000);
            }

            return true;
        }

        function checkCacheSQLSchemas(item) {
            const caches = clusterCaches(item);

            const checkRes = LegacyUtils.checkCacheSQLSchemas(caches);

            if (!checkRes.checked) {
                return ErrorPopover.show('cachesInput',
                    'Found caches "' + checkRes.firstCache.name + '" and "' + checkRes.secondCache.name + '" ' +
                    'with the same SQL schema name "' + checkRes.firstCache.sqlSchema + '"',
                    $scope.ui, 'general', 10000);
            }

            return true;
        }

        function checkBinaryConfiguration(item) {
            const b = item.binaryConfiguration;

            if (LegacyUtils.isDefined(b)) {
                if (!_.isEmpty(b.typeConfigurations)) {
                    for (let typeIx = 0; typeIx < b.typeConfigurations.length; typeIx++) {
                        const type = b.typeConfigurations[typeIx];

                        if (LegacyUtils.isEmptyString(type.typeName))
                            return ErrorPopover.show('typeName' + typeIx + 'Input', 'Type name should be specified!', $scope.ui, 'binary');

                        if (_.find(b.typeConfigurations, (t, ix) => ix < typeIx && t.typeName === type.typeName))
                            return ErrorPopover.show('typeName' + typeIx + 'Input', 'Type with such name is already specified!', $scope.ui, 'binary');
                    }
                }
            }

            return true;
        }

        function checkCacheKeyConfiguration(item) {
            const cfgs = item.cacheKeyConfiguration;

            if (_.isEmpty(cfgs))
                return true;

            for (let typeIx = 0; typeIx < cfgs.length; typeIx++) {
                const type = cfgs[typeIx];

                if (LegacyUtils.isEmptyString(type.typeName))
                    return ErrorPopover.show('cacheKeyTypeName' + typeIx + 'Input', 'Cache type configuration name should be specified!', $scope.ui, 'cacheKeyCfg');

                if (_.find(cfgs, (t, ix) => ix < typeIx && t.typeName === type.typeName))
                    return ErrorPopover.show('cacheKeyTypeName' + typeIx + 'Input', 'Cache type configuration with such name is already specified!', $scope.ui, 'cacheKeyCfg');
            }

            return true;
        }

        function checkCommunicationConfiguration(item) {
            const c = item.communication;

            if (LegacyUtils.isDefined(c)) {
                if (LegacyUtils.isDefined(c.unacknowledgedMessagesBufferSize)) {
                    if (LegacyUtils.isDefined(c.messageQueueLimit) && c.unacknowledgedMessagesBufferSize < 5 * c.messageQueueLimit)
                        return ErrorPopover.show('unacknowledgedMessagesBufferSizeInput', 'Maximum number of stored unacknowledged messages should be at least 5 * message queue limit!', $scope.ui, 'communication');

                    if (LegacyUtils.isDefined(c.ackSendThreshold) && c.unacknowledgedMessagesBufferSize < 5 * c.ackSendThreshold)
                        return ErrorPopover.show('unacknowledgedMessagesBufferSizeInput', 'Maximum number of stored unacknowledged messages should be at least 5 * ack send threshold!', $scope.ui, 'communication');
                }

                if (c.sharedMemoryPort === 0)
                    return ErrorPopover.show('sharedMemoryPortInput', 'Shared memory port should be more than "0" or equals to "-1"!', $scope.ui, 'communication');
            }

            return true;
        }

        function checkDiscoveryConfiguration(item) {
            const d = item.discovery;

            if (d) {
                if ((_.isNil(d.maxAckTimeout) ? 600000 : d.maxAckTimeout) < (d.ackTimeout || 5000))
                    return ErrorPopover.show('ackTimeoutInput', 'Acknowledgement timeout should be less than max acknowledgement timeout!', $scope.ui, 'discovery');

                if (d.kind === 'Vm' && d.Vm && d.Vm.addresses.length === 0)
                    return ErrorPopover.show('addresses', 'Addresses are not specified!', $scope.ui, 'general');
            }

            return true;
        }

        function checkSwapConfiguration(item) {
            const swapKind = item.swapSpaceSpi && item.swapSpaceSpi.kind;

            if (swapKind && item.swapSpaceSpi[swapKind]) {
                const swap = item.swapSpaceSpi[swapKind];

                const sparsity = swap.maximumSparsity;

                if (LegacyUtils.isDefined(sparsity) && (sparsity < 0 || sparsity >= 1))
                    return ErrorPopover.show('maximumSparsityInput', 'Maximum sparsity should be more or equal 0 and less than 1!', $scope.ui, 'swap');

                const readStripesNumber = swap.readStripesNumber;

                if (readStripesNumber && !(readStripesNumber === -1 || (readStripesNumber & (readStripesNumber - 1)) === 0))
                    return ErrorPopover.show('readStripesNumberInput', 'Read stripe size must be positive and power of two!', $scope.ui, 'swap');
            }

            return true;
        }

        function checkSslConfiguration(item) {
            const r = item.connector;

            if (LegacyUtils.isDefined(r)) {
                if (r.sslEnabled && LegacyUtils.isEmptyString(r.sslFactory))
                    return ErrorPopover.show('connectorSslFactoryInput', 'SSL factory should not be empty!', $scope.ui, 'connector');
            }

            if (item.sslEnabled) {
                if (!LegacyUtils.isDefined(item.sslContextFactory) || LegacyUtils.isEmptyString(item.sslContextFactory.keyStoreFilePath))
                    return ErrorPopover.show('keyStoreFilePathInput', 'Key store file should not be empty!', $scope.ui, 'sslConfiguration');

                if (LegacyUtils.isEmptyString(item.sslContextFactory.trustStoreFilePath) && _.isEmpty(item.sslContextFactory.trustManagers))
                    return ErrorPopover.show('sslConfiguration-title', 'Trust storage file or managers should be configured!', $scope.ui, 'sslConfiguration');
            }

            return true;
        }

        function checkPoolSizes(item) {
            if (item.rebalanceThreadPoolSize && item.systemThreadPoolSize && item.systemThreadPoolSize <= item.rebalanceThreadPoolSize)
                return ErrorPopover.show('rebalanceThreadPoolSizeInput', 'Rebalance thread pool size exceed or equals System thread pool size!', $scope.ui, 'pools');

            return true;
        }

        // Check cluster logical consistency.
        function validate(item) {
            ErrorPopover.hide();

            if (LegacyUtils.isEmptyString(item.name))
                return ErrorPopover.show('clusterNameInput', 'Cluster name should not be empty!', $scope.ui, 'general');

            if (!LegacyUtils.checkFieldValidators($scope.ui))
                return false;

            if (!checkCacheSQLSchemas(item))
                return false;

            if (!checkCacheDatasources(item))
                return false;

            if (!checkBinaryConfiguration(item))
                return false;

            if (!checkCacheKeyConfiguration(item))
                return false;

            if (!checkCommunicationConfiguration(item))
                return false;

            if (!checkDiscoveryConfiguration(item))
                return false;

            if (!checkSwapConfiguration(item))
                return false;

            if (!checkSslConfiguration(item))
                return false;

            if (!checkPoolSizes(item))
                return false;

            return true;
        }

        // Save cluster in database.
        function save(item) {
            $http.post('/api/v1/configuration/clusters/save', item)
                .success(function(_id) {
                    item.label = _clusterLbl(item);

                    $scope.ui.inputForm.$setPristine();

                    const idx = _.findIndex($scope.clusters, (cluster) => cluster._id === _id);

                    if (idx >= 0)
                        _.assign($scope.clusters[idx], item);
                    else {
                        item._id = _id;
                        $scope.clusters.push(item);
                    }

                    _.forEach($scope.caches, (cache) => {
                        if (_.includes(item.caches, cache.value))
                            cache.cache.clusters = _.union(cache.cache.clusters, [_id]);
                        else
                            _.remove(cache.cache.clusters, (id) => id === _id);
                    });

                    _.forEach($scope.igfss, (igfs) => {
                        if (_.includes(item.igfss, igfs.value))
                            igfs.igfs.clusters = _.union(igfs.igfs.clusters, [_id]);
                        else
                            _.remove(igfs.igfs.clusters, (id) => id === _id);
                    });

                    $scope.selectItem(item);

                    Messages.showInfo('Cluster "' + item.name + '" saved.');
                })
                .error(Messages.showError);
        }

        // Save cluster.
        $scope.saveItem = function() {
            const item = $scope.backupItem;

            const swapConfigured = item.swapSpaceSpi && item.swapSpaceSpi.kind;

            if (!swapConfigured && _.find(clusterCaches(item), (cache) => cache.swapEnabled))
                _.merge(item, {swapSpaceSpi: {kind: 'FileSwapSpaceSpi'}});

            if (validate(item))
                save(item);
        };

        function _clusterNames() {
            return _.map($scope.clusters, (cluster) => cluster.name);
        }

        // Clone cluster with new name.
        $scope.cloneItem = function() {
            if (validate($scope.backupItem)) {
                Clone.confirm($scope.backupItem.name, _clusterNames()).then(function(newName) {
                    const item = angular.copy($scope.backupItem);

                    delete item._id;
                    item.name = newName;

                    save(item);
                });
            }
        };

        // Remove cluster from db.
        $scope.removeItem = function() {
            const selectedItem = $scope.selectedItem;

            Confirm.confirm('Are you sure you want to remove cluster: "' + selectedItem.name + '"?')
                .then(function() {
                    const _id = selectedItem._id;

                    $http.post('/api/v1/configuration/clusters/remove', {_id})
                        .success(function() {
                            Messages.showInfo('Cluster has been removed: ' + selectedItem.name);

                            const clusters = $scope.clusters;

                            const idx = _.findIndex(clusters, (cluster) => cluster._id === _id);

                            if (idx >= 0) {
                                clusters.splice(idx, 1);

                                $scope.ui.inputForm.$setPristine();

                                if (clusters.length > 0)
                                    $scope.selectItem(clusters[0]);
                                else
                                    $scope.backupItem = emptyCluster;

                                _.forEach($scope.caches, (cache) => _.remove(cache.cache.clusters, (id) => id === _id));
                                _.forEach($scope.igfss, (igfs) => _.remove(igfs.igfs.clusters, (id) => id === _id));
                            }
                        })
                        .error(Messages.showError);
                });
        };

        // Remove all clusters from db.
        $scope.removeAllItems = function() {
            Confirm.confirm('Are you sure you want to remove all clusters?')
                .then(function() {
                    $http.post('/api/v1/configuration/clusters/remove/all')
                        .success(() => {
                            Messages.showInfo('All clusters have been removed');

                            $scope.clusters = [];

                            _.forEach($scope.caches, (cache) => cache.cache.clusters = []);
                            _.forEach($scope.igfss, (igfs) => igfs.igfs.clusters = []);

                            $scope.backupItem = emptyCluster;
                            $scope.ui.inputForm.$error = {};
                            $scope.ui.inputForm.$setPristine();
                        })
                        .error(Messages.showError);
                });
        };

        $scope.resetAll = function() {
            Confirm.confirm('Are you sure you want to undo all changes for current cluster?')
                .then(function() {
                    $scope.backupItem = $scope.selectedItem ? angular.copy($scope.selectedItem) : prepareNewItem();
                    $scope.ui.inputForm.$error = {};
                    $scope.ui.inputForm.$setPristine();
                });
        };
    }
]];<|MERGE_RESOLUTION|>--- conflicted
+++ resolved
@@ -217,10 +217,7 @@
 
                     return {value: cache._id, label: cache.name, cache};
                 });
-<<<<<<< HEAD
-=======
-
->>>>>>> 6975b338
+
                 $scope.igfss = _.map(igfss, (igfs) => ({value: igfs._id, label: igfs.name, igfs}));
 
                 _.forEach($scope.clusters, (cluster) => {
