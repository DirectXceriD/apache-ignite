--- conflicted
+++ resolved
@@ -74,15 +74,7 @@
         const becomeUser = function(user) {
             $http.get('/api/v1/admin/become', { params: {viewedUserId: user._id}})
                 .then(() => User.load())
-<<<<<<< HEAD
-                .then((_becomeUser) => {
-                    $rootScope.$broadcast('user', _becomeUser);
-
-                    $state.go('base.configuration.clusters');
-                })
-=======
                 .then(() => $state.go('base.configuration.clusters'))
->>>>>>> dbc8a0f8
                 .then(() => Notebook.load())
                 .catch(Messages.showError);
         };
@@ -179,11 +171,6 @@
 
         const usersToFilterOptions = (column) => {
             return _.sortBy(
-<<<<<<< HEAD
-                _.map(_.groupBy($scope.users, (usr) => usr[column].toUpperCase()), (arr, value) =>
-                    ({ label: `${_.head(arr)[column]} (${arr.length})`, value })
-                ), 'value');
-=======
                 _.map(
                     _.groupBy($scope.users, (usr) => {
                         const fld = usr[column];
@@ -193,7 +180,6 @@
                     (arr, value) => ({label: `${_.head(arr)[column] || 'Not set'} (${arr.length})`, value})
                 ),
                 'value');
->>>>>>> dbc8a0f8
         };
 
         const _reloadUsers = () => {
