/*
 * Licensed to the Apache Software Foundation (ASF) under one or more
 * contributor license agreements.  See the NOTICE file distributed with
 * this work for additional information regarding copyright ownership.
 * The ASF licenses this file to You under the Apache License, Version 2.0
 * (the "License"); you may not use this file except in compliance with
 * the License.  You may obtain a copy of the License at
 *
 *      http://www.apache.org/licenses/LICENSE-2.0
 *
 * Unless required by applicable law or agreed to in writing, software
 * distributed under the License is distributed on an "AS IS" BASIS,
 * WITHOUT WARRANTIES OR CONDITIONS OF ANY KIND, either express or implied.
 * See the License for the specific language governing permissions and
 * limitations under the License.
 */

// List of code completions.
const DFLT_COMPLETIONS = [{
    caption: 'bean',
    meta: 'bean - Bean node with class attribute',
    snippet: '<bean class=\"${1:class}\">\n\t${2}\n</bean>'
}, {
    caption: 'bean',
    meta: 'bean - Bean node with id and class attributes',
    snippet: '<bean id=\"${1:id}\" class=\"${2:class}\">\n\t${3}\n</bean>'
}, {
    caption: 'description',
    meta: 'description - Description node',
    snippet: '<description>\n\t${1}\n<description/>'
}, {
    caption: 'entry',
    meta: 'entry - Entry node with key and value attributes',
    snippet: '<entry key=\"${1:key}\" value=\"${2:value}\"/>'
}, {
    caption: 'import',
    meta: 'import - Import node with resource attribute',
    snippet: '<import resource=\"${1:resource}\"/>'
}, {
    caption: 'list',
    meta: 'list - List node',
    snippet: '<list>\n\t${1}\n</list>'
}, {
    caption: 'list',
    meta: 'list - List node with id attribute',
    snippet: '<list id=\"${1:id}\">\n\t${2}\n</list>'
}, {
    caption: 'list',
    meta: 'list - List node with id and list-class attributes',
    snippet: '<list id=\"${1:id}\" list-class=\"${2:class}\">\n\t${3}\n</list>'
}, {
    caption: 'map',
    meta: 'map - Map node',
    snippet: '<map>\n\t${cursor}\n</map>'
}, {
    caption: 'map',
    meta: 'map - Map node with id attribute',
    snippet: '<map id=\"${id}\">\n\t${cursor}\n</map>'
}, {
    caption: 'map',
    meta: 'map - Map node with id and map-class attributes',
    snippet: '<map id=\"${id}\" map-class=\"${class}\">\n\t${cursor}\n</map>'
}, {
    caption: 'properties',
    meta: 'properties - Properties node with id and location attributes',
    snippet: '<properties id=\"${id}\" location=\"${location}\"/>'
}, {
    caption: 'property',
    meta: 'property - Property node with name attribute',
    snippet: '<property name=\"${name}\">\n\t${cursor}\n</property>'
}, {
    caption: 'property',
    meta: 'property - Property node with name and value attributes',
    snippet: '<property name=\"${name}\" value=\"${value}\"/>'
}, {
    caption: 'set',
    meta: 'set - Set node',
    snippet: '<set>\n\t${cursor}\n</set>'
}, {
    caption: 'set',
    meta: 'set - Set node with id attribute',
    snippet: '<set id=\"${id}\">\n\t${cursor}\n</set>'
}, {
    caption: 'set',
    meta: 'set - Set node with id and set-class attributes',
    snippet: '<set id=\"${id}\" set-class=\"${class}\">\n\t${cursor}\n</set>'
}, {
    caption: 'value',
    meta: 'value - Value node',
    snippet: '<value>${cursor}</value>'
}];

// Controller for Caches screen.
export default ['cachesController', [
    '$scope', '$http', '$state', '$filter', '$timeout', 'IgniteLegacyUtils', 'IgniteMessages', 'IgniteConfirm', 'IgniteClone', 'IgniteLoading', 'IgniteModelNormalizer', 'IgniteUnsavedChangesGuard', 'igniteConfigurationResource', 'IgniteErrorPopover', 'IgniteFormUtils',
    function($scope, $http, $state, $filter, $timeout, LegacyUtils, Messages, Confirm, Clone, Loading, ModelNormalizer, UnsavedChangesGuard, Resource, ErrorPopover, FormUtils) {
        UnsavedChangesGuard.install($scope);

        const emptyCache = {empty: true};

        let __original_value;

        const blank = {
            evictionPolicy: {},
            cacheStoreFactory: {},
            nearConfiguration: {}
        };

        // We need to initialize backupItem with empty object in order to properly used from angular directives.
        $scope.backupItem = emptyCache;

        $scope.ui = FormUtils.formUI();
        $scope.ui.activePanels = [0];
        $scope.ui.topPanels = [0, 1, 2, 3];

        $scope.saveBtnTipText = FormUtils.saveBtnTipText;
        $scope.widthIsSufficient = FormUtils.widthIsSufficient;
        $scope.offHeapMode = 'DISABLED';

        $scope.contentVisible = function() {
            const item = $scope.backupItem;

            return !item.empty && (!item._id || _.find($scope.displayedRows, {_id: item._id}));
        };

        $scope.toggleExpanded = function() {
            $scope.ui.expanded = !$scope.ui.expanded;

            ErrorPopover.hide();
        };

        $scope.caches = [];
        $scope.domains = [];

        function _cacheLbl(cache) {
            return cache.name + ', ' + cache.cacheMode + ', ' + cache.atomicityMode;
        }

        function selectFirstItem() {
            if ($scope.caches.length > 0)
                $scope.selectItem($scope.caches[0]);
        }

        function cacheDomains(item) {
            return _.reduce($scope.domains, function(memo, domain) {
                if (item && _.includes(item.domains, domain.value))
                    memo.push(domain.meta);

                return memo;
            }, []);
        }

        const setOffHeapMode = (item) => {
            if (_.isNil(item.offHeapMaxMemory))
                return;

            return item.offHeapMode = Math.sign(item.offHeapMaxMemory);
        };

        const setOffHeapMaxMemory = (value) => {
            const item = $scope.backupItem;

            if (_.isNil(value) || value <= 0)
                return item.offHeapMaxMemory = value;

            item.offHeapMaxMemory = item.offHeapMaxMemory > 0 ? item.offHeapMaxMemory : null;
        };

        const _updateCustomStore = () => {
            let config = '';

            try {
                const parser = new DOMParser();

                const dom = parser.parseFromString(_.get($scope.backupItem, 'cacheStoreFactory.custom.config'), 'text/xml');

                const bean = dom.getElementsByTagName('bean').item(0);

                if (bean)
                    config = bean.innerHTML.trim();
            }
            catch (ignore) {
                // No-op.
            }

            _.set($scope.backupItem, 'cacheStoreFactory.custom.config', '<property name="cacheStoreFactory">\n' +
                '    <bean class="' + (_.get($scope.backupItem, 'cacheStoreFactory.custom.className') || 'Input class name') + '">\n' +
                '        ' + config + '\n' +
                '    </bean>\n' +
                '</property>');
        };

        Loading.start('loadingCachesScreen');

        // When landing on the page, get caches and show them.
        Resource.read()
            .then(({spaces, clusters, caches, domains, igfss}) => {
                const validFilter = $filter('domainsValidation');

                $scope.spaces = spaces;
                $scope.caches = caches;
                $scope.igfss = _.map(igfss, (igfs) => ({
                    label: igfs.name,
                    value: igfs._id,
                    igfs
                }));

                _.forEach($scope.caches, (cache) => cache.label = _cacheLbl(cache));

                $scope.clusters = _.map(clusters, (cluster) => ({
                    value: cluster._id,
                    label: cluster.name,
                    discovery: cluster.discovery,
                    caches: cluster.caches
                }));

                $scope.domains = _.sortBy(_.map(validFilter(domains, true, false), (domain) => ({
                    label: domain.valueType,
                    value: domain._id,
                    kind: domain.kind,
                    meta: domain
                })), 'label');

                if ($state.params.linkId)
                    $scope.createItem($state.params.linkId);
                else {
                    const lastSelectedCache = angular.fromJson(sessionStorage.lastSelectedCache);

                    if (lastSelectedCache) {
                        const idx = _.findIndex($scope.caches, function(cache) {
                            return cache._id === lastSelectedCache;
                        });

                        if (idx >= 0)
                            $scope.selectItem($scope.caches[idx]);
                        else {
                            sessionStorage.removeItem('lastSelectedCache');

                            selectFirstItem();
                        }
                    }
                    else
                        selectFirstItem();
                }

                $scope.$watch('ui.inputForm.$valid', function(valid) {
                    if (valid && ModelNormalizer.isEqual(__original_value, $scope.backupItem))
                        $scope.ui.inputForm.$dirty = false;
                });

                $scope.$watch('backupItem', function(val) {
                    const form = $scope.ui.inputForm;

                    if (form.$pristine || (form.$valid && ModelNormalizer.isEqual(__original_value, val)))
                        form.$setPristine();
                    else
                        form.$setDirty();
                }, true);

                $scope.$watch('backupItem.offHeapMode', setOffHeapMaxMemory);

<<<<<<< HEAD
                $scope.$watch('backupItem.cacheStoreFactory.custom.className', _updateCustomStore);
=======
                $scope.$watch('ui.activePanels.length', () => {
                    ErrorPopover.hide();
                });
>>>>>>> 76f7eabc
            })
            .catch(Messages.showError)
            .then(() => {
                $scope.ui.ready = true;
                $scope.ui.inputForm.$setPristine();
                Loading.finish('loadingCachesScreen');
            });

        $scope.selectItem = function(item, backup) {
            function selectItem() {
                $scope.selectedItem = item;

                if (item && !_.get(item.cacheStoreFactory.CacheJdbcBlobStoreFactory, 'connectVia'))
                    _.set(item.cacheStoreFactory, 'CacheJdbcBlobStoreFactory.connectVia', 'DataSource');

                try {
                    if (item && item._id)
                        sessionStorage.lastSelectedCache = angular.toJson(item._id);
                    else
                        sessionStorage.removeItem('lastSelectedCache');
                }
                catch (ignored) {
                    // No-op.
                }

                if (backup)
                    $scope.backupItem = backup;
                else if (item)
                    $scope.backupItem = angular.copy(item);
                else
                    $scope.backupItem = emptyCache;

                $scope.backupItem = angular.merge({}, blank, $scope.backupItem);
                $scope.ui.inputForm.$error = {};
                $scope.ui.inputForm.$setPristine();

                setOffHeapMode($scope.backupItem);

                __original_value = ModelNormalizer.normalize($scope.backupItem);

                if (LegacyUtils.getQueryVariable('new'))
                    $state.go('base.configuration.caches');
            }

            FormUtils.confirmUnsavedChanges($scope.backupItem && $scope.ui.inputForm.$dirty, selectItem);
        };

        $scope.linkId = () => $scope.backupItem._id ? $scope.backupItem._id : 'create';

        function prepareNewItem(linkId) {
            return {
                space: $scope.spaces[0]._id,
                cacheMode: 'PARTITIONED',
                atomicityMode: 'ATOMIC',
                readFromBackup: true,
                copyOnRead: true,
                clusters: linkId && _.find($scope.clusters, {value: linkId})
                    ? [linkId] : _.map($scope.clusters, function(cluster) { return cluster.value; }),
                domains: linkId && _.find($scope.domains, { value: linkId }) ? [linkId] : [],
                cacheStoreFactory: {CacheJdbcBlobStoreFactory: {connectVia: 'DataSource'}}
            };
        }

        // Add new cache.
        $scope.createItem = function(linkId) {
            $timeout(() => FormUtils.ensureActivePanel($scope.ui, 'general', 'cacheName'));

            $scope.selectItem(null, prepareNewItem(linkId));
        };

        function cacheClusters() {
            return _.filter($scope.clusters, (cluster) => _.includes($scope.backupItem.clusters, cluster.value));
        }

        function clusterCaches(cluster) {
            const caches = _.filter($scope.caches,
                (cache) => cache._id !== $scope.backupItem._id && _.includes(cluster.caches, cache._id));

            caches.push($scope.backupItem);

            return caches;
        }

        function checkDataSources() {
            const clusters = cacheClusters();

            let checkRes = {checked: true};

            const failCluster = _.find(clusters, (cluster) => {
                const caches = clusterCaches(cluster);

                checkRes = LegacyUtils.checkDataSources(cluster, caches, $scope.backupItem);

                return !checkRes.checked;
            });

            if (!checkRes.checked) {
                if (_.get(checkRes.secondObj, 'discovery.kind') === 'Jdbc') {
                    return ErrorPopover.show(checkRes.firstObj.cacheStoreFactory.kind === 'CacheJdbcPojoStoreFactory' ? 'pojoDialect' : 'blobDialect',
                        'Found cluster "' + failCluster.label + '" with the same data source bean name "' +
                        checkRes.secondObj.discovery.Jdbc.dataSourceBean + '" and different database: "' +
                        LegacyUtils.cacheStoreJdbcDialectsLabel(checkRes.firstDB) + '" in current cache and "' +
                        LegacyUtils.cacheStoreJdbcDialectsLabel(checkRes.secondDB) + '" in"' + checkRes.secondObj.label + '" cluster',
                        $scope.ui, 'store', 10000);
                }

                return ErrorPopover.show(checkRes.firstObj.cacheStoreFactory.kind === 'CacheJdbcPojoStoreFactory' ? 'pojoDialect' : 'blobDialect',
                    'Found cache "' + checkRes.secondObj.name + '" in cluster "' + failCluster.label + '" ' +
                    'with the same data source bean name "' + checkRes.firstObj.cacheStoreFactory[checkRes.firstObj.cacheStoreFactory.kind].dataSourceBean +
                    '" and different database: "' + LegacyUtils.cacheStoreJdbcDialectsLabel(checkRes.firstDB) + '" in current cache and "' +
                    LegacyUtils.cacheStoreJdbcDialectsLabel(checkRes.secondDB) + '" in "' + checkRes.secondObj.name + '" cache',
                    $scope.ui, 'store', 10000);
            }

            return true;
        }

        function checkSQLSchemas() {
            const clusters = cacheClusters();

            let checkRes = {checked: true};

            const failCluster = _.find(clusters, (cluster) => {
                const caches = clusterCaches(cluster);

                checkRes = LegacyUtils.checkCacheSQLSchemas(caches, $scope.backupItem);

                return !checkRes.checked;
            });

            if (!checkRes.checked) {
                return ErrorPopover.show('sqlSchema',
                    'Found cache "' + checkRes.secondCache.name + '" in cluster "' + failCluster.label + '" ' +
                    'with the same SQL schema name "' + checkRes.firstCache.sqlSchema + '"',
                    $scope.ui, 'query', 10000);
            }

            return true;
        }

        function checkStoreFactoryBean(storeFactory, beanFieldId) {
            if (!LegacyUtils.isValidJavaIdentifier('Data source bean', storeFactory.dataSourceBean, beanFieldId, $scope.ui, 'store'))
                return false;

            return checkDataSources();
        }

        function checkStoreFactory(item) {
            const cacheStoreFactorySelected = item.cacheStoreFactory && item.cacheStoreFactory.kind;

            if (cacheStoreFactorySelected) {
                const storeFactory = item.cacheStoreFactory[item.cacheStoreFactory.kind];

                if (item.cacheStoreFactory.kind === 'CacheJdbcPojoStoreFactory' && !checkStoreFactoryBean(storeFactory, 'pojoDataSourceBean'))
                    return false;

                if (item.cacheStoreFactory.kind === 'CacheJdbcBlobStoreFactory' && storeFactory.connectVia !== 'URL'
                    && !checkStoreFactoryBean(storeFactory, 'blobDataSourceBean'))
                    return false;
            }

            if ((item.readThrough || item.writeThrough) && !cacheStoreFactorySelected)
                return ErrorPopover.show('cacheStoreFactory', (item.readThrough ? 'Read' : 'Write') + ' through are enabled but store is not configured!', $scope.ui, 'store');

            if (item.writeBehindEnabled && !cacheStoreFactorySelected)
                return ErrorPopover.show('cacheStoreFactory', 'Write behind enabled but store is not configured!', $scope.ui, 'store');

            if (cacheStoreFactorySelected && !item.readThrough && !item.writeThrough)
                return ErrorPopover.show('readThroughTooltip', 'Store is configured but read/write through are not enabled!', $scope.ui, 'store');

            return true;
        }

        // Check cache logical consistency.
        function validate(item) {
            ErrorPopover.hide();

            if (LegacyUtils.isEmptyString(item.name))
                return ErrorPopover.show('cacheName', 'Cache name should not be empty!', $scope.ui, 'general');

            if (item.memoryMode === 'ONHEAP_TIERED' && item.offHeapMaxMemory > 0 && !LegacyUtils.isDefined(item.evictionPolicy.kind))
                return ErrorPopover.show('evictionPolicyKind', 'Eviction policy should not be configured!', $scope.ui, 'memory');

            if (!LegacyUtils.checkFieldValidators($scope.ui))
                return false;

            if (item.memoryMode === 'OFFHEAP_VALUES' && !_.isEmpty(item.domains))
                return ErrorPopover.show('memoryMode', 'Query indexing could not be enabled while values are stored off-heap!', $scope.ui, 'memory');

            if (item.memoryMode === 'OFFHEAP_TIERED' && item.offHeapMaxMemory === -1)
                return ErrorPopover.show('offHeapMode', 'Invalid value!', $scope.ui, 'memory');

            if (!checkSQLSchemas())
                return false;

            if (!checkStoreFactory(item))
                return false;

            if (item.writeBehindFlushSize === 0 && item.writeBehindFlushFrequency === 0)
                return ErrorPopover.show('writeBehindFlushSize', 'Both "Flush frequency" and "Flush size" are not allowed as 0!', $scope.ui, 'store');

            if (item.nodeFilter && item.nodeFilter.kind === 'OnNodes' && _.isEmpty(item.nodeFilter.OnNodes.nodeIds))
                return ErrorPopover.show('nodeFilter-title', 'At least one node ID should be specified!', $scope.ui, 'nodeFilter');

            return true;
        }

        // Save cache in database.
        function save(item) {
            $http.post('/api/v1/configuration/caches/save', item)
                .success(function(_id) {
                    item.label = _cacheLbl(item);

                    $scope.ui.inputForm.$setPristine();

                    const idx = _.findIndex($scope.caches, function(cache) {
                        return cache._id === _id;
                    });

                    if (idx >= 0)
                        angular.merge($scope.caches[idx], item);
                    else {
                        item._id = _id;
                        $scope.caches.push(item);
                    }

                    _.forEach($scope.clusters, (cluster) => {
                        if (_.includes(item.clusters, cluster.value))
                            cluster.caches = _.union(cluster.caches, [_id]);
                        else
                            _.remove(cluster.caches, (id) => id === _id);
                    });

                    _.forEach($scope.domains, (domain) => {
                        if (_.includes(item.domains, domain.value))
                            domain.meta.caches = _.union(domain.meta.caches, [_id]);
                        else
                            _.remove(domain.meta.caches, (id) => id === _id);
                    });

                    $scope.selectItem(item);

                    Messages.showInfo('Cache "' + item.name + '" saved.');
                })
                .error(Messages.showError);
        }

        // Save cache.
        $scope.saveItem = function() {
            const item = $scope.backupItem;

            angular.extend(item, LegacyUtils.autoCacheStoreConfiguration(item, cacheDomains(item)));

            if (validate(item))
                save(item);
        };

        function _cacheNames() {
            return _.map($scope.caches, function(cache) {
                return cache.name;
            });
        }

        // Clone cache with new name.
        $scope.cloneItem = function() {
            if (validate($scope.backupItem)) {
                Clone.confirm($scope.backupItem.name, _cacheNames()).then(function(newName) {
                    const item = angular.copy($scope.backupItem);

                    delete item._id;

                    item.name = newName;

                    delete item.sqlSchema;

                    save(item);
                });
            }
        };

        // Remove cache from db.
        $scope.removeItem = function() {
            const selectedItem = $scope.selectedItem;

            Confirm.confirm('Are you sure you want to remove cache: "' + selectedItem.name + '"?')
                .then(function() {
                    const _id = selectedItem._id;

                    $http.post('/api/v1/configuration/caches/remove', {_id})
                        .success(function() {
                            Messages.showInfo('Cache has been removed: ' + selectedItem.name);

                            const caches = $scope.caches;

                            const idx = _.findIndex(caches, function(cache) {
                                return cache._id === _id;
                            });

                            if (idx >= 0) {
                                caches.splice(idx, 1);

                                $scope.ui.inputForm.$setPristine();

                                if (caches.length > 0)
                                    $scope.selectItem(caches[0]);
                                else
                                    $scope.backupItem = emptyCache;

                                _.forEach($scope.clusters, (cluster) => _.remove(cluster.caches, (id) => id === _id));
                                _.forEach($scope.domains, (domain) => _.remove(domain.meta.caches, (id) => id === _id));
                            }
                        })
                        .error(Messages.showError);
                });
        };

        // Remove all caches from db.
        $scope.removeAllItems = function() {
            Confirm.confirm('Are you sure you want to remove all caches?')
                .then(function() {
                    $http.post('/api/v1/configuration/caches/remove/all')
                        .success(function() {
                            Messages.showInfo('All caches have been removed');

                            $scope.caches = [];

                            _.forEach($scope.clusters, (cluster) => cluster.caches = []);
                            _.forEach($scope.domains, (domain) => domain.meta.caches = []);

                            $scope.backupItem = emptyCache;
                            $scope.ui.inputForm.$error = {};
                            $scope.ui.inputForm.$setPristine();
                        })
                        .error(Messages.showError);
                });
        };

        $scope.resetAll = function() {
            Confirm.confirm('Are you sure you want to undo all changes for current cache?')
                .then(function() {
                    $scope.backupItem = $scope.selectedItem ? angular.copy($scope.selectedItem) : prepareNewItem();
                    $scope.ui.inputForm.$error = {};
                    $scope.ui.inputForm.$setPristine();
                });
        };

        const completions = _.clone(DFLT_COMPLETIONS);

        const autoCompleter = {
            getCompletions(_editor, session, pos, prefix, callback) {
                if (prefix.length === 0) {
                    callback(null, []);

                    return;
                }

                callback(null, completions);
            }
        };

        const AVAILABLE_CMDS = [
            'Esc', 'gotoleft', 'golineup', 'gotoright', 'golinedown',
            'selectleft', 'selectup', 'selectright', 'selectdown',
            'selectwordleft', 'selectwordright',
            'selectlinestart', 'selectlineend',
            'gotolinestart', 'gotolineend'
        ];

        $scope.onLoad = (editor) => {
            editor.setAutoScrollEditorIntoView(true);
            editor.$blockScrolling = Infinity;

            editor.setOption('enableBasicAutocompletion', [autoCompleter]);
            editor.setOption('enableLiveAutocompletion', true);

            const renderer = editor.renderer;

            renderer.setHighlightGutterLine(false);
            renderer.setShowPrintMargin(false);
            renderer.setOption('fontFamily', 'monospace');
            renderer.setOption('fontSize', '12px');
            renderer.setOption('minLines', '5');
            renderer.setOption('maxLines', '15');

            editor.commands.on('exec', (e) => {
                const cur = editor.selection.getCursor();

                const firstEditable = 2;
                const lastEditable = editor.session.getLength() - 2;

                // Change selection to exclude not editable part.
                if (editor.selection.selectionAnchor.row < 2) {
                    editor.selection.selectionAnchor.row = 2;
                    editor.selection.selectionAnchor.column = 0;
                }

                if (editor.selection.selectionAnchor.row >= lastEditable) {
                    editor.selection.selectionAnchor.row = lastEditable - 1;
                    editor.selection.selectionAnchor.column = editor.session.$rowLengthCache[lastEditable - 1];
                }

                const skipInBegin = cur.row <= 1 ||
                    (e.command.name === 'backspace' && cur.row === 2 && cur.column === 0);
                const skipInLast = cur.row >= lastEditable ||
                    (e.command.name === 'del' && cur.row === lastEditable - 1 &&
                        cur.column === editor.session.$rowLengthCache[cur.row]);

                if (!(skipInBegin || skipInLast))
                    return;

                if (AVAILABLE_CMDS.indexOf(e.command.name) !== -1)
                    return;

                const endOfFirstRow = cur.row == 1 && editor.session.$rowLengthCache[1] === cur.column;
                const startOfLastRow = cur.row == lastEditable && cur.column === 0;

                const newLine = e.command.name === 'insertstring' && e.args === '\n';

                if ((endOfFirstRow || startOfLastRow) && newLine)
                    return;

                e.preventDefault();
                e.stopPropagation();
            });
        };
    }
]];<|MERGE_RESOLUTION|>--- conflicted
+++ resolved
@@ -259,13 +259,11 @@
 
                 $scope.$watch('backupItem.offHeapMode', setOffHeapMaxMemory);
 
-<<<<<<< HEAD
-                $scope.$watch('backupItem.cacheStoreFactory.custom.className', _updateCustomStore);
-=======
                 $scope.$watch('ui.activePanels.length', () => {
                     ErrorPopover.hide();
                 });
->>>>>>> 76f7eabc
+
+                $scope.$watch('backupItem.cacheStoreFactory.custom.className', _updateCustomStore);
             })
             .catch(Messages.showError)
             .then(() => {
