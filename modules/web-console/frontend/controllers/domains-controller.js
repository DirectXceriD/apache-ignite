/*
 * Licensed to the Apache Software Foundation (ASF) under one or more
 * contributor license agreements.  See the NOTICE file distributed with
 * this work for additional information regarding copyright ownership.
 * The ASF licenses this file to You under the Apache License, Version 2.0
 * (the "License"); you may not use this file except in compliance with
 * the License.  You may obtain a copy of the License at
 *
 *      http://www.apache.org/licenses/LICENSE-2.0
 *
 * Unless required by applicable law or agreed to in writing, software
 * distributed under the License is distributed on an "AS IS" BASIS,
 * WITHOUT WARRANTIES OR CONDITIONS OF ANY KIND, either express or implied.
 * See the License for the specific language governing permissions and
 * limitations under the License.
 */

import templateUrl from 'views/configuration/domains-import.tpl.pug';

// Controller for Domain model screen.
export default ['domainsController', [
<<<<<<< HEAD
    '$rootScope', '$scope', '$http', '$state', '$filter', '$timeout', '$modal', 'IgniteLegacyUtils', 'IgniteMessages', 'IgniteFocus', 'IgniteConfirm', 'IgniteConfirmBatch', 'IgniteClone', 'IgniteLoading', 'IgniteModelNormalizer', 'IgniteUnsavedChangesGuard', 'IgniteAgentMonitor', 'IgniteLegacyTable', 'IgniteConfigurationResource', 'IgniteErrorPopover', 'IgniteFormUtils', 'JavaTypes', 'SqlTypes', 'IgniteActivitiesData',
    function($root, $scope, $http, $state, $filter, $timeout, $modal, LegacyUtils, Messages, Focus, Confirm, ConfirmBatch, Clone, Loading, ModelNormalizer, UnsavedChangesGuard, AgentManager, LegacyTable, Resource, ErrorPopover, FormUtils, JavaTypes, SqlTypes, ActivitiesData) {
=======
    '$rootScope', '$scope', '$http', '$state', '$filter', '$timeout', '$modal', 'IgniteLegacyUtils', 'IgniteMessages', 'IgniteFocus', 'IgniteConfirm', 'IgniteConfirmBatch', 'IgniteInput', 'IgniteLoading', 'IgniteModelNormalizer', 'IgniteUnsavedChangesGuard', 'IgniteAgentMonitor', 'IgniteLegacyTable', 'IgniteConfigurationResource', 'IgniteErrorPopover', 'IgniteFormUtils', 'JavaTypes', 'SqlTypes', 'IgniteActivitiesData',
    function($root, $scope, $http, $state, $filter, $timeout, $modal, LegacyUtils, Messages, Focus, Confirm, ConfirmBatch, Input, Loading, ModelNormalizer, UnsavedChangesGuard, IgniteAgentMonitor, LegacyTable, Resource, ErrorPopover, FormUtils, JavaTypes, SqlTypes, ActivitiesData) {
>>>>>>> 83579ce8
        UnsavedChangesGuard.install($scope);

        const emptyDomain = {empty: true};

        let __original_value;

        const blank = {};

        // We need to initialize backupItem with empty object in order to properly used from angular directives.
        $scope.backupItem = emptyDomain;

        $scope.ui = FormUtils.formUI();
        $scope.ui.activePanels = [0, 1];
        $scope.ui.topPanels = [0, 1, 2];

        const IMPORT_DM_NEW_CACHE = 1;
        const IMPORT_DM_ASSOCIATE_CACHE = 2;

        /**
         * Convert some name to valid java package name.
         *
         * @param name to convert.
         * @returns {string} Valid java package name.
         */
        const _toJavaPackage = (name) => {
            return name ? name.replace(/[^A-Za-z_0-9/.]+/g, '_') : 'org';
        };

        const _packageNameUpdate = (event, user) => {
            if (_.isNil(user))
                return;

            $scope.ui.packageNameUserInput = _toJavaPackage(user.email.replace('@', '.').split('.').reverse().join('.') + '.model');
        };

        _packageNameUpdate(null, $root.user);

        $scope.$on('$destroy', $root.$on('user', _packageNameUpdate));

        $scope.ui.generatePojo = true;
        $scope.ui.builtinKeys = true;
        $scope.ui.usePrimitives = true;
        $scope.ui.generateAliases = true;
        $scope.ui.generatedCachesClusters = [];

        function _mapCaches(caches) {
            return _.map(caches, (cache) => {
                return {label: cache.name, value: cache._id, cache};
            });
        }

        $scope.contentVisible = function() {
            const item = $scope.backupItem;

            return !item.empty && (!item._id || _.find($scope.displayedRows, {_id: item._id}));
        };

        $scope.javaBuiltInClasses = LegacyUtils.javaBuiltInClasses;
        $scope.compactJavaName = FormUtils.compactJavaName;
        $scope.widthIsSufficient = FormUtils.widthIsSufficient;
        $scope.saveBtnTipText = FormUtils.saveBtnTipText;

        $scope.tableSave = function(field, index, stopEdit) {
            if (LegacyTable.tableEditing({model: 'table-index-fields'}, LegacyTable.tableEditedRowIndex())) {
                if ($scope.tableIndexItemSaveVisible(field, index))
                    return $scope.tableIndexItemSave(field, field.indexIdx, index, stopEdit);
            }
            else {
                switch (field.type) {
                    case 'fields':
                    case 'aliases':
                        if (LegacyTable.tablePairSaveVisible(field, index))
                            return LegacyTable.tablePairSave($scope.tablePairValid, $scope.backupItem, field, index, stopEdit) || stopEdit;

                        break;

                    case 'table-indexes':
                        if ($scope.tableIndexSaveVisible(field, index))
                            return $scope.tableIndexSave(field, index, stopEdit);

                        break;

                    case 'table-db-fields':
                        if ($scope.tableDbFieldSaveVisible(field, index))
                            return $scope.tableDbFieldSave(field, index, stopEdit);

                        break;

                    default:
                }
            }

            return true;
        };

        $scope.tableReset = (trySave) => {
            const field = LegacyTable.tableField();

            if (trySave && LegacyUtils.isDefined(field) && !$scope.tableSave(field, LegacyTable.tableEditedRowIndex(), true))
                return false;

            LegacyTable.tableReset();

            return true;
        };

        $scope.tableNewItem = function(field) {
            if ($scope.tableReset(true))
                LegacyTable.tableNewItem(field);
        };

        $scope.tableNewItemActive = LegacyTable.tableNewItemActive;

        $scope.tableStartEdit = function(item, field, index) {
            if ($scope.tableReset(true))
                LegacyTable.tableStartEdit(item, field, index, $scope.tableSave);
        };

        $scope.tableEditing = LegacyTable.tableEditing;

        $scope.tableRemove = function(item, field, index) {
            if ($scope.tableReset(true)) {
                // Remove field from indexes.
                if (field.type === 'fields') {
                    _.forEach($scope.backupItem.indexes, (modelIndex) => {
                        modelIndex.fields = _.filter(modelIndex.fields, (indexField) => {
                            return indexField.name !== $scope.backupItem.fields[index].name;
                        });
                    });
                }

                LegacyTable.tableRemove(item, field, index);
            }
        };

        $scope.tablePairSave = (pairValid, item, field, index, stopEdit) => {
            // On change of field name update that field in index fields.
            if (index >= 0 && field.type === 'fields') {
                const newName = LegacyTable.tablePairValue(field, index).key;
                const oldName = _.get(item, field.model)[index][field.keyName];

                const saved = LegacyTable.tablePairSave(pairValid, item, field, index, stopEdit);

                if (saved && oldName !== newName) {
                    _.forEach($scope.backupItem.indexes, (idx) => {
                        _.forEach(idx.fields, (fld) => {
                            if (fld.name === oldName)
                                fld.name = newName;
                        });
                    });
                }

                return saved;
            }

            return LegacyTable.tablePairSave(pairValid, item, field, index, stopEdit);
        };

        $scope.tablePairSaveVisible = LegacyTable.tablePairSaveVisible;

        $scope.queryFieldsTbl = {
            type: 'fields',
            model: 'fields',
            focusId: 'QryField',
            ui: 'table-pair',
            keyName: 'name',
            valueName: 'className',
            save: $scope.tableSave
        };

        $scope.aliasesTbl = {
            type: 'aliases',
            model: 'aliases',
            focusId: 'Alias',
            ui: 'table-pair',
            keyName: 'field',
            valueName: 'alias',
            save: $scope.tableSave
        };

        $scope.queryMetadataVariants = LegacyUtils.mkOptions(['Annotations', 'Configuration']);

        // Create list of fields to show in index fields dropdown.
        $scope.fields = (prefix, cur) => {
            const fields = _.map($scope.backupItem.fields, (field) => ({value: field.name, label: field.name}));

            if (prefix === 'new')
                return fields;

            if (cur && !_.find(fields, {value: cur}))
                fields.push({value: cur, label: cur + ' (Unknown field)'});

            return fields;
        };

        const INFO_CONNECT_TO_DB = 'Configure connection to database';
        const INFO_SELECT_SCHEMAS = 'Select schemas to load tables from';
        const INFO_SELECT_TABLES = 'Select tables to import as domain model';
        const INFO_SELECT_OPTIONS = 'Select import domain model options';
        const LOADING_JDBC_DRIVERS = {text: 'Loading JDBC drivers...'};
        const LOADING_SCHEMAS = {text: 'Loading schemas...'};
        const LOADING_TABLES = {text: 'Loading tables...'};
        const SAVING_DOMAINS = {text: 'Saving domain model...'};

        $scope.ui.invalidKeyFieldsTooltip = 'Found key types without configured key fields<br/>' +
            'It may be a result of import tables from database without primary keys<br/>' +
            'Key field for such key types should be configured manually';

        $scope.indexType = LegacyUtils.mkOptions(['SORTED', 'FULLTEXT', 'GEOSPATIAL']);

        const _dbPresets = [
            {
                db: 'Oracle',
                jdbcDriverClass: 'oracle.jdbc.OracleDriver',
                jdbcUrl: 'jdbc:oracle:thin:@[host]:[port]:[database]',
                user: 'system'
            },
            {
                db: 'DB2',
                jdbcDriverClass: 'com.ibm.db2.jcc.DB2Driver',
                jdbcUrl: 'jdbc:db2://[host]:[port]/[database]',
                user: 'db2admin'
            },
            {
                db: 'SQLServer',
                jdbcDriverClass: 'com.microsoft.sqlserver.jdbc.SQLServerDriver',
                jdbcUrl: 'jdbc:sqlserver://[host]:[port][;databaseName=database]'
            },
            {
                db: 'PostgreSQL',
                jdbcDriverClass: 'org.postgresql.Driver',
                jdbcUrl: 'jdbc:postgresql://[host]:[port]/[database]',
                user: 'sa'
            },
            {
                db: 'MySQL',
                jdbcDriverClass: 'com.mysql.jdbc.Driver',
                jdbcUrl: 'jdbc:mysql://[host]:[port]/[database]',
                user: 'root'
            },
            {
                db: 'MySQL',
                jdbcDriverClass: 'org.mariadb.jdbc.Driver',
                jdbcUrl: 'jdbc:mariadb://[host]:[port]/[database]',
                user: 'root'
            },
            {
                db: 'H2',
                jdbcDriverClass: 'org.h2.Driver',
                jdbcUrl: 'jdbc:h2:tcp://[host]/[database]',
                user: 'sa'
            }
        ];

        $scope.selectedPreset = {
            db: 'Generic',
            jdbcDriverJar: '',
            jdbcDriverClass: '',
            jdbcUrl: 'jdbc:[database]',
            user: 'sa',
            password: '',
            tablesOnly: true
        };

        $scope.demoConnection = {
            db: 'H2',
            jdbcDriverClass: 'org.h2.Driver',
            jdbcUrl: 'jdbc:h2:mem:demo-db',
            user: 'sa',
            password: '',
            tablesOnly: true
        };

        function _loadPresets() {
            try {
                const restoredPresets = JSON.parse(localStorage.dbPresets);

                _.forEach(restoredPresets, (restoredPreset) => {
                    const preset = _.find(_dbPresets, {jdbcDriverClass: restoredPreset.jdbcDriverClass});

                    if (preset) {
                        preset.jdbcUrl = restoredPreset.jdbcUrl;
                        preset.user = restoredPreset.user;
                    }
                });
            }
            catch (ignore) {
                // No-op.
            }
        }

        _loadPresets();

        function _savePreset(preset) {
            try {
                const oldPreset = _.find(_dbPresets, {jdbcDriverClass: preset.jdbcDriverClass});

                if (oldPreset)
                    _.assign(oldPreset, preset);
                else
                    _dbPresets.push(preset);

                localStorage.dbPresets = JSON.stringify(_dbPresets);
            }
            catch (err) {
                Messages.showError(err);
            }
        }

        function _findPreset(selectedJdbcJar) {
            let result = _.find(_dbPresets, function(preset) {
                return preset.jdbcDriverClass === selectedJdbcJar.jdbcDriverClass;
            });

            if (!result)
                result = {db: 'Generic', jdbcUrl: 'jdbc:[database]', user: 'admin'};

            result.jdbcDriverJar = selectedJdbcJar.jdbcDriverJar;
            result.jdbcDriverClass = selectedJdbcJar.jdbcDriverClass;

            return result;
        }

        $scope.$watch('ui.selectedJdbcDriverJar', function(val) {
            if (val && !$scope.importDomain.demo) {
                const foundPreset = _findPreset(val);

                const selectedPreset = $scope.selectedPreset;

                selectedPreset.db = foundPreset.db;
                selectedPreset.jdbcDriverJar = foundPreset.jdbcDriverJar;
                selectedPreset.jdbcDriverClass = foundPreset.jdbcDriverClass;
                selectedPreset.jdbcUrl = foundPreset.jdbcUrl;
                selectedPreset.user = foundPreset.user;
            }
        }, true);

        $scope.ui.showValid = true;

        $scope.supportedJdbcTypes = LegacyUtils.mkOptions(LegacyUtils.SUPPORTED_JDBC_TYPES);

        $scope.supportedJavaTypes = LegacyUtils.mkOptions(LegacyUtils.javaBuiltInTypes);

        $scope.sortDirections = [
            {value: true, label: 'ASC'},
            {value: false, label: 'DESC'}
        ];

        $scope.domains = [];

        $scope.isJavaBuiltInClass = function() {
            const item = $scope.backupItem;

            if (item && item.keyType)
                return LegacyUtils.isJavaBuiltInClass(item.keyType);

            return false;
        };

        $scope.selectAllSchemas = function() {
            const allSelected = $scope.importDomain.allSchemasSelected;

            _.forEach($scope.importDomain.displayedSchemas, (schema) => {
                schema.use = allSelected;
            });
        };

        $scope.selectSchema = function() {
            if (LegacyUtils.isDefined($scope.importDomain) && LegacyUtils.isDefined($scope.importDomain.displayedSchemas))
                $scope.importDomain.allSchemasSelected = $scope.importDomain.displayedSchemas.length > 0 && _.every($scope.importDomain.displayedSchemas, 'use', true);
        };

        $scope.selectAllTables = function() {
            const allSelected = $scope.importDomain.allTablesSelected;

            _.forEach($scope.importDomain.displayedTables, function(table) {
                table.use = allSelected;
            });
        };

        $scope.selectTable = function() {
            if (LegacyUtils.isDefined($scope.importDomain) && LegacyUtils.isDefined($scope.importDomain.displayedTables))
                $scope.importDomain.allTablesSelected = $scope.importDomain.displayedTables.length > 0 && _.every($scope.importDomain.displayedTables, 'use', true);
        };

        $scope.$watch('importDomain.displayedSchemas', $scope.selectSchema);

        $scope.$watch('importDomain.displayedTables', $scope.selectTable);

        // Pre-fetch modal dialogs.
        const importDomainModal = $modal({scope: $scope, templateUrl, show: false});

        const hideImportDomain = importDomainModal.hide;

        importDomainModal.hide = function() {
            AgentManager.stopWatch();

            hideImportDomain();
        };

        $scope.linkId = () => $scope.backupItem._id ? $scope.backupItem._id : 'create';

        function prepareNewItem(cacheId) {
            return {
                space: $scope.spaces[0]._id,
                generatePojo: true,
                caches: cacheId && _.find($scope.caches, {value: cacheId}) ? [cacheId] : // eslint-disable-line no-nested-ternary
                    (_.isEmpty($scope.caches) ? [] : [$scope.caches[0].value]),
                queryMetadata: 'Configuration'
            };
        }

        /**
         * Show import domain models modal.
         */
        $scope.showImportDomainModal = function() {
            LegacyTable.tableReset();

            const dirty = $scope.ui.inputForm && $scope.ui.inputForm.$dirty;

            FormUtils.confirmUnsavedChanges(dirty, function() {
                if (dirty)
                    $scope.backupItem = $scope.selectedItem ? angular.copy($scope.selectedItem) : prepareNewItem();

                const demo = $root.IgniteDemoMode;

                $scope.importDomain = {
                    demo,
                    action: demo ? 'connect' : 'drivers',
                    jdbcDriversNotFound: demo,
                    schemas: [],
                    allSchemasSelected: false,
                    tables: [],
                    allTablesSelected: false,
                    button: 'Next',
                    info: ''
                };

                $scope.importDomain.loadingOptions = LOADING_JDBC_DRIVERS;

                AgentManager.startWatch('Back to Domain models')
                    .then(() => {
                        ActivitiesData.post({
                            group: 'configuration',
                            action: 'configuration/import/model'
                        });

                        return true;
                    })
                    .then(importDomainModal.$promise)
                    .then(importDomainModal.show)
                    .then(() => {
                        if (demo) {
                            $scope.ui.packageNameUserInput = $scope.ui.packageName;
                            $scope.ui.packageName = 'model';

                            return;
                        }

                        // Get available JDBC drivers via agent.
                        Loading.start('importDomainFromDb');

                        $scope.jdbcDriverJars = [];
                        $scope.ui.selectedJdbcDriverJar = {};

                        return AgentManager.drivers()
                            .then((drivers) => {
                                $scope.ui.packageName = $scope.ui.packageNameUserInput;

                                if (drivers && drivers.length > 0) {
                                    drivers = _.sortBy(drivers, 'jdbcDriverJar');

                                    _.forEach(drivers, (drv) => {
                                        $scope.jdbcDriverJars.push({
                                            label: drv.jdbcDriverJar,
                                            value: {
                                                jdbcDriverJar: drv.jdbcDriverJar,
                                                jdbcDriverClass: drv.jdbcDriverCls
                                            }
                                        });
                                    });

                                    $scope.ui.selectedJdbcDriverJar = $scope.jdbcDriverJars[0].value;

                                    FormUtils.confirmUnsavedChanges(dirty, () => {
                                        $scope.importDomain.action = 'connect';
                                        $scope.importDomain.tables = [];

                                        Focus.move('jdbcUrl');
                                    });
                                }
                                else {
                                    $scope.importDomain.jdbcDriversNotFound = true;
                                    $scope.importDomain.button = 'Cancel';
                                }
                            })
                            .then(() => {
                                $scope.importDomain.info = INFO_CONNECT_TO_DB;

                                Loading.finish('importDomainFromDb');
                            });
                    });
            });
        };

        /**
         * Load list of database schemas.
         */
        function _loadSchemas() {
            AgentManager.awaitAgent()
                .then(function() {
                    $scope.importDomain.loadingOptions = LOADING_SCHEMAS;
                    Loading.start('importDomainFromDb');

                    if ($root.IgniteDemoMode)
                        return AgentManager.schemas($scope.demoConnection);

                    const preset = $scope.selectedPreset;

                    _savePreset(preset);

                    return AgentManager.schemas(preset);
                })
                .then(function(schemas) {
                    $scope.importDomain.schemas = _.map(schemas, function(schema) {
                        return {use: true, name: schema};
                    });

                    $scope.importDomain.action = 'schemas';

                    if ($scope.importDomain.schemas.length === 0)
                        $scope.importDomainNext();

                    $scope.importDomain.info = INFO_SELECT_SCHEMAS;
                })
                .catch(Messages.showError)
                .then(() => Loading.finish('importDomainFromDb'));
        }

        const DFLT_PARTITIONED_CACHE = {
            label: 'PARTITIONED',
            value: -1,
            cache: {
                name: 'PARTITIONED',
                cacheMode: 'PARTITIONED',
                atomicityMode: 'ATOMIC',
                readThrough: true,
                writeThrough: true
            }
        };

        const DFLT_REPLICATED_CACHE = {
            label: 'REPLICATED',
            value: -2,
            cache: {
                name: 'REPLICATED',
                cacheMode: 'REPLICATED',
                atomicityMode: 'ATOMIC',
                readThrough: true,
                writeThrough: true
            }
        };

        let _importCachesOrTemplates = [];

        $scope.tableActionView = function(tbl) {
            const cacheName = _.find(_importCachesOrTemplates, {value: tbl.cacheOrTemplate}).label;

            if (tbl.action === IMPORT_DM_NEW_CACHE)
                return 'Create ' + tbl.generatedCacheName + ' (' + cacheName + ')';

            return 'Associate with ' + cacheName;
        };

        function isValidJavaIdentifier(s) {
            return JavaTypes.validIdentifier(s) && !JavaTypes.isKeyword(s) &&
                SqlTypes.validIdentifier(s) && !SqlTypes.isKeyword(s);
        }

        function toJavaIdentifier(name) {
            const len = name.length;

            let ident = '';

            let capitalizeNext = true;

            for (let i = 0; i < len; i++) {
                const ch = name.charAt(i);

                if (ch === ' ' || ch === '_')
                    capitalizeNext = true;
                else if (capitalizeNext) {
                    ident += ch.toLocaleUpperCase();

                    capitalizeNext = false;
                }
                else
                    ident += ch.toLocaleLowerCase();
            }

            return ident;
        }

        function toJavaClassName(name) {
            const clazzName = toJavaIdentifier(name);

            if (isValidJavaIdentifier(clazzName))
                return clazzName;

            return 'Class' + clazzName;
        }

        function toJavaFieldName(dbName) {
            const javaName = toJavaIdentifier(dbName);

            const fieldName = javaName.charAt(0).toLocaleLowerCase() + javaName.slice(1);

            if (isValidJavaIdentifier(fieldName))
                return fieldName;

            return 'field' + javaName;
        }

        function _fillCommonCachesOrTemplates(item) {
            return function(action) {
                if (item.cachesOrTemplates)
                    item.cachesOrTemplates.length = 0;
                else
                    item.cachesOrTemplates = [];

                if (action === IMPORT_DM_NEW_CACHE) {
                    item.cachesOrTemplates.push(DFLT_PARTITIONED_CACHE);
                    item.cachesOrTemplates.push(DFLT_REPLICATED_CACHE);
                }

                if (!_.isEmpty($scope.caches)) {
                    if (item.cachesOrTemplates.length > 0)
                        item.cachesOrTemplates.push(null);

                    _.forEach($scope.caches, function(cache) {
                        item.cachesOrTemplates.push(cache);
                    });
                }

                if (!_.find(item.cachesOrTemplates, {value: item.cacheOrTemplate}))
                    item.cacheOrTemplate = item.cachesOrTemplates[0].value;
            };
        }

        /**
         * Load list of database tables.
         */
        function _loadTables() {
            AgentManager.awaitAgent()
                .then(function() {
                    $scope.importDomain.loadingOptions = LOADING_TABLES;
                    Loading.start('importDomainFromDb');

                    $scope.importDomain.allTablesSelected = false;

                    const preset = $scope.importDomain.demo ? $scope.demoConnection : $scope.selectedPreset;

                    preset.schemas = [];

                    _.forEach($scope.importDomain.schemas, function(schema) {
                        if (schema.use)
                            preset.schemas.push(schema.name);
                    });

                    return AgentManager.tables(preset);
                })
                .then(function(tables) {
                    _importCachesOrTemplates = [DFLT_PARTITIONED_CACHE, DFLT_REPLICATED_CACHE].concat($scope.caches);

                    _fillCommonCachesOrTemplates($scope.importCommon)($scope.importCommon.action);

                    _.forEach(tables, function(tbl, idx) {
                        tbl.id = idx;
                        tbl.action = IMPORT_DM_NEW_CACHE;
                        tbl.generatedCacheName = toJavaClassName(tbl.tbl) + 'Cache';
                        tbl.cacheOrTemplate = DFLT_PARTITIONED_CACHE.value;
                        tbl.label = tbl.schema + '.' + tbl.tbl;
                        tbl.edit = false;
                        tbl.use = LegacyUtils.isDefined(_.find(tbl.cols, function(col) {
                            return col.key;
                        }));
                    });

                    $scope.importDomain.action = 'tables';
                    $scope.importDomain.tables = tables;
                    $scope.importDomain.info = INFO_SELECT_TABLES;
                })
                .catch(Messages.showError)
                .then(() => Loading.finish('importDomainFromDb'));
        }

        $scope.applyDefaults = function() {
            _.forEach($scope.importDomain.displayedTables, function(table) {
                table.edit = false;
                table.action = $scope.importCommon.action;
                table.cacheOrTemplate = $scope.importCommon.cacheOrTemplate;
            });
        };

        $scope._curDbTable = null;

        $scope.startEditDbTableCache = function(tbl) {
            if ($scope._curDbTable) {
                $scope._curDbTable.edit = false;

                if ($scope._curDbTable.actionWatch) {
                    $scope._curDbTable.actionWatch();

                    $scope._curDbTable.actionWatch = null;
                }
            }

            $scope._curDbTable = tbl;

            const _fillFn = _fillCommonCachesOrTemplates($scope._curDbTable);

            _fillFn($scope._curDbTable.action);

            $scope._curDbTable.actionWatch = $scope.$watch('_curDbTable.action', _fillFn, true);

            $scope._curDbTable.edit = true;
        };

        /**
         * Show page with import domain models options.
         */
        function _selectOptions() {
            $scope.importDomain.action = 'options';
            $scope.importDomain.button = 'Save';
            $scope.importDomain.info = INFO_SELECT_OPTIONS;

            Focus.move('domainPackageName');
        }

        function _saveBatch(batch) {
            if (batch && batch.length > 0) {
                $scope.importDomain.loadingOptions = SAVING_DOMAINS;
                Loading.start('importDomainFromDb');

                $http.post('/api/v1/configuration/domains/save/batch', batch)
                    .then(({data}) => {
                        let lastItem;
                        const newItems = [];

                        _.forEach(_mapCaches(data.generatedCaches), function(cache) {
                            $scope.caches.push(cache);
                        });

                        _.forEach(data.savedDomains, function(savedItem) {
                            const idx = _.findIndex($scope.domains, function(domain) {
                                return domain._id === savedItem._id;
                            });

                            if (idx >= 0)
                                $scope.domains[idx] = savedItem;
                            else
                                newItems.push(savedItem);

                            lastItem = savedItem;
                        });

                        _.forEach(newItems, function(item) {
                            $scope.domains.push(item);
                        });

                        if (!lastItem && $scope.domains.length > 0)
                            lastItem = $scope.domains[0];

                        $scope.selectItem(lastItem);

                        Messages.showInfo('Domain models imported from database.');

                        $scope.ui.activePanels = [0, 1, 2];

                        $scope.ui.showValid = true;
                    })
                    .catch(Messages.showError)
                    .finally(() => {
                        Loading.finish('importDomainFromDb');

                        importDomainModal.hide();
                    });
            }
            else
                importDomainModal.hide();
        }

        function _saveDomainModel(optionsForm) {
            const generatePojo = $scope.ui.generatePojo;
            const packageName = $scope.ui.packageName;

            if (generatePojo && !LegacyUtils.checkFieldValidators({inputForm: optionsForm}))
                return false;

            const batch = [];
            const checkedCaches = [];

            let containKey = true;
            let containDup = false;

            function dbField(name, jdbcType, nullable, unsigned) {
                const javaTypes = (unsigned && jdbcType.unsigned) ? jdbcType.unsigned : jdbcType.signed;
                const javaFieldType = (!nullable && javaTypes.primitiveType && $scope.ui.usePrimitives) ? javaTypes.primitiveType : javaTypes.javaType;

                return {
                    databaseFieldName: name,
                    databaseFieldType: jdbcType.dbName,
                    javaType: javaTypes.javaType,
                    javaFieldName: toJavaFieldName(name),
                    javaFieldType
                };
            }

            _.forEach($scope.importDomain.tables, function(table, curIx) {
                if (table.use) {
                    const qryFields = [];
                    const indexes = [];
                    const keyFields = [];
                    const valFields = [];
                    const aliases = [];

                    const tableName = table.tbl;
                    let typeName = toJavaClassName(tableName);

                    if (_.find($scope.importDomain.tables,
                            (tbl, ix) => tbl.use && ix !== curIx && tableName === tbl.tbl)) {
                        typeName = typeName + '_' + toJavaClassName(table.schema);

                        containDup = true;
                    }

                    const valType = generatePojo ? _toJavaPackage(packageName) + '.' + typeName : tableName;

                    let _containKey = false;

                    _.forEach(table.cols, function(col) {
                        const fld = dbField(col.name, SqlTypes.findJdbcType(col.type), col.nullable, col.unsigned);

                        qryFields.push({name: fld.javaFieldName, className: fld.javaType});

                        const dbName = fld.databaseFieldName;

                        if ($scope.ui.generateAliases &&
                            SqlTypes.validIdentifier(dbName) && !SqlTypes.isKeyword(dbName) &&
                            !_.find(aliases, {field: fld.javaFieldName}) &&
                            fld.javaFieldName.toUpperCase() !== dbName.toUpperCase())
                            aliases.push({field: fld.javaFieldName, alias: dbName});

                        if (col.key) {
                            keyFields.push(fld);

                            _containKey = true;
                        }
                        else
                            valFields.push(fld);
                    });

                    containKey &= _containKey;

                    if (table.idxs) {
                        _.forEach(table.idxs, function(idx) {
                            const fields = Object.keys(idx.fields);

                            indexes.push({
                                name: idx.name, indexType: 'SORTED', fields: _.map(fields, function(fieldName) {
                                    return {
                                        name: toJavaFieldName(fieldName),
                                        direction: idx.fields[fieldName]
                                    };
                                })
                            });
                        });
                    }

                    const domainFound = _.find($scope.domains, (domain) => domain.valueType === valType);

                    const newDomain = {
                        confirm: false,
                        skip: false,
                        space: $scope.spaces[0],
                        caches: [],
                        generatePojo
                    };

                    if (LegacyUtils.isDefined(domainFound)) {
                        newDomain._id = domainFound._id;
                        newDomain.caches = domainFound.caches;
                        newDomain.confirm = true;
                    }

                    newDomain.keyType = valType + 'Key';
                    newDomain.valueType = valType;
                    newDomain.queryMetadata = 'Configuration';
                    newDomain.databaseSchema = table.schema;
                    newDomain.databaseTable = tableName;
                    newDomain.fields = qryFields;
                    newDomain.indexes = indexes;
                    newDomain.keyFields = keyFields;
                    newDomain.aliases = aliases;
                    newDomain.valueFields = valFields;

                    // If value fields not found - copy key fields.
                    if (_.isEmpty(valFields))
                        newDomain.valueFields = keyFields.slice();

                    // Use Java built-in type for key.
                    if ($scope.ui.builtinKeys && newDomain.keyFields.length === 1) {
                        const keyField = newDomain.keyFields[0];

                        newDomain.keyType = keyField.javaType;

                        // Exclude key column from query fields and indexes.
                        newDomain.fields = _.filter(newDomain.fields, (field) => field.name !== keyField.javaFieldName);

                        _.forEach(newDomain.indexes, function(index) {
                            index.fields = _.filter(index.fields, (field) => field.name !== keyField.javaFieldName);
                        });

                        newDomain.indexes = _.filter(newDomain.indexes, (index) => !_.isEmpty(index.fields));
                    }

                    // Prepare caches for generation.
                    if (table.action === IMPORT_DM_NEW_CACHE) {
                        const template = _.find(_importCachesOrTemplates, {value: table.cacheOrTemplate});

                        const newCache = angular.copy(template.cache);

                        newDomain.newCache = newCache;

                        delete newCache._id;
                        newCache.name = typeName + 'Cache';
                        newCache.clusters = $scope.ui.generatedCachesClusters;

                        // POJO store factory is not defined in template.
                        if (!newCache.cacheStoreFactory || newCache.cacheStoreFactory.kind !== 'CacheJdbcPojoStoreFactory') {
                            const dialect = $scope.importDomain.demo ? 'H2' : $scope.selectedPreset.db;

                            newCache.cacheStoreFactory = {
                                kind: 'CacheJdbcPojoStoreFactory',
                                CacheJdbcPojoStoreFactory: {dataSourceBean: 'ds' + dialect, dialect},
                                CacheJdbcBlobStoreFactory: { connectVia: 'DataSource' }
                            };
                        }

                        if (!newCache.readThrough && !newCache.writeThrough) {
                            newCache.readThrough = true;
                            newCache.writeThrough = true;
                        }
                    }
                    else {
                        const cacheId = table.cacheOrTemplate;

                        newDomain.caches = [cacheId];

                        if (!_.includes(checkedCaches, cacheId)) {
                            const cache = _.find($scope.caches, {value: cacheId}).cache;

                            const change = LegacyUtils.autoCacheStoreConfiguration(cache, [newDomain]);

                            if (change)
                                newDomain.cacheStoreChanges = [{cacheId, change}];

                            checkedCaches.push(cacheId);
                        }
                    }

                    batch.push(newDomain);
                }
            });

            /**
             * Generate message to show on confirm dialog.
             *
             * @param meta Object to confirm.
             * @returns {string} Generated message.
             */
            function overwriteMessage(meta) {
                return '<span>' +
                    'Domain model with name &quot;' + meta.databaseTable + '&quot; already exist.<br/><br/>' +
                    'Are you sure you want to overwrite it?' +
                    '</span>';
            }

            const itemsToConfirm = _.filter(batch, (item) => item.confirm);

            function checkOverwrite() {
                if (itemsToConfirm.length > 0) {
                    ConfirmBatch.confirm(overwriteMessage, itemsToConfirm)
                        .then(() => _saveBatch(_.filter(batch, (item) => !item.skip)))
                        .catch(() => Messages.showError('Importing of domain models interrupted by user.'));
                }
                else
                    _saveBatch(batch);
            }

            function checkDuplicate() {
                if (containDup) {
                    Confirm.confirm('Some tables have the same name.<br/>' +
                            'Name of types for that tables will contain schema name too.')
                        .then(() => checkOverwrite());
                }
                else
                    checkOverwrite();
            }

            if (containKey)
                checkDuplicate();
            else {
                Confirm.confirm('Some tables have no primary key.<br/>' +
                        'You will need to configure key type and key fields for such tables after import complete.')
                    .then(() => checkDuplicate());
            }
        }

        $scope.importDomainNext = function(form) {
            if (!$scope.importDomainNextAvailable())
                return;

            const act = $scope.importDomain.action;

            if (act === 'drivers' && $scope.importDomain.jdbcDriversNotFound)
                importDomainModal.hide();
            else if (act === 'connect')
                _loadSchemas();
            else if (act === 'schemas')
                _loadTables();
            else if (act === 'tables')
                _selectOptions();
            else if (act === 'options')
                _saveDomainModel(form);
        };

        $scope.nextTooltipText = function() {
            const importDomainNextAvailable = $scope.importDomainNextAvailable();

            const act = $scope.importDomain.action;

            if (act === 'drivers' && $scope.importDomain.jdbcDriversNotFound)
                return 'Resolve issue with JDBC drivers<br>Close this dialog and try again';

            if (act === 'connect' && _.isNil($scope.selectedPreset.jdbcDriverClass))
                return 'Input valid JDBC driver class name';

            if (act === 'connect' && _.isNil($scope.selectedPreset.jdbcUrl))
                return 'Input valid JDBC URL';

            if (act === 'connect' || act === 'drivers')
                return 'Click to load list of schemas from database';

            if (act === 'schemas')
                return importDomainNextAvailable ? 'Click to load list of tables from database' : 'Select schemas to continue';

            if (act === 'tables')
                return importDomainNextAvailable ? 'Click to show import options' : 'Select tables to continue';

            if (act === 'options')
                return 'Click to import domain model for selected tables';

            return 'Click to continue';
        };

        $scope.prevTooltipText = function() {
            const act = $scope.importDomain.action;

            if (act === 'schemas')
                return $scope.importDomain.demo ? 'Click to return on demo description step' : 'Click to return on connection configuration step';

            if (act === 'tables')
                return 'Click to return on schemas selection step';

            if (act === 'options')
                return 'Click to return on tables selection step';
        };

        $scope.importDomainNextAvailable = function() {
            switch ($scope.importDomain.action) {
                case 'connect':
                    return !_.isNil($scope.selectedPreset.jdbcDriverClass) && !_.isNil($scope.selectedPreset.jdbcUrl);

                case 'schemas':
                    return _.isEmpty($scope.importDomain.schemas) || _.find($scope.importDomain.schemas, {use: true});

                case 'tables':
                    return _.find($scope.importDomain.tables, {use: true});

                default:
                    return true;
            }
        };

        $scope.importDomainPrev = function() {
            $scope.importDomain.button = 'Next';

            if ($scope.importDomain.action === 'options') {
                $scope.importDomain.action = 'tables';
                $scope.importDomain.info = INFO_SELECT_TABLES;
            }
            else if ($scope.importDomain.action === 'tables' && $scope.importDomain.schemas.length > 0) {
                $scope.importDomain.action = 'schemas';
                $scope.importDomain.info = INFO_SELECT_SCHEMAS;
            }
            else {
                $scope.importDomain.action = 'connect';
                $scope.importDomain.info = INFO_CONNECT_TO_DB;
            }
        };

        $scope.domainModelTitle = function() {
            return $scope.ui.showValid ? 'Domain model types:' : 'Domain model types without key fields:';
        };

        function selectFirstItem() {
            if ($scope.domains.length > 0)
                $scope.selectItem($scope.domains[0]);
        }

        $scope.importActions = [{
            label: 'Create new cache by template',
            shortLabel: 'Create',
            value: IMPORT_DM_NEW_CACHE
        }];

        $scope.importCommon = {};

        // When landing on the page, get domain models and show them.
        Loading.start('loadingDomainModelsScreen');

        Resource.read()
            .then(({spaces, clusters, caches, domains}) => {
                $scope.spaces = spaces;

                $scope.clusters = _.map(clusters, (cluster) => ({
                    label: cluster.name,
                    value: cluster._id
                }));

                $scope.caches = _mapCaches(caches);

                $scope.domains = _.sortBy(domains, 'valueType');

                _.forEach($scope.clusters, (cluster) => $scope.ui.generatedCachesClusters.push(cluster.value));

                if (!_.isEmpty($scope.caches)) {
                    $scope.importActions.push({
                        label: 'Associate with existing cache',
                        shortLabel: 'Associate',
                        value: IMPORT_DM_ASSOCIATE_CACHE
                    });
                }

                $scope.$watch('importCommon.action', _fillCommonCachesOrTemplates($scope.importCommon), true);

                $scope.importCommon.action = IMPORT_DM_NEW_CACHE;

                if ($state.params.linkId)
                    $scope.createItem($state.params.linkId);
                else {
                    const lastSelectedDomain = angular.fromJson(sessionStorage.lastSelectedDomain);

                    if (lastSelectedDomain) {
                        const idx = _.findIndex($scope.domains, function(domain) {
                            return domain._id === lastSelectedDomain;
                        });

                        if (idx >= 0)
                            $scope.selectItem($scope.domains[idx]);
                        else {
                            sessionStorage.removeItem('lastSelectedDomain');

                            selectFirstItem();
                        }
                    }
                    else
                        selectFirstItem();
                }

                $scope.$watch('ui.inputForm.$valid', function(valid) {
                    if (valid && ModelNormalizer.isEqual(__original_value, $scope.backupItem))
                        $scope.ui.inputForm.$dirty = false;
                });

                $scope.$watch('backupItem', function(val) {
                    if (!$scope.ui.inputForm)
                        return;

                    const form = $scope.ui.inputForm;

                    if (form.$valid && ModelNormalizer.isEqual(__original_value, val))
                        form.$setPristine();
                    else {
                        form.$setDirty();

                        const general = form.general;

                        FormUtils.markPristineInvalidAsDirty(general.keyType);
                        FormUtils.markPristineInvalidAsDirty(general.valueType);
                    }
                }, true);

                $scope.$watch('ui.activePanels.length', () => {
                    ErrorPopover.hide();
                });
            })
            .catch(Messages.showError)
            .then(() => {
                $scope.ui.ready = true;
                $scope.ui.inputForm && $scope.ui.inputForm.$setPristine();

                Loading.finish('loadingDomainModelsScreen');
            });

        const clearFormDefaults = (ngFormCtrl) => {
            if (!ngFormCtrl)
                return;

            ngFormCtrl.$defaults = {};

            _.forOwn(ngFormCtrl, (value, key) => {
                if (value && key !== '$$parentForm' && value.constructor.name === 'FormController')
                    clearFormDefaults(value);
            });
        };

        $scope.selectItem = function(item, backup) {
            function selectItem() {
                clearFormDefaults($scope.ui.inputForm);

                LegacyTable.tableReset();

                $scope.selectedItem = item;

                try {
                    if (item && item._id)
                        sessionStorage.lastSelectedDomain = angular.toJson(item._id);
                    else
                        sessionStorage.removeItem('lastSelectedDomain');
                }
                catch (ignored) {
                    // Ignore possible errors when read from storage.
                }

                if (backup)
                    $scope.backupItem = backup;
                else if (item)
                    $scope.backupItem = angular.copy(item);
                else
                    $scope.backupItem = emptyDomain;

                $scope.backupItem = _.merge({}, blank, $scope.backupItem);

                if ($scope.ui.inputForm) {
                    $scope.ui.inputForm.$error = {};
                    $scope.ui.inputForm.$setPristine();
                }

                __original_value = ModelNormalizer.normalize($scope.backupItem);

                if (LegacyUtils.isDefined($scope.backupItem) && !LegacyUtils.isDefined($scope.backupItem.queryMetadata))
                    $scope.backupItem.queryMetadata = 'Configuration';

                if (LegacyUtils.isDefined($scope.selectedItem) && !LegacyUtils.isDefined($scope.selectedItem.queryMetadata))
                    $scope.selectedItem.queryMetadata = 'Configuration';

                if (LegacyUtils.getQueryVariable('new'))
                    $state.go('base.configuration.domains');
            }

            FormUtils.confirmUnsavedChanges($scope.backupItem && $scope.ui.inputForm && $scope.ui.inputForm.$dirty, selectItem);
        };

        // Add new domain model.
        $scope.createItem = function(cacheId) {
            if ($scope.tableReset(true)) {
                $timeout(() => {
                    FormUtils.ensureActivePanel($scope.ui, 'query');
                    FormUtils.ensureActivePanel($scope.ui, 'general', 'keyTypeInput');
                });

                $scope.selectItem(null, prepareNewItem(cacheId));
            }
        };

        function checkQueryConfiguration(item) {
            if (item.queryMetadata === 'Configuration' && LegacyUtils.domainForQueryConfigured(item)) {
                if (_.isEmpty(item.fields))
                    return ErrorPopover.show('queryFields', 'Query fields should not be empty', $scope.ui, 'query');

                const indexes = item.indexes;

                if (indexes && indexes.length > 0) {
                    if (_.find(indexes, function(index, idx) {
                        if (_.isEmpty(index.fields))
                            return !ErrorPopover.show('indexes' + idx, 'Index fields are not specified', $scope.ui, 'query');

                        if (_.find(index.fields, (field) => !_.find(item.fields, (configuredField) => configuredField.name === field.name)))
                            return !ErrorPopover.show('indexes' + idx, 'Index contains not configured fields', $scope.ui, 'query');
                    }))
                        return false;
                }
            }

            return true;
        }

        function checkStoreConfiguration(item) {
            if (LegacyUtils.domainForStoreConfigured(item)) {
                if (LegacyUtils.isEmptyString(item.databaseSchema))
                    return ErrorPopover.show('databaseSchemaInput', 'Database schema should not be empty', $scope.ui, 'store');

                if (LegacyUtils.isEmptyString(item.databaseTable))
                    return ErrorPopover.show('databaseTableInput', 'Database table should not be empty', $scope.ui, 'store');

                if (_.isEmpty(item.keyFields))
                    return ErrorPopover.show('keyFields', 'Key fields are not specified', $scope.ui, 'store');

                if (LegacyUtils.isJavaBuiltInClass(item.keyType) && item.keyFields.length !== 1)
                    return ErrorPopover.show('keyFields', 'Only one field should be specified in case when key type is a Java built-in type', $scope.ui, 'store');

                if (_.isEmpty(item.valueFields))
                    return ErrorPopover.show('valueFields', 'Value fields are not specified', $scope.ui, 'store');
            }

            return true;
        }

        // Check domain model logical consistency.
        function validate(item) {
            if (!LegacyUtils.checkFieldValidators($scope.ui))
                return false;

            if (!checkQueryConfiguration(item))
                return false;

            if (!checkStoreConfiguration(item))
                return false;

            if (!LegacyUtils.domainForStoreConfigured(item) && !LegacyUtils.domainForQueryConfigured(item) && item.queryMetadata === 'Configuration')
                return ErrorPopover.show('query-title', 'SQL query domain model should be configured', $scope.ui, 'query');

            if (!LegacyUtils.domainForStoreConfigured(item) && item.generatePojo)
                return ErrorPopover.show('store-title', 'Domain model for cache store should be configured when generation of POJO classes is enabled', $scope.ui, 'store');

            return true;
        }

        function _checkShowValidPresentation() {
            if (!$scope.ui.showValid) {
                const validFilter = $filter('domainsValidation');

                $scope.ui.showValid = validFilter($scope.domains, false, true).length === 0;
            }
        }

        // Save domain models into database.
        function save(item) {
            const qry = LegacyUtils.domainForQueryConfigured(item);
            const str = LegacyUtils.domainForStoreConfigured(item);

            item.kind = 'query';

            if (qry && str)
                item.kind = 'both';
            else if (str)
                item.kind = 'store';

            $http.post('/api/v1/configuration/domains/save', item)
                .then(({data}) => {
                    $scope.ui.inputForm.$setPristine();

                    const savedMeta = data.savedDomains[0];

                    const idx = _.findIndex($scope.domains, function(domain) {
                        return domain._id === savedMeta._id;
                    });

                    if (idx >= 0)
                        _.assign($scope.domains[idx], savedMeta);
                    else
                        $scope.domains.push(savedMeta);

                    _.forEach($scope.caches, (cache) => {
                        if (_.includes(item.caches, cache.value))
                            cache.cache.domains = _.union(cache.cache.domains, [savedMeta._id]);
                        else
                            _.pull(cache.cache.domains, savedMeta._id);
                    });

                    $scope.selectItem(savedMeta);

                    Messages.showInfo(`Domain model "${item.valueType}" saved.`);

                    _checkShowValidPresentation();
                })
                .catch(Messages.showError);
        }

        // Save domain model.
        $scope.saveItem = function() {
            if ($scope.tableReset(true)) {
                const item = $scope.backupItem;

                item.cacheStoreChanges = [];

                _.forEach(item.caches, (cacheId) => {
                    const cache = _.find($scope.caches, {value: cacheId}).cache;

                    const change = LegacyUtils.autoCacheStoreConfiguration(cache, [item]);

                    if (change)
                        item.cacheStoreChanges.push({cacheId, change});
                });

                if (validate(item))
                    save(item);
            }
        };

        function _domainNames() {
            return _.map($scope.domains, (domain) => domain.valueType);
        }

        function _newNameIsValidJavaClass(newName) {
            return !$scope.backupItem.generatePojo ||
                LegacyUtils.isValidJavaClass('New name for value type', newName, false, 'copy-new-nameInput');
        }

        // Save domain model with new name.
        $scope.cloneItem = function() {
            if ($scope.tableReset(true) && validate($scope.backupItem)) {
                Input.clone($scope.backupItem.valueType, _domainNames(), _newNameIsValidJavaClass).then((newName) => {
                    const item = angular.copy($scope.backupItem);

                    delete item._id;
                    item.valueType = newName;

                    save(item);
                });
            }
        };

        // Remove domain model from db.
        $scope.removeItem = function() {
            LegacyTable.tableReset();

            const selectedItem = $scope.selectedItem;

            Confirm.confirm('Are you sure you want to remove domain model: "' + selectedItem.valueType + '"?')
                .then(function() {
                    const _id = selectedItem._id;

                    $http.post('/api/v1/configuration/domains/remove', {_id})
                        .then(() => {
                            Messages.showInfo('Domain model has been removed: ' + selectedItem.valueType);

                            const domains = $scope.domains;

                            const idx = _.findIndex(domains, {_id});

                            if (idx >= 0) {
                                domains.splice(idx, 1);

                                $scope.ui.inputForm.$setPristine();

                                if (domains.length > 0)
                                    $scope.selectItem(domains[0]);
                                else
                                    $scope.backupItem = emptyDomain;

                                _.forEach($scope.caches, (cache) => _.pull(cache.cache.domains, _id));
                            }

                            _checkShowValidPresentation();
                        })
                        .catch(Messages.showError);
                });
        };

        // Remove all domain models from db.
        $scope.removeAllItems = function() {
            LegacyTable.tableReset();

            Confirm.confirm('Are you sure you want to remove all domain models?')
                .then(function() {
                    $http.post('/api/v1/configuration/domains/remove/all')
                        .then(() => {
                            Messages.showInfo('All domain models have been removed');

                            $scope.domains = [];

                            _.forEach($scope.caches, (cache) => cache.cache.domains = []);

                            $scope.backupItem = emptyDomain;
                            $scope.ui.showValid = true;
                            $scope.ui.inputForm.$error = {};
                            $scope.ui.inputForm.$setPristine();
                        })
                        .catch(Messages.showError);
                });
        };

        $scope.toggleValid = function() {
            $scope.ui.showValid = !$scope.ui.showValid;

            const validFilter = $filter('domainsValidation');

            let idx = -1;

            if (LegacyUtils.isDefined($scope.selectedItem)) {
                idx = _.findIndex(validFilter($scope.domains, $scope.ui.showValid, true), function(domain) {
                    return domain._id === $scope.selectedItem._id;
                });
            }

            if (idx === -1)
                $scope.backupItem = emptyDomain;
        };

        const pairFields = {
            fields: {
                msg: 'Query field class',
                id: 'QryField',
                idPrefix: 'Key',
                searchCol: 'name',
                valueCol: 'key',
                classValidation: true,
                dupObjName: 'name'
            },
            aliases: {id: 'Alias', idPrefix: 'Value', searchCol: 'alias', valueCol: 'value', dupObjName: 'alias'}
        };

        $scope.tablePairValid = function(item, field, index, stopEdit) {
            const pairField = pairFields[field.model];

            const pairValue = LegacyTable.tablePairValue(field, index);

            if (pairField) {
                const model = item[field.model];

                if (LegacyUtils.isDefined(model)) {
                    const idx = _.findIndex(model, function(pair) {
                        return pair[pairField.searchCol] === pairValue[pairField.valueCol];
                    });

                    // Found duplicate by key.
                    if (idx >= 0 && idx !== index)
                        return !stopEdit && ErrorPopover.show(LegacyTable.tableFieldId(index, pairField.idPrefix + pairField.id), 'Field with such ' + pairField.dupObjName + ' already exists!', $scope.ui, 'query');
                }

                if (pairField.classValidation && !LegacyUtils.isValidJavaClass(pairField.msg, pairValue.value, true, LegacyTable.tableFieldId(index, 'Value' + pairField.id), false, $scope.ui, 'query', stopEdit)) {
                    if (stopEdit)
                        return false;

                    return LegacyTable.tableFocusInvalidField(index, 'Value' + pairField.id);
                }
            }

            return true;
        };

        function tableDbFieldValue(field, index) {
            return (index < 0) ? {
                databaseFieldName: field.newDatabaseFieldName,
                databaseFieldType: field.newDatabaseFieldType,
                javaFieldName: field.newJavaFieldName,
                javaFieldType: field.newJavaFieldType
            } : {
                databaseFieldName: field.curDatabaseFieldName,
                databaseFieldType: field.curDatabaseFieldType,
                javaFieldName: field.curJavaFieldName,
                javaFieldType: field.curJavaFieldType
            };
        }

        $scope.tableDbFieldSaveVisible = function(field, index) {
            const dbFieldValue = tableDbFieldValue(field, index);

            return LegacyUtils.isDefined(dbFieldValue.databaseFieldType) &&
                LegacyUtils.isDefined(dbFieldValue.javaFieldType) &&
                !LegacyUtils.isEmptyString(dbFieldValue.databaseFieldName) &&
                !LegacyUtils.isEmptyString(dbFieldValue.javaFieldName);
        };

        const dbFieldTables = {
            keyFields: {msg: 'Key field', id: 'KeyField'},
            valueFields: {msg: 'Value field', id: 'ValueField'}
        };

        $scope.tableDbFieldSave = function(field, index, stopEdit) {
            const dbFieldTable = dbFieldTables[field.model];

            if (dbFieldTable) {
                const dbFieldValue = tableDbFieldValue(field, index);

                const item = $scope.backupItem;

                let model = item[field.model];

                if (!LegacyUtils.isValidJavaIdentifier(dbFieldTable.msg + ' java name', dbFieldValue.javaFieldName, LegacyTable.tableFieldId(index, 'JavaFieldName' + dbFieldTable.id), $scope.ui, 'store', stopEdit))
                    return stopEdit;

                if (LegacyUtils.isDefined(model)) {
                    let idx = _.findIndex(model, function(dbMeta) {
                        return dbMeta.databaseFieldName === dbFieldValue.databaseFieldName;
                    });

                    // Found duplicate.
                    if (idx >= 0 && index !== idx)
                        return stopEdit || ErrorPopover.show(LegacyTable.tableFieldId(index, 'DatabaseFieldName' + dbFieldTable.id), 'Field with such database name already exists!', $scope.ui, 'store');

                    idx = _.findIndex(model, function(dbMeta) {
                        return dbMeta.javaFieldName === dbFieldValue.javaFieldName;
                    });

                    // Found duplicate.
                    if (idx >= 0 && index !== idx)
                        return stopEdit || ErrorPopover.show(LegacyTable.tableFieldId(index, 'JavaFieldName' + dbFieldTable.id), 'Field with such java name already exists!', $scope.ui, 'store');

                    if (index < 0)
                        model.push(dbFieldValue);
                    else {
                        const dbField = model[index];

                        dbField.databaseFieldName = dbFieldValue.databaseFieldName;
                        dbField.databaseFieldType = dbFieldValue.databaseFieldType;
                        dbField.javaFieldName = dbFieldValue.javaFieldName;
                        dbField.javaFieldType = dbFieldValue.javaFieldType;
                    }
                }
                else {
                    model = [dbFieldValue];

                    item[field.model] = model;
                }

                if (!stopEdit) {
                    if (index < 0)
                        LegacyTable.tableNewItem(field);
                    else if (index < model.length - 1)
                        LegacyTable.tableStartEdit(item, field, index + 1);
                    else
                        LegacyTable.tableNewItem(field);
                }

                return true;
            }

            return false;
        };

        function tableIndexName(field, index) {
            return index < 0 ? field.newIndexName : field.curIndexName;
        }

        function tableIndexType(field, index) {
            return index < 0 ? field.newIndexType : field.curIndexType;
        }

        $scope.tableIndexSaveVisible = function(field, index) {
            return !LegacyUtils.isEmptyString(tableIndexName(field, index)) && LegacyUtils.isDefined(tableIndexType(field, index));
        };

        $scope.tableIndexSave = function(field, curIdx, stopEdit) {
            const indexName = tableIndexName(field, curIdx);
            const indexType = tableIndexType(field, curIdx);

            const item = $scope.backupItem;

            const indexes = item.indexes;

            if (LegacyUtils.isDefined(indexes)) {
                const idx = _.findIndex(indexes, function(index) {
                    return index.name === indexName;
                });

                // Found duplicate.
                if (idx >= 0 && idx !== curIdx)
                    return !stopEdit && ErrorPopover.show(LegacyTable.tableFieldId(curIdx, 'IndexName'), 'Index with such name already exists!', $scope.ui, 'query');
            }

            LegacyTable.tableReset();

            if (curIdx < 0) {
                const newIndex = {name: indexName, indexType};

                if (item.indexes)
                    item.indexes.push(newIndex);
                else
                    item.indexes = [newIndex];
            }
            else {
                item.indexes[curIdx].name = indexName;
                item.indexes[curIdx].indexType = indexType;
            }

            if (!stopEdit) {
                if (curIdx < 0)
                    $scope.tableIndexNewItem(field, item.indexes.length - 1);
                else {
                    const index = item.indexes[curIdx];

                    if (index.fields && index.fields.length > 0)
                        $scope.tableIndexItemStartEdit(field, curIdx, 0);
                    else
                        $scope.tableIndexNewItem(field, curIdx);
                }
            }

            return true;
        };

        $scope.tableIndexNewItem = function(field, indexIdx) {
            if ($scope.tableReset(true)) {
                LegacyTable.tableState(field, -1, 'table-index-fields');
                LegacyTable.tableFocusInvalidField(-1, 'FieldName' + indexIdx);

                field.newFieldName = null;
                field.newDirection = true;
                field.indexIdx = indexIdx;
            }
        };

        $scope.tableIndexNewItemActive = function(field, itemIndex) {
            const indexes = $scope.backupItem.indexes;

            if (indexes) {
                const index = indexes[itemIndex];

                if (index)
                    return LegacyTable.tableNewItemActive({model: 'table-index-fields'}) && field.indexIdx === itemIndex;
            }

            return false;
        };

        $scope.tableIndexItemEditing = function(field, itemIndex, curIdx) {
            const indexes = $scope.backupItem.indexes;

            if (indexes) {
                const index = indexes[itemIndex];

                if (index)
                    return LegacyTable.tableEditing({model: 'table-index-fields'}, curIdx) && field.indexIdx === itemIndex;
            }

            return false;
        };

        function tableIndexItemValue(field, index) {
            return index < 0 ? {
                name: field.newFieldName,
                direction: field.newDirection
            } : {
                name: field.curFieldName,
                direction: field.curDirection
            };
        }

        $scope.tableIndexItemStartEdit = function(field, indexIdx, curIdx) {
            if ($scope.tableReset(true)) {
                const index = $scope.backupItem.indexes[indexIdx];

                LegacyTable.tableState(field, curIdx, 'table-index-fields');

                const indexItem = index.fields[curIdx];

                field.curFieldName = indexItem.name;
                field.curDirection = indexItem.direction;
                field.indexIdx = indexIdx;

                Focus.move('curFieldName' + field.indexIdx + '-' + curIdx);
            }
        };

        $scope.tableIndexItemSaveVisible = function(field, index) {
            return !LegacyUtils.isEmptyString(tableIndexItemValue(field, index).name);
        };

        $scope.tableIndexItemSave = function(field, indexIdx, curIdx, stopEdit) {
            const indexItemValue = tableIndexItemValue(field, curIdx);

            const index = $scope.backupItem.indexes[indexIdx];

            const fields = index.fields;

            if (LegacyUtils.isDefined(fields)) {
                const idx = _.findIndex(fields, (fld) => fld.name === indexItemValue.name);

                // Found duplicate.
                if (idx >= 0 && idx !== curIdx) {
                    return !stopEdit && ErrorPopover.show(LegacyTable.tableFieldId(curIdx,
                        'FieldName' + indexIdx + (curIdx >= 0 ? '-' : '')),
                        'Field with such name already exists in index!', $scope.ui, 'query');
                }
            }

            LegacyTable.tableReset();

            field.indexIdx = -1;

            if (curIdx < 0) {
                if (index.fields)
                    index.fields.push(indexItemValue);
                else
                    index.fields = [indexItemValue];

                if (!stopEdit)
                    $scope.tableIndexNewItem(field, indexIdx);
            }
            else {
                index.fields[curIdx] = indexItemValue;

                if (!stopEdit) {
                    if (curIdx < index.fields.length - 1)
                        $scope.tableIndexItemStartEdit(field, indexIdx, curIdx + 1);
                    else
                        $scope.tableIndexNewItem(field, indexIdx);
                }
            }

            return true;
        };

        $scope.tableRemoveIndexItem = function(index, curIdx) {
            LegacyTable.tableReset();

            index.fields.splice(curIdx, 1);
        };

        $scope.resetAll = function() {
            LegacyTable.tableReset();

            Confirm.confirm('Are you sure you want to undo all changes for current domain model?')
                .then(function() {
                    $scope.backupItem = $scope.selectedItem ? angular.copy($scope.selectedItem) : prepareNewItem();
                    $scope.ui.inputForm.$error = {};
                    $scope.ui.inputForm.$setPristine();
                });
        };
    }
]];<|MERGE_RESOLUTION|>--- conflicted
+++ resolved
@@ -19,13 +19,8 @@
 
 // Controller for Domain model screen.
 export default ['domainsController', [
-<<<<<<< HEAD
-    '$rootScope', '$scope', '$http', '$state', '$filter', '$timeout', '$modal', 'IgniteLegacyUtils', 'IgniteMessages', 'IgniteFocus', 'IgniteConfirm', 'IgniteConfirmBatch', 'IgniteClone', 'IgniteLoading', 'IgniteModelNormalizer', 'IgniteUnsavedChangesGuard', 'IgniteAgentMonitor', 'IgniteLegacyTable', 'IgniteConfigurationResource', 'IgniteErrorPopover', 'IgniteFormUtils', 'JavaTypes', 'SqlTypes', 'IgniteActivitiesData',
-    function($root, $scope, $http, $state, $filter, $timeout, $modal, LegacyUtils, Messages, Focus, Confirm, ConfirmBatch, Clone, Loading, ModelNormalizer, UnsavedChangesGuard, AgentManager, LegacyTable, Resource, ErrorPopover, FormUtils, JavaTypes, SqlTypes, ActivitiesData) {
-=======
     '$rootScope', '$scope', '$http', '$state', '$filter', '$timeout', '$modal', 'IgniteLegacyUtils', 'IgniteMessages', 'IgniteFocus', 'IgniteConfirm', 'IgniteConfirmBatch', 'IgniteInput', 'IgniteLoading', 'IgniteModelNormalizer', 'IgniteUnsavedChangesGuard', 'IgniteAgentMonitor', 'IgniteLegacyTable', 'IgniteConfigurationResource', 'IgniteErrorPopover', 'IgniteFormUtils', 'JavaTypes', 'SqlTypes', 'IgniteActivitiesData',
-    function($root, $scope, $http, $state, $filter, $timeout, $modal, LegacyUtils, Messages, Focus, Confirm, ConfirmBatch, Input, Loading, ModelNormalizer, UnsavedChangesGuard, IgniteAgentMonitor, LegacyTable, Resource, ErrorPopover, FormUtils, JavaTypes, SqlTypes, ActivitiesData) {
->>>>>>> 83579ce8
+    function($root, $scope, $http, $state, $filter, $timeout, $modal, LegacyUtils, Messages, Focus, Confirm, ConfirmBatch, Input, Loading, ModelNormalizer, UnsavedChangesGuard, AgentMonitor, LegacyTable, Resource, ErrorPopover, FormUtils, JavaTypes, SqlTypes, ActivitiesData) {
         UnsavedChangesGuard.install($scope);
 
         const emptyDomain = {empty: true};
@@ -421,7 +416,7 @@
         const hideImportDomain = importDomainModal.hide;
 
         importDomainModal.hide = function() {
-            AgentManager.stopWatch();
+            AgentMonitor.stopWatch();
 
             hideImportDomain();
         };
@@ -466,7 +461,7 @@
 
                 $scope.importDomain.loadingOptions = LOADING_JDBC_DRIVERS;
 
-                AgentManager.startWatch('Back to Domain models')
+                AgentMonitor.startWatch({text: 'Back to Domain models', goal: 'import domain model from database'})
                     .then(() => {
                         ActivitiesData.post({
                             group: 'configuration',
@@ -491,7 +486,7 @@
                         $scope.jdbcDriverJars = [];
                         $scope.ui.selectedJdbcDriverJar = {};
 
-                        return AgentManager.drivers()
+                        return AgentMonitor.drivers()
                             .then((drivers) => {
                                 $scope.ui.packageName = $scope.ui.packageNameUserInput;
 
@@ -535,19 +530,19 @@
          * Load list of database schemas.
          */
         function _loadSchemas() {
-            AgentManager.awaitAgent()
+            AgentMonitor.awaitAgent()
                 .then(function() {
                     $scope.importDomain.loadingOptions = LOADING_SCHEMAS;
                     Loading.start('importDomainFromDb');
 
                     if ($root.IgniteDemoMode)
-                        return AgentManager.schemas($scope.demoConnection);
+                        return AgentMonitor.schemas($scope.demoConnection);
 
                     const preset = $scope.selectedPreset;
 
                     _savePreset(preset);
 
-                    return AgentManager.schemas(preset);
+                    return AgentMonitor.schemas(preset);
                 })
                 .then(function(schemas) {
                     $scope.importDomain.schemas = _.map(schemas, function(schema) {
@@ -679,7 +674,7 @@
          * Load list of database tables.
          */
         function _loadTables() {
-            AgentManager.awaitAgent()
+            AgentMonitor.awaitAgent()
                 .then(function() {
                     $scope.importDomain.loadingOptions = LOADING_TABLES;
                     Loading.start('importDomainFromDb');
@@ -695,7 +690,7 @@
                             preset.schemas.push(schema.name);
                     });
 
-                    return AgentManager.tables(preset);
+                    return AgentMonitor.tables(preset);
                 })
                 .then(function(tables) {
                     _importCachesOrTemplates = [DFLT_PARTITIONED_CACHE, DFLT_REPLICATED_CACHE].concat($scope.caches);
@@ -1434,7 +1429,7 @@
 
                 item.cacheStoreChanges = [];
 
-                _.forEach(item.caches, (cacheId) => {
+                _.forEach(item.caches, function(cacheId) {
                     const cache = _.find($scope.caches, {value: cacheId}).cache;
 
                     const change = LegacyUtils.autoCacheStoreConfiguration(cache, [item]);
@@ -1449,7 +1444,9 @@
         };
 
         function _domainNames() {
-            return _.map($scope.domains, (domain) => domain.valueType);
+            return _.map($scope.domains, function(domain) {
+                return domain.valueType;
+            });
         }
 
         function _newNameIsValidJavaClass(newName) {
