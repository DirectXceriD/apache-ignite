--- conflicted
+++ resolved
@@ -21,19 +21,12 @@
 import _ from 'lodash';
 import find from 'lodash/fp/find';
 import get from 'lodash/fp/get';
-<<<<<<< HEAD
 import naturalCompare from 'natural-compare-lite';
-import {race, timer, merge, of, from, combineLatest} from 'rxjs';
-import {tap, filter, take, pluck, switchMap} from 'rxjs/operators';
-import uuidv4 from 'uuid/v4';
-
-=======
 import {race, timer, merge, of, from, combineLatest, EMPTY} from 'rxjs';
 import {tap, filter, take, pluck, switchMap, map} from 'rxjs/operators';
-import ObjectID from 'bson-objectid';
->>>>>>> 98dc5891
 import {uniqueName} from 'app/utils/uniqueName';
 import {defaultNames} from '../../defaultNames';
+import uuidv4 from 'uuid/v4';
 
 // eslint-disable-next-line
 import {UIRouter} from '@uirouter/angularjs'
@@ -1043,24 +1036,14 @@
                             if (drivers && drivers.length > 0) {
                                 drivers = _.sortBy(drivers, 'jdbcDriverJar');
 
-<<<<<<< HEAD
-                            _.forEach(drivers, (drv) => {
-                                $scope.jdbcDriverJars.push({
-                                    label: drv.jdbcDriverJar,
-                                    value: {
-                                        jdbcDriverJar: drv.jdbcDriverJar,
-                                        jdbcDriverClass: drv.jdbcDriverClass
-                                    }
-=======
                                 _.forEach(drivers, (drv) => {
                                     $scope.jdbcDriverJars.push({
                                         label: drv.jdbcDriverJar,
                                         value: {
                                             jdbcDriverJar: drv.jdbcDriverJar,
-                                            jdbcDriverClass: drv.jdbcDriverCls
+                                            jdbcDriverClass: drv.jdbcDriverClass
                                         }
                                     });
->>>>>>> 98dc5891
                                 });
 
                                 $scope.ui.selectedJdbcDriverJar = $scope.jdbcDriverJars[0].value;
