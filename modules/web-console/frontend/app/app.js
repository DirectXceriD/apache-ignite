/*
 * Licensed to the Apache Software Foundation (ASF) under one or more
 * contributor license agreements.  See the NOTICE file distributed with
 * this work for additional information regarding copyright ownership.
 * The ASF licenses this file to You under the Apache License, Version 2.0
 * (the "License"); you may not use this file except in compliance with
 * the License.  You may obtain a copy of the License at
 *
 *      http://www.apache.org/licenses/LICENSE-2.0
 *
 * Unless required by applicable law or agreed to in writing, software
 * distributed under the License is distributed on an "AS IS" BASIS,
 * WITHOUT WARRANTIES OR CONDITIONS OF ANY KIND, either express or implied.
 * See the License for the specific language governing permissions and
 * limitations under the License.
 */

import '../public/stylesheets/style.scss';
import './components/ui-grid-header/ui-grid-header.scss';
import './components/ui-grid-settings/ui-grid-settings.scss';
import './components/form-field-datepicker/form-field-datepicker.scss';

import './app.config';

import './decorator/select';
import './decorator/tooltip';

import './modules/form/form.module';
import './modules/agent/agent.module';
import './modules/sql/sql.module';
import './modules/nodes/nodes.module';
import './modules/demo/Demo.module';

import './modules/states/signin.state';
import './modules/states/logout.state';
import './modules/states/password.state';
import './modules/states/configuration.state';
import './modules/states/profile.state';
import './modules/states/admin.state';
import './modules/states/errors.state';

// ignite:modules
import './core';
import './modules/user/user.module';
import './modules/branding/branding.module';
import './modules/navbar/navbar.module';
import './modules/configuration/configuration.module';
import './modules/getting-started/GettingStarted.provider';
import './modules/dialog/dialog.module';
import './modules/ace.module';
import './modules/socket.module';
import './modules/loading/loading.module';
// endignite

// Data
import i18n from './data/i18n';

// Directives.
import igniteAutoFocus from './directives/auto-focus.directive.js';
import igniteBsAffixUpdate from './directives/bs-affix-update.directive';
import igniteCentered from './directives/centered/centered.directive.js';
import igniteCopyToClipboard from './directives/copy-to-clipboard.directive.js';
import igniteHideOnStateChange from './directives/hide-on-state-change/hide-on-state-change.directive';
import igniteInformation from './directives/information/information.directive';
import igniteMatch from './directives/match.directive.js';
import igniteOnClickFocus from './directives/on-click-focus.directive.js';
import igniteOnEnter from './directives/on-enter.directive.js';
import igniteOnEnterFocusMove from './directives/on-enter-focus-move.directive.js';
import igniteOnEscape from './directives/on-escape.directive.js';
import igniteOnFocusOut from './directives/on-focus-out.directive.js';
import igniteRestoreInputFocus from './directives/restore-input-focus.directive.js';
import igniteUiAceJava from './directives/ui-ace-java/ui-ace-java.directive';
import igniteUiAceSpring from './directives/ui-ace-spring/ui-ace-spring.directive';
import igniteUiAceCSharp from './directives/ui-ace-sharp/ui-ace-sharp.directive';
import igniteUiAcePojos from './directives/ui-ace-pojos/ui-ace-pojos.directive';
import igniteUiAcePom from './directives/ui-ace-pom/ui-ace-pom.directive';
import igniteUiAceDocker from './directives/ui-ace-docker/ui-ace-docker.directive';
import igniteUiAceTabs from './directives/ui-ace-tabs.directive';
import igniteRetainSelection from './directives/retain-selection.directive';

// Services.
import ChartColors from './services/ChartColors.service';
import Confirm from './services/Confirm.service.js';
import ConfirmBatch from './services/ConfirmBatch.service.js';
import CopyToClipboard from './services/CopyToClipboard.service';
import Countries from './services/Countries.service';
import ErrorPopover from './services/ErrorPopover.service';
import Focus from './services/Focus.service';
import FormUtils from './services/FormUtils.service';
import InetAddress from './services/InetAddress.service';
import JavaTypes from './services/JavaTypes.service';
import SqlTypes from './services/SqlTypes.service';
import LegacyTable from './services/LegacyTable.service';
import LegacyUtils from './services/LegacyUtils.service';
import Messages from './services/Messages.service';
import ModelNormalizer from './services/ModelNormalizer.service.js';
import UnsavedChangesGuard from './services/UnsavedChangesGuard.service';

// Filters.
import byName from './filters/byName.filter';
import defaultName from './filters/default-name.filter';
import domainsValidation from './filters/domainsValidation.filter';
import duration from './filters/duration.filter';
import hasPojo from './filters/hasPojo.filter';
import uiGridSubcategories from './filters/uiGridSubcategories.filter';

// Controllers
import caches from 'controllers/caches-controller';
import clusters from 'controllers/clusters-controller';
import domains from 'controllers/domains-controller';
import igfs from 'controllers/igfs-controller';
import profile from 'controllers/profile-controller';
import auth from './controllers/auth.controller';
import resetPassword from './controllers/reset-password.controller';

// Components
import igniteListOfRegisteredUsers from './components/list-of-registered-users';
import IgniteActivitiesUserDialog from './components/activities-user-dialog';
import './components/input-dialog';

// Inject external modules.
import 'ignite_modules_temp/index';

import baseTemplate from 'views/base.pug';

angular
.module('ignite-console', [
    // Optional AngularJS modules.
    'ngAnimate',
    'ngSanitize',
    // Third party libs.
    'ngRetina',
    'btford.socket-io',
    'mgcrea.ngStrap',
    'ui.router',
    'gridster',
    'dndLists',
    'nvd3',
    'smart-table',
    'treeControl',
    'pascalprecht.translate',
    'ui.grid',
    'ui.grid.saveState',
    'ui.grid.selection',
    'ui.grid.resizeColumns',
    'ui.grid.autoResize',
    'ui.grid.exporter',
    // Base modules.
    'ignite-console.core',
    'ignite-console.ace',
    'ignite-console.Form',
    'ignite-console.input-dialog',
    'ignite-console.user',
    'ignite-console.branding',
    'ignite-console.socket',
    'ignite-console.agent',
    'ignite-console.sql',
    'ignite-console.nodes',
    'ignite-console.demo',
    // States.
    'ignite-console.states.login',
    'ignite-console.states.logout',
    'ignite-console.states.password',
    'ignite-console.states.configuration',
    'ignite-console.states.profile',
    'ignite-console.states.admin',
    'ignite-console.states.errors',
    // Common modules.
    'ignite-console.dialog',
    'ignite-console.navbar',
    'ignite-console.configuration',
    'ignite-console.getting-started',
    'ignite-console.loading',
    // Ignite configuration module.
    'ignite-console.config',
    // Ignite modules.
    'ignite-console.modules'
])
// Directives.
.directive(...igniteAutoFocus)
.directive(...igniteBsAffixUpdate)
.directive(...igniteCentered)
.directive(...igniteCopyToClipboard)
.directive(...igniteHideOnStateChange)
.directive(...igniteInformation)
.directive(...igniteMatch)
.directive(...igniteOnClickFocus)
.directive(...igniteOnEnter)
.directive(...igniteOnEnterFocusMove)
.directive(...igniteOnEscape)
.directive(...igniteUiAceSpring)
.directive(...igniteUiAceJava)
.directive(...igniteUiAceCSharp)
.directive(...igniteUiAcePojos)
.directive(...igniteUiAcePom)
.directive(...igniteUiAceDocker)
.directive(...igniteUiAceTabs)
.directive(...igniteRetainSelection)
.directive('igniteOnFocusOut', igniteOnFocusOut)
.directive('igniteRestoreInputFocus', igniteRestoreInputFocus)
.directive('igniteListOfRegisteredUsers', igniteListOfRegisteredUsers)
// Services.
.service('IgniteErrorPopover', ErrorPopover)
.service('JavaTypes', JavaTypes)
.service('SqlTypes', SqlTypes)
.service(...ChartColors)
.service(...Confirm)
.service(...ConfirmBatch)
.service(...CopyToClipboard)
.service(...Countries)
.service(...Focus)
.service(...InetAddress)
.service(...Messages)
.service(...ModelNormalizer)
.service(...LegacyTable)
.service(...FormUtils)
.service(...LegacyUtils)
.service(...UnsavedChangesGuard)
.service('IgniteActivitiesUserDialog', IgniteActivitiesUserDialog)
// Controllers.
.controller(...auth)
.controller(...resetPassword)
.controller(...caches)
.controller(...clusters)
.controller(...domains)
.controller(...igfs)
.controller(...profile)
// Filters.
.filter(...byName)
.filter('defaultName', defaultName)
.filter(...domainsValidation)
.filter(...duration)
.filter(...hasPojo)
.filter('uiGridSubcategories', uiGridSubcategories)
.config(['$translateProvider', '$stateProvider', '$locationProvider', '$urlRouterProvider', ($translateProvider, $stateProvider, $locationProvider, $urlRouterProvider) => {
    $translateProvider.translations('en', i18n);
    $translateProvider.preferredLanguage('en');

    // Set up the states.
    $stateProvider
        .state('base', {
            url: '',
            abstract: true,
            template: baseTemplate
        })
        .state('settings', {
            url: '/settings',
            abstract: true,
            template: baseTemplate
        });

    $urlRouterProvider.otherwise('/404');
    $locationProvider.html5Mode(true);
}])
.run(['$rootScope', '$state', 'MetaTags', 'gettingStarted', ($root, $state, $meta, gettingStarted) => {
    $root._ = _;
    $root.$state = $state;
    $root.$meta = $meta;
    $root.gettingStarted = gettingStarted;
}])
.run(['$rootScope', 'IgniteAgentMonitor', ($root, agentMonitor) => {
    $root.$on('user', () => agentMonitor.init());
}])
.run(['$rootScope', ($root) => {
    $root.$on('$stateChangeStart', () => {
        _.forEach(angular.element('.modal'), (m) => angular.element(m).scope().$hide());
    });

<<<<<<< HEAD
    $root.$on('$stateChangeSuccess', (event, state) => {
        try {
            localStorage.removeItem('lastStateChangeSuccess');
            localStorage.setItem('lastStateChangeSuccess', JSON.stringify(state));
        } catch (ignored) {
            // Ignore.
        }
    });
=======
    if (!$root.IgniteDemoMode) {
        $root.$on('$stateChangeSuccess', (event, {name}, params) => {
            try {
                localStorage.setItem('lastStateChangeSuccess', JSON.stringify({name, params}));
            }
            catch (ignored) {
                // No-op.
            }
        });
    }
>>>>>>> 3873b4c6
}])
.run(['$rootScope', '$http', '$state', 'IgniteMessages', 'User', 'IgniteNotebookData',
    ($root, $http, $state, Messages, User, Notebook) => { // eslint-disable-line no-shadow
        $root.revertIdentity = () => {
            $http.get('/api/v1/admin/revert/identity')
                .then(() => User.load())
                .then((user) => {
                    $root.$broadcast('user', user);

                    $state.go('settings.admin');
                })
                .then(() => Notebook.load())
                .catch(Messages.showError);
        };
    }
]);<|MERGE_RESOLUTION|>--- conflicted
+++ resolved
@@ -266,16 +266,6 @@
         _.forEach(angular.element('.modal'), (m) => angular.element(m).scope().$hide());
     });
 
-<<<<<<< HEAD
-    $root.$on('$stateChangeSuccess', (event, state) => {
-        try {
-            localStorage.removeItem('lastStateChangeSuccess');
-            localStorage.setItem('lastStateChangeSuccess', JSON.stringify(state));
-        } catch (ignored) {
-            // Ignore.
-        }
-    });
-=======
     if (!$root.IgniteDemoMode) {
         $root.$on('$stateChangeSuccess', (event, {name}, params) => {
             try {
@@ -286,7 +276,6 @@
             }
         });
     }
->>>>>>> 3873b4c6
 }])
 .run(['$rootScope', '$http', '$state', 'IgniteMessages', 'User', 'IgniteNotebookData',
     ($root, $http, $state, Messages, User, Notebook) => { // eslint-disable-line no-shadow
