/*
 * Licensed to the Apache Software Foundation (ASF) under one or more
 * contributor license agreements.  See the NOTICE file distributed with
 * this work for additional information regarding copyright ownership.
 * The ASF licenses this file to You under the Apache License, Version 2.0
 * (the "License"); you may not use this file except in compliance with
 * the License.  You may obtain a copy of the License at
 *
 *      http://www.apache.org/licenses/LICENSE-2.0
 *
 * Unless required by applicable law or agreed to in writing, software
 * distributed under the License is distributed on an "AS IS" BASIS,
 * WITHOUT WARRANTIES OR CONDITIONS OF ANY KIND, either express or implied.
 * See the License for the specific language governing permissions and
 * limitations under the License.
 */

import './vendor';
import '../public/stylesheets/style.scss';
import '../app/primitives';

import './app.config';

import './modules/form/form.module';
import './modules/agent/agent.module';
import './modules/nodes/nodes.module';
import './modules/demo/Demo.module';

import './modules/states/signin.state';
import './modules/states/logout.state';
import './modules/states/password.state';
import './modules/states/configuration.state';
import './modules/states/admin.state';
import './modules/states/errors.state';

// ignite:modules
import './core';
import './modules/user/user.module';
import './modules/branding/branding.module';
import './modules/navbar/navbar.module';
import './modules/configuration/configuration.module';
import './modules/getting-started/GettingStarted.provider';
import './modules/dialog/dialog.module';
import './modules/ace.module';
import './modules/socket.module';
import './modules/loading/loading.module';
// endignite

// Data
import i18n from './data/i18n';

// Directives.
import igniteAutoFocus from './directives/auto-focus.directive.js';
import igniteBsAffixUpdate from './directives/bs-affix-update.directive';
import igniteCentered from './directives/centered/centered.directive.js';
import igniteCopyToClipboard from './directives/copy-to-clipboard.directive.js';
import igniteHideOnStateChange from './directives/hide-on-state-change/hide-on-state-change.directive';
import igniteInformation from './directives/information/information.directive';
import igniteMatch from './directives/match.directive.js';
import igniteOnClickFocus from './directives/on-click-focus.directive.js';
import igniteOnEnter from './directives/on-enter.directive.js';
import igniteOnEnterFocusMove from './directives/on-enter-focus-move.directive.js';
import igniteOnEscape from './directives/on-escape.directive.js';
import igniteOnFocusOut from './directives/on-focus-out.directive.js';
import igniteRestoreInputFocus from './directives/restore-input-focus.directive.js';
import igniteUiAceJava from './directives/ui-ace-java/ui-ace-java.directive';
import igniteUiAceSpring from './directives/ui-ace-spring/ui-ace-spring.directive';
import igniteUiAceCSharp from './directives/ui-ace-sharp/ui-ace-sharp.directive';
import igniteUiAcePojos from './directives/ui-ace-pojos/ui-ace-pojos.directive';
import igniteUiAcePom from './directives/ui-ace-pom/ui-ace-pom.directive';
import igniteUiAceDocker from './directives/ui-ace-docker/ui-ace-docker.directive';
import igniteUiAceTabs from './directives/ui-ace-tabs.directive';
import igniteRetainSelection from './directives/retain-selection.directive';
import btnIgniteLink from './directives/btn-ignite-link';

// Services.
import ChartColors from './services/ChartColors.service';
import {default as IgniteConfirm, Confirm} from './services/Confirm.service.js';
import ConfirmBatch from './services/ConfirmBatch.service.js';
import CopyToClipboard from './services/CopyToClipboard.service';
import Countries from './services/Countries.service';
import ErrorPopover from './services/ErrorPopover.service';
import Focus from './services/Focus.service';
import FormUtils from './services/FormUtils.service';
import InetAddress from './services/InetAddress.service';
import JavaTypes from './services/JavaTypes.service';
import SqlTypes from './services/SqlTypes.service';
import LegacyTable from './services/LegacyTable.service';
import LegacyUtils from './services/LegacyUtils.service';
import Messages from './services/Messages.service';
import ModelNormalizer from './services/ModelNormalizer.service.js';
import UnsavedChangesGuard from './services/UnsavedChangesGuard.service';
import Clusters from './services/Clusters';
import Caches from './services/Caches';
import {CSV} from './services/CSV';

import AngularStrapTooltip from './services/AngularStrapTooltip.decorator';
import AngularStrapSelect from './services/AngularStrapSelect.decorator';

// Filters.
import byName from './filters/byName.filter';
import defaultName from './filters/default-name.filter';
import domainsValidation from './filters/domainsValidation.filter';
import duration from './filters/duration.filter';
import hasPojo from './filters/hasPojo.filter';
import uiGridSubcategories from './filters/uiGridSubcategories.filter';
import id8 from './filters/id8.filter';

// Controllers
import resetPassword from './controllers/reset-password.controller';

// Components
import igniteListOfRegisteredUsers from './components/list-of-registered-users';
import IgniteActivitiesUserDialog from './components/activities-user-dialog';
import './components/input-dialog';
import webConsoleHeader from './components/web-console-header';
import webConsoleFooter from './components/web-console-footer';
import webConsoleNavbar from './components/web-console-navbar';
import igniteIcon from './components/ignite-icon';
import versionPicker from './components/version-picker';
import userNotifications from './components/user-notifications';
import pageConfigure from './components/page-configure';
import pageConfigureBasic from './components/page-configure-basic';
import pageConfigureAdvanced from './components/page-configure-advanced';
import pageQueries from './components/page-queries';
import gridColumnSelector from './components/grid-column-selector';
import gridItemSelected from './components/grid-item-selected';
import gridNoData from './components/grid-no-data';
import gridExport from './components/grid-export';
import bsSelectMenu from './components/bs-select-menu';
import protectFromBsSelectRender from './components/protect-from-bs-select-render';
import uiGridHovering from './components/ui-grid-hovering';
import uiGridFilters from './components/ui-grid-filters';
import listEditable from './components/list-editable';
import breadcrumbs from './components/breadcrumbs';
import clusterSelector from './components/cluster-selector';
import connectedClusters from './components/connected-clusters';
import igniteFormField from './components/ignite-form-field';

import pageProfile from './components/page-profile';

import igniteServices from './services';

// Inject external modules.
import IgniteModules from 'IgniteModules/index';

import baseTemplate from 'views/base.pug';
import * as icons from '../public/images/icons';

angular.module('ignite-console', [
    // Optional AngularJS modules.
    'ngAnimate',
    'ngSanitize',
    'ngMessages',
    // Third party libs.
    'btford.socket-io',
    'dndLists',
    'gridster',
    'mgcrea.ngStrap',
    'ngRetina',
    'nvd3',
    'pascalprecht.translate',
    'smart-table',
    'treeControl',
    'ui.grid',
    'ui.grid.autoResize',
    'ui.grid.exporter',
    'ui.grid.resizeColumns',
    'ui.grid.saveState',
    'ui.grid.selection',
    'ui.router',
    'ui.router.state.events',
    // Base modules.
    'ignite-console.core',
    'ignite-console.ace',
    'ignite-console.Form',
    'ignite-console.input-dialog',
    'ignite-console.user',
    'ignite-console.branding',
    'ignite-console.socket',
    'ignite-console.agent',
    'ignite-console.nodes',
    'ignite-console.demo',
    // States.
    'ignite-console.states.login',
    'ignite-console.states.logout',
    'ignite-console.states.password',
    'ignite-console.states.configuration',
    'ignite-console.states.admin',
    'ignite-console.states.errors',
    // Common modules.
    'ignite-console.dialog',
    'ignite-console.navbar',
    'ignite-console.configuration',
    'ignite-console.getting-started',
    'ignite-console.loading',
    // Ignite configuration module.
    'ignite-console.config',
    // Components
    webConsoleHeader.name,
    webConsoleFooter.name,
    webConsoleNavbar.name,
    igniteIcon.name,
    igniteServices.name,
    versionPicker.name,
    userNotifications.name,
    pageConfigure.name,
    pageConfigureBasic.name,
    pageConfigureAdvanced.name,
    pageQueries.name,
    gridColumnSelector.name,
    gridItemSelected.name,
    gridNoData.name,
    gridExport.name,
    bsSelectMenu.name,
    uiGridHovering.name,
    uiGridFilters.name,
    protectFromBsSelectRender.name,
    AngularStrapTooltip.name,
    AngularStrapSelect.name,
    listEditable.name,
    clusterSelector.name,
    connectedClusters.name,
<<<<<<< HEAD
    pageProfile.name,
    breadcrumbs.name,
    igniteFormField.name,
=======
    igniteListOfRegisteredUsers.name,
>>>>>>> e02a8d26
    // Ignite modules.
    IgniteModules.name
])
// Directives.
.directive(...igniteAutoFocus)
.directive(...igniteBsAffixUpdate)
.directive(...igniteCentered)
.directive(...igniteCopyToClipboard)
.directive(...igniteHideOnStateChange)
.directive(...igniteInformation)
.directive(...igniteMatch)
.directive(...igniteOnClickFocus)
.directive(...igniteOnEnter)
.directive(...igniteOnEnterFocusMove)
.directive(...igniteOnEscape)
.directive(...igniteUiAceSpring)
.directive(...igniteUiAceJava)
.directive(...igniteUiAceCSharp)
.directive(...igniteUiAcePojos)
.directive(...igniteUiAcePom)
.directive(...igniteUiAceDocker)
.directive(...igniteUiAceTabs)
.directive(...igniteRetainSelection)
.directive('igniteOnFocusOut', igniteOnFocusOut)
.directive('igniteRestoreInputFocus', igniteRestoreInputFocus)
.directive('btnIgniteLinkDashedSuccess', btnIgniteLink)
.directive('btnIgniteLinkDashedSecondary', btnIgniteLink)
// Services.
.service('IgniteErrorPopover', ErrorPopover)
.service('JavaTypes', JavaTypes)
.service('SqlTypes', SqlTypes)
.service(...ChartColors)
.service(...IgniteConfirm)
.service(Confirm.name, Confirm)
.service(...ConfirmBatch)
.service(...CopyToClipboard)
.service(...Countries)
.service(...Focus)
.service(...InetAddress)
.service(...Messages)
.service(...ModelNormalizer)
.service(...LegacyTable)
.service(...FormUtils)
.service(...LegacyUtils)
.service(...UnsavedChangesGuard)
.service('IgniteActivitiesUserDialog', IgniteActivitiesUserDialog)
.service('Clusters', Clusters)
.service('Caches', Caches)
.service(CSV.name, CSV)
// Controllers.
.controller(...resetPassword)
// Filters.
.filter('byName', byName)
.filter('defaultName', defaultName)
.filter('domainsValidation', domainsValidation)
.filter('duration', duration)
.filter('hasPojo', hasPojo)
.filter('uiGridSubcategories', uiGridSubcategories)
.filter('id8', id8)
.config(['$translateProvider', '$stateProvider', '$locationProvider', '$urlRouterProvider', ($translateProvider, $stateProvider, $locationProvider, $urlRouterProvider) => {
    $translateProvider.translations('en', i18n);
    $translateProvider.preferredLanguage('en');

    // Set up the states.
    $stateProvider
        .state('base', {
            url: '',
            abstract: true,
            template: baseTemplate
        })
        .state('base.settings', {
            url: '/settings',
            abstract: true,
            template: '<ui-view></ui-view>'
        });

    $urlRouterProvider.otherwise('/404');
    $locationProvider.html5Mode(true);
}])
.run(['$rootScope', '$state', 'gettingStarted', ($root, $state, gettingStarted) => {
    $root._ = _;
    $root.$state = $state;
    $root.gettingStarted = gettingStarted;
}])
.run(['$rootScope', 'AgentManager', ($root, agentMgr) => {
    let lastUser;

    $root.$on('user', (e, user) => {
        if (lastUser)
            return;

        lastUser = user;

        agentMgr.connect();
    });
}])
.run(['$transitions', ($transitions) => {
    $transitions.onSuccess({ }, (trans) => {
        try {
            const {name, unsaved} = trans.$to();
            const params = trans.params();

            if (unsaved)
                localStorage.removeItem('lastStateChangeSuccess');
            else
                localStorage.setItem('lastStateChangeSuccess', JSON.stringify({name, params}));
        }
        catch (ignored) {
            // No-op.
        }
    });
}])
.run(['$rootScope', '$http', '$state', 'IgniteMessages', 'User', 'IgniteNotebookData',
    ($root, $http, $state, Messages, User, Notebook) => { // eslint-disable-line no-shadow
        $root.revertIdentity = () => {
            $http.get('/api/v1/admin/revert/identity')
                .then(() => User.load())
                .then((user) => {
                    $root.$broadcast('user', user);

                    $state.go('base.settings.admin');
                })
                .then(() => Notebook.load())
                .catch(Messages.showError);
        };
    }
])
.run(['IgniteIcon', (IgniteIcon) => IgniteIcon.registerIcons(icons)]);<|MERGE_RESOLUTION|>--- conflicted
+++ resolved
@@ -15,7 +15,6 @@
  * limitations under the License.
  */
 
-import './vendor';
 import '../public/stylesheets/style.scss';
 import '../app/primitives';
 
@@ -221,13 +220,10 @@
     listEditable.name,
     clusterSelector.name,
     connectedClusters.name,
-<<<<<<< HEAD
+    igniteListOfRegisteredUsers.name,
     pageProfile.name,
     breadcrumbs.name,
     igniteFormField.name,
-=======
-    igniteListOfRegisteredUsers.name,
->>>>>>> e02a8d26
     // Ignite modules.
     IgniteModules.name
 ])
