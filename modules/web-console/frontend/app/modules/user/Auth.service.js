--- conflicted
+++ resolved
@@ -60,10 +60,7 @@
     remindPassword(email) {
         return this._auth('password/forgot', {email}).then(() => this.$state.go('password.send'));
     }
-<<<<<<< HEAD
-=======
 
->>>>>>> f91f32d7
     // TODO IGNITE-7994: Remove _auth and move API calls to corresponding methods
     /**
      * Performs the REST API call.
