/*
 * Licensed to the Apache Software Foundation (ASF) under one or more
 * contributor license agreements.  See the NOTICE file distributed with
 * this work for additional information regarding copyright ownership.
 * The ASF licenses this file to You under the Apache License, Version 2.0
 * (the "License"); you may not use this file except in compliance with
 * the License.  You may obtain a copy of the License at
 *
 *      http://www.apache.org/licenses/LICENSE-2.0
 *
 * Unless required by applicable law or agreed to in writing, software
 * distributed under the License is distributed on an "AS IS" BASIS,
 * WITHOUT WARRANTIES OR CONDITIONS OF ANY KIND, either express or implied.
 * See the License for the specific language governing permissions and
 * limitations under the License.
 */

export default ['Auth', ['$http', '$rootScope', '$state', '$window', 'IgniteErrorPopover', 'IgniteMessages', 'gettingStarted', 'User',
    ($http, $root, $state, $window, ErrorPopover, Messages, gettingStarted, User) => {
        return {
            forgotPassword(userInfo) {
                $http.post('/api/v1/password/forgot', userInfo)
<<<<<<< HEAD
                    .then(() => $state.go('password.changed'))
                    .catch(({data}) => ErrorPopover.show('forgot_email', Messages.errorMessage(null, data)));
=======
                    .then(() => $state.go('password.send'))
                    .catch(({data}) => ErrorPopover.show('forgotEmailInput', Messages.errorMessage(null, data)));
>>>>>>> bec37228
            },
            auth(action, userInfo) {
                $http.post('/api/v1/' + action, userInfo)
                    .then(() => {
                        if (action === 'password/forgot')
                            return;

                        User.read()
                            .then((user) => {
                                $root.$broadcast('user', user);

                                $state.go('default-state');

                                $root.gettingStarted.tryShow();
                            });
                    })
                    .catch((res) => ErrorPopover.show(action + 'EmailInput', Messages.errorMessage(null, res)));
            },
            logout() {
                $http.post('/api/v1/logout')
                    .then(() => {
                        User.clean();

                        $window.open($state.href('signin'), '_self');
                    })
                    .catch(Messages.showError);
            }
        };
    }]];<|MERGE_RESOLUTION|>--- conflicted
+++ resolved
@@ -20,13 +20,8 @@
         return {
             forgotPassword(userInfo) {
                 $http.post('/api/v1/password/forgot', userInfo)
-<<<<<<< HEAD
                     .then(() => $state.go('password.changed'))
-                    .catch(({data}) => ErrorPopover.show('forgot_email', Messages.errorMessage(null, data)));
-=======
-                    .then(() => $state.go('password.send'))
                     .catch(({data}) => ErrorPopover.show('forgotEmailInput', Messages.errorMessage(null, data)));
->>>>>>> bec37228
             },
             auth(action, userInfo) {
                 $http.post('/api/v1/' + action, userInfo)
