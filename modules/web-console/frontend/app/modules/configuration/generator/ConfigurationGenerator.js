/*
 * Licensed to the Apache Software Foundation (ASF) under one or more
 * contributor license agreements.  See the NOTICE file distributed with
 * this work for additional information regarding copyright ownership.
 * The ASF licenses this file to You under the Apache License, Version 2.0
 * (the "License"); you may not use this file except in compliance with
 * the License.  You may obtain a copy of the License at
 *
 *      http://www.apache.org/licenses/LICENSE-2.0
 *
 * Unless required by applicable law or agreed to in writing, software
 * distributed under the License is distributed on an "AS IS" BASIS,
 * WITHOUT WARRANTIES OR CONDITIONS OF ANY KIND, either express or implied.
 * See the License for the specific language governing permissions and
 * limitations under the License.
 */

import DFLT_CLUSTER from 'app/data/cluster.json';
import DFLT_CACHE from 'app/data/cache.json';
import DFLT_IGFS from 'app/data/igfs.json';

<<<<<<< HEAD
import { EmptyBean, Bean, MethodBean } from './Beans';
=======
const DEFAULT = {
    localHost: '0.0.0.0',
    discovery: {
        localPort: 47500,
        localPortRange: 100,
        socketTimeout: 5000,
        ackTimeout: 5000,
        maxAckTimeout: 600000,
        networkTimeout: 5000,
        joinTimeout: 0,
        threadPriority: 10,
        heartbeatFrequency: 2000,
        maxMissedHeartbeats: 1,
        maxMissedClientHeartbeats: 5,
        topHistorySize: 1000,
        reconnectCount: 10,
        statisticsPrintFrequency: 0,
        ipFinderCleanFrequency: 60000,
        forceServerMode: false,
        clientReconnectDisabled: false,
        Multicast: {
            multicastGroup: '228.1.2.4',
            multicastPort: 47400,
            responseWaitTime: 500,
            addressRequestAttempts: 2,
            localAddress: '0.0.0.0'
        },
        Vm: {

        },
        Jdbc: {
            initSchema: false
        },
        SharedFs: {
            path: 'disco/tcp'
        },
        ZooKeeper: {
            basePath: '/services',
            serviceName: 'ignite',
            allowDuplicateRegistrations: false,
            ExponentialBackoff: {
                baseSleepTimeMs: 1000,
                maxRetries: 10
            },
            BoundedExponentialBackoffRetry: {
                baseSleepTimeMs: 1000,
                maxSleepTimeMs: 2147483647,
                maxRetries: 10
            },
            UntilElapsed: {
                maxElapsedTimeMs: 60000,
                sleepMsBetweenRetries: 1000
            },
            RetryNTimes: {
                n: 10,
                sleepMsBetweenRetries: 1000
            },
            OneTime: {
                sleepMsBetweenRetry: 1000
            },
            Forever: {
                retryIntervalMs: 1000
            }
        }
    },
    atomics: {
        atomicSequenceReserveSize: 1000,
        backups: 0,
        cacheMode: {clsName: 'org.apache.ignite.cache.CacheMode', value: 'PARTITIONED'}
    },
    binary: {
        compactFooter: true,
        typeConfigurations: {
            enum: false
        }
    },
    collision: {
        kind: null,
        JobStealing: {
            activeJobsThreshold: 95,
            waitJobsThreshold: 0,
            messageExpireTime: 1000,
            maximumStealingAttempts: 5,
            stealingEnabled: true,
            stealingAttributes: {keyClsName: 'java.util.String', valClsName: 'java.io.Serializable'}
        },
        FifoQueue: {

        },
        PriorityQueue: {
            priorityAttributeKey: 'grid.task.priority',
            jobPriorityAttributeKey: 'grid.job.priority',
            defaultPriority: 0,
            starvationIncrement: 1,
            starvationPreventionEnabled: true
        },
        Custom: {
        }
    },
    communication: {
        localPort: 47100,
        localPortRange: 100,
        sharedMemoryPort: 48100,
        directBuffer: false,
        directSendBuffer: false,
        idleConnectionTimeout: 30000,
        connectTimeout: 5000,
        maxConnectTimeout: 600000,
        reconnectCount: 10,
        socketSendBuffer: 32768,
        socketReceiveBuffer: 32768,
        messageQueueLimit: 1024,
        tcpNoDelay: true,
        ackSendThreshold: 16,
        unacknowledgedMessagesBufferSize: 0,
        socketWriteTimeout: 2000
    },
    networkTimeout: 5000,
    networkSendRetryDelay: 1000,
    networkSendRetryCount: 3,
    discoveryStartupDelay: 60000,
    connector: {
        port: 11211,
        portRange: 100,
        idleTimeout: 7000,
        idleQueryCursorTimeout: 600000,
        idleQueryCursorCheckFrequency: 60000,
        receiveBufferSize: 32768,
        sendBufferSize: 32768,
        sendQueueLimit: 0,
        directBuffer: false,
        noDelay: true,
        sslEnabled: false,
        sslClientAuth: false
    },
    deploymentMode: {clsName: 'org.apache.ignite.configuration.DeploymentMode', value: 'SHARED'},
    peerClassLoadingEnabled: false,
    peerClassLoadingMissedResourcesCacheSize: 100,
    peerClassLoadingThreadPoolSize: 2,
    failoverSpi: {
        JobStealing: {
            maximumFailoverAttempts: 5
        },
        Always: {
            maximumFailoverAttempts: 5
        }
    },
    logger: {
        Log4j: {
            level: {clsName: 'org.apache.logging.log4j.Level', value: null}
        },
        Log4j2: {
            level: {clsName: 'org.apache.logging.log4j.Level', value: null}
        }
    },
    marshalLocalJobs: false,
    marshallerCacheKeepAliveTime: 10000,
    metricsHistorySize: 10000,
    metricsLogFrequency: 60000,
    metricsUpdateFrequency: 2000,
    clockSyncSamples: 8,
    clockSyncFrequency: 120000,
    timeServerPortBase: 31100,
    timeServerPortRange: 100,
    transactionConfiguration: {
        defaultTxConcurrency: {clsName: 'org.apache.ignite.transactions.TransactionConcurrency', value: 'PESSIMISTIC'},
        defaultTxIsolation: {clsName: 'org.apache.ignite.transactions.TransactionIsolation', value: 'REPEATABLE_READ'},
        defaultTxTimeout: 0,
        pessimisticTxLogLinger: 10000
    }
};

const DEFAULT_IGFS = {
    defaultMode: {clsName: 'org.apache.ignite.igfs.IgfsMode', value: 'DUAL_ASYNC'},
    secondaryFileSystem: {

    },
    ipcEndpointConfiguration: {
        type: {clsName: 'org.apache.ignite.igfs.IgfsIpcEndpointType'},
        host: '127.0.0.1',
        port: 10500,
        memorySize: 262144,
        tokenDirectoryPath: 'ipc/shmem'
    },
    fragmentizerConcurrentFiles: 0,
    fragmentizerThrottlingBlockLength: 16777216,
    fragmentizerThrottlingDelay: 200,
    dualModeMaxPendingPutsSize: 0,
    dualModePutExecutorServiceShutdown: false,
    blockSize: 65536,
    streamBufferSize: 65536,
    maxSpaceSize: 0,
    maximumTaskRangeLength: 0,
    managementPort: 11400,
    perNodeBatchSize: 100,
    perNodeParallelBatchCount: 8,
    prefetchBlocks: 0,
    sequentialReadsBeforePrefetch: 0,
    trashPurgeTimeout: 1000,
    colocateMetadata: true,
    relaxedConsistency: true,
    pathModes: {keyClsName: 'java.lang.String', keyField: 'path', valClsName: 'org.apache.ignite.igfs.IgfsMode', valField: 'mode'}
};

const DEFAULT_CACHE = {
    cacheMode: {clsName: 'org.apache.ignite.cache.CacheMode'},
    atomicityMode: {clsName: 'org.apache.ignite.cache.CacheAtomicityMode'},
    memoryMode: {clsName: 'org.apache.ignite.cache.CacheMemoryMode', value: 'ONHEAP_TIERED'},
    offHeapMaxMemory: -1,
    startSize: 1500000,
    swapEnabled: false,
    sqlOnheapRowCacheSize: 10240,
    longQueryWarningTimeout: 3000,
    snapshotableIndex: false,
    sqlEscapeAll: false,
    storeKeepBinary: false,
    loadPreviousValue: false,
    readThrough: false,
    writeThrough: false,
    writeBehindEnabled: false,
    writeBehindBatchSize: 512,
    writeBehindFlushSize: 10240,
    writeBehindFlushFrequency: 5000,
    writeBehindFlushThreadCount: 1,
    maxConcurrentAsyncOperations: 500,
    defaultLockTimeout: 0,
    atomicWriteOrderMode: {clsName: 'org.apache.ignite.cache.CacheAtomicWriteOrderMode'},
    writeSynchronizationMode: {clsName: 'org.apache.ignite.cache.CacheWriteSynchronizationMode', value: 'PRIMARY_SYNC'},
    rebalanceMode: {clsName: 'org.apache.ignite.cache.CacheRebalanceMode', value: 'ASYNC'},
    rebalanceThreadPoolSize: 1,
    rebalanceBatchSize: 524288,
    rebalanceBatchesPrefetchCount: 2,
    rebalanceOrder: 0,
    rebalanceDelay: 0,
    rebalanceTimeout: 10000,
    rebalanceThrottle: 0,
    statisticsEnabled: false,
    managementEnabled: false
};

const DEFAULT_EVICTION_POLICY = {
    batchSize: 1,
    maxSize: 100000
};
>>>>>>> bc679b26

// Pairs of supported databases and their JDBC dialects.
const JDBC_DIALECTS = {
    Generic: 'org.apache.ignite.cache.store.jdbc.dialect.BasicJdbcDialect',
    Oracle: 'org.apache.ignite.cache.store.jdbc.dialect.OracleDialect',
    DB2: 'org.apache.ignite.cache.store.jdbc.dialect.DB2Dialect',
    SQLServer: 'org.apache.ignite.cache.store.jdbc.dialect.SQLServerDialect',
    MySQL: 'org.apache.ignite.cache.store.jdbc.dialect.MySQLDialect',
    PostgreSQL: 'org.apache.ignite.cache.store.jdbc.dialect.BasicJdbcDialect',
    H2: 'org.apache.ignite.cache.store.jdbc.dialect.H2Dialect'
};

export default ['ConfigurationGenerator', ['JavaTypes', (JavaTypes) => {
    class ConfigurationGenerator {
        // Generate default data cache for specified igfs instance.
        static _igfsDataCache(igfs) {
            return {
                name: igfs.name + '-data',
                cacheMode: 'PARTITIONED',
                atomicityMode: 'TRANSACTIONAL',
                writeSynchronizationMode: 'FULL_SYNC',
                backups: 0,
                igfsAffinnityGroupSize: igfs.affinnityGroupSize || 512
            };
        }

        // Generate default meta cache for specified igfs instance.
        static _igfsMetaCache(igfs) {
            return {
                name: igfs.name + '-meta',
                cacheMode: 'REPLICATED',
                atomicityMode: 'TRANSACTIONAL',
                writeSynchronizationMode: 'FULL_SYNC'
            };
        }

        static igniteConfigurationBean(cluster) {
            return new Bean('org.apache.ignite.configuration.IgniteConfiguration', 'cfg', cluster, DFLT_CLUSTER);
        }

        static igfsConfigurationBean(igfs) {
            return new Bean('org.apache.ignite.configuration.FileSystemConfiguration', 'igfs', igfs, DFLT_IGFS);
        }

        static cacheConfigurationBean(cache) {
            return new Bean('org.apache.ignite.configuration.CacheConfiguration', 'cache', cache, DFLT_CACHE);
        }

        static domainConfigurationBean(domain) {
            return new Bean('', 'cache', domain);
        }

        /**
         * Function to generate ignite configuration.
         *
         * @param {Object} cluster Cluster to process.
         * @return {Bean} Generated ignite configuration.
         */
        static igniteConfiguration(cluster) {
            const cfg = this.igniteConfigurationBean(cluster);

            this.clusterAtomics(cluster.atomics, cfg);

            return cfg;
        }

        // Generate general section.
        static clusterGeneral(cluster, cfg = this.igniteConfigurationBean(cluster)) {
            cfg.stringProperty('name', 'gridName')
                .stringProperty('localHost');

            if (cluster.discovery) {
                const discovery = new Bean('org.apache.ignite.spi.discovery.tcp.TcpDiscoverySpi', 'discovery',
                    cluster.discovery, DFLT_CLUSTER.discovery);

                let ipFinder;

                switch (discovery.valueOf('kind')) {
                    case 'Vm':
                        ipFinder = new Bean('org.apache.ignite.spi.discovery.tcp.ipfinder.vm.TcpDiscoveryVmIpFinder',
                            'ipFinder', cluster.discovery.Vm, DFLT_CLUSTER.discovery.Vm);

                        ipFinder.collectionProperty('addrs', 'addresses', cluster.discovery.Vm.addresses);

                        break;
                    case 'Multicast':
                        ipFinder = new Bean('org.apache.ignite.spi.discovery.tcp.ipfinder.multicast.TcpDiscoveryMulticastIpFinder',
                            'ipFinder', cluster.discovery.Multicast, DFLT_CLUSTER.discovery.Multicast);

                        ipFinder.stringProperty('multicastGroup')
                            .property('multicastPort')
                            .property('responseWaitTime')
                            .property('addressRequestAttempts')
                            .stringProperty('localAddress')
                            .collectionProperty('addrs', 'addresses', cluster.discovery.Multicast.addresses);

                        break;
                    case 'S3':
                        ipFinder = new Bean('org.apache.ignite.spi.discovery.tcp.ipfinder.s3.TcpDiscoveryS3IpFinder',
                            'ipFinder', cluster.discovery.S3, DFLT_CLUSTER.discovery.S3);

                        ipFinder.stringProperty('bucketName');

                        break;
                    case 'Cloud':
                        ipFinder = new Bean('org.apache.ignite.spi.discovery.tcp.ipfinder.cloud.TcpDiscoveryCloudIpFinder',
                            'ipFinder', cluster.discovery.Cloud, DFLT_CLUSTER.discovery.Cloud);

                        ipFinder.stringProperty('credential')
                            .pathProperty('credentialPath')
                            .stringProperty('identity')
                            .stringProperty('provider')
                            .collectionProperty('regions', 'regions', cluster.discovery.Cloud.regions)
                            .collectionProperty('zones', 'zones', cluster.discovery.Cloud.zones);

                        break;
                    case 'GoogleStorage':
                        ipFinder = new Bean('org.apache.ignite.spi.discovery.tcp.ipfinder.gce.TcpDiscoveryGoogleStorageIpFinder',
                            'ipFinder', cluster.discovery.GoogleStorage, DFLT_CLUSTER.discovery.GoogleStorage);

                        ipFinder.stringProperty('projectName')
                            .stringProperty('bucketName')
                            .pathProperty('serviceAccountP12FilePath')
                            .stringProperty('serviceAccountId');

                        break;
                    case 'Jdbc':
                        ipFinder = new Bean('org.apache.ignite.spi.discovery.tcp.ipfinder.jdbc.TcpDiscoveryJdbcIpFinder',
                            'ipFinder', cluster.discovery.Jdbc, DFLT_CLUSTER.discovery.Jdbc);

                        ipFinder.property('initSchema');

                        if (ipFinder.includes('dataSourceBean', 'dialect'))
                            ipFinder.dataSource(ipFinder.valueOf('dataSourceBean'), 'dataSource', ipFinder.valueOf('dialect'));

                        break;
                    case 'SharedFs':
                        ipFinder = new Bean('org.apache.ignite.spi.discovery.tcp.ipfinder.sharedfs.TcpDiscoverySharedFsIpFinder',
                            'ipFinder', cluster.discovery.SharedFs, DFLT_CLUSTER.discovery.SharedFs);

                        ipFinder.pathProperty('path');

                        break;
                    case 'ZooKeeper':
                        const src = cluster.discovery.ZooKeeper;
                        const dflt = DFLT_CLUSTER.discovery.ZooKeeper;

                        ipFinder = new Bean('org.apache.ignite.spi.discovery.tcp.ipfinder.zk.TcpDiscoveryZookeeperIpFinder',
                            'ipFinder', src, dflt);

                        ipFinder.emptyBeanProperty('curator')
                            .stringProperty('zkConnectionString');

                        if (src && src.retryPolicy && src.retryPolicy.kind) {
                            const policy = src.retryPolicy;

                            let retryPolicyBean;

                            switch (policy.kind) {
                                case 'ExponentialBackoff':
                                    retryPolicyBean = new Bean('org.apache.curator.retry.ExponentialBackoffRetry', null,
                                        policy.ExponentialBackoff, dflt.ExponentialBackoff)
                                        .constructorArgument('baseSleepTimeMs')
                                        .constructorArgument('maxRetries')
                                        .constructorArgument('maxSleepMs');

                                    break;
                                case 'BoundedExponentialBackoff':
                                    retryPolicyBean = new Bean('org.apache.curator.retry.BoundedExponentialBackoffRetry',
                                        null, policy.BoundedExponentialBackoffRetry, dflt.BoundedExponentialBackoffRetry)
                                        .constructorArgument('baseSleepTimeMs')
                                        .constructorArgument('maxSleepTimeMs')
                                        .constructorArgument('maxRetries');

                                    break;
                                case 'UntilElapsed':
                                    retryPolicyBean = new Bean('org.apache.curator.retry.RetryUntilElapsed', null,
                                        policy.UntilElapsed, dflt.UntilElapsed)
                                        .constructorArgument('maxElapsedTimeMs')
                                        .constructorArgument('sleepMsBetweenRetries');

                                    break;

                                case 'NTimes':
                                    retryPolicyBean = new Bean('org.apache.curator.retry.RetryNTimes', null,
                                        policy.NTimes, dflt.NTimes)
                                        .constructorArgument('n')
                                        .constructorArgument('sleepMsBetweenRetries');

                                    break;
                                case 'OneTime':
                                    retryPolicyBean = new Bean('org.apache.curator.retry.RetryOneTime', null,
                                        policy.OneTime, dflt.OneTime)
                                        .constructorArgument('sleepMsBetweenRetry');

                                    break;
                                case 'Forever':
                                    retryPolicyBean = new Bean('org.apache.curator.retry.RetryForever', null,
                                        policy.Forever, dflt.Forever)
                                        .constructorArgument('retryIntervalMs');

                                    break;
                                case 'Custom':
                                    if (_.nonEmpty(policy.Custom.className))
                                        retryPolicyBean = new EmptyBean(policy.Custom.className);

                                    break;
                                default:
                            }

                            if (retryPolicyBean)
                                ipFinder.beanProperty('retryPolicy', retryPolicyBean);
                        }

                        ipFinder.pathProperty('basePath', '/services')
                            .stringProperty('serviceName')
                            .stringProperty('allowDuplicateRegistrations');

                        break;
                    default:
                }

                if (ipFinder)
                    discovery.beanProperty('ipFinder', ipFinder);

                cfg.beanProperty('discoverySpi', discovery);
            }

            return cfg;
        }

        // Generate atomics group.
        static clusterAtomics(atomics, cfg = this.igniteConfigurationBean()) {
            const acfg = new Bean('org.apache.ignite.configuration.AtomicConfiguration', 'atomicCfg',
                atomics, DFLT_CLUSTER.atomics);

            acfg.enumProperty('cacheMode')
                .property('atomicSequenceReserveSize');

            if (acfg.valueOf('cacheMode') === 'PARTITIONED')
                acfg.property('backups');

            if (acfg.isEmpty())
                return cfg;

            cfg.beanProperty('atomicConfiguration', acfg);

            return cfg;
        }

        // Generate binary group.
        static clusterBinary(binary, cfg = this.igniteConfigurationBean()) {
            const binaryCfg = new Bean('org.apache.ignite.configuration.BinaryConfiguration', 'binaryCfg',
                binary, DFLT_CLUSTER.binary);

            binaryCfg.emptyBeanProperty('idMapper')
                .emptyBeanProperty('nameMapper')
                .emptyBeanProperty('serializer');

            const typeCfgs = [];

            _.forEach(binary.typeConfigurations, (type) => {
                const typeCfg = new MethodBean('org.apache.ignite.binary.BinaryTypeConfiguration',
                    JavaTypes.toJavaName('binaryType', type.typeName), type, DFLT_CLUSTER.binary.typeConfigurations);

                typeCfg.stringProperty('typeName')
                    .emptyBeanProperty('idMapper')
                    .emptyBeanProperty('nameMapper')
                    .emptyBeanProperty('serializer')
                    .property('enum');

                if (typeCfg.nonEmpty())
                    typeCfgs.push(typeCfg);
            });

            binaryCfg.collectionProperty('types', 'typeConfigurations', typeCfgs, 'java.util.Collection',
                'org.apache.ignite.binary.BinaryTypeConfiguration');

            binaryCfg.property('compactFooter');

            if (binaryCfg.isEmpty())
                return cfg;

            cfg.beanProperty('binaryConfiguration', binaryCfg);

            return cfg;
        }

        // Generate cache key configurations.
        static clusterCacheKeyConfiguration(keyCfgs, cfg = this.igniteConfigurationBean()) {
            const items = _.reduce(keyCfgs, (acc, keyCfg) => {
                if (keyCfg.typeName && keyCfg.affinityKeyFieldName) {
                    acc.push(new Bean('org.apache.ignite.cache.CacheKeyConfiguration', null, keyCfg)
                        .stringConstructorArgument('typeName')
                        .stringConstructorArgument('affinityKeyFieldName'));
                }

                return acc;
            }, []);

            if (_.isEmpty(items))
                return cfg;

            cfg.arrayProperty('cacheKeyConfiguration', 'keyConfigurations', items,
                'org.apache.ignite.cache.CacheKeyConfiguration');

            return cfg;
        }

        // Generate collision group.
        static clusterCollision(collision, cfg = this.igniteConfigurationBean()) {
            let colSpi;

            switch (collision.kind) {
                case 'JobStealing':
                    colSpi = new Bean('org.apache.ignite.spi.collision.jobstealing.JobStealingCollisionSpi',
                        'colSpi', collision.JobStealing, DFLT_CLUSTER.collision.JobStealing);

                    colSpi.property('activeJobsThreshold')
                        .property('waitJobsThreshold')
                        .property('messageExpireTime')
                        .property('maximumStealingAttempts')
                        .property('stealingEnabled')
                        .emptyBeanProperty('externalCollisionListener')
                        .mapProperty('stealingAttrs', 'stealingAttributes');

                    break;

                case 'FifoQueue':
                    colSpi = new Bean('org.apache.ignite.spi.collision.fifoqueue.FifoQueueCollisionSpi',
                        'colSpi', collision.FifoQueue, DFLT_CLUSTER.collision.FifoQueue);

                    colSpi.property('parallelJobsNumber')
                        .property('waitingJobsNumber');

                    break;

                case 'PriorityQueue':
                    colSpi = new Bean('org.apache.ignite.spi.collision.priorityqueue.PriorityQueueCollisionSpi',
                        'colSpi', collision.PriorityQueue, DFLT_CLUSTER.collision.PriorityQueue);

                    colSpi.property('parallelJobsNumber')
                        .property('waitingJobsNumber')
                        .property('priorityAttributeKey')
                        .property('jobPriorityAttributeKey')
                        .property('defaultPriority')
                        .property('starvationIncrement')
                        .property('starvationPreventionEnabled');

                    break;

                case 'Custom':
                    colSpi = new Bean(collision.Custom.class,
                        'colSpi', collision.PriorityQueue, DFLT_CLUSTER.collision.PriorityQueue);

                    break;

                default:
                    return cfg;
            }

            if (colSpi.isEmpty())
                return cfg;

            cfg.beanProperty('collisionSpi', colSpi);

            return cfg;
        }

        // Generate communication group.
        static clusterCommunication(cluster, cfg = this.igniteConfigurationBean(cluster)) {
            const commSpi = new Bean('org.apache.ignite.spi.communication.tcp.TcpCommunicationSpi', 'communicationSpi',
                cluster.communication, DFLT_CLUSTER.communication);

            commSpi.emptyBeanProperty('listener')
                .stringProperty('localAddress')
                .property('localPort')
                .property('localPortRange')
                .property('sharedMemoryPort')
                .property('directBuffer')
                .property('directSendBuffer')
                .property('idleConnectionTimeout')
                .property('connectTimeout')
                .property('maxConnectTimeout')
                .property('reconnectCount')
                .property('socketSendBuffer')
                .property('socketReceiveBuffer')
                .property('messageQueueLimit')
                .property('slowClientQueueLimit')
                .property('tcpNoDelay')
                .property('ackSendThreshold')
                .property('unacknowledgedMessagesBufferSize')
                .property('socketWriteTimeout')
                .property('selectorsCount')
                .emptyBeanProperty('addressResolver');

            if (commSpi.nonEmpty())
                cfg.beanProperty('communicationSpi', commSpi);

            cfg.property('networkTimeout')
                .property('networkSendRetryDelay')
                .property('networkSendRetryCount')
                .property('discoveryStartupDelay');

            return cfg;
        }

        // Generate REST access configuration.
        static clusterConnector(connector, cfg = this.igniteConfigurationBean()) {
            const connCfg = new Bean('org.apache.ignite.configuration.ConnectorConfiguration',
                'connectorConfiguration', connector, DFLT_CLUSTER.connector);

            if (connCfg.valueOf('enabled')) {
                connCfg.pathProperty('jettyPath')
                    .stringProperty('host')
                    .property('port')
                    .property('portRange')
                    .property('idleTimeout')
                    .property('idleQueryCursorTimeout')
                    .property('idleQueryCursorCheckFrequency')
                    .property('receiveBufferSize')
                    .property('sendBufferSize')
                    .property('sendQueueLimit')
                    .property('directBuffer')
                    .property('noDelay')
                    .property('selectorCount')
                    .property('threadPoolSize')
                    .emptyBeanProperty('messageInterceptor')
                    .stringProperty('secretKey');

                if (connCfg.valueOf('sslEnabled')) {
                    connCfg.property('sslClientAuth')
                        .emptyBeanProperty('sslFactory');
                }

                if (connCfg.nonEmpty())
                    cfg.beanProperty('connectorConfiguration', connCfg);
            }

            return cfg;
        }

        // Generate deployment group.
        static clusterDeployment(cluster, cfg = this.igniteConfigurationBean(cluster)) {
            cfg.enumProperty('deploymentMode')
                .property('peerClassLoadingEnabled');

            if (cfg.valueOf('peerClassLoadingEnabled')) {
                cfg.property('peerClassLoadingMissedResourcesCacheSize')
                    .property('peerClassLoadingThreadPoolSize')
                    .arrayProperty('p2pLocClsPathExcl', 'peerClassLoadingLocalClassPathExclude',
                       cluster.peerClassLoadingLocalClassPathExclude);
            }

            return cfg;
        }

        // Generate discovery group.
        static clusterDiscovery(discovery, cfg = this.igniteConfigurationBean()) {
            if (discovery) {
                let discoveryCfg = cfg.findProperty('discovery');

                if (_.isNil(discoveryCfg)) {
                    discoveryCfg = new Bean('org.apache.ignite.spi.discovery.tcp.TcpDiscoverySpi', 'discovery',
                        discovery, DFLT_CLUSTER.discovery);
                }

                discoveryCfg.stringProperty('localAddress')
                    .property('localPort')
                    .property('localPortRange')
                    .emptyBeanProperty('addressResolver')
                    .property('socketTimeout')
                    .property('ackTimeout')
                    .property('maxAckTimeout')
                    .property('networkTimeout')
                    .property('joinTimeout')
                    .property('threadPriority')
                    .property('heartbeatFrequency')
                    .property('maxMissedHeartbeats')
                    .property('maxMissedClientHeartbeats')
                    .property('topHistorySize')
                    .emptyBeanProperty('listener')
                    .emptyBeanProperty('dataExchange')
                    .emptyBeanProperty('metricsProvider')
                    .property('reconnectCount')
                    .property('statisticsPrintFrequency')
                    .property('ipFinderCleanFrequency')
                    .emptyBeanProperty('authenticator')
                    .property('forceServerMode')
                    .property('clientReconnectDisabled');

                if (discoveryCfg.nonEmpty())
                    cfg.beanProperty('discoverySpi', discoveryCfg);
            }

            return cfg;
        }

        // Generate events group.
        static clusterEvents(cluster, cfg = this.igniteConfigurationBean(cluster)) {
            if (_.nonEmpty(cluster.includeEventTypes))
                cfg.eventTypes('events', 'includeEventTypes', cluster.includeEventTypes);

            return cfg;
        }

        // Generate failover group.
        static clusterFailover(cluster, cfg = this.igniteConfigurationBean(cluster)) {
            const spis = [];

            _.forEach(cluster.failoverSpi, (spi) => {
                let failoverSpi;

                switch (spi.kind) {
                    case 'JobStealing':
                        failoverSpi = new Bean('org.apache.ignite.spi.failover.jobstealing.JobStealingFailoverSpi',
                            'failoverSpi', spi.JobStealing, DFLT_CLUSTER.failoverSpi.JobStealing);

                        failoverSpi.property('maximumFailoverAttempts');

                        break;
                    case 'Never':
                        failoverSpi = new Bean('org.apache.ignite.spi.failover.never.NeverFailoverSpi',
                            'failoverSpi', spi.Never);

                        break;
                    case 'Always':
                        failoverSpi = new Bean('org.apache.ignite.spi.failover.always.AlwaysFailoverSpi',
                            'failoverSpi', spi.Always, DFLT_CLUSTER.failoverSpi.Always);

                        failoverSpi.property('maximumFailoverAttempts');

                        break;
                    case 'Custom':
                        if (spi.Custom.class)
                            failoverSpi = new EmptyBean(spi.Custom.class);

                        break;
                    default:
                }

                if (failoverSpi)
                    spis.push(failoverSpi);
            });

            if (spis.length)
                cfg.arrayProperty('failoverSpi', 'failoverSpi', spis, 'org.apache.ignite.spi.failover.FailoverSpi');

            return cfg;
        }

        // Generate logger group.
        static clusterLogger(logger, cfg = this.igniteConfigurationBean()) {
            if (_.isNil(logger))
                return cfg;

            let loggerBean;

            switch (logger.kind) {
                case 'Log4j':
                    if (logger.Log4j && (logger.Log4j.mode === 'Default' || logger.Log4j.mode === 'Path' && _.nonEmpty(logger.Log4j.path))) {
                        loggerBean = new Bean('org.apache.ignite.logger.log4j.Log4JLogger',
                            'logger', logger.Log4j, DFLT_CLUSTER.logger.Log4j);

                        if (loggerBean.valueOf('mode') === 'Path')
                            loggerBean.pathConstructorArgument('path');

                        loggerBean.enumProperty('level');
                    }

                    break;
                case 'Log4j2':
                    if (logger.Log4j2 && _.nonEmpty(logger.Log4j2.path)) {
                        loggerBean = new Bean('org.apache.ignite.logger.log4j2.Log4J2Logger',
                            'logger', logger.Log4j2, DFLT_CLUSTER.logger.Log4j2);

                        loggerBean.pathConstructorArgument('path')
                            .enumProperty('level');
                    }

                    break;
                case 'Null':
                    loggerBean = new EmptyBean('org.apache.ignite.logger.NullLogger');

                    break;
                case 'Java':
                    loggerBean = new EmptyBean('org.apache.ignite.logger.java.JavaLogger');

                    break;
                case 'JCL':
                    loggerBean = new EmptyBean('org.apache.ignite.logger.jcl.JclLogger');

                    break;
                case 'SLF4J':
                    loggerBean = new EmptyBean('org.apache.ignite.logger.slf4j.Slf4jLogger');

                    break;
                case 'Custom':
                    if (logger.Custom && _.nonEmpty(logger.Custom.class))
                        loggerBean = new EmptyBean(logger.Custom.class);

                    break;
                default:
            }

            if (loggerBean)
                cfg.beanProperty('gridLogger', loggerBean);

            return cfg;
        }

        // Generate marshaller group.
        static clusterMarshaller(cluster, cfg = this.igniteConfigurationBean(cluster)) {
            const marshaller = cluster.marshaller;

            if (marshaller && marshaller.kind) {
                let bean;

                switch (marshaller.kind) {
                    case 'OptimizedMarshaller':
                        bean = new Bean('org.apache.ignite.marshaller.optimized.OptimizedMarshaller', 'marshaller',
                            marshaller[marshaller.kind]);

                        bean.property('poolSize')
                            .property('requireSerializable');

                        break;

                    case 'JdkMarshaller':
                        bean = new Bean('org.apache.ignite.marshaller.jdk.JdkMarshaller', 'marshaller',
                            marshaller[marshaller.kind]);

                        break;

                    default:
                }

                if (bean)
                    cfg.beanProperty('marshaller', bean);
            }

            cfg.property('marshalLocalJobs')
                .property('marshallerCacheKeepAliveTime')
                .property('marshallerCacheThreadPoolSize', 'marshallerCachePoolSize');

            return cfg;
        }

        // Generate metrics group.
        static clusterMetrics(cluster, cfg = this.igniteConfigurationBean(cluster)) {
            cfg.property('metricsExpireTime')
                .property('metricsHistorySize')
                .property('metricsLogFrequency')
                .property('metricsUpdateFrequency');

            return cfg;
        }

        // Java code generator for cluster's SSL configuration.
        static clusterSsl(cluster, cfg = this.igniteConfigurationBean(cluster)) {
            if (cluster.sslEnabled && _.nonNil(cluster.sslContextFactory)) {
                const bean = new Bean('org.apache.ignite.ssl.SslContextFactory', 'sslContextFactory',
                    cluster.sslContextFactory);

                bean.property('keyAlgorithm')
                    .pathProperty('keyStoreFilePath');

                if (_.nonEmpty(bean.valueOf('keyStoreFilePath')))
                    bean.passwordProperty('keyStorePassword', 'ssl.key.storage.password');

                bean.property('keyStoreType')
                    .property('protocol');

                if (_.nonEmpty(cluster.sslContextFactory.trustManagers)) {
                    bean.arrayProperty('trustManagers', 'trustManagers',
                        _.map(cluster.sslContextFactory.trustManagers, (clsName) => new EmptyBean(clsName)),
                        'javax.net.ssl.TrustManager');
                }
                else {
                    bean.pathProperty('trustStoreFilePath');

                    if (_.nonEmpty(bean.valueOf('trustStoreFilePath')))
                        bean.passwordProperty('trustStorePassword', 'ssl.trust.storage.password');

                    bean.property('trustStoreType');
                }

                cfg.beanProperty('sslContextFactory', bean);
            }

            return cfg;
        }

        // Generate swap group.
        static clusterSwap(cluster, cfg = this.igniteConfigurationBean(cluster)) {
            if (cluster.swapSpaceSpi && cluster.swapSpaceSpi.kind === 'FileSwapSpaceSpi') {
                const bean = new Bean('org.apache.ignite.spi.swapspace.file.FileSwapSpaceSpi', 'swapSpaceSpi',
                    cluster.swapSpaceSpi.FileSwapSpaceSpi);

                bean.pathProperty('baseDirectory')
                    .property('readStripesNumber')
                    .property('maximumSparsity')
                    .property('maxWriteQueueSize')
                    .property('writeBufferSize');

                cfg.beanProperty('swapSpaceSpi', bean);
            }

            return cfg;
        }

        // Generate time group.
        static clusterTime(cluster, cfg = this.igniteConfigurationBean(cluster)) {
            cfg.property('clockSyncSamples')
                .property('clockSyncFrequency')
                .property('timeServerPortBase')
                .property('timeServerPortRange');

            return cfg;
        }

        // Generate thread pools group.
        static clusterPools(cluster, cfg = this.igniteConfigurationBean(cluster)) {
            cfg.property('publicThreadPoolSize')
                .property('systemThreadPoolSize')
                .property('managementThreadPoolSize')
                .property('igfsThreadPoolSize')
                .property('rebalanceThreadPoolSize');

            return cfg;
        }

        // Generate transactions group.
        static clusterTransactions(transactionConfiguration, cfg = this.igniteConfigurationBean()) {
            const bean = new Bean('org.apache.ignite.configuration.TransactionConfiguration', 'transactionConfiguration',
                transactionConfiguration, DFLT_CLUSTER.transactionConfiguration);

            bean.enumProperty('defaultTxConcurrency')
                .enumProperty('defaultTxIsolation')
                .property('defaultTxTimeout')
                .property('pessimisticTxLogLinger')
                .property('pessimisticTxLogSize')
                .property('txSerializableEnabled')
                .emptyBeanProperty('txManagerFactory');

            if (bean.nonEmpty())
                cfg.beanProperty('transactionConfiguration', bean);

            return cfg;
        }

        cacheConfiguration() {

        }

        // Generate IGFS general group.
        static igfsGeneral(igfs, cfg = this.igfsConfigurationBean(igfs)) {
            if (_.nonEmpty(igfs.name)) {
                cfg.property('name')
                    .virtualProperty('dataCacheName', igfs.name + '-data')
                    .virtualProperty('metaCacheName', igfs.name + '-meta')
                    .enumProperty('defaultMode');
            }

            return cfg;
        }

        // Generate IGFS secondary file system group.
        static igfsSecondFS(igfs, cfg = this.igfsConfigurationBean(igfs)) {
            if (igfs.secondaryFileSystemEnabled) {
                const secondFs = igfs.secondaryFileSystem || {};

                const bean = new Bean('org.apache.ignite.hadoop.fs.IgniteHadoopIgfsSecondaryFileSystem',
                    'secondaryFileSystem', secondFs, DFLT_IGFS.secondaryFileSystem);

                bean.stringProperty('userName', 'defaultUserName');

                const factoryBean = new Bean('org.apache.ignite.hadoop.fs.CachingHadoopFileSystemFactory',
                    'fac', secondFs);

                factoryBean.stringProperty('uri')
                    .pathProperty('cfgPath', 'configPaths');

                bean.beanProperty('fileSystemFactory', factoryBean);

                cfg.beanProperty('secondaryFileSystem', bean);
            }

            return cfg;
        }

        // Generate IGFS IPC group.
        static igfsIPC(igfs, cfg = this.igfsConfigurationBean(igfs)) {
            if (igfs.ipcEndpointEnabled) {
                const bean = new Bean('org.apache.ignite.igfs.IgfsIpcEndpointConfiguration', 'ipcEndpointConfiguration',
                    igfs.ipcEndpointConfiguration, DFLT_IGFS.ipcEndpointConfiguration);

                bean.enumProperty('type')
                    .stringProperty('host')
                    .property('port')
                    .property('memorySize')
                    .pathProperty('tokenDirectoryPath')
                    .property('threadCount');

                cfg.beanProperty('ipcEndpointConfiguration', bean);
            }

            return cfg;
        }

        // Generate IGFS fragmentizer group.
        static igfsFragmentizer(igfs, cfg = this.igfsConfigurationBean(igfs)) {
            if (igfs.fragmentizerEnabled) {
                cfg.property('fragmentizerConcurrentFiles')
                    .property('fragmentizerThrottlingBlockLength')
                    .property('fragmentizerThrottlingDelay');
            }
            else
                cfg.property('fragmentizerEnabled');

            return cfg;
        }

        // Generate IGFS Dual mode group.
        static igfsDualMode(igfs, cfg = this.igfsConfigurationBean(igfs)) {
            cfg.property('dualModeMaxPendingPutsSize')
                .emptyBeanProperty('dualModePutExecutorService')
                .property('dualModePutExecutorServiceShutdown');

            return cfg;
        }

        // Generate IGFS miscellaneous group.
        static igfsMisc(igfs, cfg = this.igfsConfigurationBean(igfs)) {
            cfg.property('blockSize')
                .property('streamBufferSize')
                .property('maxSpaceSize')
                .property('maximumTaskRangeLength')
                .property('managementPort')
                .property('perNodeBatchSize')
                .property('perNodeParallelBatchCount')
                .property('prefetchBlocks')
                .property('sequentialReadsBeforePrefetch')
                .property('trashPurgeTimeout')
                .property('colocateMetadata')
                .property('relaxedConsistency')
                .mapProperty('pathModes', 'pathModes');

            return cfg;
        }

<<<<<<< HEAD
        /**
         * Generate eviction policy object.
         * @param {Object} cfg Parent configuration.
         * @param {String} name Property name.
         * @param {Object} src Source.
         * @param {Object} dflt Default.
         * @returns {Object} Parent configuration.
         * @private
         */
        static _evictionPolicy(cfg, name, src, dflt) {
            let bean;

            switch (src.kind) {
                case 'LRU':
                    bean = new Bean('org.apache.ignite.cache.eviction.lru.LruEvictionPolicy', '_evictionPolicy',
                        src.LRU, dflt.LRU);

                    break;
                case 'FIFO':
                    bean = new Bean('org.apache.ignite.cache.eviction.fifo.FifoEvictionPolicy', '_evictionPolicy',
                        src.FIFO, dflt.FIFO);

                    break;
                case 'SORTED':
                    bean = new Bean('org.apache.ignite.cache.eviction.sorted.SortedEvictionPolicy', '_evictionPolicy',
                        src.SORTED, dflt.SORTED);

                    break;
                default:
                    return cfg;
            }

            bean.property('batchSize')
                .property('maxMemorySize')
                .property('maxSize');

            cfg.beanProperty(name, bean);
=======
        // Generate eviction policy object.
        static evictionPolicy(evictPolicy, cfg, varName = 'evictionPolicy') {
            if (evictPolicy) {
                let cls;

                switch (evictPolicy.kind) {
                    case 'LRU':
                        cls = 'org.apache.ignite.cache.eviction.lru.LruEvictionPolicy';

                        break;

                    case 'FIFO':
                        cls = 'org.apache.ignite.cache.eviction.fifo.FifoEvictionPolicy';

                        break;

                    case 'SORTED':
                        cls = 'org.apache.ignite.cache.eviction.sorted.SortedEvictionPolicy';

                        break;

                    default:
                        return cfg;
                }

                const bean = new Bean(cls, varName, evictPolicy[evictPolicy.kind], DEFAULT_EVICTION_POLICY);

                bean.property('batchSize')
                    .property('maxMemorySize')
                    .property('maxSize');

                cfg.beanProperty(varName, bean);
            }
>>>>>>> bc679b26

            return cfg;
        }

        // Generate cache general group.
        static cacheGeneral(cache, cfg = this.cacheConfigurationBean(cache)) {
            cfg.stringProperty('name')
                .enumProperty('cacheMode')
                .enumProperty('atomicityMode');

            if (cache.cacheMode === 'PARTITIONED' && cache.backups) {
                cfg.property('backups')
                    .property('readFromBackup');
            }

            cfg.property('copyOnRead');

            if (cache.cacheMode === 'PARTITIONED' && cache.atomicityMode === 'TRANSACTIONAL')
                cfg.property('invalidate');

            return cfg;
        }

        // Generate cache memory group.
        static cacheMemory(cache, cfg = this.cacheConfigurationBean(cache)) {
            cfg.enumProperty('memoryMode', null, 'ONHEAP_TIERED');

            if (cache.memoryMode !== 'OFFHEAP_VALUES')
                cfg.property('offHeapMaxMemory');

            this._evictionPolicy(cfg, 'evictionPolicy', cache._evictionPolicy, DFLT_CACHE.evictionPolicy);

            cfg.property('startSize')
                .property('swapEnabled');

            return cfg;
        }

        // Generate cache queries & Indexing group.
        static cacheQuery(cache, domains, cfg = this.cacheConfigurationBean(cache)) {
            const indexedTypes = _.reduce(domains, (acc, domain) => {
                if (domain.queryMetadata === 'Annotations')
                    acc.push(domain.keyType, domain.valueType);

                return acc;
            }, []);

            cfg.stringProperty('sqlSchema')
                .property('sqlOnheapRowCacheSize')
                .property('longQueryWarningTimeout')
                .arrayProperty('indexedTypes', 'indexedTypes', indexedTypes, 'java.lang.Class')
                .arrayProperty('sqlFunctionClasses', 'sqlFunctionClasses', cache.sqlFunctionClasses, 'java.lang.Class')
                .property('snapshotableIndex')
                .property('sqlEscapeAll');

            return cfg;
        }

        // Return JDBC dialect full class name for specified database.
        static _jdbcDialectClassName(db) {
            const dialectClsName = JDBC_DIALECTS[db];

            return dialectClsName ? dialectClsName : 'Unknown database: ' + (db || 'Choose JDBC dialect');
        }

        // Generate cache store group.
        static cacheStore(cache, domains, cfg = this.cacheConfigurationBean(cache)) {
            if (cache.cacheStoreFactory && cache.cacheStoreFactory.kind) {
                const factoryKind = cache.cacheStoreFactory.kind;

                const storeFactory = cache.cacheStoreFactory[factoryKind];

                let bean;

                if (storeFactory) {
                    if (factoryKind === 'CacheJdbcPojoStoreFactory') {
                        // TODO IGNITE-2052 implement generation of correct store factory.
                        bean = new Bean('org.apache.ignite.cache.store.jdbc.CacheJdbcPojoStoreFactory', 'cacheStoreFactory', storeFactory);

                        storeFactory.dialectClass = ConfigurationGenerator._jdbcDialectClassName(storeFactory.dialect);

                        bean.property('dataSourceBean')
                            .emptyBeanProperty('dialectClass', 'dialect');

                        const domainConfigs = _.filter(domains, function(domain) {
                            return !_.isNil(domain.databaseTable);
                        });

                        if (domainConfigs.length > 0) {
                            const types = [];

                            // TODO IGNITE-2052 In Java generation every type should be generated in separate method.
                            _.forEach(domainConfigs, function(domain) {
                                const typeBean = new Bean('org.apache.ignite.cache.store.jdbc.JdbcType', 'type',
                                    angular.merge({}, domain, {cacheName: cache.name}))
                                    .stringProperty('cacheName')
                                    .property('keyType')
                                    .property('valueType');

                                ConfigurationGenerator.domainStore(domain, typeBean);

                                types.push(typeBean);
                            });

                            bean.arrayProperty('types', 'types', types, 'org.apache.ignite.cache.store.jdbc.JdbcType');
                        }
                    }
                    else if (factoryKind === 'CacheJdbcBlobStoreFactory') {
                        bean = new Bean('org.apache.ignite.cache.store.jdbc.CacheJdbcBlobStoreFactory', 'cacheStoreFactory', storeFactory);

                        if (storeFactory.connectVia === 'DataSource')
                            bean.property('dataSourceBean');
                        else {
                            storeFactory.password = '${ds.' + storeFactory.user + '.password}';

                            cfg.property('connectionUrl')
                                .property('user')
                                .property('password');
                        }

                        bean.property('initSchema')
                            .stringProperty('createTableQuery')
                            .stringProperty('loadQuery')
                            .stringProperty('insertQuery')
                            .stringProperty('updateQuery')
                            .stringProperty('deleteQuery');
                    }
                    else {
                        bean = new Bean('org.apache.ignite.cache.store.hibernate.CacheHibernateBlobStoreFactory', 'cacheStoreFactory', storeFactory);

                        // TODO IGNITE-2052 Should be translated to Properties variable.
                        bean.mapProperty('hibernateProperties');
                    }

                    // TODO IGNITE-2052 Common generation of datasources.
                    // if (storeFactory.dataSourceBean && (storeFactory.connectVia ? (storeFactory.connectVia === 'DataSource' ? storeFactory.dialect : null) : storeFactory.dialect)) {
                    //    if (!_.find(res.datasources, { dataSourceBean: storeFactory.dataSourceBean})) {
                    //        res.datasources.push({
                    //            dataSourceBean: storeFactory.dataSourceBean,
                    //            dialect: storeFactory.dialect
                    //        });
                    //    }
                    // }

                    if (bean)
                        cfg.beanProperty('cacheStoreFactory', bean);
                }
            }

            cfg.property('storeKeepBinary')
                .property('loadPreviousValue')
                .property('readThrough')
                .property('writeThrough');

            if (cache.writeBehindEnabled) {
                cfg.property('writeBehindEnabled')
                    .property('writeBehindBatchSize')
                    .property('writeBehindFlushSize')
                    .property('writeBehindFlushFrequency')
                    .property('writeBehindFlushThreadCount');
            }

            return cfg;
        }

        // Generate cache concurrency control group.
        static cacheConcurrency(cache, cfg = this.cacheConfigurationBean(cache)) {
            cfg.property('maxConcurrentAsyncOperations')
                .property('defaultLockTimeout')
                .enumProperty('atomicWriteOrderMode')
                .enumProperty('writeSynchronizationMode');

            return cfg;
        }

        // Generate cache node filter group.
        static cacheNodeFilter(cache, igfss, cfg = this.cacheConfigurationBean(cache)) {
            const kind = _.get(cache, 'nodeFilter.kind');

            if (kind && cache.nodeFilter[kind]) {
                let bean = null;

                switch (kind) {
                    case 'IGFS':
                        const foundIgfs = _.find(igfss, (igfs) => igfs._id === cache.nodeFilter.IGFS.igfs);

                        if (foundIgfs) {
                            bean = new Bean('org.apache.ignite.internal.processors.igfs.IgfsNodePredicate', 'nodeFilter', foundIgfs);

                            // TODO IGNITE-2052 Arguments in Java is not generated.
                            bean.constructorArgument('name');
                        }

                        break;

                    case 'OnNodes':
                        const nodes = cache.nodeFilter.OnNodes.nodeIds;

                        if ($generatorCommon.isDefinedAndNotEmpty(nodes)) {
                            bean = new Bean('org.apache.ignite.internal.util.lang.GridNodePredicate', 'nodeFilter');

                            // TODO IGNITE-2052 should be array of uuid from nodes array java.util.UUID.fromString("nid")
                            bean.constructorArgument(nodes, 'java.lang.UUID');
                        }

                        break;

                    case 'Custom':
                        bean = new Bean(cache.nodeFilter.Custom.className, 'nodeFilter');

                        break;

                    default:
                        return cfg;
                }

                if (bean)
                    cfg.beanProperty('nodeFilter', bean);
            }

            return cfg;
        }

        // Generate cache rebalance group.
        static cacheRebalance(cache, cfg = this.cacheConfigurationBean(cache)) {
            if (cache.cacheMode !== 'LOCAL') {
                cfg.enumProperty('rebalanceMode')
                    .property('rebalanceThreadPoolSize')
                    .property('rebalanceBatchSize')
                    .property('rebalanceBatchesPrefetchCount')
                    .property('rebalanceOrder')
                    .property('rebalanceDelay')
                    .property('rebalanceTimeout')
                    .property('rebalanceThrottle');
            }

            if (cache.igfsAffinnityGroupSize) {
                const bean = new Bean('org.apache.ignite.igfs.IgfsGroupDataBlocksKeyMapper', 'affinityMapper', cache);

                bean.constructorArgument('igfsAffinnityGroupSize');

                cfg.beanProperty('affinityMapper', bean);
            }

            return cfg;
        }

        // Generate server near cache group.
        static cacheServerNearCache(cache, cfg = this.cacheConfigurationBean(cache)) {
            if (cache.cacheMode === 'PARTITIONED' && cache.nearCacheEnabled) {
                const bean = new Bean('org.apache.ignite.configuration.NearCacheConfiguration', 'nearConfiguration',
                    cache.nearConfiguration, {nearStartSize: 375000});

                bean.property('nearStartSize');

                ConfigurationGenerator.evictionPolicy(cache.nearConfiguration.nearEvictionPolicy, bean, 'nearEvictionPolicy');

                cfg.beanProperty('nearConfiguration', bean);
            }

            return cfg;
        }

        // Generate cache statistics group.
        static cacheStatistics(cache, cfg = this.cacheConfigurationBean(cache)) {
            cfg.property('statisticsEnabled')
                .property('managementEnabled');

            return cfg;
        }

        // Generate domain model db fields.
        static _domainModelDatabaseFields(domain, cfg, fieldProp) {
            const fields = domain[fieldProp];

            if (fields && fields.length > 0) {
                const fieldBeans = [];

                _.forEach(fields, function(field) {
                    const fieldBean = new Bean('org.apache.ignite.cache.store.jdbc.JdbcTypeField', 'typeField', field,
                        {databaseFieldType: {clsName: 'java.sql.Types'}})
                        .stringProperty('databaseFieldName')
                        // TODO IGNITE-2052 There was generation something like <util:constant static-field="java.sql.Types.INTEGER"/>
                        .enumProperty('databaseFieldType')
                        .stringProperty('javaFieldName')
                        // TODO IGNITE-2052 Should be a .class property
                        .property('javaFieldType');

                    fieldBeans.push(fieldBean);
                });

                cfg.arrayProperty(fieldProp, fieldProp, fieldBeans, 'org.apache.ignite.cache.store.jdbc.JdbcTypeField');
            }
        }

        // Extract domain model metadata location.
        static _domainQueryMetadata(domain) {
            return domain.queryMetadata ? domain.queryMetadata : 'Configuration';
        }

        // Generate domain model for general group.
        static domainModelGeneral(domain, cfg = this.domainConfigurationBean(domain)) {
            switch (ConfigurationGenerator._domainQueryMetadata(domain)) {
                case 'Annotations':
                    if (!_.isNil(domain.keyType) || !_.isNil(domain.valueType)) {
                        cfg.arrayProperty('indexedTypes', 'indexedTypes',
                            // TODO IGNITE-2052 Should be full class name.
                            [!_.isNil(domain.keyType) ? domain.keyType : '???',
                                !_.isNil(domain.valueType) ? domain.valueType : '???'],
                            'java.lang.Class');
                    }

                    break;

                case 'Configuration':
                    // TODO IGNITE-2052 Should be full class name.
                    cfg.stringProperty('keyType')
                        .stringProperty('valueType');

                    break;

                default:
            }

            return cfg;
        }


        // Generate domain model query fields.
        static _domainModelQueryFields(domain, cfg) {
            const fields = domain.fields;

            if (fields && fields.length > 0)
                // TODO IGNITE-2052 Differ from required field names.
                cfg.mapProperty('fields');
        }

        // Generate domain model query fields.
        static _domainModelQueryAliases(domain, cfg) {
            const aliases = domain.aliases;

            if (aliases && aliases.length > 0)
                // TODO IGNITE-2052 Differ from required field names.
                cfg.mapProperty('aliases');
        }

        // Generate domain model indexes.
        static _domainModelQueryIndexes(domain, cfg) {
            const indexes = domain.indexes;

            if (indexes && indexes.length > 0) {
                const indexBeans = [];

                _.forEach(indexes, function(index) {
                    const bean = new Bean('org.apache.ignite.cache.QueryIndex', 'index', index,
                        {indexType: {clsName: 'org.apache.ignite.cache.QueryIndexType'}})
                        .stringProperty('name')
                        // TODO IGNITE-2052 Enum fields is not generated in array bean.
                        .enumProperty('indexType');

                    const fields = index.fields;

                    if (fields && fields.length > 0)
                        // TODO IGNITE-2052 Differ from required field names.
                        bean.mapProperty('fields');

                    indexBeans.push(bean);
                });

                cfg.arrayProperty('indexes', 'indexes', indexBeans, 'org.apache.ignite.cache.QueryIndex');
            }
        }

        // Generate domain model for query group.
        static domainModelQuery(domain, cfg = this.domainConfigurationBean(domain)) {
            if (ConfigurationGenerator._domainQueryMetadata(domain) === 'Configuration') {
                ConfigurationGenerator._domainModelQueryFields(domain, cfg);
                ConfigurationGenerator._domainModelQueryAliases(domain, cfg);
                ConfigurationGenerator._domainModelQueryIndexes(domain, cfg);
            }

            return cfg;
        }

        // Generate domain model for store group.
        static domainStore(domain, cfg = this.domainConfigurationBean(domain)) {
            cfg.property('databaseSchema')
                .property('databaseTable');

            ConfigurationGenerator._domainModelDatabaseFields(domain, cfg, 'keyFields');
            ConfigurationGenerator._domainModelDatabaseFields(domain, cfg, 'valueFields');

            return cfg;
        }
    }

    return ConfigurationGenerator;
}]];<|MERGE_RESOLUTION|>--- conflicted
+++ resolved
@@ -19,265 +19,7 @@
 import DFLT_CACHE from 'app/data/cache.json';
 import DFLT_IGFS from 'app/data/igfs.json';
 
-<<<<<<< HEAD
 import { EmptyBean, Bean, MethodBean } from './Beans';
-=======
-const DEFAULT = {
-    localHost: '0.0.0.0',
-    discovery: {
-        localPort: 47500,
-        localPortRange: 100,
-        socketTimeout: 5000,
-        ackTimeout: 5000,
-        maxAckTimeout: 600000,
-        networkTimeout: 5000,
-        joinTimeout: 0,
-        threadPriority: 10,
-        heartbeatFrequency: 2000,
-        maxMissedHeartbeats: 1,
-        maxMissedClientHeartbeats: 5,
-        topHistorySize: 1000,
-        reconnectCount: 10,
-        statisticsPrintFrequency: 0,
-        ipFinderCleanFrequency: 60000,
-        forceServerMode: false,
-        clientReconnectDisabled: false,
-        Multicast: {
-            multicastGroup: '228.1.2.4',
-            multicastPort: 47400,
-            responseWaitTime: 500,
-            addressRequestAttempts: 2,
-            localAddress: '0.0.0.0'
-        },
-        Vm: {
-
-        },
-        Jdbc: {
-            initSchema: false
-        },
-        SharedFs: {
-            path: 'disco/tcp'
-        },
-        ZooKeeper: {
-            basePath: '/services',
-            serviceName: 'ignite',
-            allowDuplicateRegistrations: false,
-            ExponentialBackoff: {
-                baseSleepTimeMs: 1000,
-                maxRetries: 10
-            },
-            BoundedExponentialBackoffRetry: {
-                baseSleepTimeMs: 1000,
-                maxSleepTimeMs: 2147483647,
-                maxRetries: 10
-            },
-            UntilElapsed: {
-                maxElapsedTimeMs: 60000,
-                sleepMsBetweenRetries: 1000
-            },
-            RetryNTimes: {
-                n: 10,
-                sleepMsBetweenRetries: 1000
-            },
-            OneTime: {
-                sleepMsBetweenRetry: 1000
-            },
-            Forever: {
-                retryIntervalMs: 1000
-            }
-        }
-    },
-    atomics: {
-        atomicSequenceReserveSize: 1000,
-        backups: 0,
-        cacheMode: {clsName: 'org.apache.ignite.cache.CacheMode', value: 'PARTITIONED'}
-    },
-    binary: {
-        compactFooter: true,
-        typeConfigurations: {
-            enum: false
-        }
-    },
-    collision: {
-        kind: null,
-        JobStealing: {
-            activeJobsThreshold: 95,
-            waitJobsThreshold: 0,
-            messageExpireTime: 1000,
-            maximumStealingAttempts: 5,
-            stealingEnabled: true,
-            stealingAttributes: {keyClsName: 'java.util.String', valClsName: 'java.io.Serializable'}
-        },
-        FifoQueue: {
-
-        },
-        PriorityQueue: {
-            priorityAttributeKey: 'grid.task.priority',
-            jobPriorityAttributeKey: 'grid.job.priority',
-            defaultPriority: 0,
-            starvationIncrement: 1,
-            starvationPreventionEnabled: true
-        },
-        Custom: {
-        }
-    },
-    communication: {
-        localPort: 47100,
-        localPortRange: 100,
-        sharedMemoryPort: 48100,
-        directBuffer: false,
-        directSendBuffer: false,
-        idleConnectionTimeout: 30000,
-        connectTimeout: 5000,
-        maxConnectTimeout: 600000,
-        reconnectCount: 10,
-        socketSendBuffer: 32768,
-        socketReceiveBuffer: 32768,
-        messageQueueLimit: 1024,
-        tcpNoDelay: true,
-        ackSendThreshold: 16,
-        unacknowledgedMessagesBufferSize: 0,
-        socketWriteTimeout: 2000
-    },
-    networkTimeout: 5000,
-    networkSendRetryDelay: 1000,
-    networkSendRetryCount: 3,
-    discoveryStartupDelay: 60000,
-    connector: {
-        port: 11211,
-        portRange: 100,
-        idleTimeout: 7000,
-        idleQueryCursorTimeout: 600000,
-        idleQueryCursorCheckFrequency: 60000,
-        receiveBufferSize: 32768,
-        sendBufferSize: 32768,
-        sendQueueLimit: 0,
-        directBuffer: false,
-        noDelay: true,
-        sslEnabled: false,
-        sslClientAuth: false
-    },
-    deploymentMode: {clsName: 'org.apache.ignite.configuration.DeploymentMode', value: 'SHARED'},
-    peerClassLoadingEnabled: false,
-    peerClassLoadingMissedResourcesCacheSize: 100,
-    peerClassLoadingThreadPoolSize: 2,
-    failoverSpi: {
-        JobStealing: {
-            maximumFailoverAttempts: 5
-        },
-        Always: {
-            maximumFailoverAttempts: 5
-        }
-    },
-    logger: {
-        Log4j: {
-            level: {clsName: 'org.apache.logging.log4j.Level', value: null}
-        },
-        Log4j2: {
-            level: {clsName: 'org.apache.logging.log4j.Level', value: null}
-        }
-    },
-    marshalLocalJobs: false,
-    marshallerCacheKeepAliveTime: 10000,
-    metricsHistorySize: 10000,
-    metricsLogFrequency: 60000,
-    metricsUpdateFrequency: 2000,
-    clockSyncSamples: 8,
-    clockSyncFrequency: 120000,
-    timeServerPortBase: 31100,
-    timeServerPortRange: 100,
-    transactionConfiguration: {
-        defaultTxConcurrency: {clsName: 'org.apache.ignite.transactions.TransactionConcurrency', value: 'PESSIMISTIC'},
-        defaultTxIsolation: {clsName: 'org.apache.ignite.transactions.TransactionIsolation', value: 'REPEATABLE_READ'},
-        defaultTxTimeout: 0,
-        pessimisticTxLogLinger: 10000
-    }
-};
-
-const DEFAULT_IGFS = {
-    defaultMode: {clsName: 'org.apache.ignite.igfs.IgfsMode', value: 'DUAL_ASYNC'},
-    secondaryFileSystem: {
-
-    },
-    ipcEndpointConfiguration: {
-        type: {clsName: 'org.apache.ignite.igfs.IgfsIpcEndpointType'},
-        host: '127.0.0.1',
-        port: 10500,
-        memorySize: 262144,
-        tokenDirectoryPath: 'ipc/shmem'
-    },
-    fragmentizerConcurrentFiles: 0,
-    fragmentizerThrottlingBlockLength: 16777216,
-    fragmentizerThrottlingDelay: 200,
-    dualModeMaxPendingPutsSize: 0,
-    dualModePutExecutorServiceShutdown: false,
-    blockSize: 65536,
-    streamBufferSize: 65536,
-    maxSpaceSize: 0,
-    maximumTaskRangeLength: 0,
-    managementPort: 11400,
-    perNodeBatchSize: 100,
-    perNodeParallelBatchCount: 8,
-    prefetchBlocks: 0,
-    sequentialReadsBeforePrefetch: 0,
-    trashPurgeTimeout: 1000,
-    colocateMetadata: true,
-    relaxedConsistency: true,
-    pathModes: {keyClsName: 'java.lang.String', keyField: 'path', valClsName: 'org.apache.ignite.igfs.IgfsMode', valField: 'mode'}
-};
-
-const DEFAULT_CACHE = {
-    cacheMode: {clsName: 'org.apache.ignite.cache.CacheMode'},
-    atomicityMode: {clsName: 'org.apache.ignite.cache.CacheAtomicityMode'},
-    memoryMode: {clsName: 'org.apache.ignite.cache.CacheMemoryMode', value: 'ONHEAP_TIERED'},
-    offHeapMaxMemory: -1,
-    startSize: 1500000,
-    swapEnabled: false,
-    sqlOnheapRowCacheSize: 10240,
-    longQueryWarningTimeout: 3000,
-    snapshotableIndex: false,
-    sqlEscapeAll: false,
-    storeKeepBinary: false,
-    loadPreviousValue: false,
-    readThrough: false,
-    writeThrough: false,
-    writeBehindEnabled: false,
-    writeBehindBatchSize: 512,
-    writeBehindFlushSize: 10240,
-    writeBehindFlushFrequency: 5000,
-    writeBehindFlushThreadCount: 1,
-    maxConcurrentAsyncOperations: 500,
-    defaultLockTimeout: 0,
-    atomicWriteOrderMode: {clsName: 'org.apache.ignite.cache.CacheAtomicWriteOrderMode'},
-    writeSynchronizationMode: {clsName: 'org.apache.ignite.cache.CacheWriteSynchronizationMode', value: 'PRIMARY_SYNC'},
-    rebalanceMode: {clsName: 'org.apache.ignite.cache.CacheRebalanceMode', value: 'ASYNC'},
-    rebalanceThreadPoolSize: 1,
-    rebalanceBatchSize: 524288,
-    rebalanceBatchesPrefetchCount: 2,
-    rebalanceOrder: 0,
-    rebalanceDelay: 0,
-    rebalanceTimeout: 10000,
-    rebalanceThrottle: 0,
-    statisticsEnabled: false,
-    managementEnabled: false
-};
-
-const DEFAULT_EVICTION_POLICY = {
-    batchSize: 1,
-    maxSize: 100000
-};
->>>>>>> bc679b26
-
-// Pairs of supported databases and their JDBC dialects.
-const JDBC_DIALECTS = {
-    Generic: 'org.apache.ignite.cache.store.jdbc.dialect.BasicJdbcDialect',
-    Oracle: 'org.apache.ignite.cache.store.jdbc.dialect.OracleDialect',
-    DB2: 'org.apache.ignite.cache.store.jdbc.dialect.DB2Dialect',
-    SQLServer: 'org.apache.ignite.cache.store.jdbc.dialect.SQLServerDialect',
-    MySQL: 'org.apache.ignite.cache.store.jdbc.dialect.MySQLDialect',
-    PostgreSQL: 'org.apache.ignite.cache.store.jdbc.dialect.BasicJdbcDialect',
-    H2: 'org.apache.ignite.cache.store.jdbc.dialect.H2Dialect'
-};
 
 export default ['ConfigurationGenerator', ['JavaTypes', (JavaTypes) => {
     class ConfigurationGenerator {
@@ -1118,7 +860,6 @@
             return cfg;
         }
 
-<<<<<<< HEAD
         /**
          * Generate eviction policy object.
          * @param {Object} cfg Parent configuration.
@@ -1156,41 +897,6 @@
                 .property('maxSize');
 
             cfg.beanProperty(name, bean);
-=======
-        // Generate eviction policy object.
-        static evictionPolicy(evictPolicy, cfg, varName = 'evictionPolicy') {
-            if (evictPolicy) {
-                let cls;
-
-                switch (evictPolicy.kind) {
-                    case 'LRU':
-                        cls = 'org.apache.ignite.cache.eviction.lru.LruEvictionPolicy';
-
-                        break;
-
-                    case 'FIFO':
-                        cls = 'org.apache.ignite.cache.eviction.fifo.FifoEvictionPolicy';
-
-                        break;
-
-                    case 'SORTED':
-                        cls = 'org.apache.ignite.cache.eviction.sorted.SortedEvictionPolicy';
-
-                        break;
-
-                    default:
-                        return cfg;
-                }
-
-                const bean = new Bean(cls, varName, evictPolicy[evictPolicy.kind], DEFAULT_EVICTION_POLICY);
-
-                bean.property('batchSize')
-                    .property('maxMemorySize')
-                    .property('maxSize');
-
-                cfg.beanProperty(varName, bean);
-            }
->>>>>>> bc679b26
 
             return cfg;
         }
