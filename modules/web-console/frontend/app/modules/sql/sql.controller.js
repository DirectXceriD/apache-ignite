--- conflicted
+++ resolved
@@ -51,11 +51,7 @@
 
         self.id = 'paragraph-' + paragraphId++;
         self.qryType = paragraph.qryType || 'query';
-<<<<<<< HEAD
-        self.limit = 1000;
-=======
         self.maxPages = 0;
->>>>>>> dbc8a0f8
         self.filter = '';
 
         _.assign(this, paragraph);
@@ -214,14 +210,6 @@
         $scope.caches = [];
 
         $scope.pageSizes = [50, 100, 200, 400, 800, 1000];
-<<<<<<< HEAD
-        $scope.limit = [
-            {label: 'Unlimited', value: 0},
-            {label: '100', value: 100},
-            {label: '500', value: 500},
-            {label: '1000', value: 1000},
-            {label: '10000', value: 10000}
-=======
         $scope.maxPages = [
             {label: 'Unlimited', value: 0},
             {label: '1', value: 1},
@@ -230,7 +218,6 @@
             {label: '20', value: 20},
             {label: '50', value: 50},
             {label: '100', value: 100}
->>>>>>> dbc8a0f8
         ];
 
         $scope.timeLineSpans = ['1', '5', '10', '15', '30'];
@@ -982,10 +969,6 @@
                 name: 'Query' + (sz === 0 ? '' : sz),
                 query: '',
                 pageSize: $scope.pageSizes[1],
-<<<<<<< HEAD
-                limit: $scope.limit[0].value,
-=======
->>>>>>> dbc8a0f8
                 timeLineSpan: $scope.timeLineSpans[0],
                 result: 'none',
                 rate: {
@@ -1389,20 +1372,12 @@
                                 cacheName: paragraph.cacheName,
                                 query: paragraph.query,
                                 pageSize: paragraph.pageSize,
-<<<<<<< HEAD
-                                limit: paragraph.limit,
-=======
                                 maxPages: paragraph.maxPages,
->>>>>>> dbc8a0f8
                                 nonCollocatedJoins,
                                 localNid: local ? nid : null
                             };
 
-<<<<<<< HEAD
-                            const qry = args.limit ? addLimit(args.query, args.limit) : paragraph.query;
-=======
                             const qry = args.maxPages ? addLimit(args.query, args.pageSize * args.maxPages) : paragraph.query;
->>>>>>> dbc8a0f8
 
                             return agentMonitor.query(nid, args.cacheName, qry, nonCollocatedJoins, local, args.pageSize);
                         })
