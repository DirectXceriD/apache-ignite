/*
 * Licensed to the Apache Software Foundation (ASF) under one or more
 * contributor license agreements.  See the NOTICE file distributed with
 * this work for additional information regarding copyright ownership.
 * The ASF licenses this file to You under the Apache License, Version 2.0
 * (the "License"); you may not use this file except in compliance with
 * the License.  You may obtain a copy of the License at
 *
 *      http://www.apache.org/licenses/LICENSE-2.0
 *
 * Unless required by applicable law or agreed to in writing, software
 * distributed under the License is distributed on an "AS IS" BASIS,
 * WITHOUT WARRANTIES OR CONDITIONS OF ANY KIND, either express or implied.
 * See the License for the specific language governing permissions and
 * limitations under the License.
 */

import _ from 'lodash';
import JSZip from 'jszip';
import saver from 'file-saver';

export default [
    '$rootScope', '$scope', '$http', 'IgniteLegacyUtils', 'IgniteMessages', 'IgniteLoading', '$filter', 'IgniteConfigurationResource', 'JavaTypes', 'IgniteVersion', 'IgniteConfigurationGenerator', 'SpringTransformer', 'JavaTransformer', 'GeneratorDocker', 'GeneratorPom', 'IgnitePropertiesGenerator', 'IgniteReadmeGenerator', 'IgniteFormUtils',
    function($root, $scope, $http, LegacyUtils, Messages, Loading, $filter, Resource, JavaTypes, Version, generator, spring, java, docker, pom, propsGenerator, readme, FormUtils) {
        const ctrl = this;

        $scope.ui = { ready: false };

        Loading.start('summaryPage');

        Resource.read()
            .then(Resource.populate)
            .then(({clusters}) => {
                $scope.clusters = clusters;
                $scope.clustersMap = {};
                $scope.clustersView = _.map(clusters, (item) => {
                    const {_id, name} = item;

                    $scope.clustersMap[_id] = item;

                    return {_id, name};
                });

                Loading.finish('summaryPage');

                $scope.ui.ready = true;

                if (!_.isEmpty(clusters)) {
                    const idx = sessionStorage.summarySelectedId || 0;

                    $scope.selectItem(clusters[idx]);
                }
            })
            .catch(Messages.showError);

        $scope.contentVisible = (rows, row) => {
            return !row || !row._id || _.findIndex(rows, (item) => item._id === row._id) >= 0;
        };

        $scope.widthIsSufficient = FormUtils.widthIsSufficient;
        $scope.dialects = {};

        $scope.projectStructureOptions = {
            nodeChildren: 'children',
            dirSelectable: false,
            injectClasses: {
                iExpanded: 'fa fa-folder-open-o',
                iCollapsed: 'fa fa-folder-o'
            },
            equality: (node1, node2) => {
                return node1 === node2;
            }
        };

        const javaConfigFolder = {
            type: 'folder',
            name: 'config',
            children: [
                { type: 'file', name: 'ClientConfigurationFactory.java' },
                { type: 'file', name: 'ServerConfigurationFactory.java' }
            ]
        };

        const loadFolder = {
            type: 'folder',
            name: 'load',
            children: [
                { type: 'file', name: 'LoadCaches.java' }
            ]
        };

        const javaStartupFolder = {
            type: 'folder',
            name: 'startup',
            children: [
                { type: 'file', name: 'ClientNodeCodeStartup.java' },
                { type: 'file', name: 'ClientNodeSpringStartup.java' },
                { type: 'file', name: 'ServerNodeCodeStartup.java' },
                { type: 'file', name: 'ServerNodeSpringStartup.java' }
            ]
        };

        const demoFolder = {
            type: 'folder',
            name: 'demo',
            children: [
                { type: 'file', name: 'DemoStartup.java' }
            ]
        };

        const clnCfg = { type: 'file', name: 'client.xml' };
        const srvCfg = { type: 'file', name: 'server.xml' };

        const resourcesFolder = {
            type: 'folder',
            name: 'resources',
            children: [
<<<<<<< HEAD
                { type: 'file', name: 'secret.properties' },
=======
>>>>>>> 6975b338
                {
                    type: 'folder',
                    name: 'META-INF',
                    children: [clnCfg, srvCfg]
                }
            ]
        };

        const javaFolder = {
            type: 'folder',
            name: 'java',
            children: [
                {
                    type: 'folder',
                    name: 'config',
                    children: [
                        javaConfigFolder,
                        javaStartupFolder
                    ]
                }
            ]
        };

        const mainFolder = {
            type: 'folder',
            name: 'main',
            children: [javaFolder]
        };

        const projectStructureRoot = {
            type: 'folder',
            name: 'project.zip',
            children: [
                {
                    type: 'folder',
                    name: 'jdbc-drivers',
                    children: [
                        { type: 'file', name: 'README.txt' }
                    ]
                },
                {
                    type: 'folder',
                    name: 'src',
                    children: [mainFolder]
                },
                { type: 'file', name: '.dockerignore' },
                { type: 'file', name: 'Dockerfile' },
                { type: 'file', name: 'pom.xml' },
                { type: 'file', name: 'README.txt' }
            ]
        };

        $scope.projectStructure = [projectStructureRoot];

        $scope.projectStructureExpanded = [projectStructureRoot];

        $scope.tabsServer = { activeTab: 0 };
        $scope.tabsClient = { activeTab: 0 };

        /**
         *
         * @param {Object} node - Tree node.
         * @param {string[]} path - Path to find.
         * @returns {Object} Tree node.
         */
        function getOrCreateFolder(node, path) {
            if (_.isEmpty(path))
                return node;

            const leaf = path.shift();

            let children = null;

            if (!_.isEmpty(node.children)) {
                children = _.find(node.children, {type: 'folder', name: leaf});

                if (children)
                    return getOrCreateFolder(children, path);
            }

            children = {type: 'folder', name: leaf, children: []};

            node.children.push(children);

            node.children = _.orderBy(node.children, ['type', 'name'], ['desc', 'asc']);

            return getOrCreateFolder(children, path);
        }

        function addClass(fullClsName) {
            const path = fullClsName.split('.');
            const leaf = {type: 'file', name: path.pop() + '.java'};
            const folder = getOrCreateFolder(javaFolder, path);

            if (!_.find(folder.children, leaf))
                folder.children.push(leaf);
        }

        function cacheHasDatasource(cache) {
            if (cache.cacheStoreFactory && cache.cacheStoreFactory.kind) {
                const storeFactory = cache.cacheStoreFactory[cache.cacheStoreFactory.kind];

                return !!(storeFactory && (storeFactory.connectVia ? (storeFactory.connectVia === 'DataSource' ? storeFactory.dialect : false) : storeFactory.dialect)); // eslint-disable-line no-nested-ternary
            }

            return false;
        }

        $scope.selectItem = (cluster) => {
            delete ctrl.cluster;

            if (!cluster)
                return;

            cluster = $scope.clustersMap[cluster._id];

            ctrl.cluster = cluster;

            $scope.cluster = cluster;
            $scope.selectedItem = cluster;
            $scope.dialects = {};

            sessionStorage.summarySelectedId = $scope.clusters.indexOf(cluster);

            mainFolder.children = [javaFolder, resourcesFolder];

            if (_.find(cluster.caches, (cache) => !_.isNil(cache.cacheStoreFactory)))
                javaFolder.children = [javaConfigFolder, loadFolder, javaStartupFolder];
            else
                javaFolder.children = [javaConfigFolder, javaStartupFolder];

            if (_.nonNil(_.find(cluster.caches, cacheHasDatasource)) || cluster.sslEnabled)
<<<<<<< HEAD
                mainFolder.children.push(resourcesFolder);
=======
                resourcesFolder.children.push({ type: 'file', name: 'secret.properties' });
>>>>>>> 6975b338

            if (java.isDemoConfigured(cluster, $root.IgniteDemoMode))
                javaFolder.children.push(demoFolder);

            if (cluster.discovery.kind === 'Jdbc' && cluster.discovery.Jdbc.dialect)
                $scope.dialects[cluster.discovery.Jdbc.dialect] = true;

            _.forEach(cluster.caches, (cache) => {
                if (cache.cacheStoreFactory) {
                    const store = cache.cacheStoreFactory[cache.cacheStoreFactory.kind];

                    if (store && store.dialect)
                        $scope.dialects[store.dialect] = true;
                }

                _.forEach(cache.domains, (domain) => {
                    if (!_.isEmpty(domain.keyFields)) {
                        if (JavaTypes.nonBuiltInClass(domain.keyType))
                            addClass(domain.keyType);

                        addClass(domain.valueType);
                    }
                });
            });

            projectStructureRoot.name = cluster.name + '-project.zip';
            clnCfg.name = cluster.name + '-client.xml';
            srvCfg.name = cluster.name + '-server.xml';
        };

        $scope.$watch('cluster', (cluster) => {
            if (!cluster)
                return;

            if (!$filter('hasPojo')(cluster) && $scope.tabsClient.activeTab === 3)
                $scope.tabsClient.activeTab = 0;
        });

        $scope.$watch('cluster._id', () => {
            $scope.tabsClient.init = [];
            $scope.tabsServer.init = [];
        });

        // TODO IGNITE-2114: implemented as independent logic for download.
        $scope.downloadConfiguration = function() {
            const cluster = $scope.cluster;

            const zip = new JSZip();

            if (!ctrl.data)
                ctrl.data = {};

            if (!ctrl.data.docker)
                ctrl.data.docker = docker.generate(cluster, 'latest');

            zip.file('Dockerfile', ctrl.data.docker);
            zip.file('.dockerignore', docker.ignoreFile());

            const cfg = generator.igniteConfiguration(cluster, false);
            const clientCfg = generator.igniteConfiguration(cluster, true);
            const clientNearCaches = _.filter(cluster.caches, (cache) => _.get(cache, 'clientNearConfiguration.enabled'));

            const secProps = propsGenerator.generate(cfg);

            if (secProps)
                zip.file('src/main/resources/secret.properties', secProps);

            const srcPath = 'src/main/java';
            const resourcesPath = 'src/main/resources';

            const serverXml = `${cluster.name}-server.xml`;
            const clientXml = `${cluster.name}-client.xml`;

            const metaPath = `${resourcesPath}/META-INF`;

            zip.file(`${metaPath}/${serverXml}`, spring.igniteConfiguration(cfg).asString());
            zip.file(`${metaPath}/${clientXml}`, spring.igniteConfiguration(clientCfg, clientNearCaches).asString());

            const cfgPath = `${srcPath}/config`;

            zip.file(`${cfgPath}/ServerConfigurationFactory.java`, java.igniteConfiguration(cfg, 'config', 'ServerConfigurationFactory').asString());
            zip.file(`${cfgPath}/ClientConfigurationFactory.java`, java.igniteConfiguration(cfg, 'config', 'ClientConfigurationFactory', clientNearCaches).asString());

            if (java.isDemoConfigured(cluster, $root.IgniteDemoMode)) {
                zip.file(`${srcPath}/demo/DemoStartup.java`, java.nodeStartup(cluster, 'demo.DemoStartup',
                    'ServerConfigurationFactory.createConfiguration()', 'config.ServerConfigurationFactory'));
            }

            // Generate loader for caches with configured store.
            const cachesToLoad = _.filter(cluster.caches, (cache) => _.nonNil(cache.cacheStoreFactory));

            if (_.nonEmpty(cachesToLoad))
                zip.file(`${srcPath}/load/LoadCaches.java`, java.loadCaches(cachesToLoad, 'load', 'LoadCaches', `"${clientXml}"`));

            const startupPath = `${srcPath}/startup`;

            zip.file(`${startupPath}/ServerNodeSpringStartup.java`, java.nodeStartup(cluster, 'startup.ServerNodeSpringStartup', `"${serverXml}"`));
            zip.file(`${startupPath}/ClientNodeSpringStartup.java`, java.nodeStartup(cluster, 'startup.ClientNodeSpringStartup', `"${clientXml}"`));

            zip.file(`${startupPath}/ServerNodeCodeStartup.java`, java.nodeStartup(cluster, 'startup.ServerNodeCodeStartup',
                'ServerConfigurationFactory.createConfiguration()', 'config.ServerConfigurationFactory'));
            zip.file(`${startupPath}/ClientNodeCodeStartup.java`, java.nodeStartup(cluster, 'startup.ClientNodeCodeStartup',
                'ClientConfigurationFactory.createConfiguration()', 'config.ClientConfigurationFactory', clientNearCaches));

            zip.file('pom.xml', pom.generate(cluster, Version.productVersion().ignite).asString());

            zip.file('README.txt', readme.generate());
            zip.file('jdbc-drivers/README.txt', readme.generateJDBC());

            if (_.isEmpty(ctrl.data.pojos))
                ctrl.data.pojos = java.pojos(cluster.caches);

            for (const pojo of ctrl.data.pojos) {
                if (pojo.keyClass && JavaTypes.nonBuiltInClass(pojo.keyType))
                    zip.file(`${srcPath}/${pojo.keyType.replace(/\./g, '/')}.java`, pojo.keyClass);

                zip.file(`${srcPath}/${pojo.valueType.replace(/\./g, '/')}.java`, pojo.valueClass);
            }

            $generatorOptional.optionalContent(zip, cluster);

            zip.generateAsync({type: 'blob', compression: 'DEFLATE', mimeType: 'application/octet-stream'})
                .then((blob) => saver.saveAs(blob, cluster.name + '-project.zip'));
        };

        /**
         * @returns {boolean} 'true' if at least one proprietary JDBC driver is configured for cache store.
         */
        $scope.downloadJdbcDriversVisible = function() {
            const dialects = $scope.dialects;

            return !!(dialects.Oracle || dialects.DB2 || dialects.SQLServer);
        };

        /**
         * Open download proprietary JDBC driver pages.
         */
        $scope.downloadJdbcDrivers = function() {
            const dialects = $scope.dialects;

            if (dialects.Oracle)
                window.open('http://www.oracle.com/technetwork/apps-tech/jdbc-112010-090769.html');

            if (dialects.DB2)
                window.open('http://www-01.ibm.com/support/docview.wss?uid=swg21363866');

            if (dialects.SQLServer)
                window.open('https://www.microsoft.com/en-us/download/details.aspx?id=11774');
        };
    }
];<|MERGE_RESOLUTION|>--- conflicted
+++ resolved
@@ -115,10 +115,6 @@
             type: 'folder',
             name: 'resources',
             children: [
-<<<<<<< HEAD
-                { type: 'file', name: 'secret.properties' },
-=======
->>>>>>> 6975b338
                 {
                     type: 'folder',
                     name: 'META-INF',
@@ -251,11 +247,7 @@
                 javaFolder.children = [javaConfigFolder, javaStartupFolder];
 
             if (_.nonNil(_.find(cluster.caches, cacheHasDatasource)) || cluster.sslEnabled)
-<<<<<<< HEAD
-                mainFolder.children.push(resourcesFolder);
-=======
                 resourcesFolder.children.push({ type: 'file', name: 'secret.properties' });
->>>>>>> 6975b338
 
             if (java.isDemoConfigured(cluster, $root.IgniteDemoMode))
                 javaFolder.children.push(demoFolder);
