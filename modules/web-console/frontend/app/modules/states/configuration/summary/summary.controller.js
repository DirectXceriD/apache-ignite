--- conflicted
+++ resolved
@@ -20,13 +20,8 @@
 import saver from 'file-saver';
 
 export default [
-<<<<<<< HEAD
-    '$rootScope', '$scope', '$http', 'IgniteLegacyUtils', 'IgniteMessages', 'IgniteLoading', '$filter', 'IgniteConfigurationResource', 'JavaTypes', 'IgniteVersion', 'GeneratorDocker', 'GeneratorPom', 'IgniteFormUtils',
-    function($root, $scope, $http, LegacyUtils, Messages, Loading, $filter, Resource, JavaTypes, IgniteVersion, docker, pom, FormUtils) {
-=======
     '$rootScope', '$scope', '$http', 'IgniteLegacyUtils', 'IgniteMessages', 'IgniteLoading', '$filter', 'igniteConfigurationResource', 'JavaTypes', 'IgniteVersion', 'GeneratorDocker', 'GeneratorPom', 'IgniteFormUtils',
     function($root, $scope, $http, LegacyUtils, Messages, Loading, $filter, Resource, JavaTypes, Version, docker, pom, FormUtils) {
->>>>>>> e7381ed8
         const ctrl = this;
 
         $scope.ui = { ready: false };
