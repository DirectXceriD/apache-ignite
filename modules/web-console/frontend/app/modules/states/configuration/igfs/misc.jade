//-
    Licensed to the Apache Software Foundation (ASF) under one or more
    contributor license agreements.  See the NOTICE file distributed with
    this work for additional information regarding copyright ownership.
    The ASF licenses this file to You under the Apache License, Version 2.0
    (the "License"); you may not use this file except in compliance with
    the License.  You may obtain a copy of the License at

         http://www.apache.org/licenses/LICENSE-2.0

    Unless required by applicable law or agreed to in writing, software
    distributed under the License is distributed on an "AS IS" BASIS,
    WITHOUT WARRANTIES OR CONDITIONS OF ANY KIND, either express or implied.
    See the License for the specific language governing permissions and
    limitations under the License.

include ../../../../../app/helpers/jade/mixins.jade

-var form = 'misc'
-var model = 'backupItem'
-var pathModesForm = 'miscPathModes'
-var pathModes = model + '.pathModes'

//- LEGACY mixin for LEGACY IGFS path modes table.
mixin table-igfs-path-mode-edit(prefix, focusId, index)
    -var keyModel = 'tblPathModes.' + prefix + 'Key'
    -var valModel = 'tblPathModes.' + prefix + 'Value'

    -var keyFocusId = prefix + 'Key' + focusId
    -var valFocusId = prefix + 'Value' + focusId

    .col-xs-8.col-sm-8.col-md-8
        .fieldSep /
        .input-tip
            input.form-control(id=keyFocusId ignite-on-enter-focus-move=valFocusId type='text' ng-model=keyModel placeholder='Path' ignite-on-escape='tableReset()')
    .col-xs-4.col-sm-4.col-md-4
        -var arg = keyModel + ', ' + valModel
        -var btnVisible = 'tablePairSaveVisible(tblPathModes, ' + index + ')'
        -var btnSave = 'tablePairSave(tablePairValid, backupItem, tblPathModes, ' + index + ')'
        -var btnVisibleAndSave = btnVisible + ' && ' + btnSave
        +btn-save(btnVisible, btnSave)
        .input-tip
            button.select-toggle.form-control(id=valFocusId bs-select ng-model=valModel data-placeholder='Mode' bs-options='item.value as item.label for item in igfsModes' tabindex='0' ignite-on-enter=btnVisibleAndSave ignite-on-escape='tableReset()')

.panel.panel-default(ng-form=form novalidate)
    .panel-heading(bs-collapse-toggle='' ng-click='ui.loadPanel("#{form}")')
        ignite-form-panel-chevron
        label Miscellaneous
        ignite-form-field-tooltip.tipLabel
            | Various miscellaneous IGFS settings
        ignite-form-revert
    .panel-collapse(role='tabpanel' bs-collapse-target id=form)
        .panel-body(ng-if='ui.isPanelLoaded("#{form}")')
            .col-sm-6
                .settings-row
                    +number('Block size:', model + '.blockSize', '"blockSize"', 'true', '65536', '0', 'File data block size in bytes')
                .settings-row
                    +number('Stream buffer size:', model + '.streamBufferSize', '"streamBufferSize"', 'true', '65536', '0', 'Read/write buffer size for IGFS stream operations in bytes')
                .settings-row
                    +number('Maximum space size:', model + '.maxSpaceSize', '"maxSpaceSize"', 'true', '0', '0', 'Maximum space available for data cache to store file system entries')
                .settings-row
                    +number('Maximum task range length:', model + '.maximumTaskRangeLength', '"maximumTaskRangeLength"', 'true', '0', '0', 'Maximum default range size of a file being split during IGFS task execution')
                .settings-row
                    +number-min-max('Management port:', model + '.managementPort', '"managementPort"', 'true', '11400', '0', '65535', 'Port number for management endpoint')
                .settings-row
                    +number('Per node batch size:', model + '.perNodeBatchSize', '"perNodeBatchSize"', 'true', '100', '0', 'Number of file blocks collected on local node before sending batch to remote node')
                .settings-row
                    +number('Per node parallel batch count:', model + '.perNodeParallelBatchCount', '"perNodeParallelBatchCount"', 'true', '8', '0', 'Number of file block batches that can be concurrently sent to remote node')
                .settings-row
                    +number('Prefetch blocks:', model + '.prefetchBlocks', '"prefetchBlocks"', 'true', '0', '0', 'Number of pre-fetched blocks if specific file chunk is requested')
                .settings-row
                    +number('Sequential reads before prefetch:', model + '.sequentialReadsBeforePrefetch', '"sequentialReadsBeforePrefetch"', 'true', '0', '0', 'Amount of sequential block reads before prefetch is triggered')
                .settings-row
                    +number('Trash purge timeout:', model + '.trashPurgeTimeout', '"trashPurgeTimeout"', 'true', '1000', '0', 'Maximum timeout awaiting for trash purging in case data cache oversize is detected')
                .settings-row
                    +checkbox('Colocate metadata', model + '.colocateMetadata', '"colocateMetadata"', 'Whether to co-locate metadata on a single node')
                .settings-row
                    +checkbox('Relaxed consistency', model + '.relaxedConsistency', '"relaxedConsistency"',
                        'If value of this flag is <b>true</b>, IGFS will skip expensive consistency checks<br/>\
                        It is recommended to set this flag to <b>false</b> if your application has conflicting\
                        operations, or you do not know how exactly users will use your system')
                .settings-row
                    +ignite-form-group(ng-model=pathModes ng-form=pathModesForm)
                        ignite-form-field-label
                            | Path modes
                        ignite-form-group-tooltip
                            | Map of path prefixes to IGFS modes used for them
                        ignite-form-group-add(ng-click='tableNewItem(tblPathModes)')
                            | Add path mode

                        .group-content-empty(ng-if='!((#{pathModes} && #{pathModes}.length > 0) || tableNewItemActive(tblPathModes))') Not defined

                        .group-content(ng-show='(#{pathModes} && #{pathModes}.length > 0) || tableNewItemActive(tblPathModes)')
                            table.links-edit(id='pathModes' st-table=pathModes)
                                tbody
<<<<<<< HEAD
                                    tr(ng-repeat='item in #{pathModes}')
                                        td.col-sm-12(ng-hide='tableEditing(tblPathModes, $index)')
=======
                                    tr(ng-repeat='item in #{pathModes} track by $index')
                                        td.col-sm-12(ng-show='!tableEditing(tblPathModes, $index)')
>>>>>>> be899980
                                            a.labelFormField(ng-click='tableStartEdit(backupItem, tblPathModes, $index)') {{item.path + " [" + item.mode + "]"}}
                                            +btn-remove('tableRemove(backupItem, tblPathModes, $index)', '"Remove path"')
                                        td.col-sm-12(ng-if='tableEditing(tblPathModes, $index)')
                                            +table-igfs-path-mode-edit('cur', '{{::tblPathModes.focusId + $index}}', '$index')
                                tfoot(ng-show='tableNewItemActive(tblPathModes)')
                                    tr
                                        td.col-sm-12
                                            +table-igfs-path-mode-edit('new', 'PathMode', '-1')

            .col-sm-6
                +preview-xml-java(model, 'igfsMisc')<|MERGE_RESOLUTION|>--- conflicted
+++ resolved
@@ -93,16 +93,11 @@
                         .group-content(ng-show='(#{pathModes} && #{pathModes}.length > 0) || tableNewItemActive(tblPathModes)')
                             table.links-edit(id='pathModes' st-table=pathModes)
                                 tbody
-<<<<<<< HEAD
-                                    tr(ng-repeat='item in #{pathModes}')
+                                    tr(ng-repeat='item in #{pathModes} track by $index')
                                         td.col-sm-12(ng-hide='tableEditing(tblPathModes, $index)')
-=======
-                                    tr(ng-repeat='item in #{pathModes} track by $index')
-                                        td.col-sm-12(ng-show='!tableEditing(tblPathModes, $index)')
->>>>>>> be899980
                                             a.labelFormField(ng-click='tableStartEdit(backupItem, tblPathModes, $index)') {{item.path + " [" + item.mode + "]"}}
                                             +btn-remove('tableRemove(backupItem, tblPathModes, $index)', '"Remove path"')
-                                        td.col-sm-12(ng-if='tableEditing(tblPathModes, $index)')
+                                        td.col-sm-12(ng-show='tableEditing(tblPathModes, $index)')
                                             +table-igfs-path-mode-edit('cur', '{{::tblPathModes.focusId + $index}}', '$index')
                                 tfoot(ng-show='tableNewItemActive(tblPathModes)')
                                     tr
