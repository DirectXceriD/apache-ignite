//-
    Licensed to the Apache Software Foundation (ASF) under one or more
    contributor license agreements.  See the NOTICE file distributed with
    this work for additional information regarding copyright ownership.
    The ASF licenses this file to You under the Apache License, Version 2.0
    (the "License"); you may not use this file except in compliance with
    the License.  You may obtain a copy of the License at

         http://www.apache.org/licenses/LICENSE-2.0

    Unless required by applicable law or agreed to in writing, software
    distributed under the License is distributed on an "AS IS" BASIS,
    WITHOUT WARRANTIES OR CONDITIONS OF ANY KIND, either express or implied.
    See the License for the specific language governing permissions and
    limitations under the License.

include ../../../../../app/helpers/jade/mixins.jade

-var form = 'query'
-var model = 'backupItem'
-var queryFields = model + '.fields'
-var queryAliases = model + '.aliases'
-var queryIndexes = model + '.indexes'
-var queryFieldsForm = 'queryFields'
-var queryAliasesForm = 'queryAliases'
-var queryIndexesForm = 'queryIndexes'

// LEGACY mixin for LEGACY index fields table.
mixin table-index-item-edit(prefix, index, sortAvailable, idAddition)
    -var fieldName = prefix + 'FieldName'
    -var direction = prefix + 'Direction'

    -var fieldNameModel = 'indexesTbl.' + fieldName
    -var directionModel = 'indexesTbl.' + direction

    -var btnVisible = 'tableIndexItemSaveVisible(indexesTbl, ' + index + ')'
    -var btnSave = 'tableIndexItemSave(indexesTbl, itemIndex, ' + index + ')'
    -var btnVisibleAndSave = btnVisible + ' && ' + btnSave

    div(ng-if=sortAvailable)
        .col-xs-8.col-sm-8.col-md-8
            label.fieldSep /
            .input-tip
                button.select-toggle.form-control(id='{{::"#{fieldName}" + #{idAddition}}}' ignite-on-enter-focus-move='{{::"#{direction}S" + #{idAddition}}}' ng-model=fieldNameModel placeholder='{{fields("#{prefix}", #{fieldNameModel}).length > 0 ? "Choose field" : "No fields configured"}}' bs-select bs-options='item.value as item.label for item in fields("#{prefix}", #{fieldNameModel})' ng-disabled='fields("#{prefix}", #{fieldNameModel}).length === 0' ignite-on-escape='tableReset()' tabindex='0')
        .col-xs-4.col-sm-4.col-md-4
            +btn-save(btnVisible, btnSave)
            .input-tip
                button.select-toggle.form-control(id='{{::"#{direction}" + #{idAddition}}}' ng-model=directionModel bs-select bs-options='item.value as item.label for item in {{sortDirections}}' ignite-on-enter=btnVisibleAndSave ignite-on-escape='tableReset()' tabindex='0')
    .col-xs-12(ng-if='!(#{sortAvailable})')
        +btn-save(btnVisible, btnSave)
        .input-tip
            button.select-toggle.form-control(id='{{::"#{fieldName}" + #{idAddition}}}' ng-model=fieldNameModel placeholder='{{fields("#{prefix}", #{fieldNameModel}).length > 0 ? "Choose index field" : "No fields configured"}}' bs-select bs-options='item.value as item.label for item in fields("#{prefix}", #{fieldNameModel})' ng-disabled='fields("#{prefix}", #{fieldNameModel}).length === 0' ignite-on-escape='tableReset()' tabindex='0')

.panel.panel-default(ng-form=form novalidate)
    .panel-heading(bs-collapse-toggle)
        ignite-form-panel-chevron
        label(id='query-title') Domain model for SQL query
        ignite-form-field-tooltip.tipLabel
            | Domain model properties for fields queries#[br]
            | #[a(href="https://apacheignite.readme.io/docs/cache-queries" target="_blank") More info]
        ignite-form-revert
    .panel-collapse(role='tabpanel' bs-collapse-target id='query')
        .panel-body
            .col-sm-6
                .content-not-available(ng-if='#{model}.queryMetadata === "Annotations"')
                    label Not available for annotated types
                div(ng-if='#{model}.queryMetadata === "Configuration"')
                    .settings-row
                        +ignite-form-group(ng-model='#{queryFields}' ng-form='#{queryFieldsForm}')
                            ignite-form-field-label(id='queryFields')
                                | Fields
                            ignite-form-group-tooltip
                                | Collection of name-to-type mappings to be queried, in addition to indexed fields
                            ignite-form-group-add(ng-click='tableNewItem(queryFieldsTbl)')
                                | Add field to query
                            .group-content-empty(ng-if='!((#{queryFields} && #{queryFields}.length > 0) || tableNewItemActive(queryFieldsTbl))')
                                | Not defined
                            .group-content(ng-show='(#{queryFields} && #{queryFields}.length > 0) || tableNewItemActive(queryFieldsTbl)')
                                table.links-edit(id='fields' st-table=queryFields)
                                    tbody
<<<<<<< HEAD
                                        tr(ng-repeat='item in #{queryFields}')
                                            td.col-sm-12(ng-hide='tableEditing(queryFieldsTbl, $index)')
=======
                                        tr(ng-repeat='item in #{queryFields} track by $index')
                                            td.col-sm-12(ng-show='!tableEditing(queryFieldsTbl, $index)')
>>>>>>> be899980
                                                a.labelFormField(ng-click='tableStartEdit(backupItem, queryFieldsTbl, $index)') {{item.name}}  / {{item.className}}
                                                +btn-remove('tableRemove(backupItem, queryFieldsTbl, $index)', '"Remove path"')
                                            td.col-sm-12(ng-if='tableEditing(queryFieldsTbl, $index)')
                                                +table-pair-edit('queryFieldsTbl', 'cur', 'Field name', 'Field full class name', false, true, '{{::queryFieldsTbl.focusId + $index}}', '$index', '/')
                                    tfoot(ng-show='tableNewItemActive(queryFieldsTbl)')
                                        tr
                                            td.col-sm-12
                                                +table-pair-edit('queryFieldsTbl', 'new', 'Field name', 'Field full class name', false, true, '{{::queryFieldsTbl.focusId + $index}}', '-1', '/')
                    .settings-row
                        +ignite-form-group(ng-model='#{queryAliases}' ng-form='#{queryAliasesForm}')
                            ignite-form-field-label
                                | Aliases
                            ignite-form-group-tooltip
                                | Mapping from full property name in dot notation to an alias that will be used as SQL column name
                                | For example: "parent.name" as "parentName"
                            ignite-form-group-add(ng-click='tableNewItem(aliasesTbl)')
                                | Add alias to query
                            .group-content-empty(ng-if='!((#{queryAliases} && #{queryAliases}.length > 0) || tableNewItemActive(aliasesTbl))')
                                | Not defined
                            .group-content(ng-show='(#{queryAliases} && #{queryAliases}.length > 0) || tableNewItemActive(aliasesTbl)')
                                table.links-edit(id='aliases' st-table=queryAliases)
                                    tbody
<<<<<<< HEAD
                                        tr(ng-repeat='item in #{queryAliases}')
                                            td.col-sm-12(ng-hide='tableEditing(aliasesTbl, $index)')
=======
                                        tr(ng-repeat='item in #{queryAliases} track by $index')
                                            td.col-sm-12(ng-show='!tableEditing(aliasesTbl, $index)')
>>>>>>> be899980
                                                a.labelFormField(ng-click='tableStartEdit(backupItem, aliasesTbl, $index)') {{item.field}} &rarr; {{item.alias}}
                                                +btn-remove('tableRemove(backupItem, aliasesTbl, $index)', '"Remove alias"')
                                            td.col-sm-12(ng-if='tableEditing(aliasesTbl, $index)')
                                                +table-pair-edit('aliasesTbl', 'cur', 'Field name', 'Field Alias', false, false, '{{::aliasesTbl.focusId + $index}}', '$index', '&rarr;')
                                    tfoot(ng-show='tableNewItemActive(aliasesTbl)')
                                        tr
                                            td.col-sm-12
                                                +table-pair-edit('aliasesTbl', 'new', 'Field name', 'Field Alias', false, false, '{{::aliasesTbl.focusId + $index}}', '-1', '&rarr;')
                    .settings-row(ng-init='indexesTbl={type: "table-indexes", model: "indexes", focusId: "IndexName", ui: "table-indexes"}')
                        +ignite-form-group(ng-model='#{queryIndexes}' ng-form='#{queryIndexesForm}')
                            ignite-form-field-label
                                | Indexes
                            ignite-form-group-tooltip
                                | Collection of indexes
                            ignite-form-group-add(ng-click='tableNewItem(indexesTbl)')
                                | Add new index
                            .group-content-empty(id='indexes-add' ng-show='!((#{queryIndexes} && #{queryIndexes}.length > 0) || tableNewItemActive(indexesTbl))')
                                | Not defined
                            .group-content(ng-show='(#{queryIndexes} && #{queryIndexes}.length > 0) || tableNewItemActive(indexesTbl)')
                                -var btnVisibleAndSave = 'tableIndexSaveVisible(indexesTbl, $index) && tableIndexSave(indexesTbl, $index)'

                                table.links-edit(st-table=queryIndexes ng-init='newDirection = false')
                                    tbody
                                        tr(ng-repeat='item in #{queryIndexes} track by $index')
                                            td
                                                .col-sm-12(ng-hide='tableEditing(indexesTbl, $index)')
                                                    a.labelFormField(id='indexes{{$index}}' ng-click='tableStartEdit(backupItem, indexesTbl, $index)') {{$index + 1}}) {{item.name}} [{{item.indexType}}]
                                                    +btn-remove('tableRemove(backupItem, indexesTbl, $index)', '"Remove index"')
                                                    +btn-add('tableIndexNewItem(indexesTbl, $index)', '"Add new field to index"')
                                                div(ng-if='tableEditing(indexesTbl, $index)')
                                                    .col-sm-7
                                                        label.fieldSep /
                                                        .input-tip
                                                            input.form-control(id='curIndexName{{$index}}' type='text' ignite-on-enter-focus-move='curIndexType{{$index}}' ng-model='indexesTbl.curIndexName' placeholder='Index name' ignite-on-enter=btnVisibleAndSave ignite-on-escape='tableReset()')
                                                    .col-sm-5
                                                        +btn-save('tableIndexSaveVisible(indexesTbl, $index)', 'tableIndexSave(indexesTbl, $index)')
                                                        .input-tip
                                                            button.select-toggle.form-control(id='curIndexType{{$index}}' bs-select ng-model='indexesTbl.curIndexType' data-placeholder='Select index type' bs-options='item.value as item.label for item in indexType' tabindex='0' ignite-on-enter=btnVisibleAndSave ignite-on-escape='tableReset()')
                                                .margin-left-dflt
                                                    table.links-edit-sub(st-table='item.fields' ng-init='itemIndex = $index')
                                                        tbody
                                                            tr(ng-repeat='itemItem in item.fields track by $index')
                                                                td
                                                                    div(ng-hide='tableIndexItemEditing(indexesTbl, itemIndex, $index)')
                                                                        a.labelFormField(ng-if='item.indexType == "SORTED"' ng-click='tableIndexItemStartEdit(indexesTbl, itemIndex, $index)') {{$index + 1}}) {{itemItem.name}} / {{itemItem.direction ? "ASC" : "DESC"}}
                                                                        a.labelFormField(ng-if='item.indexType != "SORTED"' ng-click='tableIndexItemStartEdit(indexesTbl, itemIndex, $index)') {{$index + 1}}) {{itemItem.name}}
                                                                        +btn-remove('tableRemoveIndexItem(item, $index)', '"Remove field from index"')
                                                                    div(ng-if='tableIndexItemEditing(indexesTbl, itemIndex, $index)')
                                                                        +table-index-item-edit('cur', '$index', 'item.indexType == "SORTED"', 'itemIndex + "-" + $index')
                                                        tfoot(ng-show='tableIndexNewItemActive(indexesTbl, itemIndex)')
                                                            tr(style='padding-left: 18px')
                                                                td
                                                                    +table-index-item-edit('new', '-1', 'item.indexType == "SORTED"', 'itemIndex')
                                    tfoot(ng-show='tableNewItemActive(indexesTbl)')
                                        tr
                                            td
                                                .col-sm-7
                                                    .fieldSep /
                                                    .input-tip
                                                        input#newIndexName.form-control(type='text' ignite-on-enter-focus-move='newIndexType' ng-model='indexesTbl.newIndexName' placeholder='Index name' ignite-on-enter='tableIndexSaveVisible(indexesTbl, -1) && tableIndexSave(indexesTbl, -1)' ignite-on-escape='tableReset()')
                                                .col-sm-5
                                                    +btn-save('tableIndexSaveVisible(indexesTbl, -1)', 'tableIndexSave(indexesTbl, -1)')
                                                    .input-tip
                                                        button#newIndexType.select-toggle.form-control(bs-select ng-model='indexesTbl.newIndexType' data-placeholder='Select index type' bs-options='item.value as item.label for item in indexType' tabindex='0' ignite-on-enter=btnVisibleAndSave ignite-on-escape='tableReset()')
            .col-sm-6
                +preview-xml-java(model, 'domainModelQuery')<|MERGE_RESOLUTION|>--- conflicted
+++ resolved
@@ -78,16 +78,11 @@
                             .group-content(ng-show='(#{queryFields} && #{queryFields}.length > 0) || tableNewItemActive(queryFieldsTbl)')
                                 table.links-edit(id='fields' st-table=queryFields)
                                     tbody
-<<<<<<< HEAD
-                                        tr(ng-repeat='item in #{queryFields}')
+                                        tr(ng-repeat='item in #{queryFields} track by $index')
                                             td.col-sm-12(ng-hide='tableEditing(queryFieldsTbl, $index)')
-=======
-                                        tr(ng-repeat='item in #{queryFields} track by $index')
-                                            td.col-sm-12(ng-show='!tableEditing(queryFieldsTbl, $index)')
->>>>>>> be899980
                                                 a.labelFormField(ng-click='tableStartEdit(backupItem, queryFieldsTbl, $index)') {{item.name}}  / {{item.className}}
                                                 +btn-remove('tableRemove(backupItem, queryFieldsTbl, $index)', '"Remove path"')
-                                            td.col-sm-12(ng-if='tableEditing(queryFieldsTbl, $index)')
+                                            td.col-sm-12(ng-show='tableEditing(queryFieldsTbl, $index)')
                                                 +table-pair-edit('queryFieldsTbl', 'cur', 'Field name', 'Field full class name', false, true, '{{::queryFieldsTbl.focusId + $index}}', '$index', '/')
                                     tfoot(ng-show='tableNewItemActive(queryFieldsTbl)')
                                         tr
@@ -107,16 +102,11 @@
                             .group-content(ng-show='(#{queryAliases} && #{queryAliases}.length > 0) || tableNewItemActive(aliasesTbl)')
                                 table.links-edit(id='aliases' st-table=queryAliases)
                                     tbody
-<<<<<<< HEAD
-                                        tr(ng-repeat='item in #{queryAliases}')
+                                        tr(ng-repeat='item in #{queryAliases} track by $index')
                                             td.col-sm-12(ng-hide='tableEditing(aliasesTbl, $index)')
-=======
-                                        tr(ng-repeat='item in #{queryAliases} track by $index')
-                                            td.col-sm-12(ng-show='!tableEditing(aliasesTbl, $index)')
->>>>>>> be899980
                                                 a.labelFormField(ng-click='tableStartEdit(backupItem, aliasesTbl, $index)') {{item.field}} &rarr; {{item.alias}}
                                                 +btn-remove('tableRemove(backupItem, aliasesTbl, $index)', '"Remove alias"')
-                                            td.col-sm-12(ng-if='tableEditing(aliasesTbl, $index)')
+                                            td.col-sm-12(ng-show='tableEditing(aliasesTbl, $index)')
                                                 +table-pair-edit('aliasesTbl', 'cur', 'Field name', 'Field Alias', false, false, '{{::aliasesTbl.focusId + $index}}', '$index', '&rarr;')
                                     tfoot(ng-show='tableNewItemActive(aliasesTbl)')
                                         tr
@@ -143,7 +133,7 @@
                                                     a.labelFormField(id='indexes{{$index}}' ng-click='tableStartEdit(backupItem, indexesTbl, $index)') {{$index + 1}}) {{item.name}} [{{item.indexType}}]
                                                     +btn-remove('tableRemove(backupItem, indexesTbl, $index)', '"Remove index"')
                                                     +btn-add('tableIndexNewItem(indexesTbl, $index)', '"Add new field to index"')
-                                                div(ng-if='tableEditing(indexesTbl, $index)')
+                                                div(ng-show='tableEditing(indexesTbl, $index)')
                                                     .col-sm-7
                                                         label.fieldSep /
                                                         .input-tip
@@ -161,7 +151,7 @@
                                                                         a.labelFormField(ng-if='item.indexType == "SORTED"' ng-click='tableIndexItemStartEdit(indexesTbl, itemIndex, $index)') {{$index + 1}}) {{itemItem.name}} / {{itemItem.direction ? "ASC" : "DESC"}}
                                                                         a.labelFormField(ng-if='item.indexType != "SORTED"' ng-click='tableIndexItemStartEdit(indexesTbl, itemIndex, $index)') {{$index + 1}}) {{itemItem.name}}
                                                                         +btn-remove('tableRemoveIndexItem(item, $index)', '"Remove field from index"')
-                                                                    div(ng-if='tableIndexItemEditing(indexesTbl, itemIndex, $index)')
+                                                                    div(ng-show='tableIndexItemEditing(indexesTbl, itemIndex, $index)')
                                                                         +table-index-item-edit('cur', '$index', 'item.indexType == "SORTED"', 'itemIndex + "-" + $index')
                                                         tfoot(ng-show='tableIndexNewItemActive(indexesTbl, itemIndex)')
                                                             tr(style='padding-left: 18px')
