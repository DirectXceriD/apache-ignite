//-
    Licensed to the Apache Software Foundation (ASF) under one or more
    contributor license agreements.  See the NOTICE file distributed with
    this work for additional information regarding copyright ownership.
    The ASF licenses this file to You under the Apache License, Version 2.0
    (the "License"); you may not use this file except in compliance with
    the License.  You may obtain a copy of the License at

         http://www.apache.org/licenses/LICENSE-2.0

    Unless required by applicable law or agreed to in writing, software
    distributed under the License is distributed on an "AS IS" BASIS,
    WITHOUT WARRANTIES OR CONDITIONS OF ANY KIND, either express or implied.
    See the License for the specific language governing permissions and
    limitations under the License.

include ../../../../../app/helpers/jade/mixins.jade

-var form = 'attributes'
-var model = 'backupItem'
-var userAttributes = model + '.attributes'

.panel.panel-default(ng-form=form novalidate)
    .panel-heading(bs-collapse-toggle ng-click='ui.loadPanel("#{form}")')
        ignite-form-panel-chevron
        label User attributes
        ignite-form-field-tooltip.tipLabel
            | Configuration for Ignite user attributes
        ignite-form-revert
    .panel-collapse(role='tabpanel' bs-collapse-target id=form)
        .panel-body(ng-if='ui.isPanelLoaded("#{form}")')
            .col-sm-6
                .settings-row
                    +ignite-form-group(ng-model='#{userAttributes}' ng-form='#{form}')
                        ignite-form-field-label
                            | User attributes
                        ignite-form-group-tooltip
                            | User-defined attributes to add to node
                        ignite-form-group-add(ng-click='tableNewItem(attributesTbl)')
                            | Add user attribute
                        .group-content-empty(ng-if='!((#{userAttributes} && #{userAttributes}.length > 0) || tableNewItemActive(attributesTbl))')
                            | Not defined
                        .group-content(ng-show='(#{userAttributes} && #{userAttributes}.length > 0) || tableNewItemActive(attributesTbl)')
                            table.links-edit(id='attributes' st-table=userAttributes)
                                tbody
<<<<<<< HEAD
                                    tr(ng-repeat='item in #{userAttributes}')
                                        td.col-sm-12(ng-hide='tableEditing(attributesTbl, $index)')
=======
                                    tr(ng-repeat='item in #{userAttributes} track by $index')
                                        td.col-sm-12(ng-show='!tableEditing(attributesTbl, $index)')
>>>>>>> be899980
                                            a.labelFormField(ng-click='tableStartEdit(backupItem, attributesTbl, $index)') {{item.name}} = {{item.value}}
                                            +btn-remove('tableRemove(backupItem, attributesTbl, $index)', '"Remove attribute"')
                                        td.col-sm-12(ng-if='tableEditing(attributesTbl, $index)')
                                            +table-pair-edit('attributesTbl', 'cur', 'Attribute name', 'Attribute value', false, false, '{{::attributesTbl.focusId + $index}}', '$index', '=')
                                tfoot(ng-show='tableNewItemActive(attributesTbl)')
                                    tr
                                        td.col-sm-12
                                            +table-pair-edit('attributesTbl', 'new', 'Attribute name', 'Attribute value', false, false, '{{::attributesTbl.focusId + $index}}', '-1', '=')
            .col-sm-6
                +preview(model, 'clusterUserAttributes')<|MERGE_RESOLUTION|>--- conflicted
+++ resolved
@@ -43,20 +43,15 @@
                         .group-content(ng-show='(#{userAttributes} && #{userAttributes}.length > 0) || tableNewItemActive(attributesTbl)')
                             table.links-edit(id='attributes' st-table=userAttributes)
                                 tbody
-<<<<<<< HEAD
-                                    tr(ng-repeat='item in #{userAttributes}')
+                                    tr(ng-repeat='item in #{userAttributes} track by $index')
                                         td.col-sm-12(ng-hide='tableEditing(attributesTbl, $index)')
-=======
-                                    tr(ng-repeat='item in #{userAttributes} track by $index')
-                                        td.col-sm-12(ng-show='!tableEditing(attributesTbl, $index)')
->>>>>>> be899980
                                             a.labelFormField(ng-click='tableStartEdit(backupItem, attributesTbl, $index)') {{item.name}} = {{item.value}}
                                             +btn-remove('tableRemove(backupItem, attributesTbl, $index)', '"Remove attribute"')
-                                        td.col-sm-12(ng-if='tableEditing(attributesTbl, $index)')
+                                        td.col-sm-12(ng-show='tableEditing(attributesTbl, $index)')
                                             +table-pair-edit('attributesTbl', 'cur', 'Attribute name', 'Attribute value', false, false, '{{::attributesTbl.focusId + $index}}', '$index', '=')
                                 tfoot(ng-show='tableNewItemActive(attributesTbl)')
                                     tr
                                         td.col-sm-12
                                             +table-pair-edit('attributesTbl', 'new', 'Attribute name', 'Attribute value', false, false, '{{::attributesTbl.focusId + $index}}', '-1', '=')
             .col-sm-6
-                +preview(model, 'clusterUserAttributes')+                +preview-xml-java(model, 'clusterUserAttributes')