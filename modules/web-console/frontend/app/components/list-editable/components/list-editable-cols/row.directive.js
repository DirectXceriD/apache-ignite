/*
 * Licensed to the Apache Software Foundation (ASF) under one or more
 * contributor license agreements.  See the NOTICE file distributed with
 * this work for additional information regarding copyright ownership.
 * The ASF licenses this file to You under the Apache License, Version 2.0
 * (the "License"); you may not use this file except in compliance with
 * the License.  You may obtain a copy of the License at
 *
 *      http://www.apache.org/licenses/LICENSE-2.0
 *
 * Unless required by applicable law or agreed to in writing, software
 * distributed under the License is distributed on an "AS IS" BASIS,
 * WITHOUT WARRANTIES OR CONDITIONS OF ANY KIND, either express or implied.
 * See the License for the specific language governing permissions and
 * limitations under the License.
 */

/** @returns {ng.IDirective} */
export default function() {
    return {
        require: '?^listEditableCols',
        /** @param {PcListEditableColsController} ctrl */
        link(scope, el, attr, ctrl) {
            if (!ctrl || !ctrl.colDefs.length)
                return;

            const children = el.children();

            if (children.length !== ctrl.colDefs.length)
                return;

            if (ctrl.rowClass)
                el.addClass(ctrl.rowClass);

            ctrl.colDefs.forEach(({ cellClass }, index) => {
<<<<<<< HEAD
                if (cellClass)
                    children[index].classList.add(...(Array.isArray(cellClass) ? cellClass : cellClass.split(' ')));
=======
                _.forEach((Array.isArray(cellClass) ? cellClass : [cellClass]), (item) => children[index].classList.add(item));
>>>>>>> da782958
            });
        }
    };
}<|MERGE_RESOLUTION|>--- conflicted
+++ resolved
@@ -14,6 +14,8 @@
  * See the License for the specific language governing permissions and
  * limitations under the License.
  */
+
+import _ from 'lodash';
 
 /** @returns {ng.IDirective} */
 export default function() {
@@ -33,12 +35,8 @@
                 el.addClass(ctrl.rowClass);
 
             ctrl.colDefs.forEach(({ cellClass }, index) => {
-<<<<<<< HEAD
-                if (cellClass)
+                if (_.nonEmpty(cellClass))
                     children[index].classList.add(...(Array.isArray(cellClass) ? cellClass : cellClass.split(' ')));
-=======
-                _.forEach((Array.isArray(cellClass) ? cellClass : [cellClass]), (item) => children[index].classList.add(item));
->>>>>>> da782958
             });
         }
     };
