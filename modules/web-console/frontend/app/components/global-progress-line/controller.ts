/*
 * Licensed to the Apache Software Foundation (ASF) under one or more
 * contributor license agreements.  See the NOTICE file distributed with
 * this work for additional information regarding copyright ownership.
 * The ASF licenses this file to You under the Apache License, Version 2.0
 * (the "License"); you may not use this file except in compliance with
 * the License.  You may obtain a copy of the License at
 *
 *      http://www.apache.org/licenses/LICENSE-2.0
 *
 * Unless required by applicable law or agreed to in writing, software
 * distributed under the License is distributed on an "AS IS" BASIS,
 * WITHOUT WARRANTIES OR CONDITIONS OF ANY KIND, either express or implied.
 * See the License for the specific language governing permissions and
 * limitations under the License.
 */

export default class GlobalProgressLine {
    /** @type {boolean} */
    isLoading;

    static $inject = ['$element', '$document', '$scope'];

    _child: Element;

    constructor(private $element: JQLite, private $document: ng.IDocumentService, private $scope: ng.IScope) {}

    $onChanges() {
<<<<<<< HEAD
        if (this.isLoading === true) {
            this._child = this.$element[0].querySelector('.global-progress-line__progress-line');
            if (this._child) this.$document[0].querySelector('web-console-header').appendChild(this._child);
        } else
            this.$element.hide();
=======
        this.$scope.$evalAsync(() => {
            if (this.isLoading) {
                this._child = this.$element[0].querySelector('.global-progress-line__progress-line');

                if (this._child)
                    this.$document[0].querySelector('web-console-header').appendChild(this._child);
            }
            else
                this.$element.hide();
        });
>>>>>>> fd821a31
    }

    $onDestroy() {
        if (this._child) {
            this._child.parentElement.removeChild(this._child);
            this._child = null;
        }
    }
}<|MERGE_RESOLUTION|>--- conflicted
+++ resolved
@@ -26,13 +26,6 @@
     constructor(private $element: JQLite, private $document: ng.IDocumentService, private $scope: ng.IScope) {}
 
     $onChanges() {
-<<<<<<< HEAD
-        if (this.isLoading === true) {
-            this._child = this.$element[0].querySelector('.global-progress-line__progress-line');
-            if (this._child) this.$document[0].querySelector('web-console-header').appendChild(this._child);
-        } else
-            this.$element.hide();
-=======
         this.$scope.$evalAsync(() => {
             if (this.isLoading) {
                 this._child = this.$element[0].querySelector('.global-progress-line__progress-line');
@@ -43,7 +36,6 @@
             else
                 this.$element.hide();
         });
->>>>>>> fd821a31
     }
 
     $onDestroy() {
