//-
    Licensed to the Apache Software Foundation (ASF) under one or more
    contributor license agreements.  See the NOTICE file distributed with
    this work for additional information regarding copyright ownership.
    The ASF licenses this file to You under the Apache License, Version 2.0
    (the "License"); you may not use this file except in compliance with
    the License.  You may obtain a copy of the License at

         http://www.apache.org/licenses/LICENSE-2.0

    Unless required by applicable law or agreed to in writing, software
    distributed under the License is distributed on an "AS IS" BASIS,
    WITHOUT WARRANTIES OR CONDITIONS OF ANY KIND, either express or implied.
    See the License for the specific language governing permissions and
    limitations under the License.

include /app/helpers/jade/mixins

mixin grid-settings()
    .grid-settings
        i.fa.fa-cog(data-animation='am-flip-x' bs-dropdown='' aria-haspopup='true' aria-expanded='expanded' data-auto-close='1' data-trigger='click')
        ul.select.dropdown-menu(role='menu')
            li
                a(ng-click='$ctrl.gridOptions.selectedAll ? $ctrl.clearAllColumns() : $ctrl.selectAllColumns()') 
                    i.fa.fa-check-square-o.pull-left(ng-if='$ctrl.gridOptions.selectedAll')
                    i.fa.fa-square-o.pull-left(ng-if='!$ctrl.gridOptions.selectedAll')
                    span All
            li(ng-repeat='item in $ctrl.gridOptions.categories|filter:{selectable:true}')
                a(ng-click='$ctrl.toggleColumns(item, !item.visible)')
                    i.fa.fa-check-square-o.pull-left(ng-if='item.visible')
                    i.fa.fa-square-o.pull-left(ng-if='!item.visible')
                    span {{::item.name}}

.list-of-registered-users
    ul.tabs.tabs--blue
        li(role='presentation' ng-class='{ active: $ctrl.groupBy === "user" }') 
            a(ng-click='$ctrl.groupByUser()') 
                span Users
<<<<<<< HEAD
                span.badge.badge--blue(ng-hide='$ctrl.groupBy === "user"')
                    | {{ $ctrl.gridOptions.data.length }}
                span.badge.badge--blue(ng-show='$ctrl.groupBy === "user"')
                    | {{ $ctrl.filteredRows.length }}
        li(role='presentation' ng-class='{ active: $ctrl.groupBy === "company" }')
            a(ng-click='$ctrl.groupByCompany()') 
                span Companies
                span.badge.badge--blue
                    | {{ $ctrl.companies.length }}
        li(role='presentation' ng-class='{ active: $ctrl.groupBy === "country" }')
            a(ng-click='$ctrl.groupByCountry()')
                span Countries
                span.badge.badge--blue
                    | {{ $ctrl.countries.length }}
=======
                span.badge.badge--blue {{ $ctrl.gridOptions.data.length }}
        li(role='presentation' ng-class='{ active: $ctrl.groupBy === "company" }')
            a(ng-click='$ctrl.groupByCompany()') 
                span Companies
                span.badge.badge--blue {{ $ctrl.companies.length }}
        li(role='presentation' ng-class='{ active: $ctrl.groupBy === "country" }')
            a(ng-click='$ctrl.groupByCountry()')
                span Countries
                span.badge.badge--blue {{ $ctrl.countries.length }}
>>>>>>> 8c9c60a4

    .panel--ignite
        .panel-heading.ui-grid-settings
            .panel-title(ng-hide='$ctrl.selected.length')
                span(ng-if='$ctrl.groupBy === "user"') List of registered users
                span(ng-if='$ctrl.groupBy === "company"') List of registered companies
                span(ng-if='$ctrl.groupBy === "country"') List of registered countries
                +grid-settings
                button.btn.btn--stroke(ng-click='$ctrl.exportCsv()' bs-tooltip data-title='Export table to csv')
                    i.fa.fa-file-excel-o.export-icon
                form.ui-grid-settings-dateperiod(name=form novalidate)
                    -var form = 'admin'
                    +ignite-form-field-datepicker('Period: from', '$ctrl.params.startDate', '"startDate"', null, '$ctrl.params.endDate')
                    +ignite-form-field-datepicker('to', '$ctrl.params.endDate', '"endDate"', '$ctrl.params.startDate', null)
                form.ui-grid-settings-filter
                    -var form = 'admin'
                    +ignite-form-field-text('Exclude:', '$ctrl.params.companiesExclude', '"exclude"', false, false, 'Exclude by company name...')

            .panel-selected(ng-show='$ctrl.selected.length')
                .pull-right
                    +ignite-form-field-bsdropdown('Actions', '$ctrl.action', 'action', false, false, '$ctrl.actionOptions')
                div
                    | {{ $ctrl.selected.length }} item{{ $ctrl.selected.length > 1 ? 's' : '' }} selected

        .panel-collapse
            .grid.ui-grid--ignite(ui-grid='$ctrl.gridOptions' ui-grid-resize-columns ui-grid-selection ui-grid-exporter ui-grid-pinning ui-grid-grouping)<|MERGE_RESOLUTION|>--- conflicted
+++ resolved
@@ -21,7 +21,7 @@
         i.fa.fa-cog(data-animation='am-flip-x' bs-dropdown='' aria-haspopup='true' aria-expanded='expanded' data-auto-close='1' data-trigger='click')
         ul.select.dropdown-menu(role='menu')
             li
-                a(ng-click='$ctrl.gridOptions.selectedAll ? $ctrl.clearAllColumns() : $ctrl.selectAllColumns()') 
+                a(ng-click='$ctrl.gridOptions.selectedAll ? $ctrl.clearAllColumns() : $ctrl.selectAllColumns()')
                     i.fa.fa-check-square-o.pull-left(ng-if='$ctrl.gridOptions.selectedAll')
                     i.fa.fa-square-o.pull-left(ng-if='!$ctrl.gridOptions.selectedAll')
                     span All
@@ -36,23 +36,10 @@
         li(role='presentation' ng-class='{ active: $ctrl.groupBy === "user" }') 
             a(ng-click='$ctrl.groupByUser()') 
                 span Users
-<<<<<<< HEAD
                 span.badge.badge--blue(ng-hide='$ctrl.groupBy === "user"')
                     | {{ $ctrl.gridOptions.data.length }}
                 span.badge.badge--blue(ng-show='$ctrl.groupBy === "user"')
                     | {{ $ctrl.filteredRows.length }}
-        li(role='presentation' ng-class='{ active: $ctrl.groupBy === "company" }')
-            a(ng-click='$ctrl.groupByCompany()') 
-                span Companies
-                span.badge.badge--blue
-                    | {{ $ctrl.companies.length }}
-        li(role='presentation' ng-class='{ active: $ctrl.groupBy === "country" }')
-            a(ng-click='$ctrl.groupByCountry()')
-                span Countries
-                span.badge.badge--blue
-                    | {{ $ctrl.countries.length }}
-=======
-                span.badge.badge--blue {{ $ctrl.gridOptions.data.length }}
         li(role='presentation' ng-class='{ active: $ctrl.groupBy === "company" }')
             a(ng-click='$ctrl.groupByCompany()') 
                 span Companies
@@ -61,7 +48,6 @@
             a(ng-click='$ctrl.groupByCountry()')
                 span Countries
                 span.badge.badge--blue {{ $ctrl.countries.length }}
->>>>>>> 8c9c60a4
 
     .panel--ignite
         .panel-heading.ui-grid-settings
