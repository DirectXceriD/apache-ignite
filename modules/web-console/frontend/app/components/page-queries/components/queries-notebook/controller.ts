/*
 * Licensed to the Apache Software Foundation (ASF) under one or more
 * contributor license agreements.  See the NOTICE file distributed with
 * this work for additional information regarding copyright ownership.
 * The ASF licenses this file to You under the Apache License, Version 2.0
 * (the "License"); you may not use this file except in compliance with
 * the License.  You may obtain a copy of the License at
 *
 *      http://www.apache.org/licenses/LICENSE-2.0
 *
 * Unless required by applicable law or agreed to in writing, software
 * distributed under the License is distributed on an "AS IS" BASIS,
 * WITHOUT WARRANTIES OR CONDITIONS OF ANY KIND, either express or implied.
 * See the License for the specific language governing permissions and
 * limitations under the License.
 */

import _ from 'lodash';
import {nonEmpty, nonNil} from 'app/utils/lodashMixins';
import id8 from 'app/utils/id8';
<<<<<<< HEAD
import {Subject, defer, from, of, merge, timer, EMPTY} from 'rxjs';
import {catchError, distinctUntilChanged, expand, exhaustMap, filter, finalize, first, map, mergeMap, pluck, switchMap, takeUntil, take, tap} from 'rxjs/operators';
=======
import {timer, merge, defer, of, EMPTY, from} from 'rxjs';
import {tap, switchMap, exhaustMap, take, pluck, distinctUntilChanged, filter, map, catchError} from 'rxjs/operators';
>>>>>>> d42e875e

import {CSV} from 'app/services/CSV';

import paragraphRateTemplateUrl from 'views/sql/paragraph-rate.tpl.pug';
import cacheMetadataTemplateUrl from 'views/sql/cache-metadata.tpl.pug';
import chartSettingsTemplateUrl from 'views/sql/chart-settings.tpl.pug';
import messageTemplateUrl from 'views/templates/message.tpl.pug';

import {default as Notebook} from '../../notebook.service';
import {default as MessagesServiceFactory} from 'app/services/Messages.service';
import {default as LegacyConfirmServiceFactory} from 'app/services/Confirm.service';
import {default as InputDialog} from 'app/components/input-dialog/input-dialog.service';
import {QueryActions} from './components/query-actions-button/controller';
import {CancellationError} from 'app/errors/CancellationError';

// Time line X axis descriptor.
const TIME_LINE = {value: -1, type: 'java.sql.Date', label: 'TIME_LINE'};

// Row index X axis descriptor.
const ROW_IDX = {value: -2, type: 'java.lang.Integer', label: 'ROW_IDX'};

const NON_COLLOCATED_JOINS_SINCE = '1.7.0';

const COLLOCATED_QUERY_SINCE = [['2.3.5', '2.4.0'], ['2.4.6', '2.5.0'], ['2.5.1-p13', '2.6.0'], '2.7.0'];

const ENFORCE_JOIN_SINCE = [['1.7.9', '1.8.0'], ['1.8.4', '1.9.0'], '1.9.1'];

const LAZY_QUERY_SINCE = [['2.1.4-p1', '2.2.0'], '2.2.1'];

const DDL_SINCE = [['2.1.6', '2.2.0'], '2.3.0'];

const _fullColName = (col) => {
    const res = [];

    if (col.schemaName)
        res.push(col.schemaName);

    if (col.typeName)
        res.push(col.typeName);

    res.push(col.fieldName);

    return res.join('.');
};

let paragraphId = 0;

class Paragraph {
    name: string;
    qryType: 'scan' | 'query';

    constructor($animate, $timeout, JavaTypes, errorParser, paragraph) {
        const self = this;

        self.id = 'paragraph-' + paragraphId++;
        self.qryType = paragraph.qryType || 'query';
        self.maxPages = 0;
        self.filter = '';
        self.useAsDefaultSchema = false;
        self.localQueryMode = false;
        self.csvIsPreparing = false;
        self.scanningInProgress = false;

        self.cancelQuerySubject = new Subject();
        self.cancelExportSubject = new Subject();

        _.assign(this, paragraph);

        Object.defineProperty(this, 'gridOptions', {value: {
            enableGridMenu: false,
            enableColumnMenus: false,
            flatEntityAccess: true,
            fastWatch: true,
            categories: [],
            rebuildColumns() {
                if (_.isNil(this.api))
                    return;

                this.categories.length = 0;

                this.columnDefs = _.reduce(self.meta, (cols, col, idx) => {
                    cols.push({
                        displayName: col.fieldName,
                        headerTooltip: _fullColName(col),
                        field: idx.toString(),
                        minWidth: 50,
                        cellClass: 'cell-left',
                        visible: self.columnFilter(col)
                    });

                    this.categories.push({
                        name: col.fieldName,
                        visible: self.columnFilter(col),
                        enableHiding: true
                    });

                    return cols;
                }, []);

                $timeout(() => this.api.core.notifyDataChange('column'));
            },
            adjustHeight() {
                if (_.isNil(this.api))
                    return;

                this.data = self.rows;

                const height = Math.min(self.rows.length, 15) * 30 + 47;

                // Remove header height.
                this.api.grid.element.css('height', height + 'px');

                $timeout(() => this.api.core.handleWindowResize());
            },
            onRegisterApi(api) {
                $animate.enabled(api.grid.element, false);

                this.api = api;

                this.rebuildColumns();

                this.adjustHeight();
            }
        }});

        Object.defineProperty(this, 'chartHistory', {value: []});

        Object.defineProperty(this, 'error', {value: {
            root: {},
            message: ''
        }});

        this.showLoading = (enable) => {
            if (this.qryType === 'scan')
                this.scanningInProgress = enable;

            this.loading = enable;
        };

        this.setError = (err) => {
            this.error.root = err;
            this.error.message = errorParser.extractMessage(err);

            let cause = err;

            while (nonNil(cause)) {
                if (nonEmpty(cause.className) &&
                    _.includes(['SQLException', 'JdbcSQLException', 'QueryCancelledException'], JavaTypes.shortClassName(cause.className))) {
                    this.error.message = errorParser.extractMessage(cause.message || cause.className);

                    break;
                }

                cause = cause.cause;
            }

            if (_.isEmpty(this.error.message) && nonEmpty(err.className)) {
                this.error.message = 'Internal cluster error';

                if (nonEmpty(err.className))
                    this.error.message += ': ' + err.className;
            }
        };
    }

    resultType() {
        if (_.isNil(this.queryArgs))
            return null;

        if (nonEmpty(this.error.message))
            return 'error';

        if (_.isEmpty(this.rows))
            return 'empty';

        return this.result === 'table' ? 'table' : 'chart';
    }

    nonRefresh() {
        return _.isNil(this.rate) || _.isNil(this.rate.stopTime);
    }

    table() {
        return this.result === 'table';
    }

    chart() {
        return this.result !== 'table' && this.result !== 'none';
    }

    nonEmpty() {
        return this.rows && this.rows.length > 0;
    }

    queryExecuted() {
        return nonEmpty(this.meta) || nonEmpty(this.error.message);
    }

    scanExplain() {
        return this.queryExecuted() && (this.qryType === 'scan' || this.queryArgs.query.startsWith('EXPLAIN '));
    }

    timeLineSupported() {
        return this.result !== 'pie';
    }

    chartColumnsConfigured() {
        return nonEmpty(this.chartKeyCols) && nonEmpty(this.chartValCols);
    }

    chartTimeLineEnabled() {
        return nonEmpty(this.chartKeyCols) && _.eq(this.chartKeyCols[0], TIME_LINE);
    }

    executionInProgress(showLocal = false) {
        return this.loading && (this.localQueryMode === showLocal);
    }

    checkScanInProgress(showLocal = false) {
        return this.scanningInProgress && (this.localQueryMode === showLocal);
    }

    cancelRefresh($interval) {
        if (this.rate && this.rate.stopTime) {
            $interval.cancel(this.rate.stopTime);

            delete this.rate.stopTime;
        }
    }

    reset($interval) {
        this.meta = [];
        this.chartColumns = [];
        this.chartKeyCols = [];
        this.chartValCols = [];
        this.error.root = {};
        this.error.message = '';
        this.rows = [];
        this.duration = 0;

        this.cancelRefresh($interval);
    }

    toJSON() {
        return {
            name: this.name,
            query: this.query,
            result: this.result,
            pageSize: this.pageSize,
            timeLineSpan: this.timeLineSpan,
            maxPages: this.maxPages,
            cacheName: this.cacheName,
            useAsDefaultSchema: this.useAsDefaultSchema,
            chartsOptions: this.chartsOptions,
            rate: this.rate,
            qryType: this.qryType,
            nonCollocatedJoins: this.nonCollocatedJoins,
            enforceJoinOrder: this.enforceJoinOrder,
            lazy: this.lazy,
            collocated: this.collocated
        };
    }
}

// Controller for SQL notebook screen.
export class NotebookCtrl {
    static $inject = ['IgniteInput', '$rootScope', '$scope', '$http', '$q', '$timeout', '$transitions', '$interval', '$animate', '$location', '$anchorScroll', '$state', '$filter', '$modal', '$popover', '$window', 'IgniteLoading', 'IgniteLegacyUtils', 'IgniteMessages', 'IgniteConfirm', 'AgentManager', 'IgniteChartColors', 'IgniteNotebook', 'IgniteNodes', 'uiGridExporterConstants', 'IgniteVersion', 'IgniteActivitiesData', 'JavaTypes', 'IgniteCopyToClipboard', 'CSV', 'IgniteErrorParser', 'DemoInfo'];

    /**
     * @param {CSV} CSV
     */
    constructor(private IgniteInput: InputDialog, $root, private $scope, $http, $q, $timeout, $transitions, $interval, $animate, $location, $anchorScroll, $state, $filter, $modal, $popover, $window, Loading, LegacyUtils, private Messages: ReturnType<typeof MessagesServiceFactory>, private Confirm: ReturnType<typeof LegacyConfirmServiceFactory>, agentMgr, IgniteChartColors, private Notebook: Notebook, Nodes, uiGridExporterConstants, Version, ActivitiesData, JavaTypes, IgniteCopyToClipboard, CSV, errorParser, DemoInfo) {
        const $ctrl = this;

        this.CSV = CSV;
        Object.assign(this, { $root, $scope, $http, $q, $timeout, $transitions, $interval, $animate, $location, $anchorScroll, $state, $filter, $modal, $popover, $window, Loading, LegacyUtils, Messages, Confirm, agentMgr, IgniteChartColors, Notebook, Nodes, uiGridExporterConstants, Version, ActivitiesData, JavaTypes, errorParser, DemoInfo });

        // Define template urls.
        $ctrl.paragraphRateTemplateUrl = paragraphRateTemplateUrl;
        $ctrl.cacheMetadataTemplateUrl = cacheMetadataTemplateUrl;
        $ctrl.chartSettingsTemplateUrl = chartSettingsTemplateUrl;
        $ctrl.demoStarted = false;

        this.isDemo = $root.IgniteDemoMode;

        const _tryStopRefresh = function(paragraph) {
            paragraph.cancelRefresh($interval);
        };

        this._stopTopologyRefresh = () => {
            if ($scope.notebook && $scope.notebook.paragraphs)
                $scope.notebook.paragraphs.forEach((paragraph) => _tryStopRefresh(paragraph));
        };

        $scope.caches = [];

        $scope.pageSizesOptions = [
            {value: 50, label: '50'},
            {value: 100, label: '100'},
            {value: 200, label: '200'},
            {value: 400, label: '400'},
            {value: 800, label: '800'},
            {value: 1000, label: '1000'}
        ];

        $scope.maxPages = [
            {label: 'Unlimited', value: 0},
            {label: '1', value: 1},
            {label: '5', value: 5},
            {label: '10', value: 10},
            {label: '20', value: 20},
            {label: '50', value: 50},
            {label: '100', value: 100}
        ];

        $scope.timeLineSpans = ['1', '5', '10', '15', '30'];

        $scope.aggregateFxs = ['FIRST', 'LAST', 'MIN', 'MAX', 'SUM', 'AVG', 'COUNT'];

        $scope.modes = LegacyUtils.mkOptions(['PARTITIONED', 'REPLICATED', 'LOCAL']);

        $scope.loadingText = $root.IgniteDemoMode ? 'Demo grid is starting. Please wait...' : 'Loading query notebook screen...';

        $scope.timeUnit = [
            {value: 1000, label: 'seconds', short: 's'},
            {value: 60000, label: 'minutes', short: 'm'},
            {value: 3600000, label: 'hours', short: 'h'}
        ];

        $scope.metadata = [];

        $scope.metaFilter = '';

        $scope.metaOptions = {
            nodeChildren: 'children',
            dirSelectable: true,
            injectClasses: {
                iExpanded: 'fa fa-minus-square-o',
                iCollapsed: 'fa fa-plus-square-o'
            }
        };

        const maskCacheName = $filter('defaultName');

        // We need max 1800 items to hold history for 30 mins in case of refresh every second.
        const HISTORY_LENGTH = 1800;

        const MAX_VAL_COLS = IgniteChartColors.length;

        $anchorScroll.yOffset = 55;

        $scope.chartColor = function(index) {
            return {color: 'white', 'background-color': IgniteChartColors[index]};
        };

        function _chartNumber(arr, idx, dflt) {
            if (idx >= 0 && arr && arr.length > idx && _.isNumber(arr[idx]))
                return arr[idx];

            return dflt;
        }

        function _min(rows, idx, dflt) {
            let min = _chartNumber(rows[0], idx, dflt);

            _.forEach(rows, (row) => {
                const v = _chartNumber(row, idx, dflt);

                if (v < min)
                    min = v;
            });

            return min;
        }

        function _max(rows, idx, dflt) {
            let max = _chartNumber(rows[0], idx, dflt);

            _.forEach(rows, (row) => {
                const v = _chartNumber(row, idx, dflt);

                if (v > max)
                    max = v;
            });

            return max;
        }

        function _sum(rows, idx) {
            let sum = 0;

            _.forEach(rows, (row) => sum += _chartNumber(row, idx, 0));

            return sum;
        }

        function _aggregate(rows, aggFx, idx, dflt) {
            const len = rows.length;

            switch (aggFx) {
                case 'FIRST':
                    return _chartNumber(rows[0], idx, dflt);

                case 'LAST':
                    return _chartNumber(rows[len - 1], idx, dflt);

                case 'MIN':
                    return _min(rows, idx, dflt);

                case 'MAX':
                    return _max(rows, idx, dflt);

                case 'SUM':
                    return _sum(rows, idx);

                case 'AVG':
                    return len > 0 ? _sum(rows, idx) / len : 0;

                case 'COUNT':
                    return len;

                default:
            }

            return 0;
        }

        function _chartLabel(arr, idx, dflt) {
            if (arr && arr.length > idx && _.isString(arr[idx]))
                return arr[idx];

            return dflt;
        }

        function _chartDatum(paragraph) {
            let datum = [];

            if (paragraph.chartColumnsConfigured()) {
                paragraph.chartValCols.forEach(function(valCol) {
                    let index = 0;
                    let values = [];
                    const colIdx = valCol.value;

                    if (paragraph.chartTimeLineEnabled()) {
                        const aggFx = valCol.aggFx;
                        const colLbl = valCol.label + ' [' + aggFx + ']';

                        if (paragraph.charts && paragraph.charts.length === 1)
                            datum = paragraph.charts[0].data;

                        const chartData = _.find(datum, {series: valCol.label});

                        const leftBound = new Date();
                        leftBound.setMinutes(leftBound.getMinutes() - parseInt(paragraph.timeLineSpan, 10));

                        if (chartData) {
                            const lastItem = _.last(paragraph.chartHistory);

                            values = chartData.values;

                            values.push({
                                x: lastItem.tm,
                                y: _aggregate(lastItem.rows, aggFx, colIdx, index++)
                            });

                            while (values.length > 0 && values[0].x < leftBound)
                                values.shift();
                        }
                        else {
                            _.forEach(paragraph.chartHistory, (history) => {
                                if (history.tm >= leftBound) {
                                    values.push({
                                        x: history.tm,
                                        y: _aggregate(history.rows, aggFx, colIdx, index++)
                                    });
                                }
                            });

                            datum.push({series: valCol.label, key: colLbl, values});
                        }
                    }
                    else {
                        index = paragraph.total;

                        values = _.map(paragraph.rows, function(row) {
                            const xCol = paragraph.chartKeyCols[0].value;

                            const v = {
                                x: _chartNumber(row, xCol, index),
                                xLbl: _chartLabel(row, xCol, null),
                                y: _chartNumber(row, colIdx, index)
                            };

                            index++;

                            return v;
                        });

                        datum.push({series: valCol.label, key: valCol.label, values});
                    }
                });
            }

            return datum;
        }

        function _xX(d) {
            return d.x;
        }

        function _yY(d) {
            return d.y;
        }

        function _xAxisTimeFormat(d) {
            return d3.time.format('%X')(new Date(d));
        }

        const _intClasses = ['java.lang.Byte', 'java.lang.Integer', 'java.lang.Long', 'java.lang.Short'];

        function _intType(cls) {
            return _.includes(_intClasses, cls);
        }

        const _xAxisWithLabelFormat = function(paragraph) {
            return function(d) {
                const values = paragraph.charts[0].data[0].values;

                const fmt = _intType(paragraph.chartKeyCols[0].type) ? 'd' : ',.2f';

                const dx = values[d];

                if (!dx)
                    return d3.format(fmt)(d);

                const lbl = dx.xLbl;

                return lbl ? lbl : d3.format(fmt)(d);
            };
        };

        function _xAxisLabel(paragraph) {
            return _.isEmpty(paragraph.chartKeyCols) ? 'X' : paragraph.chartKeyCols[0].label;
        }

        const _yAxisFormat = function(d) {
            const fmt = d < 1000 ? ',.2f' : '.3s';

            return d3.format(fmt)(d);
        };

        function _updateCharts(paragraph) {
            $timeout(() => _.forEach(paragraph.charts, (chart) => chart.api.update()), 100);
        }

        function _updateChartsWithData(paragraph, newDatum) {
            $timeout(() => {
                if (!paragraph.chartTimeLineEnabled()) {
                    const chartDatum = paragraph.charts[0].data;

                    chartDatum.length = 0;

                    _.forEach(newDatum, (series) => chartDatum.push(series));
                }

                paragraph.charts[0].api.update();
            });
        }

        function _yAxisLabel(paragraph) {
            const cols = paragraph.chartValCols;

            const tml = paragraph.chartTimeLineEnabled();

            return _.isEmpty(cols) ? 'Y' : _.map(cols, function(col) {
                let lbl = col.label;

                if (tml)
                    lbl += ' [' + col.aggFx + ']';

                return lbl;
            }).join(', ');
        }

        function _barChart(paragraph) {
            const datum = _chartDatum(paragraph);

            if (_.isEmpty(paragraph.charts)) {
                const stacked = paragraph.chartsOptions && paragraph.chartsOptions.barChart
                    ? paragraph.chartsOptions.barChart.stacked
                    : true;

                const options = {
                    chart: {
                        type: 'multiBarChart',
                        height: 400,
                        margin: {left: 70},
                        duration: 0,
                        x: _xX,
                        y: _yY,
                        xAxis: {
                            axisLabel: _xAxisLabel(paragraph),
                            tickFormat: paragraph.chartTimeLineEnabled() ? _xAxisTimeFormat : _xAxisWithLabelFormat(paragraph),
                            showMaxMin: false
                        },
                        yAxis: {
                            axisLabel: _yAxisLabel(paragraph),
                            tickFormat: _yAxisFormat
                        },
                        color: IgniteChartColors,
                        stacked,
                        showControls: true,
                        legend: {
                            vers: 'furious',
                            margin: {right: -15}
                        }
                    }
                };

                paragraph.charts = [{options, data: datum}];

                _updateCharts(paragraph);
            }
            else
                _updateChartsWithData(paragraph, datum);
        }

        function _pieChartDatum(paragraph) {
            const datum = [];

            if (paragraph.chartColumnsConfigured() && !paragraph.chartTimeLineEnabled()) {
                paragraph.chartValCols.forEach(function(valCol) {
                    let index = paragraph.total;

                    const values = _.map(paragraph.rows, (row) => {
                        const xCol = paragraph.chartKeyCols[0].value;

                        const v = {
                            x: xCol < 0 ? index : row[xCol],
                            y: _chartNumber(row, valCol.value, index)
                        };

                        // Workaround for known problem with zero values on Pie chart.
                        if (v.y === 0)
                            v.y = 0.0001;

                        index++;

                        return v;
                    });

                    datum.push({series: paragraph.chartKeyCols[0].label, key: valCol.label, values});
                });
            }

            return datum;
        }

        function _pieChart(paragraph) {
            let datum = _pieChartDatum(paragraph);

            if (datum.length === 0)
                datum = [{values: []}];

            paragraph.charts = _.map(datum, function(data) {
                return {
                    options: {
                        chart: {
                            type: 'pieChart',
                            height: 400,
                            duration: 0,
                            x: _xX,
                            y: _yY,
                            showLabels: true,
                            labelThreshold: 0.05,
                            labelType: 'percent',
                            donut: true,
                            donutRatio: 0.35,
                            legend: {
                                vers: 'furious',
                                margin: {right: -15}
                            }
                        },
                        title: {
                            enable: true,
                            text: data.key
                        }
                    },
                    data: data.values
                };
            });

            _updateCharts(paragraph);
        }

        function _lineChart(paragraph) {
            const datum = _chartDatum(paragraph);

            if (_.isEmpty(paragraph.charts)) {
                const options = {
                    chart: {
                        type: 'lineChart',
                        height: 400,
                        margin: { left: 70 },
                        duration: 0,
                        x: _xX,
                        y: _yY,
                        xAxis: {
                            axisLabel: _xAxisLabel(paragraph),
                            tickFormat: paragraph.chartTimeLineEnabled() ? _xAxisTimeFormat : _xAxisWithLabelFormat(paragraph),
                            showMaxMin: false
                        },
                        yAxis: {
                            axisLabel: _yAxisLabel(paragraph),
                            tickFormat: _yAxisFormat
                        },
                        color: IgniteChartColors,
                        useInteractiveGuideline: true,
                        legend: {
                            vers: 'furious',
                            margin: {right: -15}
                        }
                    }
                };

                paragraph.charts = [{options, data: datum}];

                _updateCharts(paragraph);
            }
            else
                _updateChartsWithData(paragraph, datum);
        }

        function _areaChart(paragraph) {
            const datum = _chartDatum(paragraph);

            if (_.isEmpty(paragraph.charts)) {
                const style = paragraph.chartsOptions && paragraph.chartsOptions.areaChart
                    ? paragraph.chartsOptions.areaChart.style
                    : 'stack';

                const options = {
                    chart: {
                        type: 'stackedAreaChart',
                        height: 400,
                        margin: {left: 70},
                        duration: 0,
                        x: _xX,
                        y: _yY,
                        xAxis: {
                            axisLabel: _xAxisLabel(paragraph),
                            tickFormat: paragraph.chartTimeLineEnabled() ? _xAxisTimeFormat : _xAxisWithLabelFormat(paragraph),
                            showMaxMin: false
                        },
                        yAxis: {
                            axisLabel: _yAxisLabel(paragraph),
                            tickFormat: _yAxisFormat
                        },
                        color: IgniteChartColors,
                        style,
                        legend: {
                            vers: 'furious',
                            margin: {right: -15}
                        }
                    }
                };

                paragraph.charts = [{options, data: datum}];

                _updateCharts(paragraph);
            }
            else
                _updateChartsWithData(paragraph, datum);
        }

        function _chartApplySettings(paragraph, resetCharts) {
            if (resetCharts)
                paragraph.charts = [];

            if (paragraph.chart() && paragraph.nonEmpty()) {
                switch (paragraph.result) {
                    case 'bar':
                        _barChart(paragraph);
                        break;

                    case 'pie':
                        _pieChart(paragraph);
                        break;

                    case 'line':
                        _lineChart(paragraph);
                        break;

                    case 'area':
                        _areaChart(paragraph);
                        break;

                    default:
                }
            }
        }

        $scope.chartRemoveKeyColumn = function(paragraph, index) {
            paragraph.chartKeyCols.splice(index, 1);

            _chartApplySettings(paragraph, true);
        };

        $scope.chartRemoveValColumn = function(paragraph, index) {
            paragraph.chartValCols.splice(index, 1);

            _chartApplySettings(paragraph, true);
        };

        $scope.chartAcceptKeyColumn = function(paragraph, item) {
            const accepted = _.findIndex(paragraph.chartKeyCols, item) < 0;

            if (accepted) {
                paragraph.chartKeyCols = [item];

                _chartApplySettings(paragraph, true);
            }

            return false;
        };

        const _numberClasses = ['java.math.BigDecimal', 'java.lang.Byte', 'java.lang.Double',
            'java.lang.Float', 'java.lang.Integer', 'java.lang.Long', 'java.lang.Short'];

        const _numberType = function(cls) {
            return _.includes(_numberClasses, cls);
        };

        $scope.chartAcceptValColumn = function(paragraph, item) {
            const valCols = paragraph.chartValCols;

            const accepted = _.findIndex(valCols, item) < 0 && item.value >= 0 && _numberType(item.type);

            if (accepted) {
                if (valCols.length === MAX_VAL_COLS - 1)
                    valCols.shift();

                valCols.push(item);

                _chartApplySettings(paragraph, true);
            }

            return false;
        };

        $scope.scrollParagraphs = [];

        $scope.rebuildScrollParagraphs = function() {
            $scope.scrollParagraphs = $scope.notebook.paragraphs.map(function(paragraph) {
                return {
                    text: paragraph.name,
                    click: 'scrollToParagraph("' + paragraph.id + '")'
                };
            });
        };

        $scope.scrollToParagraph = (id) => {
            const idx = _.findIndex($scope.notebook.paragraphs, {id});

            if (idx >= 0) {
                if (!_.includes($scope.notebook.expandedParagraphs, idx))
                    $scope.notebook.expandedParagraphs = $scope.notebook.expandedParagraphs.concat([idx]);

                if ($scope.notebook.paragraphs[idx].ace)
                    setTimeout(() => $scope.notebook.paragraphs[idx].ace.focus());
            }

            $location.hash(id);

            $anchorScroll();
        };

        const _hideColumn = (col) => col.fieldName !== '_KEY' && col.fieldName !== '_VAL';

        const _allColumn = () => true;

        $scope.aceInit = function(paragraph) {
            return function(editor) {
                editor.setAutoScrollEditorIntoView(true);
                editor.$blockScrolling = Infinity;

                const renderer = editor.renderer;

                renderer.setHighlightGutterLine(false);
                renderer.setShowPrintMargin(false);
                renderer.setOption('fontFamily', 'monospace');
                renderer.setOption('fontSize', '14px');
                renderer.setOption('minLines', '5');
                renderer.setOption('maxLines', '15');

                editor.setTheme('ace/theme/chrome');

                Object.defineProperty(paragraph, 'ace', { value: editor });
            };
        };

        /**
         * Update caches list.
         */
        const _refreshCaches = () => {
            return agentMgr.publicCacheNames()
                .then((cacheNames) => {
                    $scope.caches = _.sortBy(_.map(cacheNames, (name) => ({
                        label: maskCacheName(name, true),
                        value: name
                    })), (cache) => cache.label.toLowerCase());

                    _.forEach($scope.notebook.paragraphs, (paragraph) => {
                        if (!_.includes(cacheNames, paragraph.cacheName))
                            paragraph.cacheName = _.head(cacheNames);
                    });

                    // Await for demo caches.
                    if (!$ctrl.demoStarted && $root.IgniteDemoMode && nonEmpty(cacheNames)) {
                        $ctrl.demoStarted = true;

                        Loading.finish('sqlLoading');

                        _.forEach($scope.notebook.paragraphs, (paragraph) => $scope.execute(paragraph));
                    }

                    $scope.$applyAsync();
                })
                .catch((err) => Messages.showError(err));
        };

        const _startWatch = () => {
            const finishLoading$ = defer(() => {
                if (!$root.IgniteDemoMode)
                    Loading.finish('sqlLoading');
            }).pipe(take(1));

            const refreshCaches = (period) => {
                return merge(timer(0, period).pipe(exhaustMap(() => _refreshCaches())), finishLoading$);
            };

            const cluster$ = agentMgr.connectionSbj.pipe(
                pluck('cluster'),
                distinctUntilChanged(),
                tap((cluster) => {
                    this.clusterIsAvailable = (!!cluster && cluster.active === true) || agentMgr.isDemoMode();
                })
            );

            this.refresh$ = cluster$.pipe(
                switchMap((cluster) => {
                    if (!cluster && !agentMgr.isDemoMode()) {
                        return of(EMPTY).pipe(
                            tap(() => {
                                $scope.caches = [];
                            })
                        );
                    }

                    return of(cluster).pipe(
                        tap(() => Loading.start('sqlLoading')),
                        tap(() => {
                            _.forEach($scope.notebook.paragraphs, (paragraph) => {
                                paragraph.reset($interval);
                            });
                        }),
                        switchMap(() => refreshCaches(5000))
                    );
                })
            );

            this.subscribers$ = merge(this.refresh$).subscribe();
        };

        const _newParagraph = (paragraph) => {
            return new Paragraph($animate, $timeout, JavaTypes, errorParser, paragraph);
        };

        Notebook.find($state.params.noteId)
            .then((notebook) => {
                $scope.notebook = _.cloneDeep(notebook);

                $scope.notebook_name = $scope.notebook.name;

                if (!$scope.notebook.expandedParagraphs)
                    $scope.notebook.expandedParagraphs = [];

                if (!$scope.notebook.paragraphs)
                    $scope.notebook.paragraphs = [];

                $scope.notebook.paragraphs = _.map($scope.notebook.paragraphs, (p) => _newParagraph(p));

                if (_.isEmpty($scope.notebook.paragraphs))
                    $scope.addQuery();
                else
                    $scope.rebuildScrollParagraphs();
            })
            .then(() => {
                if ($root.IgniteDemoMode && sessionStorage.showDemoInfo !== 'true') {
                    sessionStorage.showDemoInfo = 'true';

                    this.DemoInfo.show().then(_startWatch);
                } else
                    _startWatch();
            })
            .catch(() => {
                $scope.notebookLoadFailed = true;

                Loading.finish('sqlLoading');
            });

        $scope.renameNotebook = (name) => {
            if (!name)
                return;

            if ($scope.notebook.name !== name) {
                const prevName = $scope.notebook.name;

                $scope.notebook.name = name;

                Notebook.save($scope.notebook)
                    .then(() => $scope.notebook.edit = false)
                    .catch((err) => {
                        $scope.notebook.name = prevName;

                        Messages.showError(err);
                    });
            }
            else
                $scope.notebook.edit = false;
        };

        $scope.removeNotebook = (notebook) => Notebook.remove(notebook);

        $scope.addParagraph = (paragraph, sz) => {
            if ($scope.caches && $scope.caches.length > 0)
                paragraph.cacheName = _.head($scope.caches).value;

            $scope.notebook.paragraphs.push(paragraph);

            $scope.notebook.expandedParagraphs.push(sz);

            $scope.rebuildScrollParagraphs();

            $location.hash(paragraph.id);
        };

        $scope.addQuery = function() {
            const sz = $scope.notebook.paragraphs.length;

            ActivitiesData.post({ group: 'sql', action: '/queries/add/query' });

            const paragraph = _newParagraph({
                name: 'Query' + (sz === 0 ? '' : sz),
                query: '',
                pageSize: $scope.pageSizesOptions[1].value,
                timeLineSpan: $scope.timeLineSpans[0],
                result: 'none',
                rate: {
                    value: 1,
                    unit: 60000,
                    installed: false
                },
                qryType: 'query',
                lazy: true
            });

            $scope.addParagraph(paragraph, sz);

            $timeout(() => {
                $anchorScroll();

                paragraph.ace.focus();
            });
        };

        $scope.addScan = function() {
            const sz = $scope.notebook.paragraphs.length;

            ActivitiesData.post({ group: 'sql', action: '/queries/add/scan' });

            const paragraph = _newParagraph({
                name: 'Scan' + (sz === 0 ? '' : sz),
                query: '',
                pageSize: $scope.pageSizesOptions[1].value,
                timeLineSpan: $scope.timeLineSpans[0],
                result: 'none',
                rate: {
                    value: 1,
                    unit: 60000,
                    installed: false
                },
                qryType: 'scan'
            });

            $scope.addParagraph(paragraph, sz);
        };

        function _saveChartSettings(paragraph) {
            if (!_.isEmpty(paragraph.charts)) {
                const chart = paragraph.charts[0].api.getScope().chart;

                if (!LegacyUtils.isDefined(paragraph.chartsOptions))
                    paragraph.chartsOptions = {barChart: {stacked: true}, areaChart: {style: 'stack'}};

                switch (paragraph.result) {
                    case 'bar':
                        paragraph.chartsOptions.barChart.stacked = chart.stacked();

                        break;

                    case 'area':
                        paragraph.chartsOptions.areaChart.style = chart.style();

                        break;

                    default:
                }
            }
        }

        $scope.setResult = function(paragraph, new_result) {
            if (paragraph.result === new_result)
                return;

            _saveChartSettings(paragraph);

            paragraph.result = new_result;

            if (paragraph.chart())
                _chartApplySettings(paragraph, true);
        };

        $scope.resultEq = function(paragraph, result) {
            return (paragraph.result === result);
        };

        $scope.paragraphExpanded = function(paragraph) {
            const paragraph_idx = _.findIndex($scope.notebook.paragraphs, function(item) {
                return paragraph === item;
            });

            const panel_idx = _.findIndex($scope.notebook.expandedParagraphs, function(item) {
                return paragraph_idx === item;
            });

            return panel_idx >= 0;
        };

        const _columnFilter = function(paragraph) {
            return paragraph.disabledSystemColumns || paragraph.systemColumns ? _allColumn : _hideColumn;
        };

        const _notObjectType = function(cls) {
            return LegacyUtils.isJavaBuiltInClass(cls);
        };

        function _retainColumns(allCols, curCols, acceptableType, xAxis, unwantedCols) {
            const retainedCols = [];

            const availableCols = xAxis ? allCols : _.filter(allCols, function(col) {
                return col.value >= 0;
            });

            if (availableCols.length > 0) {
                curCols.forEach(function(curCol) {
                    const col = _.find(availableCols, {label: curCol.label});

                    if (col && acceptableType(col.type)) {
                        col.aggFx = curCol.aggFx;

                        retainedCols.push(col);
                    }
                });

                // If nothing was restored, add first acceptable column.
                if (_.isEmpty(retainedCols)) {
                    let col;

                    if (unwantedCols)
                        col = _.find(availableCols, (avCol) => !_.find(unwantedCols, {label: avCol.label}) && acceptableType(avCol.type));

                    if (!col)
                        col = _.find(availableCols, (avCol) => acceptableType(avCol.type));

                    if (col)
                        retainedCols.push(col);
                }
            }

            return retainedCols;
        }

        const _rebuildColumns = function(paragraph) {
            _.forEach(_.groupBy(paragraph.meta, 'fieldName'), function(colsByName, fieldName) {
                const colsByTypes = _.groupBy(colsByName, 'typeName');

                const needType = _.keys(colsByTypes).length > 1;

                _.forEach(colsByTypes, function(colsByType, typeName) {
                    _.forEach(colsByType, function(col, ix) {
                        col.fieldName = (needType && !LegacyUtils.isEmptyString(typeName) ? typeName + '.' : '') + fieldName + (ix > 0 ? ix : '');
                    });
                });
            });

            paragraph.gridOptions.rebuildColumns();

            paragraph.chartColumns = _.reduce(paragraph.meta, (acc, col, idx) => {
                if (_notObjectType(col.fieldTypeName)) {
                    acc.push({
                        label: col.fieldName,
                        type: col.fieldTypeName,
                        aggFx: $scope.aggregateFxs[0],
                        value: idx.toString()
                    });
                }

                return acc;
            }, []);

            if (paragraph.chartColumns.length > 0) {
                paragraph.chartColumns.push(TIME_LINE);
                paragraph.chartColumns.push(ROW_IDX);
            }

            // We could accept onl not object columns for X axis.
            paragraph.chartKeyCols = _retainColumns(paragraph.chartColumns, paragraph.chartKeyCols, _notObjectType, true);

            // We could accept only numeric columns for Y axis.
            paragraph.chartValCols = _retainColumns(paragraph.chartColumns, paragraph.chartValCols, _numberType, false, paragraph.chartKeyCols);
        };

        $scope.toggleSystemColumns = function(paragraph) {
            if (paragraph.disabledSystemColumns)
                return;

            paragraph.columnFilter = _columnFilter(paragraph);

            paragraph.chartColumns = [];

            _rebuildColumns(paragraph);
        };

        /**
         * Execute query and get first result page.
         *
         * @param qryType Query type. 'query' or `scan`.
         * @param qryArg Argument with query properties.
         * @param {(res) => any} onQueryStarted Action to execute when query ID is received.
         * @return {Observable<VisorQueryResult>} Observable with first query result page.
         */
        const _executeQuery0 = (qryType, qryArg, onQueryStarted: (res) => any = () => {}) => {
            return from(qryType === 'scan' ? agentMgr.queryScan(qryArg) : agentMgr.querySql(qryArg)).pipe(
                tap((res) => {
                    onQueryStarted(res);
                    $scope.$applyAsync();
                }),
                expand((res) => timer(100, 500).pipe(
                    exhaustMap(() => agentMgr.queryFetchFistsPage(qryArg.nid, res.queryId, qryArg.pageSize)),
                    filter((res) => !_.isNil(res.rows))
                )),
                filter((res) => !_.isNil(res.rows)),
                first()
            );
        };

        /**
         * Execute query with old query clearing and showing of query result.
         *
         * @param paragraph Query paragraph.
         * @param qryArg Argument with query properties.
         * @param {(res) => any} onQueryStarted Action to execute when query ID is received.
         * @param {(res) => any} onQueryFinished Action to execute when first query result page is received.
         * @param {(err) => any} onError Action to execute when error occured.
         * @return {Observable<VisorQueryResult>} Observable with first query result page.
         */
        const _executeQuery = (
            paragraph,
            qryArg,
            onQueryStarted: (res) => any = () => {},
            onQueryFinished: (res) => any = () => {},
            onError: (err) => any = () => {}
        ) => {
            return from(_closeOldQuery(paragraph)).pipe(
                switchMap(() => _executeQuery0(paragraph.qryType, qryArg, onQueryStarted)),
                tap((res) => {
                    onQueryFinished(res);
                    $scope.$applyAsync();
                }),
                takeUntil(paragraph.cancelQuerySubject),
                catchError((err) => {
                    onError(err);
                    $scope.$applyAsync();

                    return of(err);
                })
            );
        };

        /**
         * Execute query and get all query results.
         *
         * @param paragraph Query paragraph.
         * @param qryArg Argument with query properties.
         * @param {(res) => any} onQueryStarted Action to execute when query ID is received.
         * @param {(res) => any} onQueryFinished Action to execute when first query result page is received.
         * @param {(err) => any} onError Action to execute when error occured.
         * @return {Observable<any>} Observable with full query result.
         */
        const _exportQueryAll = (
            paragraph,
            qryArg,
            onQueryStarted: (res) => any = () => {},
            onQueryFinished: (res) => any = () => {},
            onError: (err) => any = () => {}
        ) => {
            return from(_closeOldExport(paragraph)).pipe(
                switchMap(() => _executeQuery0(paragraph.qryType, qryArg, onQueryStarted)),
                expand((acc) => {
                    return from(agentMgr.queryNextPage(acc.responseNodeId, acc.queryId, qryArg.pageSize)
                        .then((res) => {
                            acc.rows = acc.rows.concat(res.rows);
                            acc.hasMore = res.hasMore;

                            return acc;
                        }));
                }),
                first((acc) => !acc.hasMore),
                tap(onQueryFinished),
                takeUntil(paragraph.cancelExportSubject),
                catchError((err) => {
                    onError(err);

                    return of(err);
                })
            );
        };

        /**
         * @param {Object} paragraph Query
         * @param {Boolean} clearChart Flag is need clear chart model.
         * @param {{columns: Array, rows: Array, responseNodeId: String, queryId: int, hasMore: Boolean}} res Query results.
         * @private
         */
        const _processQueryResult = (paragraph, clearChart, res) => {
            const prevKeyCols = paragraph.chartKeyCols;
            const prevValCols = paragraph.chartValCols;

            if (!_.eq(paragraph.meta, res.columns)) {
                paragraph.meta = [];

                paragraph.chartColumns = [];

                if (!LegacyUtils.isDefined(paragraph.chartKeyCols))
                    paragraph.chartKeyCols = [];

                if (!LegacyUtils.isDefined(paragraph.chartValCols))
                    paragraph.chartValCols = [];

                if (res.columns.length) {
                    const _key = _.find(res.columns, {fieldName: '_KEY'});
                    const _val = _.find(res.columns, {fieldName: '_VAL'});

                    paragraph.disabledSystemColumns = !(_key && _val) ||
                        (res.columns.length === 2 && _key && _val) ||
                        (res.columns.length === 1 && (_key || _val));
                }

                paragraph.columnFilter = _columnFilter(paragraph);

                paragraph.meta = res.columns;

                _rebuildColumns(paragraph);
            }

            paragraph.page = 1;

            paragraph.total = 0;

            paragraph.duration = res.duration;

            paragraph.queryId = res.hasMore ? res.queryId : null;

            paragraph.resNodeId = res.responseNodeId;

            paragraph.setError({message: ''});

            // Prepare explain results for display in table.
            if (paragraph.queryArgs.query && paragraph.queryArgs.query.startsWith('EXPLAIN') && res.rows) {
                paragraph.rows = [];

                res.rows.forEach((row, i) => {
                    const line = res.rows.length - 1 === i ? row[0] : row[0] + '\n';

                    line.replace(/\"/g, '').split('\n').forEach((ln) => paragraph.rows.push([ln]));
                });
            }
            else
                paragraph.rows = res.rows;

            paragraph.gridOptions.adjustHeight(paragraph.rows.length);

            const chartHistory = paragraph.chartHistory;

            // Clear history on query change.
            if (clearChart) {
                chartHistory.length = 0;

                _.forEach(paragraph.charts, (chart) => chart.data.length = 0);
            }

            // Add results to history.
            chartHistory.push({tm: new Date(), rows: paragraph.rows});

            // Keep history size no more than max length.
            while (chartHistory.length > HISTORY_LENGTH)
                chartHistory.shift();

            paragraph.showLoading(false);

            if (_.isNil(paragraph.result) || paragraph.result === 'none' || paragraph.scanExplain())
                paragraph.result = 'table';
            else if (paragraph.chart()) {
                let resetCharts = clearChart;

                if (!resetCharts) {
                    const curKeyCols = paragraph.chartKeyCols;
                    const curValCols = paragraph.chartValCols;

                    resetCharts = !prevKeyCols || !prevValCols ||
                        prevKeyCols.length !== curKeyCols.length ||
                        prevValCols.length !== curValCols.length;
                }

                _chartApplySettings(paragraph, resetCharts);
            }
        };

        const _fetchQueryResult = (paragraph, clearChart, res) => {
            _processQueryResult(paragraph, clearChart, res);
            _tryStartRefresh(paragraph);
        };

        const _closeOldQuery = (paragraph) => {
            const nid = paragraph.resNodeId;

            if (paragraph.queryId) {
                const qryId = paragraph.queryId;
                delete paragraph.queryId;

                return agentMgr.queryClose(nid, qryId);
            }

            return $q.when();
        };

        const _closeOldExport = (paragraph) => {
            const nid = paragraph.exportNodeId;

            if (paragraph.exportId) {
                const exportId = paragraph.exportId;
                delete paragraph.exportId;

                return agentMgr.queryClose(nid, exportId);
            }

            return $q.when();
        };

        $scope.cancelQuery = (paragraph) => {
            paragraph.cancelQuerySubject.next(true);

            this.$scope.stopRefresh(paragraph);

            _closeOldQuery(paragraph)
                .catch((err) => paragraph.setError(err))
                .finally(() => paragraph.showLoading(false));
        };

        /**
         * @param {String} name Cache name.
         * @param {Array.<String>} nids Cache name.
         * @return {Promise<Array.<{nid: string, ip: string, version:string, gridName: string, os: string, client: boolean}>>}
         */
        const cacheNodesModel = (name, nids) => {
            return agentMgr.topology(true)
                .then((nodes) =>
                    _.reduce(nodes, (acc, node) => {
                        if (_.includes(nids, node.nodeId)) {
                            acc.push({
                                nid: node.nodeId.toUpperCase(),
                                ip: _.head(node.attributes['org.apache.ignite.ips'].split(', ')),
                                version: node.attributes['org.apache.ignite.build.ver'],
                                gridName: node.attributes['org.apache.ignite.ignite.name'],
                                os: `${node.attributes['os.name']} ${node.attributes['os.arch']} ${node.attributes['os.version']}`,
                                client: node.attributes['org.apache.ignite.cache.client']
                            });
                        }

                        return acc;
                    }, [])
                );
        };

        /**
         * @param {string} name Cache name.
         * @param {boolean} local Local query.
         * @return {Promise<string>} Nid
         */
        const _chooseNode = (name, local) => {
            if (_.isEmpty(name))
                return Promise.resolve(null);

            return agentMgr.cacheNodes(name)
                .then((nids) => {
                    if (local) {
                        return cacheNodesModel(name, nids)
                            .then((nodes) => Nodes.selectNode(nodes, name).catch(() => {}))
                            .then((selectedNids) => _.head(selectedNids));
                    }

                    return nids[_.random(0, nids.length - 1)];
                })
                .catch(Messages.showError);
        };

        const _executeRefresh = (paragraph) => {
            const args = paragraph.queryArgs;

            from(agentMgr.awaitCluster()).pipe(
                switchMap(() => args.localNid ? of(args.localNid) : from(_chooseNode(args.cacheName, false))),
                switchMap((nid) => {
                    paragraph.showLoading(true);

                    const qryArg = {
                        nid,
                        cacheName: args.cacheName,
                        query: args.query,
                        nonCollocatedJoins: args.nonCollocatedJoins,
                        enforceJoinOrder: args.enforceJoinOrder,
                        replicatedOnly: false,
                        local: !!args.localNid,
                        pageSize: args.pageSize,
                        lazy: args.lazy,
                        collocated: args.collocated
                    };

                    return _executeQuery(
                        paragraph,
                        qryArg,
                        (res) => _initQueryResult(paragraph, res),
                        (res) => _fetchQueryResult(paragraph, false, res),
                        (err) => {
                            paragraph.setError(err);
                            paragraph.ace && paragraph.ace.focus();
                            $scope.stopRefresh(paragraph);
                        }
                    );
                }),
                finalize(() => paragraph.showLoading(false))
            ).toPromise();
        };

        const _tryStartRefresh = function(paragraph) {
            if (_.get(paragraph, 'rate.installed') && paragraph.queryExecuted() && paragraph.nonRefresh()) {
                $scope.chartAcceptKeyColumn(paragraph, TIME_LINE);

                const delay = paragraph.rate.value * paragraph.rate.unit;

                paragraph.rate.stopTime = $interval(_executeRefresh, delay, 0, false, paragraph);
            }
        };

        const addLimit = (query, limitSize) =>
            `SELECT * FROM (
            ${query} 
            ) LIMIT ${limitSize}`;

        $scope.nonCollocatedJoinsAvailable = () => {
            return Version.since(this.agentMgr.clusterVersion, NON_COLLOCATED_JOINS_SINCE);
        };

        $scope.collocatedJoinsAvailable = () => {
            return Version.since(this.agentMgr.clusterVersion, ...COLLOCATED_QUERY_SINCE);
        };

        $scope.enforceJoinOrderAvailable = () => {
            return Version.since(this.agentMgr.clusterVersion, ...ENFORCE_JOIN_SINCE);
        };

        $scope.lazyQueryAvailable = () => {
            return Version.since(this.agentMgr.clusterVersion, ...LAZY_QUERY_SINCE);
        };

        $scope.ddlAvailable = () => {
            return Version.since(this.agentMgr.clusterVersion, ...DDL_SINCE);
        };

        $scope.cacheNameForSql = (paragraph) => {
            return $scope.ddlAvailable() && !paragraph.useAsDefaultSchema ? null : paragraph.cacheName;
        };

        const _initQueryResult = (paragraph, res) => {
            paragraph.resNodeId = res.responseNodeId;
            paragraph.queryId = res.queryId;

            if (paragraph.nonRefresh()) {
                paragraph.rows = [];

                paragraph.meta = [];
                paragraph.setError({message: ''});
            }

            paragraph.hasNext = false;
        };

        const _initExportResult = (paragraph, res) => {
            paragraph.exportNodeId = res.responseNodeId;
            paragraph.exportId = res.queryId;
        };

        $scope.execute = (paragraph, local = false) => {
            if (!$scope.queryAvailable(paragraph))
                return;

            const nonCollocatedJoins = !!paragraph.nonCollocatedJoins;
            const enforceJoinOrder = !!paragraph.enforceJoinOrder;
            const lazy = !!paragraph.lazy;
            const collocated = !!paragraph.collocated;

            _cancelRefresh(paragraph);

            from(_chooseNode(paragraph.cacheName, local)).pipe(
                switchMap((nid) => {
                    // If we are executing only selected part of query then Notebook shouldn't be saved.
                    if (!paragraph.partialQuery)
                        Notebook.save($scope.notebook).catch(Messages.showError);

                    paragraph.localQueryMode = local;
                    paragraph.prevQuery = paragraph.queryArgs ? paragraph.queryArgs.query : paragraph.query;

                    paragraph.showLoading(true);

                    const query = paragraph.partialQuery || paragraph.query;

                    const args = paragraph.queryArgs = {
                        cacheName: $scope.cacheNameForSql(paragraph),
                        query,
                        pageSize: paragraph.pageSize,
                        maxPages: paragraph.maxPages,
                        nonCollocatedJoins,
                        enforceJoinOrder,
                        localNid: local ? nid : null,
                        lazy,
                        collocated
                    };

                    ActivitiesData.post({ group: 'sql', action: '/queries/execute' });

                    const qry = args.maxPages ? addLimit(args.query, args.pageSize * args.maxPages) : query;
                    const qryArg = {
                        nid,
                        cacheName: args.cacheName,
                        query: qry,
                        nonCollocatedJoins,
                        enforceJoinOrder,
                        replicatedOnly: false,
                        local,
                        pageSize: args.pageSize,
                        lazy,
                        collocated
                    };

                    return _executeQuery(
                        paragraph,
                        qryArg,
                        (res) => _initQueryResult(paragraph, res),
                        (res) => _fetchQueryResult(paragraph, true, res),
                        (err) => {
                            paragraph.setError(err);
                            paragraph.ace && paragraph.ace.focus();
                            $scope.stopRefresh(paragraph);

                            Messages.showError(err);
                        }
                    );
                }),
                finalize(() => paragraph.showLoading(false))
            ).toPromise();
        };

        const _cancelRefresh = (paragraph) => {
            if (paragraph.rate && paragraph.rate.stopTime) {
                delete paragraph.queryArgs;

                _.set(paragraph, 'rate.installed', false);

                $interval.cancel(paragraph.rate.stopTime);

                delete paragraph.rate.stopTime;
            }
        };

        $scope.explain = (paragraph) => {
            if (!$scope.queryAvailable(paragraph))
                return;

            const nonCollocatedJoins = !!paragraph.nonCollocatedJoins;
            const enforceJoinOrder = !!paragraph.enforceJoinOrder;
            const collocated = !!paragraph.collocated;

            if (!paragraph.partialQuery)
                Notebook.save($scope.notebook).catch(Messages.showError);

            _cancelRefresh(paragraph);

            paragraph.showLoading(true);

            from(_chooseNode(paragraph.cacheName, false)).pipe(
                switchMap((nid) => {
                    const args = paragraph.queryArgs = {
                        cacheName: $scope.cacheNameForSql(paragraph),
                        query: 'EXPLAIN ' + (paragraph.partialQuery || paragraph.query),
                        pageSize: paragraph.pageSize
                    };

                    ActivitiesData.post({ group: 'sql', action: '/queries/explain' });

                    const qryArg = {
                        nid,
                        cacheName: args.cacheName,
                        query: args.query,
                        nonCollocatedJoins,
                        enforceJoinOrder,
                        replicatedOnly: false,
                        local: false,
                        pageSize: args.pageSize,
                        lazy: false, collocated
                    };

                    return _executeQuery(
                        paragraph,
                        qryArg,
                        (res) => _initQueryResult(paragraph, res),
                        (res) => _fetchQueryResult(paragraph, true, res),
                        (err) => {
                            paragraph.setError(err);
                            paragraph.ace && paragraph.ace.focus();
                        }
                    );
                }),
                finalize(() => paragraph.showLoading(false))
            ).toPromise();
        };

        $scope.scan = (paragraph, local = false) => {
            if (!$scope.scanAvailable(paragraph))
                return;

            const cacheName = paragraph.cacheName;
            const caseSensitive = !!paragraph.caseSensitive;
            const filter = paragraph.filter;
            const pageSize = paragraph.pageSize;

            from(_chooseNode(cacheName, local)).pipe(
                switchMap((nid) => {
                    paragraph.localQueryMode = local;

                    Notebook.save($scope.notebook)
                        .catch(Messages.showError);

                    paragraph.showLoading(true);

                    const qryArg = paragraph.queryArgs = {
                        cacheName,
                        filter,
                        regEx: false,
                        caseSensitive,
                        near: false,
                        pageSize,
                        localNid: local ? nid : null
                    };

                    qryArg.nid = nid;
                    qryArg.local = local;

                    ActivitiesData.post({ group: 'sql', action: '/queries/scan' });

                    return _executeQuery(
                        paragraph,
                        qryArg,
                        (res) => _initQueryResult(paragraph, res),
                        (res) => _fetchQueryResult(paragraph, true, res),
                        (err) => paragraph.setError(err)
                    );
                }),
                finalize(() => paragraph.showLoading(false))
            ).toPromise();
        };

        function _updatePieChartsWithData(paragraph, newDatum) {
            $timeout(() => {
                _.forEach(paragraph.charts, function(chart) {
                    const chartDatum = chart.data;

                    chartDatum.length = 0;

                    _.forEach(newDatum, function(series) {
                        if (chart.options.title.text === series.key)
                            _.forEach(series.values, (v) => chartDatum.push(v));
                    });
                });

                _.forEach(paragraph.charts, (chart) => chart.api.update());
            });
        }

        const _processQueryNextPage = (paragraph, res) => {
            paragraph.page++;

            paragraph.total += paragraph.rows.length;

            paragraph.duration = res.duration;

            paragraph.rows = res.rows;

            if (paragraph.chart()) {
                if (paragraph.result === 'pie')
                    _updatePieChartsWithData(paragraph, _pieChartDatum(paragraph));
                else
                    _updateChartsWithData(paragraph, _chartDatum(paragraph));
            }

            paragraph.gridOptions.adjustHeight(paragraph.rows.length);

            paragraph.showLoading(false);

            if (!res.hasMore)
                delete paragraph.queryId;
        };

        $scope.nextPage = (paragraph) => {
            paragraph.showLoading(true);

            paragraph.queryArgs.pageSize = paragraph.pageSize;

            agentMgr.queryNextPage(paragraph.resNodeId, paragraph.queryId, paragraph.pageSize)
                .then((res) => _processQueryNextPage(paragraph, res))
                .catch((err) => {
                    paragraph.setError(err);
                    paragraph.ace && paragraph.ace.focus();
                });
        };

        const _export = (fileName, columnDefs, meta, rows, toClipBoard = false) => {
            const csvSeparator = this.CSV.getSeparator();
            let csvContent = '';

            const cols = [];
            const excludedCols = [];

            _.forEach(meta, (col, idx) => {
                if (columnDefs[idx].visible)
                    cols.push(_fullColName(col));
                else
                    excludedCols.push(idx);
            });

            csvContent += cols.join(csvSeparator) + '\n';

            _.forEach(rows, (row) => {
                cols.length = 0;

                if (Array.isArray(row)) {
                    _.forEach(row, (elem, idx) => {
                        if (_.includes(excludedCols, idx))
                            return;

                        cols.push(_.isUndefined(elem) ? '' : JSON.stringify(elem));
                    });
                }
                else {
                    _.forEach(columnDefs, (col) => {
                        if (col.visible) {
                            const elem = row[col.fieldName];

                            cols.push(_.isUndefined(elem) ? '' : JSON.stringify(elem));
                        }
                    });
                }

                csvContent += cols.join(csvSeparator) + '\n';
            });

            if (toClipBoard)
                IgniteCopyToClipboard.copy(csvContent);
            else
                LegacyUtils.download('text/csv', fileName, csvContent);
        };

        /**
         * Generate file name with query results.
         *
         * @param paragraph {Object} Query paragraph .
         * @param all {Boolean} All result export flag.
         * @returns {string}
         */
        const exportFileName = (paragraph, all) => {
            const args = paragraph.queryArgs;

            if (paragraph.qryType === 'scan')
                return `export-scan-${args.cacheName}-${paragraph.name}${all ? '-all' : ''}.csv`;

            return `export-query-${paragraph.name}${all ? '-all' : ''}.csv`;
        };

        $scope.exportCsvToClipBoard = (paragraph) => {
            _export(exportFileName(paragraph, false), paragraph.gridOptions.columnDefs, paragraph.meta, paragraph.rows, true);
        };

        $scope.exportCsv = function(paragraph) {
            _export(exportFileName(paragraph, false), paragraph.gridOptions.columnDefs, paragraph.meta, paragraph.rows);

            // paragraph.gridOptions.api.exporter.csvExport(uiGridExporterConstants.ALL, uiGridExporterConstants.VISIBLE);
        };

        $scope.exportPdf = function(paragraph) {
            paragraph.gridOptions.api.exporter.pdfExport(uiGridExporterConstants.ALL, uiGridExporterConstants.VISIBLE);
        };

        $scope.exportCsvAll = (paragraph) => {
            const args = paragraph.queryArgs;

            paragraph.cancelExportSubject.next(true);

            paragraph.csvIsPreparing = true;

            return (args.localNid ? of(args.localNid) : from(_chooseNode(args.cacheName, false))).pipe(
                map((nid) => _.assign({}, args, {nid, pageSize: 1024, local: !!args.localNid, replicatedOnly: false})),
                switchMap((arg) => _exportQueryAll(
                    paragraph,
                    arg,
                    (res) => _initExportResult(paragraph, res),
                    (res) => _export(exportFileName(paragraph, true), paragraph.gridOptions.columnDefs, res.columns, res.rows),
                    (err) => {
                        Messages.showError(err);
                        return of(err);
                    }
                )),
                finalize(() => paragraph.csvIsPreparing = false)
            ).toPromise();
        };

        // $scope.exportPdfAll = function(paragraph) {
        //    $http.post('/api/v1/agent/query/getAll', {query: paragraph.query, cacheName: paragraph.cacheName})
        //    .then(({data}) {
        //        _export(paragraph.name + '-all.csv', data.meta, data.rows);
        //    })
        //    .catch(Messages.showError);
        // };

        $scope.rateAsString = function(paragraph) {
            if (paragraph.rate && paragraph.rate.installed) {
                const idx = _.findIndex($scope.timeUnit, function(unit) {
                    return unit.value === paragraph.rate.unit;
                });

                if (idx >= 0)
                    return ' ' + paragraph.rate.value + $scope.timeUnit[idx].short;

                paragraph.rate.installed = false;
            }

            return '';
        };

        $scope.startRefresh = function(paragraph, value, unit) {
            $scope.stopRefresh(paragraph);

            paragraph.rate.value = value;
            paragraph.rate.unit = unit;
            paragraph.rate.installed = true;

            if (paragraph.queryExecuted() && !paragraph.scanExplain())
                _executeRefresh(paragraph);
        };

        $scope.stopRefresh = function(paragraph) {
            _.set(paragraph, 'rate.installed', false);

            _tryStopRefresh(paragraph);
        };

        $scope.paragraphTimeSpanVisible = function(paragraph) {
            return paragraph.timeLineSupported() && paragraph.chartTimeLineEnabled();
        };

        $scope.paragraphTimeLineSpan = function(paragraph) {
            if (paragraph && paragraph.timeLineSpan)
                return paragraph.timeLineSpan.toString();

            return '1';
        };

        $scope.applyChartSettings = function(paragraph) {
            _chartApplySettings(paragraph, true);
        };

        $scope.queryAvailable = function(paragraph) {
            return paragraph.query && !paragraph.loading;
        };

        $scope.queryTooltip = function(paragraph, action) {
            if ($scope.queryAvailable(paragraph))
                return;

            if (paragraph.loading)
                return 'Waiting for server response';

            return 'Input text to ' + action;
        };

        $scope.scanAvailable = function(paragraph) {
            return $scope.caches.length && !(paragraph.loading || paragraph.csvIsPreparing);
        };

        $scope.scanTooltip = function(paragraph) {
            if ($scope.scanAvailable(paragraph))
                return;

            if (paragraph.loading)
                return 'Waiting for server response';

            return 'Select cache to export scan results';
        };

        $scope.clickableMetadata = function(node) {
            return node.type.slice(0, 5) !== 'index';
        };

        $scope.dblclickMetadata = function(paragraph, node) {
            paragraph.ace.insert(node.name);

            setTimeout(() => paragraph.ace.focus(), 100);
        };

        $scope.importMetadata = function() {
            Loading.start('loadingCacheMetadata');

            $scope.metadata = [];

            agentMgr.metadata()
                .then((metadata) => {
                    $scope.metadata = _.sortBy(_.filter(metadata, (meta) => {
                        const cache = _.find($scope.caches, { value: meta.cacheName });

                        if (cache) {
                            meta.name = (cache.sqlSchema || '"' + meta.cacheName + '"') + '.' + meta.typeName;
                            meta.displayName = (cache.sqlSchema || meta.maskedName) + '.' + meta.typeName;

                            if (cache.sqlSchema)
                                meta.children.unshift({type: 'plain', name: 'cacheName: ' + meta.maskedName, maskedName: meta.maskedName});

                            meta.children.unshift({type: 'plain', name: 'mode: ' + cache.mode, maskedName: meta.maskedName});
                        }

                        return cache;
                    }), 'name');
                })
                .catch(Messages.showError)
                .then(() => Loading.finish('loadingCacheMetadata'));
        };

        $scope.showResultQuery = function(paragraph) {
            if (!_.isNil(paragraph)) {
                const scope = $scope.$new();

                if (paragraph.qryType === 'scan') {
                    scope.title = 'SCAN query';

                    const filter = paragraph.queryArgs.filter;

                    if (_.isEmpty(filter))
                        scope.content = [`SCAN query for cache: <b>${maskCacheName(paragraph.queryArgs.cacheName, true)}</b>`];
                    else
                        scope.content = [`SCAN query for cache: <b>${maskCacheName(paragraph.queryArgs.cacheName, true)}</b> with filter: <b>${filter}</b>`];
                }
                else if (paragraph.queryArgs.query.startsWith('EXPLAIN ')) {
                    scope.title = 'Explain query';
                    scope.content = paragraph.queryArgs.query.split(/\r?\n/);
                }
                else {
                    scope.title = 'SQL query';
                    scope.content = paragraph.queryArgs.query.split(/\r?\n/);
                }

                // Attach duration and selected node info
                scope.meta = `Duration: ${$filter('duration')(paragraph.duration)}.`;
                scope.meta += paragraph.localQueryMode ? ` Node ID8: ${id8(paragraph.resNodeId)}` : '';

                // Show a basic modal from a controller
                $modal({scope, templateUrl: messageTemplateUrl, show: true});
            }
        };

        $scope.showStackTrace = function(paragraph) {
            if (!_.isNil(paragraph)) {
                const scope = $scope.$new();

                scope.title = 'Error details';
                scope.content = [];

                const tab = '&nbsp;&nbsp;&nbsp;&nbsp;';

                const addToTrace = (item) => {
                    if (nonNil(item)) {
                        scope.content.push((scope.content.length > 0 ? tab : '') + errorParser.extractFullMessage(item));

                        addToTrace(item.cause);

                        _.forEach(item.suppressed, (sup) => addToTrace(sup));
                    }
                };

                addToTrace(paragraph.error.root);

                // Show a basic modal from a controller
                $modal({scope, templateUrl: messageTemplateUrl, show: true});
            }
        };

        this.offTransitions = $transitions.onBefore({from: 'base.sql.notebook'}, ($transition$) => {
            const options = $transition$.options();

            // Skip query closing in case of auto redirection on state change.
            if (options.redirectedFrom)
                return true;

            return this.closeOpenedQueries();
        });

        $window.addEventListener('beforeunload', this.closeOpenedQueries);

        this.onClusterSwitchLnr = () => {
            const paragraphs = _.get(this, '$scope.notebook.paragraphs');

            if (this._hasRunningQueries(paragraphs)) {
                try {
                    return Confirm.confirm('You have running queries. Are you sure you want to cancel them?')
                        .then(() => this._closeOpenedQueries(paragraphs));
                }
                catch (err) {
                    return Promise.reject(new CancellationError());
                }
            }

            return Promise.resolve(true);
        };

        agentMgr.addClusterSwitchListener(this.onClusterSwitchLnr);
    }

    _closeOpenedQueries(paragraphs) {
        return Promise.all(_.map(paragraphs, (paragraph) => {
            paragraph.cancelQuerySubject.next(true);
            paragraph.cancelExportSubject.next(true);

            return Promise.all([paragraph.queryId
                ? this.agentMgr.queryClose(paragraph.resNodeId, paragraph.queryId)
                    .catch(() => Promise.resolve(true))
                    .finally(() => delete paragraph.queryId)
                : Promise.resolve(true),
            paragraph.csvIsPreparing && paragraph.exportId
                ? this.agentMgr.queryClose(paragraph.exportNodeId, paragraph.exportId)
                    .catch(() => Promise.resolve(true))
                    .finally(() => delete paragraph.exportId)
                : Promise.resolve(true)]
            );
        }));
    }

    _hasRunningQueries(paragraphs) {
        return !!_.find(paragraphs,
            (paragraph) => paragraph.loading || paragraph.scanningInProgress || paragraph.csvIsPreparing);
    }

    async closeOpenedQueries() {
        const paragraphs = _.get(this, '$scope.notebook.paragraphs');

        if (this._hasRunningQueries(paragraphs)) {
            try {
                await this.Confirm.confirm('You have running queries. Are you sure you want to cancel them?');
                this._closeOpenedQueries(paragraphs);

                return true;
            }
            catch (ignored) {
                return false;
            }
        }

        return true;
    }

    scanActions: QueryActions<Paragraph & {type: 'scan'}> = [
        {
            text: 'Scan',
            click: (p) => this.$scope.scan(p),
            available: (p) => this.$scope.scanAvailable(p)
        },
        {
            text: 'Scan on selected node',
            click: (p) => this.$scope.scan(p, true),
            available: (p) => this.$scope.scanAvailable(p)
        },
        {text: 'Rename', click: (p) => this.renameParagraph(p), available: () => true},
        {text: 'Remove', click: (p) => this.removeParagraph(p), available: () => true}
    ];

    queryActions: QueryActions<Paragraph & {type: 'query'}> = [
        {
            text: 'Execute',
            click: (p) => this.$scope.execute(p),
            available: (p) => this.$scope.queryAvailable(p)
        },
        {
            text: 'Execute on selected node',
            click: (p) => this.$scope.execute(p, true),
            available: (p) => this.$scope.queryAvailable(p)
        },
        {
            text: 'Explain',
            click: (p) => this.$scope.explain(p),
            available: (p) => this.$scope.queryAvailable(p)
        },
        {text: 'Rename', click: (p) => this.renameParagraph(p), available: () => true},
        {text: 'Remove', click: (p) => this.removeParagraph(p), available: () => true}
    ];

    async renameParagraph(paragraph: Paragraph) {
        try {
            const newName = await this.IgniteInput.input('Rename Query', 'New query name:', paragraph.name);

            if (paragraph.name !== newName) {
                paragraph.name = newName;

                this.$scope.rebuildScrollParagraphs();

                await this.Notebook.save(this.$scope.notebook)
                    .catch(this.Messages.showError);
            }
        }
        catch (ignored) {
            // No-op.
        }
    }

    async removeParagraph(paragraph: Paragraph) {
        try {
            const msg = (this._hasRunningQueries([paragraph])
                ? 'Query is being executed. Are you sure you want to cancel and remove query: "'
                : 'Are you sure you want to remove query: "') + paragraph.name + '"?';

            await this.Confirm.confirm(msg);

            this.$scope.stopRefresh(paragraph);
            this._closeOpenedQueries([paragraph]);

            const paragraph_idx = _.findIndex(this.$scope.notebook.paragraphs, (item) => paragraph === item);
            const panel_idx = _.findIndex(this.$scope.expandedParagraphs, (item) => paragraph_idx === item);

            if (panel_idx >= 0)
                this.$scope.expandedParagraphs.splice(panel_idx, 1);

            this.$scope.notebook.paragraphs.splice(paragraph_idx, 1);
            this.$scope.rebuildScrollParagraphs();

            paragraph.cancelQuerySubject.complete();
            paragraph.cancelExportSubject.complete();

            await this.Notebook.save(this.$scope.notebook)
                .catch(this.Messages.showError);
        }
        catch (ignored) {
            // No-op.
        }
    }

    isParagraphOpened(index: number) {
        return this.$scope.notebook.expandedParagraphs.includes(index);
    }

    onParagraphClose(index: number) {
        const expanded = this.$scope.notebook.expandedParagraphs;
        expanded.splice(expanded.indexOf(index), 1);
    }

    onParagraphOpen(index: number) {
        this.$scope.notebook.expandedParagraphs.push(index);
    }

    $onDestroy() {
        if (this.subscribers$)
            this.subscribers$.unsubscribe();

        if (this.offTransitions)
            this.offTransitions();

        this.agentMgr.removeClusterSwitchListener(this.onClusterSwitchLnr);
        this.$window.removeEventListener('beforeunload', this.closeOpenedQueries);
    }
}<|MERGE_RESOLUTION|>--- conflicted
+++ resolved
@@ -18,13 +18,8 @@
 import _ from 'lodash';
 import {nonEmpty, nonNil} from 'app/utils/lodashMixins';
 import id8 from 'app/utils/id8';
-<<<<<<< HEAD
-import {Subject, defer, from, of, merge, timer, EMPTY} from 'rxjs';
+import {Subject, defer, from, of, merge, timer, EMPTY, from} from 'rxjs';
 import {catchError, distinctUntilChanged, expand, exhaustMap, filter, finalize, first, map, mergeMap, pluck, switchMap, takeUntil, take, tap} from 'rxjs/operators';
-=======
-import {timer, merge, defer, of, EMPTY, from} from 'rxjs';
-import {tap, switchMap, exhaustMap, take, pluck, distinctUntilChanged, filter, map, catchError} from 'rxjs/operators';
->>>>>>> d42e875e
 
 import {CSV} from 'app/services/CSV';
 
