--- conflicted
+++ resolved
@@ -18,13 +18,8 @@
 import COUNTRIES from 'app/data/countries.json';
 
 export default ['IgniteCountries', function() {
-<<<<<<< HEAD
-    const indexByName = _.keyBy(COUNTRIES, 'name');
-    const UNDEFINED_COUNTRY = {name: '', value: '', code: ''};
-=======
     const indexByName = _.keyBy(COUNTRIES, 'label');
     const UNDEFINED_COUNTRY = {label: '', value: '', code: ''};
->>>>>>> fc402617
 
     const getByName = (name) => (indexByName[name] || UNDEFINED_COUNTRY);
     const getAll = () => (COUNTRIES);
