/*
 * Licensed to the Apache Software Foundation (ASF) under one or more
 * contributor license agreements.  See the NOTICE file distributed with
 * this work for additional information regarding copyright ownership.
 * The ASF licenses this file to You under the Apache License, Version 2.0
 * (the "License"); you may not use this file except in compliance with
 * the License.  You may obtain a copy of the License at
 *
 *      http://www.apache.org/licenses/LICENSE-2.0
 *
 * Unless required by applicable law or agreed to in writing, software
 * distributed under the License is distributed on an "AS IS" BASIS,
 * WITHOUT WARRANTIES OR CONDITIONS OF ANY KIND, either express or implied.
 * See the License for the specific language governing permissions and
 * limitations under the License.
 */

import _ from 'lodash';

// Java built-in class names.
import JAVA_CLASSES from '../data/java-classes.json';

<<<<<<< HEAD
import DFLT_CLUSTER from 'app/data/cluster.json';
import DFLT_CACHE from 'app/data/cache.json';
import DFLT_IGFS from 'app/data/igfs.json';
import DFLT_DOMAIN from 'app/data/domain.json';

// Java build-in primitive.
import JAVA_PRIMITIVES from '../data/java-primitives.json';
import JAVA_KEYWORDS from '../data/java-keywords.json';

export default class JavaTypes {
    constructor() {
        this.enumClasses = _.uniq(this._enumClassesAcc(_.merge(DFLT_CLUSTER, DFLT_CACHE, DFLT_IGFS, DFLT_DOMAIN), []));
        this.shortEnumClasses = _.map(this.enumClasses, (cls) => this.shortClassName(cls));
    }

    _enumClassesAcc(obj, res) {
        return _.reduce(obj, (acc, val, key) => {
            if (key === 'clsName')
                acc.push(val);
            else if (_.isObject(val))
                this._enumClassesAcc(val, acc);

            return acc;
        }, res);
    }

    nonEnum(shortClsName) {
        return !_.includes(this.shortEnumClasses, shortClsName) && !_.includes(this.enumClasses, shortClsName);
    }

    /**
     * @param {String} clsName Class name to check.
     * @returns boolean 'true' if given class name non a Java built-in type.
=======
// Java build-in primitives.
import JAVA_PRIMITIVES from '../data/java-primitives.json';

// Java keywords.
import JAVA_KEYWORDS from '../data/java-keywords.json';

// Regular expression to check Java identifier.
const VALID_IDENTIFIER = /^[a-zA-Z_$][a-zA-Z0-9_$]*$/im;

// Regular expression to check Java class name.
const VALID_CLASS_NAME = /^(([a-zA-Z_$][a-zA-Z0-9_$]*)\.)*([a-zA-Z_$][a-zA-Z0-9_$]*)$/im;

// Regular expression to check Java package.
const VALID_PACKAGE = /^(([a-zA-Z_$][a-zA-Z0-9_$]*)\.)*([a-zA-Z_$][a-zA-Z0-9_$]*(\.?\*)?)$/im;

// Regular expression to check UUID string representation.
const VALID_UUID = /^[0-9a-f]{8}-[0-9a-f]{4}-[1-5][0-9a-f]{3}-[89ab][0-9a-f]{3}-[0-9a-f]{12}$/im;

/**
 * Utility service for various check on java types.
 */
export default class JavaTypes {
    /**
     * @param clsName {String} Class name to check.
     * @returns boolean 'true' if provided class name is a not Java built in class.
>>>>>>> 48f7b6da
     */
    nonBuiltInClass(clsName) {
        return _.isNil(_.find(JAVA_CLASSES, (clazz) => clsName === clazz.short || clsName === clazz.full));
    }

    /**
     * @param clsName Class name to check.
     * @returns Full class name for java build-in types or source class otherwise.
     */
    fullClassName(clsName) {
        const type = _.find(JAVA_CLASSES, (clazz) => clsName === clazz.short);

        return type ? type.full : clsName;
    }

<<<<<<< HEAD
    shortClassName(clsName) {
        if (this.isJavaPrimitive(clsName))
            return clsName;

        const fullClsName = this.fullClassName(clsName);

        const dotIdx = fullClsName.lastIndexOf('.');

        return dotIdx > 0 ? fullClsName.substr(dotIdx + 1) : fullClsName;
    }

    /**
     * @param {String} value text to check.
     * @returns boolean 'true' if given text is valid Java identifier.
     */
    validIdentifier(value) {
        const regexp = /^(([a-zA-Z_$][a-zA-Z0-9_$]*)\.)*([a-zA-Z_$][a-zA-Z0-9_$]*)$/igm;

        return value === '' || regexp.test(value);
    }

    /**
     * @param {String} value text to check.
     * @returns boolean 'true' if given text is valid Java package.
     */
    validPackage(value) {
        const regexp = /^(([a-zA-Z_$][a-zA-Z0-9_$]*)\.)*([a-zA-Z_$][a-zA-Z0-9_$]*(\.?\*)?)$/igm;

        return value === '' || regexp.test(value);
    }

    /**
     * @param {String} value text to check.
     * @returns boolean 'true' if given text is valid Java UUID value.
     */
    validUUID(value) {
        const regexp = /^[0-9a-f]{8}-[0-9a-f]{4}-[1-5][0-9a-f]{3}-[89ab][0-9a-f]{3}-[0-9a-f]{12}$/igm;

        return value === '' || regexp.test(value);
    }

    /**
     * @param {String} value text to check.
=======
    /**
     * @param value {String} Value text to check.
     * @returns boolean 'true' if given text is valid Java class name.
     */
    validIdentifier(value) {
        return !!(value && VALID_IDENTIFIER.test(value));
    }

    /**
     * @param value {String} Value text to check.
     * @returns boolean 'true' if given text is valid Java class name.
     */
    validClassName(value) {
        return !!(value && VALID_CLASS_NAME.test(value));
    }

    /**
     * @param value {String} Value text to check.
     * @returns boolean 'true' if given text is valid Java package.
     */
    validPackage(value) {
        return !!(value && VALID_PACKAGE.test(value));
    }

    /**
     * @param value {String} Value text to check.
     * @returns boolean 'true' if given text is valid Java UUID value.
     */
    validUUID(value) {
        return !!(value && VALID_UUID.test(value));
    }

    /**
     * @param value {String} Value text to check.
>>>>>>> 48f7b6da
     * @returns boolean 'true' if given text is a Java type with package.
     */
    packageSpecified(value) {
        return value.split('.').length >= 2;
    }

    /**
<<<<<<< HEAD
     * @param {String} value text to check.
     * @returns boolean 'true' if given text non Java keyword.
     */
    isKeywords(value) {
        return _.includes(JAVA_KEYWORDS, value);
=======
     * @param value {String} Value text to check.
     * @returns {boolean} 'true' if given text non Java keyword.
     */
    isKeyword(value) {
        return !!(value && _.includes(JAVA_KEYWORDS, value.toLowerCase()));
>>>>>>> 48f7b6da
    }

    /**
     * @param {String} clsName Class name to check.
<<<<<<< HEAD
     * @returns {boolean} 'true' if givent class name is java primitive.
=======
     * @returns {boolean} 'true' if given class name is java primitive.
>>>>>>> 48f7b6da
     */
    isJavaPrimitive(clsName) {
        return _.includes(JAVA_PRIMITIVES, clsName);
    }
<<<<<<< HEAD

    /**
     * Convert some name to valid java name.
     *
     * @param prefix To append to java name.
     * @param name to convert.
     * @returns {string} Valid java name.
     */
    toJavaName(prefix, name) {
        const javaName = name ? this.shortClassName(name).replace(/[^A-Za-z_0-9]+/g, '_') : 'dflt';

        return prefix + javaName.charAt(0).toLocaleUpperCase() + javaName.slice(1);
    }
=======
>>>>>>> 48f7b6da
}<|MERGE_RESOLUTION|>--- conflicted
+++ resolved
@@ -17,19 +17,35 @@
 
 import _ from 'lodash';
 
-// Java built-in class names.
-import JAVA_CLASSES from '../data/java-classes.json';
-
-<<<<<<< HEAD
 import DFLT_CLUSTER from 'app/data/cluster.json';
 import DFLT_CACHE from 'app/data/cache.json';
 import DFLT_IGFS from 'app/data/igfs.json';
 import DFLT_DOMAIN from 'app/data/domain.json';
 
-// Java build-in primitive.
+// Java built-in class names.
+import JAVA_CLASSES from '../data/java-classes.json';
+
+// Java build-in primitives.
 import JAVA_PRIMITIVES from '../data/java-primitives.json';
+
+// Java keywords.
 import JAVA_KEYWORDS from '../data/java-keywords.json';
 
+// Regular expression to check Java identifier.
+const VALID_IDENTIFIER = /^[a-zA-Z_$][a-zA-Z0-9_$]*$/im;
+
+// Regular expression to check Java class name.
+const VALID_CLASS_NAME = /^(([a-zA-Z_$][a-zA-Z0-9_$]*)\.)*([a-zA-Z_$][a-zA-Z0-9_$]*)$/im;
+
+// Regular expression to check Java package.
+const VALID_PACKAGE = /^(([a-zA-Z_$][a-zA-Z0-9_$]*)\.)*([a-zA-Z_$][a-zA-Z0-9_$]*(\.?\*)?)$/im;
+
+// Regular expression to check UUID string representation.
+const VALID_UUID = /^[0-9a-f]{8}-[0-9a-f]{4}-[1-5][0-9a-f]{3}-[89ab][0-9a-f]{3}-[0-9a-f]{12}$/im;
+
+/**
+ * Utility service for various check on java types.
+ */
 export default class JavaTypes {
     constructor() {
         this.enumClasses = _.uniq(this._enumClassesAcc(_.merge(DFLT_CLUSTER, DFLT_CACHE, DFLT_IGFS, DFLT_DOMAIN), []));
@@ -52,35 +68,8 @@
     }
 
     /**
-     * @param {String} clsName Class name to check.
-     * @returns boolean 'true' if given class name non a Java built-in type.
-=======
-// Java build-in primitives.
-import JAVA_PRIMITIVES from '../data/java-primitives.json';
-
-// Java keywords.
-import JAVA_KEYWORDS from '../data/java-keywords.json';
-
-// Regular expression to check Java identifier.
-const VALID_IDENTIFIER = /^[a-zA-Z_$][a-zA-Z0-9_$]*$/im;
-
-// Regular expression to check Java class name.
-const VALID_CLASS_NAME = /^(([a-zA-Z_$][a-zA-Z0-9_$]*)\.)*([a-zA-Z_$][a-zA-Z0-9_$]*)$/im;
-
-// Regular expression to check Java package.
-const VALID_PACKAGE = /^(([a-zA-Z_$][a-zA-Z0-9_$]*)\.)*([a-zA-Z_$][a-zA-Z0-9_$]*(\.?\*)?)$/im;
-
-// Regular expression to check UUID string representation.
-const VALID_UUID = /^[0-9a-f]{8}-[0-9a-f]{4}-[1-5][0-9a-f]{3}-[89ab][0-9a-f]{3}-[0-9a-f]{12}$/im;
-
-/**
- * Utility service for various check on java types.
- */
-export default class JavaTypes {
-    /**
      * @param clsName {String} Class name to check.
      * @returns boolean 'true' if provided class name is a not Java built in class.
->>>>>>> 48f7b6da
      */
     nonBuiltInClass(clsName) {
         return _.isNil(_.find(JAVA_CLASSES, (clazz) => clsName === clazz.short || clsName === clazz.full));
@@ -96,7 +85,6 @@
         return type ? type.full : clsName;
     }
 
-<<<<<<< HEAD
     shortClassName(clsName) {
         if (this.isJavaPrimitive(clsName))
             return clsName;
@@ -108,39 +96,6 @@
         return dotIdx > 0 ? fullClsName.substr(dotIdx + 1) : fullClsName;
     }
 
-    /**
-     * @param {String} value text to check.
-     * @returns boolean 'true' if given text is valid Java identifier.
-     */
-    validIdentifier(value) {
-        const regexp = /^(([a-zA-Z_$][a-zA-Z0-9_$]*)\.)*([a-zA-Z_$][a-zA-Z0-9_$]*)$/igm;
-
-        return value === '' || regexp.test(value);
-    }
-
-    /**
-     * @param {String} value text to check.
-     * @returns boolean 'true' if given text is valid Java package.
-     */
-    validPackage(value) {
-        const regexp = /^(([a-zA-Z_$][a-zA-Z0-9_$]*)\.)*([a-zA-Z_$][a-zA-Z0-9_$]*(\.?\*)?)$/igm;
-
-        return value === '' || regexp.test(value);
-    }
-
-    /**
-     * @param {String} value text to check.
-     * @returns boolean 'true' if given text is valid Java UUID value.
-     */
-    validUUID(value) {
-        const regexp = /^[0-9a-f]{8}-[0-9a-f]{4}-[1-5][0-9a-f]{3}-[89ab][0-9a-f]{3}-[0-9a-f]{12}$/igm;
-
-        return value === '' || regexp.test(value);
-    }
-
-    /**
-     * @param {String} value text to check.
-=======
     /**
      * @param value {String} Value text to check.
      * @returns boolean 'true' if given text is valid Java class name.
@@ -175,7 +130,6 @@
 
     /**
      * @param value {String} Value text to check.
->>>>>>> 48f7b6da
      * @returns boolean 'true' if given text is a Java type with package.
      */
     packageSpecified(value) {
@@ -183,33 +137,20 @@
     }
 
     /**
-<<<<<<< HEAD
-     * @param {String} value text to check.
-     * @returns boolean 'true' if given text non Java keyword.
-     */
-    isKeywords(value) {
-        return _.includes(JAVA_KEYWORDS, value);
-=======
      * @param value {String} Value text to check.
      * @returns {boolean} 'true' if given text non Java keyword.
      */
     isKeyword(value) {
         return !!(value && _.includes(JAVA_KEYWORDS, value.toLowerCase()));
->>>>>>> 48f7b6da
     }
 
     /**
      * @param {String} clsName Class name to check.
-<<<<<<< HEAD
-     * @returns {boolean} 'true' if givent class name is java primitive.
-=======
      * @returns {boolean} 'true' if given class name is java primitive.
->>>>>>> 48f7b6da
      */
     isJavaPrimitive(clsName) {
         return _.includes(JAVA_PRIMITIVES, clsName);
     }
-<<<<<<< HEAD
 
     /**
      * Convert some name to valid java name.
@@ -223,6 +164,4 @@
 
         return prefix + javaName.charAt(0).toLocaleUpperCase() + javaName.slice(1);
     }
-=======
->>>>>>> 48f7b6da
 }