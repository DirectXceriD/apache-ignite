//-
    Licensed to the Apache Software Foundation (ASF) under one or more
    contributor license agreements.  See the NOTICE file distributed with
    this work for additional information regarding copyright ownership.
    The ASF licenses this file to You under the Apache License, Version 2.0
    (the "License"); you may not use this file except in compliance with
    the License.  You may obtain a copy of the License at

         http://www.apache.org/licenses/LICENSE-2.0

    Unless required by applicable law or agreed to in writing, software
    distributed under the License is distributed on an "AS IS" BASIS,
    WITHOUT WARRANTIES OR CONDITIONS OF ANY KIND, either express or implied.
    See the License for the specific language governing permissions and
    limitations under the License.

include ../../primitives/btn-group/index
include ../../primitives/datepicker/index
include ../../primitives/timepicker/index
include ../../primitives/dropdown/index
include ../../primitives/switcher/index
<<<<<<< HEAD
include ../../primitives/form-field/index

//- Function that convert enabled state to corresponding disabled state.
-var enabledToDisabled = function (enabled) {
-    return (enabled === false || enabled === true) ? !enabled : '!(' + enabled + ')';
-}

mixin form-field__java-class({ label, model, name, disabled, required, tip, placeholder, validationActive })
    -var errLbl = label.substring(0, label.length - 1)

    +form-field__text({
        label,
        model,
        name,
        disabled,
        required,
        placeholder: placeholder || 'Enter fully qualified class name',
        tip
    })(
        data-java-identifier='true'
        data-java-package-specified='true'
        data-java-keywords='true'
        data-java-built-in-class='true'
        data-validation-active=validationActive ? `{{ ${validationActive} }}` : `'always'`
    )&attributes(attributes)
        if  block
            block

        +form-field__error({ error: 'javaBuiltInClass', message: `${ errLbl } should not be the Java built-in class!` })
        +form-field__error({ error: 'javaKeywords', message: `${ errLbl } could not contains reserved Java keyword!` })
        +form-field__error({ error: 'javaPackageSpecified', message: `${ errLbl } does not have package specified!` })
        +form-field__error({ error: 'javaIdentifier', message: `${ errLbl } is invalid Java identifier!` })

//- Mixin for text field with enabled condition with options.
mixin form-field__java-class--typeahead({ label, model, name, options, disabled, required, placeholder, tip, validationActive })
    -var errLbl = label.substring(0, label.length - 1)

    +form-field__typeahead({
        label,
        model,
        name,
        disabled,
        required,
        placeholder,
        options,
        tip
    })&attributes(attributes)(
        data-java-identifier='true'
        data-java-package-specified='allow-built-in'
        data-java-keywords='true'
        data-validation-active=validationActive ? `{{ ${validationActive} }}` : `'always'`
    )
        +form-field__error({ error: 'javaKeywords', message: `${ errLbl } could not contains reserved Java keyword!` })
        +form-field__error({ error: 'javaPackageSpecified', message: `${ errLbl } does not have package specified!` })
        +form-field__error({ error: 'javaIdentifier', message: `${ errLbl } is invalid Java identifier!` })


mixin form-field__java-package({ label, model, name, disabled, required, tip, tipOpts, placeholder })
    +form-field__text({
        label,
        model,
        name,
        disabled,
        required,
        tip,
        tipOpts,
        placeholder
    })(
        data-java-keywords='true'
        data-java-package-name='package-only'
    )&attributes(attributes)
        if  block
            block

        +form-field__error({ error: 'javaPackageName', message: 'Package name is invalid!' })
        +form-field__error({ error: 'javaKeywords', message: 'Package name could not contains reserved java keyword!' })

//- Mixin for text field with IP address check.
mixin form-field__ip-address({ label, model, name, enabled, placeholder, tip })
    +form-field__text({
        label,
        model,
        name,
        disabled: enabledToDisabled(enabled),
        placeholder,
        tip
    })(data-ipaddress='true')
        +form-field__error({ error: 'ipaddress', message: 'Invalid address!' })

//- Mixin for text field with IP address and port range check.
mixin form-field__ip-address-with-port-range({ label, model, name, enabled, placeholder, tip })
    +form-field__text({
        label,
        model,
        name,
        disabled: enabledToDisabled(enabled),
        placeholder,
        tip
    })(
        data-ipaddress='true'
        data-ipaddress-with-port='true'
        data-ipaddress-with-port-range='true'
    )
        +form-field__error({ error: 'ipaddress', message: 'Invalid address!' })
        +form-field__error({ error: 'ipaddressPort', message: 'Invalid port!' })
        +form-field__error({ error: 'ipaddressPortRange', message: 'Invalid port range!' })

//- Mixin for url field.
mixin form-field__url({ label, model, name, enabled, required, placeholder, tip })
    -var errLbl = label.substring(0, label.length - 1)

    +form-field__text({
        label,
        model,
        name,
        disabled: enabledToDisabled(enabled),
        required,
        placeholder,
        tip
    })(
        type='url'
    )
        if  block
            block

        +form-field__error({ error: 'url', message: `${ errLbl } should be a valid URL!` })


mixin list-text-field({ items, lbl, name, itemName, itemsName })
    list-editable(ng-model=items)&attributes(attributes)
        list-editable-item-view
            | {{ $item }}

        list-editable-item-edit
            +form-field__text({
                label: lbl,
                model: '$item',
                name: `"${name}"`,
                required: true,
                placeholder: `Enter ${lbl.toLowerCase()}`
            })(
                ignite-unique=items
                ignite-form-field-input-autofocus='true'
            )
                if  block
                    block

        list-editable-no-items
            list-editable-add-item-button(
                add-item=`$editLast((${items} = ${items} || []).push(''))`
                label-single=itemName
                label-multiple=itemsName
            )

mixin list-java-class-field(label, model, name, items)
    +form-field__text({
        label,
        model,
        name,
        required: true,
        placeholder: 'Enter fully qualified class name'
    })(
        java-identifier='true'
        java-package-specified='true'
        java-keywords='true'
        java-built-in-class='true'

        ignite-unique=items
        ignite-form-field-input-autofocus='true'
    )
        +form-field__error({ error: 'javaBuiltInClass', message: `${ label } should not be the Java built-in class!` })
        +form-field__error({ error: 'javaKeywords', message: `${ label } could not contains reserved Java keyword!` })
        +form-field__error({ error: 'javaPackageSpecified', message: `${ label } does not have package specified!` })
        +form-field__error({ error: 'javaIdentifier', message: `${ label } is invalid Java identifier!` })

        if block
            block

mixin list-url-field(label, model, name, items)
    +form-field__text({
        label,
        model,
        name,
        required: true,
        placeholder: 'Enter URL'
    })(
        type='url'

        ignite-unique=items
        ignite-form-field-input-autofocus='true'
    )
        +form-field__error({ error: 'url', message: 'URL should be valid!' })

        if block
            block

mixin list-addresses({ items, name, tip, withPortRange = true })
    list-editable(
        ng-model=items
        name=name
        list-editable-cols=`::[{name: "Addresses:", tip: "${tip}"}]`
    )&attributes(attributes)
        list-editable-item-view {{ $item }}
        list-editable-item-edit(item-name='address')
            +form-field__text({
                label: 'Address',
                model: 'address',
                name: '"address"',
                required: true,
                placeholder: 'IP address:port'
            })(
                ipaddress='true'
                ipaddress-with-port='true'
                ipaddress-with-port-range=withPortRange
                ignite-unique=items
                ignite-form-field-input-autofocus='true'
            )
                +form-field__error({ error: 'igniteUnique', message: 'Such IP address already exists!' })
                +form-field__error({ error: 'ipaddress', message: 'Invalid address!' })
                +form-field__error({ error: 'ipaddressPort', message: 'Invalid port!' })
                +form-field__error({ error: 'ipaddressPortRange', message: 'Invalid port range!' })
                +form-field__error({ error: 'required', message: 'IP address:port could not be empty!' })

        list-editable-no-items
            list-editable-add-item-button(
                add-item=`$editLast((${items} = ${items} || []).push(""))`
                label-multiple='addresses'
                label-single='address'
            )


mixin form-field__cache-modes({ label, model, name, placeholder })
    +form-field__dropdown({
        label, model, name, placeholder,
        options: '[\
            {value: "LOCAL", label: "LOCAL"},\
            {value: "REPLICATED", label: "REPLICATED"},\
            {value: "PARTITIONED", label: "PARTITIONED"}\
        ]',
        tip: 'Cache modes:\
        <ul>\
            <li>PARTITIONED - in this mode the overall key set will be divided into partitions and all partitions will be split equally between participating nodes</li>\
            <li>REPLICATED - in this mode all the keys are distributed to all participating nodes</li>\
            <li>LOCAL - in this mode caches residing on different grid nodes will not know about each other</li>\
        </ul>'
    })&attributes(attributes)
        if  block
            block

//- Mixin for eviction policy.
mixin form-field__eviction-policy({ model, name, enabled, required, tip })
    -var kind = model + '.kind'
    -var policy = model + '[' + kind + ']'

    .pc-form-grid-col-60
        +form-field__dropdown({
            label: 'Eviction policy:',
            model: kind,
            name: `${name}+"Kind"`,
            disabled: enabledToDisabled(enabled),
            required: required,
            placeholder: '{{ ::$ctrl.Caches.evictionPolicy.kind.default }}',
            options: '::$ctrl.Caches.evictionPolicy.values',
            tip: tip
        })
    .pc-form-group.pc-form-grid-row(ng-if=kind)
        .pc-form-grid-col-30
            +form-field__number({
                label: 'Batch size',
                model: policy + '.batchSize',
                name: name + '+ "batchSize"',
                disabled: enabledToDisabled(enabled),
                placeholder: '1',
                min: '1',
                tip: 'Number of entries to remove on shrink'
            })
        .pc-form-grid-col-30
            form-field-size(
                label='Max memory size:'
                ng-model=`${policy}.maxMemorySize`
                ng-model-options='{allowInvalid: true}'
                name=`${name}.maxMemorySize`
                ng-disabled=enabledToDisabled(enabled)
                tip='Maximum allowed cache size'
                placeholder='{{ ::$ctrl.Caches.evictionPolicy.maxMemorySize.default }}'
                min=`{{ $ctrl.Caches.evictionPolicy.maxMemorySize.min(${model}) }}`
                size-scale-label='mb'
                size-type='bytes'
            )
                +form-field__error({ error: 'min', message: 'Either maximum memory size or maximum size should be greater than 0' })
        .pc-form-grid-col-60
            +form-field__number({
                label: 'Max size:',
                model: policy + '.maxSize',
                name: name + '+ "maxSize"',
                disabled: enabledToDisabled(enabled),
                placeholder: '{{ ::$ctrl.Caches.evictionPolicy.maxSize.default }}',
                min: `{{ $ctrl.Caches.evictionPolicy.maxSize.min(${model}) }}`,
                tip: 'Maximum allowed size of cache before entry will start getting evicted'
            })(
                ng-model-options='{allowInvalid: true}'
            )
                +form-field__error({ error: 'min', message: 'Either maximum memory size or maximum size should be greater than 0' })

//- Mixin for XML and Java preview.
mixin preview-xml-java(master, generator, detail)
    ignite-ui-ace-tabs
        .preview-panel(ng-init='mode = "spring"')
            .preview-legend
                a(ng-class='{active: mode === "spring"}' ng-click='mode = "spring"') Spring
                a(ng-class='{active: mode === "java"}' ng-click='mode = "java"') Java
                //a(ng-class='{active: mode === "csharp"}' ng-click='mode = "csharp"') C#
                //a(ng-class='{active: mode === "app.config"}' ng-click='mode = "app.config"') app.config
            .preview-content(ng-switch='mode')
                ignite-ui-ace-spring(ng-switch-when='spring' data-master=master data-generator=generator ng-model='$parent.data' data-detail=detail)
                ignite-ui-ace-java(ng-switch-when='java' data-master=master data-generator=generator ng-model='$parent.data' data-detail=detail)
                //ignite-ui-ace-sharp(ng-switch-when="csharp" data-master=master data-generator=generator ng-model='$parent.data' data-detail=detail)
            .preview-content-empty(ng-if='!data')
                label All Defaults


mixin list-pair-edit({ items, keyLbl, valLbl, itemName, itemsName })
    list-editable(ng-model=items)
        list-editable-item-view
            | {{ $item.name }} = {{ $item.value }}

        list-editable-item-edit
            - form = '$parent.form'
            .pc-form-grid-row
                .pc-form-grid-col-30(divider='=')
                    +form-field__text({
                        label: keyLbl,
                        model: '$item.name',
                        name: '"name"',
                        required: true,
                        placeholder: keyLbl
                    })(
                        ignite-unique=items
                        ignite-unique-property='name'
                        ignite-auto-focus
                    )
                        +form-field__error({ error: 'igniteUnique', message: 'Property with such name already exists!' })
                .pc-form-grid-col-30
                    +form-field__text({
                        label: valLbl,
                        model: '$item.value',
                        name: '"value"',
                        required: true,
                        placeholder: valLbl
                    })

        list-editable-no-items
            list-editable-add-item-button(
                add-item=`$editLast((${items} = ${items} || []).push({}))`
                label-single=itemName
                label-multiple=itemsName
            )

mixin form-field__dialect({ label, model, name, required, tip, genericDialectName, placeholder, change })
    +form-field__dropdown({
        label,
        model,
        name,
        required,
        placeholder,
        change,
        options: '[\
                {value: "Generic", label: "' + genericDialectName + '"},\
                {value: "Oracle", label: "Oracle"},\
                {value: "DB2", label: "IBM DB2"},\
                {value: "SQLServer", label: "Microsoft SQL Server"},\
                {value: "MySQL", label: "MySQL"},\
                {value: "PostgreSQL", label: "PostgreSQL"},\
                {value: "H2", label: "H2 database"}\
        ]',
        tip: `${ tip }
            <ul>
                <li>${ genericDialectName }</li>
                <li>Oracle database</li>
                <li>IBM DB2</li>
                <li>Microsoft SQL Server</li>
                <li>MySQL</li>
                <li>PostgreSQL</li>
                <li>H2 database</li>
            </ul>`
    })
=======
include ../../primitives/form-field/index
>>>>>>> 08025a33
<|MERGE_RESOLUTION|>--- conflicted
+++ resolved
@@ -19,393 +19,4 @@
 include ../../primitives/timepicker/index
 include ../../primitives/dropdown/index
 include ../../primitives/switcher/index
-<<<<<<< HEAD
-include ../../primitives/form-field/index
-
-//- Function that convert enabled state to corresponding disabled state.
--var enabledToDisabled = function (enabled) {
--    return (enabled === false || enabled === true) ? !enabled : '!(' + enabled + ')';
--}
-
-mixin form-field__java-class({ label, model, name, disabled, required, tip, placeholder, validationActive })
-    -var errLbl = label.substring(0, label.length - 1)
-
-    +form-field__text({
-        label,
-        model,
-        name,
-        disabled,
-        required,
-        placeholder: placeholder || 'Enter fully qualified class name',
-        tip
-    })(
-        data-java-identifier='true'
-        data-java-package-specified='true'
-        data-java-keywords='true'
-        data-java-built-in-class='true'
-        data-validation-active=validationActive ? `{{ ${validationActive} }}` : `'always'`
-    )&attributes(attributes)
-        if  block
-            block
-
-        +form-field__error({ error: 'javaBuiltInClass', message: `${ errLbl } should not be the Java built-in class!` })
-        +form-field__error({ error: 'javaKeywords', message: `${ errLbl } could not contains reserved Java keyword!` })
-        +form-field__error({ error: 'javaPackageSpecified', message: `${ errLbl } does not have package specified!` })
-        +form-field__error({ error: 'javaIdentifier', message: `${ errLbl } is invalid Java identifier!` })
-
-//- Mixin for text field with enabled condition with options.
-mixin form-field__java-class--typeahead({ label, model, name, options, disabled, required, placeholder, tip, validationActive })
-    -var errLbl = label.substring(0, label.length - 1)
-
-    +form-field__typeahead({
-        label,
-        model,
-        name,
-        disabled,
-        required,
-        placeholder,
-        options,
-        tip
-    })&attributes(attributes)(
-        data-java-identifier='true'
-        data-java-package-specified='allow-built-in'
-        data-java-keywords='true'
-        data-validation-active=validationActive ? `{{ ${validationActive} }}` : `'always'`
-    )
-        +form-field__error({ error: 'javaKeywords', message: `${ errLbl } could not contains reserved Java keyword!` })
-        +form-field__error({ error: 'javaPackageSpecified', message: `${ errLbl } does not have package specified!` })
-        +form-field__error({ error: 'javaIdentifier', message: `${ errLbl } is invalid Java identifier!` })
-
-
-mixin form-field__java-package({ label, model, name, disabled, required, tip, tipOpts, placeholder })
-    +form-field__text({
-        label,
-        model,
-        name,
-        disabled,
-        required,
-        tip,
-        tipOpts,
-        placeholder
-    })(
-        data-java-keywords='true'
-        data-java-package-name='package-only'
-    )&attributes(attributes)
-        if  block
-            block
-
-        +form-field__error({ error: 'javaPackageName', message: 'Package name is invalid!' })
-        +form-field__error({ error: 'javaKeywords', message: 'Package name could not contains reserved java keyword!' })
-
-//- Mixin for text field with IP address check.
-mixin form-field__ip-address({ label, model, name, enabled, placeholder, tip })
-    +form-field__text({
-        label,
-        model,
-        name,
-        disabled: enabledToDisabled(enabled),
-        placeholder,
-        tip
-    })(data-ipaddress='true')
-        +form-field__error({ error: 'ipaddress', message: 'Invalid address!' })
-
-//- Mixin for text field with IP address and port range check.
-mixin form-field__ip-address-with-port-range({ label, model, name, enabled, placeholder, tip })
-    +form-field__text({
-        label,
-        model,
-        name,
-        disabled: enabledToDisabled(enabled),
-        placeholder,
-        tip
-    })(
-        data-ipaddress='true'
-        data-ipaddress-with-port='true'
-        data-ipaddress-with-port-range='true'
-    )
-        +form-field__error({ error: 'ipaddress', message: 'Invalid address!' })
-        +form-field__error({ error: 'ipaddressPort', message: 'Invalid port!' })
-        +form-field__error({ error: 'ipaddressPortRange', message: 'Invalid port range!' })
-
-//- Mixin for url field.
-mixin form-field__url({ label, model, name, enabled, required, placeholder, tip })
-    -var errLbl = label.substring(0, label.length - 1)
-
-    +form-field__text({
-        label,
-        model,
-        name,
-        disabled: enabledToDisabled(enabled),
-        required,
-        placeholder,
-        tip
-    })(
-        type='url'
-    )
-        if  block
-            block
-
-        +form-field__error({ error: 'url', message: `${ errLbl } should be a valid URL!` })
-
-
-mixin list-text-field({ items, lbl, name, itemName, itemsName })
-    list-editable(ng-model=items)&attributes(attributes)
-        list-editable-item-view
-            | {{ $item }}
-
-        list-editable-item-edit
-            +form-field__text({
-                label: lbl,
-                model: '$item',
-                name: `"${name}"`,
-                required: true,
-                placeholder: `Enter ${lbl.toLowerCase()}`
-            })(
-                ignite-unique=items
-                ignite-form-field-input-autofocus='true'
-            )
-                if  block
-                    block
-
-        list-editable-no-items
-            list-editable-add-item-button(
-                add-item=`$editLast((${items} = ${items} || []).push(''))`
-                label-single=itemName
-                label-multiple=itemsName
-            )
-
-mixin list-java-class-field(label, model, name, items)
-    +form-field__text({
-        label,
-        model,
-        name,
-        required: true,
-        placeholder: 'Enter fully qualified class name'
-    })(
-        java-identifier='true'
-        java-package-specified='true'
-        java-keywords='true'
-        java-built-in-class='true'
-
-        ignite-unique=items
-        ignite-form-field-input-autofocus='true'
-    )
-        +form-field__error({ error: 'javaBuiltInClass', message: `${ label } should not be the Java built-in class!` })
-        +form-field__error({ error: 'javaKeywords', message: `${ label } could not contains reserved Java keyword!` })
-        +form-field__error({ error: 'javaPackageSpecified', message: `${ label } does not have package specified!` })
-        +form-field__error({ error: 'javaIdentifier', message: `${ label } is invalid Java identifier!` })
-
-        if block
-            block
-
-mixin list-url-field(label, model, name, items)
-    +form-field__text({
-        label,
-        model,
-        name,
-        required: true,
-        placeholder: 'Enter URL'
-    })(
-        type='url'
-
-        ignite-unique=items
-        ignite-form-field-input-autofocus='true'
-    )
-        +form-field__error({ error: 'url', message: 'URL should be valid!' })
-
-        if block
-            block
-
-mixin list-addresses({ items, name, tip, withPortRange = true })
-    list-editable(
-        ng-model=items
-        name=name
-        list-editable-cols=`::[{name: "Addresses:", tip: "${tip}"}]`
-    )&attributes(attributes)
-        list-editable-item-view {{ $item }}
-        list-editable-item-edit(item-name='address')
-            +form-field__text({
-                label: 'Address',
-                model: 'address',
-                name: '"address"',
-                required: true,
-                placeholder: 'IP address:port'
-            })(
-                ipaddress='true'
-                ipaddress-with-port='true'
-                ipaddress-with-port-range=withPortRange
-                ignite-unique=items
-                ignite-form-field-input-autofocus='true'
-            )
-                +form-field__error({ error: 'igniteUnique', message: 'Such IP address already exists!' })
-                +form-field__error({ error: 'ipaddress', message: 'Invalid address!' })
-                +form-field__error({ error: 'ipaddressPort', message: 'Invalid port!' })
-                +form-field__error({ error: 'ipaddressPortRange', message: 'Invalid port range!' })
-                +form-field__error({ error: 'required', message: 'IP address:port could not be empty!' })
-
-        list-editable-no-items
-            list-editable-add-item-button(
-                add-item=`$editLast((${items} = ${items} || []).push(""))`
-                label-multiple='addresses'
-                label-single='address'
-            )
-
-
-mixin form-field__cache-modes({ label, model, name, placeholder })
-    +form-field__dropdown({
-        label, model, name, placeholder,
-        options: '[\
-            {value: "LOCAL", label: "LOCAL"},\
-            {value: "REPLICATED", label: "REPLICATED"},\
-            {value: "PARTITIONED", label: "PARTITIONED"}\
-        ]',
-        tip: 'Cache modes:\
-        <ul>\
-            <li>PARTITIONED - in this mode the overall key set will be divided into partitions and all partitions will be split equally between participating nodes</li>\
-            <li>REPLICATED - in this mode all the keys are distributed to all participating nodes</li>\
-            <li>LOCAL - in this mode caches residing on different grid nodes will not know about each other</li>\
-        </ul>'
-    })&attributes(attributes)
-        if  block
-            block
-
-//- Mixin for eviction policy.
-mixin form-field__eviction-policy({ model, name, enabled, required, tip })
-    -var kind = model + '.kind'
-    -var policy = model + '[' + kind + ']'
-
-    .pc-form-grid-col-60
-        +form-field__dropdown({
-            label: 'Eviction policy:',
-            model: kind,
-            name: `${name}+"Kind"`,
-            disabled: enabledToDisabled(enabled),
-            required: required,
-            placeholder: '{{ ::$ctrl.Caches.evictionPolicy.kind.default }}',
-            options: '::$ctrl.Caches.evictionPolicy.values',
-            tip: tip
-        })
-    .pc-form-group.pc-form-grid-row(ng-if=kind)
-        .pc-form-grid-col-30
-            +form-field__number({
-                label: 'Batch size',
-                model: policy + '.batchSize',
-                name: name + '+ "batchSize"',
-                disabled: enabledToDisabled(enabled),
-                placeholder: '1',
-                min: '1',
-                tip: 'Number of entries to remove on shrink'
-            })
-        .pc-form-grid-col-30
-            form-field-size(
-                label='Max memory size:'
-                ng-model=`${policy}.maxMemorySize`
-                ng-model-options='{allowInvalid: true}'
-                name=`${name}.maxMemorySize`
-                ng-disabled=enabledToDisabled(enabled)
-                tip='Maximum allowed cache size'
-                placeholder='{{ ::$ctrl.Caches.evictionPolicy.maxMemorySize.default }}'
-                min=`{{ $ctrl.Caches.evictionPolicy.maxMemorySize.min(${model}) }}`
-                size-scale-label='mb'
-                size-type='bytes'
-            )
-                +form-field__error({ error: 'min', message: 'Either maximum memory size or maximum size should be greater than 0' })
-        .pc-form-grid-col-60
-            +form-field__number({
-                label: 'Max size:',
-                model: policy + '.maxSize',
-                name: name + '+ "maxSize"',
-                disabled: enabledToDisabled(enabled),
-                placeholder: '{{ ::$ctrl.Caches.evictionPolicy.maxSize.default }}',
-                min: `{{ $ctrl.Caches.evictionPolicy.maxSize.min(${model}) }}`,
-                tip: 'Maximum allowed size of cache before entry will start getting evicted'
-            })(
-                ng-model-options='{allowInvalid: true}'
-            )
-                +form-field__error({ error: 'min', message: 'Either maximum memory size or maximum size should be greater than 0' })
-
-//- Mixin for XML and Java preview.
-mixin preview-xml-java(master, generator, detail)
-    ignite-ui-ace-tabs
-        .preview-panel(ng-init='mode = "spring"')
-            .preview-legend
-                a(ng-class='{active: mode === "spring"}' ng-click='mode = "spring"') Spring
-                a(ng-class='{active: mode === "java"}' ng-click='mode = "java"') Java
-                //a(ng-class='{active: mode === "csharp"}' ng-click='mode = "csharp"') C#
-                //a(ng-class='{active: mode === "app.config"}' ng-click='mode = "app.config"') app.config
-            .preview-content(ng-switch='mode')
-                ignite-ui-ace-spring(ng-switch-when='spring' data-master=master data-generator=generator ng-model='$parent.data' data-detail=detail)
-                ignite-ui-ace-java(ng-switch-when='java' data-master=master data-generator=generator ng-model='$parent.data' data-detail=detail)
-                //ignite-ui-ace-sharp(ng-switch-when="csharp" data-master=master data-generator=generator ng-model='$parent.data' data-detail=detail)
-            .preview-content-empty(ng-if='!data')
-                label All Defaults
-
-
-mixin list-pair-edit({ items, keyLbl, valLbl, itemName, itemsName })
-    list-editable(ng-model=items)
-        list-editable-item-view
-            | {{ $item.name }} = {{ $item.value }}
-
-        list-editable-item-edit
-            - form = '$parent.form'
-            .pc-form-grid-row
-                .pc-form-grid-col-30(divider='=')
-                    +form-field__text({
-                        label: keyLbl,
-                        model: '$item.name',
-                        name: '"name"',
-                        required: true,
-                        placeholder: keyLbl
-                    })(
-                        ignite-unique=items
-                        ignite-unique-property='name'
-                        ignite-auto-focus
-                    )
-                        +form-field__error({ error: 'igniteUnique', message: 'Property with such name already exists!' })
-                .pc-form-grid-col-30
-                    +form-field__text({
-                        label: valLbl,
-                        model: '$item.value',
-                        name: '"value"',
-                        required: true,
-                        placeholder: valLbl
-                    })
-
-        list-editable-no-items
-            list-editable-add-item-button(
-                add-item=`$editLast((${items} = ${items} || []).push({}))`
-                label-single=itemName
-                label-multiple=itemsName
-            )
-
-mixin form-field__dialect({ label, model, name, required, tip, genericDialectName, placeholder, change })
-    +form-field__dropdown({
-        label,
-        model,
-        name,
-        required,
-        placeholder,
-        change,
-        options: '[\
-                {value: "Generic", label: "' + genericDialectName + '"},\
-                {value: "Oracle", label: "Oracle"},\
-                {value: "DB2", label: "IBM DB2"},\
-                {value: "SQLServer", label: "Microsoft SQL Server"},\
-                {value: "MySQL", label: "MySQL"},\
-                {value: "PostgreSQL", label: "PostgreSQL"},\
-                {value: "H2", label: "H2 database"}\
-        ]',
-        tip: `${ tip }
-            <ul>
-                <li>${ genericDialectName }</li>
-                <li>Oracle database</li>
-                <li>IBM DB2</li>
-                <li>Microsoft SQL Server</li>
-                <li>MySQL</li>
-                <li>PostgreSQL</li>
-                <li>H2 database</li>
-            </ul>`
-    })
-=======
-include ../../primitives/form-field/index
->>>>>>> 08025a33
+include ../../primitives/form-field/index