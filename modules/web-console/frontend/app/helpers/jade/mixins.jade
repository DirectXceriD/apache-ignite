//-
    Licensed to the Apache Software Foundation (ASF) under one or more
    contributor license agreements.  See the NOTICE file distributed with
    this work for additional information regarding copyright ownership.
    The ASF licenses this file to You under the Apache License, Version 2.0
    (the "License"); you may not use this file except in compliance with
    the License.  You may obtain a copy of the License at

         http://www.apache.org/licenses/LICENSE-2.0

    Unless required by applicable law or agreed to in writing, software
    distributed under the License is distributed on an "AS IS" BASIS,
    WITHOUT WARRANTIES OR CONDITIONS OF ANY KIND, either express or implied.
    See the License for the specific language governing permissions and
    limitations under the License.

include ./form.jade

//- Mixin for advanced options toggle.
mixin advanced-options-toggle(click, cond, showMessage, hideMessage)
    .advanced-options
        i.fa(ng-click='#{click}' ng-class='#{cond} ? "fa-chevron-circle-down" : "fa-chevron-circle-right"')
        a(ng-click=click) {{#{cond} ? '#{hideMessage}' : '#{showMessage}'}}

//- Mixin for advanced options toggle with default settings.
mixin advanced-options-toggle-default
    +advanced-options-toggle('toggleExpanded()', 'ui.expanded', 'Show advanced settings...', 'Hide advanced settings...')

//- Mixin for main table on screen with list of items.
mixin main-table(title, rows, focusId, click, rowTemplate, searchField)
    .padding-bottom-dflt(ng-show='#{rows} && #{rows}.length > 0')
        table.links(st-table='displayedRows' st-safe-src='#{rows}')
            thead
                tr
                    th
                        lable.labelHeader.labelFormField #{title}:
                        .col-sm-3.pull-right(style='padding: 0')
                            input.form-control(type='text' st-search='#{searchField}' placeholder='Filter #{title}...')
            tbody
                tr
                    td
                        .scrollable-y(ng-show='displayedRows.length > 0' style='max-height: 200px')
                            table
                                tbody
                                    tr(ng-repeat='row in displayedRows track by row._id' ignite-bs-affix-update)
                                        td
                                            a(ng-class='{active: row._id == selectedItem._id}' ignite-on-click-focus=focusId ng-click=click) #{rowTemplate}
                        label.placeholder(ng-show='displayedRows.length == 0') No #{title} found

//- Mixin with save, remove, clone and undo buttons.
mixin save-remove-clone-undo-buttons(objectName)
    -var removeTip = '"Remove current ' + objectName + '"'
    -var cloneTip = '"Clone current ' + objectName + '"'
    -var undoTip = '"Undo all changes for current ' + objectName + '"'

    div(ng-show='contentVisible()' style='display: inline-block;')
        .panel-tip-container(ng-hide='!backupItem || backupItem._id')
            a.btn.btn-primary(ng-disabled='!ui.inputForm.$dirty' ng-click='ui.inputForm.$dirty && saveItem()' bs-tooltip='' data-title='{{saveBtnTipText(ui.inputForm.$dirty, "#{objectName}")}}' data-placement='bottom' data-trigger='hover') Save
        .panel-tip-container(ng-show='backupItem._id')
            a.btn.btn-primary(id='save-item' ng-disabled='!ui.inputForm.$dirty' ng-click='ui.inputForm.$dirty && saveItem()' bs-tooltip='' data-title='{{saveBtnTipText(ui.inputForm.$dirty, "#{objectName}")}}' data-placement='bottom' data-trigger='hover') Save
        .panel-tip-container(ng-show='backupItem._id')
            a.btn.btn-primary(id='clone-item' ng-click='cloneItem()' bs-tooltip=cloneTip data-placement='bottom' data-trigger='hover') Clone
        .btn-group.panel-tip-container(ng-show='backupItem._id')
            button.btn.btn-primary(id='remove-item' ng-click='removeItem()' bs-tooltip=removeTip data-placement='bottom' data-trigger='hover') Remove
            button.btn.dropdown-toggle.btn-primary(id='remove-item-dropdown' data-toggle='dropdown' data-container='body' bs-dropdown='[{ text: "Remove All", click: "removeAllItems()" }]' data-placement='bottom-right')
                span.caret
        .panel-tip-container(ng-show='backupItem')
            i.btn.btn-primary.fa.fa-undo(id='undo-item' ng-disabled='!ui.inputForm.$dirty' ng-click='ui.inputForm.$dirty && resetAll()' bs-tooltip=undoTip data-placement='bottom' data-trigger='hover')

//- Mixin for feedback on specified error.
mixin error-feedback(visible, error, errorMessage, name)
    i.fa.fa-exclamation-triangle.form-control-feedback(
        ng-if=visible
        bs-tooltip='"#{errorMessage}"'
        ignite-error=error
        ignite-error-message=errorMessage
        name=name
    )

//- Mixin for feedback on unique violation.
mixin unique-feedback(name, errorMessage)
    +form-field-feedback(name, 'igniteUnique', errorMessage)

//- Mixin for feedback on IP address violation.
mixin ipaddress-feedback(name)
    +form-field-feedback(name, 'ipaddress', 'Invalid address!')

//- Mixin for feedback on port of IP address violation.
mixin ipaddress-port-feedback(name)
    +form-field-feedback(name, 'ipaddressPort', 'Invalid port!')

//- Mixin for feedback on port range violation.
mixin ipaddress-port-range-feedback(name)
    +form-field-feedback(name, 'ipaddressPortRange', 'Invalid port range!')

//- Mixin for feedback on UUID violation.
mixin uuid-feedback(name)
    +form-field-feedback(name, 'uuid', 'Invalid node ID!')

//- Mixin for checkbox.
mixin checkbox(lbl, model, name, tip)
    +form-field-checkbox(lbl, model, name, false, false, tip)

//- Mixin for checkbox with enabled condition.
mixin checkbox-enabled(lbl, model, name, enabled, tip)
    if enabled === false || enabled === true
        -var disabled = !enabled
    else
        -var disabled = '!('+enabled+')'

    +form-field-checkbox(lbl, model, name, disabled, false, tip)

//- Mixin for java name field with enabled condition.
mixin java-class(lbl, model, name, enabled, required, tip)
    -var errLbl = lbl.substring(0, lbl.length - 1)

    if enabled === false || enabled === true
        -var disabled = !enabled
    else
        -var disabled = '!('+enabled+')'

    +ignite-form-field-text(lbl, model, name, disabled, required, 'Enter fully qualified class name', tip)(
        data-java-identifier='true'
        data-java-package-specified='true'
        data-java-keywords='true'
        data-java-built-in-class='true'
    )
        if  block
            block

        +form-field-feedback(name, 'javaBuiltInClass', errLbl + ' should not be the Java built-in class!')
        +form-field-feedback(name, 'javaKeywords', errLbl + ' could not contains reserved Java keyword!')
        +form-field-feedback(name, 'javaPackageSpecified', errLbl + ' does not have package specified!')
        +form-field-feedback(name, 'javaIdentifier', errLbl + ' is invalid Java identifier!')

//- Mixin for text field with enabled condition with options.
mixin java-class-typeahead(lbl, model, name, options, enabled, required, placeholder, tip)
    -var errLbl = lbl.substring(0, lbl.length - 1)

    +form-field-datalist(lbl, model, name, '!('+enabled+')', required, placeholder, options, tip)(
        data-java-identifier='true'
        data-java-package-specified='allow-built-in'
        data-java-keywords='true'
    )
        +form-field-feedback(name, 'javaKeywords', errLbl + ' could not contains reserved Java keyword!')
        +form-field-feedback(name, 'javaPackageSpecified', errLbl + ' does not have package specified!')
        +form-field-feedback(name, 'javaIdentifier', errLbl + ' is invalid Java identifier!')

//- Mixin for text field with IP address check.
mixin text-ip-address(lbl, model, name, enabled, placeholder, tip)
    +ignite-form-field-text(lbl, model, name, '!('+enabled+')', false, placeholder, tip)(data-ipaddress='true')
        +ipaddress-feedback(name)

//- Mixin for text field with IP address and port range check.
mixin text-ip-address-with-port-range(lbl, model, name, enabled, placeholder, tip)
    +ignite-form-field-text(lbl, model, name, '!('+enabled+')', false, placeholder, tip)(data-ipaddress='true' data-ipaddress-with-port='true' data-ipaddress-with-port-range='true')
        +ipaddress-feedback(name)
        +ipaddress-port-feedback(name)
        +ipaddress-port-range-feedback(name)

//- Mixin for text field.
mixin text-enabled(lbl, model, name, enabled, required, placeholder, tip)
    if enabled === false || enabled === true
        -var disabled = !enabled
    else
        -var disabled = '!('+enabled+')'

    +ignite-form-field-text(lbl, model, name, disabled, required, placeholder, tip)
        if  block
            block

//- Mixin for text field.
mixin text(lbl, model, name, required, placeholder, tip)
    +ignite-form-field-text(lbl, model, name, false, required, placeholder, tip)
        if  block
            block

//- Mixin for text field with enabled condition with options.
mixin text-options(lbl, model, name, options, enabled, required, placeholder, tip)
    +form-field-datalist(lbl, model, name, '!('+enabled+')', required, placeholder, options, tip)

//- Mixin for required numeric field.
mixin number-required(lbl, model, name, enabled, required, placeholder, min, tip)
    +ignite-form-field-number(lbl, model, name, '!('+enabled+')', required, placeholder, min, false, false, tip)

//- Mixin for required numeric field with maximum and minimum limit.
mixin number-min-max(lbl, model, name, enabled, placeholder, min, max, tip)
    +ignite-form-field-number(lbl, model, name, '!('+enabled+')', false, placeholder, min, max, '1', tip)

//- Mixin for required numeric field with maximum and minimum limit.
mixin number-min-max-step(lbl, model, name, enabled, placeholder, min, max, step, tip)
    +ignite-form-field-number(lbl, model, name, '!('+enabled+')', false, placeholder, min, max, step, tip)

//- Mixin for numeric field.
mixin number(lbl, model, name, enabled, placeholder, min, tip)
    +ignite-form-field-number(lbl, model, name, '!('+enabled+')', false, placeholder, min, false, false, tip)

//- Mixin for required dropdown field.
mixin dropdown-required-empty(lbl, model, name, enabled, required, placeholder, placeholderEmpty, options, tip)
    if enabled === false || enabled === true
        -var disabled = !enabled
    else
        -var disabled = '!('+enabled+')'

    +ignite-form-field-dropdown(lbl, model, name, disabled, required, false, placeholder, placeholderEmpty, options, tip)
        if  block
            block

//- Mixin for required dropdown field.
mixin dropdown-required(lbl, model, name, enabled, required, placeholder, options, tip)
    if enabled === false || enabled === true
        -var disabled = !enabled
    else
        -var disabled = '!('+enabled+')'

    +ignite-form-field-dropdown(lbl, model, name, disabled, required, false, placeholder, '', options, tip)
        if  block
            block

//- Mixin for dropdown field.
mixin dropdown(lbl, model, name, enabled, placeholder, options, tip)
    if enabled === false || enabled === true
        -var disabled = !enabled
    else
        -var disabled = '!('+enabled+')'

    +ignite-form-field-dropdown(lbl, model, name, disabled, false, false, placeholder, '', options, tip)
        if  block
            block

//- Mixin for dropdown-multiple field.
mixin dropdown-multiple(lbl, model, name, enabled, placeholder, placeholderEmpty, options, tip)
    if enabled === false || enabled === true
        -var disabled = !enabled
    else
        -var disabled = '!('+enabled+')'

    +ignite-form-field-dropdown(lbl, model, name, disabled, false, true, placeholder, placeholderEmpty, options, tip)
        if  block
            block

//- Mixin for table text field.
mixin table-text-field(name, model, items, valid, save, placeholder, newItem)
    -var resetOnEnter = newItem ? '(stopblur = true) && (group.add = [{}])' : '(field.edit = false)'
    -var onEnter = valid + ' && (' + save + '); ' + valid + ' && ' + resetOnEnter + ';'

    -var onEscape = newItem ? 'group.add = []' : 'field.edit = false'

    -var resetOnBlur = newItem ? '!stopblur && (group.add = [])' : 'field.edit = false'
    -var onBlur = valid + ' && ( ' + save + '); ' + resetOnBlur + ';'

    if block
        block

    .input-tip
        +ignite-form-field-input(name, model, false, 'true', placeholder)(
            data-ignite-unique=items
            data-ignite-form-field-input-autofocus='true'
            ng-blur=onBlur
            ignite-on-enter=onEnter
            ignite-on-escape=onEscape
        )

//- Mixin for table java class field.
mixin table-java-class-field(lbl, name, model, items, valid, save, newItem)
    -var errLbl = lbl.substring(0, lbl.length - 1)

    -var resetOnEnter = newItem ? '(stopblur = true) && (group.add = [{}])' : '(field.edit = false)'
    -var onEnter = valid + ' && (' + save + '); ' + valid + ' && ' + resetOnEnter + ';'

    -var onEscape = newItem ? 'group.add = []' : 'field.edit = false'

    -var resetOnBlur = newItem ? '!stopblur && (group.add = [])' : 'field.edit = false'
    -var onBlur = valid + ' && ( ' + save + '); ' + resetOnBlur + ';'

    if block
        block

    +form-field-feedback(name, 'javaBuiltInClass', errLbl + ' should not be the Java built-in class!')
    +form-field-feedback(name, 'javaKeywords', errLbl + ' could not contains reserved Java keyword!')
    +form-field-feedback(name, 'javaPackageSpecified', errLbl + ' does not have package specified!')
    +form-field-feedback(name, 'javaIdentifier', errLbl + ' is invalid Java identifier!')

    if block
        block

    .input-tip
        +ignite-form-field-input(name, model, false, 'true', 'Enter fully qualified class name')(
            data-java-identifier='true'
            data-java-package-specified='true'
            data-java-keywords='true'
            data-java-built-in-class='true'

            data-ignite-unique=items
            data-ignite-form-field-input-autofocus='true'

            ng-blur=onBlur
            ignite-on-enter=onEnter
            ignite-on-escape=onEscape
        )

//- Mixin for table java package field.
mixin table-java-package-field(name, model, items, valid, save, newItem)
    -var resetOnEnter = newItem ? '(stopblur = true) && (group.add = [{}])' : '(field.edit = false)'
    -var onEnter = valid + ' && (' + save + '); ' + valid + ' && ' + resetOnEnter + ';'

    -var onEscape = newItem ? 'group.add = []' : 'field.edit = false'

    -var resetOnBlur = newItem ? '!stopblur && (group.add = [])' : 'field.edit = false'
    -var onBlur = valid + ' && ( ' + save + '); ' + resetOnBlur + ';'

    +form-field-feedback(name, 'javaKeywords', 'Package name could not contains reserved Java keyword!')
    +form-field-feedback(name, 'javaPackageName', 'Package name is invalid!')

    if block
        block

    .input-tip
        +ignite-form-field-input(name, model, false, 'true', 'Enter package name')(
            data-java-keywords='true'
            data-java-package-name='true'

            data-ignite-unique=items
            data-ignite-form-field-input-autofocus='true'

            ng-blur=onBlur
            ignite-on-enter=onEnter
            ignite-on-escape=onEscape
        )


//- Mixin for table address field.
mixin table-address-field(name, model, items, valid, save, newItem, portRange)
    -var resetOnEnter = newItem ? '(stopblur = true) && (group.add = [{}])' : '(field.edit = false)'
    -var onEnter = valid + ' && (' + save + '); ' + valid + ' && ' + resetOnEnter + ';'

    -var onEscape = newItem ? 'group.add = []' : 'field.edit = false'

    -var resetOnBlur = newItem ? '!stopblur && (group.add = [])' : 'field.edit = false'
    -var onBlur = valid + ' && ( ' + save + '); ' + resetOnBlur + ';'

    +ipaddress-feedback(name)
    +ipaddress-port-feedback(name)
    +ipaddress-port-range-feedback(name)

    if block
        block

    .input-tip
        +ignite-form-field-input(name, model, false, 'true', 'IP address:port')(
            data-ipaddress='true'
            data-ipaddress-with-port='true'
            data-ipaddress-with-port-range=portRange ? 'true' : null
            data-ignite-unique=items
            data-ignite-form-field-input-autofocus='true'
            ng-blur=onBlur
            ignite-on-enter=onEnter
            ignite-on-escape=onEscape
        )

//- Mixin for table UUID field.
mixin table-uuid-field(name, model, items, valid, save, newItem)
    -var resetOnEnter = newItem ? '(stopblur = true) && (group.add = [{}])' : '(field.edit = false)'
    -var onEnter = valid + ' && (' + save + '); ' + valid + ' && ' + resetOnEnter + ';'

    -var onEscape = newItem ? 'group.add = []' : 'field.edit = false'

    -var resetOnBlur = newItem ? '!stopblur && (group.add = [])' : 'field.edit = false'
    -var onBlur = valid + ' && ( ' + save + '); ' + resetOnBlur + ';'

    if block
        block

    .input-tip
        +ignite-form-field-input(name, model, false, 'true', 'xxxxxxxx-xxxx-xxxx-xxxx-xxxxxxxxxxxx')(
            data-uuid='true'
            data-ignite-unique=items
            data-ignite-form-field-input-autofocus='true'
            ng-blur=onBlur
            ignite-on-enter=onEnter
            ignite-on-escape=onEscape
        )

//- Mixin for table save button.
   "||" used instead of "&&" to workaround escaping of "&&" to "&amp;&amp;"
mixin table-save-button(valid, save, newItem)
    -var reset = newItem ? 'group.add = []' : 'field.edit = false'

    i.fa.fa-floppy-o.form-field-save(
        ng-show=valid
        ng-click='!(#{valid}) || (#{save}); !(#{valid}) || (#{reset});'
        bs-tooltip
        data-title='Click icon or press [Enter] to save item'
    )

//- Mixin for table remove button.
mixin table-remove-conditional-button(items, show, tip)
    i.tipField.fa.fa-remove(
        ng-hide='!#{show} || field.edit'
        bs-tooltip
        data-title=tip
        ng-click='#{items}.splice(#{items}.indexOf(model), 1)'
    )

//- Mixin for table remove button.
mixin table-remove-button(items, tip)
    +table-remove-conditional-button(items, 'true', tip)

//- Mixin for cache mode.
mixin cacheMode(lbl, model, name, placeholder)
    +dropdown(lbl, model, name, 'true', placeholder,
        '[\
            {value: "LOCAL", label: "LOCAL"},\
            {value: "REPLICATED", label: "REPLICATED"},\
            {value: "PARTITIONED", label: "PARTITIONED"}\
        ]',
        'Cache modes:\
        <ul>\
            <li>PARTITIONED - in this mode the overall key set will be divided into partitions and all partitions will be split equally between participating nodes</li>\
            <li>REPLICATED - in this mode all the keys are distributed to all participating nodes</li>\
            <li>LOCAL - in this mode caches residing on different grid nodes will not know about each other</li>\
        </ul>'
    )

//- Mixin for eviction policy.
mixin evictionPolicy(model, name, enabled, required, tip)
    -var kind = model + '.kind'
    -var policy = model + '[' + kind + ']'

    +dropdown-required('Eviction policy:', kind, name + '+ "Kind"', enabled, required, 'Not set',
        '[\
            {value: "LRU", label: "LRU"},\
            {value: "FIFO", label: "FIFO"},\
            {value: "SORTED", label: "Sorted"},\
            {value: undefined, label: "Not set"}\
        ]', tip)
    span(ng-if=kind ng-init='__ = {};')
        a.customize(ng-show='__.expanded' ng-click='__.expanded = false') Hide settings
        a.customize(ng-hide='__.expanded' ng-click='__.expanded = true') Show settings
        .panel-details(ng-if='__.expanded')
            .details-row
                +number('Batch size', policy + '.batchSize', name + '+ "batchSize"', enabled, '1', '0',
                    'Number of entries to remove on shrink')
            .details-row
                +number('Max memory size', policy + '.maxMemorySize', name + '+ "maxMemorySize"', enabled, '0', '0',
                    'Maximum allowed cache size in bytes')
            .details-row
                +number('Max size', policy + '.maxSize', name + '+ "maxSize"', enabled, '100000', '0',
                    'Maximum allowed size of cache before entry will start getting evicted')

//- Mixin for clusters dropdown.
mixin clusters(model, tip)
    +dropdown-multiple('<span>Clusters:</span>' + '<a ui-sref="base.configuration.clusters({linkId: linkId()})"> (add)</a>',
        model + '.clusters', '"clusters"', true, 'Choose clusters', 'No clusters configured', 'clusters', tip)

//- Mixin for caches dropdown.
mixin caches(model, tip)
    +dropdown-multiple('<span>Caches:</span>' + '<a ui-sref="base.configuration.caches({linkId: linkId()})"> (add)</a>',
        model + '.caches', '"caches"', true, 'Choose caches', 'No caches configured', 'caches', tip)

//- Mixin for XML and Java preview.
mixin preview-xml-java(master, generator, detail)
    ignite-ui-ace-tabs
<<<<<<< HEAD
        .preview-panel(ng-init='mode = "spring"')
=======
        .preview-panel
>>>>>>> 8c86658e
            .preview-legend
                a(ng-class='{active: mode === "spring"}' ng-click='mode = "spring"') Spring
                a(ng-class='{active: mode === "java"}' ng-click='mode = "java"') Java
                a(ng-class='{active: mode === "csharp"}' ng-click='mode = "csharp"') C#
                a(ng-class='{active: mode === "app.config"}' ng-click='mode = "app.config"') app.config
            .preview-content(ng-switch='mode')
                ignite-ui-ace-spring(ng-switch-when="spring" data-master=master data-generator=generator ng-model='$parent.data' data-detail=detail)
                ignite-ui-ace-java(ng-switch-when="java" data-master=master data-generator=generator ng-model='$parent.data' data-detail=detail)
                ignite-ui-ace-sharp(ng-switch-when="csharp" data-master=master data-generator=generator ng-model='$parent.data' data-detail=detail)
            .preview-content-empty(ng-if='!data')
                label All Defaults

//- LEGACY mixin for LEGACY tables.
mixin btn-save(show, click)
    i.tipField.fa.fa-floppy-o(ng-show=show ng-click=click bs-tooltip='' data-title='Click icon or press [Enter] to save item' data-trigger='hover')

//- LEGACY mixin for LEGACY tables.
mixin btn-add(click, tip)
    i.tipField.fa.fa-plus(ng-click=click bs-tooltip=tip data-trigger = 'hover')

//- LEGACY mixin for LEGACY tables.
mixin btn-remove(click, tip)
    i.tipField.fa.fa-remove(ng-click=click bs-tooltip=tip data-trigger='hover')

//- LEGACY mixin for LEGACY tables.
mixin btn-remove-cond(cond, click, tip)
    i.tipField.fa.fa-remove(ng-show=cond ng-click=click bs-tooltip=tip data-trigger='hover')

//- LEGACY mixin for LEGACY pair values tables.
mixin table-pair-edit(tbl, prefix, keyPlaceholder, valPlaceholder, keyJavaBuiltInTypes, valueJavaBuiltInTypes, focusId, index, divider)
    -var keyModel = tbl + '.' + prefix + 'Key'
    -var valModel = tbl +'.' + prefix + 'Value'

    -var keyFocusId = prefix + 'Key' + focusId
    -var valFocusId = prefix + 'Value' + focusId

    .col-xs-6.col-sm-6.col-md-6
        .fieldSep !{divider}
        .input-tip
            if keyJavaBuiltInTypes
                input.form-control(id=keyFocusId ignite-on-enter-focus-move=valFocusId type='text' ng-model=keyModel placeholder=keyPlaceholder bs-typeahead container='body' ignite-retain-selection data-min-length='1' bs-options='javaClass for javaClass in javaBuiltInClasses' ignite-on-escape='tableReset()')
            else
                input.form-control(id=keyFocusId ignite-on-enter-focus-move=valFocusId type='text' ng-model=keyModel placeholder=keyPlaceholder ignite-on-escape='tableReset()')
    .col-xs-6.col-sm-6.col-md-6
        -var btnVisible = 'tablePairSaveVisible(' + tbl + ', ' + index + ')'
        -var btnSave = 'tablePairSave(tablePairValid, backupItem, ' + tbl + ', ' + index + ')'
        -var btnVisibleAndSave = btnVisible + ' && ' + btnSave

        +btn-save(btnVisible, btnSave)
        .input-tip
            if valueJavaBuiltInTypes
                input.form-control(id=valFocusId type='text' ng-model=valModel placeholder=valPlaceholder bs-typeahead container='body' ignite-retain-selection data-min-length='1' bs-options='javaClass for javaClass in javaBuiltInClasses' ignite-on-enter=btnVisibleAndSave ignite-on-escape='tableReset()')
            else
                input.form-control(id=valFocusId type='text' ng-model=valModel placeholder=valPlaceholder ignite-on-enter=btnVisibleAndSave ignite-on-escape='tableReset()')

//- Mixin for DB dialect.
mixin dialect(lbl, model, name, required, tipTitle, genericDialectName, placeholder)
    +dropdown(lbl, model, name, required, placeholder, '[\
                {value: "Generic", label: "' + genericDialectName + '"},\
                {value: "Oracle", label: "Oracle"},\
                {value: "DB2", label: "IBM DB2"},\
                {value: "SQLServer", label: "Microsoft SQL Server"},\
                {value: "MySQL", label: "MySQL"},\
                {value: "PostgreSQL", label: "PostgreSQL"},\
                {value: "H2", label: "H2 database"}\
        ]',
        tipTitle +
        '<ul>\
            <li>' + genericDialectName + '</li>\
            <li>Oracle database</li>\
            <li>IBM DB2</li>\
            <li>Microsoft SQL Server</li>\
            <li>MySQL</li>\
            <li>PostgreSQL</li>\
            <li>H2 database</li>\
        </ul>')<|MERGE_RESOLUTION|>--- conflicted
+++ resolved
@@ -461,11 +461,7 @@
 //- Mixin for XML and Java preview.
 mixin preview-xml-java(master, generator, detail)
     ignite-ui-ace-tabs
-<<<<<<< HEAD
         .preview-panel(ng-init='mode = "spring"')
-=======
-        .preview-panel
->>>>>>> 8c86658e
             .preview-legend
                 a(ng-class='{active: mode === "spring"}' ng-click='mode = "spring"') Spring
                 a(ng-class='{active: mode === "java"}' ng-click='mode = "java"') Java
