--- conflicted
+++ resolved
@@ -97,13 +97,8 @@
     label.tipLabel(bs-tooltip data-placement='bottom' data-title='Max number of rows to show in query result as one page') Page size:
         button.btn.btn-default.select-toggle.tipLabel(ng-model='paragraph.pageSize' bs-select bs-options='item for item in pageSizes')
 
-<<<<<<< HEAD
-    label.tipLabel(bs-tooltip data-placement='bottom' data-title='Limit query max results to specified number of rows') Limit:
-        button.btn.btn-default.select-toggle.tipLabel(ng-model='paragraph.limit' bs-select bs-options='item.value as item.label for item in limit')
-=======
     label.tipLabel(bs-tooltip data-placement='bottom' data-title='Limit query max results to specified number of pages') Max pages:
         button.btn.btn-default.select-toggle.tipLabel(ng-model='paragraph.maxPages' bs-select bs-options='item.value as item.label for item in maxPages')
->>>>>>> dbc8a0f8
 
     label.tipLabel(ng-if='nonCollocatedJoinsAvailable(paragraph)' bs-tooltip data-placement='bottom' data-title='Non-collocated joins is a special mode that allow to join data across cluster without collocation.<br/>\
         Nested joins are not supported for now.<br/>\
