//-
    Licensed to the Apache Software Foundation (ASF) under one or more
    contributor license agreements.  See the NOTICE file distributed with
    this work for additional information regarding copyright ownership.
    The ASF licenses this file to You under the Apache License, Version 2.0
    (the "License"); you may not use this file except in compliance with
    the License.  You may obtain a copy of the License at

         http://www.apache.org/licenses/LICENSE-2.0

    Unless required by applicable law or agreed to in writing, software
    distributed under the License is distributed on an "AS IS" BASIS,
    WITHOUT WARRANTIES OR CONDITIONS OF ANY KIND, either express or implied.
    See the License for the specific language governing permissions and
    limitations under the License.

mixin lbl(txt)
    label.col-sm-2.required.labelFormField #{txt}

.row(ng-controller='profileController')
    .docs-content
        .docs-header
            h1 User profile
            hr
        .docs-body
            form.form-horizontal(name='profileForm' novalidate)
                .col-sm-10(style='padding: 0')
                    .details-row
                        +lbl('First name:')
                        .col-xs-5.col-sm-4
                            input#profile-firstname.form-control(ignite-on-enter-focus-move='profile-lastname' ng-model='user.firstName' placeholder='Input first name' required ignite-auto-focus)
                    .details-row
                        +lbl('Last name:')
                        .col-xs-5.col-sm-4
                            input#profile-lastname.form-control(ignite-on-enter-focus-move='profile-email' ng-model='user.lastName' placeholder='Input last name' required)
                    .details-row
                        +lbl('Email:')
                        .col-xs-5.col-sm-4
                            input#profile-email.form-control(ignite-on-enter-focus-move='profile-company' type='email' ng-model='user.email' placeholder='Input email' required)
<<<<<<< HEAD
                    .details-row
                        +lbl('{{canCreateOrganization() ? "Company:" : "Organization:"}}')
=======
                    .details-row(ng-if='canCreateOrganization()')
                        +lbl('Company:')
>>>>>>> b4f63bf6
                        .col-xs-5.col-sm-4
                            input#profile-company.form-control(ignite-on-enter-focus-move='profile-country' ng-model='user.company' placeholder='Input company name' required)
                    .details-row(ng-if='!canCreateOrganization()')
                        +lbl('Organization:')
                        .col-xs-5.col-sm-4
                            label {{::user.company}}
                    .details-row
                        +lbl('Country:')
                        .col-xs-5.col-sm-4
                            button#profile-country.select-toggle.form-control(bs-select bs-options='item.name as item.name for item in countries' type='text' ng-model='user.country' placeholder='Choose your country' ng-required='true')
                    .details-row
                        .advanced-options
                            i.fa(
                            ng-click='toggleToken()'
                            ng-class='expandedToken ? "fa-chevron-circle-down" : "fa-chevron-circle-right"')
                            a(ng-click='toggleToken()') {{expandedToken ? 'Cancel security token changing...' : 'Show security token...'}}
                        div(ng-if='expandedToken')
                            +lbl('Security token:')
                            label {{user.token || 'No security token. Regenerate please.'}}
                            i.tipLabel.fa.fa-refresh(ng-click='generateToken()' bs-tooltip='' data-title='Generate random security token')
                            i.tipLabel.fa.fa-clipboard(ignite-copy-to-clipboard='{{user.token}}' bs-tooltip='' data-title='Copy security token to clipboard')
                            i.tipLabel.icon-help(ng-if=lines bs-tooltip='' data-title='The security token is used for authorization of web agent')
                    .details-row
                        .advanced-options
                            i.fa(
                            ng-click='togglePassword()'
                            ng-class='expandedPassword ? "fa-chevron-circle-down" : "fa-chevron-circle-right"')
                            a(ng-click='togglePassword()') {{expandedPassword ? 'Cancel password changing...' : 'Change password...'}}
                        div(ng-if='expandedPassword')
                            .details-row
                                +lbl('New password:')
                                .col-xs-5.col-sm-4
                                    input#profile_password.form-control(ignite-on-enter-focus-move='profile_confirm' type='password' ng-model='user.password' placeholder='New password')
                            .details-row
                                +lbl('Confirm:')
                                .col-xs-5.col-sm-4
                                    input#profile_confirm.form-control(type='password' ng-model='user.confirm' ignite-match='user.password' placeholder='Confirm new password')
                .col-xs-12.col-sm-12.details-row
                    a.btn.btn-primary(ng-disabled='!profileCouldBeSaved()' ng-click='profileCouldBeSaved() && saveUser()' bs-tooltip='' data-title='{{saveBtnTipText()}}' data-placement='bottom' data-trigger='hover') Save
                    a.btn.btn-primary(ng-if='canCreateOrganization()' ng-click='createOrganization()') Create organization
                    a.btn.btn-primary(ng-if='canInviteUsers()' ng-click='inviteUser()') Invite user<|MERGE_RESOLUTION|>--- conflicted
+++ resolved
@@ -37,13 +37,8 @@
                         +lbl('Email:')
                         .col-xs-5.col-sm-4
                             input#profile-email.form-control(ignite-on-enter-focus-move='profile-company' type='email' ng-model='user.email' placeholder='Input email' required)
-<<<<<<< HEAD
-                    .details-row
-                        +lbl('{{canCreateOrganization() ? "Company:" : "Organization:"}}')
-=======
                     .details-row(ng-if='canCreateOrganization()')
                         +lbl('Company:')
->>>>>>> b4f63bf6
                         .col-xs-5.col-sm-4
                             input#profile-company.form-control(ignite-on-enter-focus-move='profile-country' ng-model='user.company' placeholder='Input company name' required)
                     .details-row(ng-if='!canCreateOrganization()')
