--- conflicted
+++ resolved
@@ -27,12 +27,8 @@
     "win32"
   ],
   "dependencies": {
-<<<<<<< HEAD
     "@babel/plugin-transform-parameters": "7.1.0",
-=======
-    "@babel/plugin-transform-parameters": "7.0.0",
     "@types/angular-translate": "2.16.0",
->>>>>>> a6d0bd4b
     "@uirouter/angularjs": "1.0.20",
     "@uirouter/core": "5.0.21",
     "@uirouter/rx": "0.5.0",
@@ -83,12 +79,8 @@
     "@babel/plugin-proposal-class-properties": "7.1.0",
     "@babel/plugin-proposal-object-rest-spread": "7.0.0",
     "@babel/plugin-syntax-dynamic-import": "7.0.0",
-<<<<<<< HEAD
     "@babel/preset-env": "7.1.0",
-=======
-    "@babel/preset-env": "7.0.0",
     "@babel/preset-typescript": "7.1.0",
->>>>>>> a6d0bd4b
     "@types/angular": "1.6.51",
     "@types/angular-animate": "1.5.10",
     "@types/angular-mocks": "1.7.0",
@@ -106,28 +98,18 @@
     "@types/webpack": "4.4.12",
     "@types/webpack-merge": "4.1.3",
     "angular-mocks": "1.7.4",
-<<<<<<< HEAD
     "app-root-path": "2.1.0",
     "babel-eslint": "9.0.0",
-=======
-    "app-root-path": "2.0.1",
->>>>>>> a6d0bd4b
     "babel-loader": "8.0.2",
     "bootstrap-sass": "3.3.7",
     "chai": "4.1.2",
     "chalk": "2.4.1",
     "copy-webpack-plugin": "4.5.2",
-<<<<<<< HEAD
     "css-loader": "1.0.0",
     "eslint": "5.6.0",
     "eslint-friendly-formatter": "4.0.1",
     "eslint-loader": "2.1.1",
-=======
-    "css-loader": "0.28.7",
-    "eslint": "4.19.1",
     "eslint-formatter-friendly": "6.0.0",
-    "eslint-loader": "2.1.0",
->>>>>>> a6d0bd4b
     "eslint-plugin-babel": "5.2.0",
     "eslint-plugin-typescript": "0.12.0",
     "expose-loader": "0.7.5",
@@ -162,13 +144,9 @@
     "style-loader": "0.23.0",
     "svg-sprite-loader": "4.1.1",
     "teamcity-service-messages": "0.1.9",
-<<<<<<< HEAD
     "uglifyjs-webpack-plugin": "2.0.1",
-=======
     "typescript": "3.0.3",
     "typescript-eslint-parser": "19.0.1",
-    "uglifyjs-webpack-plugin": "1.3.0",
->>>>>>> a6d0bd4b
     "webpack": "4.19.1",
     "webpack-cli": "3.1.1",
     "webpack-dev-server": "3.1.8",
