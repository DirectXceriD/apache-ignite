--- conflicted
+++ resolved
@@ -21,11 +21,9 @@
 import org.apache.ignite.lang.IgniteBiPredicate;
 import org.apache.ignite.ml.dataset.impl.cache.CacheBasedDatasetBuilder;
 import org.apache.ignite.ml.dataset.impl.local.LocalDatasetBuilder;
-<<<<<<< HEAD
 import org.apache.ignite.ml.environment.LearningEnvironmentBuilder;
-=======
 import org.apache.ignite.ml.trainers.transformers.BaggingUpstreamTransformer;
->>>>>>> 9e3bd7dd
+
 
 /**
  * A builder constructing instances of a {@link Dataset}. Implementations of this interface encapsulate logic of
@@ -57,15 +55,20 @@
         PartitionDataBuilder<K, V, C, D> partDataBuilder);
 
     /**
-     * Get upstream transformers chain. This chain is applied to upstream data before it is passed
+     * Returns new instance of {@link DatasetBuilder} with new {@link UpstreamTransformerBuilder} added
+     * to chain of upstream transformer builders. When needed, each builder in chain first transformed into
+     * {@link UpstreamTransformer}, those are in turn composed together one after another forming
+     * final {@link UpstreamTransformer}.
+     * This transformer is applied to upstream data before it is passed
      * to {@link PartitionDataBuilder} and {@link PartitionContextBuilder}. This is needed to allow
      * transformation to upstream data which are agnostic of any changes that happen after.
      * Such transformations may be used for deriving meta-algorithms such as bagging
      * (see {@link BaggingUpstreamTransformer}).
      *
-     * @return Upstream transformers chain.
+     * @return Returns new instance of {@link DatasetBuilder} with new {@link UpstreamTransformerBuilder} added
+     * to chain of upstream transformer builders.
      */
-    public UpstreamTransformerChain<K, V> upstreamTransformersChain();
+    public DatasetBuilder<K, V> withUpstreamTransformer(UpstreamTransformerBuilder<K, V> builder);
 
     /**
      * Returns new instance of DatasetBuilder using conjunction of internal filter and {@code filterToAdd}.
