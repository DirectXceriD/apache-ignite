/*
 * Licensed to the Apache Software Foundation (ASF) under one or more
 * contributor license agreements.  See the NOTICE file distributed with
 * this work for additional information regarding copyright ownership.
 * The ASF licenses this file to You under the Apache License, Version 2.0
 * (the "License"); you may not use this file except in compliance with
 * the License.  You may obtain a copy of the License at
 *
 *      http://www.apache.org/licenses/LICENSE-2.0
 *
 * Unless required by applicable law or agreed to in writing, software
 * distributed under the License is distributed on an "AS IS" BASIS,
 * WITHOUT WARRANTIES OR CONDITIONS OF ANY KIND, either express or implied.
 * See the License for the specific language governing permissions and
 * limitations under the License.
 */

package org.apache.ignite.ml.knn.ann;

import java.io.Serializable;
import java.util.Arrays;
import java.util.List;
import java.util.TreeMap;
import java.util.concurrent.ConcurrentHashMap;
import java.util.concurrent.ConcurrentSkipListSet;
import java.util.stream.Collectors;
import org.apache.ignite.lang.IgniteBiTuple;
import org.apache.ignite.ml.clustering.kmeans.KMeansModel;
import org.apache.ignite.ml.clustering.kmeans.KMeansTrainer;
import org.apache.ignite.ml.dataset.Dataset;
import org.apache.ignite.ml.dataset.DatasetBuilder;
import org.apache.ignite.ml.dataset.PartitionDataBuilder;
import org.apache.ignite.ml.dataset.primitive.context.EmptyContext;
import org.apache.ignite.ml.math.distances.DistanceMeasure;
import org.apache.ignite.ml.math.distances.EuclideanDistance;
import org.apache.ignite.ml.math.functions.IgniteBiFunction;
import org.apache.ignite.ml.math.primitives.vector.Vector;
import org.apache.ignite.ml.math.util.MapUtil;
import org.apache.ignite.ml.structures.LabeledVector;
import org.apache.ignite.ml.structures.LabeledVectorSet;
import org.apache.ignite.ml.structures.partition.LabeledDatasetPartitionDataBuilderOnHeap;
import org.apache.ignite.ml.trainers.SingleLabelDatasetTrainer;
import org.jetbrains.annotations.NotNull;

/**
 * ANN algorithm trainer to solve multi-class classification task. This trainer is based on ACD strategy and KMeans
 * clustering algorithm to find centroids.
 */
public class ANNClassificationTrainer extends SingleLabelDatasetTrainer<ANNClassificationModel> {
    /** Amount of clusters. */
    private int k = 2;

    /** Amount of iterations. */
    private int maxIterations = 10;

    /** Delta of convergence. */
    private double epsilon = 1e-4;

    /** Distance measure. */
    private DistanceMeasure distance = new EuclideanDistance();

    /** KMeans initializer. */
    private long seed;

    /**
     * Trains model based on the specified data.
     *
     * @param datasetBuilder Dataset builder.
     * @param featureExtractor Feature extractor.
     * @param lbExtractor Label extractor.
     * @return Model.
     */
    @Override public <K, V> ANNClassificationModel fit(DatasetBuilder<K, V> datasetBuilder,
        IgniteBiFunction<K, V, Vector> featureExtractor, IgniteBiFunction<K, V, Double> lbExtractor) {

        return updateModel(null, datasetBuilder, featureExtractor, lbExtractor);
    }

    /** {@inheritDoc} */
    @Override public <K, V> ANNClassificationModel updateModel(ANNClassificationModel mdl,
        DatasetBuilder<K, V> datasetBuilder, IgniteBiFunction<K, V, Vector> featureExtractor,
        IgniteBiFunction<K, V, Double> lbExtractor) {

        List<Vector> centers;
        CentroidStat centroidStat;
        if (mdl != null) {
            centers = Arrays.stream(mdl.getCandidates().data()).map(x -> x.features()).collect(Collectors.toList());
            CentroidStat newStat = getCentroidStat(datasetBuilder, featureExtractor, lbExtractor, centers);
            if(newStat == null)
                return mdl;
            CentroidStat oldStat = mdl.getCandiatesStat();
            centroidStat = newStat.merge(oldStat);
        } else {
            centers = getCentroids(featureExtractor, lbExtractor, datasetBuilder);
            centroidStat = getCentroidStat(datasetBuilder, featureExtractor, lbExtractor, centers);
        }

        final LabeledVectorSet<ProbableLabel, LabeledVector> dataset = buildLabelsForCandidates(centers, centroidStat);

        return new ANNClassificationModel(dataset, centroidStat);
    }

    /** {@inheritDoc} */
    @Override protected boolean checkState(ANNClassificationModel mdl) {
        return mdl.getDistanceMeasure().equals(distance) && mdl.getCandidates().rowSize() == k;
    }

    /** */
    @NotNull private LabeledVectorSet<ProbableLabel, LabeledVector> buildLabelsForCandidates(List<Vector> centers,
        CentroidStat centroidStat) {
        // init
        final LabeledVector<Vector, ProbableLabel>[] arr = new LabeledVector[centers.size()];

        // fill label for each centroid
        for (int i = 0; i < centers.size(); i++)
            arr[i] = new LabeledVector<>(centers.get(i), fillProbableLabel(i, centroidStat));

        return new LabeledVectorSet<>(arr);
    }

    /**
     * Perform KMeans clusterization algorithm to find centroids.
     *
     * @param featureExtractor Feature extractor.
     * @param lbExtractor Label extractor.
     * @param datasetBuilder The dataset builder.
     * @param <K> Type of a key in {@code upstream} data.
     * @param <V> Type of a value in {@code upstream} data.
     * @return The arrays of vectors.
     */
    private <K, V> List<Vector> getCentroids(IgniteBiFunction<K, V, Vector> featureExtractor,
        IgniteBiFunction<K, V, Double> lbExtractor, DatasetBuilder<K, V> datasetBuilder) {
        KMeansTrainer trainer = new KMeansTrainer()
            .withK(k)
            .withMaxIterations(maxIterations)
            .withSeed(seed)
            .withDistance(distance)
            .withEpsilon(epsilon);

        KMeansModel mdl = trainer.fit(
            datasetBuilder,
            featureExtractor,
            lbExtractor
        );

        return Arrays.asList(mdl.centers());
    }

    /** */
    private ProbableLabel fillProbableLabel(int centroidIdx, CentroidStat centroidStat) {
        TreeMap<Double, Double> clsLbls = new TreeMap<>();

        // add all class labels as keys
        centroidStat.clsLblsSet.forEach(t -> clsLbls.put(t, 0.0));

        ConcurrentHashMap<Double, Integer> centroidLbDistribution
            = centroidStat.centroidStat().get(centroidIdx);

        if (centroidStat.counts.containsKey(centroidIdx)) {

            int clusterSize = centroidStat
                .counts
                .get(centroidIdx);

            clsLbls.keySet().forEach(
                (label) -> clsLbls.put(label, centroidLbDistribution.containsKey(label) ? ((double)(centroidLbDistribution.get(label)) / clusterSize) : 0.0)
            );
        }
        return new ProbableLabel(clsLbls);
    }

    /** */
    private <K, V> CentroidStat getCentroidStat(DatasetBuilder<K, V> datasetBuilder,
        IgniteBiFunction<K, V, Vector> featureExtractor,
        IgniteBiFunction<K, V, Double> lbExtractor, List<Vector> centers) {

        PartitionDataBuilder<K, V, EmptyContext, LabeledVectorSet<Double, LabeledVector>> partDataBuilder = new LabeledDatasetPartitionDataBuilderOnHeap<>(
            featureExtractor,
            lbExtractor
        );

        try (Dataset<EmptyContext, LabeledVectorSet<Double, LabeledVector>> dataset = datasetBuilder.build(
            (upstream, upstreamSize) -> new EmptyContext(),
            partDataBuilder
        )) {
            return dataset.compute(data -> {
                CentroidStat res = new CentroidStat();

                for (int i = 0; i < data.rowSize(); i++) {
                    final IgniteBiTuple<Integer, Double> closestCentroid = findClosestCentroid(centers, data.getRow(i));

                    int centroidIdx = closestCentroid.get1();

                    double lb = data.label(i);

                    // add new label to label set
                    res.labels().add(lb);

                    ConcurrentHashMap<Double, Integer> centroidStat = res.centroidStat.get(centroidIdx);

                    if (centroidStat == null) {
                        centroidStat = new ConcurrentHashMap<>();
                        centroidStat.put(lb, 1);
                        res.centroidStat.put(centroidIdx, centroidStat);
<<<<<<< HEAD
                    }
                    else {
                        int cnt = centroidStat.containsKey(lb) ? centroidStat.get(lb) : 0;
=======
                    } else {
                        int cnt = centroidStat.getOrDefault(lb, 0);
>>>>>>> 2108b3b8
                        centroidStat.put(lb, cnt + 1);
                    }

                    res.counts.merge(centroidIdx, 1,
                        (IgniteBiFunction<Integer, Integer, Integer>)(i1, i2) -> i1 + i2);
                }
                return res;
            }, (a, b) -> {
                if (a == null)
                    return b == null ? new CentroidStat() : b;
                if (b == null)
                    return a;
                return a.merge(b);
            });

        }
        catch (Exception e) {
            throw new RuntimeException(e);
        }
    }

    /**
     * Find the closest cluster center index and distance to it from a given point.
     *
     * @param centers Centers to look in.
     * @param pnt Point.
     */
    private IgniteBiTuple<Integer, Double> findClosestCentroid(List<Vector> centers, LabeledVector pnt) {
        double bestDistance = Double.POSITIVE_INFINITY;
        int bestInd = 0;

        for (int i = 0; i < centers.size(); i++) {
            if (centers.get(i) != null) {
                double dist = distance.compute(centers.get(i), pnt.features());
                if (dist < bestDistance) {
                    bestDistance = dist;
                    bestInd = i;
                }
            }
        }
        return new IgniteBiTuple<>(bestInd, bestDistance);
    }

    /**
     * Gets the amount of clusters.
     *
     * @return The parameter value.
     */
    public int getK() {
        return k;
    }

    /**
     * Set up the amount of clusters.
     *
     * @param k The parameter value.
     * @return Model with new amount of clusters parameter value.
     */
    public ANNClassificationTrainer withK(int k) {
        this.k = k;
        return this;
    }

    /**
     * Gets the max number of iterations before convergence.
     *
     * @return The parameter value.
     */
    public int getMaxIterations() {
        return maxIterations;
    }

    /**
     * Set up the max number of iterations before convergence.
     *
     * @param maxIterations The parameter value.
     * @return Model with new max number of iterations before convergence parameter value.
     */
    public ANNClassificationTrainer withMaxIterations(int maxIterations) {
        this.maxIterations = maxIterations;
        return this;
    }

    /**
     * Gets the epsilon.
     *
     * @return The parameter value.
     */
    public double getEpsilon() {
        return epsilon;
    }

    /**
     * Set up the epsilon.
     *
     * @param epsilon The parameter value.
     * @return Model with new epsilon parameter value.
     */
    public ANNClassificationTrainer withEpsilon(double epsilon) {
        this.epsilon = epsilon;
        return this;
    }

    /**
     * Gets the distance.
     *
     * @return The parameter value.
     */
    public DistanceMeasure getDistance() {
        return distance;
    }

    /**
     * Set up the distance.
     *
     * @param distance The parameter value.
     * @return Model with new distance parameter value.
     */
    public ANNClassificationTrainer withDistance(DistanceMeasure distance) {
        this.distance = distance;
        return this;
    }

    /**
     * Gets the seed number.
     *
     * @return The parameter value.
     */
    public long getSeed() {
        return seed;
    }

    /**
     * Set up the seed.
     *
     * @param seed The parameter value.
     * @return Model with new seed parameter value.
     */
    public ANNClassificationTrainer withSeed(long seed) {
        this.seed = seed;
        return this;
    }

    /** Service class used for statistics. */
    public static class CentroidStat implements Serializable {

        /** Count of points closest to the center with a given index. */
        ConcurrentHashMap<Integer, ConcurrentHashMap<Double, Integer>> centroidStat = new ConcurrentHashMap<>();

        /** Count of points closest to the center with a given index. */
        ConcurrentHashMap<Integer, Integer> counts = new ConcurrentHashMap<>();

        /** Set of unique labels. */
        ConcurrentSkipListSet<Double> clsLblsSet = new ConcurrentSkipListSet<>();

        /** Merge current */
        CentroidStat merge(CentroidStat other) {
            this.counts = MapUtil.mergeMaps(counts, other.counts, (i1, i2) -> i1 + i2, ConcurrentHashMap::new);
            this.centroidStat = MapUtil.mergeMaps(centroidStat, other.centroidStat, (m1, m2) ->
                MapUtil.mergeMaps(m1, m2, (i1, i2) -> i1 + i2, ConcurrentHashMap::new), ConcurrentHashMap::new);
            this.clsLblsSet.addAll(other.clsLblsSet);
            return this;
        }

        /** */
        public ConcurrentSkipListSet<Double> labels() {
            return clsLblsSet;
        }

        /** */
        ConcurrentHashMap<Integer, ConcurrentHashMap<Double, Integer>> centroidStat() {
            return centroidStat;
        }
    }
}<|MERGE_RESOLUTION|>--- conflicted
+++ resolved
@@ -202,14 +202,8 @@
                         centroidStat = new ConcurrentHashMap<>();
                         centroidStat.put(lb, 1);
                         res.centroidStat.put(centroidIdx, centroidStat);
-<<<<<<< HEAD
-                    }
-                    else {
+                    } else {
                         int cnt = centroidStat.containsKey(lb) ? centroidStat.get(lb) : 0;
-=======
-                    } else {
-                        int cnt = centroidStat.getOrDefault(lb, 0);
->>>>>>> 2108b3b8
                         centroidStat.put(lb, cnt + 1);
                     }
 
@@ -225,8 +219,7 @@
                 return a.merge(b);
             });
 
-        }
-        catch (Exception e) {
+        } catch (Exception e) {
             throw new RuntimeException(e);
         }
     }
@@ -355,6 +348,7 @@
 
     /** Service class used for statistics. */
     public static class CentroidStat implements Serializable {
+        private static final long serialVersionUID = 7624883170532045144L;
 
         /** Count of points closest to the center with a given index. */
         ConcurrentHashMap<Integer, ConcurrentHashMap<Double, Integer>> centroidStat = new ConcurrentHashMap<>();
