--- conflicted
+++ resolved
@@ -22,18 +22,15 @@
 import java.util.List;
 import org.apache.ignite.ml.Model;
 import org.apache.ignite.ml.composition.ModelsComposition;
-<<<<<<< HEAD
 import org.apache.ignite.ml.composition.boosting.convergence.ConvergenceCheckStrategy;
 import org.apache.ignite.ml.composition.boosting.convergence.ConvergenceCheckStrategyFactory;
 import org.apache.ignite.ml.composition.boosting.convergence.mean.MeanAbsValueCheckConvergenceStgyFactory;
 import org.apache.ignite.ml.composition.boosting.learningrate.LearningRateOptimizer;
 import org.apache.ignite.ml.composition.boosting.learningrate.LearningRateOptimizerFactory;
 import org.apache.ignite.ml.composition.boosting.learningrate.stub.LearningRateOptimizerStubFactory;
-=======
 import org.apache.ignite.ml.composition.boosting.convergence.ConvergenceChecker;
 import org.apache.ignite.ml.composition.boosting.convergence.ConvergenceCheckerFactory;
 import org.apache.ignite.ml.composition.boosting.convergence.mean.MeanAbsValueConvergenceCheckerFactory;
->>>>>>> b5b147d1
 import org.apache.ignite.ml.composition.predictionsaggregator.WeightedPredictionsAggregator;
 import org.apache.ignite.ml.dataset.DatasetBuilder;
 import org.apache.ignite.ml.environment.LearningEnvironment;
@@ -44,6 +41,7 @@
 import org.apache.ignite.ml.math.functions.IgniteTriFunction;
 import org.apache.ignite.ml.math.primitives.vector.Vector;
 import org.apache.ignite.ml.trainers.DatasetTrainer;
+import org.jetbrains.annotations.NotNull;
 import org.jetbrains.annotations.NotNull;
 
 /**
@@ -276,16 +274,6 @@
     }
 
     /**
-<<<<<<< HEAD
-     * Sets LearningRateOptimizerFactory.
-     *
-     * @param factory Factory.
-     */
-    public GDBLearningStrategy withLearningRateOptimizerFactory(LearningRateOptimizerFactory factory) {
-        this.learningRateOptimizerFactory = factory;
-        return this;
-    }
-=======
      * Sets default gradient step size.
      *
      * @param defaultGradStepSize Default gradient step size.
@@ -304,5 +292,14 @@
     public double getMeanValue() {
         return meanLabelValue;
     }
->>>>>>> b5b147d1
+
+    /**
+     * Sets LearningRateOptimizerFactory.
+     *
+     * @param factory Factory.
+     */
+    public GDBLearningStrategy withLearningRateOptimizerFactory(LearningRateOptimizerFactory factory) {
+        this.learningRateOptimizerFactory = factory;
+        return this;
+    }
 }