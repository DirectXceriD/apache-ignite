/*
 * Licensed to the Apache Software Foundation (ASF) under one or more
 * contributor license agreements.  See the NOTICE file distributed with
 * this work for additional information regarding copyright ownership.
 * The ASF licenses this file to You under the Apache License, Version 2.0
 * (the "License"); you may not use this file except in compliance with
 * the License.  You may obtain a copy of the License at
 *
 *      http://www.apache.org/licenses/LICENSE-2.0
 *
 * Unless required by applicable law or agreed to in writing, software
 * distributed under the License is distributed on an "AS IS" BASIS,
 * WITHOUT WARRANTIES OR CONDITIONS OF ANY KIND, either express or implied.
 * See the License for the specific language governing permissions and
 * limitations under the License.
 */

package org.apache.ignite.ml.clustering.gmm;

<<<<<<< HEAD
import java.util.ArrayList;
import java.util.Collections;
import java.util.Comparator;
import java.util.List;
import java.util.Optional;
import java.util.stream.Collectors;
import java.util.stream.DoubleStream;
import java.util.stream.Stream;
=======
>>>>>>> 11e2d3cc
import org.apache.ignite.internal.util.typedef.internal.A;
import org.apache.ignite.ml.dataset.Dataset;
import org.apache.ignite.ml.dataset.DatasetBuilder;
import org.apache.ignite.ml.dataset.primitive.builder.context.EmptyContextBuilder;
import org.apache.ignite.ml.dataset.primitive.context.EmptyContext;
import org.apache.ignite.ml.environment.LearningEnvironment;
import org.apache.ignite.ml.environment.logging.MLLogger;
import org.apache.ignite.ml.math.exceptions.SingularMatrixException;
import org.apache.ignite.ml.math.functions.IgniteBiFunction;
import org.apache.ignite.ml.math.primitives.matrix.Matrix;
import org.apache.ignite.ml.math.primitives.vector.Vector;
import org.apache.ignite.ml.math.primitives.vector.VectorUtils;
import org.apache.ignite.ml.math.stat.MultivariateGaussianDistribution;
import org.apache.ignite.ml.structures.DatasetRow;
import org.apache.ignite.ml.trainers.DatasetTrainer;
import org.apache.ignite.ml.trainers.FeatureLabelExtractor;
import org.jetbrains.annotations.NotNull;

import java.util.ArrayList;
import java.util.LinkedList;
import java.util.List;
import java.util.Optional;
import java.util.stream.Collectors;
import java.util.stream.DoubleStream;
import java.util.stream.Stream;

/**
 * Traner for GMM model.
 */
public class GmmTrainer extends DatasetTrainer<GmmModel, Double> {
    /** Min divergence of mean vectors beween iterations. If divergence will less then trainer stops. */
    private double eps = 1e-3;

    /** Count of components. */
    private int countOfComponents = 2;

    /** Max count of iterations. */
    private int maxCountOfIterations = 10;

    /** Initial means. */
    private Vector[] initialMeans;

    /** Maximum initialization tries count. */
    private int maxCountOfInitTries = 3;

    /**
     * Maximum count of clusters that can be achieved.
     */
    private int maxCountOfClusters = 2;

    /** Maximum divergence between maximum of likelihood of vector in dataset and other for anomalies identification. */
    private double maxLikelihoodDivergence = 5;

    /** Minimum required anomalies in terms of maxLikelihoodDivergence for creating new cluster. */
    private double minElementsForNewCluster = 300;

    /** Min cluster probability. */
    private double minClusterProbability = 0.05;

    /**
     * Creates an instance of GmmTrainer.
     */
    public GmmTrainer() {
    }

    /**
     * Creates an instance of GmmTrainer.
     *
     * @param countOfComponents Count of components.
     */
    public GmmTrainer(int countOfComponents) {
        this.countOfComponents = countOfComponents;
    }

    /**
     * Creates an instance of GmmTrainer.
     *
     * @param countOfComponents Count of components.
     * @param maxCountOfIterations Max count of iterations.
     */
    public GmmTrainer(int countOfComponents, int maxCountOfIterations) {
        this.countOfComponents = countOfComponents;
        this.maxCountOfIterations = maxCountOfIterations;
    }

    /**
     * Creates an instance of GmmTrainer.
     *
     * @param countOfComponents Count of components.
     */
    public GmmTrainer(int countOfComponents) {
        this.countOfComponents = countOfComponents;
    }

    /** {@inheritDoc} */
    @Override public <K, V> GmmModel fit(DatasetBuilder<K, V> datasetBuilder,
        FeatureLabelExtractor<K, V, Double> extractor) {
        return updateModel(null, datasetBuilder, extractor);
    }

    /**
     * Sets numberOfComponents.
     *
     * @param numberOfComponents Number of components.
     * @return trainer.
     */
    public GmmTrainer withInitialCountOfComponents(int numberOfComponents) {
        A.ensure(numberOfComponents > 0, "Number of components in GMM cannot equal 0");

        this.countOfComponents = numberOfComponents;
        initialMeans = null;
        if (countOfComponents > maxCountOfClusters)
            maxCountOfClusters = countOfComponents;
        return this;
    }

    /**
     * Sets initial means.
     *
     * @param means Initial means for clusters.
     * @return trainer.
     */
    public GmmTrainer withInitialMeans(List<Vector> means) {
        A.notEmpty(means, "GMM should start with non empty initial components list");

        this.initialMeans = means.toArray(new Vector[means.size()]);
        this.countOfComponents = means.size();
        if (countOfComponents > maxCountOfClusters)
            maxCountOfClusters = countOfComponents;
        return this;
    }

    /**
     * Sets max count of iterations
     *
     * @param maxCountOfIterations Max count of iterations.
     * @return trainer.
     */
    public GmmTrainer withMaxCountIterations(int maxCountOfIterations) {
        A.ensure(maxCountOfIterations > 0, "Max count iterations cannot be less or equal zero or negative");

        this.maxCountOfIterations = maxCountOfIterations;
        return this;
    }

    /**
     * Sets min divergence beween iterations.
     *
     * @param eps Eps.
     * @return trainer.
     */
    public GmmTrainer withEps(double eps) {
        A.ensure(eps > 0 && eps < 1.0, "Min divergence beween iterations should be between 0.0 and 1.0");

        this.eps = eps;
        return this;
    }

    /**
     * Sets MaxCountOfInitTries parameter. If means initialization were unsuccessfull then algorithm try to reinitialize
     * means randomly MaxCountOfInitTries times.
     *
     * @param maxCountOfInitTries Max count of init tries.
     * @return trainer.
     */
    public GmmTrainer withMaxCountOfInitTries(int maxCountOfInitTries) {
        A.ensure(maxCountOfInitTries > 0, "Max initialization count should be great than zero.");

        this.maxCountOfInitTries = maxCountOfInitTries;
        return this;
    }

    /**
     * Sets maximum number of clusters in GMM.
     *
     * @param maxCountOfClusters Max count of clusters.
     * @return trainer.
     */
    public GmmTrainer withMaxCountOfClusters(int maxCountOfClusters) {
        A.ensure(maxCountOfClusters >= countOfComponents, "Max count of components should be greater than " +
            "initial count of components or equal to it");

        this.maxCountOfClusters = maxCountOfClusters;
        return this;
    }

    /**
     * Sets maximum divergence between maximum of likelihood of vector in dataset and other for anomalies
     * identification.
     *
     * @param maxLikelihoodDivergence Max likelihood divergence.
     * @return trainer.
     */
    public GmmTrainer withMaxLikelihoodDivergence(double maxLikelihoodDivergence) {
        A.ensure(maxLikelihoodDivergence > 0, "Max likelihood divergence should be > 0");

        this.maxLikelihoodDivergence = maxLikelihoodDivergence;
        return this;
    }

    /**
     * Sets minimum required anomalies in terms of maxLikelihoodDivergence for creating new cluster.
     *
     * @param minElementsForNewCluster Min elements for new cluster.
     * @return trainer.
     */
    public GmmTrainer withMinElementsForNewCluster(int minElementsForNewCluster) {
        A.ensure(minElementsForNewCluster > 0, "Min elements for new cluster should be > 0");

        this.minElementsForNewCluster = minElementsForNewCluster;
        return this;
    }

    /**
     * Sets minimum requred probability for cluster. If cluster has probability value less than this value then this
     * cluster will be eliminated.
     *
     * @param minClusterProbability Min cluster probability.
     * @return trainer.
     */
    public GmmTrainer withMinClusterProbability(double minClusterProbability) {
        this.minClusterProbability = minClusterProbability;
        return this;
    }

    /**
     * Trains model based on the specified data.
     *
     * @param dataset Dataset.
     * @return GMM model.
     */
    private Optional<GmmModel> fit(Dataset<EmptyContext, GmmPartitionData> dataset) {
        return init(dataset).map(model -> {
            GmmModel currentModel = model;

            do {
                UpdateResult updateResult = updateModel(dataset, currentModel);
                currentModel = updateResult.model;

                double minCompProb = currentModel.componentsProbs().minElement().get();
                if (countOfComponents >= maxCountOfClusters || minCompProb < minClusterProbability)
                    break;

                double maxXProb = updateResult.maxProbInDataset;
                NewComponentStatisticsAggregator newMeanAdder = NewComponentStatisticsAggregator.computeNewMean(dataset,
                    maxXProb, maxLikelihoodDivergence, currentModel);

                Vector newMean = newMeanAdder.mean();
                if (newMeanAdder.rowCountForNewCluster() < minElementsForNewCluster)
                    break;

                countOfComponents += 1;
                Vector[] newMeans = new Vector[countOfComponents];
                for (int i = 0; i < currentModel.countOfComponents(); i++)
                    newMeans[i] = currentModel.distributions().get(i).mean();
                newMeans[countOfComponents - 1] = newMean;

                initialMeans = newMeans;

                Optional<GmmModel> newModelOpt = init(dataset);
                if (newModelOpt.isPresent())
                    currentModel = newModelOpt.get();
                else
                    break;
            }
            while (true);

            return filterModel(currentModel);
        });
    }

    /**
     * Remove clusters with probability value < minClusterProbability
     *
     * @param model Model.
     * @return filtered model.
     */
    private GmmModel filterModel(GmmModel model) {
        List<Double> componentProbs = new ArrayList<>();
        List<MultivariateGaussianDistribution> distributions = new ArrayList<>();

        Vector originalComponentProbs = model.componentsProbs();
        List<MultivariateGaussianDistribution> originalDistr = model.distributions();
        for (int i = 0; i < model.countOfComponents(); i++) {
            double prob = originalComponentProbs.get(i);
            if (prob > minClusterProbability) {
                componentProbs.add(prob);
                distributions.add(originalDistr.get(i));
            }
        }

        return new GmmModel(
            VectorUtils.of(componentProbs.toArray(new Double[0])),
            distributions
        );
    }

    /**
     * Gets older model and returns updated model on given data.
     *
     * @param dataset Dataset.
     * @param model Model.
     * @return updated model.
     */
    @NotNull private UpdateResult updateModel(Dataset<EmptyContext, GmmPartitionData> dataset, GmmModel model) {
        boolean isConverged = false;
        int countOfIterations = 0;
        double maxProbInDataset = Double.NEGATIVE_INFINITY;
        while (!isConverged) {
            MeanWithClusterProbAggregator.AggregatedStats stats = MeanWithClusterProbAggregator.aggreateStats(dataset, countOfComponents);
            Vector clusterProbs = stats.clusterProbabilities();
            Vector[] newMeans = stats.means().toArray(new Vector[countOfComponents]);

            A.ensure(newMeans.length == model.countOfComponents(), "newMeans.size() == count of components");
            A.ensure(newMeans[0].size() == initialMeans[0].size(), "newMeans[0].size() == initialMeans[0].size()");
            List<Matrix> newCovs = CovarianceMatricesAggregator.computeCovariances(dataset, clusterProbs, newMeans);

            try {
                List<MultivariateGaussianDistribution> components = buildComponents(newMeans, newCovs);
                GmmModel newModel = new GmmModel(clusterProbs, components);

                countOfIterations += 1;
                isConverged = isConverged(model, newModel) || countOfIterations > maxCountOfIterations;
                model = newModel;
                maxProbInDataset = GmmPartitionData.updatePcxiAndComputeLikelihood(dataset, clusterProbs, components);
            }
            catch (SingularMatrixException | IllegalArgumentException e) {
                String msg = "Cannot construct non-singular covariance matrix by data. " +
                    "Try to select other initial means or other model trainer. Iterations will stop.";
                environment.logger().log(MLLogger.VerboseLevel.HIGH, msg);
                isConverged = true;
            }
        }

        return new UpdateResult(model, maxProbInDataset);
    }

    /**
     * Result of current model update by EM-algorithm.
     */
    private static class UpdateResult {
        /** Model. */
        private final GmmModel model;

        /** Max likelihood in dataset. */
        private final double maxProbInDataset;

        /**
         * @param model Model.
         * @param maxProbInDataset Max likelihood in dataset.
         */
        public UpdateResult(GmmModel model, double maxProbInDataset) {
            this.model = model;
            this.maxProbInDataset = maxProbInDataset;
        }
    }

    /**
     * Init means and covariances.
     *
     * @param dataset Dataset.
     * @return initial model.
     */
    private Optional<GmmModel> init(Dataset<EmptyContext, GmmPartitionData> dataset) {
        int countOfTries = 0;

        while (true) {
            try {
                if (initialMeans == null) {
                    List<Vector> randomMeansSets = Stream.of(dataset.compute(
                        selectNRandomXsMapper(countOfComponents),
                        GmmTrainer::selectNRandomXsReducer
                    )).flatMap(Stream::of).collect(Collectors.toList());

                    Collections.sort(randomMeansSets, Comparator.comparingDouble(Vector::getLengthSquared));
                    Collections.shuffle(randomMeansSets, environment.randomNumbersGenerator());

                    A.ensure(
                        randomMeansSets.size() >= countOfComponents,
                        "There is not enough data in dataset for select N random means"
                    );

                    initialMeans = randomMeansSets.subList(0, countOfComponents)
                        .toArray(new Vector[countOfComponents]);
                }

                dataset.compute(data -> GmmPartitionData.estimateLikelihoodClusters(data, initialMeans));

                List<Matrix> initialCovs = CovarianceMatricesAggregator.computeCovariances(
                    dataset,
                    VectorUtils.fill(1. / countOfComponents, countOfComponents),
                    initialMeans
                );

                if (initialCovs.isEmpty())
                    return Optional.empty();

                List<MultivariateGaussianDistribution> distributions = new ArrayList<>();
                for (int i = 0; i < countOfComponents; i++)
                    distributions.add(new MultivariateGaussianDistribution(initialMeans[i], initialCovs.get(i)));

                return Optional.of(new GmmModel(
                    VectorUtils.of(DoubleStream.generate(() -> 1. / countOfComponents).limit(countOfComponents).toArray()),
                    distributions
                ));
            }
            catch (SingularMatrixException | IllegalArgumentException e) {
                String msg = "Cannot construct non-singular covariance matrix by data. " +
                    "Try to select other initial means or other model trainer [number of tries = " + countOfTries + "]";
                environment.logger().log(MLLogger.VerboseLevel.HIGH, msg);
                countOfTries += 1;
                initialMeans = null;
                if (countOfTries >= maxCountOfInitTries)
                    throw new RuntimeException(msg, e);
            }
        }
    }

    /**
     * Create new model components with provided means and covariances.
     *
     * @param means Means.
     * @param covs Covariances.
     * @return gmm components.
     */
    private List<MultivariateGaussianDistribution> buildComponents(Vector[] means, List<Matrix> covs) {
        A.ensure(means.length == covs.size(), "means.size() == covs.size()");

        List<MultivariateGaussianDistribution> res = new ArrayList<>();
        for (int i = 0; i < means.length; i++)
            res.add(new MultivariateGaussianDistribution(means[i], covs.get(i)));

        return res;
    }

    /**
     * Check algorithm covergency. If it's true then algorithm stops.
     *
     * @param oldModel Old model.
     * @param newModel New model.
     * @return true if algorithm gonverged.
     */
    private boolean isConverged(GmmModel oldModel, GmmModel newModel) {
        A.ensure(oldModel.countOfComponents() == newModel.countOfComponents(),
            "oldModel.countOfComponents() == newModel.countOfComponents()");

        for (int i = 0; i < oldModel.countOfComponents(); i++) {
            MultivariateGaussianDistribution d1 = oldModel.distributions().get(i);
            MultivariateGaussianDistribution d2 = newModel.distributions().get(i);

            if (Math.sqrt(d1.mean().getDistanceSquared(d2.mean())) >= eps)
                return false;
        }

        return true;
    }

    /** {@inheritDoc} */
    @Override public boolean isUpdateable(GmmModel mdl) {
        return mdl.countOfComponents() == countOfComponents;
    }

    /** {@inheritDoc} */
    @Override protected <K, V> GmmModel updateModel(GmmModel mdl, DatasetBuilder<K, V> datasetBuilder,
        FeatureLabelExtractor<K, V, Double> extractor) {

        try (Dataset<EmptyContext, GmmPartitionData> dataset = datasetBuilder.build(envBuilder,
            new EmptyContextBuilder<>(),
            new GmmPartitionData.Builder<>(extractor, maxCountOfClusters)
        )) {
            if (mdl != null) {
                if (initialMeans != null)
                    environment.logger().log(MLLogger.VerboseLevel.HIGH, "Initial means will be replaced by model from update");
                initialMeans = mdl.distributions().stream()
                    .map(MultivariateGaussianDistribution::mean)
                    .toArray(Vector[]::new);
            }

            Optional<GmmModel> model = fit(dataset);
            if (model.isPresent())
                return model.get();
            else if (mdl != null)
                return mdl;
            else
                throw new IllegalArgumentException("Cannot learn model on empty dataset.");
        }
        catch (Exception e) {
            throw new RuntimeException(e);
        }
    }

    /**
     * Returns mapper for initial means selection.
     *
     * @param n Number of components.
     * @return mapper.
     */
    private static IgniteBiFunction<GmmPartitionData, LearningEnvironment, Vector[][]> selectNRandomXsMapper(int n) {
        return (data, env) -> {
            Vector[] result;

            if (data.size() <= n) {
                result = data.getAllXs().stream()
                    .map(DatasetRow::features)
                    .toArray(Vector[]::new);
            }
            else {
                result = env.randomNumbersGenerator().ints(0, data.size())
                    .distinct().mapToObj(data::getX).limit(n)
                    .toArray(Vector[]::new);
            }

            return new Vector[][] {result};
        };
    }

    /**
     * Reducer for means selection.
     *
     * @return reducer.
     */
    private static Vector[][] selectNRandomXsReducer(Vector[][] l, Vector[][] r) {
        A.ensure(l != null || r != null, "l != null || r != null");

        if (l == null)
            return r;
        if (r == null)
            return l;

        Vector[][] res = new Vector[l.length + r.length][];
        System.arraycopy(l, 0, res, 0, l.length);
        System.arraycopy(r, 0, res, l.length, r.length);

        return res;
    }
}<|MERGE_RESOLUTION|>--- conflicted
+++ resolved
@@ -17,7 +17,6 @@
 
 package org.apache.ignite.ml.clustering.gmm;
 
-<<<<<<< HEAD
 import java.util.ArrayList;
 import java.util.Collections;
 import java.util.Comparator;
@@ -26,8 +25,6 @@
 import java.util.stream.Collectors;
 import java.util.stream.DoubleStream;
 import java.util.stream.Stream;
-=======
->>>>>>> 11e2d3cc
 import org.apache.ignite.internal.util.typedef.internal.A;
 import org.apache.ignite.ml.dataset.Dataset;
 import org.apache.ignite.ml.dataset.DatasetBuilder;
@@ -46,14 +43,6 @@
 import org.apache.ignite.ml.trainers.FeatureLabelExtractor;
 import org.jetbrains.annotations.NotNull;
 
-import java.util.ArrayList;
-import java.util.LinkedList;
-import java.util.List;
-import java.util.Optional;
-import java.util.stream.Collectors;
-import java.util.stream.DoubleStream;
-import java.util.stream.Stream;
-
 /**
  * Traner for GMM model.
  */
@@ -91,15 +80,6 @@
      * Creates an instance of GmmTrainer.
      */
     public GmmTrainer() {
-    }
-
-    /**
-     * Creates an instance of GmmTrainer.
-     *
-     * @param countOfComponents Count of components.
-     */
-    public GmmTrainer(int countOfComponents) {
-        this.countOfComponents = countOfComponents;
     }
 
     /**
