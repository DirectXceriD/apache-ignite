/*
 * Licensed to the Apache Software Foundation (ASF) under one or more
 * contributor license agreements.  See the NOTICE file distributed with
 * this work for additional information regarding copyright ownership.
 * The ASF licenses this file to You under the Apache License, Version 2.0
 * (the "License"); you may not use this file except in compliance with
 * the License.  You may obtain a copy of the License at
 *
 *      http://www.apache.org/licenses/LICENSE-2.0
 *
 * Unless required by applicable law or agreed to in writing, software
 * distributed under the License is distributed on an "AS IS" BASIS,
 * WITHOUT WARRANTIES OR CONDITIONS OF ANY KIND, either express or implied.
 * See the License for the specific language governing permissions and
 * limitations under the License.
 */

package org.apache.ignite.ml.selection.scoring.evaluator;

import org.apache.ignite.IgniteCache;
import org.apache.ignite.lang.IgniteBiPredicate;
import org.apache.ignite.ml.IgniteModel;
import org.apache.ignite.ml.math.functions.IgniteBiFunction;
import org.apache.ignite.ml.math.primitives.vector.Vector;
import org.apache.ignite.ml.selection.scoring.cursor.CacheBasedLabelPairCursor;
import org.apache.ignite.ml.selection.scoring.cursor.LabelPairCursor;
import org.apache.ignite.ml.selection.scoring.metric.BinaryClassificationMetricValues;
import org.apache.ignite.ml.selection.scoring.metric.BinaryClassificationMetrics;
import org.apache.ignite.ml.selection.scoring.metric.Metric;

/**
 * Binary classification evaluator that computes metrics from predictions and ground truth values.
 */
public class BinaryClassificationEvaluator {
    /**
     * Computes the given metric on the given cache.
     *
     * @param dataCache        The given cache.
     * @param mdl              The model.
     * @param featureExtractor The feature extractor.
     * @param lbExtractor      The label extractor.
     * @param metric           The binary classification metric.
     * @param <K>              The type of cache entry key.
     * @param <V>              The type of cache entry value.
     * @return Computed metric.
     */
    public static <L, K, V> double evaluate(IgniteCache<K, V> dataCache,
                                            IgniteModel<Vector, L> mdl,
                                            IgniteBiFunction<K, V, Vector> featureExtractor,
                                            IgniteBiFunction<K, V, L> lbExtractor,
                                            Metric<L> metric) {
        return calculateMetric(dataCache, null, mdl, featureExtractor, lbExtractor, metric);
    }

    /**
     * Computes the given metric on the given cache.
     *
     * @param dataCache        The given cache.
     * @param filter           The given filter.
     * @param mdl              The model.
     * @param featureExtractor The feature extractor.
     * @param lbExtractor      The label extractor.
     * @param metric           The binary classification metric.
     * @param <L>              The type of label.
     * @param <K>              The type of cache entry key.
     * @param <V>              The type of cache entry value.
     * @return Computed metric.
     */
    public static <L, K, V> double evaluate(IgniteCache<K, V> dataCache, IgniteBiPredicate<K, V> filter,
                                            IgniteModel<Vector, L> mdl,
                                            IgniteBiFunction<K, V, Vector> featureExtractor,
                                            IgniteBiFunction<K, V, L> lbExtractor,
                                            Metric<L> metric) {
        return calculateMetric(dataCache, filter, mdl, featureExtractor, lbExtractor, metric);
    }

    /**
     * Computes the given metrics on the given cache.
     *
     * @param dataCache        The given cache.
     * @param mdl              The model.
     * @param featureExtractor The feature extractor.
     * @param lbExtractor      The label extractor.
     * @param <K>              The type of cache entry key.
     * @param <V>              The type of cache entry value.
     * @return Computed metric.
     */
    public static <K, V> BinaryClassificationMetricValues evaluate(IgniteCache<K, V> dataCache,
                                                                   IgniteModel<Vector, Double> mdl,
                                                                   IgniteBiFunction<K, V, Vector> featureExtractor,
                                                                   IgniteBiFunction<K, V, Double> lbExtractor) {
        return calcMetricValues(dataCache, null, mdl, featureExtractor, lbExtractor);
    }

    /**
     * Computes the given metrics on the given cache.
     *
     * @param dataCache        The given cache.
     * @param filter           The given filter.
     * @param mdl              The model.
     * @param featureExtractor The feature extractor.
     * @param lbExtractor      The label extractor.
     * @param <K>              The type of cache entry key.
     * @param <V>              The type of cache entry value.
     * @return Computed metric.
     */
    public static <K, V> BinaryClassificationMetricValues evaluate(IgniteCache<K, V> dataCache, IgniteBiPredicate<K, V> filter,
                                                                   IgniteModel<Vector, Double> mdl,
                                                                   IgniteBiFunction<K, V, Vector> featureExtractor,
                                                                   IgniteBiFunction<K, V, Double> lbExtractor) {
        return calcMetricValues(dataCache, filter, mdl, featureExtractor, lbExtractor);
    }

    /**
     * Computes the given metrics on the given cache.
     *
     * @param dataCache        The given cache.
     * @param filter           The given filter.
     * @param mdl              The model.
     * @param featureExtractor The feature extractor.
     * @param lbExtractor      The label extractor.
     * @param <K>              The type of cache entry key.
     * @param <V>              The type of cache entry value.
     * @return Computed metric.
     */
    private static <K, V> BinaryClassificationMetricValues calcMetricValues(IgniteCache<K, V> dataCache,
                                                                            IgniteBiPredicate<K, V> filter,
                                                                            IgniteModel<Vector, Double> mdl,
                                                                            IgniteBiFunction<K, V, Vector> featureExtractor,
                                                                            IgniteBiFunction<K, V, Double> lbExtractor) {
        BinaryClassificationMetricValues metricValues;
        BinaryClassificationMetrics binaryMetrics = new BinaryClassificationMetrics();

        try (LabelPairCursor<Double> cursor = new CacheBasedLabelPairCursor<>(
            dataCache,
            filter,
            featureExtractor,
            lbExtractor,
            mdl
        )) {
            metricValues = binaryMetrics.scoreAll(cursor.iterator());
        } catch (Exception e) {
            throw new RuntimeException(e);
        }

        return metricValues;
    }

    /**
     * Computes the given metric on the given cache.
     *
     * @param dataCache        The given cache.
     * @param filter           The given filter.
     * @param mdl              The model.
     * @param featureExtractor The feature extractor.
     * @param lbExtractor      The label extractor.
     * @param metric           The binary classification metric.
     * @param <L>              The type of label.
     * @param <K>              The type of cache entry key.
     * @param <V>              The type of cache entry value.
     * @return Computed metric.
     */
    private static <L, K, V> double calculateMetric(IgniteCache<K, V> dataCache, IgniteBiPredicate<K, V> filter,
<<<<<<< HEAD
                                                    IgniteModel<Vector, L> mdl, IgniteBiFunction<K, V, Vector> featureExtractor, IgniteBiFunction<K, V, L> lbExtractor,
                                                    Metric<L> metric) {
=======
                                                    Model<Vector, L> mdl, IgniteBiFunction<K, V, Vector> featureExtractor,
                                                    IgniteBiFunction<K, V, L> lbExtractor, Metric<L> metric) {
>>>>>>> 4800b872
        double metricRes;

        try (LabelPairCursor<L> cursor = new CacheBasedLabelPairCursor<>(
            dataCache,
            filter,
            featureExtractor,
            lbExtractor,
            mdl
        )) {
            metricRes = metric.score(cursor.iterator());
        } catch (Exception e) {
            throw new RuntimeException(e);
        }

        return metricRes;
    }
}<|MERGE_RESOLUTION|>--- conflicted
+++ resolved
@@ -161,13 +161,8 @@
      * @return Computed metric.
      */
     private static <L, K, V> double calculateMetric(IgniteCache<K, V> dataCache, IgniteBiPredicate<K, V> filter,
-<<<<<<< HEAD
-                                                    IgniteModel<Vector, L> mdl, IgniteBiFunction<K, V, Vector> featureExtractor, IgniteBiFunction<K, V, L> lbExtractor,
-                                                    Metric<L> metric) {
-=======
-                                                    Model<Vector, L> mdl, IgniteBiFunction<K, V, Vector> featureExtractor,
+        IgniteModel<Vector, L> mdl, IgniteBiFunction<K, V, Vector> featureExtractor,
                                                     IgniteBiFunction<K, V, L> lbExtractor, Metric<L> metric) {
->>>>>>> 4800b872
         double metricRes;
 
         try (LabelPairCursor<L> cursor = new CacheBasedLabelPairCursor<>(
