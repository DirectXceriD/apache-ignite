/*
 * Licensed to the Apache Software Foundation (ASF) under one or more
 * contributor license agreements.  See the NOTICE file distributed with
 * this work for additional information regarding copyright ownership.
 * The ASF licenses this file to You under the Apache License, Version 2.0
 * (the "License"); you may not use this file except in compliance with
 * the License.  You may obtain a copy of the License at
 *
 *      http://www.apache.org/licenses/LICENSE-2.0
 *
 * Unless required by applicable law or agreed to in writing, software
 * distributed under the License is distributed on an "AS IS" BASIS,
 * WITHOUT WARRANTIES OR CONDITIONS OF ANY KIND, either express or implied.
 * See the License for the specific language governing permissions and
 * limitations under the License.
 */

package org.apache.ignite.ml.tree.boosting;

import java.util.Arrays;
import java.util.List;
import org.apache.ignite.ml.Model;
import org.apache.ignite.ml.composition.ModelsComposition;
import org.apache.ignite.ml.composition.boosting.GDBLearningStrategy;
import org.apache.ignite.ml.composition.boosting.learningrate.LearningRateOptimizer;
import org.apache.ignite.ml.composition.boosting.GDBTrainer;
import org.apache.ignite.ml.composition.boosting.convergence.ConvergenceChecker;
import org.apache.ignite.ml.composition.predictionsaggregator.WeightedPredictionsAggregator;
import org.apache.ignite.ml.dataset.Dataset;
import org.apache.ignite.ml.dataset.DatasetBuilder;
import org.apache.ignite.ml.dataset.primitive.builder.context.EmptyContextBuilder;
import org.apache.ignite.ml.dataset.primitive.context.EmptyContext;
import org.apache.ignite.ml.environment.logging.MLLogger;
import org.apache.ignite.ml.math.functions.IgniteBiFunction;
import org.apache.ignite.ml.math.primitives.vector.Vector;
import org.apache.ignite.ml.math.primitives.vector.VectorUtils;
import org.apache.ignite.ml.trainers.DatasetTrainer;
import org.apache.ignite.ml.tree.DecisionTree;
import org.apache.ignite.ml.tree.data.DecisionTreeData;
import org.apache.ignite.ml.tree.data.DecisionTreeDataBuilder;
import org.apache.ignite.ml.tree.DecisionTreeNode;

/**
 * Gradient boosting on trees specific learning strategy reusing learning dataset with index between
 * several learning iterations.
 */
public class GDBOnTreesLearningStrategy  extends GDBLearningStrategy {
    private boolean useIndex;

    /**
     * Create an instance of learning strategy.
     *
     * @param useIndex Use index.
     */
    public GDBOnTreesLearningStrategy(boolean useIndex) {
        this.useIndex = useIndex;
    }

    /** {@inheritDoc} */
    @Override public <K, V> List<Model<Vector, Double>> update(GDBTrainer.GDBModel mdlToUpdate,
        DatasetBuilder<K, V> datasetBuilder, IgniteBiFunction<K, V, Vector> featureExtractor,
        IgniteBiFunction<K, V, Double> lbExtractor) {

        DatasetTrainer<? extends Model<Vector, Double>, Double> trainer = baseMdlTrainerBuilder.get();
        assert trainer instanceof DecisionTree;
        DecisionTree decisionTreeTrainer = (DecisionTree) trainer;

        List<Model<Vector, Double>> models = initLearningState(mdlToUpdate);

        ConvergenceChecker<K,V> convCheck = checkConvergenceStgyFactory.create(sampleSize,
<<<<<<< HEAD
            externalLbToInternalMapping, lossGradient, datasetBuilder, featureExtractor, lbExtractor);
        LearningRateOptimizer<K,V> rateOptimizer = learningRateOptimizerFactory.create(sampleSize,
            externalLbToInternalMapping, internalLbToExternalMapping, lossGradient, featureExtractor, lbExtractor);
=======
            externalLbToInternalMapping, loss, datasetBuilder, featureExtractor, lbExtractor);
>>>>>>> 479fa36b

        try (Dataset<EmptyContext, DecisionTreeData> dataset = datasetBuilder.build(
            new EmptyContextBuilder<>(),
            new DecisionTreeDataBuilder<>(featureExtractor, lbExtractor, useIndex)
        )) {
            for (int i = 0; i < cntOfIterations; i++) {
                double[] weights = Arrays.copyOf(compositionWeights, models.size());
                WeightedPredictionsAggregator aggregator = new WeightedPredictionsAggregator(weights, meanLabelValue);
                ModelsComposition currComposition = new ModelsComposition(models, aggregator);

                if(convCheck.isConverged(dataset, currComposition))
                    break;

                dataset.compute(part -> {
                    if(part.getCopyOfOriginalLabels() == null)
                        part.setCopyOfOriginalLabels(Arrays.copyOf(part.getLabels(), part.getLabels().length));

                    for(int j = 0; j < part.getLabels().length; j++) {
                        double mdlAnswer = currComposition.apply(VectorUtils.of(part.getFeatures()[j]));
                        double originalLbVal = externalLbToInternalMapping.apply(part.getCopyOfOriginalLabels()[j]);
                        part.getLabels()[j] = -loss.gradient(sampleSize, originalLbVal, mdlAnswer);
                    }
                });

                long startTs = System.currentTimeMillis();
                DecisionTreeNode newMdl = decisionTreeTrainer.fit(dataset);
//                compositionWeights[i] = rateOptimizer.learnRate(dataset, currComposition, newMdl);
                models.add(newMdl);
                double learningTime = (double)(System.currentTimeMillis() - startTs) / 1000.0;
                environment.logger(getClass()).log(MLLogger.VerboseLevel.LOW, "One model training time was %.2fs", learningTime);
            }
        }
        catch (Exception e) {
            throw new RuntimeException(e);
        }

        compositionWeights = Arrays.copyOf(compositionWeights, models.size());
        return models;
    }
}<|MERGE_RESOLUTION|>--- conflicted
+++ resolved
@@ -68,13 +68,9 @@
         List<Model<Vector, Double>> models = initLearningState(mdlToUpdate);
 
         ConvergenceChecker<K,V> convCheck = checkConvergenceStgyFactory.create(sampleSize,
-<<<<<<< HEAD
-            externalLbToInternalMapping, lossGradient, datasetBuilder, featureExtractor, lbExtractor);
+            externalLbToInternalMapping, loss, datasetBuilder, featureExtractor, lbExtractor);
         LearningRateOptimizer<K,V> rateOptimizer = learningRateOptimizerFactory.create(sampleSize,
-            externalLbToInternalMapping, internalLbToExternalMapping, lossGradient, featureExtractor, lbExtractor);
-=======
-            externalLbToInternalMapping, loss, datasetBuilder, featureExtractor, lbExtractor);
->>>>>>> 479fa36b
+            externalLbToInternalMapping, internalLbToExternalMapping, loss, featureExtractor, lbExtractor);
 
         try (Dataset<EmptyContext, DecisionTreeData> dataset = datasetBuilder.build(
             new EmptyContextBuilder<>(),
