--- conflicted
+++ resolved
@@ -17,13 +17,9 @@
 
 package org.apache.ignite.ml.trainers;
 
-<<<<<<< HEAD
-import org.apache.ignite.ml.Model;
+import org.apache.ignite.ml.IgniteModel;
 import org.apache.ignite.ml.composition.DatasetMapping;
 import org.apache.ignite.ml.composition.combinators.sequential.TrainersSequentialComposition;
-=======
-import org.apache.ignite.ml.IgniteModel;
->>>>>>> 2dc0d9f7
 import org.apache.ignite.ml.dataset.DatasetBuilder;
 import org.apache.ignite.ml.dataset.UpstreamTransformerBuilder;
 import org.apache.ignite.ml.math.functions.IgniteBiFunction;
@@ -72,8 +68,7 @@
      * @param <L> Type of labels.
      * @return Instance of this class.
      */
-<<<<<<< HEAD
-    public static <I, O, M extends Model<I, O>, L> AdaptableDatasetTrainer<I, O, I, O, M, L> of(
+    public static <I, O, M extends IgniteModel<I, O>, L> AdaptableDatasetTrainer<I, O, I, O, M, L> of(
         DatasetTrainer<M, L> wrapped) {
         return new AdaptableDatasetTrainer<>(IgniteFunction.identity(),
             wrapped,
@@ -81,10 +76,6 @@
             IgniteFunction.identity(),
             IgniteFunction.identity(),
             UpstreamTransformerBuilder.identity());
-=======
-    public static <I, O, M extends IgniteModel<I, O>, L> AdaptableDatasetTrainer<I, O, I, O, M, L> of(DatasetTrainer<M, L> wrapped) {
-        return new AdaptableDatasetTrainer<>(IgniteFunction.identity(), wrapped, IgniteFunction.identity());
->>>>>>> 2dc0d9f7
     }
 
     /**
