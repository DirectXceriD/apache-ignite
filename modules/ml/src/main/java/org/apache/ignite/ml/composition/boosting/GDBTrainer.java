--- conflicted
+++ resolved
@@ -90,10 +90,6 @@
     /** {@inheritDoc} */
     @Override public <K, V> ModelsComposition fit(DatasetBuilder<K, V> datasetBuilder,
         FeatureLabelExtractor<K, V, Double> extractor) {
-<<<<<<< HEAD
-
-=======
->>>>>>> 2a5c3d39
         return updateModel(null, datasetBuilder, extractor);
     }
 
@@ -101,10 +97,6 @@
     @Override protected <K, V> ModelsComposition updateModel(ModelsComposition mdl,
         DatasetBuilder<K, V> datasetBuilder,
         FeatureLabelExtractor<K, V, Double> extractor) {
-<<<<<<< HEAD
-
-=======
->>>>>>> 2a5c3d39
         if (!learnLabels(datasetBuilder, CompositionUtils.asFeatureExtractor(extractor), CompositionUtils.asLabelExtractor(extractor)))
             return getLastTrainedModelOrThrowEmptyDatasetException(mdl);
 
