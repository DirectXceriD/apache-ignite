/*
 * Licensed to the Apache Software Foundation (ASF) under one or more
 * contributor license agreements.  See the NOTICE file distributed with
 * this work for additional information regarding copyright ownership.
 * The ASF licenses this file to You under the Apache License, Version 2.0
 * (the "License"); you may not use this file except in compliance with
 * the License.  You may obtain a copy of the License at
 *
 *      http://www.apache.org/licenses/LICENSE-2.0
 *
 * Unless required by applicable law or agreed to in writing, software
 * distributed under the License is distributed on an "AS IS" BASIS,
 * WITHOUT WARRANTIES OR CONDITIONS OF ANY KIND, either express or implied.
 * See the License for the specific language governing permissions and
 * limitations under the License.
 */

package org.apache.ignite.ml.composition.boosting;

import java.util.Arrays;
import java.util.List;
import org.apache.ignite.lang.IgniteBiTuple;
import org.apache.ignite.ml.Model;
import org.apache.ignite.ml.composition.ModelsComposition;
<<<<<<< HEAD
import org.apache.ignite.ml.composition.boosting.convergence.ConvergenceCheckStrategyFactory;
import org.apache.ignite.ml.composition.boosting.convergence.mean.MeanAbsValueCheckConvergenceStgyFactory;
import org.apache.ignite.ml.composition.boosting.learningrate.LearningRateOptimizerFactory;
import org.apache.ignite.ml.composition.boosting.learningrate.stub.LearningRateOptimizerStubFactory;
=======
import org.apache.ignite.ml.composition.boosting.convergence.ConvergenceCheckerFactory;
import org.apache.ignite.ml.composition.boosting.convergence.mean.MeanAbsValueConvergenceCheckerFactory;
>>>>>>> b5b147d1
import org.apache.ignite.ml.composition.predictionsaggregator.WeightedPredictionsAggregator;
import org.apache.ignite.ml.dataset.Dataset;
import org.apache.ignite.ml.dataset.DatasetBuilder;
import org.apache.ignite.ml.dataset.primitive.builder.context.EmptyContextBuilder;
import org.apache.ignite.ml.dataset.primitive.context.EmptyContext;
import org.apache.ignite.ml.environment.logging.MLLogger;
import org.apache.ignite.ml.knn.regression.KNNRegressionTrainer;
import org.apache.ignite.ml.math.functions.IgniteBiFunction;
import org.apache.ignite.ml.math.functions.IgniteFunction;
import org.apache.ignite.ml.math.functions.IgniteTriFunction;
import org.apache.ignite.ml.math.primitives.vector.Vector;
import org.apache.ignite.ml.regressions.linear.LinearRegressionLSQRTrainer;
import org.apache.ignite.ml.regressions.linear.LinearRegressionSGDTrainer;
import org.apache.ignite.ml.trainers.DatasetTrainer;
import org.apache.ignite.ml.tree.DecisionTreeRegressionTrainer;
import org.apache.ignite.ml.tree.data.DecisionTreeData;
import org.apache.ignite.ml.tree.data.DecisionTreeDataBuilder;
import org.apache.ignite.ml.tree.randomforest.RandomForestRegressionTrainer;
import org.jetbrains.annotations.NotNull;

/**
 * Abstract Gradient Boosting trainer. It implements gradient descent in functional space using user-selected regressor
 * in child class. Each learning iteration the trainer evaluate gradient of error-function and fit regression model to
 * it. After learning step the model is used in models composition of regressions with weight equal to gradient descent
 * step.
 *
 * These classes can be used as regressor trainers: {@link DecisionTreeRegressionTrainer}, {@link KNNRegressionTrainer},
 * {@link LinearRegressionLSQRTrainer}, {@link RandomForestRegressionTrainer}, {@link LinearRegressionSGDTrainer}.
 *
 * But in practice Decision Trees is most used regressors (see: {@link DecisionTreeRegressionTrainer}).
 */
public abstract class GDBTrainer extends DatasetTrainer<ModelsComposition, Double> {
    /** Default learning rate. */
    public static final double DEFAULT_LEARNING_RATE = 0.1;

    /** Default convergence precision. */
    public static final double DEFAULT_CONVERGENCE_PRECISION = 0.001;

    /** Count of iterations. */
    private final int cntOfIterations;

    /**
     * Gradient of loss function. First argument is sample size, second argument is valid answer, third argument is
     * current model prediction.
     */
    protected final IgniteTriFunction<Long, Double, Double, Double> lossGradient;

    /** Check convergence strategy factory. */
<<<<<<< HEAD
    protected ConvergenceCheckStrategyFactory checkConvergenceStgyFactory = new MeanAbsValueCheckConvergenceStgyFactory(DEFAULT_CONVERGENCE_PRECISION);

    /** Learning rate optimizer factory. */
    protected LearningRateOptimizerFactory learningRateOptimizerFactory = new LearningRateOptimizerStubFactory(DEFAULT_LEARNING_RATE);
=======
    protected ConvergenceCheckerFactory checkConvergenceStgyFactory = new MeanAbsValueConvergenceCheckerFactory(0.001);
>>>>>>> b5b147d1

    /**
     * Constructs GDBTrainer instance.
     *
     * @param gradStepSize Grad step size.
     * @param cntOfIterations Count of learning iterations.
     * @param lossGradient Gradient of loss function. First argument is sample size, second argument is valid answer
     * third argument is current model prediction.
     */
    public GDBTrainer(double gradStepSize, Integer cntOfIterations,
        IgniteTriFunction<Long, Double, Double, Double> lossGradient) {
        this.cntOfIterations = cntOfIterations;
        this.lossGradient = lossGradient;
    }

    /** {@inheritDoc} */
    @Override public <K, V> ModelsComposition fit(DatasetBuilder<K, V> datasetBuilder,
        IgniteBiFunction<K, V, Vector> featureExtractor,
        IgniteBiFunction<K, V, Double> lbExtractor) {

        return updateModel(null, datasetBuilder, featureExtractor, lbExtractor);
    }

    /** {@inheritDoc} */
    @Override protected <K, V> ModelsComposition updateModel(ModelsComposition mdl, DatasetBuilder<K, V> datasetBuilder,
        IgniteBiFunction<K, V, Vector> featureExtractor, IgniteBiFunction<K, V, Double> lbExtractor) {

        IgniteBiTuple<Double, Long> initAndSampleSize = computeInitialValue(datasetBuilder, featureExtractor, lbExtractor);
        if (!learnLabels(datasetBuilder, featureExtractor, lbExtractor) || initAndSampleSize == null)
            return getLastTrainedModelOrThrowEmptyDatasetException(mdl);

        Double mean = initAndSampleSize.get1();
        Long sampleSize = initAndSampleSize.get2();

<<<<<<< HEAD
        double[] compositionWeights = new double[cntOfIterations];
        Arrays.fill(compositionWeights, 0.1);

=======
>>>>>>> b5b147d1
        long learningStartTs = System.currentTimeMillis();

        GDBLearningStrategy stgy = getLearningStrategy()
            .withBaseModelTrainerBuilder(this::buildBaseModelTrainer)
            .withExternalLabelToInternal(this::externalLabelToInternal)
            .withInternalLabelToExternal(this::internalLabelToExternal)
            .withCntOfIterations(cntOfIterations)
            .withEnvironment(environment)
            .withLossGradient(lossGradient)
            .withSampleSize(sampleSize)
            .withMeanLabelValue(mean)
<<<<<<< HEAD
            .withCheckConvergenceStgyFactory(checkConvergenceStgyFactory)
            .withLearningRateOptimizerFactory(learningRateOptimizerFactory)
            .learnModels(datasetBuilder, featureExtractor, lbExtractor);
=======
            .withDefaultGradStepSize(gradientStep)
            .withCheckConvergenceStgyFactory(checkConvergenceStgyFactory);

        List<Model<Vector, Double>> models;
        if (mdl != null)
            models = stgy.update((GDBModel)mdl, datasetBuilder, featureExtractor, lbExtractor);
        else
            models = stgy.learnModels(datasetBuilder, featureExtractor, lbExtractor);
>>>>>>> b5b147d1

        double learningTime = (double)(System.currentTimeMillis() - learningStartTs) / 1000.0;
        environment.logger(getClass()).log(MLLogger.VerboseLevel.LOW, "The training time was %.2fs", learningTime);

        WeightedPredictionsAggregator resAggregator = new WeightedPredictionsAggregator(
            stgy.getCompositionWeights(),
            stgy.getMeanValue()
        );
        return new GDBModel(models, resAggregator, this::internalLabelToExternal);
    }

    /** {@inheritDoc} */
    @Override protected boolean checkState(ModelsComposition mdl) {
        return mdl instanceof GDBModel;
    }

    /**
     * Defines unique labels in dataset if need (useful in case of classification).
     *
     * @param builder Dataset builder.
     * @param featureExtractor Feature extractor.
     * @param lExtractor Labels extractor.
     * @return true if labels learning was successful.
     */
    protected abstract <V, K> boolean learnLabels(DatasetBuilder<K, V> builder,
        IgniteBiFunction<K, V, Vector> featureExtractor, IgniteBiFunction<K, V, Double> lExtractor);

    /**
     * Returns regressor model trainer for one step of GDB.
     */
    @NotNull
    protected abstract DatasetTrainer<? extends Model<Vector, Double>, Double> buildBaseModelTrainer();

    /**
     * Maps external representation of label to internal.
     *
     * @param lbl Label value.
     */
    protected abstract double externalLabelToInternal(double lbl);

    /**
     * Maps internal representation of label to external.
     *
     * @param lbl Label value.
     */
    protected abstract double internalLabelToExternal(double lbl);

    /**
     * Compute mean value of label as first approximation.
     *
     * @param builder Dataset builder.
     * @param featureExtractor Feature extractor.
     * @param lbExtractor Label extractor.
     */
    protected <V, K> IgniteBiTuple<Double, Long> computeInitialValue(DatasetBuilder<K, V> builder,
        IgniteBiFunction<K, V, Vector> featureExtractor,
        IgniteBiFunction<K, V, Double> lbExtractor) {

        try (Dataset<EmptyContext, DecisionTreeData> dataset = builder.build(
            new EmptyContextBuilder<>(),
            new DecisionTreeDataBuilder<>(featureExtractor, lbExtractor, false)
        )) {
            IgniteBiTuple<Double, Long> meanTuple = dataset.compute(
                data -> {
                    double sum = Arrays.stream(data.getLabels()).map(this::externalLabelToInternal).sum();
                    return new IgniteBiTuple<>(sum, (long)data.getLabels().length);
                },
                (a, b) -> {
                    if (a == null)
                        return b;
                    if (b == null)
                        return a;

                    a.set1(a.get1() + b.get1());
                    a.set2(a.get2() + b.get2());
                    return a;
                }
            );

            if (meanTuple != null)
                meanTuple.set1(meanTuple.get1() / meanTuple.get2());
            return meanTuple;
        }
        catch (Exception e) {
            throw new RuntimeException(e);
        }
    }

    /**
     * Sets CheckConvergenceStgyFactory.
     *
     * @param factory
     * @return trainer.
     */
    public GDBTrainer withCheckConvergenceStgyFactory(ConvergenceCheckerFactory factory) {
        this.checkConvergenceStgyFactory = factory;
        return this;
    }

    /**
     * Sets LearningRateOptimizerFactory.
     *
     * @param factory
     * @return trainer.
     */
    public GDBTrainer withLearningRateOptimizerFactory(LearningRateOptimizerFactory factory) {
        this.learningRateOptimizerFactory = factory;
        return this;
    }

    /**
     * Returns learning strategy.
     *
     * @return learning strategy.
     */
    protected GDBLearningStrategy getLearningStrategy() {
        return new GDBLearningStrategy();
    }

    /** */
    public static class GDBModel extends ModelsComposition {
        /** Serial version uid. */
        private static final long serialVersionUID = 3476661240155508004L;

        /** Internal to external lbl mapping. */
        private final IgniteFunction<Double, Double> internalToExternalLblMapping;

        /**
         * Creates an instance of GDBModel.
         *
         * @param models Models.
         * @param predictionsAggregator Predictions aggregator.
         * @param internalToExternalLblMapping Internal to external lbl mapping.
         */
        public GDBModel(List<? extends Model<Vector, Double>> models,
            WeightedPredictionsAggregator predictionsAggregator,
            IgniteFunction<Double, Double> internalToExternalLblMapping) {

            super(models, predictionsAggregator);
            this.internalToExternalLblMapping = internalToExternalLblMapping;
        }

        /** {@inheritDoc} */
        @Override public Double apply(Vector features) {
            return internalToExternalLblMapping.apply(super.apply(features));
        }
    }
}<|MERGE_RESOLUTION|>--- conflicted
+++ resolved
@@ -22,15 +22,12 @@
 import org.apache.ignite.lang.IgniteBiTuple;
 import org.apache.ignite.ml.Model;
 import org.apache.ignite.ml.composition.ModelsComposition;
-<<<<<<< HEAD
 import org.apache.ignite.ml.composition.boosting.convergence.ConvergenceCheckStrategyFactory;
 import org.apache.ignite.ml.composition.boosting.convergence.mean.MeanAbsValueCheckConvergenceStgyFactory;
 import org.apache.ignite.ml.composition.boosting.learningrate.LearningRateOptimizerFactory;
 import org.apache.ignite.ml.composition.boosting.learningrate.stub.LearningRateOptimizerStubFactory;
-=======
 import org.apache.ignite.ml.composition.boosting.convergence.ConvergenceCheckerFactory;
 import org.apache.ignite.ml.composition.boosting.convergence.mean.MeanAbsValueConvergenceCheckerFactory;
->>>>>>> b5b147d1
 import org.apache.ignite.ml.composition.predictionsaggregator.WeightedPredictionsAggregator;
 import org.apache.ignite.ml.dataset.Dataset;
 import org.apache.ignite.ml.dataset.DatasetBuilder;
@@ -69,6 +66,9 @@
     /** Default convergence precision. */
     public static final double DEFAULT_CONVERGENCE_PRECISION = 0.001;
 
+    /** Gradient step. */
+    private final double gradientStep;
+
     /** Count of iterations. */
     private final int cntOfIterations;
 
@@ -79,14 +79,10 @@
     protected final IgniteTriFunction<Long, Double, Double, Double> lossGradient;
 
     /** Check convergence strategy factory. */
-<<<<<<< HEAD
-    protected ConvergenceCheckStrategyFactory checkConvergenceStgyFactory = new MeanAbsValueCheckConvergenceStgyFactory(DEFAULT_CONVERGENCE_PRECISION);
+    protected ConvergenceCheckerFactory checkConvergenceStgyFactory = new MeanAbsValueConvergenceCheckerFactory(0.001);
 
     /** Learning rate optimizer factory. */
     protected LearningRateOptimizerFactory learningRateOptimizerFactory = new LearningRateOptimizerStubFactory(DEFAULT_LEARNING_RATE);
-=======
-    protected ConvergenceCheckerFactory checkConvergenceStgyFactory = new MeanAbsValueConvergenceCheckerFactory(0.001);
->>>>>>> b5b147d1
 
     /**
      * Constructs GDBTrainer instance.
@@ -98,6 +94,7 @@
      */
     public GDBTrainer(double gradStepSize, Integer cntOfIterations,
         IgniteTriFunction<Long, Double, Double, Double> lossGradient) {
+        gradientStep = gradStepSize;
         this.cntOfIterations = cntOfIterations;
         this.lossGradient = lossGradient;
     }
@@ -121,12 +118,6 @@
         Double mean = initAndSampleSize.get1();
         Long sampleSize = initAndSampleSize.get2();
 
-<<<<<<< HEAD
-        double[] compositionWeights = new double[cntOfIterations];
-        Arrays.fill(compositionWeights, 0.1);
-
-=======
->>>>>>> b5b147d1
         long learningStartTs = System.currentTimeMillis();
 
         GDBLearningStrategy stgy = getLearningStrategy()
@@ -138,11 +129,7 @@
             .withLossGradient(lossGradient)
             .withSampleSize(sampleSize)
             .withMeanLabelValue(mean)
-<<<<<<< HEAD
-            .withCheckConvergenceStgyFactory(checkConvergenceStgyFactory)
             .withLearningRateOptimizerFactory(learningRateOptimizerFactory)
-            .learnModels(datasetBuilder, featureExtractor, lbExtractor);
-=======
             .withDefaultGradStepSize(gradientStep)
             .withCheckConvergenceStgyFactory(checkConvergenceStgyFactory);
 
@@ -151,7 +138,6 @@
             models = stgy.update((GDBModel)mdl, datasetBuilder, featureExtractor, lbExtractor);
         else
             models = stgy.learnModels(datasetBuilder, featureExtractor, lbExtractor);
->>>>>>> b5b147d1
 
         double learningTime = (double)(System.currentTimeMillis() - learningStartTs) / 1000.0;
         environment.logger(getClass()).log(MLLogger.VerboseLevel.LOW, "The training time was %.2fs", learningTime);
