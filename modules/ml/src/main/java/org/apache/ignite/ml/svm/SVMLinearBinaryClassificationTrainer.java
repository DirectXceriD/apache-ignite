/*
 * Licensed to the Apache Software Foundation (ASF) under one or more
 * contributor license agreements.  See the NOTICE file distributed with
 * this work for additional information regarding copyright ownership.
 * The ASF licenses this file to You under the Apache License, Version 2.0
 * (the "License"); you may not use this file except in compliance with
 * the License.  You may obtain a copy of the License at
 *
 *      http://www.apache.org/licenses/LICENSE-2.0
 *
 * Unless required by applicable law or agreed to in writing, software
 * distributed under the License is distributed on an "AS IS" BASIS,
 * WITHOUT WARRANTIES OR CONDITIONS OF ANY KIND, either express or implied.
 * See the License for the specific language governing permissions and
 * limitations under the License.
 */

package org.apache.ignite.ml.svm;

import java.util.Random;
import org.apache.ignite.ml.dataset.Dataset;
import org.apache.ignite.ml.dataset.DatasetBuilder;
import org.apache.ignite.ml.dataset.PartitionDataBuilder;
import org.apache.ignite.ml.dataset.primitive.context.EmptyContext;
import org.apache.ignite.ml.math.functions.IgniteBiFunction;
import org.apache.ignite.ml.math.primitives.vector.Vector;
import org.apache.ignite.ml.math.primitives.vector.impl.DenseVector;
import org.apache.ignite.ml.structures.LabeledVector;
import org.apache.ignite.ml.structures.LabeledVectorSet;
import org.apache.ignite.ml.structures.partition.LabeledDatasetPartitionDataBuilderOnHeap;
import org.apache.ignite.ml.trainers.SingleLabelDatasetTrainer;
import org.jetbrains.annotations.NotNull;

/**
 * Base class for a soft-margin SVM linear classification trainer based on the communication-efficient distributed dual
 * coordinate ascent algorithm (CoCoA) with hinge-loss function. <p> This trainer takes input as Labeled Dataset with -1
 * and +1 labels for two classes and makes binary classification. </p> The paper about this algorithm could be found
 * here https://arxiv.org/abs/1409.1458.
 */
public class SVMLinearBinaryClassificationTrainer extends SingleLabelDatasetTrainer<SVMLinearBinaryClassificationModel> {
    /** Amount of outer SDCA algorithm iterations. */
    private int amountOfIterations = 200;

    /** Amount of local SDCA algorithm iterations. */
    private int amountOfLocIterations = 100;

    /** Regularization parameter. */
    private double lambda = 0.4;

    /** The seed number. */
    private long seed;

    /**
     * Trains model based on the specified data.
     *
     * @param datasetBuilder Dataset builder.
     * @param featureExtractor Feature extractor.
     * @param lbExtractor Label extractor.
     * @return Model.
     */
    @Override public <K, V> SVMLinearBinaryClassificationModel fit(DatasetBuilder<K, V> datasetBuilder,
        IgniteBiFunction<K, V, Vector> featureExtractor, IgniteBiFunction<K, V, Double> lbExtractor) {

        return updateModel(null, datasetBuilder, featureExtractor, lbExtractor);
    }

    /** {@inheritDoc} */
    @Override public <K, V> SVMLinearBinaryClassificationModel updateModel(SVMLinearBinaryClassificationModel mdl,
        DatasetBuilder<K, V> datasetBuilder, IgniteBiFunction<K, V, Vector> featureExtractor,
        IgniteBiFunction<K, V, Double> lbExtractor) {

        assert datasetBuilder != null;

        PartitionDataBuilder<K, V, EmptyContext, LabeledVectorSet<Double, LabeledVector>> partDataBuilder = new LabeledDatasetPartitionDataBuilderOnHeap<>(
            featureExtractor,
            lbExtractor
        );

        Vector weights;

        try (Dataset<EmptyContext, LabeledVectorSet<Double, LabeledVector>> dataset = datasetBuilder.build(
            (upstream, upstreamSize) -> new EmptyContext(),
            partDataBuilder
        )) {
<<<<<<< HEAD
            if (mdl == null) {
                final int cols = dataset.compute(org.apache.ignite.ml.structures.Dataset::colSize, (a, b) -> a == null ? b : a);
                final int weightVectorSizeWithIntercept = cols + 1;
                weights = initializeWeightsWithZeros(weightVectorSizeWithIntercept);
            } else {
                weights = getStateVector(mdl);
            }
=======
            final int cols = dataset.compute(org.apache.ignite.ml.structures.Dataset::colSize, (a, b) -> {
                if (a == null)
                    return b == null ? 0 : b;
                if (b == null)
                    return a;
                return b;
            });

            final int weightVectorSizeWithIntercept = cols + 1;

            weights = initializeWeightsWithZeros(weightVectorSizeWithIntercept);
>>>>>>> 2108b3b8

            for (int i = 0; i < this.getAmountOfIterations(); i++) {
                Vector deltaWeights = calculateUpdates(weights, dataset);
                weights = weights.plus(deltaWeights); // creates new vector
            }
        }
        catch (Exception e) {
            throw new RuntimeException(e);
        }
        return new SVMLinearBinaryClassificationModel(weights.viewPart(1, weights.size() - 1), weights.get(0));
    }

    /** {@inheritDoc} */
    @Override protected boolean checkState(SVMLinearBinaryClassificationModel mdl) {
        return true;
    }

    private Vector getStateVector(SVMLinearBinaryClassificationModel mdl) {
        double intercept = mdl.intercept();
        Vector weights = mdl.weights();
        Vector result = weights.like(weights.size() + 1);

        result.set(0, intercept);
        weights.nonZeroes().forEach(ith -> result.set(ith.index(), ith.get()));
        return result;
    }

    /** */
    @NotNull private Vector initializeWeightsWithZeros(int vectorSize) {
        return new DenseVector(vectorSize);
    }

    /** */
    private Vector calculateUpdates(Vector weights,
        Dataset<EmptyContext, LabeledVectorSet<Double, LabeledVector>> dataset) {
        return dataset.compute(data -> {
            Vector copiedWeights = weights.copy();
            Vector deltaWeights = initializeWeightsWithZeros(weights.size());
            final int amountOfObservation = data.rowSize();

            Vector tmpAlphas = initializeWeightsWithZeros(amountOfObservation);
            Vector deltaAlphas = initializeWeightsWithZeros(amountOfObservation);

            Random random = new Random(seed);

            for (int i = 0; i < this.getAmountOfLocIterations(); i++) {
                int randomIdx = random.nextInt(amountOfObservation);

                Deltas deltas = getDeltas(data, copiedWeights, amountOfObservation, tmpAlphas, randomIdx);

                copiedWeights = copiedWeights.plus(deltas.deltaWeights); // creates new vector
                deltaWeights = deltaWeights.plus(deltas.deltaWeights);  // creates new vector

                tmpAlphas.set(randomIdx, tmpAlphas.get(randomIdx) + deltas.deltaAlpha);
                deltaAlphas.set(randomIdx, deltaAlphas.get(randomIdx) + deltas.deltaAlpha);
            }
            return deltaWeights;
        }, (a, b) -> {
            if (a == null)
                return b == null ? new DenseVector() : b;
            if (b == null)
                return a;
            return a.plus(b);
        });
    }

    /** */
    private Deltas getDeltas(LabeledVectorSet data, Vector copiedWeights, int amountOfObservation, Vector tmpAlphas,
        int randomIdx) {
        LabeledVector row = (LabeledVector)data.getRow(randomIdx);
        Double lb = (Double)row.label();
        Vector v = makeVectorWithInterceptElement(row);

        double alpha = tmpAlphas.get(randomIdx);

        return maximize(lb, v, alpha, copiedWeights, amountOfObservation);
    }

    /** */
    private Vector makeVectorWithInterceptElement(LabeledVector row) {
        Vector vec = row.features().like(row.features().size() + 1);

        vec.set(0, 1); // set intercept element

        for (int j = 0; j < row.features().size(); j++)
            vec.set(j + 1, row.features().get(j));

        return vec;
    }

    /** */
    private Deltas maximize(double lb, Vector v, double alpha, Vector weights, int amountOfObservation) {
        double gradient = calcGradient(lb, v, weights, amountOfObservation);
        double prjGrad = calculateProjectionGradient(alpha, gradient);

        return calcDeltas(lb, v, alpha, prjGrad, weights.size(), amountOfObservation);
    }

    /** */
    private Deltas calcDeltas(double lb, Vector v, double alpha, double gradient, int vectorSize,
        int amountOfObservation) {
        if (gradient != 0.0) {

            double qii = v.dot(v);
            double newAlpha = calcNewAlpha(alpha, gradient, qii);

            Vector deltaWeights = v.times(lb * (newAlpha - alpha) / (this.lambda() * amountOfObservation));

            return new Deltas(newAlpha - alpha, deltaWeights);
        }
        else
            return new Deltas(0.0, initializeWeightsWithZeros(vectorSize));
    }

    /** */
    private double calcNewAlpha(double alpha, double gradient, double qii) {
        if (qii != 0.0)
            return Math.min(Math.max(alpha - (gradient / qii), 0.0), 1.0);
        else
            return 1.0;
    }

    /** */
    private double calcGradient(double lb, Vector v, Vector weights, int amountOfObservation) {
        double dotProduct = v.dot(weights);
        return (lb * dotProduct - 1.0) * (this.lambda() * amountOfObservation);
    }

    /** */
    private double calculateProjectionGradient(double alpha, double gradient) {
        if (alpha <= 0.0)
            return Math.min(gradient, 0.0);

        else if (alpha >= 1.0)
            return Math.max(gradient, 0.0);

        else
            return gradient;
    }

    /**
     * Set up the regularization parameter.
     *
     * @param lambda The regularization parameter. Should be more than 0.0.
     * @return Trainer with new lambda parameter value.
     */
    public SVMLinearBinaryClassificationTrainer withLambda(double lambda) {
        assert lambda > 0.0;
        this.lambda = lambda;
        return this;
    }

    /**
     * Gets the regularization lambda.
     *
     * @return The parameter value.
     */
    public double lambda() {
        return lambda;
    }

    /**
     * Gets the amount of outer iterations of SCDA algorithm.
     *
     * @return The parameter value.
     */
    public int getAmountOfIterations() {
        return amountOfIterations;
    }

    /**
     * Set up the amount of outer iterations of SCDA algorithm.
     *
     * @param amountOfIterations The parameter value.
     * @return Trainer with new amountOfIterations parameter value.
     */
    public SVMLinearBinaryClassificationTrainer withAmountOfIterations(int amountOfIterations) {
        this.amountOfIterations = amountOfIterations;
        return this;
    }

    /**
     * Gets the amount of local iterations of SCDA algorithm.
     *
     * @return The parameter value.
     */
    public int getAmountOfLocIterations() {
        return amountOfLocIterations;
    }

    /**
     * Set up the amount of local iterations of SCDA algorithm.
     *
     * @param amountOfLocIterations The parameter value.
     * @return Trainer with new amountOfLocIterations parameter value.
     */
    public SVMLinearBinaryClassificationTrainer withAmountOfLocIterations(int amountOfLocIterations) {
        this.amountOfLocIterations = amountOfLocIterations;
        return this;
    }

    /**
     * Gets the seed number.
     *
     * @return The parameter value.
     */
    public long getSeed() {
        return seed;
    }

    /**
     * Set up the seed.
     *
     * @param seed The parameter value.
     * @return Model with new seed parameter value.
     */
    public SVMLinearBinaryClassificationTrainer withSeed(long seed) {
        this.seed = seed;
        return this;
    }
}

/** This is a helper class to handle pair results which are returned from the calculation method. */
class Deltas {
    /** */
    public double deltaAlpha;

    /** */
    public Vector deltaWeights;

    /** */
    public Deltas(double deltaAlpha, Vector deltaWeights) {
        this.deltaAlpha = deltaAlpha;
        this.deltaWeights = deltaWeights;
    }
}

<|MERGE_RESOLUTION|>--- conflicted
+++ resolved
@@ -82,34 +82,26 @@
             (upstream, upstreamSize) -> new EmptyContext(),
             partDataBuilder
         )) {
-<<<<<<< HEAD
             if (mdl == null) {
-                final int cols = dataset.compute(org.apache.ignite.ml.structures.Dataset::colSize, (a, b) -> a == null ? b : a);
+                final int cols = dataset.compute(org.apache.ignite.ml.structures.Dataset::colSize, (a, b) -> {
+                    if (a == null)
+                        return b == null ? 0 : b;
+                    if (b == null)
+                        return a;
+                    return b;
+                });
+
                 final int weightVectorSizeWithIntercept = cols + 1;
                 weights = initializeWeightsWithZeros(weightVectorSizeWithIntercept);
             } else {
                 weights = getStateVector(mdl);
             }
-=======
-            final int cols = dataset.compute(org.apache.ignite.ml.structures.Dataset::colSize, (a, b) -> {
-                if (a == null)
-                    return b == null ? 0 : b;
-                if (b == null)
-                    return a;
-                return b;
-            });
-
-            final int weightVectorSizeWithIntercept = cols + 1;
-
-            weights = initializeWeightsWithZeros(weightVectorSizeWithIntercept);
->>>>>>> 2108b3b8
 
             for (int i = 0; i < this.getAmountOfIterations(); i++) {
                 Vector deltaWeights = calculateUpdates(weights, dataset);
                 weights = weights.plus(deltaWeights); // creates new vector
             }
-        }
-        catch (Exception e) {
+        } catch (Exception e) {
             throw new RuntimeException(e);
         }
         return new SVMLinearBinaryClassificationModel(weights.viewPart(1, weights.size() - 1), weights.get(0));
