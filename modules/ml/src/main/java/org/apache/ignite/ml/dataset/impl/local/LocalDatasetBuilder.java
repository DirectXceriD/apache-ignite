--- conflicted
+++ resolved
@@ -27,12 +27,9 @@
 import org.apache.ignite.ml.dataset.PartitionContextBuilder;
 import org.apache.ignite.ml.dataset.PartitionDataBuilder;
 import org.apache.ignite.ml.dataset.UpstreamEntry;
-<<<<<<< HEAD
+import org.apache.ignite.ml.dataset.UpstreamTransformerBuildersChain;
+import org.apache.ignite.ml.environment.LearningEnvironment;
 import org.apache.ignite.ml.environment.LearningEnvironmentBuilder;
-import org.apache.ignite.ml.environment.LearningEnvironment;
-=======
-import org.apache.ignite.ml.dataset.UpstreamTransformerChain;
->>>>>>> 9e3bd7dd
 import org.apache.ignite.ml.math.functions.IgniteFunction;
 import org.apache.ignite.ml.util.Utils;
 
@@ -54,7 +51,7 @@
     private final IgniteBiPredicate<K, V> filter;
 
     /** Upstream transformers. */
-    private final UpstreamTransformerChain<K, V> upstreamTransformers;
+    private final UpstreamTransformerBuildersChain<K, V> upstreamTransformers;
 
     /**
      * Constructs a new instance of local dataset builder that makes {@link LocalDataset} with default predicate that
@@ -78,7 +75,7 @@
         this.upstreamMap = upstreamMap;
         this.filter = filter;
         this.partitions = partitions;
-        this.upstreamTransformers = UpstreamTransformerChain.empty();
+        this.upstreamTransformers = UpstreamTransformerBuildersChain.empty();
     }
 
     /** {@inheritDoc} */
@@ -104,24 +101,10 @@
         Iterator<UpstreamEntry<K, V>> thirdKeysIter = entriesList.iterator();
 
         int ptr = 0;
-<<<<<<< HEAD
-        for (int part = 0; part < partitions; part++) {
-            int cnt = part == partitions - 1 ? filteredMap.size() - ptr : Math.min(partSize, filteredMap.size() - ptr);
-            LearningEnvironment env = envBuilder.buildForWorker(part);
-
-            C ctx = cnt > 0 ? partCtxBuilder.build(
-                env,
-                new IteratorWindow<>(firstKeysIter, k -> new UpstreamEntry<>(k, filteredMap.get(k)), cnt),
-                cnt
-            ) : null;
-
-            D data = cnt > 0 ? partDataBuilder.build(
-                env,
-                new IteratorWindow<>(secondKeysIter, k -> new UpstreamEntry<>(k, filteredMap.get(k)), cnt),
-=======
 
         for (int part = 0; part < partitions; part++) {
             int cnt = part == partitions - 1 ? entriesList.size() - ptr : Math.min(partSize, entriesList.size() - ptr);
+            LearningEnvironment env = envBuilder.buildForWorker(part);
 
             int p = part;
             upstreamTransformers.modifySeed(s -> s + p);
@@ -139,7 +122,8 @@
                 iter = upstreamTransformers.transform(
                     Utils.asStream(new IteratorWindow<>(firstKeysIter, k -> k, cnt))).iterator();
             }
-            C ctx = cnt > 0 ? partCtxBuilder.build(iter, cnt) : null;
+
+            C ctx = cnt > 0 ? partCtxBuilder.build(env, iter, cnt) : null;
 
             Iterator<UpstreamEntry<K, V>> iter1;
             if (upstreamTransformers.isEmpty()) {
@@ -151,8 +135,8 @@
             }
 
             D data = cnt > 0 ? partDataBuilder.build(
+                env,
                 iter1,
->>>>>>> 9e3bd7dd
                 cnt,
                 ctx
             ) : null;
@@ -167,7 +151,7 @@
     }
 
     /** {@inheritDoc} */
-    @Override public UpstreamTransformerChain<K, V> upstreamTransformersChain() {
+    @Override public UpstreamTransformerBuildersChain<K, V> upstreamTransformersChain() {
         return upstreamTransformers;
     }
 
@@ -187,24 +171,16 @@
      * @param <T> Target type of entries.
      */
     private static class IteratorWindow<K, T> implements Iterator<T> {
-        /**
-         * Delegate iterator.
-         */
+        /** Delegate iterator. */
         private final Iterator<K> delegate;
 
-        /**
-         * Transformer that transforms entries from one type to another.
-         */
+        /** Transformer that transforms entries from one type to another. */
         private final IgniteFunction<K, T> map;
 
-        /**
-         * Count of entries to produce.
-         */
+        /** Count of entries to produce. */
         private final int cnt;
 
-        /**
-         * Number of already produced entries.
-         */
+        /** Number of already produced entries. */
         private int ptr;
 
         /**
@@ -220,16 +196,12 @@
             this.cnt = cnt;
         }
 
-        /**
-         * {@inheritDoc}
-         */
+        /** {@inheritDoc} */
         @Override public boolean hasNext() {
             return delegate.hasNext() && ptr < cnt;
         }
 
-        /**
-         * {@inheritDoc}
-         */
+        /** {@inheritDoc} */
         @Override public T next() {
             ++ptr;
 
