--- conflicted
+++ resolved
@@ -53,23 +53,9 @@
 import org.apache.ignite.internal.processors.cache.query.GridCacheSqlMetadata;
 import org.apache.ignite.internal.processors.rest.handlers.GridRestCommandHandler;
 import org.apache.ignite.internal.util.lang.GridTuple3;
-<<<<<<< HEAD
-=======
 import org.apache.ignite.internal.util.typedef.C1;
->>>>>>> 5a2aae71
 import org.apache.ignite.internal.util.typedef.F;
 import org.apache.ignite.internal.util.typedef.P1;
-<<<<<<< HEAD
-import org.apache.ignite.internal.visor.cache.VisorCacheClearTask;
-import org.apache.ignite.internal.visor.cache.VisorCacheLoadTask;
-import org.apache.ignite.internal.visor.cache.VisorCacheMetadataTask;
-import org.apache.ignite.internal.visor.cache.VisorCacheRebalanceTask;
-import org.apache.ignite.internal.visor.cache.VisorCacheResetMetricsTask;
-import org.apache.ignite.internal.visor.cache.VisorCacheSwapBackupsTask;
-import org.apache.ignite.internal.visor.compute.VisorGatewayTask;
-import org.apache.ignite.internal.visor.node.VisorNodeDataCollectorTask;
-import org.apache.ignite.internal.visor.node.VisorNodeDataCollectorTaskArg;
-=======
 import org.apache.ignite.internal.util.typedef.internal.SB;
 import org.apache.ignite.internal.util.typedef.internal.U;
 import org.apache.ignite.internal.visor.cache.VisorCacheClearTask;
@@ -110,7 +96,6 @@
 import org.apache.ignite.internal.visor.query.VisorQueryCleanupTask;
 import org.apache.ignite.internal.visor.query.VisorQueryNextPageTask;
 import org.apache.ignite.internal.visor.query.VisorQueryTask;
->>>>>>> 5a2aae71
 import org.apache.ignite.lang.IgniteBiPredicate;
 import org.apache.ignite.lang.IgniteBiTuple;
 import org.apache.ignite.lang.IgnitePredicate;
@@ -1237,39 +1222,16 @@
     }
 
     /**
-<<<<<<< HEAD
-     * Tests {@code exe} command with {@link VisorGatewayTask}.
-     * <p>
-     * Note that attempt to execute unknown task (UNKNOWN_TASK) will result in exception on server.
-=======
      * Tests execution of Visor tasks via {@link VisorGatewayTask}.
->>>>>>> 5a2aae71
      *
      * @throws Exception If failed.
      */
     public void testVisorGateway() throws Exception {
-<<<<<<< HEAD
-        final Map<String, String> cmd = F.asMap("cmd", GridRestCommand.EXE.key(),
-            "name", VisorGatewayTask.class.getName());
-=======
         ClusterNode locNode = grid(1).localNode();
->>>>>>> 5a2aae71
 
         final String successRes = pattern(
             "\\{\\\"error\\\":\\\"\\\",\\\"finished\\\":true,\\\"id\\\":\\\"[^\\\"]+\\\",\\\"result\\\":.+}", true);
 
-<<<<<<< HEAD
-        String ret = content(new HashMap<String, String>(cmd) {{
-            put("p1", grid(1).localNode().id().toString());
-            put("p2", VisorCacheLoadTask.class.getName());
-            put("p3", GridTuple3.class.getName());
-            put("p4", "person");
-            put("p5", "0");
-            put("p6", "");
-        }});
-
-        info("Exe command result: " + ret);
-=======
         final IgniteUuid cid = grid(1).context().cache().internalCache("person").context().dynamicDeploymentId();
 
         String ret = content(new VisorGatewayArgument(VisorCacheConfigurationCollectorTask.class)
@@ -1376,110 +1338,55 @@
             .argument("igfs"));
 
         info("VisorIgfsProfilerTask result: " + ret);
->>>>>>> 5a2aae71
-
-        assertNotNull(ret);
-        assertTrue(!ret.isEmpty());
-
-        jsonEquals(ret, successRes);
-
-<<<<<<< HEAD
-        ret = content(new HashMap<String, String>(cmd) {{
-            put("p1", grid(1).localNode().id().toString());
-            put("p2", VisorCacheSwapBackupsTask.class.getName());
-            put("p3", Set.class.getName());
-            put("p4", "person");
-        }});
-
-        info("Exe command result: " + ret);
-=======
+
+        assertNotNull(ret);
+        assertTrue(!ret.isEmpty());
+
+        jsonEquals(ret, successRes);
+
         ret = content(new VisorGatewayArgument(VisorIgfsFormatTask.class)
             .forNode(locNode)
             .argument("igfs"));
 
         info("VisorIgfsFormatTask result: " + ret);
->>>>>>> 5a2aae71
-
-        assertNotNull(ret);
-        assertTrue(!ret.isEmpty());
-
-        jsonEquals(ret, successRes);
-
-<<<<<<< HEAD
-        ret = content(new HashMap<String, String>(cmd) {{
-            put("p1", grid(1).localNode().id().toString());
-            put("p2", VisorCacheRebalanceTask.class.getName());
-            put("p3", Set.class.getName());
-            put("p4", "person");
-        }});
-
-        info("Exe command result: " + ret);
-=======
+
+        assertNotNull(ret);
+        assertTrue(!ret.isEmpty());
+
+        jsonEquals(ret, successRes);
+
         ret = content(new VisorGatewayArgument(VisorIgfsResetMetricsTask.class)
             .forNode(locNode)
             .set(String.class, "igfs"));
 
         info("VisorIgfsResetMetricsTask result: " + ret);
->>>>>>> 5a2aae71
-
-        assertNotNull(ret);
-        assertTrue(!ret.isEmpty());
-
-        jsonEquals(ret, successRes);
-
-<<<<<<< HEAD
-        ret = content(new HashMap<String, String>(cmd) {{
-            put("p1", grid(1).localNode().id().toString());
-            put("p2", VisorCacheMetadataTask.class.getName());
-            put("p3", String.class.getName());
-            put("p4", "person");
-        }});
-
-        info("Exe command result: " + ret);
-=======
+
+        assertNotNull(ret);
+        assertTrue(!ret.isEmpty());
+
+        jsonEquals(ret, successRes);
+
         ret = content(new VisorGatewayArgument(VisorThreadDumpTask.class)
             .forNode(locNode));
 
         info("VisorThreadDumpTask result: " + ret);
->>>>>>> 5a2aae71
-
-        assertNotNull(ret);
-        assertTrue(!ret.isEmpty());
-
-        jsonEquals(ret, successRes);
-
-<<<<<<< HEAD
-        ret = content(new HashMap<String, String>(cmd) {{
-            put("p1", grid(1).localNode().id().toString());
-            put("p2", VisorCacheResetMetricsTask.class.getName());
-            put("p3", String.class.getName());
-            put("p4", "person");
-        }});
-
-        info("Exe command result: " + ret);
-=======
+
+        assertNotNull(ret);
+        assertTrue(!ret.isEmpty());
+
+        jsonEquals(ret, successRes);
+
         ret = content(new VisorGatewayArgument(VisorLatestTextFilesTask.class)
             .forNode(locNode)
             .pair(String.class, String.class, "", ""));
 
         info("VisorLatestTextFilesTask result: " + ret);
->>>>>>> 5a2aae71
-
-        assertNotNull(ret);
-        assertTrue(!ret.isEmpty());
-
-        jsonEquals(ret, successRes);
-
-<<<<<<< HEAD
-        ret = content(new HashMap<String, String>(cmd) {{
-            put("p1", grid(1).localNode().id().toString());
-            put("p2", VisorCacheClearTask.class.getName());
-            put("p3", String.class.getName());
-            put("p4", "person");
-        }});
-
-        info("Exe command result: " + ret);
-=======
+
+        assertNotNull(ret);
+        assertTrue(!ret.isEmpty());
+
+        jsonEquals(ret, successRes);
+
         ret = content(new VisorGatewayArgument(VisorLatestVersionTask.class)
             .forNode(locNode));
 
@@ -1704,33 +1611,17 @@
             .argument(VisorCacheStartTask.VisorCacheStartArg.class, false, "person2", URLEncoder.encode(START_CACHE)));
 
         info("VisorCacheStartTask result: " + ret);
->>>>>>> 5a2aae71
-
-        assertNotNull(ret);
-        assertTrue(!ret.isEmpty());
-
-        jsonEquals(ret, successRes);
-
-<<<<<<< HEAD
-        ret = content(new HashMap<String, String>(cmd) {{
-            put("p1", "");
-            put("p2", VisorNodeDataCollectorTask.class.getName());
-            put("p3", VisorNodeDataCollectorTaskArg.class.getName());
-            put("p4", "false");
-            put("p5", "CONSOLE_" + UUID.randomUUID());
-            put("p6", UUID.randomUUID().toString());
-            put("p7", "10");
-            put("p8", "false");
-        }});
-
-        info("Exe command result: " + ret);
-=======
+
+        assertNotNull(ret);
+        assertTrue(!ret.isEmpty());
+
+        jsonEquals(ret, successRes);
+
         ret = content(new VisorGatewayArgument(VisorCacheStopTask.class)
             .forNode(locNode)
             .argument(String.class, "c"));
 
         info("VisorCacheStopTask result: " + ret);
->>>>>>> 5a2aae71
 
         assertNotNull(ret);
         assertTrue(!ret.isEmpty());
