/*
 * Licensed to the Apache Software Foundation (ASF) under one or more
 * contributor license agreements.  See the NOTICE file distributed with
 * this work for additional information regarding copyright ownership.
 * The ASF licenses this file to You under the Apache License, Version 2.0
 * (the "License"); you may not use this file except in compliance with
 * the License.  You may obtain a copy of the License at
 *
 *      http://www.apache.org/licenses/LICENSE-2.0
 *
 * Unless required by applicable law or agreed to in writing, software
 * distributed under the License is distributed on an "AS IS" BASIS,
 * WITHOUT WARRANTIES OR CONDITIONS OF ANY KIND, either express or implied.
 * See the License for the specific language governing permissions and
 * limitations under the License.
 */

package org.apache.ignite.jdbc.thin;

import java.io.Serializable;
import java.sql.Connection;
import java.sql.DriverManager;
import java.sql.ResultSet;
import java.sql.SQLException;
import java.sql.SQLFeatureNotSupportedException;
import java.sql.SQLTimeoutException;
import java.sql.Statement;
import java.util.concurrent.Callable;
import org.apache.ignite.IgniteCache;
import org.apache.ignite.cache.query.annotations.QuerySqlField;
import org.apache.ignite.cache.query.annotations.QuerySqlFunction;
import org.apache.ignite.configuration.CacheConfiguration;
import org.apache.ignite.configuration.IgniteConfiguration;
import org.apache.ignite.internal.util.typedef.F;
import org.apache.ignite.spi.discovery.tcp.TcpDiscoverySpi;
import org.apache.ignite.spi.discovery.tcp.ipfinder.TcpDiscoveryIpFinder;
import org.apache.ignite.spi.discovery.tcp.ipfinder.vm.TcpDiscoveryVmIpFinder;
import org.apache.ignite.testframework.GridTestUtils;
import org.junit.runner.RunWith;
import org.junit.runners.JUnit4;

import static org.apache.ignite.cache.CacheMode.PARTITIONED;
import static org.apache.ignite.cache.CacheWriteSynchronizationMode.FULL_SYNC;

/**
 * Statement test.
 */
@SuppressWarnings({"ThrowableNotThrown"})
@RunWith(JUnit4.class)
public class JdbcThinStatementSelfTest extends JdbcThinAbstractSelfTest {
    /** IP finder. */
    private static final TcpDiscoveryIpFinder IP_FINDER = new TcpDiscoveryVmIpFinder(true);

    /** URL. */
    private static final String URL = "jdbc:ignite:thin://127.0.0.1/";

    /** SQL query. */
    private static final String SQL = "select * from Person where age > 30";

    /** Connection. */
    private Connection conn;

    /** Statement. */
    private Statement stmt;

    /** {@inheritDoc} */
    @Override protected IgniteConfiguration getConfiguration(String igniteInstanceName) throws Exception {
        IgniteConfiguration cfg = super.getConfiguration(igniteInstanceName);

        CacheConfiguration<?,?> cache = defaultCacheConfiguration();

        cache.setCacheMode(PARTITIONED);
        cache.setBackups(1);
        cache.setWriteSynchronizationMode(FULL_SYNC);
        cache.setIndexedTypes(
            String.class, Person.class,
            Integer.class, Test.class
        );

        cfg.setCacheConfiguration(cache);

        TcpDiscoverySpi disco = new TcpDiscoverySpi();

        disco.setIpFinder(IP_FINDER);

        cfg.setDiscoverySpi(disco);

        return cfg;
    }

    /** {@inheritDoc} */
    @Override protected void beforeTestsStarted() throws Exception {
        super.beforeTestsStarted();

        startGridsMultiThreaded(3);

        fillCache();
    }

    /** {@inheritDoc} */
    @Override protected void beforeTest() throws Exception {
        conn = DriverManager.getConnection(URL);

        conn.setSchema('"' + DEFAULT_CACHE_NAME + '"');

        stmt = conn.createStatement();

        assert stmt != null;
        assert !stmt.isClosed();
    }

    /** {@inheritDoc} */
    @Override protected void afterTest() throws Exception {
        if (stmt != null && !stmt.isClosed()) {
            stmt.close();

            assert stmt.isClosed();
        }

        conn.close();

        assert stmt.isClosed();
        assert conn.isClosed();
    }

    /**
     * @throws Exception If failed.
     */
    @org.junit.Test
    public void testExecuteQuery0() throws Exception {
        ResultSet rs = stmt.executeQuery(SQL);

        assert rs != null;

        int cnt = 0;

        while (rs.next()) {
            int id = rs.getInt("id");

            if (id == 2) {
                assert "Joe".equals(rs.getString("firstName"));
                assert "Black".equals(rs.getString("lastName"));
                assert rs.getInt("age") == 35;
            }
            else if (id == 3) {
                assert "Mike".equals(rs.getString("firstName"));
                assert "Green".equals(rs.getString("lastName"));
                assert rs.getInt("age") == 40;
            }
            else
                assert false : "Wrong ID: " + id;

            cnt++;
        }

        assert cnt == 2;
    }

    /**
     * @throws Exception If failed.
     */
    @org.junit.Test
    public void testExecuteQuery1() throws Exception {
        final String sqlText = "select val from test";

        try (ResultSet rs = stmt.executeQuery(sqlText)) {
            assertNotNull(rs);

            assertTrue(rs.next());

            int val = rs.getInt(1);

            assertTrue("Invalid val: " + val, val >= 1 && val <= 10);
        }

        stmt.close();

        // Call on a closed statement
        checkStatementClosed(new RunnableX() {
            @Override public void run() throws Exception {
                stmt.executeQuery(sqlText);
            }
        });
    }

    /**
     * @throws Exception If failed.
     */
    @org.junit.Test
    public void testExecute() throws Exception {
        assert stmt.execute(SQL);

        assert stmt.getUpdateCount() == -1 : "Update count must be -1 for SELECT query";

        ResultSet rs = stmt.getResultSet();

        assert rs != null;

        assert stmt.getResultSet() == null;

        int cnt = 0;

        while (rs.next()) {
            int id = rs.getInt("id");

            if (id == 2) {
                assert "Joe".equals(rs.getString("firstName"));
                assert "Black".equals(rs.getString("lastName"));
                assert rs.getInt("age") == 35;
            }
            else if (id == 3) {
                assert "Mike".equals(rs.getString("firstName"));
                assert "Green".equals(rs.getString("lastName"));
                assert rs.getInt("age") == 40;
            }
            else
                assert false : "Wrong ID: " + id;

            cnt++;
        }

        assert cnt == 2;
    }

    /**
     * @throws Exception If failed.
     */
    @org.junit.Test
    public void testMaxRows() throws Exception {
        stmt.setMaxRows(1);

        assert stmt.getMaxRows() == 1;

        ResultSet rs = stmt.executeQuery(SQL);

        assert rs != null;

        int cnt = 0;

        while (rs.next()) {
            int id = rs.getInt("id");

            if (id == 2) {
                assert "Joe".equals(rs.getString("firstName"));
                assert "Black".equals(rs.getString("lastName"));
                assert rs.getInt("age") == 35;
            }
            else if (id == 3) {
                assert "Mike".equals(rs.getString("firstName"));
                assert "Green".equals(rs.getString("lastName"));
                assert rs.getInt("age") == 40;
            }
            else
                assert false : "Wrong ID: " + id;

            cnt++;
        }

        assert cnt == 1;

        stmt.setMaxRows(0);

        rs = stmt.executeQuery(SQL);

        assert rs != null;

        cnt = 0;

        while (rs.next()) {
            int id = rs.getInt("id");

            if (id == 2) {
                assert "Joe".equals(rs.getString("firstName"));
                assert "Black".equals(rs.getString("lastName"));
                assert rs.getInt("age") == 35;
            }
            else if (id == 3) {
                assert "Mike".equals(rs.getString("firstName"));
                assert "Green".equals(rs.getString("lastName"));
                assert rs.getInt("age") == 40;
            }
            else
                assert false : "Wrong ID: " + id;

            cnt++;
        }

        assert cnt == 2;
    }

    /**
     * @throws Exception If failed.
     */
    @org.junit.Test
    public void testCloseResultSet0() throws Exception {
        ResultSet rs0 = stmt.executeQuery(SQL);
        ResultSet rs1 = stmt.executeQuery(SQL);
        ResultSet rs2 = stmt.executeQuery(SQL);

        assert rs0.isClosed() : "ResultSet must be implicitly closed after re-execute statement";
        assert rs1.isClosed() : "ResultSet must be implicitly closed after re-execute statement";

        assert !rs2.isClosed() : "Last result set must be available";

        stmt.close();

        assert rs2.isClosed() : "ResultSet must be explicitly closed after close statement";
    }

    /**
     * @throws Exception If failed.
     */
    @org.junit.Test
    public void testCloseResultSet1() throws Exception {
        stmt.execute(SQL);

        ResultSet rs = stmt.getResultSet();

        stmt.close();

        assert rs.isClosed() : "ResultSet must be explicitly closed after close statement";
    }

    /**
     * @throws Exception If failed.
     */
    @org.junit.Test
    public void testCloseResultSetByConnectionClose() throws Exception {
        ResultSet rs = stmt.executeQuery(SQL);

        conn.close();

        assert stmt.isClosed() : "Statement must be implicitly closed after close connection";
        assert rs.isClosed() : "ResultSet must be implicitly closed after close connection";
    }

    /**
     * @throws Exception If failed.
     */
    @org.junit.Test
    public void testCloseOnCompletionAfterQuery() throws Exception {
        assert !stmt.isCloseOnCompletion() : "Invalid default closeOnCompletion";

        ResultSet rs0 = stmt.executeQuery(SQL);

        ResultSet rs1 = stmt.executeQuery(SQL);

        assert rs0.isClosed() : "Result set must be closed implicitly";

        assert !stmt.isClosed() : "Statement must not be closed";

        rs1.close();

        assert !stmt.isClosed() : "Statement must not be closed";

        ResultSet rs2 = stmt.executeQuery(SQL);

        stmt.closeOnCompletion();

        assert stmt.isCloseOnCompletion() : "Invalid closeOnCompletion";

        rs2.close();

        assert stmt.isClosed() : "Statement must be closed";
    }

    /**
     * @throws Exception If failed.
     */
    @org.junit.Test
    public void testCloseOnCompletionBeforeQuery() throws Exception {
        assert !stmt.isCloseOnCompletion() : "Invalid default closeOnCompletion";

        ResultSet rs0 = stmt.executeQuery(SQL);

        ResultSet rs1 = stmt.executeQuery(SQL);

        assert rs0.isClosed() : "Result set must be closed implicitly";

        assert !stmt.isClosed() : "Statement must not be closed";

        rs1.close();

        assert !stmt.isClosed() : "Statement must not be closed";

        stmt.closeOnCompletion();

        ResultSet rs2 = stmt.executeQuery(SQL);

        assert stmt.isCloseOnCompletion() : "Invalid closeOnCompletion";

        rs2.close();

        assert stmt.isClosed() : "Statement must be closed";
    }

    /**
     * @throws Exception If failed.
     */
    @org.junit.Test
    public void testExecuteQueryTimeout() throws Exception {
        fail("https://issues.apache.org/jira/browse/IGNITE-5438");

        final String sqlText = "select sleep_func(3)";

        stmt.setQueryTimeout(1);

        // Timeout
        GridTestUtils.assertThrows(log,
            new Callable<Object>() {
                @Override public Object call() throws Exception {
                    return stmt.executeQuery(sqlText);
                }
            },
            SQLTimeoutException.class,
            "Timeout"
        );
    }

    /**
     * @throws Exception If failed.
     */
    @org.junit.Test
    public void testExecuteQueryMultipleOnlyResultSets() throws Exception {
        assert conn.getMetaData().supportsMultipleResultSets();

        int stmtCnt = 10;

        StringBuilder sql = new StringBuilder();

        for (int i = 0; i < stmtCnt; ++i)
            sql.append("select ").append(i).append("; ");

        assert stmt.execute(sql.toString());

        for (int i = 0; i < stmtCnt; ++i) {
            assert stmt.getMoreResults();

            ResultSet rs = stmt.getResultSet();

            assert rs.next();
            assert rs.getInt(1) == i;
            assert !rs.next();
        }

        assert !stmt.getMoreResults();
    }

    /**
     * @throws Exception If failed.
     */
    @org.junit.Test
    public void testExecuteQueryMultipleOnlyDml() throws Exception {
        conn.setSchema(null);

        Statement stmt0 = conn.createStatement();

        int stmtCnt = 10;

        StringBuilder sql = new StringBuilder("drop table if exists test; create table test(ID int primary key, NAME varchar(20)); ");

        for (int i = 0; i < stmtCnt; ++i)
            sql.append("insert into test (ID, NAME) values (" + i + ", 'name_" + i +"'); ");

        assert !stmt0.execute(sql.toString());

        // DROP TABLE statement
        assert stmt0.getResultSet() == null;
        assert stmt0.getUpdateCount() == 0;

        // CREATE TABLE statement
        assert stmt0.getResultSet() == null;
        assert stmt0.getUpdateCount() == 0;

        for (int i = 0; i < stmtCnt; ++i) {
            assert stmt0.getMoreResults();

            assert stmt0.getResultSet() == null;
            assert stmt0.getUpdateCount() == 1;
        }

        assert !stmt0.getMoreResults();
    }

    /**
     * @throws Exception If failed.
     */
    @org.junit.Test
    public void testExecuteQueryMultipleMixed() throws Exception {
        conn.setSchema(null);

        Statement stmt0 = conn.createStatement();

        int stmtCnt = 10;

        StringBuilder sql = new StringBuilder("drop table if exists test; create table test(ID int primary key, NAME varchar(20)); ");

        for (int i = 0; i < stmtCnt; ++i) {
            if (i % 2 == 0)
                sql.append(" insert into test (ID, NAME) values (" + i + ", 'name_" + i + "'); ");
            else
                sql.append(" select * from test where id < " + i + "; ");
        }

        assert !stmt0.execute(sql.toString());

        // DROP TABLE statement
        assert stmt0.getResultSet() == null;
        assert stmt0.getUpdateCount() == 0;

        // CREATE TABLE statement
        assert stmt0.getResultSet() == null;
        assert stmt0.getUpdateCount() == 0;

        boolean notEmptyResult = false;

        for (int i = 0; i < stmtCnt; ++i) {
            assert stmt0.getMoreResults();

            if (i % 2 == 0) {
                assert stmt0.getResultSet() == null;
                assert stmt0.getUpdateCount() == 1;
            }
            else {
                assert stmt0.getUpdateCount() == -1;

                ResultSet rs = stmt0.getResultSet();

                int rowsCnt = 0;

                while(rs.next())
                    rowsCnt++;

                assert rowsCnt <= (i + 1) / 2;

                if (rowsCnt == (i + 1) / 2)
                    notEmptyResult = true;
            }
        }

        assert notEmptyResult;

        assert !stmt0.getMoreResults();
    }

    /**
     * @throws Exception If failed.
     */
    @org.junit.Test
    public void testExecuteUpdate() throws Exception {
        final String sqlText = "update test set val=1 where _key=1";

        assertEquals(1, stmt.executeUpdate(sqlText));

        stmt.close();

        checkStatementClosed(new RunnableX() {
            @Override public void run() throws Exception {
                stmt.executeUpdate(sqlText);
            }
        });
    }

    /**
     * @throws Exception If failed.
     */
    @org.junit.Test
    public void testExecuteUpdateProducesResultSet() throws Exception {
        final String sqlText = "select * from test";

        GridTestUtils.assertThrows(log,
            new Callable<Object>() {
                @Override public Object call() throws Exception {
                    return stmt.executeUpdate(sqlText);
                }
            },
            SQLException.class,
            "Given statement type does not match that declared by JDBC driver"
        );
    }

    /**
     * @throws Exception If failed.
     */
    @org.junit.Test
    public void testExecuteUpdateTimeout() throws Exception {
        fail("https://issues.apache.org/jira/browse/IGNITE-5438");

        final String sqlText = "update test set val=1 where _key=sleep_func(3)";

        stmt.setQueryTimeout(1);

        // Timeout
        GridTestUtils.assertThrows(log,
            new Callable<Object>() {
                @Override public Object call() throws Exception {
                    return stmt.executeUpdate(sqlText);
                }
            },
            SQLTimeoutException.class,
            "Timeout"
        );
    }

    /**
     * @throws Exception If failed.
     */
    @org.junit.Test
    public void testClose() throws Exception {
        String sqlText = "select * from test";

        ResultSet rs = stmt.executeQuery(sqlText);

        assertTrue(rs.next());
        assertFalse(rs.isClosed());

        assertFalse(stmt.isClosed());

        stmt.close();
        stmt.close(); // Closing closed is ok

        assertTrue(stmt.isClosed());

        // Current result set must be closed
        assertTrue(rs.isClosed());
    }

    /**
     * @throws Exception If failed.
     */
    @org.junit.Test
    public void testGetSetMaxFieldSizeUnsupported() throws Exception {
        assertEquals(0, stmt.getMaxFieldSize());

        GridTestUtils.assertThrows(log,
            new Callable<Object>() {
                @Override public Object call() throws Exception {
                    stmt.setMaxFieldSize(100);

                    return null;
                }
            },
            SQLFeatureNotSupportedException.class,
            "Field size limitation is not supported"
        );

        assertEquals(0, stmt.getMaxFieldSize());

        stmt.close();

        // Call on a closed statement
        checkStatementClosed(new RunnableX() {
            @Override public void run() throws Exception {
                stmt.getMaxFieldSize();
            }
        });

        // Call on a closed statement
        checkStatementClosed(new RunnableX() {
            @Override public void run() throws Exception {
                stmt.setMaxFieldSize(100);
            }
        });
    }

    /**
     * @throws Exception If failed.
     */
    @org.junit.Test
    public void testGetSetMaxRows() throws Exception {
        assertEquals(0, stmt.getMaxRows());

        GridTestUtils.assertThrows(log,
            new Callable<Object>() {
                @Override public Object call() throws Exception {
                    stmt.setMaxRows(-1);

                    return null;
                }
            },
            SQLException.class,
            "Invalid max rows value"
        );

        assertEquals(0, stmt.getMaxRows());

        final int maxRows = 1;

        stmt.setMaxRows(maxRows);

        assertEquals(maxRows, stmt.getMaxRows());

        String sqlText = "select * from test";

        ResultSet rs = stmt.executeQuery(sqlText);

        assertTrue(rs.next());
        assertFalse(rs.next()); //max rows reached

        stmt.close();

        // Call on a closed statement
        checkStatementClosed(new RunnableX() {
            @Override public void run() throws Exception {
                stmt.getMaxRows();
            }
        });

        // Call on a closed statement
        checkStatementClosed(new RunnableX() {
            @Override public void run() throws Exception {
                stmt.setMaxRows(maxRows);
            }
        });
    }

    /**
     * @throws Exception If failed.
     */
    @org.junit.Test
    public void testSetEscapeProcessing() throws Exception {
        fail("https://issues.apache.org/jira/browse/IGNITE-5440");

        stmt.setEscapeProcessing(false);

        final String sqlText = "select {fn CONVERT(1, SQL_BOOLEAN)}";

        GridTestUtils.assertThrows(log,
            new Callable<Object>() {
                @Override public Object call() throws Exception {
                    return stmt.executeQuery(sqlText);
                }
            },
            SQLException.class,
            "Failed to parse"
        );

        ResultSet rs = stmt.executeQuery(sqlText);

        assertTrue(rs.next());

        assertEquals(true, rs.getBoolean(1));

        stmt.setEscapeProcessing(true);

        stmt.close();

        checkStatementClosed(new RunnableX() {
            @Override public void run() throws Exception {
                stmt.setEscapeProcessing(true);
            }
        });
    }

    /**
     * @throws Exception If failed.
     */
    @org.junit.Test
    public void testGetSetQueryTimeout() throws Exception {
        assertEquals(0, stmt.getQueryTimeout());

        // Invalid argument
        GridTestUtils.assertThrows(log,
            new Callable<Object>() {
                @Override public Object call() throws Exception {
                    stmt.setQueryTimeout(-1);

                    return null;
                }
            },
            SQLException.class,
            "Invalid timeout value"
        );

        assertEquals(0, stmt.getQueryTimeout());

        final int timeout = 3;

        stmt.setQueryTimeout(timeout);

        assertEquals(timeout, stmt.getQueryTimeout());

        stmt.close();

        // Call on a closed statement
        checkStatementClosed(new RunnableX() {
            @Override public void run() throws Exception {
                stmt.getQueryTimeout();
            }
        });

        // Call on a closed statement
        checkStatementClosed(new RunnableX() {
            @Override public void run() throws Exception {
                stmt.setQueryTimeout(timeout);
            }
        });
    }

    /**
     * @throws Exception If failed.
     */
    @org.junit.Test
    public void testMaxFieldSize() throws Exception {
        assert stmt.getMaxFieldSize() >= 0;

        GridTestUtils.assertThrows(log,
            new Callable<Object>() {
                @Override public Object call() throws Exception {
                    stmt.setMaxFieldSize(-1);

                    return null;
                }
            },
            SQLException.class,
            "Invalid field limit"
        );

        checkNotSupported(new RunnableX() {
            @Override public void run() throws Exception {
                stmt.setMaxFieldSize(100);
            }
        });
    }

    /**
     * @throws Exception If failed.
     */
    @org.junit.Test
    public void testQueryTimeout() throws Exception {
        assert stmt.getQueryTimeout() == 0 : "Default timeout invalid: " + stmt.getQueryTimeout();

        stmt.setQueryTimeout(10);

        assert stmt.getQueryTimeout() == 10;

        stmt.close();

        checkStatementClosed(new RunnableX() {
            @Override public void run() throws Exception {
                stmt.getQueryTimeout();
            }
        });

        checkStatementClosed(new RunnableX() {
            @Override public void run() throws Exception {
                stmt.setQueryTimeout(10);
            }
        });
    }

    /**
     * @throws Exception If failed.
     */
    @org.junit.Test
    public void testWarningsOnClosedStatement() throws Exception {
        stmt.clearWarnings();

        assert stmt.getWarnings() == null;

        stmt.close();

        checkStatementClosed(new RunnableX() {
            @Override public void run() throws Exception {
                stmt.getWarnings();
            }
        });

        checkStatementClosed(new RunnableX() {
            @Override public void run() throws Exception {
                stmt.clearWarnings();
            }
        });
    }

    /**
     * @throws Exception If failed.
     */
    @org.junit.Test
    public void testCursorName() throws Exception {
        checkNotSupported(new RunnableX() {
            @Override public void run() throws Exception {
                stmt.setCursorName("test");
            }
        });

        stmt.close();

        checkStatementClosed(new RunnableX() {
            @Override public void run() throws Exception {
                stmt.setCursorName("test");
            }
        });
    }

    /**
     * @throws Exception If failed.
     */
    @org.junit.Test
    public void testGetMoreResults() throws Exception {
        assert !stmt.getMoreResults();

        stmt.execute("select 1; ");

        ResultSet rs = stmt.getResultSet();

        assert !stmt.getMoreResults();

        assert stmt.getResultSet() == null;

        assert rs.isClosed();

        stmt.close();

        checkStatementClosed(new RunnableX() {
            @Override public void run() throws Exception {
                stmt.getMoreResults();
            }
        });
    }

    /**
     * @throws Exception If failed.
     */
    @org.junit.Test
    public void testGetMoreResults1() throws Exception {
        assert !stmt.getMoreResults(Statement.CLOSE_CURRENT_RESULT);
        assert !stmt.getMoreResults(Statement.KEEP_CURRENT_RESULT);
        assert !stmt.getMoreResults(Statement.CLOSE_ALL_RESULTS);

        stmt.execute("select 1; ");

        ResultSet rs = stmt.getResultSet();

        assert !stmt.getMoreResults(Statement.KEEP_CURRENT_RESULT);

        assert !rs.isClosed();

        assert !stmt.getMoreResults(Statement.CLOSE_ALL_RESULTS);

        assert rs.isClosed();

        stmt.close();

        checkStatementClosed(new RunnableX() {
            @Override public void run() throws Exception {
                stmt.getMoreResults(Statement.KEEP_CURRENT_RESULT);
            }
        });
    }

    /**
     * Verifies that emty batch can be performed.
     *
     * @throws Exception If failed.
     */
    @org.junit.Test
    public void testBatchEmpty() throws Exception {
        assert conn.getMetaData().supportsBatchUpdates();

        stmt.addBatch("");
        stmt.clearBatch();

        // Just verify that no exception have been thrown.
        stmt.executeBatch();
    }

    /**
     * @throws Exception If failed.
     */
    @org.junit.Test
    public void testFetchDirection() throws Exception {
        assert stmt.getFetchDirection() == ResultSet.FETCH_FORWARD;

        GridTestUtils.assertThrows(log,
            new Callable<Object>() {
                @Override public Object call() throws Exception {
                    stmt.setFetchDirection(ResultSet.FETCH_REVERSE);

                    return null;
                }
            },
            SQLFeatureNotSupportedException.class,
            "Only forward direction is supported."
        );

        stmt.close();

        checkStatementClosed(new RunnableX() {
            @Override public void run() throws Exception {
                stmt.setFetchDirection(-1);
            }
        });

        checkStatementClosed(new RunnableX() {
            @Override public void run() throws Exception {
                stmt.getFetchDirection();
            }
        });
    }

    /**
     * @throws Exception If failed.
     */
    @org.junit.Test
    public void testAutogenerated() throws Exception {
        GridTestUtils.assertThrows(log,
            new Callable<Object>() {
                @Override public Object call() throws Exception {
                    stmt.executeUpdate("select 1", -1);

                    return null;
                }
            },
            SQLException.class,
            "Invalid autoGeneratedKeys value");

        GridTestUtils.assertThrows(log,
            new Callable<Object>() {
                @Override public Object call() throws Exception {
                    stmt.execute("select 1", -1);

                    return null;
                }
            },
            SQLException.class,
            "Invalid autoGeneratedKeys value");

        assert !conn.getMetaData().supportsGetGeneratedKeys();

        checkNotSupported(new RunnableX() {
            @Override public void run() throws Exception {
                stmt.getGeneratedKeys();
            }
        });

        checkNotSupported(new RunnableX() {
            @Override public void run() throws Exception {
                stmt.executeUpdate("select 1", Statement.RETURN_GENERATED_KEYS);
            }
        });

        checkNotSupported(new RunnableX() {
            @Override public void run() throws Exception {
                stmt.executeUpdate("select 1", new int[] {1, 2});
            }
        });

        checkNotSupported(new RunnableX() {
            @Override public void run() throws Exception {
                stmt.executeUpdate("select 1", new String[] {"a", "b"});
            }
        });

        checkNotSupported(new RunnableX() {
            @Override public void run() throws Exception {
                stmt.execute("select 1", Statement.RETURN_GENERATED_KEYS);
            }
        });

        checkNotSupported(new RunnableX() {
            @Override public void run() throws Exception {
                stmt.execute("select 1", new int[] {1, 2});
            }
        });

        checkNotSupported(new RunnableX() {
            @Override public void run() throws Exception {
                stmt.execute("select 1", new String[] {"a", "b"});
            }
        });
    }

    /**
     * @throws Exception If failed.
     */
<<<<<<< HEAD
=======
    @org.junit.Test
>>>>>>> ec29c118
    public void testStatementTypeMismatchSelectForCachedQuery() throws Exception {
        // Put query to cache.
        stmt.executeQuery("select 1;");

        GridTestUtils.assertThrows(log,
            new Callable<Object>() {
                @Override public Object call() throws Exception {
                    stmt.executeUpdate("select 1;");

                    return null;
                }
            },
            SQLException.class,
            "Given statement type does not match that declared by JDBC driver");

        assert stmt.getResultSet() == null : "Not results expected. Last statement is executed with exception";
    }

    /**
     * @throws Exception If failed.
     */
    @org.junit.Test
    public void testStatementTypeMismatchUpdate() throws Exception {
        GridTestUtils.assertThrows(log,
            new Callable<Object>() {
                @Override public Object call() throws Exception {
                    stmt.executeQuery("update test set val=28 where _key=1");

                    return null;
                }
            },
            SQLException.class,
            "Given statement type does not match that declared by JDBC driver");

        ResultSet rs = stmt.executeQuery("select val from test where _key=1");

        boolean next = rs.next();

        assert next;

        assert rs.getInt(1) == 1 : "The data must not be updated. " +
            "Because update statement is executed via 'executeQuery' method." +
            " Data [val=" + rs.getInt(1) + ']';
    }

    /** */
    private void fillCache() {
        IgniteCache<String, Person> cachePerson = grid(0).cache(DEFAULT_CACHE_NAME);

        assert cachePerson != null;

        cachePerson.put("p1", new Person(1, "John", "White", 25));
        cachePerson.put("p2", new Person(2, "Joe", "Black", 35));
        cachePerson.put("p3", new Person(3, "Mike", "Green", 40));

        IgniteCache<Integer, Test> cacheTest = grid(0).cache(DEFAULT_CACHE_NAME);

        for (int i = 1; i <= 10; i++)
            cacheTest.put(i, new Test(i));
    }

    /** */
    @SuppressWarnings("unused")
    public static class Test {
        @QuerySqlField
        private int val;

        /**
         * @param val Value.
         */
        public Test(int val) {
            this.val = val;
        }
    }

    /**
     *
     * @param v seconds to sleep
     * @return passed value
     */
    @SuppressWarnings("unused")
    @QuerySqlFunction
    public static int sleep_func(int v) {
        try {
            Thread.sleep(v * 1000);
        }
        catch (InterruptedException ignored) {
            // No-op
        }
        return v;
    }

    /**
     * Person.
     */
    private static class Person implements Serializable {
        /** ID. */
        @QuerySqlField
        private final int id;

        /** First name. */
        @QuerySqlField
        private final String firstName;

        /** Last name. */
        @QuerySqlField
        private final String lastName;

        /** Age. */
        @QuerySqlField
        private final int age;

        /**
         * @param id ID.
         * @param firstName First name.
         * @param lastName Last name.
         * @param age Age.
         */
        private Person(int id, String firstName, String lastName, int age) {
            assert !F.isEmpty(firstName);
            assert !F.isEmpty(lastName);
            assert age > 0;

            this.id = id;
            this.firstName = firstName;
            this.lastName = lastName;
            this.age = age;
        }
    }
}<|MERGE_RESOLUTION|>--- conflicted
+++ resolved
@@ -1074,10 +1074,7 @@
     /**
      * @throws Exception If failed.
      */
-<<<<<<< HEAD
-=======
-    @org.junit.Test
->>>>>>> ec29c118
+    @org.junit.Test
     public void testStatementTypeMismatchSelectForCachedQuery() throws Exception {
         // Put query to cache.
         stmt.executeQuery("select 1;");
