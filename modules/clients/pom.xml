--- conflicted
+++ resolved
@@ -47,16 +47,4 @@
             </exclusions>
         </dependency>
     </dependencies>
-
-    <build>
-<<<<<<< HEAD
-        <resources>
-            <resource>
-                <directory>java/config</directory>
-            </resource>
-        </resources>
-=======
-        <sourceDirectory>java/src</sourceDirectory>
->>>>>>> 11a7fa62
-    </build>
 </project>