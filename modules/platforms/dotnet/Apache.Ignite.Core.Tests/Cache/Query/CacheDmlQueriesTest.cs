--- conflicted
+++ resolved
@@ -38,27 +38,15 @@
         {
             var cfg = new IgniteConfiguration(TestUtils.GetTestConfiguration())
             {
-<<<<<<< HEAD
-                BinaryConfiguration = new BinaryConfiguration(typeof(Foo))
+                BinaryConfiguration = new BinaryConfiguration(typeof(Foo), typeof(Key), typeof(Key2))
                 {
-                    TypeConfigurations =
-                    {
-                        new BinaryTypeConfiguration(typeof(Key)),
-                        new BinaryTypeConfiguration(typeof(Key2))
-                        {
-                            EqualityComparer = new BinaryFieldEqualityComparer("Hi", "Lo")
-                        }
-                    },
                     NameMapper = GetNameMapper()
                 }
-=======
-                BinaryConfiguration = new BinaryConfiguration(typeof(Foo), typeof(Key), typeof(Key2))
->>>>>>> 428f66d3
             };
 
             Ignition.Start(cfg);
         }
-                
+
         /// <summary>
         /// Gets the name mapper.
         /// </summary>
