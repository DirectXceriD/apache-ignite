--- conflicted
+++ resolved
@@ -469,7 +469,7 @@
 
             var deploymentException = Assert.Throws<ServiceDeploymentException>(() => deploy(services, svc));
 
-            var text = keepBinary 
+            var text = keepBinary
                 ? "Service deployment failed with a binary error. Examine BinaryCause for details."
                 : "Service deployment failed with an exception. Examine InnerException for details.";
 
@@ -492,14 +492,8 @@
 
             Assert.IsNotNull(ex);
             Assert.AreEqual("Expected exception", ex.Message);
-<<<<<<< HEAD
-            Assert.IsNotNull(ex.InnerException);
-            Assert.IsTrue(ex.InnerException.Message.Contains("PlatformCallbackGateway.serviceInit"), 
-                ex.InnerException.Message);
-=======
             Assert.IsTrue(ex.StackTrace.Trim().StartsWith(
                 "at Apache.Ignite.Core.Tests.Services.ServicesTest.TestIgniteServiceSerializable.Init"));
->>>>>>> 9e3e1149
 
             var svc0 = Services.GetService<TestIgniteServiceSerializable>(SvcName);
             Assert.IsNull(svc0);
@@ -550,7 +544,7 @@
 
             var ex = Assert.Throws<ServiceDeploymentException>(() =>
                 Services.DeployMultiple(SvcName, svc, Grids.Length, 1));
-            
+
             Assert.AreEqual("Expected exception", ex.InnerException.Message);
 
             var svc0 = Services.GetService<TestIgniteServiceSerializable>(SvcName);
