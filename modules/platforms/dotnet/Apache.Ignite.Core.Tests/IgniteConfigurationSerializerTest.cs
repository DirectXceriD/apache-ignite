﻿/*
 * Licensed to the Apache Software Foundation (ASF) under one or more
 * contributor license agreements.  See the NOTICE file distributed with
 * this work for additional information regarding copyright ownership.
 * The ASF licenses this file to You under the Apache License, Version 2.0
 * (the "License"); you may not use this file except in compliance with
 * the License.  You may obtain a copy of the License at
 *
 *      http://www.apache.org/licenses/LICENSE-2.0
 *
 * Unless required by applicable law or agreed to in writing, software
 * distributed under the License is distributed on an "AS IS" BASIS,
 * WITHOUT WARRANTIES OR CONDITIONS OF ANY KIND, either express or implied.
 * See the License for the specific language governing permissions and
 * limitations under the License.
 */

// ReSharper disable UnusedAutoPropertyAccessor.Global
// ReSharper disable MemberCanBePrivate.Global
namespace Apache.Ignite.Core.Tests
{
    using System;
    using System.Collections.Generic;
    using System.Configuration;
    using System.Diagnostics.CodeAnalysis;
    using System.Globalization;
    using System.IO;
    using System.Linq;
    using System.Text;
    using System.Threading;
    using System.Xml;
    using System.Xml.Linq;
    using System.Xml.Schema;
    using Apache.Ignite.Core.Binary;
    using Apache.Ignite.Core.Cache.Affinity.Rendezvous;
    using Apache.Ignite.Core.Cache.Configuration;
    using Apache.Ignite.Core.Cache.Eviction;
    using Apache.Ignite.Core.Cache.Expiry;
    using Apache.Ignite.Core.Cache.Store;
    using Apache.Ignite.Core.Common;
    using Apache.Ignite.Core.Communication.Tcp;
    using Apache.Ignite.Core.Configuration;
    using Apache.Ignite.Core.DataStructures.Configuration;
    using Apache.Ignite.Core.Deployment;
    using Apache.Ignite.Core.Discovery.Tcp;
    using Apache.Ignite.Core.Discovery.Tcp.Multicast;
    using Apache.Ignite.Core.Events;
    using Apache.Ignite.Core.Impl.Common;
    using Apache.Ignite.Core.Lifecycle;
    using Apache.Ignite.Core.Log;
    using Apache.Ignite.Core.PersistentStore;
    using Apache.Ignite.Core.Plugin.Cache;
    using Apache.Ignite.Core.Tests.Binary;
    using Apache.Ignite.Core.Tests.Plugin;
    using Apache.Ignite.Core.Transactions;
    using Apache.Ignite.NLog;
    using NUnit.Framework;

    /// <summary>
    /// Tests <see cref="IgniteConfiguration"/> serialization.
    /// </summary>
    public class IgniteConfigurationSerializerTest
    {
        /// <summary>
        /// Tests the predefined XML.
        /// </summary>
        [Test]
        public void TestPredefinedXml()
        {
            var xml = @"<igniteConfig workDirectory='c:' JvmMaxMemoryMb='1024' MetricsLogFrequency='0:0:10' isDaemon='true' isLateAffinityAssignment='false' springConfigUrl='c:\myconfig.xml' autoGenerateIgniteInstanceName='true' peerAssemblyLoadingMode='CurrentAppDomain' longQueryWarningTimeout='1:2:3' isActiveOnStart='false' consistentId='someId012'>
                            <localhost>127.1.1.1</localhost>
                            <binaryConfiguration compactFooter='false' keepDeserialized='true'>
                                <nameMapper type='Apache.Ignite.Core.Tests.IgniteConfigurationSerializerTest+NameMapper' bar='testBar' />
                                <idMapper type='Apache.Ignite.Core.Tests.Binary.IdMapper' />
                                <types>
                                    <string>Apache.Ignite.Core.Tests.IgniteConfigurationSerializerTest+FooClass, Apache.Ignite.Core.Tests</string>
                                </types>
                                <typeConfigurations>
                                    <binaryTypeConfiguration affinityKeyFieldName='affKeyFieldName' isEnum='true' keepDeserialized='True' typeName='typeName'>
                                        <idMapper type='Apache.Ignite.Core.Tests.Binary.IdMapper, Apache.Ignite.Core.Tests' />
                                        <nameMapper type='Apache.Ignite.Core.Tests.IgniteConfigurationSerializerTest+NameMapper, Apache.Ignite.Core.Tests' />
                                        <serializer type='Apache.Ignite.Core.Tests.IgniteConfigurationSerializerTest+TestSerializer, Apache.Ignite.Core.Tests' />
                                    </binaryTypeConfiguration>
                                </typeConfigurations>
                            </binaryConfiguration>
                            <discoverySpi type='TcpDiscoverySpi' joinTimeout='0:1:0' localAddress='192.168.1.1' localPort='6655'>
                                <ipFinder type='TcpDiscoveryMulticastIpFinder' addressRequestAttempts='7' />
                            </discoverySpi>
                            <communicationSpi type='TcpCommunicationSpi' ackSendThreshold='33' idleConnectionTimeout='0:1:2' />
                            <jvmOptions><string>-Xms1g</string><string>-Xmx4g</string></jvmOptions>
                            <lifecycleHandlers>
                                <iLifecycleHandler type='Apache.Ignite.Core.Tests.IgniteConfigurationSerializerTest+LifecycleBean' foo='15' />
                            </lifecycleHandlers>
                            <cacheConfiguration>
                                <cacheConfiguration cacheMode='Replicated' readThrough='true' writeThrough='true' enableStatistics='true' writeBehindCoalescing='false' partitionLossPolicy='ReadWriteAll' groupName='fooGroup'>
                                    <queryEntities>    
                                        <queryEntity keyType='System.Int32' valueType='System.String' tableName='myTable'>
                                            <fields>
                                                <queryField name='length' fieldType='System.Int32' isKeyField='true' />
                                            </fields>
                                            <aliases>
                                                <queryAlias fullName='somefield.field' alias='shortField' />
                                            </aliases>
                                            <indexes>
                                                <queryIndex name='idx' indexType='Geospatial'>
                                                    <fields>
                                                        <queryIndexField name='indexFld' isDescending='true' />
                                                    </fields>
                                                </queryIndex>
                                            </indexes>
                                        </queryEntity>
                                    </queryEntities>
                                    <evictionPolicy type='LruEvictionPolicy' batchSize='1' maxSize='2' maxMemorySize='3' />
                                    <nearConfiguration nearStartSize='7'>
                                        <evictionPolicy type='FifoEvictionPolicy' batchSize='10' maxSize='20' maxMemorySize='30' />
                                    </nearConfiguration>
                                    <affinityFunction type='RendezvousAffinityFunction' partitions='99' excludeNeighbors='true' />
                                    <expiryPolicyFactory type='Apache.Ignite.Core.Tests.IgniteConfigurationSerializerTest+MyPolicyFactory, Apache.Ignite.Core.Tests' />
                                    <pluginConfigurations><iCachePluginConfiguration type='Apache.Ignite.Core.Tests.IgniteConfigurationSerializerTest+MyPluginConfiguration, Apache.Ignite.Core.Tests' /></pluginConfigurations>
                                </cacheConfiguration>
                                <cacheConfiguration name='secondCache' />
                            </cacheConfiguration>
                            <includedEventTypes>
                                <int>42</int>
                                <int>TaskFailed</int>
                                <int>JobFinished</int>
                            </includedEventTypes>
                            <userAttributes>
                                <pair key='myNode' value='true' />
                                <pair key='foo'><value type='Apache.Ignite.Core.Tests.IgniteConfigurationSerializerTest+FooClass, Apache.Ignite.Core.Tests'><bar>Baz</bar></value></pair>
                            </userAttributes>
                            <atomicConfiguration backups='2' cacheMode='Local' atomicSequenceReserveSize='250' />
                            <transactionConfiguration defaultTransactionConcurrency='Optimistic' defaultTransactionIsolation='RepeatableRead' defaultTimeout='0:1:2' pessimisticTransactionLogSize='15' pessimisticTransactionLogLinger='0:0:33' />
                            <logger type='Apache.Ignite.Core.Tests.IgniteConfigurationSerializerTest+TestLogger, Apache.Ignite.Core.Tests' />
                            <pluginConfigurations>
                                <iPluginConfiguration type='Apache.Ignite.Core.Tests.Plugin.TestIgnitePluginConfiguration, Apache.Ignite.Core.Tests' />
                            </pluginConfigurations>
                            <eventStorageSpi type='MemoryEventStorageSpi' expirationTimeout='00:00:23.45' maxEventCount='129' />
                            <memoryConfiguration concurrencyLevel='3' defaultMemoryPolicyName='dfPlc' pageSize='45' systemCacheInitialSize='67' systemCacheMaxSize='68'>
                                <memoryPolicies>
                                    <memoryPolicyConfiguration emptyPagesPoolSize='1' evictionThreshold='0.2' name='dfPlc' pageEvictionMode='RandomLru' initialSize='89' maxSize='98' swapFilePath='abc' metricsEnabled='true' rateTimeInterval='0:1:2' subIntervals='9' />
                                </memoryPolicies>
                            </memoryConfiguration>
                            <sqlConnectorConfiguration host='bar' port='10' portRange='11' socketSendBufferSize='12' socketReceiveBufferSize='13' tcpNoDelay='true' maxOpenCursorsPerConnection='14' threadPoolSize='15' />
                            <clientConnectorConfiguration host='bar' port='10' portRange='11' socketSendBufferSize='12' socketReceiveBufferSize='13' tcpNoDelay='true' maxOpenCursorsPerConnection='14' threadPoolSize='15' />
                            <persistentStoreConfiguration alwaysWriteFullPages='true' checkpointingFrequency='00:00:1' checkpointingPageBufferSize='2' checkpointingThreads='3' lockWaitTime='00:00:04' persistentStorePath='foo' tlbSize='5' walArchivePath='bar' walFlushFrequency='00:00:06' walFsyncDelayNanos='7' walHistorySize='8' walMode='None' walRecordIteratorBufferSize='9' walSegments='10' walSegmentSize='11' walStorePath='baz' metricsEnabled='true' rateTimeInterval='0:0:6' subIntervals='3' checkpointWriteOrder='Random' />
                            <consistentId type='System.String'>someId012</consistentId>
                            <localEventListeners>
                              <localEventListener type='Apache.Ignite.Core.Events.LocalEventListener`1[[Apache.Ignite.Core.Events.CacheRebalancingEvent]]'>
                                <eventTypes>
                                  <int>CacheObjectPut</int>
                                  <int>81</int>
                                </eventTypes>
                                <listener type='Apache.Ignite.Core.Tests.EventsTestLocalListeners+Listener`1[[Apache.Ignite.Core.Events.CacheRebalancingEvent]]' />
                            </localEventListener>
                              <localEventListener type='Apache.Ignite.Core.Events.LocalEventListener`1[[Apache.Ignite.Core.Events.IEvent]]'>
                                <eventTypes>
                                  <int>CacheObjectPut</int>
                                  <int>81</int>
                                </eventTypes>
                                <listener type='Apache.Ignite.Core.Tests.IgniteConfigurationSerializerTest+MyEventListener' />
                            </localEventListener>
                          </localEventListeners>
                        </igniteConfig>";

            var cfg = IgniteConfiguration.FromXml(xml);

            Assert.AreEqual("c:", cfg.WorkDirectory);
            Assert.AreEqual("127.1.1.1", cfg.Localhost);
            Assert.IsTrue(cfg.IsDaemon);
            Assert.AreEqual(1024, cfg.JvmMaxMemoryMb);
            Assert.AreEqual(TimeSpan.FromSeconds(10), cfg.MetricsLogFrequency);
            Assert.AreEqual(TimeSpan.FromMinutes(1), ((TcpDiscoverySpi)cfg.DiscoverySpi).JoinTimeout);
            Assert.AreEqual("192.168.1.1", ((TcpDiscoverySpi)cfg.DiscoverySpi).LocalAddress);
            Assert.AreEqual(6655, ((TcpDiscoverySpi)cfg.DiscoverySpi).LocalPort);
            Assert.AreEqual(7,
                ((TcpDiscoveryMulticastIpFinder) ((TcpDiscoverySpi) cfg.DiscoverySpi).IpFinder).AddressRequestAttempts);
            Assert.AreEqual(new[] { "-Xms1g", "-Xmx4g" }, cfg.JvmOptions);
            Assert.AreEqual(15, ((LifecycleBean) cfg.LifecycleHandlers.Single()).Foo);
            Assert.AreEqual("testBar", ((NameMapper) cfg.BinaryConfiguration.NameMapper).Bar);
            Assert.AreEqual(
                "Apache.Ignite.Core.Tests.IgniteConfigurationSerializerTest+FooClass, Apache.Ignite.Core.Tests",
                cfg.BinaryConfiguration.Types.Single());
            Assert.IsFalse(cfg.BinaryConfiguration.CompactFooter);
            Assert.AreEqual(new[] {42, EventType.TaskFailed, EventType.JobFinished}, cfg.IncludedEventTypes);
            Assert.AreEqual(@"c:\myconfig.xml", cfg.SpringConfigUrl);
            Assert.IsTrue(cfg.AutoGenerateIgniteInstanceName);
            Assert.AreEqual(new TimeSpan(1, 2, 3), cfg.LongQueryWarningTimeout);
            Assert.IsFalse(cfg.IsActiveOnStart);
            Assert.AreEqual("someId012", cfg.ConsistentId);

            Assert.AreEqual("secondCache", cfg.CacheConfiguration.Last().Name);

            var cacheCfg = cfg.CacheConfiguration.First();

            Assert.AreEqual(CacheMode.Replicated, cacheCfg.CacheMode);
            Assert.IsTrue(cacheCfg.ReadThrough);
            Assert.IsTrue(cacheCfg.WriteThrough);
            Assert.IsInstanceOf<MyPolicyFactory>(cacheCfg.ExpiryPolicyFactory);
            Assert.IsTrue(cacheCfg.EnableStatistics);
            Assert.IsFalse(cacheCfg.WriteBehindCoalescing);
            Assert.AreEqual(PartitionLossPolicy.ReadWriteAll, cacheCfg.PartitionLossPolicy);
            Assert.AreEqual("fooGroup", cacheCfg.GroupName);

            var queryEntity = cacheCfg.QueryEntities.Single();
            Assert.AreEqual(typeof(int), queryEntity.KeyType);
            Assert.AreEqual(typeof(string), queryEntity.ValueType);
            Assert.AreEqual("myTable", queryEntity.TableName);
            Assert.AreEqual("length", queryEntity.Fields.Single().Name);
            Assert.AreEqual(typeof(int), queryEntity.Fields.Single().FieldType);
            Assert.IsTrue(queryEntity.Fields.Single().IsKeyField);
            Assert.AreEqual("somefield.field", queryEntity.Aliases.Single().FullName);
            Assert.AreEqual("shortField", queryEntity.Aliases.Single().Alias);
            Assert.AreEqual(QueryIndexType.Geospatial, queryEntity.Indexes.Single().IndexType);
            Assert.AreEqual("indexFld", queryEntity.Indexes.Single().Fields.Single().Name);
            Assert.AreEqual(true, queryEntity.Indexes.Single().Fields.Single().IsDescending);

            var nearCfg = cacheCfg.NearConfiguration;
            Assert.IsNotNull(nearCfg);
            Assert.AreEqual(7, nearCfg.NearStartSize);

            var plc = nearCfg.EvictionPolicy as FifoEvictionPolicy;
            Assert.IsNotNull(plc);
            Assert.AreEqual(10, plc.BatchSize);
            Assert.AreEqual(20, plc.MaxSize);
            Assert.AreEqual(30, plc.MaxMemorySize);

            var plc2 = cacheCfg.EvictionPolicy as LruEvictionPolicy;
            Assert.IsNotNull(plc2);
            Assert.AreEqual(1, plc2.BatchSize);
            Assert.AreEqual(2, plc2.MaxSize);
            Assert.AreEqual(3, plc2.MaxMemorySize);

            var af = cacheCfg.AffinityFunction as RendezvousAffinityFunction;
            Assert.IsNotNull(af);
            Assert.AreEqual(99, af.Partitions);
            Assert.IsTrue(af.ExcludeNeighbors);

            Assert.AreEqual(new Dictionary<string, object>
            {
                {"myNode", "true"},
                {"foo", new FooClass {Bar = "Baz"}}
            }, cfg.UserAttributes);

            var atomicCfg = cfg.AtomicConfiguration;
            Assert.AreEqual(2, atomicCfg.Backups);
            Assert.AreEqual(CacheMode.Local, atomicCfg.CacheMode);
            Assert.AreEqual(250, atomicCfg.AtomicSequenceReserveSize);

            var tx = cfg.TransactionConfiguration;
            Assert.AreEqual(TransactionConcurrency.Optimistic, tx.DefaultTransactionConcurrency);
            Assert.AreEqual(TransactionIsolation.RepeatableRead, tx.DefaultTransactionIsolation);
            Assert.AreEqual(new TimeSpan(0,1,2), tx.DefaultTimeout);
            Assert.AreEqual(15, tx.PessimisticTransactionLogSize);
            Assert.AreEqual(TimeSpan.FromSeconds(33), tx.PessimisticTransactionLogLinger);

            var comm = cfg.CommunicationSpi as TcpCommunicationSpi;
            Assert.IsNotNull(comm);
            Assert.AreEqual(33, comm.AckSendThreshold);
            Assert.AreEqual(new TimeSpan(0, 1, 2), comm.IdleConnectionTimeout);

            Assert.IsInstanceOf<TestLogger>(cfg.Logger);

            var binType = cfg.BinaryConfiguration.TypeConfigurations.Single();
            Assert.AreEqual("typeName", binType.TypeName);
            Assert.AreEqual("affKeyFieldName", binType.AffinityKeyFieldName);
            Assert.IsTrue(binType.IsEnum);
            Assert.AreEqual(true, binType.KeepDeserialized);
            Assert.IsInstanceOf<IdMapper>(binType.IdMapper);
            Assert.IsInstanceOf<NameMapper>(binType.NameMapper);
            Assert.IsInstanceOf<TestSerializer>(binType.Serializer);

            var plugins = cfg.PluginConfigurations;
            Assert.IsNotNull(plugins);
            Assert.IsNotNull(plugins.Cast<TestIgnitePluginConfiguration>().SingleOrDefault());

            Assert.IsNotNull(cacheCfg.PluginConfigurations.Cast<MyPluginConfiguration>().SingleOrDefault());

            var eventStorage = cfg.EventStorageSpi as MemoryEventStorageSpi;
            Assert.IsNotNull(eventStorage);
            Assert.AreEqual(23.45, eventStorage.ExpirationTimeout.TotalSeconds);
            Assert.AreEqual(129, eventStorage.MaxEventCount);

            var memCfg = cfg.MemoryConfiguration;
            Assert.IsNotNull(memCfg);
            Assert.AreEqual(3, memCfg.ConcurrencyLevel);
            Assert.AreEqual("dfPlc", memCfg.DefaultMemoryPolicyName);
            Assert.AreEqual(45, memCfg.PageSize);
            Assert.AreEqual(67, memCfg.SystemCacheInitialSize);
            Assert.AreEqual(68, memCfg.SystemCacheMaxSize);

            var memPlc = memCfg.MemoryPolicies.Single();
            Assert.AreEqual(1, memPlc.EmptyPagesPoolSize);
            Assert.AreEqual(0.2, memPlc.EvictionThreshold);
            Assert.AreEqual("dfPlc", memPlc.Name);
            Assert.AreEqual(DataPageEvictionMode.RandomLru, memPlc.PageEvictionMode);
            Assert.AreEqual("abc", memPlc.SwapFilePath);
            Assert.AreEqual(89, memPlc.InitialSize);
            Assert.AreEqual(98, memPlc.MaxSize);
            Assert.IsTrue(memPlc.MetricsEnabled);
            Assert.AreEqual(9, memPlc.SubIntervals);
            Assert.AreEqual(TimeSpan.FromSeconds(62), memPlc.RateTimeInterval);

            Assert.AreEqual(PeerAssemblyLoadingMode.CurrentAppDomain, cfg.PeerAssemblyLoadingMode);

#pragma warning disable 618  // Obsolete
            var sql = cfg.SqlConnectorConfiguration;
            Assert.IsNotNull(sql);
            Assert.AreEqual("bar", sql.Host);
            Assert.AreEqual(10, sql.Port);
            Assert.AreEqual(11, sql.PortRange);
            Assert.AreEqual(12, sql.SocketSendBufferSize);
            Assert.AreEqual(13, sql.SocketReceiveBufferSize);
            Assert.IsTrue(sql.TcpNoDelay);
            Assert.AreEqual(14, sql.MaxOpenCursorsPerConnection);
            Assert.AreEqual(15, sql.ThreadPoolSize);
#pragma warning restore 618

            var client = cfg.ClientConnectorConfiguration;
            Assert.IsNotNull(client);
            Assert.AreEqual("bar", client.Host);
            Assert.AreEqual(10, client.Port);
            Assert.AreEqual(11, client.PortRange);
            Assert.AreEqual(12, client.SocketSendBufferSize);
            Assert.AreEqual(13, client.SocketReceiveBufferSize);
            Assert.IsTrue(client.TcpNoDelay);
            Assert.AreEqual(14, client.MaxOpenCursorsPerConnection);
            Assert.AreEqual(15, client.ThreadPoolSize);

            var pers = cfg.PersistentStoreConfiguration;

            Assert.AreEqual(true, pers.AlwaysWriteFullPages);
            Assert.AreEqual(TimeSpan.FromSeconds(1), pers.CheckpointingFrequency);
            Assert.AreEqual(2, pers.CheckpointingPageBufferSize);
            Assert.AreEqual(3, pers.CheckpointingThreads);
            Assert.AreEqual(TimeSpan.FromSeconds(4), pers.LockWaitTime);
            Assert.AreEqual("foo", pers.PersistentStorePath);
            Assert.AreEqual(5, pers.TlbSize);
            Assert.AreEqual("bar", pers.WalArchivePath);
            Assert.AreEqual(TimeSpan.FromSeconds(6), pers.WalFlushFrequency);
            Assert.AreEqual(7, pers.WalFsyncDelayNanos);
            Assert.AreEqual(8, pers.WalHistorySize);
            Assert.AreEqual(WalMode.None, pers.WalMode);
            Assert.AreEqual(9, pers.WalRecordIteratorBufferSize);
            Assert.AreEqual(10, pers.WalSegments);
            Assert.AreEqual(11, pers.WalSegmentSize);
            Assert.AreEqual("baz", pers.WalStorePath);
            Assert.IsTrue(pers.MetricsEnabled);
            Assert.AreEqual(3, pers.SubIntervals);
            Assert.AreEqual(TimeSpan.FromSeconds(6), pers.RateTimeInterval);
<<<<<<< HEAD

            var listeners = cfg.LocalEventListeners;
            Assert.AreEqual(2, listeners.Count);

            var rebalListener = (LocalEventListener<CacheRebalancingEvent>) listeners.First();
            Assert.AreEqual(new[] {EventType.CacheObjectPut, 81}, rebalListener.EventTypes);
            Assert.AreEqual("Apache.Ignite.Core.Tests.EventsTestLocalListeners+Listener`1" +
                            "[Apache.Ignite.Core.Events.CacheRebalancingEvent]",
                rebalListener.Listener.GetType().ToString());
=======
            Assert.AreEqual(CheckpointWriteOrder.Random, pers.CheckpointWriteOrder);
>>>>>>> adbf0680
        }

        /// <summary>
        /// Tests the serialize deserialize.
        /// </summary>
        [Test]
        public void TestSerializeDeserialize()
        {
            // Test custom
            CheckSerializeDeserialize(GetTestConfig());

            // Test custom with different culture to make sure numbers are serialized properly
            RunWithCustomCulture(() => CheckSerializeDeserialize(GetTestConfig()));
            
            // Test default
            CheckSerializeDeserialize(new IgniteConfiguration());
        }

        /// <summary>
        /// Tests that all properties are present in the schema.
        /// </summary>
        [Test]
        [SuppressMessage("ReSharper", "PossibleNullReferenceException")]
        public void TestAllPropertiesArePresentInSchema()
        {
            var schema = XDocument.Load("IgniteConfigurationSection.xsd")
                    .Root.Elements()
                    .Single(x => x.Attribute("name").Value == "igniteConfiguration");

            var type = typeof(IgniteConfiguration);

            CheckPropertyIsPresentInSchema(type, schema);
        }

        /// <summary>
        /// Checks the property is present in schema.
        /// </summary>
        // ReSharper disable once UnusedParameter.Local
        // ReSharper disable once ParameterOnlyUsedForPreconditionCheck.Local
        private static void CheckPropertyIsPresentInSchema(Type type, XElement schema)
        {
            Func<string, string> toLowerCamel = x => char.ToLowerInvariant(x[0]) + x.Substring(1);

            foreach (var prop in type.GetProperties())
            {
                if (!prop.CanWrite)
                    continue;  // Read-only properties are not configured in XML.

                if (prop.GetCustomAttributes(typeof(ObsoleteAttribute), true).Any())
                    continue;  // Skip deprecated.

                var propType = prop.PropertyType;

                var isCollection = propType.IsGenericType &&
                                   propType.GetGenericTypeDefinition() == typeof(ICollection<>);

                if (isCollection)
                    propType = propType.GetGenericArguments().First();

                var propName = toLowerCamel(prop.Name);

                Assert.IsTrue(schema.Descendants().Select(x => x.Attribute("name"))
                    .Any(x => x != null && x.Value == propName),
                    "Property is missing in XML schema: " + propName);

                var isComplexProp = propType.Namespace != null && propType.Namespace.StartsWith("Apache.Ignite.Core");

                if (isComplexProp)
                    CheckPropertyIsPresentInSchema(propType, schema);
            }
        }

        /// <summary>
        /// Tests the schema validation.
        /// </summary>
        [Test]
        public void TestSchemaValidation()
        {
            CheckSchemaValidation();

            RunWithCustomCulture(CheckSchemaValidation);

            // Check invalid xml
            const string invalidXml =
                @"<igniteConfiguration xmlns='http://ignite.apache.org/schema/dotnet/IgniteConfigurationSection'>
                    <binaryConfiguration /><binaryConfiguration />
                  </igniteConfiguration>";

            Assert.Throws<XmlSchemaValidationException>(() => CheckSchemaValidation(invalidXml));
        }

        /// <summary>
        /// Tests the XML conversion.
        /// </summary>
        [Test]
        public void TestToXml()
        {
            // Empty config
            Assert.AreEqual("<?xml version=\"1.0\" encoding=\"utf-16\"?>\r\n<igniteConfiguration " +
                            "xmlns=\"http://ignite.apache.org/schema/dotnet/IgniteConfigurationSection\" />",
                new IgniteConfiguration().ToXml());

            // Some properties
            var cfg = new IgniteConfiguration
            {
                IgniteInstanceName = "myGrid",
                ClientMode = true,
                CacheConfiguration = new[]
                {
                    new CacheConfiguration("myCache")
                    {
                        CacheMode = CacheMode.Replicated,
                        QueryEntities = new[]
                        {
                            new QueryEntity(typeof(int)),
                            new QueryEntity(typeof(int), typeof(string))
                        }
                    }
                },
                IncludedEventTypes = new[]
                {
                    EventType.CacheEntryCreated,
                    EventType.CacheNodesLeft
                }
            };

            Assert.AreEqual(FixLineEndings(@"<?xml version=""1.0"" encoding=""utf-16""?>
<igniteConfiguration clientMode=""true"" igniteInstanceName=""myGrid"" xmlns=""http://ignite.apache.org/schema/dotnet/IgniteConfigurationSection"">
  <cacheConfiguration>
    <cacheConfiguration cacheMode=""Replicated"" name=""myCache"">
      <queryEntities>
        <queryEntity valueType=""System.Int32"" valueTypeName=""java.lang.Integer"" />
        <queryEntity keyType=""System.Int32"" keyTypeName=""java.lang.Integer"" valueType=""System.String"" valueTypeName=""java.lang.String"" />
      </queryEntities>
    </cacheConfiguration>
  </cacheConfiguration>
  <includedEventTypes>
    <int>CacheEntryCreated</int>
    <int>CacheNodesLeft</int>
  </includedEventTypes>
</igniteConfiguration>"), cfg.ToXml());

            // Custom section name and indent
            var sb = new StringBuilder();

            var settings = new XmlWriterSettings
            {
                Indent = true,
                IndentChars = " "
            };

            using (var xmlWriter = XmlWriter.Create(sb, settings))
            {
                cfg.ToXml(xmlWriter, "igCfg");
            }

            Assert.AreEqual(FixLineEndings(@"<?xml version=""1.0"" encoding=""utf-16""?>
<igCfg clientMode=""true"" igniteInstanceName=""myGrid"" xmlns=""http://ignite.apache.org/schema/dotnet/IgniteConfigurationSection"">
 <cacheConfiguration>
  <cacheConfiguration cacheMode=""Replicated"" name=""myCache"">
   <queryEntities>
    <queryEntity valueType=""System.Int32"" valueTypeName=""java.lang.Integer"" />
    <queryEntity keyType=""System.Int32"" keyTypeName=""java.lang.Integer"" valueType=""System.String"" valueTypeName=""java.lang.String"" />
   </queryEntities>
  </cacheConfiguration>
 </cacheConfiguration>
 <includedEventTypes>
  <int>CacheEntryCreated</int>
  <int>CacheNodesLeft</int>
 </includedEventTypes>
</igCfg>"), sb.ToString());
        }

        /// <summary>
        /// Tests the deserialization.
        /// </summary>
        [Test]
        public void TestFromXml()
        {
            // Empty section.
            var cfg = IgniteConfiguration.FromXml("<x />");
            TestUtils.AssertReflectionEqual(new IgniteConfiguration(), cfg);

            // Empty section with XML header.
            cfg = IgniteConfiguration.FromXml("<?xml version=\"1.0\" encoding=\"utf-16\"?><x />");
            TestUtils.AssertReflectionEqual(new IgniteConfiguration(), cfg);

            // Simple test.
            cfg = IgniteConfiguration.FromXml(@"<igCfg igniteInstanceName=""myGrid"" clientMode=""true"" />");
            TestUtils.AssertReflectionEqual(new IgniteConfiguration {IgniteInstanceName = "myGrid", ClientMode = true}, cfg);

            // Invalid xml.
            var ex = Assert.Throws<ConfigurationErrorsException>(() =>
                IgniteConfiguration.FromXml(@"<igCfg foo=""bar"" />"));

            Assert.AreEqual("Invalid IgniteConfiguration attribute 'foo=bar', there is no such property " +
                            "on 'Apache.Ignite.Core.IgniteConfiguration'", ex.Message);

            // Xml reader.
            using (var xmlReader = XmlReader.Create(
                new StringReader(@"<igCfg igniteInstanceName=""myGrid"" clientMode=""true"" />")))
            {
                cfg = IgniteConfiguration.FromXml(xmlReader);
            }
            TestUtils.AssertReflectionEqual(new IgniteConfiguration { IgniteInstanceName = "myGrid", ClientMode = true }, cfg);
        }

        /// <summary>
        /// Ensures windows-style \r\n line endings in a string literal.
        /// Git settings may cause string literals in both styles.
        /// </summary>
        private static string FixLineEndings(string s)
        {
            return s.Split('\n').Select(x => x.TrimEnd('\r'))
                .Aggregate((acc, x) => string.Format("{0}\r\n{1}", acc, x));
        }

        /// <summary>
        /// Checks the schema validation.
        /// </summary>
        private static void CheckSchemaValidation()
        {
            var sb = new StringBuilder();

            using (var xmlWriter = XmlWriter.Create(sb))
            {
                IgniteConfigurationXmlSerializer.Serialize(GetTestConfig(), xmlWriter, "igniteConfiguration");
            }

            CheckSchemaValidation(sb.ToString());
        }

        /// <summary>
        /// Checks the schema validation.
        /// </summary>
        /// <param name="xml">The XML.</param>
        private static void CheckSchemaValidation(string xml)
        {
            var document = new XmlDocument();

            document.Schemas.Add("http://ignite.apache.org/schema/dotnet/IgniteConfigurationSection",
                XmlReader.Create("IgniteConfigurationSection.xsd"));

            document.Load(new StringReader(xml));

            document.Validate(null);
        }

        /// <summary>
        /// Checks the serialize deserialize.
        /// </summary>
        /// <param name="cfg">The config.</param>
        private static void CheckSerializeDeserialize(IgniteConfiguration cfg)
        {
            var resCfg = SerializeDeserialize(cfg);

            TestUtils.AssertReflectionEqual(cfg, resCfg);
        }

        /// <summary>
        /// Serializes and deserializes a config.
        /// </summary>
        private static IgniteConfiguration SerializeDeserialize(IgniteConfiguration cfg)
        {
            var xml = cfg.ToXml();

            return IgniteConfiguration.FromXml(xml);
        }


        /// <summary>
        /// Gets the test configuration.
        /// </summary>
        private static IgniteConfiguration GetTestConfig()
        {
            return new IgniteConfiguration
            {
                IgniteInstanceName = "gridName",
                JvmOptions = new[] {"1", "2"},
                Localhost = "localhost11",
                JvmClasspath = "classpath",
                Assemblies = new[] {"asm1", "asm2", "asm3"},
                BinaryConfiguration = new BinaryConfiguration
                {
                    TypeConfigurations = new[]
                    {
                        new BinaryTypeConfiguration
                        {
                            IsEnum = true,
                            KeepDeserialized = true,
                            AffinityKeyFieldName = "affKeyFieldName",
                            TypeName = "typeName",
                            IdMapper = new IdMapper(),
                            NameMapper = new NameMapper(),
                            Serializer = new TestSerializer()
                        },
                        new BinaryTypeConfiguration
                        {
                            IsEnum = false,
                            KeepDeserialized = false,
                            AffinityKeyFieldName = "affKeyFieldName",
                            TypeName = "typeName2",
                            Serializer = new BinaryReflectiveSerializer()
                        }
                    },
                    Types = new[] {typeof (string).FullName},
                    IdMapper = new IdMapper(),
                    KeepDeserialized = true,
                    NameMapper = new NameMapper(),
                    Serializer = new TestSerializer()
                },
                CacheConfiguration = new[]
                {
                    new CacheConfiguration("cacheName")
                    {
                        AtomicityMode = CacheAtomicityMode.Transactional,
                        Backups = 15,
                        CacheMode = CacheMode.Replicated,
                        CacheStoreFactory = new TestCacheStoreFactory(),
                        CopyOnRead = false,
                        EagerTtl = false,
                        Invalidate = true,
                        KeepBinaryInStore = true,
                        LoadPreviousValue = true,
                        LockTimeout = TimeSpan.FromSeconds(56),
                        MaxConcurrentAsyncOperations = 24,
                        QueryEntities = new[]
                        {
                            new QueryEntity
                            {
                                Fields = new[]
                                {
                                    new QueryField("field", typeof (int)) { IsKeyField = true }
                                },
                                Indexes = new[]
                                {
                                    new QueryIndex("field") {IndexType = QueryIndexType.FullText}
                                },
                                Aliases = new[]
                                {
                                    new QueryAlias("field.field", "fld")
                                },
                                KeyType = typeof (string),
                                ValueType = typeof (long),
                                TableName = "table-1",
                                KeyFieldName = "k",
                                ValueFieldName = "v"
                            },
                        },
                        ReadFromBackup = false,
                        RebalanceBatchSize = 33,
                        RebalanceDelay = TimeSpan.MaxValue,
                        RebalanceMode = CacheRebalanceMode.Sync,
                        RebalanceThrottle = TimeSpan.FromHours(44),
                        RebalanceTimeout = TimeSpan.FromMinutes(8),
                        SqlEscapeAll = true,
                        WriteBehindBatchSize = 45,
                        WriteBehindEnabled = true,
                        WriteBehindFlushFrequency = TimeSpan.FromSeconds(55),
                        WriteBehindFlushSize = 66,
                        WriteBehindFlushThreadCount = 2,
                        WriteBehindCoalescing = false,
                        WriteSynchronizationMode = CacheWriteSynchronizationMode.FullAsync,
                        NearConfiguration = new NearCacheConfiguration
                        {
                            NearStartSize = 5,
                            EvictionPolicy = new FifoEvictionPolicy
                            {
                                BatchSize = 19, MaxMemorySize = 1024, MaxSize = 555
                            }
                        },
                        EvictionPolicy = new LruEvictionPolicy
                        {
                            BatchSize = 18, MaxMemorySize = 1023, MaxSize = 554
                        },
                        AffinityFunction = new RendezvousAffinityFunction
                        {
                            ExcludeNeighbors = true,
                            Partitions = 48
                        },
                        ExpiryPolicyFactory = new MyPolicyFactory(),
                        EnableStatistics = true,
                        PluginConfigurations = new[]
                        {
                            new MyPluginConfiguration()
                        },
                        MemoryPolicyName = "somePolicy",
                        PartitionLossPolicy = PartitionLossPolicy.ReadOnlyAll,
                        GroupName = "abc"
                    }
                },
                ClientMode = true,
                DiscoverySpi = new TcpDiscoverySpi
                {
                    NetworkTimeout = TimeSpan.FromSeconds(1),
                    SocketTimeout = TimeSpan.FromSeconds(2),
                    AckTimeout = TimeSpan.FromSeconds(3),
                    JoinTimeout = TimeSpan.FromSeconds(4),
                    MaxAckTimeout = TimeSpan.FromSeconds(5),
                    IpFinder = new TcpDiscoveryMulticastIpFinder
                    {
                        TimeToLive = 110,
                        MulticastGroup = "multicastGroup",
                        AddressRequestAttempts = 10,
                        MulticastPort = 987,
                        ResponseTimeout = TimeSpan.FromDays(1),
                        LocalAddress = "127.0.0.2",
                        Endpoints = new[] {"", "abc"}
                    },
                    ClientReconnectDisabled = true,
                    ForceServerMode = true,
                    IpFinderCleanFrequency = TimeSpan.FromMinutes(7),
                    LocalAddress = "127.0.0.1",
                    LocalPort = 49900,
                    LocalPortRange = 13,
                    ReconnectCount = 11,
                    StatisticsPrintFrequency = TimeSpan.FromSeconds(20),
                    ThreadPriority = 6,
                    TopologyHistorySize = 1234567
                },
                IgniteHome = "igniteHome",
                IncludedEventTypes = EventType.CacheQueryAll,
                JvmDllPath = @"c:\jvm",
                JvmInitialMemoryMb = 1024,
                JvmMaxMemoryMb = 2048,
                LifecycleHandlers = new[] {new LifecycleBean(), new LifecycleBean()},
                MetricsExpireTime = TimeSpan.FromSeconds(15),
                MetricsHistorySize = 45,
                MetricsLogFrequency = TimeSpan.FromDays(2),
                MetricsUpdateFrequency = TimeSpan.MinValue,
                NetworkSendRetryCount = 7,
                NetworkSendRetryDelay = TimeSpan.FromSeconds(98),
                NetworkTimeout = TimeSpan.FromMinutes(4),
                SuppressWarnings = true,
                WorkDirectory = @"c:\work",
                IsDaemon = true,
                UserAttributes = Enumerable.Range(1, 10).ToDictionary(x => x.ToString(),
                    x => x%2 == 0 ? (object) x : new FooClass {Bar = x.ToString()}),
                AtomicConfiguration = new AtomicConfiguration
                {
                    CacheMode = CacheMode.Replicated,
                    AtomicSequenceReserveSize = 200,
                    Backups = 2
                },
                TransactionConfiguration = new TransactionConfiguration
                {
                    PessimisticTransactionLogSize = 23,
                    DefaultTransactionIsolation = TransactionIsolation.ReadCommitted,
                    DefaultTimeout = TimeSpan.FromDays(2),
                    DefaultTransactionConcurrency = TransactionConcurrency.Optimistic,
                    PessimisticTransactionLogLinger = TimeSpan.FromHours(3)
                },
                CommunicationSpi = new TcpCommunicationSpi
                {
                    LocalPort = 47501,
                    MaxConnectTimeout = TimeSpan.FromSeconds(34),
                    MessageQueueLimit = 15,
                    ConnectTimeout = TimeSpan.FromSeconds(17),
                    IdleConnectionTimeout = TimeSpan.FromSeconds(19),
                    SelectorsCount = 8,
                    ReconnectCount = 33,
                    SocketReceiveBufferSize = 512,
                    AckSendThreshold = 99,
                    DirectBuffer = false,
                    DirectSendBuffer = true,
                    LocalPortRange = 45,
                    LocalAddress = "127.0.0.1",
                    TcpNoDelay = false,
                    SlowClientQueueLimit = 98,
                    SocketSendBufferSize = 2045,
                    UnacknowledgedMessagesBufferSize = 3450
                },
                SpringConfigUrl = "test",
                Logger = new IgniteNLogLogger(),
                FailureDetectionTimeout = TimeSpan.FromMinutes(2),
                ClientFailureDetectionTimeout = TimeSpan.FromMinutes(3),
                LongQueryWarningTimeout = TimeSpan.FromDays(4),
                PluginConfigurations = new[] {new TestIgnitePluginConfiguration() },
                EventStorageSpi = new MemoryEventStorageSpi
                {
                    ExpirationTimeout = TimeSpan.FromMilliseconds(12345),
                    MaxEventCount = 257
                },
                MemoryConfiguration = new MemoryConfiguration
                {
                    ConcurrencyLevel = 3,
                    DefaultMemoryPolicyName = "somePolicy",
                    PageSize = 4,
                    SystemCacheInitialSize = 5,
                    SystemCacheMaxSize = 6,
                    MemoryPolicies = new[]
                    {
                        new MemoryPolicyConfiguration
                        {
                            Name = "myDefaultPlc",
                            PageEvictionMode = DataPageEvictionMode.Random2Lru,
                            InitialSize = 245 * 1024 * 1024,
                            MaxSize = 345 * 1024 * 1024,
                            EvictionThreshold = 0.88,
                            EmptyPagesPoolSize = 77,
                            SwapFilePath = "myPath1",
                            RateTimeInterval = TimeSpan.FromSeconds(22),
                            SubIntervals = 99
                        },
                        new MemoryPolicyConfiguration
                        {
                            Name = "customPlc",
                            PageEvictionMode = DataPageEvictionMode.RandomLru,
                            EvictionThreshold = 0.77,
                            EmptyPagesPoolSize = 66,
                            SwapFilePath = "somePath2",
                            MetricsEnabled = true
                        }
                    }
                },
                PeerAssemblyLoadingMode = PeerAssemblyLoadingMode.CurrentAppDomain,
                ClientConnectorConfiguration = new ClientConnectorConfiguration
                {
                    Host = "foo",
                    Port = 2,
                    PortRange = 3,
                    MaxOpenCursorsPerConnection = 4,
                    SocketReceiveBufferSize = 5,
                    SocketSendBufferSize = 6,
                    TcpNoDelay = false,
                    ThreadPoolSize = 7
                },
                PersistentStoreConfiguration = new PersistentStoreConfiguration
                {
                    AlwaysWriteFullPages = true,
                    CheckpointingFrequency = TimeSpan.FromSeconds(25),
                    CheckpointingPageBufferSize = 28 * 1024 * 1024,
                    CheckpointingThreads = 2,
                    LockWaitTime = TimeSpan.FromSeconds(5),
                    PersistentStorePath = Path.GetTempPath(),
                    TlbSize = 64 * 1024,
                    WalArchivePath = Path.GetTempPath(),
                    WalFlushFrequency = TimeSpan.FromSeconds(3),
                    WalFsyncDelayNanos = 3,
                    WalHistorySize = 10,
                    WalMode = WalMode.Background,
                    WalRecordIteratorBufferSize = 32 * 1024 * 1024,
                    WalSegments = 6,
                    WalSegmentSize = 5 * 1024 * 1024,
                    WalStorePath = Path.GetTempPath(),
                    SubIntervals = 25,
                    MetricsEnabled = true,
                    RateTimeInterval = TimeSpan.FromDays(1),
                    CheckpointWriteOrder = CheckpointWriteOrder.Random
                },
                IsActiveOnStart = false,
                ConsistentId = "myId123",
                LocalEventListeners = new[]
                {
                    new LocalEventListener<IEvent>
                    {
                        EventTypes = new[] {1, 2},
                        Listener = new MyEventListener()
                    }
                }
            };
        }

        /// <summary>
        /// Runs the with custom culture.
        /// </summary>
        /// <param name="action">The action.</param>
        private static void RunWithCustomCulture(Action action)
        {
            RunWithCulture(action, CultureInfo.InvariantCulture);
            RunWithCulture(action, CultureInfo.GetCultureInfo("ru-RU"));
        }

        /// <summary>
        /// Runs the with culture.
        /// </summary>
        /// <param name="action">The action.</param>
        /// <param name="cultureInfo">The culture information.</param>
        private static void RunWithCulture(Action action, CultureInfo cultureInfo)
        {
            var oldCulture = Thread.CurrentThread.CurrentCulture;

            try
            {
                Thread.CurrentThread.CurrentCulture = cultureInfo;

                action();
            }
            finally
            {
                Thread.CurrentThread.CurrentCulture = oldCulture;
            }
        }

        /// <summary>
        /// Test bean.
        /// </summary>
        public class LifecycleBean : ILifecycleHandler
        {
            /// <summary>
            /// Gets or sets the foo.
            /// </summary>
            /// <value>
            /// The foo.
            /// </value>
            public int Foo { get; set; }

            /// <summary>
            /// This method is called when lifecycle event occurs.
            /// </summary>
            /// <param name="evt">Lifecycle event.</param>
            public void OnLifecycleEvent(LifecycleEventType evt)
            {
                // No-op.
            }
        }

        /// <summary>
        /// Test mapper.
        /// </summary>
        public class NameMapper : IBinaryNameMapper
        {
            /// <summary>
            /// Gets or sets the bar.
            /// </summary>
            /// <value>
            /// The bar.
            /// </value>
            public string Bar { get; set; }

            /// <summary>
            /// Gets the type name.
            /// </summary>
            /// <param name="name">The name.</param>
            /// <returns>
            /// Type name.
            /// </returns>
            public string GetTypeName(string name)
            {
                return name;
            }

            /// <summary>
            /// Gets the field name.
            /// </summary>
            /// <param name="name">The name.</param>
            /// <returns>
            /// Field name.
            /// </returns>
            public string GetFieldName(string name)
            {
                return name;
            }
        }

        /// <summary>
        /// Serializer.
        /// </summary>
        public class TestSerializer : IBinarySerializer
        {
            /** <inheritdoc /> */
            public void WriteBinary(object obj, IBinaryWriter writer)
            {
                // No-op.
            }

            /** <inheritdoc /> */
            public void ReadBinary(object obj, IBinaryReader reader)
            {
                // No-op.
            }
        }

        /// <summary>
        /// Test class.
        /// </summary>
        public class FooClass
        {
            public string Bar { get; set; }

            public override bool Equals(object obj)
            {
                if (ReferenceEquals(null, obj)) return false;
                if (ReferenceEquals(this, obj)) return true;
                if (obj.GetType() != GetType()) return false;
                return string.Equals(Bar, ((FooClass) obj).Bar);
            }

            public override int GetHashCode()
            {
                return Bar != null ? Bar.GetHashCode() : 0;
            }

            public static bool operator ==(FooClass left, FooClass right)
            {
                return Equals(left, right);
            }

            public static bool operator !=(FooClass left, FooClass right)
            {
                return !Equals(left, right);
            }
        }

        /// <summary>
        /// Test factory.
        /// </summary>
        public class TestCacheStoreFactory : IFactory<ICacheStore>
        {
            /// <summary>
            /// Creates an instance of the cache store.
            /// </summary>
            /// <returns>
            /// New instance of the cache store.
            /// </returns>
            public ICacheStore CreateInstance()
            {
                return null;
            }
        }

        /// <summary>
        /// Test logger.
        /// </summary>
        public class TestLogger : ILogger
        {
            /** <inheritdoc /> */
            public void Log(LogLevel level, string message, object[] args, IFormatProvider formatProvider, string category,
                string nativeErrorInfo, Exception ex)
            {
                throw new NotImplementedException();
            }

            /** <inheritdoc /> */
            public bool IsEnabled(LogLevel level)
            {
                throw new NotImplementedException();
            }
        }

        /// <summary>
        /// Test factory.
        /// </summary>
        public class MyPolicyFactory : IFactory<IExpiryPolicy>
        {
            /** <inheritdoc /> */
            public IExpiryPolicy CreateInstance()
            {
                throw new NotImplementedException();
            }
        }

        public class MyPluginConfiguration : ICachePluginConfiguration
        {
            int? ICachePluginConfiguration.CachePluginConfigurationClosureFactoryId
            {
                get { return 0; }
            }

            void ICachePluginConfiguration.WriteBinary(IBinaryRawWriter writer)
            {
                throw new NotImplementedException();
            }
        }

        public class MyEventListener : IEventListener<IEvent>
        {
            public bool Invoke(IEvent evt)
            {
                throw new NotImplementedException();
            }
        }
    }
}<|MERGE_RESOLUTION|>--- conflicted
+++ resolved
@@ -348,7 +348,7 @@
             Assert.IsTrue(pers.MetricsEnabled);
             Assert.AreEqual(3, pers.SubIntervals);
             Assert.AreEqual(TimeSpan.FromSeconds(6), pers.RateTimeInterval);
-<<<<<<< HEAD
+            Assert.AreEqual(CheckpointWriteOrder.Random, pers.CheckpointWriteOrder);
 
             var listeners = cfg.LocalEventListeners;
             Assert.AreEqual(2, listeners.Count);
@@ -358,9 +358,6 @@
             Assert.AreEqual("Apache.Ignite.Core.Tests.EventsTestLocalListeners+Listener`1" +
                             "[Apache.Ignite.Core.Events.CacheRebalancingEvent]",
                 rebalListener.Listener.GetType().ToString());
-=======
-            Assert.AreEqual(CheckpointWriteOrder.Random, pers.CheckpointWriteOrder);
->>>>>>> adbf0680
         }
 
         /// <summary>
