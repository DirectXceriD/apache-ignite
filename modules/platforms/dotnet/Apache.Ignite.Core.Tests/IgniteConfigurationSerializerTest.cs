--- conflicted
+++ resolved
@@ -227,10 +227,6 @@
             Assert.AreEqual(36, swap.ReadStripesNumber);
             Assert.AreEqual(47, swap.WriteBufferSize);
 
-<<<<<<< HEAD
-            var cachePlugCfg = cacheCfg.PluginConfigurations.Cast<CachePluginConfiguration>().Single();
-            Assert.AreEqual("baz", cachePlugCfg.TestProperty);
-=======
             var binType = cfg.BinaryConfiguration.TypeConfigurations.Single();
             Assert.AreEqual("typeName", binType.TypeName);
             Assert.AreEqual("affKeyFieldName", binType.AffinityKeyFieldName);
@@ -240,7 +236,9 @@
             Assert.IsInstanceOf<IdMapper>(binType.IdMapper);
             Assert.IsInstanceOf<NameMapper>(binType.NameMapper);
             Assert.IsInstanceOf<TestSerializer>(binType.Serializer);
->>>>>>> 83b5bca6
+
+            var cachePlugCfg = cacheCfg.PluginConfigurations.Cast<CachePluginConfiguration>().Single();
+            Assert.AreEqual("baz", cachePlugCfg.TestProperty);
         }
 
         /// <summary>
