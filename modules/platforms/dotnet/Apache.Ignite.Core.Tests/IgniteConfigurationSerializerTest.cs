--- conflicted
+++ resolved
@@ -51,11 +51,8 @@
     using Apache.Ignite.Core.Log;
     using Apache.Ignite.Core.SwapSpace.File;
     using Apache.Ignite.Core.Tests.Binary;
-<<<<<<< HEAD
+    using Apache.Ignite.Core.Tests.Plugin;
     using Apache.Ignite.Core.Tests.Plugin.Cache;
-=======
-    using Apache.Ignite.Core.Tests.Plugin;
->>>>>>> e8377167
     using Apache.Ignite.Core.Transactions;
     using Apache.Ignite.NLog;
     using NUnit.Framework;
@@ -244,14 +241,12 @@
             Assert.IsInstanceOf<NameMapper>(binType.NameMapper);
             Assert.IsInstanceOf<TestSerializer>(binType.Serializer);
 
-<<<<<<< HEAD
-            var cachePlugCfg = cacheCfg.PluginConfigurations.Cast<CachePluginConfiguration>().Single();
-            Assert.AreEqual("baz", cachePlugCfg.TestProperty);
-=======
             var plugins = cfg.PluginConfigurations;
             Assert.IsNotNull(plugins);
             Assert.IsNotNull(plugins.Cast<TestIgnitePluginConfiguration>().SingleOrDefault());
->>>>>>> e8377167
+
+            var cachePlugCfg = cacheCfg.PluginConfigurations.Cast<CachePluginConfiguration>().Single();
+            Assert.AreEqual("baz", cachePlugCfg.TestProperty);
         }
 
         /// <summary>
