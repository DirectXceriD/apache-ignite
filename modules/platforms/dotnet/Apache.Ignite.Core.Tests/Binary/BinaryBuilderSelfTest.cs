--- conflicted
+++ resolved
@@ -57,15 +57,9 @@
                 BinaryConfiguration = new BinaryConfiguration
                 {
                     TypeConfigurations = GetTypeConfigurations(),
-<<<<<<< HEAD
-                    DefaultIdMapper = new IdMapper(),
-                    DefaultNameMapper = new NameMapper(GetNameMapper()),
+                    IdMapper = new IdMapper(),
+                    NameMapper = new NameMapper(GetNameMapper()),
                     CompactFooter = GetCompactFooter(),
-=======
-                    IdMapper = new IdMapper(),
-                    NameMapper = new NameMapper(),
-                    CompactFooter = GetCompactFooter()
->>>>>>> dd4a5c42
                 }
             };
 
@@ -118,7 +112,7 @@
         {
             return true;
         }
-                
+
         /// <summary>
         /// Gets the name mapper.
         /// </summary>
@@ -1626,9 +1620,9 @@
             var binary = _grid.GetBinary();
 
             binary.ToBinary<IBinaryObject>(new DecimalHolder());
-            
+
             var typeName = GetTypeName(typeof(DecimalHolder));
-            
+
             // All meta
             var allMetas = binary.GetBinaryTypes();
 
