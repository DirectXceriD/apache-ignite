﻿/*
 * Licensed to the Apache Software Foundation (ASF) under one or more
 * contributor license agreements.  See the NOTICE file distributed with
 * this work for additional information regarding copyright ownership.
 * The ASF licenses this file to You under the Apache License, Version 2.0
 * (the "License"); you may not use this file except in compliance with
 * the License.  You may obtain a copy of the License at
 *
 *      http://www.apache.org/licenses/LICENSE-2.0
 *
 * Unless required by applicable law or agreed to in writing, software
 * distributed under the License is distributed on an "AS IS" BASIS,
 * WITHOUT WARRANTIES OR CONDITIONS OF ANY KIND, either express or implied.
 * See the License for the specific language governing permissions and
 * limitations under the License.
 */

namespace Apache.Ignite.Core.Tests
{
    using System;
    using System.ComponentModel;
    using System.IO;
    using System.Linq;
    using Apache.Ignite.Core.Binary;
    using Apache.Ignite.Core.Cache.Affinity.Fair;
    using Apache.Ignite.Core.Cache.Affinity.Rendezvous;
    using Apache.Ignite.Core.Cache.Configuration;
    using Apache.Ignite.Core.Cache.Eviction;
    using Apache.Ignite.Core.Common;
    using Apache.Ignite.Core.Communication.Tcp;
    using Apache.Ignite.Core.DataStructures.Configuration;
    using Apache.Ignite.Core.Discovery.Tcp;
    using Apache.Ignite.Core.Discovery.Tcp.Multicast;
    using Apache.Ignite.Core.Discovery.Tcp.Static;
    using Apache.Ignite.Core.Events;
    using Apache.Ignite.Core.Impl;
    using Apache.Ignite.Core.Impl.Binary;
    using Apache.Ignite.Core.SwapSpace.File;
    using Apache.Ignite.Core.Tests.Plugin;
    using Apache.Ignite.Core.Transactions;
    using NUnit.Framework;

    /// <summary>
    /// Tests code-based configuration.
    /// </summary>
    public class IgniteConfigurationTest
    {
        /// <summary>
        /// Fixture setup.
        /// </summary>
        [TestFixtureSetUp]
        public void FixtureSetUp()
        {
            Ignition.StopAll(true);
        }

        /// <summary>
        /// Tests the default configuration properties.
        /// </summary>
        [Test]
        public void TestDefaultConfigurationProperties()
        {
            CheckDefaultProperties(new IgniteConfiguration());
        }

        /// <summary>
        /// Tests the default value attributes.
        /// </summary>
        [Test]
        public void TestDefaultValueAttributes()
        {
            CheckDefaultValueAttributes(new IgniteConfiguration());
            CheckDefaultValueAttributes(new BinaryConfiguration());
            CheckDefaultValueAttributes(new TcpDiscoverySpi());
            CheckDefaultValueAttributes(new CacheConfiguration());
            CheckDefaultValueAttributes(new TcpDiscoveryMulticastIpFinder());
            CheckDefaultValueAttributes(new TcpCommunicationSpi());
            CheckDefaultValueAttributes(new RendezvousAffinityFunction());
            CheckDefaultValueAttributes(new FairAffinityFunction());
            CheckDefaultValueAttributes(new NearCacheConfiguration());
            CheckDefaultValueAttributes(new FifoEvictionPolicy());
            CheckDefaultValueAttributes(new LruEvictionPolicy());
            CheckDefaultValueAttributes(new AtomicConfiguration());
            CheckDefaultValueAttributes(new TransactionConfiguration());
            CheckDefaultValueAttributes(new FileSwapSpaceSpi());
        }

        /// <summary>
        /// Tests all configuration properties.
        /// </summary>
        [Test]
        public void TestAllConfigurationProperties()
        {
            var cfg = new IgniteConfiguration(GetCustomConfig());

            using (var ignite = Ignition.Start(cfg))
            {
                var resCfg = ignite.GetConfiguration();

                var disco = (TcpDiscoverySpi) cfg.DiscoverySpi;
                var resDisco = (TcpDiscoverySpi) resCfg.DiscoverySpi;

                Assert.AreEqual(disco.NetworkTimeout, resDisco.NetworkTimeout);
                Assert.AreEqual(disco.AckTimeout, resDisco.AckTimeout);
                Assert.AreEqual(disco.MaxAckTimeout, resDisco.MaxAckTimeout);
                Assert.AreEqual(disco.SocketTimeout, resDisco.SocketTimeout);
                Assert.AreEqual(disco.JoinTimeout, resDisco.JoinTimeout);

                Assert.AreEqual(disco.LocalAddress, resDisco.LocalAddress);
                Assert.AreEqual(disco.LocalPort, resDisco.LocalPort);
                Assert.AreEqual(disco.LocalPortRange, resDisco.LocalPortRange);
                Assert.AreEqual(disco.MaxMissedClientHeartbeats, resDisco.MaxMissedClientHeartbeats);
                Assert.AreEqual(disco.MaxMissedHeartbeats, resDisco.MaxMissedHeartbeats);
                Assert.AreEqual(disco.ReconnectCount, resDisco.ReconnectCount);
                Assert.AreEqual(disco.StatisticsPrintFrequency, resDisco.StatisticsPrintFrequency);
                Assert.AreEqual(disco.ThreadPriority, resDisco.ThreadPriority);
                Assert.AreEqual(disco.TopologyHistorySize, resDisco.TopologyHistorySize);

                var ip = (TcpDiscoveryStaticIpFinder) disco.IpFinder;
                var resIp = (TcpDiscoveryStaticIpFinder) resDisco.IpFinder;

                // There can be extra IPv6 endpoints
                Assert.AreEqual(ip.Endpoints, resIp.Endpoints.Take(2).Select(x => x.Trim('/')).ToArray());

                Assert.AreEqual(cfg.GridName, resCfg.GridName);
                Assert.AreEqual(cfg.IncludedEventTypes, resCfg.IncludedEventTypes);
                Assert.AreEqual(cfg.MetricsExpireTime, resCfg.MetricsExpireTime);
                Assert.AreEqual(cfg.MetricsHistorySize, resCfg.MetricsHistorySize);
                Assert.AreEqual(cfg.MetricsLogFrequency, resCfg.MetricsLogFrequency);
                Assert.AreEqual(cfg.MetricsUpdateFrequency, resCfg.MetricsUpdateFrequency);
                Assert.AreEqual(cfg.NetworkSendRetryCount, resCfg.NetworkSendRetryCount);
                Assert.AreEqual(cfg.NetworkTimeout, resCfg.NetworkTimeout);
                Assert.AreEqual(cfg.NetworkSendRetryDelay, resCfg.NetworkSendRetryDelay);
                Assert.AreEqual(cfg.WorkDirectory.Trim('\\'), resCfg.WorkDirectory.Trim('\\'));
                Assert.AreEqual(cfg.JvmClasspath, resCfg.JvmClasspath);
                Assert.AreEqual(cfg.JvmOptions, resCfg.JvmOptions);
                Assert.IsTrue(File.Exists(resCfg.JvmDllPath));
                Assert.AreEqual(cfg.Localhost, resCfg.Localhost);
                Assert.AreEqual(cfg.IsDaemon, resCfg.IsDaemon);
                Assert.AreEqual(cfg.IsLateAffinityAssignment, resCfg.IsLateAffinityAssignment);
                Assert.AreEqual(cfg.UserAttributes, resCfg.UserAttributes);

                var atm = cfg.AtomicConfiguration;
                var resAtm = resCfg.AtomicConfiguration;
                Assert.AreEqual(atm.AtomicSequenceReserveSize, resAtm.AtomicSequenceReserveSize);
                Assert.AreEqual(atm.Backups, resAtm.Backups);
                Assert.AreEqual(atm.CacheMode, resAtm.CacheMode);

                var tx = cfg.TransactionConfiguration;
                var resTx = resCfg.TransactionConfiguration;
                Assert.AreEqual(tx.DefaultTimeout, resTx.DefaultTimeout);
                Assert.AreEqual(tx.DefaultTransactionConcurrency, resTx.DefaultTransactionConcurrency);
                Assert.AreEqual(tx.DefaultTransactionIsolation, resTx.DefaultTransactionIsolation);
                Assert.AreEqual(tx.PessimisticTransactionLogLinger, resTx.PessimisticTransactionLogLinger);
                Assert.AreEqual(tx.PessimisticTransactionLogSize, resTx.PessimisticTransactionLogSize);

                var com = (TcpCommunicationSpi) cfg.CommunicationSpi;
                var resCom = (TcpCommunicationSpi) resCfg.CommunicationSpi;
                Assert.AreEqual(com.AckSendThreshold, resCom.AckSendThreshold);
                Assert.AreEqual(com.ConnectTimeout, resCom.ConnectTimeout);
                Assert.AreEqual(com.DirectBuffer, resCom.DirectBuffer);
                Assert.AreEqual(com.DirectSendBuffer, resCom.DirectSendBuffer);
                Assert.AreEqual(com.IdleConnectionTimeout, resCom.IdleConnectionTimeout);
                Assert.AreEqual(com.LocalAddress, resCom.LocalAddress);
                Assert.AreEqual(com.LocalPort, resCom.LocalPort);
                Assert.AreEqual(com.LocalPortRange, resCom.LocalPortRange);
                Assert.AreEqual(com.MaxConnectTimeout, resCom.MaxConnectTimeout);
                Assert.AreEqual(com.MessageQueueLimit, resCom.MessageQueueLimit);
                Assert.AreEqual(com.ReconnectCount, resCom.ReconnectCount);
                Assert.AreEqual(com.SelectorsCount, resCom.SelectorsCount);
                Assert.AreEqual(com.SlowClientQueueLimit, resCom.SlowClientQueueLimit);
                Assert.AreEqual(com.SocketReceiveBufferSize, resCom.SocketReceiveBufferSize);
                Assert.AreEqual(com.SocketSendBufferSize, resCom.SocketSendBufferSize);
                Assert.AreEqual(com.TcpNoDelay, resCom.TcpNoDelay);
                Assert.AreEqual(com.UnacknowledgedMessagesBufferSize, resCom.UnacknowledgedMessagesBufferSize);

                Assert.AreEqual(cfg.FailureDetectionTimeout, resCfg.FailureDetectionTimeout);

                var swap = (FileSwapSpaceSpi) cfg.SwapSpaceSpi;
                var resSwap = (FileSwapSpaceSpi) resCfg.SwapSpaceSpi;
                Assert.AreEqual(swap.MaximumSparsity, resSwap.MaximumSparsity);
                Assert.AreEqual(swap.BaseDirectory, resSwap.BaseDirectory);
                Assert.AreEqual(swap.MaximumWriteQueueSize, resSwap.MaximumWriteQueueSize);
                Assert.AreEqual(swap.ReadStripesNumber, resSwap.ReadStripesNumber);
                Assert.AreEqual(swap.WriteBufferSize, resSwap.WriteBufferSize);

<<<<<<< HEAD
                Assert.IsNotNull(resCfg.PluginConfigurations);
                Assert.AreEqual(cfg.PluginConfigurations, resCfg.PluginConfigurations);
=======
                var binCfg = cfg.BinaryConfiguration;
                Assert.IsFalse(binCfg.CompactFooter);

                var typ = binCfg.TypeConfigurations.Single();
                Assert.AreEqual("myType", typ.TypeName);
                Assert.IsTrue(typ.IsEnum);
                Assert.AreEqual("affKey", typ.AffinityKeyFieldName);
                Assert.AreEqual(false, typ.KeepDeserialized);

                CollectionAssert.AreEqual(new[] {"fld1", "fld2"}, 
                    ((BinaryFieldEqualityComparer)typ.EqualityComparer).FieldNames);
>>>>>>> 664dc88e
            }
        }

        /// <summary>
        /// Tests the spring XML.
        /// </summary>
        [Test]
        public void TestSpringXml()
        {
            // When Spring XML is used, .NET overrides Spring.
            var cfg = new IgniteConfiguration(TestUtils.GetTestConfiguration())
            {
                SpringConfigUrl = @"config\spring-test.xml",
                NetworkSendRetryDelay = TimeSpan.FromSeconds(45),
                MetricsHistorySize = 57
            };

            using (var ignite = Ignition.Start(cfg))
            {
                var resCfg = ignite.GetConfiguration();

                Assert.AreEqual(45, resCfg.NetworkSendRetryDelay.TotalSeconds);  // .NET overrides XML
                Assert.AreEqual(2999, resCfg.NetworkTimeout.TotalMilliseconds);  // Not set in .NET -> comes from XML
                Assert.AreEqual(57, resCfg.MetricsHistorySize);  // Only set in .NET

                var disco = resCfg.DiscoverySpi as TcpDiscoverySpi;
                Assert.IsNotNull(disco);
                Assert.AreEqual(TimeSpan.FromMilliseconds(300), disco.SocketTimeout);
            }
        }

        /// <summary>
        /// Tests the client mode.
        /// </summary>
        [Test]
        public void TestClientMode()
        {
            using (var ignite = Ignition.Start(new IgniteConfiguration
            {
                Localhost = "127.0.0.1",
                DiscoverySpi = TestUtils.GetStaticDiscovery()
            }))
            using (var ignite2 = Ignition.Start(new IgniteConfiguration
            {
                Localhost = "127.0.0.1",
                DiscoverySpi = TestUtils.GetStaticDiscovery(),
                GridName = "client",
                ClientMode = true
            }))
            {
                const string cacheName = "cache";

                ignite.CreateCache<int, int>(cacheName);

                Assert.AreEqual(2, ignite2.GetCluster().GetNodes().Count);
                Assert.AreEqual(1, ignite.GetCluster().ForCacheNodes(cacheName).GetNodes().Count);

                Assert.AreEqual(false, ignite.GetConfiguration().ClientMode);
                Assert.AreEqual(true, ignite2.GetConfiguration().ClientMode);
            }
        }

        /// <summary>
        /// Tests the default spi.
        /// </summary>
        [Test]
        public void TestDefaultSpi()
        {
            var cfg = new IgniteConfiguration
            {
                DiscoverySpi =
                    new TcpDiscoverySpi
                    {
                        AckTimeout = TimeSpan.FromDays(2),
                        MaxAckTimeout = TimeSpan.MaxValue,
                        JoinTimeout = TimeSpan.MaxValue,
                        NetworkTimeout = TimeSpan.MaxValue,
                        SocketTimeout = TimeSpan.MaxValue
                    },
                JvmClasspath = TestUtils.CreateTestClasspath(),
                JvmOptions = TestUtils.TestJavaOptions(),
                Localhost = "127.0.0.1"
            };

            using (var ignite = Ignition.Start(cfg))
            {
                cfg.GridName = "ignite2";
                using (var ignite2 = Ignition.Start(cfg))
                {
                    Assert.AreEqual(2, ignite.GetCluster().GetNodes().Count);
                    Assert.AreEqual(2, ignite2.GetCluster().GetNodes().Count);
                }
            }
        }

        /// <summary>
        /// Tests the invalid timeouts.
        /// </summary>
        [Test]
        public void TestInvalidTimeouts()
        {
            var cfg = new IgniteConfiguration
            {
                DiscoverySpi =
                    new TcpDiscoverySpi
                    {
                        AckTimeout = TimeSpan.FromMilliseconds(-5),
                        JoinTimeout = TimeSpan.MinValue,
                    },
                JvmClasspath = TestUtils.CreateTestClasspath(),
                JvmOptions = TestUtils.TestJavaOptions(),
            };

            Assert.Throws<IgniteException>(() => Ignition.Start(cfg));
        }

        /// <summary>
        /// Tests the static ip finder.
        /// </summary>
        [Test]
        public void TestStaticIpFinder()
        {
            TestIpFinders(new TcpDiscoveryStaticIpFinder
            {
                Endpoints = new[] {"127.0.0.1:47500"}
            }, new TcpDiscoveryStaticIpFinder
            {
                Endpoints = new[] {"127.0.0.1:47501"}
            });
        }

        /// <summary>
        /// Tests the multicast ip finder.
        /// </summary>
        [Test]
        public void TestMulticastIpFinder()
        {
            TestIpFinders(
                new TcpDiscoveryMulticastIpFinder {MulticastGroup = "228.111.111.222", MulticastPort = 54522},
                new TcpDiscoveryMulticastIpFinder {MulticastGroup = "228.111.111.223", MulticastPort = 54522});
        }

        /// <summary>
        /// Tests the work directory.
        /// </summary>
        [Test]
        public void TestWorkDirectory()
        {
            var cfg = new IgniteConfiguration(TestUtils.GetTestConfiguration())
            {
                WorkDirectory = IgniteUtils.GetTempDirectoryName()
            };

            using (Ignition.Start(cfg))
            {
                var marshDir = Path.Combine(cfg.WorkDirectory, "marshaller");

                Assert.IsTrue(Directory.Exists(marshDir));
            }

            Directory.Delete(cfg.WorkDirectory, true);
        }

        /// <summary>
        /// Tests the ip finders.
        /// </summary>
        /// <param name="ipFinder">The ip finder.</param>
        /// <param name="ipFinder2">The ip finder2.</param>
        private static void TestIpFinders(TcpDiscoveryIpFinderBase ipFinder, TcpDiscoveryIpFinderBase ipFinder2)
        {
            var cfg = new IgniteConfiguration
            {
                DiscoverySpi =
                    new TcpDiscoverySpi
                    {
                        IpFinder = ipFinder
                    },
                JvmClasspath = TestUtils.CreateTestClasspath(),
                JvmOptions = TestUtils.TestJavaOptions(),
                Localhost = "127.0.0.1"
            };

            using (var ignite = Ignition.Start(cfg))
            {
                // Start with the same endpoint
                cfg.GridName = "ignite2";
                using (var ignite2 = Ignition.Start(cfg))
                {
                    Assert.AreEqual(2, ignite.GetCluster().GetNodes().Count);
                    Assert.AreEqual(2, ignite2.GetCluster().GetNodes().Count);
                }

                // Start with incompatible endpoint and check that there are 2 topologies
                ((TcpDiscoverySpi) cfg.DiscoverySpi).IpFinder = ipFinder2;

                using (var ignite2 = Ignition.Start(cfg))
                {
                    Assert.AreEqual(1, ignite.GetCluster().GetNodes().Count);
                    Assert.AreEqual(1, ignite2.GetCluster().GetNodes().Count);
                }
            }
        }

        /// <summary>
        /// Checks the default properties.
        /// </summary>
        /// <param name="cfg">The CFG.</param>
        private static void CheckDefaultProperties(IgniteConfiguration cfg)
        {
            Assert.AreEqual(IgniteConfiguration.DefaultMetricsExpireTime, cfg.MetricsExpireTime);
            Assert.AreEqual(IgniteConfiguration.DefaultMetricsHistorySize, cfg.MetricsHistorySize);
            Assert.AreEqual(IgniteConfiguration.DefaultMetricsLogFrequency, cfg.MetricsLogFrequency);
            Assert.AreEqual(IgniteConfiguration.DefaultMetricsUpdateFrequency, cfg.MetricsUpdateFrequency);
            Assert.AreEqual(IgniteConfiguration.DefaultNetworkTimeout, cfg.NetworkTimeout);
            Assert.AreEqual(IgniteConfiguration.DefaultNetworkSendRetryCount, cfg.NetworkSendRetryCount);
            Assert.AreEqual(IgniteConfiguration.DefaultNetworkSendRetryDelay, cfg.NetworkSendRetryDelay);
            Assert.AreEqual(IgniteConfiguration.DefaultFailureDetectionTimeout, cfg.FailureDetectionTimeout);
        }

        /// <summary>
        /// Checks the default value attributes.
        /// </summary>
        /// <param name="obj">The object.</param>
        private static void CheckDefaultValueAttributes(object obj)
        {
            var props = obj.GetType().GetProperties();

            foreach (var prop in props.Where(p => p.Name != "SelectorsCount" && p.Name != "ReadStripesNumber"))
            {
                var attr = prop.GetCustomAttributes(true).OfType<DefaultValueAttribute>().FirstOrDefault();
                var propValue = prop.GetValue(obj, null);

                if (attr != null)
                    Assert.AreEqual(attr.Value, propValue, string.Format("{0}.{1}", obj.GetType(), prop.Name));
                else if (prop.PropertyType.IsValueType)
                    Assert.AreEqual(Activator.CreateInstance(prop.PropertyType), propValue);
                else
                    Assert.IsNull(propValue);
            }
        }

        /// <summary>
        /// Gets the custom configuration.
        /// </summary>
        private static IgniteConfiguration GetCustomConfig()
        {
            // CacheConfiguration is not tested here - see CacheConfigurationTest
            return new IgniteConfiguration
            {
                DiscoverySpi = new TcpDiscoverySpi
                {
                    NetworkTimeout = TimeSpan.FromSeconds(1),
                    AckTimeout = TimeSpan.FromSeconds(2),
                    MaxAckTimeout = TimeSpan.FromSeconds(3),
                    SocketTimeout = TimeSpan.FromSeconds(4),
                    JoinTimeout = TimeSpan.FromSeconds(5),
                    IpFinder = new TcpDiscoveryStaticIpFinder
                    {
                        Endpoints = new[] { "127.0.0.1:49900", "127.0.0.1:49901" }
                    },
                    ClientReconnectDisabled = true,
                    ForceServerMode = true,
                    HeartbeatFrequency = TimeSpan.FromSeconds(3),
                    IpFinderCleanFrequency = TimeSpan.FromMinutes(7),
                    LocalAddress = "127.0.0.1",
                    LocalPort = 49900,
                    LocalPortRange = 13,
                    MaxMissedClientHeartbeats = 9,
                    MaxMissedHeartbeats = 7,
                    ReconnectCount = 11,
                    StatisticsPrintFrequency = TimeSpan.FromSeconds(20),
                    ThreadPriority = 6,
                    TopologyHistorySize = 1234567
                },
                GridName = "gridName1",
                IncludedEventTypes = EventType.SwapspaceAll,
                MetricsExpireTime = TimeSpan.FromMinutes(7),
                MetricsHistorySize = 125,
                MetricsLogFrequency = TimeSpan.FromMinutes(8),
                MetricsUpdateFrequency = TimeSpan.FromMinutes(9),
                NetworkSendRetryCount = 54,
                NetworkTimeout = TimeSpan.FromMinutes(10),
                NetworkSendRetryDelay = TimeSpan.FromMinutes(11),
                WorkDirectory = Path.GetTempPath(),
                JvmOptions = TestUtils.TestJavaOptions(),
                JvmClasspath = TestUtils.CreateTestClasspath(),
                Localhost = "127.0.0.1",
                IsDaemon = true,
                IsLateAffinityAssignment = false,
                UserAttributes = Enumerable.Range(1, 10).ToDictionary(x => x.ToString(), x => (object) x),
                AtomicConfiguration = new AtomicConfiguration
                {
                    CacheMode = CacheMode.Replicated,
                    Backups = 2,
                    AtomicSequenceReserveSize = 200
                },
                TransactionConfiguration = new TransactionConfiguration
                {
                    DefaultTransactionConcurrency = TransactionConcurrency.Optimistic,
                    DefaultTimeout = TimeSpan.FromSeconds(25),
                    DefaultTransactionIsolation = TransactionIsolation.Serializable,
                    PessimisticTransactionLogLinger = TimeSpan.FromHours(1),
                    PessimisticTransactionLogSize = 240
                },
                CommunicationSpi = new TcpCommunicationSpi
                {
                    LocalPort = 47501,
                    MaxConnectTimeout = TimeSpan.FromSeconds(34),
                    MessageQueueLimit = 15,
                    ConnectTimeout = TimeSpan.FromSeconds(17),
                    IdleConnectionTimeout = TimeSpan.FromSeconds(19),
                    SelectorsCount = 8,
                    ReconnectCount = 33,
                    SocketReceiveBufferSize = 512,
                    AckSendThreshold = 99,
                    DirectBuffer = false,
                    DirectSendBuffer = true,
                    LocalPortRange = 45,
                    LocalAddress = "127.0.0.1",
                    TcpNoDelay = false,
                    SlowClientQueueLimit = 98,
                    SocketSendBufferSize = 2045,
                    UnacknowledgedMessagesBufferSize = 3450
                },
                FailureDetectionTimeout = TimeSpan.FromSeconds(3.5),
                SwapSpaceSpi = new FileSwapSpaceSpi
                {
                    ReadStripesNumber = 64,
                    MaximumWriteQueueSize = 8,
                    WriteBufferSize = 9,
                    BaseDirectory = Path.GetTempPath(),
                    MaximumSparsity = 11.22f
                },
<<<<<<< HEAD
                PluginConfigurations = new[] { new TestIgnitePluginConfiguration() }
=======
                BinaryConfiguration = new BinaryConfiguration
                {
                    CompactFooter = false,
                    TypeConfigurations = new[]
                    {
                        new BinaryTypeConfiguration
                        {
                            TypeName = "myType",
                            IsEnum = true,
                            AffinityKeyFieldName = "affKey",
                            KeepDeserialized = false,
                            EqualityComparer = new BinaryFieldEqualityComparer("fld1", "fld2")
                        }
                    }
                }
>>>>>>> 664dc88e
            };
        }
    }
}<|MERGE_RESOLUTION|>--- conflicted
+++ resolved
@@ -184,10 +184,6 @@
                 Assert.AreEqual(swap.ReadStripesNumber, resSwap.ReadStripesNumber);
                 Assert.AreEqual(swap.WriteBufferSize, resSwap.WriteBufferSize);
 
-<<<<<<< HEAD
-                Assert.IsNotNull(resCfg.PluginConfigurations);
-                Assert.AreEqual(cfg.PluginConfigurations, resCfg.PluginConfigurations);
-=======
                 var binCfg = cfg.BinaryConfiguration;
                 Assert.IsFalse(binCfg.CompactFooter);
 
@@ -197,9 +193,11 @@
                 Assert.AreEqual("affKey", typ.AffinityKeyFieldName);
                 Assert.AreEqual(false, typ.KeepDeserialized);
 
-                CollectionAssert.AreEqual(new[] {"fld1", "fld2"}, 
+                CollectionAssert.AreEqual(new[] {"fld1", "fld2"},
                     ((BinaryFieldEqualityComparer)typ.EqualityComparer).FieldNames);
->>>>>>> 664dc88e
+
+                Assert.IsNotNull(resCfg.PluginConfigurations);
+                Assert.AreEqual(cfg.PluginConfigurations, resCfg.PluginConfigurations);
             }
         }
 
@@ -533,9 +531,6 @@
                     BaseDirectory = Path.GetTempPath(),
                     MaximumSparsity = 11.22f
                 },
-<<<<<<< HEAD
-                PluginConfigurations = new[] { new TestIgnitePluginConfiguration() }
-=======
                 BinaryConfiguration = new BinaryConfiguration
                 {
                     CompactFooter = false,
@@ -551,7 +546,8 @@
                         }
                     }
                 }
->>>>>>> 664dc88e
+                },
+                PluginConfigurations = new[] { new TestIgnitePluginConfiguration() }
             };
         }
     }
