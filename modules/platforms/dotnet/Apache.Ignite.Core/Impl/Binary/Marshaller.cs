/*
 * Licensed to the Apache Software Foundation (ASF) under one or more
 * contributor license agreements.  See the NOTICE file distributed with
 * this work for additional information regarding copyright ownership.
 * The ASF licenses this file to You under the Apache License, Version 2.0
 * (the "License"); you may not use this file except in compliance with
 * the License.  You may obtain a copy of the License at
 *
 *      http://www.apache.org/licenses/LICENSE-2.0
 *
 * Unless required by applicable law or agreed to in writing, software
 * distributed under the License is distributed on an "AS IS" BASIS,
 * WITHOUT WARRANTIES OR CONDITIONS OF ANY KIND, either express or implied.
 * See the License for the specific language governing permissions and
 * limitations under the License.
 */

namespace Apache.Ignite.Core.Impl.Binary
{
    using System;
    using System.Collections.Generic;
    using System.Diagnostics;
    using System.Linq;
    using System.Runtime.Serialization;
    using Apache.Ignite.Core.Binary;
    using Apache.Ignite.Core.Cache.Affinity;
    using Apache.Ignite.Core.Common;
    using Apache.Ignite.Core.Impl.Binary.IO;
    using Apache.Ignite.Core.Impl.Binary.Metadata;
    using Apache.Ignite.Core.Impl.Cache;
    using Apache.Ignite.Core.Impl.Cache.Query.Continuous;
    using Apache.Ignite.Core.Impl.Common;
    using Apache.Ignite.Core.Impl.Compute;
    using Apache.Ignite.Core.Impl.Compute.Closure;
    using Apache.Ignite.Core.Impl.Datastream;
    using Apache.Ignite.Core.Impl.Messaging;

    /// <summary>
    /// Marshaller implementation.
    /// </summary>
    internal class Marshaller
    {
        /** Binary configuration. */
        private readonly BinaryConfiguration _cfg;

        /** Type to descriptor map. */
        private readonly CopyOnWriteConcurrentDictionary<Type, BinaryFullTypeDescriptor> _typeToDesc =
            new CopyOnWriteConcurrentDictionary<Type, BinaryFullTypeDescriptor>();

        /** Type name to descriptor map. */
        private readonly CopyOnWriteConcurrentDictionary<string, BinaryFullTypeDescriptor> _typeNameToDesc =
            new CopyOnWriteConcurrentDictionary<string, BinaryFullTypeDescriptor>();

        /** ID to descriptor map. */
        private readonly CopyOnWriteConcurrentDictionary<long, BinaryFullTypeDescriptor> _idToDesc =
            new CopyOnWriteConcurrentDictionary<long, BinaryFullTypeDescriptor>();

        /** Cached binary types. */
        private volatile IDictionary<int, BinaryTypeHolder> _metas = new Dictionary<int, BinaryTypeHolder>();

        /** */
        private volatile Ignite _ignite;

        /// <summary>
        /// Constructor.
        /// </summary>
        /// <param name="cfg">Configuration.</param>
        public Marshaller(BinaryConfiguration cfg)
        {
            _cfg = cfg ?? new BinaryConfiguration();

            CompactFooter = _cfg.CompactFooter;

            if (_cfg.TypeConfigurations == null)
                _cfg.TypeConfigurations = new List<BinaryTypeConfiguration>();

            foreach (BinaryTypeConfiguration typeCfg in _cfg.TypeConfigurations)
            {
                if (string.IsNullOrEmpty(typeCfg.TypeName))
                    throw new BinaryObjectException("Type name cannot be null or empty: " + typeCfg);
            }

            // Define system types. They use internal reflective stuff, so configuration doesn't affect them.
            AddSystemTypes();

            // 2. Define user types.
            var typeResolver = new TypeResolver();

            ICollection<BinaryTypeConfiguration> typeCfgs = _cfg.TypeConfigurations;

            if (typeCfgs != null)
                foreach (BinaryTypeConfiguration typeCfg in typeCfgs)
                    AddUserType(cfg, typeCfg, typeResolver);

            var typeNames = _cfg.Types;

            if (typeNames != null)
                foreach (string typeName in typeNames)
                    AddUserType(cfg, new BinaryTypeConfiguration(typeName), typeResolver);
        }

        /// <summary>
        /// Gets or sets the backing grid.
        /// </summary>
        public Ignite Ignite
        {
            get { return _ignite; }
            set
            {
                Debug.Assert(value != null);

                _ignite = value;
            }
        }

        /// <summary>
        /// Gets the compact footer flag.
        /// </summary>
        public bool CompactFooter { get; set; }

        /// <summary>
        /// Gets or sets a value indicating whether type registration is disabled.
        /// This may be desirable for static system marshallers where everything is written in unregistered mode.
        /// </summary>
        public bool RegistrationDisabled { get; set; }

        /// <summary>
        /// Marshal object.
        /// </summary>
        /// <param name="val">Value.</param>
        /// <returns>Serialized data as byte array.</returns>
        public byte[] Marshal<T>(T val)
        {
            using (var stream = new BinaryHeapStream(128))
            {
                Marshal(val, stream);

                return stream.GetArrayCopy();
            }
        }

        /// <summary>
        /// Marshals an object.
        /// </summary>
        /// <param name="val">Value.</param>
        /// <param name="stream">Output stream.</param>
        private void Marshal<T>(T val, IBinaryStream stream)
        {
            BinaryWriter writer = StartMarshal(stream);

            writer.Write(val);

            FinishMarshal(writer);
        }

        /// <summary>
        /// Start marshal session.
        /// </summary>
        /// <param name="stream">Stream.</param>
        /// <returns>Writer.</returns>
        public BinaryWriter StartMarshal(IBinaryStream stream)
        {
            return new BinaryWriter(this, stream);
        }

        /// <summary>
        /// Finish marshal session.
        /// </summary>
        /// <param name="writer">Writer.</param>
        /// <returns>Dictionary with metadata.</returns>
        public void FinishMarshal(BinaryWriter writer)
        {
            var metas = writer.GetBinaryTypes();

            var ignite = Ignite;

            if (ignite != null && metas != null && metas.Count > 0)
            {
                ignite.BinaryProcessor.PutBinaryTypes(metas);
            }
        }

        /// <summary>
        /// Unmarshal object.
        /// </summary>
        /// <typeparam name="T"></typeparam>
        /// <param name="data">Data array.</param>
        /// <param name="keepBinary">Whether to keep binarizable as binary.</param>
        /// <returns>
        /// Object.
        /// </returns>
        public T Unmarshal<T>(byte[] data, bool keepBinary)
        {
            using (var stream = new BinaryHeapStream(data))
            {
                return Unmarshal<T>(stream, keepBinary);
            }
        }

        /// <summary>
        /// Unmarshal object.
        /// </summary>
        /// <param name="data">Data array.</param>
        /// <param name="mode">The mode.</param>
        /// <returns>
        /// Object.
        /// </returns>
        public T Unmarshal<T>(byte[] data, BinaryMode mode = BinaryMode.Deserialize)
        {
            using (var stream = new BinaryHeapStream(data))
            {
                return Unmarshal<T>(stream, mode);
            }
        }

        /// <summary>
        /// Unmarshal object.
        /// </summary>
        /// <param name="stream">Stream over underlying byte array with correct position.</param>
        /// <param name="keepBinary">Whether to keep binary objects in binary form.</param>
        /// <returns>
        /// Object.
        /// </returns>
        public T Unmarshal<T>(IBinaryStream stream, bool keepBinary)
        {
            return Unmarshal<T>(stream, keepBinary ? BinaryMode.KeepBinary : BinaryMode.Deserialize, null);
        }

        /// <summary>
        /// Unmarshal object.
        /// </summary>
        /// <param name="stream">Stream over underlying byte array with correct position.</param>
        /// <param name="mode">The mode.</param>
        /// <returns>
        /// Object.
        /// </returns>
        public T Unmarshal<T>(IBinaryStream stream, BinaryMode mode = BinaryMode.Deserialize)
        {
            return Unmarshal<T>(stream, mode, null);
        }

        /// <summary>
        /// Unmarshal object.
        /// </summary>
        /// <param name="stream">Stream over underlying byte array with correct position.</param>
        /// <param name="mode">The mode.</param>
        /// <param name="builder">Builder.</param>
        /// <returns>
        /// Object.
        /// </returns>
        public T Unmarshal<T>(IBinaryStream stream, BinaryMode mode, BinaryObjectBuilder builder)
        {
            return new BinaryReader(this, stream, mode, builder).Deserialize<T>();
        }

        /// <summary>
        /// Start unmarshal session.
        /// </summary>
        /// <param name="stream">Stream.</param>
        /// <param name="keepBinary">Whether to keep binarizable as binary.</param>
        /// <returns>
        /// Reader.
        /// </returns>
        public BinaryReader StartUnmarshal(IBinaryStream stream, bool keepBinary)
        {
            return new BinaryReader(this, stream, keepBinary ? BinaryMode.KeepBinary : BinaryMode.Deserialize, null);
        }

        /// <summary>
        /// Start unmarshal session.
        /// </summary>
        /// <param name="stream">Stream.</param>
        /// <param name="mode">The mode.</param>
        /// <returns>Reader.</returns>
        public BinaryReader StartUnmarshal(IBinaryStream stream, BinaryMode mode = BinaryMode.Deserialize)
        {
            return new BinaryReader(this, stream, mode, null);
        }
        
        /// <summary>
        /// Gets metadata for the given type ID.
        /// </summary>
        /// <param name="typeId">Type ID.</param>
        /// <returns>Metadata or null.</returns>
        public IBinaryType GetBinaryType(int typeId)
        {
            if (Ignite != null)
            {
                IBinaryType meta = Ignite.BinaryProcessor.GetBinaryType(typeId);

                if (meta != null)
                    return meta;
            }

            return BinaryType.Empty;
        }

        /// <summary>
        /// Puts the binary type metadata to Ignite.
        /// </summary>
        /// <param name="desc">Descriptor.</param>
        public void PutBinaryType(IBinaryTypeDescriptor desc)
        {
            Debug.Assert(desc != null);

            GetBinaryTypeHandler(desc);  // ensure that handler exists

            if (Ignite != null)
            {
                ICollection<BinaryType> metas = new[] {new BinaryType(desc)};
                Ignite.BinaryProcessor.PutBinaryTypes(metas);
            }
        }

        /// <summary>
        /// Gets binary type handler for the given type ID.
        /// </summary>
        /// <param name="desc">Type descriptor.</param>
        /// <returns>Binary type handler.</returns>
        public IBinaryTypeHandler GetBinaryTypeHandler(IBinaryTypeDescriptor desc)
        {
            BinaryTypeHolder holder;

            if (!_metas.TryGetValue(desc.TypeId, out holder))
            {
                lock (this)
                {
                    if (!_metas.TryGetValue(desc.TypeId, out holder))
                    {
                        IDictionary<int, BinaryTypeHolder> metas0 =
                            new Dictionary<int, BinaryTypeHolder>(_metas);

                        holder = new BinaryTypeHolder(desc.TypeId, desc.TypeName, desc.AffinityKeyFieldName, desc.IsEnum);

                        metas0[desc.TypeId] = holder;

                        _metas = metas0;
                    }
                }
            }

            if (holder != null)
            {
                ICollection<int> ids = holder.GetFieldIds();

                bool newType = ids.Count == 0 && !holder.Saved();

                return new BinaryTypeHashsetHandler(ids, newType);
            }

            return null;
        }

        /// <summary>
        /// Callback invoked when metadata has been sent to the server and acknowledged by it.
        /// </summary>
        /// <param name="newMetas">Binary types.</param>
        public void OnBinaryTypesSent(IEnumerable<BinaryType> newMetas)
        {
            foreach (var meta in newMetas)
            {
                var mergeInfo = new Dictionary<int, Tuple<string, int>>(meta.GetFieldsMap().Count);

                foreach (KeyValuePair<string, int> fieldMeta in meta.GetFieldsMap())
                {
                    int fieldId = BinaryUtils.FieldId(meta.TypeId, fieldMeta.Key, null, null);

                    mergeInfo[fieldId] = new Tuple<string, int>(fieldMeta.Key, fieldMeta.Value);
                }

                _metas[meta.TypeId].Merge(mergeInfo);
            }
        }

        /// <summary>
        /// Gets descriptor for type.
        /// </summary>
        /// <param name="type">Type.</param>
        /// <returns>
        /// Descriptor.
        /// </returns>
        public IBinaryTypeDescriptor GetDescriptor(Type type)
        {
            BinaryFullTypeDescriptor desc;

            if (!_typeToDesc.TryGetValue(type, out desc) || !desc.IsRegistered)
                desc = RegisterType(type, desc);

            return desc;
        }

        /// <summary>
        /// Gets descriptor for type name.
        /// </summary>
        /// <param name="typeName">Type name.</param>
        /// <returns>Descriptor.</returns>
        public IBinaryTypeDescriptor GetDescriptor(string typeName)
        {
            BinaryFullTypeDescriptor desc;

            return _typeNameToDesc.TryGetValue(typeName, out desc)
                ? (IBinaryTypeDescriptor) desc
                : new BinarySurrogateTypeDescriptor(_cfg, typeName);
        }

        /// <summary>
        /// Gets descriptor for a type id.
        /// </summary>
        /// <param name="userType">User type flag.</param>
        /// <param name="typeId">Type id.</param>
        /// <param name="requiresType">
        /// If set to true, resulting descriptor must have Type property populated.
        /// <para />
        /// When working in binary mode, we don't need Type. And there is no Type at all in some cases.
        /// So we should not attempt to call BinaryProcessor right away.
        /// Only when we really deserialize the value, requiresType is set to true
        /// and we attempt to resolve the type by all means.
        /// </param>
        /// <returns>
        /// Descriptor.
        /// </returns>
        public IBinaryTypeDescriptor GetDescriptor(bool userType, int typeId, bool requiresType = false)
        {
            BinaryFullTypeDescriptor desc;

            var typeKey = BinaryUtils.TypeKey(userType, typeId);

            if (_idToDesc.TryGetValue(typeKey, out desc) && (!requiresType || desc.Type != null))
                return desc;

            if (!userType)
                return null;

            if (requiresType)
            {
                // Check marshaller context for dynamically registered type.
                var type = _ignite == null ? null : _ignite.BinaryProcessor.GetType(typeId);

                if (type != null)
                    return AddUserType(type, typeId, BinaryUtils.GetTypeName(type), true, desc);
            }

            var meta = GetBinaryType(typeId);

            if (meta != BinaryType.Empty)
            {
                desc = new BinaryFullTypeDescriptor(null, meta.TypeId, meta.TypeName, true, null, null, null, false,
                    meta.AffinityKeyFieldName, meta.IsEnum, null);

                _idToDesc.GetOrAdd(typeKey, _ => desc);

                return desc;
            }

            return new BinarySurrogateTypeDescriptor(_cfg, typeId, null);
        }

        /// <summary>
        /// Registers the type.
        /// </summary>
        /// <param name="type">The type.</param>
        /// <param name="desc">Existing descriptor.</param>
        private BinaryFullTypeDescriptor RegisterType(Type type, BinaryFullTypeDescriptor desc)
        {
            Debug.Assert(type != null);

            var typeName = BinaryUtils.GetTypeName(type);
            var typeId = BinaryUtils.TypeId(typeName, _cfg.DefaultNameMapper, _cfg.DefaultIdMapper);

            var registered = _ignite != null && _ignite.BinaryProcessor.RegisterType(typeId, type);

            return AddUserType(type, typeId, typeName, registered, desc);
        }

        /// <summary>
        /// Gets the user type descriptors.
        /// </summary>
        public ICollection<BinaryFullTypeDescriptor> GetUserTypeDescriptors()
        {
            return _typeNameToDesc.Values;
        }

        /// <summary>
        /// Add user type.
        /// </summary>
        /// <param name="type">The type.</param>
        /// <param name="typeId">The type id.</param>
        /// <param name="typeName">Name of the type.</param>
        /// <param name="registered">Registered flag.</param>
        /// <param name="desc">Existing descriptor.</param>
        /// <returns>Descriptor.</returns>
        private BinaryFullTypeDescriptor AddUserType(Type type, int typeId, string typeName, bool registered, 
            BinaryFullTypeDescriptor desc)
        {
            Debug.Assert(type != null);
            Debug.Assert(typeName != null);

            var ser = GetSerializer(_cfg, null, type, typeId, null, null);

            desc = desc == null
                ? new BinaryFullTypeDescriptor(type, typeId, typeName, true, _cfg.DefaultNameMapper,
                    _cfg.DefaultIdMapper, ser, false, null, type.IsEnum, null, registered)
                : new BinaryFullTypeDescriptor(desc, type, ser, registered);

            if (RegistrationDisabled)
                return desc;

            var typeKey = BinaryUtils.TypeKey(true, typeId);

            var desc0 = _idToDesc.GetOrAdd(typeKey, x => desc);
            if (desc0.Type != null && desc0.Type.FullName != type.FullName)
                ThrowConflictingTypeError(type, desc0.Type, typeId);

            desc0 = _typeNameToDesc.GetOrAdd(typeName, x => desc);
            if (desc0.Type != null && desc0.Type.FullName != type.FullName)
                ThrowConflictingTypeError(type, desc0.Type, typeId);

            _typeToDesc.Set(type, desc);

            return desc;
        }

        /// <summary>
        /// Throws the conflicting type error.
        /// </summary>
        private static void ThrowConflictingTypeError(object type1, object type2, int typeId)
        {
            throw new BinaryObjectException(string.Format("Conflicting type IDs [type1='{0}', " +
                                                          "type2='{1}', typeId={2}]", type1, type2, typeId));
        }

        /// <summary>
        /// Add user type.
        /// </summary>
        /// <param name="cfg">The binary configuration.</param>
        /// <param name="typeCfg">Type configuration.</param>
        /// <param name="typeResolver">The type resolver.</param>
        /// <exception cref="BinaryObjectException"></exception>
        private void AddUserType(BinaryConfiguration cfg, BinaryTypeConfiguration typeCfg, TypeResolver typeResolver)
        {
            // Get converter/mapper/serializer.
            IBinaryNameMapper nameMapper = typeCfg.NameMapper ?? _cfg.DefaultNameMapper;

            IBinaryIdMapper idMapper = typeCfg.IdMapper ?? _cfg.DefaultIdMapper;

            bool keepDeserialized = typeCfg.KeepDeserialized ?? _cfg.DefaultKeepDeserialized;

            // Try resolving type.
            Type type = typeResolver.ResolveType(typeCfg.TypeName);

            if (type != null)
            {
                if (typeCfg.IsEnum != type.IsEnum)
                    throw new BinaryObjectException(
                        string.Format(
                            "Invalid IsEnum flag in binary type configuration. " +
                            "Configuration value: IsEnum={0}, actual type: IsEnum={1}",
                            typeCfg.IsEnum, type.IsEnum));

                // Type is found.
                var typeName = BinaryUtils.GetTypeName(type);
                int typeId = BinaryUtils.TypeId(typeName, nameMapper, idMapper);
                var affKeyFld = typeCfg.AffinityKeyFieldName ?? GetAffinityKeyFieldNameFromAttribute(type);
                var serializer = GetSerializer(cfg, typeCfg, type, typeId, nameMapper, idMapper);

                AddType(type, typeId, typeName, true, keepDeserialized, nameMapper, idMapper, serializer,
                    affKeyFld, type.IsEnum, typeCfg.EqualityComparer);
            }
            else
            {
                // Type is not found.
                string typeName = BinaryUtils.SimpleTypeName(typeCfg.TypeName);

                int typeId = BinaryUtils.TypeId(typeName, nameMapper, idMapper);

                AddType(null, typeId, typeName, true, keepDeserialized, nameMapper, idMapper, null,
                    typeCfg.AffinityKeyFieldName, typeCfg.IsEnum, typeCfg.EqualityComparer);
            }
        }

        /// <summary>
        /// Gets the serializer.
        /// </summary>
        private static IBinarySerializerInternal GetSerializer(BinaryConfiguration cfg, BinaryTypeConfiguration typeCfg,
            Type type, int typeId, IBinaryNameMapper nameMapper, IBinaryIdMapper idMapper)
        {
            var serializer = (typeCfg != null ? typeCfg.Serializer : null) ??
                             (cfg != null ? cfg.DefaultSerializer : null);

            if (serializer == null)
            {
                if (type.GetInterfaces().Contains(typeof(IBinarizable)))
                    return BinarizableSerializer.Instance;

                if (type.GetInterfaces().Contains(typeof(ISerializable)))
                    return new SerializableSerializer(type);

                serializer = new BinaryReflectiveSerializer();
            }

            var refSerializer = serializer as BinaryReflectiveSerializer;

            return refSerializer != null
                ? refSerializer.Register(type, typeId, nameMapper, idMapper)
                : new UserSerializerProxy(serializer);
        }

        /// <summary>
        /// Gets the affinity key field name from attribute.
        /// </summary>
        private static string GetAffinityKeyFieldNameFromAttribute(Type type)
        {
            var res = type.GetMembers()
                .Where(x => x.GetCustomAttributes(false).OfType<AffinityKeyMappedAttribute>().Any())
                .Select(x => x.Name).ToArray();

            if (res.Length > 1)
            {
                throw new BinaryObjectException(string.Format("Multiple '{0}' attributes found on type '{1}'. " +
                    "There can be only one affinity field.", typeof (AffinityKeyMappedAttribute).Name, type));
            }

            return res.SingleOrDefault();
        }

        /// <summary>
        /// Add type.
        /// </summary>
        /// <param name="type">Type.</param>
        /// <param name="typeId">Type ID.</param>
        /// <param name="typeName">Type name.</param>
        /// <param name="userType">User type flag.</param>
        /// <param name="keepDeserialized">Whether to cache deserialized value in IBinaryObject</param>
        /// <param name="nameMapper">Name mapper.</param>
        /// <param name="idMapper">ID mapper.</param>
        /// <param name="serializer">Serializer.</param>
        /// <param name="affKeyFieldName">Affinity key field name.</param>
        /// <param name="isEnum">Enum flag.</param>
        /// <param name="comparer">Comparer.</param>
        private void AddType(Type type, int typeId, string typeName, bool userType,
            bool keepDeserialized, IBinaryNameMapper nameMapper, IBinaryIdMapper idMapper,
            IBinarySerializerInternal serializer, string affKeyFieldName, bool isEnum,
            IEqualityComparer<IBinaryObject> comparer)
        {
            long typeKey = BinaryUtils.TypeKey(userType, typeId);

            BinaryFullTypeDescriptor conflictingType;

            if (_idToDesc.TryGetValue(typeKey, out conflictingType))
            {
                var type1 = conflictingType.Type != null
                    ? conflictingType.Type.AssemblyQualifiedName
                    : conflictingType.TypeName;

                var type2 = type != null ? type.AssemblyQualifiedName : typeName;

                ThrowConflictingTypeError(type1, type2, typeId);
            }

            if (userType && _typeNameToDesc.ContainsKey(typeName))
                throw new BinaryObjectException("Conflicting type name: " + typeName);

            var descriptor = new BinaryFullTypeDescriptor(type, typeId, typeName, userType, nameMapper, idMapper, 
                serializer, keepDeserialized, affKeyFieldName, isEnum, comparer);

            if (type != null)
                _typeToDesc.GetOrAdd(type, x => descriptor);

            if (userType)
                _typeNameToDesc.GetOrAdd(typeName, x => descriptor);

            _idToDesc.GetOrAdd(typeKey, _ => descriptor);
        }

        /// <summary>
        /// Adds a predefined system type.
        /// </summary>
        private void AddSystemType<T>(int typeId, Func<BinaryReader, T> ctor, string affKeyFldName = null,
            IBinarySerializerInternal serializer = null)
            where T : IBinaryWriteAware
        {
            var type = typeof(T);

            serializer = serializer ?? new BinarySystemTypeSerializer<T>(ctor);

            if (typeId == 0)
                typeId = BinaryUtils.TypeId(type.Name, null, null);

            AddType(type, typeId, BinaryUtils.GetTypeName(type), false, false, null, null, serializer, affKeyFldName,
                false, null);
        }

        /// <summary>
        /// Adds predefined system types.
        /// </summary>
        private void AddSystemTypes()
        {
            AddSystemType(BinaryUtils.TypeNativeJobHolder, r => new ComputeJobHolder(r));
            AddSystemType(BinaryUtils.TypeComputeJobWrapper, r => new ComputeJobWrapper(r));
            AddSystemType(BinaryUtils.TypeIgniteProxy, r => new IgniteProxy());
            AddSystemType(BinaryUtils.TypeComputeOutFuncJob, r => new ComputeOutFuncJob(r));
            AddSystemType(BinaryUtils.TypeComputeOutFuncWrapper, r => new ComputeOutFuncWrapper(r));
            AddSystemType(BinaryUtils.TypeComputeFuncWrapper, r => new ComputeFuncWrapper(r));
            AddSystemType(BinaryUtils.TypeComputeFuncJob, r => new ComputeFuncJob(r));
            AddSystemType(BinaryUtils.TypeComputeActionJob, r => new ComputeActionJob(r));
            AddSystemType(BinaryUtils.TypeContinuousQueryRemoteFilterHolder, r => new ContinuousQueryFilterHolder(r));
            AddSystemType(BinaryUtils.TypeCacheEntryProcessorHolder, r => new CacheEntryProcessorHolder(r));
            AddSystemType(BinaryUtils.TypeCacheEntryPredicateHolder, r => new CacheEntryFilterHolder(r));
            AddSystemType(BinaryUtils.TypeMessageListenerHolder, r => new MessageListenerHolder(r));
            AddSystemType(BinaryUtils.TypeStreamReceiverHolder, r => new StreamReceiverHolder(r));
            AddSystemType(0, r => new AffinityKey(r), "affKey");
            AddSystemType(BinaryUtils.TypePlatformJavaObjectFactoryProxy, r => new PlatformJavaObjectFactoryProxy());
            AddSystemType(0, r => new ObjectInfoHolder(r));
<<<<<<< HEAD
            AddSystemType(0, r => new IgniteGuid(r));
=======
            AddSystemType(BinaryUtils.TypeIgniteUuid, r => new IgniteGuid(r));
>>>>>>> 7a18c3c5
        }
    }
}<|MERGE_RESOLUTION|>--- conflicted
+++ resolved
@@ -489,7 +489,7 @@
         /// <param name="registered">Registered flag.</param>
         /// <param name="desc">Existing descriptor.</param>
         /// <returns>Descriptor.</returns>
-        private BinaryFullTypeDescriptor AddUserType(Type type, int typeId, string typeName, bool registered, 
+        private BinaryFullTypeDescriptor AddUserType(Type type, int typeId, string typeName, bool registered,
             BinaryFullTypeDescriptor desc)
         {
             Debug.Assert(type != null);
@@ -711,11 +711,7 @@
             AddSystemType(0, r => new AffinityKey(r), "affKey");
             AddSystemType(BinaryUtils.TypePlatformJavaObjectFactoryProxy, r => new PlatformJavaObjectFactoryProxy());
             AddSystemType(0, r => new ObjectInfoHolder(r));
-<<<<<<< HEAD
-            AddSystemType(0, r => new IgniteGuid(r));
-=======
             AddSystemType(BinaryUtils.TypeIgniteUuid, r => new IgniteGuid(r));
->>>>>>> 7a18c3c5
         }
     }
 }