--- conflicted
+++ resolved
@@ -340,7 +340,7 @@
                         IDictionary<int, BinaryTypeHolder> metas0 =
                             new Dictionary<int, BinaryTypeHolder>(_metas);
 
-                        holder = new BinaryTypeHolder(desc.TypeId, desc.TypeName, desc.AffinityKeyFieldName, 
+                        holder = new BinaryTypeHolder(desc.TypeId, desc.TypeName, desc.AffinityKeyFieldName,
                             desc.IsEnum, this);
 
                         metas0[desc.TypeId] = holder;
@@ -422,24 +422,14 @@
         /// When working in binary mode, we don't need Type. And there is no Type at all in some cases.
         /// So we should not attempt to call BinaryProcessor right away.
         /// Only when we really deserialize the value, requiresType is set to true
-<<<<<<< HEAD
-        /// and we attempt to resolve the type by all means.
-        /// </param>
+        /// and we attempt to resolve the type by all means.</param>
+        /// <param name="typeName">Known type name.</param>
         /// <param name="knownType">Optional known type.</param>
         /// <returns>
         /// Descriptor.
         /// </returns>
         public IBinaryTypeDescriptor GetDescriptor(bool userType, int typeId, bool requiresType = false,
-            Type knownType = null)
-=======
-        /// and we attempt to resolve the type by all means.</param>
-        /// <param name="typeName">Known type name.</param>
-        /// <returns>
-        /// Descriptor.
-        /// </returns>
-        public IBinaryTypeDescriptor GetDescriptor(bool userType, int typeId, bool requiresType = false, 
-            string typeName = null)
->>>>>>> f5bbc71d
+            string typeName = null, string knownType = null)
         {
             BinaryFullTypeDescriptor desc;
 
@@ -454,19 +444,15 @@
             if (requiresType && _ignite != null)
             {
                 // Check marshaller context for dynamically registered type.
-<<<<<<< HEAD
                 var type = knownType;
-=======
-                typeName = typeName ?? _ignite.BinaryProcessor.GetTypeName(typeId);
->>>>>>> f5bbc71d
 
                 if (type == null && _ignite != null)
                 {
-                    var typeName = _ignite.BinaryProcessor.GetTypeName(typeId);
+                    var typeName = typeName ?? _ignite.BinaryProcessor.GetTypeName(typeId);
 
                     if (typeName != null)
                     {
-                        type = new TypeResolver().ResolveType(typeName, 
+                        type = new TypeResolver().ResolveType(typeName,
                             nameMapper: _cfg.NameMapper ?? GetDefaultNameMapper());
 
                         if (type == null)
