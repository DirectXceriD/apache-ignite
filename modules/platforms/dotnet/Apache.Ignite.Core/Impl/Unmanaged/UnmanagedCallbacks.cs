﻿/*
 * Licensed to the Apache Software Foundation (ASF) under one or more
 * contributor license agreements.  See the NOTICE file distributed with
 * this work for additional information regarding copyright ownership.
 * The ASF licenses this file to You under the Apache License, Version 2.0
 * (the "License"); you may not use this file except in compliance with
 * the License.  You may obtain a copy of the License at
 *
 *      http://www.apache.org/licenses/LICENSE-2.0
 *
 * Unless required by applicable law or agreed to in writing, software
 * distributed under the License is distributed on an "AS IS" BASIS,
 * WITHOUT WARRANTIES OR CONDITIONS OF ANY KIND, either express or implied.
 * See the License for the specific language governing permissions and
 * limitations under the License.
 */

namespace Apache.Ignite.Core.Impl.Unmanaged
{
    using System;
    using System.Collections.Generic;
    using System.Diagnostics;
    using System.Diagnostics.CodeAnalysis;
    using System.Globalization;
    using System.Linq;
    using System.Runtime.InteropServices;
    using System.Threading;
    using Apache.Ignite.Core.Cache.Affinity;
    using Apache.Ignite.Core.Cache.Configuration;
    using Apache.Ignite.Core.Cluster;
    using Apache.Ignite.Core.Common;
    using Apache.Ignite.Core.Impl.Binary;
    using Apache.Ignite.Core.Impl.Binary.IO;
    using Apache.Ignite.Core.Impl.Cache;
    using Apache.Ignite.Core.Impl.Cache.Affinity;
    using Apache.Ignite.Core.Impl.Cache.Query.Continuous;
    using Apache.Ignite.Core.Impl.Cache.Store;
    using Apache.Ignite.Core.Impl.Common;
    using Apache.Ignite.Core.Impl.Compute;
    using Apache.Ignite.Core.Impl.Datastream;
    using Apache.Ignite.Core.Impl.Events;
    using Apache.Ignite.Core.Impl.Handle;
    using Apache.Ignite.Core.Impl.Log;
    using Apache.Ignite.Core.Impl.Memory;
    using Apache.Ignite.Core.Impl.Messaging;
    using Apache.Ignite.Core.Impl.Plugin.Cache;
    using Apache.Ignite.Core.Impl.Resource;
    using Apache.Ignite.Core.Impl.Services;
    using Apache.Ignite.Core.Lifecycle;
    using Apache.Ignite.Core.Log;
    using Apache.Ignite.Core.Plugin.Cache;
    using Apache.Ignite.Core.Services;
    using UU = UnmanagedUtils;

    /// <summary>
    /// Unmanaged callbacks.
    /// </summary>
    [SuppressMessage("ReSharper", "UnusedMember.Local")]
    [SuppressMessage("Microsoft.Design", "CA1001:TypesThatOwnDisposableFieldsShouldBeDisposable",
        Justification = "This class instance usually lives as long as the app runs.")]
    [SuppressMessage("Microsoft.Design", "CA1049:TypesThatOwnNativeResourcesShouldBeDisposable",
        Justification = "This class instance usually lives as long as the app runs.")]
    internal unsafe class UnmanagedCallbacks
    {
        /** Console write delegate. */
        private static readonly ConsoleWriteDelegate ConsoleWriteDel = ConsoleWrite;

        /** Console write pointer. */
        private static readonly void* ConsoleWritePtr =
            Marshal.GetFunctionPointerForDelegate(ConsoleWriteDel).ToPointer();

        /** Unmanaged context. */
        private volatile UnmanagedContext _ctx;

        /** Handle registry. */
        private readonly HandleRegistry _handleRegistry = new HandleRegistry();

        /** Grid. */
        private volatile Ignite _ignite;

        /** Keep references to created delegates. */
        // ReSharper disable once CollectionNeverQueried.Local
        private readonly List<Delegate> _delegates = new List<Delegate>(5);

        /** Max op code. */
        private static readonly int MaxOpCode = Enum.GetValues(typeof(UnmanagedCallbackOp)).Cast<int>().Max();

        /** Handlers array. */
        private readonly InLongOutLongHandler[] _inLongOutLongHandlers = new InLongOutLongHandler[MaxOpCode + 1];

        /** Handlers array. */
        private readonly InLongLongLongObjectOutLongHandler[] _inLongLongLongObjectOutLongHandlers
            = new InLongLongLongObjectOutLongHandler[MaxOpCode + 1];

        /** Initialized flag. */
        private readonly ManualResetEventSlim _initEvent = new ManualResetEventSlim(false);

        /** Actions to be called upon Ignite initialization. */
        private readonly List<Action<Ignite>> _initActions = new List<Action<Ignite>>();

        /** GC handle to UnmanagedCallbacks instance to prevent it from being GCed. */
        private readonly GCHandle _thisHnd;

        /** Callbacks pointer. */
        [SuppressMessage("Microsoft.Reliability", "CA2006:UseSafeHandleToEncapsulateNativeResources")]
        private readonly IntPtr _cbsPtr;

        /** Log. */
        private readonly ILogger _log;

        /** Config. */
        private IgniteConfiguration _igniteConfiguration;

        /** Error type: generic. */
        private const int ErrGeneric = 1;

        /** Error type: initialize. */
        private const int ErrJvmInit = 2;

        /** Error type: attach. */
        private const int ErrJvmAttach = 3;

        /** Operation: prepare .Net. */
        private const int OpPrepareDotNet = 1;

        private delegate void ErrorCallbackDelegate(void* target, int errType, sbyte* errClsChars, int errClsCharsLen, sbyte* errMsgChars, int errMsgCharsLen, sbyte* stackTraceChars, int stackTraceCharsLen, void* errData, int errDataLen);

        private delegate void LoggerLogDelegate(void* target, int level, sbyte* messageChars, int messageCharsLen, sbyte* categoryChars, int categoryCharsLen, sbyte* errorInfoChars, int errorInfoCharsLen, long memPtr);
        private delegate bool LoggerIsLevelEnabledDelegate(void* target, int level);

        private delegate void ConsoleWriteDelegate(sbyte* chars, int charsLen, bool isErr);

        private delegate long InLongOutLongDelegate(void* target, int type, long val);
        private delegate long InLongLongLongObjectOutLongDelegate(void* target, int type, long val1, long val2, long val3, void* arg);

        private delegate long InLongOutLongFunc(long val);
        private delegate long InLongLongLongObjectOutLongFunc(long val1, long val2, long val3, void* arg);

        /// <summary>
        /// Constructor.
        /// </summary>
        /// <param name="log">Logger.</param>
        /// <param name="igniteConfiguration">Ignite configuration.</param>
        public UnmanagedCallbacks(ILogger log, IgniteConfiguration igniteConfiguration)
        {
            Debug.Assert(log != null);
<<<<<<< HEAD
            Debug.Assert(igniteConfiguration != null);
=======

>>>>>>> e8377167
            _log = log;
            _igniteConfiguration = igniteConfiguration;

            var cbs = new UnmanagedCallbackHandlers
            {
                target = IntPtr.Zero.ToPointer(), // Target is not used in .Net as we rely on dynamic FP creation.

                error = CreateFunctionPointer((ErrorCallbackDelegate)Error),

                loggerLog = CreateFunctionPointer((LoggerLogDelegate)LoggerLog),
                loggerIsLevelEnabled = CreateFunctionPointer((LoggerIsLevelEnabledDelegate)LoggerIsLevelEnabled),

                inLongOutLong = CreateFunctionPointer((InLongOutLongDelegate)InLongOutLong),
                inLongLongObjectOutLong = CreateFunctionPointer((InLongLongLongObjectOutLongDelegate)InLongLongLongObjectOutLong)
            };

            _cbsPtr = Marshal.AllocHGlobal(UU.HandlersSize());

            Marshal.StructureToPtr(cbs, _cbsPtr, false);

            _thisHnd = GCHandle.Alloc(this);

            InitHandlers();
        }

        /// <summary>
        /// Gets the handle registry.
        /// </summary>
        public HandleRegistry HandleRegistry
        {
            get { return _handleRegistry; }
        }

        #region HANDLERS

        /// <summary>
        /// Initializes the handlers.
        /// </summary>
        private void InitHandlers()
        {
            AddHandler(UnmanagedCallbackOp.CacheStoreCreate, CacheStoreCreate, true);
            AddHandler(UnmanagedCallbackOp.CacheStoreInvoke, CacheStoreInvoke);
            AddHandler(UnmanagedCallbackOp.CacheStoreDestroy, CacheStoreDestroy);
            AddHandler(UnmanagedCallbackOp.CacheStoreSessionCreate, CacheStoreSessionCreate);
            AddHandler(UnmanagedCallbackOp.CacheEntryFilterCreate, CacheEntryFilterCreate);
            AddHandler(UnmanagedCallbackOp.CacheEntryFilterApply, CacheEntryFilterApply);
            AddHandler(UnmanagedCallbackOp.CacheEntryFilterDestroy, CacheEntryFilterDestroy);
            AddHandler(UnmanagedCallbackOp.CacheInvoke, CacheInvoke);
            AddHandler(UnmanagedCallbackOp.ComputeTaskMap, ComputeTaskMap);
            AddHandler(UnmanagedCallbackOp.ComputeTaskJobResult, ComputeTaskJobResult);
            AddHandler(UnmanagedCallbackOp.ComputeTaskReduce, ComputeTaskReduce);
            AddHandler(UnmanagedCallbackOp.ComputeTaskComplete, ComputeTaskComplete);
            AddHandler(UnmanagedCallbackOp.ComputeJobSerialize, ComputeJobSerialize);
            AddHandler(UnmanagedCallbackOp.ComputeJobCreate, ComputeJobCreate);
            AddHandler(UnmanagedCallbackOp.ComputeJobExecute, ComputeJobExecute);
            AddHandler(UnmanagedCallbackOp.ComputeJobCancel, ComputeJobCancel);
            AddHandler(UnmanagedCallbackOp.ComputeJobDestroy, ComputeJobDestroy);
            AddHandler(UnmanagedCallbackOp.ContinuousQueryListenerApply, ContinuousQueryListenerApply);
            AddHandler(UnmanagedCallbackOp.ContinuousQueryFilterCreate, ContinuousQueryFilterCreate);
            AddHandler(UnmanagedCallbackOp.ContinuousQueryFilterApply, ContinuousQueryFilterApply);
            AddHandler(UnmanagedCallbackOp.ContinuousQueryFilterRelease, ContinuousQueryFilterRelease);
            AddHandler(UnmanagedCallbackOp.DataStreamerTopologyUpdate, DataStreamerTopologyUpdate);
            AddHandler(UnmanagedCallbackOp.DataStreamerStreamReceiverInvoke, DataStreamerStreamReceiverInvoke);
            AddHandler(UnmanagedCallbackOp.FutureByteResult, FutureByteResult);
            AddHandler(UnmanagedCallbackOp.FutureBoolResult, FutureBoolResult);
            AddHandler(UnmanagedCallbackOp.FutureShortResult, FutureShortResult);
            AddHandler(UnmanagedCallbackOp.FutureCharResult, FutureCharResult);
            AddHandler(UnmanagedCallbackOp.FutureIntResult, FutureIntResult);
            AddHandler(UnmanagedCallbackOp.FutureFloatResult, FutureFloatResult);
            AddHandler(UnmanagedCallbackOp.FutureLongResult, FutureLongResult);
            AddHandler(UnmanagedCallbackOp.FutureDoubleResult, FutureDoubleResult);
            AddHandler(UnmanagedCallbackOp.FutureObjectResult, FutureObjectResult);
            AddHandler(UnmanagedCallbackOp.FutureNullResult, FutureNullResult);
            AddHandler(UnmanagedCallbackOp.FutureError, FutureError);
            AddHandler(UnmanagedCallbackOp.LifecycleOnEvent, LifecycleOnEvent, true);
            AddHandler(UnmanagedCallbackOp.MemoryReallocate, MemoryReallocate, true);
            AddHandler(UnmanagedCallbackOp.MessagingFilterCreate, MessagingFilterCreate);
            AddHandler(UnmanagedCallbackOp.MessagingFilterApply, MessagingFilterApply);
            AddHandler(UnmanagedCallbackOp.MessagingFilterDestroy, MessagingFilterDestroy);
            AddHandler(UnmanagedCallbackOp.EventFilterCreate, EventFilterCreate);
            AddHandler(UnmanagedCallbackOp.EventFilterApply, EventFilterApply);
            AddHandler(UnmanagedCallbackOp.EventFilterDestroy, EventFilterDestroy);
            AddHandler(UnmanagedCallbackOp.ServiceInit, ServiceInit);
            AddHandler(UnmanagedCallbackOp.ServiceExecute, ServiceExecute);
            AddHandler(UnmanagedCallbackOp.ServiceCancel, ServiceCancel);
            AddHandler(UnmanagedCallbackOp.ServiceInvokeMethod, ServiceInvokeMethod);
            AddHandler(UnmanagedCallbackOp.ClusterNodeFilterApply, ClusterNodeFilterApply);
            AddHandler(UnmanagedCallbackOp.NodeInfo, NodeInfo);
            AddHandler(UnmanagedCallbackOp.OnStart, OnStart, true);
            AddHandler(UnmanagedCallbackOp.OnStop, OnStop, true);
            AddHandler(UnmanagedCallbackOp.ExtensionInLongLongOutLong, ExtensionCallbackInLongLongOutLong, true);
            AddHandler(UnmanagedCallbackOp.OnClientDisconnected, OnClientDisconnected);
            AddHandler(UnmanagedCallbackOp.OnClientReconnected, OnClientReconnected);
            AddHandler(UnmanagedCallbackOp.AffinityFunctionInit, AffinityFunctionInit);
            AddHandler(UnmanagedCallbackOp.AffinityFunctionPartition, AffinityFunctionPartition);
            AddHandler(UnmanagedCallbackOp.AffinityFunctionAssignPartitions, AffinityFunctionAssignPartitions);
            AddHandler(UnmanagedCallbackOp.AffinityFunctionRemoveNode, AffinityFunctionRemoveNode);
            AddHandler(UnmanagedCallbackOp.AffinityFunctionDestroy, AffinityFunctionDestroy);
            AddHandler(UnmanagedCallbackOp.ComputeTaskLocalJobResult, ComputeTaskLocalJobResult);
            AddHandler(UnmanagedCallbackOp.ComputeJobExecuteLocal, ComputeJobExecuteLocal);
<<<<<<< HEAD
            AddHandler(UnmanagedCallbackOp.CachePluginCreate, CachePluginCreate);
            AddHandler(UnmanagedCallbackOp.CachePluginDestroy, CachePluginDestroy);
            AddHandler(UnmanagedCallbackOp.CachePluginIgniteStart, CachePluginIgniteStart);
=======
            AddHandler(UnmanagedCallbackOp.PluginProcessorStop, PluginProcessorStop);
            AddHandler(UnmanagedCallbackOp.PluginProcessorIgniteStop, PluginProcessorIgniteStop);
>>>>>>> e8377167
        }

        /// <summary>
        /// Adds the handler.
        /// </summary>
        private void AddHandler(UnmanagedCallbackOp op, InLongOutLongFunc func, bool allowUninitialized = false)
        {
            _inLongOutLongHandlers[(int)op] = new InLongOutLongHandler(func, allowUninitialized);
        }

        /// <summary>
        /// Adds the handler.
        /// </summary>
        private void AddHandler(UnmanagedCallbackOp op, InLongLongLongObjectOutLongFunc func, 
            bool allowUninitialized = false)
        {
            _inLongLongLongObjectOutLongHandlers[(int)op] 
                = new InLongLongLongObjectOutLongHandler(func, allowUninitialized);
        }

        #endregion

        #region IMPLEMENTATION: GENERAL PURPOSE

        [SuppressMessage("Microsoft.Design", "CA1031:DoNotCatchGeneralExceptionTypes")]
        private long InLongOutLong(void* target, int type, long val)
        {
            try
            {
                if (type < 0 || type > _inLongOutLongHandlers.Length)
                    throw GetInvalidOpError("InLongOutLong", type);

                var hnd = _inLongOutLongHandlers[type];

                if (hnd.Handler == null)
                    throw GetInvalidOpError("InLongOutLong", type);

                if (!hnd.AllowUninitialized)
                    _initEvent.Wait();

                return hnd.Handler(val);
            }
            catch (Exception e)
            {
                _log.Error(e, "Failure in Java callback");

                UU.ThrowToJava(_ctx.NativeContext, e);

                return 0;
            }
        }

        [SuppressMessage("Microsoft.Design", "CA1031:DoNotCatchGeneralExceptionTypes")]
        private long InLongLongLongObjectOutLong(void* target, int type, long val1, long val2, long val3, void* arg)
        {
            try
            {
                if (type < 0 || type > _inLongLongLongObjectOutLongHandlers.Length)
                    throw GetInvalidOpError("InLongLongLongObjectOutLong", type);

                var hnd = _inLongLongLongObjectOutLongHandlers[type];

                if (hnd.Handler == null)
                    throw GetInvalidOpError("InLongLongLongObjectOutLong", type);

                if (!hnd.AllowUninitialized)
                    _initEvent.Wait();

                return hnd.Handler(val1, val2, val3, arg);
            }
            catch (Exception e)
            {
                _log.Error(e, "Failure in Java callback");

                UU.ThrowToJava(_ctx.NativeContext, e);

                return 0;
            }
        }

        /// <summary>
        /// Throws the invalid op error.
        /// </summary>
        private static Exception GetInvalidOpError(string method, int type)
        {
            return new InvalidOperationException(
                string.Format("Invalid {0} callback code: {1}", method, (UnmanagedCallbackOp) type));
        }

        #endregion

        #region IMPLEMENTATION: CACHE

        private long CacheStoreCreate(long memPtr)
        {
            var cacheStore = CacheStore.CreateInstance(memPtr, _handleRegistry);

            if (_ignite != null)
                cacheStore.Init(_ignite);
            else
            {
                lock (_initActions)
                {
                    if (_ignite != null)
                        cacheStore.Init(_ignite);
                    else
                        _initActions.Add(cacheStore.Init);
                }
            }

            return cacheStore.Handle;
        }

        [SuppressMessage("Microsoft.Design", "CA1031:DoNotCatchGeneralExceptionTypes")]
        [SuppressMessage("Microsoft.Reliability", "CA2000:Dispose objects before losing scope")]
        private long CacheStoreInvoke(long memPtr)
        {
            using (PlatformMemoryStream stream = IgniteManager.Memory.Get(memPtr).GetStream())
            {
                try
                {
                    var store = _handleRegistry.Get<CacheStore>(stream.ReadLong(), true);

                    return store.Invoke(stream, _ignite);
                }
                catch (Exception e)
                {
                    stream.Reset();

                    _ignite.Marshaller.StartMarshal(stream).WriteObject(e);

                    return -1;
                }
            }
        }

        private long CacheStoreDestroy(long objPtr)
        {
            _ignite.HandleRegistry.Release(objPtr);

            return 0;
        }

        private long CacheStoreSessionCreate(long val)
        {
            return _ignite.HandleRegistry.Allocate(new CacheStoreSession());
        }

        private long CacheEntryFilterCreate(long memPtr)
        {
            return _handleRegistry.Allocate(CacheEntryFilterHolder.CreateInstance(memPtr, _ignite));
        }

        private long CacheEntryFilterApply(long memPtr)
        {
            using (PlatformMemoryStream stream = IgniteManager.Memory.Get(memPtr).GetStream())
            {
                var t = _ignite.HandleRegistry.Get<CacheEntryFilterHolder>(stream.ReadLong());

                return t.Invoke(stream);
            }
        }

        private long CacheEntryFilterDestroy(long objPtr)
        {
            _ignite.HandleRegistry.Release(objPtr);

            return 0;
        }

        private long CacheInvoke(long memPtr)
        {
            using (PlatformMemoryStream stream = IgniteManager.Memory.Get(memPtr).GetStream())
            {
                var result = ReadAndRunCacheEntryProcessor(stream, _ignite);

                stream.Reset();

                result.Write(stream, _ignite.Marshaller);

                stream.SynchronizeOutput();
            }

            return 0;
        }

        /// <summary>
        /// Reads cache entry processor and related data from stream, executes it and returns the result.
        /// </summary>
        /// <param name="inOutStream">Stream.</param>
        /// <param name="grid">Grid.</param>
        /// <returns>CacheEntryProcessor result.</returns>
        private CacheEntryProcessorResultHolder ReadAndRunCacheEntryProcessor(IBinaryStream inOutStream,
            Ignite grid)
        {
            var marsh = grid.Marshaller;

            var key = marsh.Unmarshal<object>(inOutStream);
            var val = marsh.Unmarshal<object>(inOutStream);
            var isLocal = inOutStream.ReadBool();

            var holder = isLocal
                ? _handleRegistry.Get<CacheEntryProcessorHolder>(inOutStream.ReadLong(), true)
                : marsh.Unmarshal<CacheEntryProcessorHolder>(inOutStream);

            return holder.Process(key, val, val != null, grid);
        }

        #endregion

        #region IMPLEMENTATION: COMPUTE

        private long ComputeTaskMap(long memPtr)
        {
            using (PlatformMemoryStream stream = IgniteManager.Memory.Get(memPtr).GetStream())
            {
                Task(stream.ReadLong()).Map(stream);

                return 0;
            }
        }

        private long ComputeTaskLocalJobResult(long taskPtr, long jobPtr, long unused, void* arg)
        {
            return Task(taskPtr).JobResultLocal(Job(jobPtr));
        }

        private long ComputeTaskJobResult(long memPtr)
        {
            using (var stream = IgniteManager.Memory.Get(memPtr).GetStream())
            {
                var task = Task(stream.ReadLong());

                var job = Job(stream.ReadLong());

                return task.JobResultRemote(job, stream);
            }
        }

        private long ComputeTaskReduce(long taskPtr)
        {
            _handleRegistry.Get<IComputeTaskHolder>(taskPtr, true).Reduce();

            return 0;
        }

        private long ComputeTaskComplete(long taskPtr, long memPtr, long unused, void* arg)
        {
            var task = _handleRegistry.Get<IComputeTaskHolder>(taskPtr, true);

            if (memPtr == 0)
                task.Complete(taskPtr);
            else
            {
                using (PlatformMemoryStream stream = IgniteManager.Memory.Get(memPtr).GetStream())
                {
                    task.CompleteWithError(taskPtr, stream);
                }
            }

            return 0;
        }

        private long ComputeJobSerialize(long jobPtr, long memPtr, long unused, void* arg)
        {
            using (PlatformMemoryStream stream = IgniteManager.Memory.Get(memPtr).GetStream())
            {
                return Job(jobPtr).Serialize(stream) ? 1 : 0;
            }
        }

        private long ComputeJobCreate(long memPtr)
        {
            using (PlatformMemoryStream stream = IgniteManager.Memory.Get(memPtr).GetStream())
            {
                ComputeJobHolder job = ComputeJobHolder.CreateJob(_ignite, stream);

                return _handleRegistry.Allocate(job);
            }
        }

        private long ComputeJobExecuteLocal(long jobPtr, long cancel, long unused, void* arg)
        {
            Job(jobPtr).ExecuteLocal(cancel == 1);

            return 0;
        }

        private long ComputeJobExecute(long memPtr)
        {
            using (PlatformMemoryStream stream = IgniteManager.Memory.Get(memPtr).GetStream())
            {
                var job = Job(stream.ReadLong());

                var cancel = stream.ReadBool();

                stream.Reset();

                job.ExecuteRemote(stream, cancel);
            }

            return 0;
        }

        private long ComputeJobCancel(long jobPtr)
        {
            Job(jobPtr).Cancel();

            return 0;
        }

        private long ComputeJobDestroy(long jobPtr)
        {
            _handleRegistry.Release(jobPtr);

            return 0;
        }

        /// <summary>
        /// Get compute task using it's GC handle pointer.
        /// </summary>
        /// <param name="taskPtr">Task pointer.</param>
        /// <returns>Compute task.</returns>
        private IComputeTaskHolder Task(long taskPtr)
        {
            return _handleRegistry.Get<IComputeTaskHolder>(taskPtr);
        }

        /// <summary>
        /// Get compute job using it's GC handle pointer.
        /// </summary>
        /// <param name="jobPtr">Job pointer.</param>
        /// <returns>Compute job.</returns>
        private ComputeJobHolder Job(long jobPtr)
        {
            return _handleRegistry.Get<ComputeJobHolder>(jobPtr);
        }

        #endregion

        #region  IMPLEMENTATION: CONTINUOUS QUERY

        private long ContinuousQueryListenerApply(long memPtr)
        {
            using (var stream = IgniteManager.Memory.Get(memPtr).GetStream())
            {
                var hnd = _handleRegistry.Get<IContinuousQueryHandleImpl>(stream.ReadLong());

                hnd.Apply(stream);

                return 0;
            }
        }

        [SuppressMessage("ReSharper", "PossibleNullReferenceException")]
        private long ContinuousQueryFilterCreate(long memPtr)
        {
            // 1. Unmarshal filter holder.
            using (var stream = IgniteManager.Memory.Get(memPtr).GetStream())
            {
                var reader = _ignite.Marshaller.StartUnmarshal(stream);

                var filterHolder = reader.ReadObject<ContinuousQueryFilterHolder>();

                // 2. Create real filter from it's holder.
                var filter = (IContinuousQueryFilter) DelegateTypeDescriptor.GetContinuousQueryFilterCtor(
                    filterHolder.Filter.GetType())(filterHolder.Filter, filterHolder.KeepBinary);

                // 3. Inject grid.
                filter.Inject(_ignite);

                // 4. Allocate GC handle.
                return filter.Allocate();
            }
        }

        private long ContinuousQueryFilterApply(long memPtr)
        {
            using (var stream = IgniteManager.Memory.Get(memPtr).GetStream())
            {
                var holder = _handleRegistry.Get<IContinuousQueryFilter>(stream.ReadLong());

                return holder.Evaluate(stream) ? 1 : 0;
            }
        }

        private long ContinuousQueryFilterRelease(long filterPtr)
        {
            var holder = _handleRegistry.Get<IContinuousQueryFilter>(filterPtr);

            holder.Release();

            return 0;
        }

        #endregion

        #region IMPLEMENTATION: DATA STREAMER

        private long DataStreamerTopologyUpdate(long ldrPtr, long topVer, long topSize, void* unused)
        {
            var ldrRef = _handleRegistry.Get<WeakReference>(ldrPtr);

            if (ldrRef == null)
                return 0;

            var ldr = ldrRef.Target as IDataStreamer;

            if (ldr != null)
                ldr.TopologyChange(topVer, (int) topSize);
            else
                _handleRegistry.Release(ldrPtr, true);

            return 0;
        }

        [SuppressMessage("Microsoft.Reliability", "CA2000:Dispose objects before losing scope")]
        private long DataStreamerStreamReceiverInvoke(long memPtr, long unused, long unused1, void* cache)
        {
            using (var stream = IgniteManager.Memory.Get(memPtr).GetStream())
            {
                var rcvPtr = stream.ReadLong();

                var keepBinary = stream.ReadBool();

                var reader = _ignite.Marshaller.StartUnmarshal(stream, BinaryMode.ForceBinary);

                var binaryReceiver = reader.ReadObject<BinaryObject>();

                var receiver = _handleRegistry.Get<StreamReceiverHolder>(rcvPtr) ??
                               binaryReceiver.Deserialize<StreamReceiverHolder>();

                if (receiver != null)
                    receiver.Receive(_ignite, new UnmanagedNonReleaseableTarget(_ctx, cache), stream, keepBinary);

                return 0;
            }
        }

        #endregion

        #region IMPLEMENTATION: FUTURES

        private long FutureByteResult(long futPtr, long res, long unused, void* arg)
        {
            return ProcessFuture<byte>(futPtr, fut => { fut.OnResult((byte) res); });
        }

        private long FutureBoolResult(long futPtr, long res, long unused, void* arg)
        {
            return ProcessFuture<bool>(futPtr, fut => { fut.OnResult(res == 1); });
        }

        private long FutureShortResult(long futPtr, long res, long unused, void* arg)
        {
            return ProcessFuture<short>(futPtr, fut => { fut.OnResult((short)res); });
        }

        private long FutureCharResult(long futPtr, long res, long unused, void* arg)
        {
            return ProcessFuture<char>(futPtr, fut => { fut.OnResult((char)res); });
        }

        private long FutureIntResult(long futPtr, long res, long unused, void* arg)
        {
            return ProcessFuture<int>(futPtr, fut => { fut.OnResult((int) res); });
        }

        private long FutureFloatResult(long futPtr, long res, long unused, void* arg)
        {
            return ProcessFuture<float>(futPtr, fut => { fut.OnResult(BinaryUtils.IntToFloatBits((int) res)); });
        }

        private long FutureLongResult(long futPtr, long res, long unused, void* arg)
        {
            return ProcessFuture<long>(futPtr, fut => { fut.OnResult(res); });
        }

        private long FutureDoubleResult(long futPtr, long res, long unused, void* arg)
        {
            return ProcessFuture<double>(futPtr, fut => { fut.OnResult(BinaryUtils.LongToDoubleBits(res)); });
        }

        private long FutureObjectResult(long futPtr, long memPtr, long unused, void* arg)
        {
            return ProcessFuture(futPtr, fut =>
            {
                using (var stream = IgniteManager.Memory.Get(memPtr).GetStream())
                {
                    fut.OnResult(stream);
                }
            });
        }

        private long FutureNullResult(long futPtr)
        {
            return ProcessFuture(futPtr, fut => { fut.OnNullResult(); });
        }

        private long FutureError(long futPtr, long memPtr, long unused, void* arg)
        {
            using (var stream = IgniteManager.Memory.Get(memPtr).GetStream())
            {
                var reader = _ignite.Marshaller.StartUnmarshal(stream);

                string errCls = reader.ReadString();
                string errMsg = reader.ReadString();
                string stackTrace = reader.ReadString();
                Exception inner = reader.ReadBoolean() ? reader.ReadObject<Exception>() : null;

                Exception err = ExceptionUtils.GetException(_ignite, errCls, errMsg, stackTrace, reader, inner);

                return ProcessFuture(futPtr, fut => { fut.OnError(err); });
            }
        }

        /// <summary>
        /// Process future.
        /// </summary>
        /// <param name="futPtr">Future pointer.</param>
        /// <param name="action">Action.</param>
        private long ProcessFuture(long futPtr, Action<IFutureInternal> action)
        {
            try
            {
                action(_handleRegistry.Get<IFutureInternal>(futPtr, true));

                return 0;
            }
            finally
            {
                _handleRegistry.Release(futPtr);
            }
        }

        /// <summary>
        /// Process future.
        /// </summary>
        /// <param name="futPtr">Future pointer.</param>
        /// <param name="action">Action.</param>
        private long ProcessFuture<T>(long futPtr, Action<Future<T>> action)
        {
            try
            {
                action(_handleRegistry.Get<Future<T>>(futPtr, true));

                return 0;
            }
            finally
            {
                _handleRegistry.Release(futPtr);
            }
        }

        #endregion

        #region IMPLEMENTATION: LIFECYCLE

        private long LifecycleOnEvent(long ptr, long evt, long unused, void* arg)
        {
            var bean = _handleRegistry.Get<LifecycleBeanHolder>(ptr);

            bean.OnLifecycleEvent((LifecycleEventType) evt);

            return 0;
        }

        #endregion

        #region IMPLEMENTATION: MESSAGING

        private long MessagingFilterCreate(long memPtr)
        {
            MessageListenerHolder holder = MessageListenerHolder.CreateRemote(_ignite, memPtr);

            return _ignite.HandleRegistry.AllocateSafe(holder);
        }

        private long MessagingFilterApply(long ptr, long memPtr, long unused, void* arg)
        {
            var holder = _ignite.HandleRegistry.Get<MessageListenerHolder>(ptr, false);

            if (holder == null)
                return 0;

            using (var stream = IgniteManager.Memory.Get(memPtr).GetStream())
            {
                return holder.Invoke(stream);
            }
        }

        private long MessagingFilterDestroy(long ptr)
        {
            _ignite.HandleRegistry.Release(ptr);

            return 0;
        }

        #endregion

        #region IMPLEMENTATION: EXTENSIONS

        private long ExtensionCallbackInLongLongOutLong(long op, long arg1, long arg2, void* arg)
        {
            switch (op)
            {
                case OpPrepareDotNet:
                    using (var inStream = IgniteManager.Memory.Get(arg1).GetStream())
                    using (var outStream = IgniteManager.Memory.Get(arg2).GetStream())
                    {
                        Ignition.OnPrepare(inStream, outStream, _handleRegistry, _log);

                        return 0;
                    }

                default:
                    throw new InvalidOperationException("Unsupported operation type: " + op);
            }
        }

        #endregion

        #region IMPLEMENTATION: EVENTS

        private long EventFilterCreate(long memPtr)
        {
            return _handleRegistry.Allocate(RemoteListenEventFilter.CreateInstance(memPtr, _ignite));
        }

        private long EventFilterApply(long ptr, long memPtr, long unused, void* arg)
        {
            var holder = _ignite.HandleRegistry.Get<IInteropCallback>(ptr, false);

            if (holder == null)
                return 0;

            using (var stream = IgniteManager.Memory.Get(memPtr).GetStream())
            {
                return holder.Invoke(stream);
            }
        }

        private long EventFilterDestroy(long ptr)
        {
            _ignite.HandleRegistry.Release(ptr);

            return 0;
        }

        #endregion

        #region IMPLEMENTATION: SERVICES

        private long ServiceInit(long memPtr)
        {
            using (var stream = IgniteManager.Memory.Get(memPtr).GetStream())
            {
                var reader = _ignite.Marshaller.StartUnmarshal(stream);

                bool srvKeepBinary = reader.ReadBoolean();
                var svc = reader.ReadObject<IService>();

                ResourceProcessor.Inject(svc, _ignite);

                svc.Init(new ServiceContext(_ignite.Marshaller.StartUnmarshal(stream, srvKeepBinary)));

                return _handleRegistry.Allocate(svc);
            }
        }

        private long ServiceExecute(long memPtr)
        {
            using (var stream = IgniteManager.Memory.Get(memPtr).GetStream())
            {
                var svc = _handleRegistry.Get<IService>(stream.ReadLong());

                // Ignite does not guarantee that Cancel is called after Execute exits
                // So missing handle is a valid situation
                if (svc == null)
                    return 0;

                var reader = _ignite.Marshaller.StartUnmarshal(stream);

                bool srvKeepBinary = reader.ReadBoolean();

                svc.Execute(new ServiceContext(_ignite.Marshaller.StartUnmarshal(stream, srvKeepBinary)));

                return 0;
            }
        }

        private long ServiceCancel(long memPtr)
        {
            using (var stream = IgniteManager.Memory.Get(memPtr).GetStream())
            {
                long svcPtr = stream.ReadLong();

                try
                {
                    var svc = _handleRegistry.Get<IService>(svcPtr, true);

                    var reader = _ignite.Marshaller.StartUnmarshal(stream);

                    bool srvKeepBinary = reader.ReadBoolean();

                    svc.Cancel(new ServiceContext(_ignite.Marshaller.StartUnmarshal(stream, srvKeepBinary)));

                    return 0;
                }
                finally
                {
                    _ignite.HandleRegistry.Release(svcPtr);
                }
            }
        }

        private long ServiceInvokeMethod(long memPtr)
        {
            using (var stream = IgniteManager.Memory.Get(memPtr).GetStream())
            {
                var svc = _handleRegistry.Get<IService>(stream.ReadLong(), true);

                string mthdName;
                object[] mthdArgs;

                ServiceProxySerializer.ReadProxyMethod(stream, _ignite.Marshaller, out mthdName, out mthdArgs);

                var result = ServiceProxyInvoker.InvokeServiceMethod(svc, mthdName, mthdArgs);

                stream.Reset();

                ServiceProxySerializer.WriteInvocationResult(stream, _ignite.Marshaller, result.Key, result.Value);

                stream.SynchronizeOutput();

                return 0;
            }
        }

        private long ClusterNodeFilterApply(long memPtr)
        {
            using (var stream = IgniteManager.Memory.Get(memPtr).GetStream())
            {
                var reader = _ignite.Marshaller.StartUnmarshal(stream);

                var filter = reader.ReadObject<IClusterNodeFilter>();

                return filter.Invoke(_ignite.GetNode(reader.ReadGuid())) ? 1 : 0;
            }
        }

        #endregion

        #region IMPLEMENTATION: MISCELLANEOUS

        private long NodeInfo(long memPtr)
        {
            _ignite.UpdateNodeInfo(memPtr);

            return 0;
        }

        private long MemoryReallocate(long memPtr, long cap, long unused, void* arg)
        {
            IgniteManager.Memory.Get(memPtr).Reallocate((int)cap);

            return 0;
        }

        private long OnStart(long memPtr, long unused, long unused1, void* proc)
        {
            var proc0 = UU.Acquire(_ctx, proc);

            using (var stream = IgniteManager.Memory.Get(memPtr).GetStream())
            {
                Ignition.OnStart(proc0, stream);
            }

            return 0;
        }

        private long OnStop(long unused)
        {
            Marshal.FreeHGlobal(_cbsPtr);

            // ReSharper disable once ImpureMethodCallOnReadonlyValueField
            _thisHnd.Free();

            // Allow context to be collected, which will cause resource cleanup in finalizer.
            _ctx = null;

            // Notify grid
            var ignite = _ignite;

            if (ignite != null)
                ignite.AfterNodeStop();

            return 0;
        }

        private void Error(void* target, int errType, sbyte* errClsChars, int errClsCharsLen, sbyte* errMsgChars,
            int errMsgCharsLen, sbyte* stackTraceChars, int stackTraceCharsLen, void* errData, int errDataLen)
        {
            // errData mechanism is only needed for CachePartialUpdateException and is no longer used,
            // since CacheImpl handles all errors itself.
            Debug.Assert(errDataLen == 0);
            Debug.Assert(errData == null);

            string errCls = IgniteUtils.Utf8UnmanagedToString(errClsChars, errClsCharsLen);
            string errMsg = IgniteUtils.Utf8UnmanagedToString(errMsgChars, errMsgCharsLen);
            string stackTrace = IgniteUtils.Utf8UnmanagedToString(stackTraceChars, stackTraceCharsLen);

            switch (errType)
            {
                case ErrGeneric:
                    throw ExceptionUtils.GetException(_ignite, errCls, errMsg, stackTrace);

                case ErrJvmInit:
                    throw ExceptionUtils.GetJvmInitializeException(errCls, errMsg, stackTrace);

                case ErrJvmAttach:
                    throw new IgniteException("Failed to attach to JVM.");

                default:
                    throw new IgniteException("Unknown exception [cls=" + errCls + ", msg=" + errMsg + ']');
            }
        }

        private long OnClientDisconnected(long unused)
        {
            _ignite.OnClientDisconnected();

            return 0;
        }

        private long OnClientReconnected(long clusterRestarted)
        {
            _ignite.OnClientReconnected(clusterRestarted != 0);

            return 0;
        }

        private void LoggerLog(void* target, int level, sbyte* messageChars, int messageCharsLen, sbyte* categoryChars,
            int categoryCharsLen, sbyte* errorInfoChars, int errorInfoCharsLen, long memPtr)
        {
            // When custom logger in .NET is not defined, Java should not call us.
            Debug.Assert(!(_log is JavaLogger));

            SafeCall(() =>
            {
                var message = IgniteUtils.Utf8UnmanagedToString(messageChars, messageCharsLen);
                var category = IgniteUtils.Utf8UnmanagedToString(categoryChars, categoryCharsLen);
                var nativeError = IgniteUtils.Utf8UnmanagedToString(errorInfoChars, errorInfoCharsLen);

                Exception ex = null;

                if (memPtr != 0 && _ignite != null)
                {
                    using (var stream = IgniteManager.Memory.Get(memPtr).GetStream())
                    {
                        ex = _ignite.Marshaller.Unmarshal<Exception>(stream);
                    }
                }

                _log.Log((LogLevel) level, message, null, CultureInfo.InvariantCulture, category, nativeError, ex);
            }, true);
        }

        private bool LoggerIsLevelEnabled(void* target, int level)
        {
            // When custom logger in .NET is not defined, Java should not call us.
            Debug.Assert(!(_log is JavaLogger));

            return SafeCall(() => _log.IsEnabled((LogLevel) level), true);
        }

        [SuppressMessage("Microsoft.Design", "CA1031:DoNotCatchGeneralExceptionTypes")]
        private static void ConsoleWrite(sbyte* chars, int charsLen, bool isErr)
        {
            try
            {
                var str = IgniteUtils.Utf8UnmanagedToString(chars, charsLen);

                var target = isErr ? Console.Error : Console.Out;

                target.Write(str);

            }
            catch (Exception ex)
            {
                Console.Error.WriteLine("ConsoleWrite unmanaged callback failed: " + ex);
            }
        }

        private long PluginProcessorIgniteStop(long val)
        {
            _ignite.PluginProcessor.OnIgniteStop(val != 0);

            return 0;
        }

        private long PluginProcessorStop(long val)
        {
            _ignite.PluginProcessor.Stop(val != 0);

            return 0;
        }

        #endregion

        #region AffinityFunction

        private long AffinityFunctionInit(long memPtr, long unused, long unused1, void* baseFunc)
        {
            using (var stream = IgniteManager.Memory.Get(memPtr).GetStream())
            {
                var reader = _ignite.Marshaller.StartUnmarshal(stream);

                var func = reader.ReadObjectEx<IAffinityFunction>();

                ResourceProcessor.Inject(func, _ignite);

                var affBase = func as AffinityFunctionBase;

                if (affBase != null)
                {
                    var baseFunc0 = UU.Acquire(_ctx, baseFunc);

                    affBase.SetBaseFunction(new PlatformAffinityFunction(baseFunc0, _ignite.Marshaller));
                }

                return _handleRegistry.Allocate(func);
            }
        }

        private long AffinityFunctionPartition(long memPtr)
        {
            using (var stream = IgniteManager.Memory.Get(memPtr).GetStream())
            {
                var ptr = stream.ReadLong();

                var key = _ignite.Marshaller.Unmarshal<object>(stream);

                return _handleRegistry.Get<IAffinityFunction>(ptr, true).GetPartition(key);
            }
        }

        private long AffinityFunctionAssignPartitions(long memPtr)
        {
            using (var stream = IgniteManager.Memory.Get(memPtr).GetStream())
            {
                var ptr = stream.ReadLong();
                var ctx = new AffinityFunctionContext(_ignite.Marshaller.StartUnmarshal(stream));
                var func = _handleRegistry.Get<IAffinityFunction>(ptr, true);
                var parts = func.AssignPartitions(ctx);

                if (parts == null)
                    throw new IgniteException(func.GetType() + ".AssignPartitions() returned invalid result: null");

                stream.Reset();

                AffinityFunctionSerializer.WritePartitions(parts, stream, _ignite.Marshaller);

                return 0;
            }
        }

        private long AffinityFunctionRemoveNode(long memPtr)
        {
            using (var stream = IgniteManager.Memory.Get(memPtr).GetStream())
            {
                var ptr = stream.ReadLong();
                var nodeId = _ignite.Marshaller.Unmarshal<Guid>(stream);

                _handleRegistry.Get<IAffinityFunction>(ptr, true).RemoveNode(nodeId);

                return 0;
            }
        }

        private long AffinityFunctionDestroy(long ptr)
        {
            _handleRegistry.Release(ptr);

            return 0;
        }

        #endregion

        #region PLUGINS

        private long CachePluginCreate(long objPtr)
        {
            using (var stream = IgniteManager.Memory.Get(objPtr).GetStream())
            {
                var reader = BinaryUtils.Marshaller.StartUnmarshal(stream);

                var cachePluginCfg = reader.ReadObject<ICachePluginConfiguration>();
                var igniteCfg = new IgniteConfiguration(reader, _igniteConfiguration);
                var cacheCfg = new CacheConfiguration(reader);

                var pluginCtx = new CachePluginContext(igniteCfg, cacheCfg, cachePluginCfg, () => _ignite);

                var pluginProvider = cachePluginCfg.CreateProvider(pluginCtx);

                if (pluginProvider == null)
                    throw new IgniteException(string.Format("{0}.CreateProvider should not return null.", 
                        typeof(ICachePluginProvider).Name));

                pluginProvider.Start();

                return _handleRegistry.Allocate(pluginProvider);
            }
        }

        private long CachePluginDestroy(long objPtr, long cancel, long unused, void* arg)
        {
            var pluginProvider = _handleRegistry.Get<ICachePluginProvider>(objPtr, true);

            pluginProvider.Stop(cancel != 0);

            _ignite.HandleRegistry.Release(objPtr);

            return 0;
        }

        private long CachePluginIgniteStart(long objPtr)
        {
            var pluginProvider = _handleRegistry.Get<ICachePluginProvider>(objPtr, true);

            pluginProvider.OnIgniteStart();

            return 0;
        }

        #endregion

        #region HELPERS

        [SuppressMessage("Microsoft.Design", "CA1031:DoNotCatchGeneralExceptionTypes")]
        private void SafeCall(Action func, bool allowUnitialized = false)
        {
            if (!allowUnitialized)
                _initEvent.Wait();

            try
            {
                func();
            }
            catch (Exception e)
            {
                _log.Error(e, "Failure in Java callback");

                UU.ThrowToJava(_ctx.NativeContext, e);
            }
        }

        [SuppressMessage("Microsoft.Design", "CA1031:DoNotCatchGeneralExceptionTypes")]
        private T SafeCall<T>(Func<T> func, bool allowUnitialized = false)
        {
            if (!allowUnitialized)
                _initEvent.Wait();

            try
            {
                return func();
            }
            catch (Exception e)
            {
                _log.Error(e, "Failure in Java callback");

                UU.ThrowToJava(_ctx.NativeContext, e);

                return default(T);
            }
        }

        #endregion
        
        /// <summary>
        /// Callbacks pointer.
        /// </summary>
        public void* CallbacksPointer
        {
            get { return _cbsPtr.ToPointer(); }
        }

        /// <summary>
        /// Gets the context.
        /// </summary>
        public UnmanagedContext Context
        {
            get { return _ctx; }
        }

        /// <summary>
        /// Gets the log.
        /// </summary>
        public ILogger Log
        {
            get { return _log; }
        }

        /// <summary>
        /// Create function pointer for the given function.
        /// </summary>
        private void* CreateFunctionPointer(Delegate del)
        {
            _delegates.Add(del); // Prevent delegate from being GC-ed.

            return Marshal.GetFunctionPointerForDelegate(del).ToPointer();
        }

        /// <param name="context">Context.</param>
        public void SetContext(void* context)
        {
            Debug.Assert(context != null);
            Debug.Assert(_ctx == null);

            _ctx = new UnmanagedContext(context);
        }

        /// <summary>
        /// Initializes this instance with grid.
        /// </summary>
        /// <param name="grid">Grid.</param>
        public void Initialize(Ignite grid)
        {
            Debug.Assert(grid != null);

            _ignite = grid;

            lock (_initActions)
            {
                _initActions.ForEach(x => x(grid));

                _initActions.Clear();
            }

            _initEvent.Set();

            ResourceProcessor.Inject(_log, grid);
        }

        /// <summary>
        /// Cleanups this instance.
        /// </summary>
        public void Cleanup()
        {
            _ignite = null;

            _handleRegistry.Close();
        }

        /// <summary>
        /// Gets the console write handler.
        /// </summary>
        public static void* ConsoleWriteHandler
        {
            get { return ConsoleWritePtr; }
        }

        /// <summary>
        /// InLongOutLong handler struct.
        /// </summary>
        private struct InLongOutLongHandler
        {
            /// <summary> The handler func. </summary>
            public readonly InLongOutLongFunc Handler;

            /// <summary> Allow uninitialized flag. </summary>
            public readonly bool AllowUninitialized;

            /// <summary>
            /// Initializes a new instance of the <see cref="InLongOutLongHandler"/> struct.
            /// </summary>
            public InLongOutLongHandler(InLongOutLongFunc handler, bool allowUninitialized)
            {
                Handler = handler;
                AllowUninitialized = allowUninitialized;
            }
        }

        /// <summary>
        /// InLongLongLongObjectOutLong handler struct.
        /// </summary>
        private struct InLongLongLongObjectOutLongHandler
        {
            /// <summary> The handler func. </summary>
            public readonly InLongLongLongObjectOutLongFunc Handler;

            /// <summary> Allow uninitialized flag. </summary>
            public readonly bool AllowUninitialized;

            /// <summary>
            /// Initializes a new instance of the <see cref="InLongLongLongObjectOutLongHandler"/> struct.
            /// </summary>
            public InLongLongLongObjectOutLongHandler(InLongLongLongObjectOutLongFunc handler, bool allowUninitialized)
            {
                Handler = handler;
                AllowUninitialized = allowUninitialized;
            }
        }
    }
}<|MERGE_RESOLUTION|>--- conflicted
+++ resolved
@@ -144,11 +144,8 @@
         public UnmanagedCallbacks(ILogger log, IgniteConfiguration igniteConfiguration)
         {
             Debug.Assert(log != null);
-<<<<<<< HEAD
             Debug.Assert(igniteConfiguration != null);
-=======
-
->>>>>>> e8377167
+
             _log = log;
             _igniteConfiguration = igniteConfiguration;
 
@@ -249,14 +246,11 @@
             AddHandler(UnmanagedCallbackOp.AffinityFunctionDestroy, AffinityFunctionDestroy);
             AddHandler(UnmanagedCallbackOp.ComputeTaskLocalJobResult, ComputeTaskLocalJobResult);
             AddHandler(UnmanagedCallbackOp.ComputeJobExecuteLocal, ComputeJobExecuteLocal);
-<<<<<<< HEAD
+            AddHandler(UnmanagedCallbackOp.PluginProcessorStop, PluginProcessorStop);
+            AddHandler(UnmanagedCallbackOp.PluginProcessorIgniteStop, PluginProcessorIgniteStop);
             AddHandler(UnmanagedCallbackOp.CachePluginCreate, CachePluginCreate);
             AddHandler(UnmanagedCallbackOp.CachePluginDestroy, CachePluginDestroy);
             AddHandler(UnmanagedCallbackOp.CachePluginIgniteStart, CachePluginIgniteStart);
-=======
-            AddHandler(UnmanagedCallbackOp.PluginProcessorStop, PluginProcessorStop);
-            AddHandler(UnmanagedCallbackOp.PluginProcessorIgniteStop, PluginProcessorIgniteStop);
->>>>>>> e8377167
         }
 
         /// <summary>
@@ -1263,7 +1257,7 @@
                 var pluginProvider = cachePluginCfg.CreateProvider(pluginCtx);
 
                 if (pluginProvider == null)
-                    throw new IgniteException(string.Format("{0}.CreateProvider should not return null.", 
+                    throw new IgniteException(string.Format("{0}.CreateProvider should not return null.",
                         typeof(ICachePluginProvider).Name));
 
                 pluginProvider.Start();
