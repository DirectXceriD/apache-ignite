﻿<?xml version="1.0" encoding="utf-8"?>
<Project ToolsVersion="4.0" DefaultTargets="Build" xmlns="http://schemas.microsoft.com/developer/msbuild/2003">
  <Import Project="$(MSBuildExtensionsPath)\$(MSBuildToolsVersion)\Microsoft.Common.props" Condition="Exists('$(MSBuildExtensionsPath)\$(MSBuildToolsVersion)\Microsoft.Common.props')" />
  <PropertyGroup>
    <Configuration Condition=" '$(Configuration)' == '' ">Debug</Configuration>
    <Platform Condition=" '$(Platform)' == '' ">AnyCPU</Platform>
    <ProjectGuid>{4CD2F726-7E2B-46C4-A5BA-057BB82EECB6}</ProjectGuid>
    <OutputType>Library</OutputType>
    <AppDesignerFolder>Properties</AppDesignerFolder>
    <RootNamespace>Apache.Ignite.Core</RootNamespace>
    <AssemblyName>Apache.Ignite.Core</AssemblyName>
    <TargetFrameworkVersion>v4.0</TargetFrameworkVersion>
    <FileAlignment>512</FileAlignment>
  </PropertyGroup>
  <PropertyGroup Condition="'$(Configuration)|$(Platform)' == 'Debug|x64'">
    <PlatformTarget>x64</PlatformTarget>
    <OutputPath>bin\x64\Debug\</OutputPath>
    <AllowUnsafeBlocks>true</AllowUnsafeBlocks>
    <DefineConstants>DEBUG;CODE_ANALYSIS</DefineConstants>
    <CodeAnalysisRuleSet>Apache.Ignite.Core.ruleset</CodeAnalysisRuleSet>
    <DocumentationFile>bin\x64\Debug\Apache.Ignite.Core.XML</DocumentationFile>
    <RunCodeAnalysis>false</RunCodeAnalysis>
    <CodeAnalysisRuleSet>Apache.Ignite.Core.ruleset</CodeAnalysisRuleSet>
    <TreatWarningsAsErrors>true</TreatWarningsAsErrors>
  </PropertyGroup>
  <PropertyGroup Condition="'$(Configuration)|$(Platform)' == 'Release|x64'">
    <PlatformTarget>x64</PlatformTarget>
    <OutputPath>bin\x64\Release\</OutputPath>
    <AllowUnsafeBlocks>true</AllowUnsafeBlocks>
    <CodeAnalysisRuleSet>Apache.Ignite.Core.ruleset</CodeAnalysisRuleSet>
    <Optimize>true</Optimize>
    <DocumentationFile>bin\x64\Release\Apache.Ignite.Core.XML</DocumentationFile>
    <CodeAnalysisRuleSet>Apache.Ignite.Core.ruleset</CodeAnalysisRuleSet>
    <TreatWarningsAsErrors>true</TreatWarningsAsErrors>
  </PropertyGroup>
  <PropertyGroup Condition="'$(Configuration)|$(Platform)' == 'Debug|x86'">
    <PlatformTarget>x86</PlatformTarget>
    <OutputPath>bin\x86\Debug\</OutputPath>
    <AllowUnsafeBlocks>true</AllowUnsafeBlocks>
    <DefineConstants>DEBUG;CODE_ANALYSIS</DefineConstants>
    <CodeAnalysisRuleSet>Apache.Ignite.Core.ruleset</CodeAnalysisRuleSet>
    <DocumentationFile>bin\x86\Debug\Apache.Ignite.Core.XML</DocumentationFile>
    <CodeAnalysisRuleSet>Apache.Ignite.Core.ruleset</CodeAnalysisRuleSet>
    <TreatWarningsAsErrors>true</TreatWarningsAsErrors>
  </PropertyGroup>
  <PropertyGroup Condition="'$(Configuration)|$(Platform)' == 'Release|x86'">
    <PlatformTarget>x86</PlatformTarget>
    <OutputPath>bin\x86\Release\</OutputPath>
    <AllowUnsafeBlocks>true</AllowUnsafeBlocks>
    <CodeAnalysisRuleSet>Apache.Ignite.Core.ruleset</CodeAnalysisRuleSet>
    <Optimize>true</Optimize>
    <DocumentationFile>bin\x86\Release\Apache.Ignite.Core.XML</DocumentationFile>
    <CodeAnalysisRuleSet>Apache.Ignite.Core.ruleset</CodeAnalysisRuleSet>
    <TreatWarningsAsErrors>true</TreatWarningsAsErrors>
  </PropertyGroup>
  <PropertyGroup>
    <SignAssembly>true</SignAssembly>
  </PropertyGroup>
  <PropertyGroup>
    <AssemblyOriginatorKeyFile>Apache.Ignite.Core.snk</AssemblyOriginatorKeyFile>
  </PropertyGroup>
  <PropertyGroup>
    <DelaySign>false</DelaySign>
  </PropertyGroup>
  <PropertyGroup Condition="'$(Configuration)|$(Platform)' == 'Debug|AnyCPU'">
    <DebugSymbols>true</DebugSymbols>
    <OutputPath>bin\Debug\</OutputPath>
    <DefineConstants>CODE_ANALYSIS;DEBUG</DefineConstants>
    <AllowUnsafeBlocks>true</AllowUnsafeBlocks>
    <DocumentationFile>bin\Debug\Apache.Ignite.Core.XML</DocumentationFile>
    <PlatformTarget>AnyCPU</PlatformTarget>
    <RunCodeAnalysis>true</RunCodeAnalysis>
    <CodeAnalysisRuleSet>Apache.Ignite.Core.ruleset</CodeAnalysisRuleSet>
    <TreatWarningsAsErrors>true</TreatWarningsAsErrors>
  </PropertyGroup>
  <PropertyGroup Condition="'$(Configuration)|$(Platform)' == 'Release|AnyCPU'">
    <OutputPath>bin\Release\</OutputPath>
    <AllowUnsafeBlocks>true</AllowUnsafeBlocks>
    <DocumentationFile>bin\Release\Apache.Ignite.Core.XML</DocumentationFile>
    <Optimize>true</Optimize>
    <PlatformTarget>AnyCPU</PlatformTarget>
    <CodeAnalysisRuleSet>Apache.Ignite.Core.ruleset</CodeAnalysisRuleSet>
    <DebugType>none</DebugType>
    <TreatWarningsAsErrors>true</TreatWarningsAsErrors>
  </PropertyGroup>
  <ItemGroup>
    <Reference Include="System" />
    <Reference Include="System.configuration" />
    <Reference Include="System.Core" />
    <Reference Include="System.Xml" />
  </ItemGroup>
  <ItemGroup>
    <Compile Include="Binary\BinaryArrayEqualityComparer.cs" />
    <Compile Include="Impl\Binary\BinaryFieldEqualityComparer.cs" />
    <Compile Include="Binary\BinaryReflectiveSerializer.cs" />
    <Compile Include="Common\JavaException.cs" />
    <Compile Include="DataStructures\Configuration\Package-Info.cs" />
    <Compile Include="Discovery\Package-Info.cs" />
    <Compile Include="Discovery\Tcp\Multicast\Package-Info.cs" />
    <Compile Include="Discovery\Tcp\Package-Info.cs" />
    <Compile Include="Discovery\Tcp\Static\Package-Info.cs" />
    <Compile Include="Impl\Binary\BinaryEqualityComparerSerializer.cs" />
    <Compile Include="Impl\Binary\BinaryProcessor.cs" />
    <Compile Include="Impl\Binary\BinaryReflectiveSerializerInternal.cs" />
    <Compile Include="Impl\Binary\IBinaryEqualityComparer.cs" />
    <Compile Include="Impl\Binary\IBinarySerializerInternal.cs" />
    <Compile Include="Binary\Package-Info.cs" />
    <Compile Include="Cache\Affinity\AffinityKey.cs" />
    <Compile Include="Cache\Affinity\AffinityKeyMappedAttribute.cs" />
    <Compile Include="Cache\Affinity\AffinityFunctionContext.cs" />
    <Compile Include="Cache\Affinity\AffinityTopologyVersion.cs" />
    <Compile Include="Cache\Affinity\Fair\FairAffinityFunction.cs" />
    <Compile Include="Cache\Affinity\Fair\Package-Info.cs" />
    <Compile Include="Cache\Affinity\IAffinityFunction.cs" />
    <Compile Include="Cache\Affinity\Package-Info.cs" />
    <Compile Include="Cache\Affinity\Rendezvous\Package-Info.cs" />
    <Compile Include="Cache\Affinity\Rendezvous\RendezvousAffinityFunction.cs" />
    <Compile Include="Cache\CacheAtomicUpdateTimeoutException.cs" />
    <Compile Include="Cache\CacheEntryProcessorException.cs" />
    <Compile Include="Cache\CacheException.cs" />
    <Compile Include="Cache\CachePartialUpdateException.cs" />
    <Compile Include="Cache\CachePeekMode.cs" />
    <Compile Include="Cache\Configuration\NearCacheConfiguration.cs" />
    <Compile Include="Cache\Configuration\Package-Info.cs" />
    <Compile Include="Cache\Eviction\Package-Info.cs" />
    <Compile Include="Communication\ICommunicationSpi.cs" />
    <Compile Include="Communication\Package-Info.cs" />
    <Compile Include="Communication\Tcp\Package-Info.cs" />
    <Compile Include="Communication\Tcp\TcpCommunicationSpi.cs" />
    <Compile Include="DataStructures\Configuration\AtomicConfiguration.cs" />
    <Compile Include="Cache\Configuration\QueryAlias.cs" />
    <Compile Include="Cache\Configuration\QueryTextFieldAttribute.cs" />
    <Compile Include="Cache\Event\CacheEntryEventType.cs" />
    <Compile Include="Cache\Event\ICacheEntryEvent.cs" />
    <Compile Include="Cache\Event\ICacheEntryEventFilter.cs" />
    <Compile Include="Cache\Event\ICacheEntryEventListener.cs" />
    <Compile Include="Cache\Event\Package-Info.cs" />
    <Compile Include="Cache\Eviction\EvictionPolicyBase.cs" />
    <Compile Include="Cache\Eviction\FifoEvictionPolicy.cs" />
    <Compile Include="Cache\Eviction\IEvictionPolicy.cs" />
    <Compile Include="Cache\Eviction\LruEvictionPolicy.cs" />
    <Compile Include="Cache\Expiry\ExpiryPolicy.cs" />
    <Compile Include="Cache\Expiry\IExpiryPolicy.cs" />
    <Compile Include="Cache\Expiry\Package-Info.cs" />
    <Compile Include="Cache\ICache.cs" />
    <Compile Include="Cache\ICacheAffinity.cs" />
    <Compile Include="Cache\ICacheEntry.cs" />
    <Compile Include="Cache\ICacheEntryFilter.cs" />
    <Compile Include="Cache\ICacheEntryProcessor.cs" />
    <Compile Include="Cache\ICacheEntryProcessorResult.cs" />
    <Compile Include="Cache\ICacheLock.cs" />
    <Compile Include="Cache\ICacheMetrics.cs" />
    <Compile Include="Cache\CacheResult.cs" />
    <Compile Include="Cache\IMutableCacheEntry.cs" />
    <Compile Include="Cache\Package-Info.cs" />
    <Compile Include="Cache\Query\Continuous\ContinuousQuery.cs" />
    <Compile Include="Cache\Query\Continuous\ContinuousQueryExtensions.cs" />
    <Compile Include="Cache\Query\Continuous\IContinuousQueryHandle.cs" />
    <Compile Include="Cache\Query\Continuous\Package-Info.cs" />
    <Compile Include="Cache\Query\IQueryCursor.cs" />
    <Compile Include="Cache\Query\Package-Info.cs" />
    <Compile Include="Cache\Query\QueryBase.cs" />
    <Compile Include="Cache\Query\ScanQuery.cs" />
    <Compile Include="Cache\Query\SqlFieldsQuery.cs" />
    <Compile Include="Cache\Query\SqlQuery.cs" />
    <Compile Include="Cache\Query\TextQuery.cs" />
    <Compile Include="Cache\Store\CacheParallelLoadStoreAdapter.cs" />
    <Compile Include="Cache\Store\CacheStoreAdapter.cs" />
    <Compile Include="Cache\Store\CacheStoreException.cs" />
    <Compile Include="Cache\Store\ICacheStore.cs" />
    <Compile Include="Common\IFactory.cs" />
    <Compile Include="Cache\Store\ICacheStoreSession.cs" />
    <Compile Include="Cache\Store\Package-Info.cs" />
    <Compile Include="Common\ClientDisconnectedException.cs" />
    <Compile Include="Cluster\ClusterGroupEmptyException.cs" />
    <Compile Include="Cluster\ClusterTopologyException.cs" />
    <Compile Include="Cluster\ICluster.cs" />
    <Compile Include="Cluster\IClusterGroup.cs" />
    <Compile Include="Cluster\IClusterMetrics.cs" />
    <Compile Include="Cluster\IClusterNode.cs" />
    <Compile Include="Cluster\IClusterNodeFilter.cs" />
    <Compile Include="Cluster\Package-Info.cs" />
    <Compile Include="Common\IgniteException.cs" />
    <Compile Include="Common\IgniteFutureCancelledException.cs" />
    <Compile Include="Common\IgniteGuid.cs" />
    <Compile Include="Common\Package-Info.cs" />
    <Compile Include="Impl\Binary\DateTimeSerializer.cs" />
    <Compile Include="Impl\Binary\IO\IBinaryStreamProcessor.cs" />
    <Compile Include="Impl\Binary\SerializableSerializer.cs" />
    <Compile Include="Impl\Binary\BinaryWriterExtensions.cs" />
    <Compile Include="Impl\Cache\Affinity\AffinityFunctionBase.cs" />
    <Compile Include="Impl\Cache\Expiry\ExpiryPolicyFactory.cs" />
    <Compile Include="Impl\Cache\Expiry\ExpiryPolicySerializer.cs" />
    <Compile Include="Impl\Cache\ICacheLockInternal.cs" />
    <Compile Include="Impl\Common\Listenable.cs" />
    <Compile Include="Impl\Common\Platform.cs" />
    <Compile Include="Impl\Binary\UserSerializerProxy.cs" />
    <Compile Include="Impl\Cache\Affinity\AffinityFunctionSerializer.cs" />
    <Compile Include="Impl\Cache\Affinity\PlatformAffinityFunction.cs" />
    <Compile Include="Impl\Common\ObjectInfoHolder.cs" />
    <Compile Include="Impl\Cache\Event\JavaCacheEntryEventFilter.cs" />
    <Compile Include="Impl\Common\PlatformJavaObjectFactoryProxy.cs" />
    <Compile Include="Compute\ComputeExecutionRejectedException.cs" />
    <Compile Include="Compute\ComputeJobAdapter.cs" />
    <Compile Include="Compute\ComputeJobFailoverException.cs" />
    <Compile Include="Compute\ComputeJobResultPolicy.cs" />
    <Compile Include="Compute\ComputeTaskAdapter.cs" />
    <Compile Include="Compute\ComputeTaskCancelledException.cs" />
    <Compile Include="Compute\ComputeTaskNoResultCacheAttribute.cs" />
    <Compile Include="Compute\ComputeTaskSplitAdapter.cs" />
    <Compile Include="Compute\ComputeTaskTimeoutException.cs" />
    <Compile Include="Compute\ComputeUserUndeclaredException.cs" />
    <Compile Include="Compute\ICompute.cs" />
    <Compile Include="Compute\IComputeFunc.cs" />
    <Compile Include="Compute\IComputeJob.cs" />
    <Compile Include="Compute\IComputeJobResult.cs" />
    <Compile Include="Compute\IComputeReducer.cs" />
    <Compile Include="Compute\IComputeTask.cs" />
    <Compile Include="Cache\Configuration\CacheAtomicityMode.cs" />
    <Compile Include="Cache\Configuration\CacheAtomicWriteOrderMode.cs" />
    <Compile Include="Cache\Configuration\CacheConfiguration.cs" />
    <Compile Include="Cache\Configuration\CacheMemoryMode.cs" />
    <Compile Include="Cache\Configuration\CacheMode.cs" />
    <Compile Include="Cache\Configuration\CacheRebalanceMode.cs" />
    <Compile Include="Cache\Configuration\CacheWriteSynchronizationMode.cs" />
    <Compile Include="Discovery\Tcp\ITcpDiscoveryIpFinder.cs" />
    <Compile Include="Discovery\Tcp\TcpDiscoverySpi.cs" />
    <Compile Include="Cache\Configuration\QueryIndexField.cs" />
    <Compile Include="Discovery\IDiscoverySpi.cs" />
    <Compile Include="Discovery\Tcp\TcpDiscoveryIpFinderBase.cs" />
    <Compile Include="Discovery\Tcp\Multicast\TcpDiscoveryMulticastIpFinder.cs" />
    <Compile Include="Cache\Configuration\QueryEntity.cs" />
    <Compile Include="Cache\Configuration\QueryField.cs" />
    <Compile Include="Cache\Configuration\QueryIndex.cs" />
    <Compile Include="Cache\Configuration\QueryIndexType.cs" />
    <Compile Include="Cache\Configuration\QuerySqlFieldAttribute.cs" />
    <Compile Include="Discovery\Tcp\Static\TcpDiscoveryStaticIpFinder.cs" />
    <Compile Include="Compute\Package-Info.cs" />
    <Compile Include="Datastream\IDataStreamer.cs" />
    <Compile Include="Datastream\IStreamReceiver.cs" />
    <Compile Include="Datastream\Package-Info.cs" />
    <Compile Include="Datastream\StreamTransformer.cs" />
    <Compile Include="Datastream\StreamVisitor.cs" />
    <Compile Include="DataStructures\IAtomicLong.cs" />
    <Compile Include="DataStructures\IAtomicReference.cs" />
    <Compile Include="DataStructures\IAtomicSequence.cs" />
    <Compile Include="DataStructures\Package-Info.cs" />
    <Compile Include="Events\CacheEvent.cs" />
    <Compile Include="Events\CacheQueryExecutedEvent.cs" />
    <Compile Include="Events\CacheQueryReadEvent.cs" />
    <Compile Include="Events\CacheRebalancingEvent.cs" />
    <Compile Include="Events\CheckpointEvent.cs" />
    <Compile Include="Events\DiscoveryEvent.cs" />
    <Compile Include="Events\EventBase.cs" />
    <Compile Include="Events\EventReader.cs" />
    <Compile Include="Events\EventType.cs" />
    <Compile Include="Events\IEvent.cs" />
    <Compile Include="Events\IEventFilter.cs" />
    <Compile Include="Events\IEventListener.cs" />
    <Compile Include="Events\IEvents.cs" />
    <Compile Include="Events\JobEvent.cs" />
    <Compile Include="Events\Package-Info.cs" />
    <Compile Include="Events\SwapSpaceEvent.cs" />
    <Compile Include="Events\TaskEvent.cs" />
    <Compile Include="GlobalSuppressions.cs" />
    <Compile Include="IgniteConfiguration.cs" />
    <Compile Include="IgniteConfigurationSection.cs" />
    <Compile Include="Ignition.cs" />
    <Compile Include="IIgnite.cs" />
    <Compile Include="Impl\Binary\BinaryEnum.cs" />
    <Compile Include="Impl\Binary\BinaryObjectSchemaSerializer.cs" />
    <Compile Include="Impl\Binary\ReferenceEqualityComparer.cs" />
    <Compile Include="Impl\Binary\JavaTypes.cs" />
    <Compile Include="Impl\Cache\CacheAffinityImpl.cs" />
    <Compile Include="Impl\Cache\CacheEntry.cs" />
    <Compile Include="Impl\Cache\CacheEntryFilterHolder.cs" />
    <Compile Include="Impl\Cache\CacheEntryProcessorHolder.cs" />
    <Compile Include="Impl\Cache\CacheEntryProcessorResult.cs" />
    <Compile Include="Impl\Cache\CacheEntryProcessorResultHolder.cs" />
    <Compile Include="Impl\Cache\CacheEnumerable.cs" />
    <Compile Include="Impl\Cache\CacheEnumerator.cs" />
    <Compile Include="Impl\Cache\CacheEnumeratorProxy.cs" />
    <Compile Include="Impl\Cache\CacheImpl.cs" />
    <Compile Include="Impl\Cache\CacheLock.cs" />
    <Compile Include="Impl\Cache\CacheMetricsImpl.cs" />
    <Compile Include="Impl\Cache\CacheOp.cs" />
    <Compile Include="Impl\Cache\Event\CacheEntryCreateEvent.cs" />
    <Compile Include="Impl\Cache\Event\CacheEntryRemoveEvent.cs" />
    <Compile Include="Impl\Cache\Event\CacheEntryUpdateEvent.cs" />
    <Compile Include="Impl\Cache\ICacheInternal.cs" />
    <Compile Include="Impl\Cache\MutableCacheEntry.cs" />
    <Compile Include="Impl\Cache\Query\AbstractQueryCursor.cs" />
    <Compile Include="Impl\Cache\Query\Continuous\ContinuousQueryFilter.cs" />
    <Compile Include="Impl\Cache\Query\Continuous\ContinuousQueryFilterHolder.cs" />
    <Compile Include="Impl\Cache\Query\Continuous\ContinuousQueryHandleImpl.cs" />
    <Compile Include="Impl\Cache\Query\Continuous\ContinuousQueryUtils.cs" />
    <Compile Include="Impl\Cache\Query\FieldsQueryCursor.cs" />
    <Compile Include="Impl\Cache\Query\QueryCursor.cs" />
    <Compile Include="Impl\Cache\Store\CacheStore.cs" />
    <Compile Include="Impl\Cache\Store\CacheStoreSession.cs" />
    <Compile Include="Impl\Cache\Store\CacheStoreSessionProxy.cs" />
    <Compile Include="Impl\Cluster\ClusterGroupImpl.cs" />
    <Compile Include="Impl\Cluster\ClusterMetricsImpl.cs" />
    <Compile Include="Impl\Cluster\ClusterNodeImpl.cs" />
    <Compile Include="Impl\Collections\CollectionExtensions.cs" />
    <Compile Include="Impl\Collections\MultiValueDictionary.cs" />
    <Compile Include="Impl\Collections\ReadOnlyCollection.cs" />
    <Compile Include="Impl\Collections\ReadOnlyDictionary.cs" />
    <Compile Include="Impl\Common\ObjectStringConverter.cs" />
    <Compile Include="Impl\Common\BooleanLowerCaseConverter.cs" />
    <Compile Include="Impl\Common\CancelledTask.cs" />
    <Compile Include="Impl\Common\Classpath.cs" />
    <Compile Include="Impl\Common\CopyOnWriteConcurrentDictionary.cs" />
    <Compile Include="Impl\Common\DelegateConverter.cs" />
    <Compile Include="Impl\Common\DelegateTypeDescriptor.cs" />
    <Compile Include="Impl\Events\EventTypeConverter.cs" />
    <Compile Include="Impl\Common\Fnv1Hash.cs" />
    <Compile Include="Impl\Common\Future.cs" />
    <Compile Include="Impl\Common\FutureConverter.cs" />
    <Compile Include="Impl\Common\FutureType.cs" />
    <Compile Include="Impl\Common\IgniteArgumentCheck.cs" />
    <Compile Include="Impl\Common\IFutureConverter.cs" />
    <Compile Include="Impl\Common\IFutureInternal.cs" />
    <Compile Include="Impl\Common\IgniteConfigurationXmlSerializer.cs" />
    <Compile Include="Impl\Common\IgniteHome.cs" />
    <Compile Include="Impl\Common\LoadedAssembliesResolver.cs" />
    <Compile Include="Impl\Common\TypeCaster.cs" />
    <Compile Include="Impl\Common\TypeStringConverter.cs" />
    <Compile Include="Impl\Compute\Closure\ComputeAbstractClosureTask.cs" />
    <Compile Include="Impl\Compute\Closure\ComputeActionJob.cs" />
    <Compile Include="Impl\Compute\Closure\ComputeFuncJob.cs" />
    <Compile Include="Impl\Compute\Closure\ComputeMultiClosureTask.cs" />
    <Compile Include="Impl\Compute\Closure\ComputeOutFuncJob.cs" />
    <Compile Include="Impl\Compute\Closure\ComputeReducingClosureTask.cs" />
    <Compile Include="Impl\Compute\Closure\ComputeSingleClosureTask.cs" />
    <Compile Include="Impl\Compute\Closure\IComputeResourceInjector.cs" />
    <Compile Include="Impl\Compute\Compute.cs" />
    <Compile Include="Impl\Compute\ComputeFunc.cs" />
    <Compile Include="Impl\Compute\ComputeImpl.cs" />
    <Compile Include="Impl\Compute\ComputeJob.cs" />
    <Compile Include="Impl\Compute\ComputeJobHolder.cs" />
    <Compile Include="Impl\Compute\ComputeJobResultGenericWrapper.cs" />
    <Compile Include="Impl\Compute\ComputeJobResultImpl.cs" />
    <Compile Include="Impl\Compute\ComputeOutFunc.cs" />
    <Compile Include="Impl\Compute\ComputeTaskHolder.cs" />
    <Compile Include="Impl\Datastream\DataStreamerBatch.cs" />
    <Compile Include="Impl\Datastream\DataStreamerEntry.cs" />
    <Compile Include="Impl\Datastream\DataStreamerImpl.cs" />
    <Compile Include="Impl\Datastream\DataStreamerRemoveEntry.cs" />
    <Compile Include="Impl\Datastream\StreamReceiverHolder.cs" />
    <Compile Include="Impl\DataStructures\AtomicLong.cs" />
    <Compile Include="Impl\DataStructures\AtomicReference.cs" />
    <Compile Include="Impl\DataStructures\AtomicSequence.cs" />
    <Compile Include="Impl\Events\Events.cs" />
    <Compile Include="Impl\Events\RemoteListenEventFilter.cs" />
    <Compile Include="Impl\ExceptionUtils.cs" />
    <Compile Include="Impl\Ignite.cs" />
    <Compile Include="Impl\IgniteManager.cs" />
    <Compile Include="Impl\IgniteProxy.cs" />
    <Compile Include="Impl\Log\JavaLogger.cs" />
    <Compile Include="Impl\PlatformTarget.cs" />
    <Compile Include="Impl\IgniteUtils.cs" />
    <Compile Include="Impl\Handle\Handle.cs" />
    <Compile Include="Impl\Handle\HandleRegistry.cs" />
    <Compile Include="Impl\Handle\IHandle.cs" />
    <Compile Include="Impl\IInteropCallback.cs" />
    <Compile Include="Impl\LifecycleBeanHolder.cs" />
    <Compile Include="Impl\Memory\InteropExternalMemory.cs" />
    <Compile Include="Impl\Memory\InteropMemoryUtils.cs" />
    <Compile Include="Impl\Memory\IPlatformMemory.cs" />
    <Compile Include="Impl\Memory\PlatformBigEndianMemoryStream.cs" />
    <Compile Include="Impl\Memory\PlatformMemory.cs" />
    <Compile Include="Impl\Memory\PlatformMemoryManager.cs" />
    <Compile Include="Impl\Memory\PlatformMemoryPool.cs" />
    <Compile Include="Impl\Memory\PlatformMemoryStream.cs" />
    <Compile Include="Impl\Memory\PlatformMemoryUtils.cs" />
    <Compile Include="Impl\Memory\PlatformPooledMemory.cs" />
    <Compile Include="Impl\Memory\PlatformRawMemory.cs" />
    <Compile Include="Impl\Memory\PlatformUnpooledMemory.cs" />
    <Compile Include="Impl\Messaging\MessageListenerHolder.cs" />
    <Compile Include="Impl\Messaging\Messaging.cs" />
    <Compile Include="Impl\NativeMethods.cs" />
    <Compile Include="Impl\Binary\DateTimeHolder.cs" />
    <Compile Include="Impl\Binary\IO\IBinaryStream.cs" />
    <Compile Include="Impl\Binary\IO\BinaryStreamBase.cs" />
    <Compile Include="Impl\Binary\IO\BinaryHeapStream.cs" />
    <Compile Include="Impl\Binary\IO\BinaryStreamAdapter.cs" />
    <Compile Include="Impl\Binary\IBinaryTypeDescriptor.cs" />
    <Compile Include="Impl\Binary\IBinaryWriteAware.cs" />
    <Compile Include="Impl\Binary\Metadata\IBinaryTypeHandler.cs" />
    <Compile Include="Impl\Binary\Metadata\BinaryTypeHashsetHandler.cs" />
    <Compile Include="Impl\Binary\Metadata\BinaryTypeHolder.cs" />
    <Compile Include="Impl\Binary\Metadata\BinaryType.cs" />
    <Compile Include="Impl\Binary\BinaryBuilderField.cs" />
    <Compile Include="Impl\Binary\BinaryObjectBuilder.cs" />
    <Compile Include="Impl\Binary\BinaryFullTypeDescriptor.cs" />
    <Compile Include="Impl\Binary\BinaryHandleDictionary.cs" />
    <Compile Include="Impl\Binary\BinarizableSerializer.cs" />
    <Compile Include="Impl\Binary\Marshaller.cs" />
    <Compile Include="Impl\Binary\BinaryMode.cs" />
    <Compile Include="Impl\Binary\BinaryObjectHeader.cs" />
    <Compile Include="Impl\Binary\BinaryObjectSchema.cs" />
    <Compile Include="Impl\Binary\BinaryObjectSchemaField.cs" />
    <Compile Include="Impl\Binary\BinaryObjectSchemaHolder.cs" />
    <Compile Include="Impl\Binary\BinaryReaderExtensions.cs" />
    <Compile Include="Impl\Binary\BinaryReaderHandleDictionary.cs" />
    <Compile Include="Impl\Binary\BinaryReader.cs" />
    <Compile Include="Impl\Binary\BinaryReflectiveActions.cs" />
    <Compile Include="Impl\Binary\Binary.cs" />
    <Compile Include="Impl\Binary\Structure\BinaryStructureTracker.cs" />
    <Compile Include="Impl\Binary\BinarySurrogateTypeDescriptor.cs" />
    <Compile Include="Impl\Binary\BinarySystemHandlers.cs" />
    <Compile Include="Impl\Binary\BinarySystemTypeSerializer.cs" />
    <Compile Include="Impl\Binary\BinaryObject.cs" />
    <Compile Include="Impl\Binary\BinaryUtils.cs" />
    <Compile Include="Impl\Binary\BinaryWriter.cs" />
    <Compile Include="Impl\Binary\SerializableObjectHolder.cs" />
    <Compile Include="Impl\Binary\Structure\BinaryStructure.cs" />
    <Compile Include="Impl\Binary\Structure\BinaryStructureEntry.cs" />
    <Compile Include="Impl\Binary\Structure\BinaryStructureJumpTable.cs" />
    <Compile Include="Impl\Binary\Structure\BinaryStructureUpdate.cs" />
    <Compile Include="Impl\Binary\TypeResolver.cs" />
<<<<<<< HEAD
    <Compile Include="Impl\Plugin\Cache\CachePluginContext.cs" />
=======
    <Compile Include="Impl\Plugin\IPluginProviderProxy.cs" />
    <Compile Include="Impl\Plugin\PluginContext.cs" />
    <Compile Include="Impl\Plugin\PluginProcessor.cs" />
    <Compile Include="Impl\Plugin\PluginProviderProxy.cs" />
>>>>>>> e8377167
    <Compile Include="Impl\Resource\IResourceInjector.cs" />
    <Compile Include="Impl\Resource\ResourceFieldInjector.cs" />
    <Compile Include="Impl\Resource\ResourceMethodInjector.cs" />
    <Compile Include="Impl\Resource\ResourceProcessor.cs" />
    <Compile Include="Impl\Resource\ResourcePropertyInjector.cs" />
    <Compile Include="Impl\Resource\ResourceTypeDescriptor.cs" />
    <Compile Include="Impl\Services\ServiceContext.cs" />
    <Compile Include="Impl\Services\ServiceDescriptor.cs" />
    <Compile Include="Impl\Services\ServiceProxy.cs" />
    <Compile Include="Impl\Services\ServiceProxyInvoker.cs" />
    <Compile Include="Impl\Services\ServiceProxySerializer.cs" />
    <Compile Include="Impl\Services\Services.cs" />
    <Compile Include="Impl\SwapSpace\SwapSpaceSerializer.cs" />
    <Compile Include="Impl\Transactions\Transaction.cs" />
    <Compile Include="Impl\Transactions\TransactionImpl.cs" />
    <Compile Include="Impl\Transactions\TransactionMetricsImpl.cs" />
    <Compile Include="Impl\Transactions\TransactionsImpl.cs" />
    <Compile Include="Impl\Unmanaged\IgniteJniNativeMethods.cs" />
    <Compile Include="Impl\Unmanaged\IUnmanagedTarget.cs" />
    <Compile Include="Impl\Unmanaged\UnmanagedCallbackHandlers.cs" />
    <Compile Include="Impl\Unmanaged\UnmanagedCallbackOp.cs" />
    <Compile Include="Impl\Unmanaged\UnmanagedCallbacks.cs" />
    <Compile Include="Impl\Unmanaged\UnmanagedContext.cs" />
    <Compile Include="Impl\Unmanaged\UnmanagedNonReleaseableTarget.cs" />
    <Compile Include="Impl\Unmanaged\UnmanagedTarget.cs" />
    <Compile Include="Impl\Unmanaged\UnmanagedUtils.cs" />
    <Compile Include="Interop\JavaObject.cs" />
    <Compile Include="Interop\Package-Info.cs" />
    <Compile Include="Lifecycle\ClientReconnectEventArgs.cs" />
    <Compile Include="Lifecycle\Package-Info.cs" />
    <Compile Include="Log\CategoryLogger.cs" />
    <Compile Include="Log\ILogger.cs" />
    <Compile Include="Log\LoggerExtensions.cs" />
    <Compile Include="Log\LogLevel.cs" />
    <Compile Include="Messaging\Package-Info.cs" />
    <Compile Include="Package-Info.cs" />
    <Compile Include="Lifecycle\ILifecycleBean.cs" />
    <Compile Include="Lifecycle\LifecycleEventType.cs" />
    <Compile Include="Messaging\IMessageListener.cs" />
    <Compile Include="Messaging\IMessaging.cs" />
    <Compile Include="Binary\IBinaryObjectBuilder.cs" />
    <Compile Include="Binary\IBinaryIdMapper.cs" />
    <Compile Include="Binary\IBinarizable.cs" />
    <Compile Include="Binary\IBinaryType.cs" />
    <Compile Include="Binary\IBinaryNameMapper.cs" />
    <Compile Include="Binary\IBinaryObject.cs" />
    <Compile Include="Binary\IBinaryRawReader.cs" />
    <Compile Include="Binary\IBinaryRawWriter.cs" />
    <Compile Include="Binary\IBinaryReader.cs" />
    <Compile Include="Binary\IBinary.cs" />
    <Compile Include="Binary\IBinarySerializer.cs" />
    <Compile Include="Binary\IBinaryWriter.cs" />
    <Compile Include="Binary\BinaryConfiguration.cs" />
    <Compile Include="Binary\BinaryObjectException.cs" />
    <Compile Include="Binary\BinaryTypeConfiguration.cs" />
    <Compile Include="Binary\BinaryTypeNames.cs" />
<<<<<<< HEAD
    <Compile Include="Plugin\Cache\ICachePluginConfiguration.cs" />
    <Compile Include="Plugin\Cache\ICachePluginContext.cs" />
    <Compile Include="Plugin\Cache\ICachePluginProvider.cs" />
=======
    <Compile Include="Plugin\IPluginConfiguration.cs" />
    <Compile Include="Plugin\IPluginContext.cs" />
    <Compile Include="Plugin\IPluginProvider.cs" />
    <Compile Include="Plugin\PluginNotFoundException.cs" />
    <Compile Include="Plugin\PluginProviderTypeAttribute.cs" />
>>>>>>> e8377167
    <Compile Include="Properties\AssemblyInfo.cs" />
    <Compile Include="Resource\InstanceResourceAttribute.cs" />
    <Compile Include="Resource\Package-Info.cs" />
    <Compile Include="Resource\StoreSessionResourceAttribute.cs" />
    <Compile Include="Services\IService.cs" />
    <Compile Include="Services\IServiceContext.cs" />
    <Compile Include="Services\IServiceDescriptor.cs" />
    <Compile Include="Services\IServices.cs" />
    <Compile Include="Services\Package-Info.cs" />
    <Compile Include="Services\ServiceConfiguration.cs" />
    <Compile Include="Services\ServiceInvocationException.cs" />
    <Compile Include="SwapSpace\File\FileSwapSpaceSpi.cs" />
    <Compile Include="SwapSpace\ISwapSpaceSpi.cs" />
    <Compile Include="Transactions\ITransaction.cs" />
    <Compile Include="Transactions\ITransactionMetrics.cs" />
    <Compile Include="Transactions\ITransactions.cs" />
    <Compile Include="Transactions\Package-Info.cs" />
    <Compile Include="Transactions\TransactionConcurrency.cs" />
    <Compile Include="Transactions\TransactionConfiguration.cs" />
    <Compile Include="Transactions\TransactionDeadlockException.cs" />
    <Compile Include="Transactions\TransactionHeuristicException.cs" />
    <Compile Include="Transactions\TransactionIsolation.cs" />
    <Compile Include="Transactions\TransactionOptimisticException.cs" />
    <Compile Include="Transactions\TransactionRollbackException.cs" />
    <Compile Include="Transactions\TransactionState.cs" />
    <Compile Include="Transactions\TransactionTimeoutException.cs" />
  </ItemGroup>
  <ItemGroup Condition="'$(Configuration)|$(Platform)' == 'Debug|x64'">
    <EmbeddedResource Include="$(SolutionDir)\x64\Debug\ignite.jni.dll">
      <Link>resources\debug\x64\ignite.jni.dll</Link>
    </EmbeddedResource>
  </ItemGroup>
  <ItemGroup Condition="'$(Configuration)|$(Platform)' == 'Release|x64'">
    <EmbeddedResource Include="$(SolutionDir)\x64\Release\ignite.jni.dll">
      <Link>resources\release\x64\ignite.jni.dll</Link>
    </EmbeddedResource>
  </ItemGroup>
  <ItemGroup Condition="'$(Configuration)|$(Platform)' == 'Debug|x86'">
    <EmbeddedResource Include="$(SolutionDir)\Win32\Debug\ignite.jni.dll">
      <Link>resources\debug\x86\ignite.jni.dll</Link>
    </EmbeddedResource>
  </ItemGroup>
  <ItemGroup Condition="'$(Configuration)|$(Platform)' == 'Release|x86'">
    <EmbeddedResource Include="$(SolutionDir)\Win32\Release\ignite.jni.dll">
      <Link>resources\release\x86\ignite.jni.dll</Link>
    </EmbeddedResource>
  </ItemGroup>
  <ItemGroup Condition="'$(Platform)' == 'AnyCPU'">
    <EmbeddedResource Include="$(ProjectDir)..\..\cpp\jni\project\vs\x64\$(Configuration)\ignite.jni.dll">
      <Link>resources\x64\ignite.jni.dll</Link>
    </EmbeddedResource>
    <EmbeddedResource Include="$(ProjectDir)..\..\cpp\jni\project\vs\Win32\$(Configuration)\ignite.jni.dll" Condition="'$(Configuration)' == 'Release' Or Exists('$(ProjectDir)..\..\cpp\jni\project\vs\Win32\$(Configuration)\ignite.jni.dll')">
      <Link>resources\x86\ignite.jni.dll</Link>
    </EmbeddedResource>
  </ItemGroup>
  <ItemGroup>
    <None Include="Apache.Ignite.Core.ruleset" />
    <None Include="Apache.Ignite.Core.nuspec" />
    <None Include="Apache.Ignite.Core.Schema.nuspec" />
    <None Include="build-common.ps1" />
    <None Include="NuGet\Uninstall.ps1" />
    <None Include="NuGet\PostBuild.ps1" />
    <None Include="NuGet\Install.ps1" />
    <None Include="Apache.Ignite.Core.snk" />
    <None Include="IgniteConfigurationSection.xsd">
      <SubType>Designer</SubType>
      <CopyToOutputDirectory>PreserveNewest</CopyToOutputDirectory>
    </None>
  </ItemGroup>
  <ItemGroup>
    <Folder Include="Impl\Common\JavaObjects\" />
  </ItemGroup>
  <Import Project="$(MSBuildToolsPath)\Microsoft.CSharp.targets" />
  <PropertyGroup Condition="'$(Platform)' == 'AnyCPU'">
    <PreBuildEvent>cd "$(ProjectDir)"
	set COMPLUS_ApplicationMigrationRuntimeActivationConfigPath=$(ProjectDir)
	PowerShell.exe -executionpolicy remotesigned -File build-common.ps1 -Configuration $(ConfigurationName) -msbuildexe "$(MSBuildBinPath)\msbuild.exe"</PreBuildEvent>
  </PropertyGroup>
  <!-- To modify your build process, add your task inside one of the targets below and uncomment it.
       Other similar extension points exist, see Microsoft.Common.targets.
  <Target Name="BeforeBuild">
  </Target>
  <Target Name="AfterBuild">
  </Target>
  -->
</Project><|MERGE_RESOLUTION|>--- conflicted
+++ resolved
@@ -420,14 +420,11 @@
     <Compile Include="Impl\Binary\Structure\BinaryStructureJumpTable.cs" />
     <Compile Include="Impl\Binary\Structure\BinaryStructureUpdate.cs" />
     <Compile Include="Impl\Binary\TypeResolver.cs" />
-<<<<<<< HEAD
-    <Compile Include="Impl\Plugin\Cache\CachePluginContext.cs" />
-=======
     <Compile Include="Impl\Plugin\IPluginProviderProxy.cs" />
     <Compile Include="Impl\Plugin\PluginContext.cs" />
     <Compile Include="Impl\Plugin\PluginProcessor.cs" />
     <Compile Include="Impl\Plugin\PluginProviderProxy.cs" />
->>>>>>> e8377167
+    <Compile Include="Impl\Plugin\Cache\CachePluginContext.cs" />
     <Compile Include="Impl\Resource\IResourceInjector.cs" />
     <Compile Include="Impl\Resource\ResourceFieldInjector.cs" />
     <Compile Include="Impl\Resource\ResourceMethodInjector.cs" />
@@ -484,17 +481,14 @@
     <Compile Include="Binary\BinaryObjectException.cs" />
     <Compile Include="Binary\BinaryTypeConfiguration.cs" />
     <Compile Include="Binary\BinaryTypeNames.cs" />
-<<<<<<< HEAD
-    <Compile Include="Plugin\Cache\ICachePluginConfiguration.cs" />
-    <Compile Include="Plugin\Cache\ICachePluginContext.cs" />
-    <Compile Include="Plugin\Cache\ICachePluginProvider.cs" />
-=======
     <Compile Include="Plugin\IPluginConfiguration.cs" />
     <Compile Include="Plugin\IPluginContext.cs" />
     <Compile Include="Plugin\IPluginProvider.cs" />
     <Compile Include="Plugin\PluginNotFoundException.cs" />
     <Compile Include="Plugin\PluginProviderTypeAttribute.cs" />
->>>>>>> e8377167
+    <Compile Include="Plugin\Cache\ICachePluginConfiguration.cs" />
+    <Compile Include="Plugin\Cache\ICachePluginContext.cs" />
+    <Compile Include="Plugin\Cache\ICachePluginProvider.cs" />
     <Compile Include="Properties\AssemblyInfo.cs" />
     <Compile Include="Resource\InstanceResourceAttribute.cs" />
     <Compile Include="Resource\Package-Info.cs" />
