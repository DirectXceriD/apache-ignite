/*
 * Licensed to the Apache Software Foundation (ASF) under one or more
 * contributor license agreements.  See the NOTICE file distributed with
 * this work for additional information regarding copyright ownership.
 * The ASF licenses this file to You under the Apache License, Version 2.0
 * (the "License"); you may not use this file except in compliance with
 * the License.  You may obtain a copy of the License at
 *
 *      http://www.apache.org/licenses/LICENSE-2.0
 *
 * Unless required by applicable law or agreed to in writing, software
 * distributed under the License is distributed on an "AS IS" BASIS,
 * WITHOUT WARRANTIES OR CONDITIONS OF ANY KIND, either express or implied.
 * See the License for the specific language governing permissions and
 * limitations under the License.
 */

namespace Apache.Ignite.Core
{
    using System;
    using System.Collections.Generic;
    using System.ComponentModel;
    using System.Diagnostics;
    using System.Diagnostics.CodeAnalysis;
    using System.IO;
    using System.Linq;
    using System.Xml;
    using System.Xml.Serialization;
    using Apache.Ignite.Core.Binary;
    using Apache.Ignite.Core.Cache;
    using Apache.Ignite.Core.Cache.Configuration;
    using Apache.Ignite.Core.Cluster;
    using Apache.Ignite.Core.Common;
    using Apache.Ignite.Core.Communication;
    using Apache.Ignite.Core.Communication.Tcp;
    using Apache.Ignite.Core.Compute;
    using Apache.Ignite.Core.Configuration;
    using Apache.Ignite.Core.DataStructures.Configuration;
    using Apache.Ignite.Core.Deployment;
    using Apache.Ignite.Core.Discovery;
    using Apache.Ignite.Core.Discovery.Tcp;
    using Apache.Ignite.Core.Encryption;
    using Apache.Ignite.Core.Encryption.Keystore;
    using Apache.Ignite.Core.Events;
    using Apache.Ignite.Core.Failure;
    using Apache.Ignite.Core.Impl;
    using Apache.Ignite.Core.Impl.Binary;
    using Apache.Ignite.Core.Impl.Client;
    using Apache.Ignite.Core.Impl.Common;
    using Apache.Ignite.Core.Impl.Ssl;
    using Apache.Ignite.Core.Lifecycle;
    using Apache.Ignite.Core.Log;
    using Apache.Ignite.Core.PersistentStore;
    using Apache.Ignite.Core.Plugin;
    using Apache.Ignite.Core.Ssl;
    using Apache.Ignite.Core.Transactions;
    using BinaryReader = Apache.Ignite.Core.Impl.Binary.BinaryReader;
    using BinaryWriter = Apache.Ignite.Core.Impl.Binary.BinaryWriter;

    /// <summary>
    /// Grid configuration.
    /// </summary>
    public class IgniteConfiguration
    {
        /// <summary>
        /// Default initial JVM memory in megabytes.
        /// </summary>
        public const int DefaultJvmInitMem = -1;

        /// <summary>
        /// Default maximum JVM memory in megabytes.
        /// </summary>
        public const int DefaultJvmMaxMem = -1;

        /// <summary>
        /// Default metrics expire time.
        /// </summary>
        public static readonly TimeSpan DefaultMetricsExpireTime = TimeSpan.MaxValue;

        /// <summary>
        /// Default metrics history size.
        /// </summary>
        public const int DefaultMetricsHistorySize = 10000;

        /// <summary>
        /// Default metrics log frequency.
        /// </summary>
        public static readonly TimeSpan DefaultMetricsLogFrequency = TimeSpan.FromMilliseconds(60000);

        /// <summary>
        /// Default metrics update frequency.
        /// </summary>
        public static readonly TimeSpan DefaultMetricsUpdateFrequency = TimeSpan.FromMilliseconds(2000);

        /// <summary>
        /// Default network timeout.
        /// </summary>
        public static readonly TimeSpan DefaultNetworkTimeout = TimeSpan.FromMilliseconds(5000);

        /// <summary>
        /// Default network retry delay.
        /// </summary>
        public static readonly TimeSpan DefaultNetworkSendRetryDelay = TimeSpan.FromMilliseconds(1000);

        /// <summary>
        /// Default failure detection timeout.
        /// </summary>
        public static readonly TimeSpan DefaultFailureDetectionTimeout = TimeSpan.FromSeconds(10);

        /// <summary>
        /// Default failure detection timeout.
        /// </summary>
        public static readonly TimeSpan DefaultClientFailureDetectionTimeout = TimeSpan.FromSeconds(30);

        /// <summary>
        /// Default thread pool size.
        /// </summary>
        public static readonly int DefaultThreadPoolSize = Math.Max(8, Environment.ProcessorCount);

        /// <summary>
        /// Default management thread pool size.
        /// </summary>
        public const int DefaultManagementThreadPoolSize = 4;

        /// <summary>
        /// Default timeout after which long query warning will be printed.
        /// </summary>
        public static readonly TimeSpan DefaultLongQueryWarningTimeout = TimeSpan.FromMilliseconds(3000);

        /// <summary>
        /// Default value for <see cref="ClientConnectorConfigurationEnabled"/>.
        /// </summary>
        public const bool DefaultClientConnectorConfigurationEnabled = true;

        /** */
        private TimeSpan? _metricsExpireTime;

        /** */
        private int? _metricsHistorySize;

        /** */
        private TimeSpan? _metricsLogFrequency;

        /** */
        private TimeSpan? _metricsUpdateFrequency;

        /** */
        private int? _networkSendRetryCount;

        /** */
        private TimeSpan? _networkSendRetryDelay;

        /** */
        private TimeSpan? _networkTimeout;

        /** */
        private bool? _isDaemon;

        /** */
        private bool? _clientMode;

        /** */
        private TimeSpan? _failureDetectionTimeout;

        /** */
        private TimeSpan? _clientFailureDetectionTimeout;

        /** */
        private TimeSpan? _sysWorkerBlockedTimeout;

        /** */
        private int? _publicThreadPoolSize;

        /** */
        private int? _stripedThreadPoolSize;

        /** */
        private int? _serviceThreadPoolSize;

        /** */
        private int? _systemThreadPoolSize;

        /** */
        private int? _asyncCallbackThreadPoolSize;

        /** */
        private int? _managementThreadPoolSize;

        /** */
        private int? _dataStreamerThreadPoolSize;

        /** */
        private int? _utilityCacheThreadPoolSize;

        /** */
        private int? _queryThreadPoolSize;

        /** */
        private TimeSpan? _longQueryWarningTimeout;

        /** */
        private bool? _isActiveOnStart;

        /** */
        private bool? _authenticationEnabled;

        /** Local event listeners. Stored as array to ensure index access. */
        private LocalEventListener[] _localEventListenersInternal;

        /** Map from user-defined listener to it's id. */
        private Dictionary<object, int> _localEventListenerIds;

        /** MVCC vacuum frequency. */
        private long? _mvccVacuumFreq;

        /** MVCC vacuum thread count. */
        private int? _mvccVacuumThreadCnt;

<<<<<<< HEAD
        /** SQL query history size. */
        private int? _sqlQueryHistorySize;
=======
        /** */
        private bool? _initBaselineAutoAdjustEnabled;

        /** Initial value of time which we would wait before the actual topology change since last discovery event. */
        private long? _initBaselineAutoAdjustTimeout;

        /** Initial value of time which we would wait from the first discovery event in the chain(node join/exit). */
        private long? _initBaselineAutoAdjustMaxTimeout;
>>>>>>> d53a91f0

        /// <summary>
        /// Default network retry count.
        /// </summary>
        public const int DefaultNetworkSendRetryCount = 3;

        /// <summary>
        /// Default late affinity assignment mode.
        /// </summary>
        public const bool DefaultIsLateAffinityAssignment = true;

        /// <summary>
        /// Default value for <see cref="IsActiveOnStart"/> property.
        /// </summary>
        public const bool DefaultIsActiveOnStart = true;

        /// <summary>
        /// Default value for <see cref="RedirectJavaConsoleOutput"/> property.
        /// </summary>
        public const bool DefaultRedirectJavaConsoleOutput = true;

        /// <summary>
        /// Default value for <see cref="AuthenticationEnabled"/> property.
        /// </summary>
        public const bool DefaultAuthenticationEnabled = false;

        /// <summary>
        /// Default value for <see cref="MvccVacuumFrequency"/> property.
        /// </summary>
        public const long DefaultMvccVacuumFrequency = 5000;

        /// <summary>
        /// Default value for <see cref="MvccVacuumThreadCount"/> property.
        /// </summary>
        public const int DefaultMvccVacuumThreadCount = 2;

        /// <summary>
<<<<<<< HEAD
        /// Default value for <see cref="SqlQueryHistorySize"/> property.
        /// </summary>
        public const int DefaultSqlQueryHistorySize = 1000;
=======
        /// Default value for <see cref="InitBaselineAutoAdjustEnabled"/> property.
        /// </summary>
        public const bool DefaultInitBaselineAutoAdjustEnabled = false;

        /// <summary>
        /// Default value for <see cref="InitBaselineAutoAdjustTimeout"/> property.
        /// </summary>
        public const long DefaultInitBaselineAutoAdjustTimeout = 0;

        /// <summary>
        /// Default value for <see cref="InitBaselineAutoAdjustMaxTimeout"/> property.
        /// </summary>
        public const long DefaultInitBaselineAutoAdjustMaxTimeout = 0;
>>>>>>> d53a91f0

        /// <summary>
        /// Initializes a new instance of the <see cref="IgniteConfiguration"/> class.
        /// </summary>
        public IgniteConfiguration()
        {
            JvmInitialMemoryMb = DefaultJvmInitMem;
            JvmMaxMemoryMb = DefaultJvmMaxMem;
            ClientConnectorConfigurationEnabled = DefaultClientConnectorConfigurationEnabled;
            RedirectJavaConsoleOutput = DefaultRedirectJavaConsoleOutput;
        }

        /// <summary>
        /// Initializes a new instance of the <see cref="IgniteConfiguration"/> class.
        /// </summary>
        /// <param name="configuration">The configuration to copy.</param>
        public IgniteConfiguration(IgniteConfiguration configuration)
        {
            IgniteArgumentCheck.NotNull(configuration, "configuration");

            using (var stream = IgniteManager.Memory.Allocate().GetStream())
            {
                var marsh = BinaryUtils.Marshaller;

                configuration.Write(marsh.StartMarshal(stream), ClientSocket.CurrentProtocolVersion);

                stream.SynchronizeOutput();

                stream.Seek(0, SeekOrigin.Begin);

                ReadCore(marsh.StartUnmarshal(stream), ClientSocket.CurrentProtocolVersion);
            }

            CopyLocalProperties(configuration);
        }

        /// <summary>
        /// Initializes a new instance of the <see cref="IgniteConfiguration" /> class from a reader.
        /// </summary>
        /// <param name="binaryReader">The binary reader.</param>
        /// <param name="baseConfig">The base configuration.</param>
        /// <param name="srvVer">Server version.</param>
        internal IgniteConfiguration(BinaryReader binaryReader, IgniteConfiguration baseConfig,
            ClientProtocolVersion srvVer)
        {
            Debug.Assert(binaryReader != null);
            Debug.Assert(baseConfig != null);

            Read(binaryReader, srvVer);
            CopyLocalProperties(baseConfig);
        }

        /// <summary>
        /// Writes this instance to a writer.
        /// </summary>
        /// <param name="writer">The writer.</param>
        /// <param name="srvVer">Server version.</param>
        internal void Write(BinaryWriter writer, ClientProtocolVersion srvVer)
        {
            Debug.Assert(writer != null);

            // Simple properties
            writer.WriteBooleanNullable(_clientMode);
            writer.WriteIntArray(IncludedEventTypes == null ? null : IncludedEventTypes.ToArray());

            writer.WriteTimeSpanAsLongNullable(_metricsExpireTime);
            writer.WriteIntNullable(_metricsHistorySize);
            writer.WriteTimeSpanAsLongNullable(_metricsLogFrequency);
            writer.WriteTimeSpanAsLongNullable(_metricsUpdateFrequency);
            writer.WriteIntNullable(_networkSendRetryCount);
            writer.WriteTimeSpanAsLongNullable(_networkSendRetryDelay);
            writer.WriteTimeSpanAsLongNullable(_networkTimeout);
            writer.WriteString(WorkDirectory);
            writer.WriteString(Localhost);
            writer.WriteBooleanNullable(_isDaemon);
            writer.WriteTimeSpanAsLongNullable(_failureDetectionTimeout);
            writer.WriteTimeSpanAsLongNullable(_clientFailureDetectionTimeout);
            writer.WriteTimeSpanAsLongNullable(_longQueryWarningTimeout);
            writer.WriteBooleanNullable(_isActiveOnStart);
            writer.WriteBooleanNullable(_authenticationEnabled);
            writer.WriteLongNullable(_mvccVacuumFreq);
            writer.WriteIntNullable(_mvccVacuumThreadCnt);
            writer.WriteTimeSpanAsLongNullable(_sysWorkerBlockedTimeout);
<<<<<<< HEAD
            writer.WriteIntNullable(_sqlQueryHistorySize);
=======
            writer.WriteBooleanNullable(_initBaselineAutoAdjustEnabled);
            writer.WriteLongNullable(_initBaselineAutoAdjustTimeout);
            writer.WriteLongNullable(_initBaselineAutoAdjustMaxTimeout);
>>>>>>> d53a91f0

            if (SqlSchemas == null)
                writer.WriteInt(-1);
            else
            {
                writer.WriteInt(SqlSchemas.Count);

                foreach (string sqlSchema in SqlSchemas)
                {
                    writer.WriteString(sqlSchema);
                }
            }

            writer.WriteObjectDetached(ConsistentId);

            // Thread pools
            writer.WriteIntNullable(_publicThreadPoolSize);
            writer.WriteIntNullable(_stripedThreadPoolSize);
            writer.WriteIntNullable(_serviceThreadPoolSize);
            writer.WriteIntNullable(_systemThreadPoolSize);
            writer.WriteIntNullable(_asyncCallbackThreadPoolSize);
            writer.WriteIntNullable(_managementThreadPoolSize);
            writer.WriteIntNullable(_dataStreamerThreadPoolSize);
            writer.WriteIntNullable(_utilityCacheThreadPoolSize);
            writer.WriteIntNullable(_queryThreadPoolSize);

            // Cache config
            writer.WriteCollectionRaw(CacheConfiguration, srvVer);

            // Discovery config
            var disco = DiscoverySpi;

            if (disco != null)
            {
                writer.WriteBoolean(true);

                var tcpDisco = disco as TcpDiscoverySpi;

                if (tcpDisco == null)
                    throw new InvalidOperationException("Unsupported discovery SPI: " + disco.GetType());

                tcpDisco.Write(writer);
            }
            else
                writer.WriteBoolean(false);

            var enc = EncryptionSpi;

            if (enc != null)
            {
                writer.WriteBoolean(true);

                var keystoreEnc = enc as KeystoreEncryptionSpi;
                
                if (keystoreEnc == null)
                    throw new InvalidOperationException("Unsupported encryption SPI: " + enc.GetType());

                writer.WriteString(keystoreEnc.MasterKeyName);
                writer.WriteInt(keystoreEnc.KeySize);
                writer.WriteString(keystoreEnc.KeyStorePath);
                writer.WriteCharArray(
                    keystoreEnc.KeyStorePassword == null ? null : keystoreEnc.KeyStorePassword.ToCharArray());
            }
            else
                writer.WriteBoolean(false);

            // Communication config
            var comm = CommunicationSpi;

            if (comm != null)
            {
                writer.WriteBoolean(true);

                var tcpComm = comm as TcpCommunicationSpi;

                if (tcpComm == null)
                    throw new InvalidOperationException("Unsupported communication SPI: " + comm.GetType());

                tcpComm.Write(writer);
            }
            else
                writer.WriteBoolean(false);

            // Binary config
            if (BinaryConfiguration != null)
            {
                writer.WriteBoolean(true);

                if (BinaryConfiguration.CompactFooterInternal != null)
                {
                    writer.WriteBoolean(true);
                    writer.WriteBoolean(BinaryConfiguration.CompactFooter);
                }
                else
                {
                    writer.WriteBoolean(false);
                }

                // Name mapper.
                var mapper = BinaryConfiguration.NameMapper as BinaryBasicNameMapper;
                writer.WriteBoolean(mapper != null && mapper.IsSimpleName);
            }
            else
            {
                writer.WriteBoolean(false);
            }

            // User attributes
            var attrs = UserAttributes;

            if (attrs == null)
                writer.WriteInt(0);
            else
            {
                writer.WriteInt(attrs.Count);

                foreach (var pair in attrs)
                {
                    writer.WriteString(pair.Key);
                    writer.Write(pair.Value);
                }
            }

            // Atomic
            if (AtomicConfiguration != null)
            {
                writer.WriteBoolean(true);

                writer.WriteInt(AtomicConfiguration.AtomicSequenceReserveSize);
                writer.WriteInt(AtomicConfiguration.Backups);
                writer.WriteInt((int) AtomicConfiguration.CacheMode);
            }
            else
                writer.WriteBoolean(false);

            // Tx
            if (TransactionConfiguration != null)
            {
                writer.WriteBoolean(true);

                writer.WriteInt(TransactionConfiguration.PessimisticTransactionLogSize);
                writer.WriteInt((int) TransactionConfiguration.DefaultTransactionConcurrency);
                writer.WriteInt((int) TransactionConfiguration.DefaultTransactionIsolation);
                writer.WriteLong((long) TransactionConfiguration.DefaultTimeout.TotalMilliseconds);
                writer.WriteInt((int) TransactionConfiguration.PessimisticTransactionLogLinger.TotalMilliseconds);
                writer.WriteLong((long) TransactionConfiguration.DefaultDefaultTimeoutOnPartitionMapExchange.TotalMilliseconds);
            }
            else
                writer.WriteBoolean(false);

            // Event storage
            if (EventStorageSpi == null)
            {
                writer.WriteByte(0);
            }
            else if (EventStorageSpi is NoopEventStorageSpi)
            {
                writer.WriteByte(1);
            }
            else
            {
                var memEventStorage = EventStorageSpi as MemoryEventStorageSpi;

                if (memEventStorage == null)
                {
                    throw new IgniteException(string.Format(
                        "Unsupported IgniteConfiguration.EventStorageSpi: '{0}'. " +
                        "Supported implementations: '{1}', '{2}'.",
                        EventStorageSpi.GetType(), typeof(NoopEventStorageSpi), typeof(MemoryEventStorageSpi)));
                }

                writer.WriteByte(2);

                memEventStorage.Write(writer);
            }

#pragma warning disable 618  // Obsolete
            if (MemoryConfiguration != null)
            {
                writer.WriteBoolean(true);
                MemoryConfiguration.Write(writer);
            }
            else
            {
                writer.WriteBoolean(false);
            }
#pragma warning restore 618

            // SQL connector.
#pragma warning disable 618  // Obsolete
            if (SqlConnectorConfiguration != null)
            {
                writer.WriteBoolean(true);
                SqlConnectorConfiguration.Write(writer);
            }
#pragma warning restore 618
            else
            {
                writer.WriteBoolean(false);
            }

            // Client connector.
            if (ClientConnectorConfiguration != null)
            {
                writer.WriteBoolean(true);
                ClientConnectorConfiguration.Write(writer);
            }
            else
            {
                writer.WriteBoolean(false);
            }

            writer.WriteBoolean(ClientConnectorConfigurationEnabled);

            // Persistence.
#pragma warning disable 618  // Obsolete
            if (PersistentStoreConfiguration != null)
            {
                writer.WriteBoolean(true);
                PersistentStoreConfiguration.Write(writer);
            }
            else
            {
                writer.WriteBoolean(false);
            }
#pragma warning restore 618

            // Data storage.
            if (DataStorageConfiguration != null)
            {
                writer.WriteBoolean(true);
                DataStorageConfiguration.Write(writer);
            }
            else
            {
                writer.WriteBoolean(false);
            }

            // SSL Context factory.
            SslFactorySerializer.Write(writer, SslContextFactory);

            // Failure handler.
            if (FailureHandler == null)
            {
                writer.WriteBoolean(false);
            }
            else
            {
                writer.WriteBoolean(true);

                if (FailureHandler is NoOpFailureHandler)
                {
                    writer.WriteByte(0);
                }
                else if (FailureHandler is StopNodeFailureHandler)
                {
                    writer.WriteByte(1);
                }
                else
                {
                    var failHnd = FailureHandler as StopNodeOrHaltFailureHandler;

                    if (failHnd == null)
                    {
                        throw new InvalidOperationException(string.Format(
                            "Unsupported IgniteConfiguration.FailureHandler: '{0}'. " +
                            "Supported implementations: '{1}', '{2}', '{3}'.",
                            FailureHandler.GetType(), typeof(NoOpFailureHandler), typeof(StopNodeFailureHandler),
                            typeof(StopNodeOrHaltFailureHandler)));
                    }

                    writer.WriteByte(2);

                    failHnd.Write(writer);
                }
            }

            // Plugins (should be last).
            if (PluginConfigurations != null)
            {
                var pos = writer.Stream.Position;

                writer.WriteInt(0); // reserve count

                var cnt = 0;

                foreach (var cfg in PluginConfigurations)
                {
                    if (cfg.PluginConfigurationClosureFactoryId != null)
                    {
                        writer.WriteInt(cfg.PluginConfigurationClosureFactoryId.Value);

                        cfg.WriteBinary(writer);

                        cnt++;
                    }
                }

                writer.Stream.WriteInt(pos, cnt);
            }
            else
            {
                writer.WriteInt(0);
            }

            // Local event listeners (should be last).
            if (LocalEventListeners != null)
            {
                writer.WriteInt(LocalEventListeners.Count);

                foreach (var listener in LocalEventListeners)
                {
                    ValidateLocalEventListener(listener);

                    writer.WriteIntArray(listener.EventTypes.ToArray());
                }
            }
            else
            {
                writer.WriteInt(0);
            }
        }

        /// <summary>
        /// Validates the local event listener.
        /// </summary>
        // ReSharper disable once ParameterOnlyUsedForPreconditionCheck.Local
        // ReSharper disable once UnusedParameter.Local
        private static void ValidateLocalEventListener(LocalEventListener listener)
        {
            if (listener == null)
            {
                throw new IgniteException("LocalEventListeners can't contain nulls.");
            }

            if (listener.ListenerObject == null)
            {
                throw new IgniteException("LocalEventListener.Listener can't be null.");
            }

            if (listener.EventTypes == null || listener.EventTypes.Count == 0)
            {
                throw new IgniteException("LocalEventListener.EventTypes can't be null or empty.");
            }
        }

        /// <summary>
        /// Validates this instance and outputs information to the log, if necessary.
        /// </summary>
        internal void Validate(ILogger log)
        {
            Debug.Assert(log != null);

            var ccfg = CacheConfiguration;
            if (ccfg != null)
            {
                foreach (var cfg in ccfg)
                    cfg.Validate(log);
            }
        }

        /// <summary>
        /// Reads data from specified reader into current instance.
        /// </summary>
        /// <param name="r">The binary reader.</param>
        /// <param name="srvVer">Server version.</param>
        private void ReadCore(BinaryReader r, ClientProtocolVersion srvVer)
        {
            // Simple properties
            _clientMode = r.ReadBooleanNullable();
            IncludedEventTypes = r.ReadIntArray();
            _metricsExpireTime = r.ReadTimeSpanNullable();
            _metricsHistorySize = r.ReadIntNullable();
            _metricsLogFrequency = r.ReadTimeSpanNullable();
            _metricsUpdateFrequency = r.ReadTimeSpanNullable();
            _networkSendRetryCount = r.ReadIntNullable();
            _networkSendRetryDelay = r.ReadTimeSpanNullable();
            _networkTimeout = r.ReadTimeSpanNullable();
            WorkDirectory = r.ReadString();
            Localhost = r.ReadString();
            _isDaemon = r.ReadBooleanNullable();
            _failureDetectionTimeout = r.ReadTimeSpanNullable();
            _clientFailureDetectionTimeout = r.ReadTimeSpanNullable();
            _longQueryWarningTimeout = r.ReadTimeSpanNullable();
            _isActiveOnStart = r.ReadBooleanNullable();
            _authenticationEnabled = r.ReadBooleanNullable();
            _mvccVacuumFreq = r.ReadLongNullable();
            _mvccVacuumThreadCnt = r.ReadIntNullable();
            _sysWorkerBlockedTimeout = r.ReadTimeSpanNullable();
<<<<<<< HEAD
            _sqlQueryHistorySize = r.ReadIntNullable();
=======
            _initBaselineAutoAdjustEnabled = r.ReadBooleanNullable();
            _initBaselineAutoAdjustTimeout = r.ReadLongNullable();
            _initBaselineAutoAdjustMaxTimeout = r.ReadLongNullable();
>>>>>>> d53a91f0

            int sqlSchemasCnt = r.ReadInt();

            if (sqlSchemasCnt == -1)
                SqlSchemas = null;
            else
            {
                SqlSchemas = new List<string>(sqlSchemasCnt);

                for (int i = 0; i < sqlSchemasCnt; i++)
                    SqlSchemas.Add(r.ReadString());
            }

            ConsistentId = r.ReadObject<object>();

            // Thread pools
            _publicThreadPoolSize = r.ReadIntNullable();
            _stripedThreadPoolSize = r.ReadIntNullable();
            _serviceThreadPoolSize = r.ReadIntNullable();
            _systemThreadPoolSize = r.ReadIntNullable();
            _asyncCallbackThreadPoolSize = r.ReadIntNullable();
            _managementThreadPoolSize = r.ReadIntNullable();
            _dataStreamerThreadPoolSize = r.ReadIntNullable();
            _utilityCacheThreadPoolSize = r.ReadIntNullable();
            _queryThreadPoolSize = r.ReadIntNullable();

            // Cache config
            CacheConfiguration = r.ReadCollectionRaw(x => new CacheConfiguration(x, srvVer));

            // Discovery config
            DiscoverySpi = r.ReadBoolean() ? new TcpDiscoverySpi(r) : null;

            EncryptionSpi = (srvVer.CompareTo(ClientSocket.Ver120) >= 0 && r.ReadBoolean()) ? 
                new KeystoreEncryptionSpi(r) : null;

            // Communication config
            CommunicationSpi = r.ReadBoolean() ? new TcpCommunicationSpi(r) : null;

            // Binary config
            if (r.ReadBoolean())
            {
                BinaryConfiguration = BinaryConfiguration ?? new BinaryConfiguration();

                if (r.ReadBoolean())
                {
                    BinaryConfiguration.CompactFooter = r.ReadBoolean();
                }

                if (r.ReadBoolean())
                {
                    BinaryConfiguration.NameMapper = BinaryBasicNameMapper.SimpleNameInstance;
                }
            }

            // User attributes
            UserAttributes = Enumerable.Range(0, r.ReadInt())
                .ToDictionary(x => r.ReadString(), x => r.ReadObject<object>());

            // Atomic
            if (r.ReadBoolean())
            {
                AtomicConfiguration = new AtomicConfiguration
                {
                    AtomicSequenceReserveSize = r.ReadInt(),
                    Backups = r.ReadInt(),
                    CacheMode = (CacheMode) r.ReadInt()
                };
            }

            // Tx
            if (r.ReadBoolean())
            {
                TransactionConfiguration = new TransactionConfiguration
                {
                    PessimisticTransactionLogSize = r.ReadInt(),
                    DefaultTransactionConcurrency = (TransactionConcurrency) r.ReadInt(),
                    DefaultTransactionIsolation = (TransactionIsolation) r.ReadInt(),
                    DefaultTimeout = TimeSpan.FromMilliseconds(r.ReadLong()),
                    PessimisticTransactionLogLinger = TimeSpan.FromMilliseconds(r.ReadInt()),
                    DefaultTimeoutOnPartitionMapExchange = TimeSpan.FromMilliseconds(r.ReadLong())
                };
            }

            // Event storage
            switch (r.ReadByte())
            {
                case 1:
                    EventStorageSpi = new NoopEventStorageSpi();
                    break;

                case 2:
                    EventStorageSpi = MemoryEventStorageSpi.Read(r);
                    break;
            }

            if (r.ReadBoolean())
            {
#pragma warning disable 618  // Obsolete
                MemoryConfiguration = new MemoryConfiguration(r);
#pragma warning restore 618  // Obsolete
            }

            // SQL.
            if (r.ReadBoolean())
            {
#pragma warning disable 618  // Obsolete
                SqlConnectorConfiguration = new SqlConnectorConfiguration(r);
#pragma warning restore 618
            }

            // Client.
            if (r.ReadBoolean())
            {
                ClientConnectorConfiguration = new ClientConnectorConfiguration(r);
            }

            ClientConnectorConfigurationEnabled = r.ReadBoolean();

            // Persistence.
            if (r.ReadBoolean())
            {
#pragma warning disable 618 // Obsolete
                PersistentStoreConfiguration = new PersistentStoreConfiguration(r);
#pragma warning restore 618
            }

            // Data storage.
            if (r.ReadBoolean())
            {
                DataStorageConfiguration = new DataStorageConfiguration(r);
            }

            // SSL context factory.
            SslContextFactory = SslFactorySerializer.Read(r);

            //Failure handler.
            if (r.ReadBoolean())
            {
                switch (r.ReadByte())
                {
                    case 0:
                        FailureHandler = new NoOpFailureHandler();

                        break;

                    case 1:
                        FailureHandler = new StopNodeFailureHandler();

                        break;

                    case 2:
                        FailureHandler = StopNodeOrHaltFailureHandler.Read(r);

                        break;

                    default:
                        FailureHandler = null;

                        break;
                }
            }
            else
            {
                FailureHandler = null;
            }
        }

        /// <summary>
        /// Reads data from specified reader into current instance.
        /// </summary>
        /// <param name="binaryReader">The binary reader.</param>
        /// <param name="srvVer">Server version.</param>
        private void Read(BinaryReader binaryReader, ClientProtocolVersion srvVer)
        {
            ReadCore(binaryReader, srvVer);

            // Misc
            IgniteHome = binaryReader.ReadString();

            JvmInitialMemoryMb = (int) (binaryReader.ReadLong()/1024/2014);
            JvmMaxMemoryMb = (int) (binaryReader.ReadLong()/1024/2014);
        }

        /// <summary>
        /// Copies the local properties (properties that are not written in Write method).
        /// </summary>
        private void CopyLocalProperties(IgniteConfiguration cfg)
        {
            IgniteInstanceName = cfg.IgniteInstanceName;

            if (BinaryConfiguration != null && cfg.BinaryConfiguration != null)
            {
                BinaryConfiguration.CopyLocalProperties(cfg.BinaryConfiguration);
            }

            SpringConfigUrl = cfg.SpringConfigUrl;
            IgniteHome = cfg.IgniteHome;
            JvmClasspath = cfg.JvmClasspath;
            JvmOptions = cfg.JvmOptions;
            JvmDllPath = cfg.JvmDllPath;
            Assemblies = cfg.Assemblies;
            SuppressWarnings = cfg.SuppressWarnings;
            LifecycleHandlers = cfg.LifecycleHandlers;
            Logger = cfg.Logger;
            JvmInitialMemoryMb = cfg.JvmInitialMemoryMb;
            JvmMaxMemoryMb = cfg.JvmMaxMemoryMb;
            PluginConfigurations = cfg.PluginConfigurations;
            AutoGenerateIgniteInstanceName = cfg.AutoGenerateIgniteInstanceName;
            PeerAssemblyLoadingMode = cfg.PeerAssemblyLoadingMode;
            LocalEventListeners = cfg.LocalEventListeners;
            RedirectJavaConsoleOutput = cfg.RedirectJavaConsoleOutput;

            if (CacheConfiguration != null && cfg.CacheConfiguration != null)
            {
                var caches = cfg.CacheConfiguration.Where(x => x != null).ToDictionary(x => "_" + x.Name, x => x);

                foreach (var cache in CacheConfiguration)
                {
                    CacheConfiguration src;

                    if (cache != null && caches.TryGetValue("_" + cache.Name, out src))
                    {
                        cache.CopyLocalProperties(src);
                    }
                }
            }
        }

        /// <summary>
        /// Gets or sets optional local instance name.
        /// <para />
        /// This name only works locally and has no effect on topology.
        /// <para />
        /// This property is used to when there are multiple Ignite nodes in one process to distinguish them.
        /// </summary>
        public string IgniteInstanceName { get; set; }

        /// <summary>
        /// Gets or sets a value indicating whether unique <see cref="IgniteInstanceName"/> should be generated.
        /// <para />
        /// Set this to true in scenarios where new node should be started regardless of other nodes present within
        /// current process. In particular, this setting is useful is ASP.NET and IIS environments, where AppDomains
        /// are loaded and unloaded within a single process during application restarts. Ignite stops all nodes
        /// on <see cref="AppDomain"/> unload, however, IIS does not wait for previous AppDomain to unload before
        /// starting up a new one, which may cause "Ignite instance with this name has already been started" errors.
        /// This setting solves the issue.
        /// </summary>
        public bool AutoGenerateIgniteInstanceName { get; set; }

        /// <summary>
        /// Gets or sets optional local instance name.
        /// <para />
        /// This name only works locally and has no effect on topology.
        /// <para />
        /// This property is used to when there are multiple Ignite nodes in one process to distinguish them.
        /// </summary>
        [Obsolete("Use IgniteInstanceName instead.")]
        [XmlIgnore]
        public string GridName
        {
            get { return IgniteInstanceName; }
            set { IgniteInstanceName = value; }
        }

        /// <summary>
        /// Gets or sets the binary configuration.
        /// </summary>
        /// <value>
        /// The binary configuration.
        /// </value>
        public BinaryConfiguration BinaryConfiguration { get; set; }

        /// <summary>
        /// Gets or sets the cache configuration.
        /// </summary>
        /// <value>
        /// The cache configuration.
        /// </value>
        [SuppressMessage("Microsoft.Usage", "CA2227:CollectionPropertiesShouldBeReadOnly")]
        public ICollection<CacheConfiguration> CacheConfiguration { get; set; }

        /// <summary>
        /// URL to Spring configuration file.
        /// <para />
        /// Spring configuration is loaded first, then <see cref="IgniteConfiguration"/> properties are applied.
        /// Null property values do not override Spring values.
        /// Value-typed properties are tracked internally: if setter was not called, Spring value won't be overwritten.
        /// <para />
        /// This merging happens on the top level only; e. g. if there are cache configurations defined in Spring
        /// and in .NET, .NET caches will overwrite Spring caches.
        /// </summary>
        [SuppressMessage("Microsoft.Design", "CA1056:UriPropertiesShouldNotBeStrings")]
        public string SpringConfigUrl { get; set; }

        /// <summary>
        /// Path to jvm.dll (libjvm.so on Linux, libjvm.dylib on Mac) file.
        /// If not set, it's location will be determined using JAVA_HOME environment variable.
        /// If path is neither set nor determined automatically, an exception will be thrown.
        /// </summary>
        public string JvmDllPath { get; set; }

        /// <summary>
        /// Path to Ignite home. If not set environment variable IGNITE_HOME will be used.
        /// </summary>
        public string IgniteHome { get; set; }

        /// <summary>
        /// Classpath used by JVM on Ignite start.
        /// </summary>
        public string JvmClasspath { get; set; }

        /// <summary>
        /// Collection of options passed to JVM on Ignite start.
        /// </summary>
        [SuppressMessage("Microsoft.Usage", "CA2227:CollectionPropertiesShouldBeReadOnly")]
        public ICollection<string> JvmOptions { get; set; }

        /// <summary>
        /// List of additional .Net assemblies to load on Ignite start. Each item can be either
        /// fully qualified assembly name, path to assembly to DLL or path to a directory when
        /// assemblies reside.
        /// </summary>
        [SuppressMessage("Microsoft.Usage", "CA2227:CollectionPropertiesShouldBeReadOnly")]
        public ICollection<string> Assemblies { get; set; }

        /// <summary>
        /// Whether to suppress warnings.
        /// </summary>
        public bool SuppressWarnings { get; set; }

        /// <summary>
        /// Lifecycle handlers.
        /// </summary>
        [SuppressMessage("Microsoft.Usage", "CA2227:CollectionPropertiesShouldBeReadOnly")]
        public ICollection<ILifecycleHandler> LifecycleHandlers { get; set; }

        /// <summary>
        /// Initial amount of memory in megabytes given to JVM. Maps to -Xms Java option.
        /// <code>-1</code> maps to JVM defaults.
        /// Defaults to <see cref="DefaultJvmInitMem"/>.
        /// </summary>
        [DefaultValue(DefaultJvmInitMem)]
        public int JvmInitialMemoryMb { get; set; }

        /// <summary>
        /// Maximum amount of memory in megabytes given to JVM. Maps to -Xmx Java option.
        /// <code>-1</code> maps to JVM defaults.
        /// Defaults to <see cref="DefaultJvmMaxMem"/>.
        /// </summary>
        [DefaultValue(DefaultJvmMaxMem)]
        public int JvmMaxMemoryMb { get; set; }

        /// <summary>
        /// Gets or sets the discovery service provider.
        /// Null for default discovery.
        /// </summary>
        public IDiscoverySpi DiscoverySpi { get; set; }

        /// <summary>
        /// Gets or sets the communication service provider.
        /// Null for default communication.
        /// </summary>
        public ICommunicationSpi CommunicationSpi { get; set; }
        
        /// <summary>
        /// Gets or sets the encryption service provider.
        /// Null for disabled encryption.
        /// </summary>
        public IEncryptionSpi EncryptionSpi { get; set; }

        /// <summary>
        /// Gets or sets a value indicating whether node should start in client mode.
        /// Client node cannot hold data in the caches.
        /// </summary>
        public bool ClientMode
        {
            get { return _clientMode ?? default(bool); }
            set { _clientMode = value; }
        }

        /// <summary>
        /// Gets or sets a set of event types (<see cref="EventType" />) to be recorded by Ignite.
        /// </summary>
        [SuppressMessage("Microsoft.Usage", "CA2227:CollectionPropertiesShouldBeReadOnly")]
        public ICollection<int> IncludedEventTypes { get; set; }

        /// <summary>
        /// Gets or sets pre-configured local event listeners.
        /// <para />
        /// This is similar to calling <see cref="IEvents.LocalListen{T}(IEventListener{T},int[])"/>,
        /// but important difference is that some events occur during startup and can be only received this way.
        /// </summary>
        [SuppressMessage("Microsoft.Usage", "CA2227:CollectionPropertiesShouldBeReadOnly")]
        public ICollection<LocalEventListener> LocalEventListeners { get; set; }

        /// <summary>
        /// Initializes the local event listeners collections.
        /// </summary>
        private void InitLocalEventListeners()
        {
            if (LocalEventListeners != null && _localEventListenersInternal == null)
            {
                _localEventListenersInternal = LocalEventListeners.ToArray();

                _localEventListenerIds = new Dictionary<object, int>();

                for (var i = 0; i < _localEventListenersInternal.Length; i++)
                {
                    var listener = _localEventListenersInternal[i];
                    ValidateLocalEventListener(listener);
                    _localEventListenerIds[listener.ListenerObject] = i;
                }
            }
        }

        /// <summary>
        /// Gets the local event listeners.
        /// </summary>
        internal LocalEventListener[] LocalEventListenersInternal
        {
            get
            {
                InitLocalEventListeners();

                return _localEventListenersInternal;
            }
        }

        /// <summary>
        /// Gets the local event listener ids.
        /// </summary>
        internal Dictionary<object, int> LocalEventListenerIds
        {
            get
            {
                InitLocalEventListeners();

                return _localEventListenerIds;
            }
        }

        /// <summary>
        /// Gets or sets the time after which a certain metric value is considered expired.
        /// </summary>
        [DefaultValue(typeof(TimeSpan), "10675199.02:48:05.4775807")]
        public TimeSpan MetricsExpireTime
        {
            get { return _metricsExpireTime ?? DefaultMetricsExpireTime; }
            set { _metricsExpireTime = value; }
        }

        /// <summary>
        /// Gets or sets the number of metrics kept in history to compute totals and averages.
        /// </summary>
        [DefaultValue(DefaultMetricsHistorySize)]
        public int MetricsHistorySize
        {
            get { return _metricsHistorySize ?? DefaultMetricsHistorySize; }
            set { _metricsHistorySize = value; }
        }

        /// <summary>
        /// Gets or sets the frequency of metrics log print out.
        /// <see cref="TimeSpan.Zero"/> to disable metrics print out.
        /// </summary>
        [DefaultValue(typeof(TimeSpan), "00:01:00")]
        public TimeSpan MetricsLogFrequency
        {
            get { return _metricsLogFrequency ?? DefaultMetricsLogFrequency; }
            set { _metricsLogFrequency = value; }
        }

        /// <summary>
        /// Gets or sets the job metrics update frequency.
        /// <see cref="TimeSpan.Zero"/> to update metrics on job start/finish.
        /// Negative value to never update metrics.
        /// </summary>
        [DefaultValue(typeof(TimeSpan), "00:00:02")]
        public TimeSpan MetricsUpdateFrequency
        {
            get { return _metricsUpdateFrequency ?? DefaultMetricsUpdateFrequency; }
            set { _metricsUpdateFrequency = value; }
        }

        /// <summary>
        /// Gets or sets the network send retry count.
        /// </summary>
        [DefaultValue(DefaultNetworkSendRetryCount)]
        public int NetworkSendRetryCount
        {
            get { return _networkSendRetryCount ?? DefaultNetworkSendRetryCount; }
            set { _networkSendRetryCount = value; }
        }

        /// <summary>
        /// Gets or sets the network send retry delay.
        /// </summary>
        [DefaultValue(typeof(TimeSpan), "00:00:01")]
        public TimeSpan NetworkSendRetryDelay
        {
            get { return _networkSendRetryDelay ?? DefaultNetworkSendRetryDelay; }
            set { _networkSendRetryDelay = value; }
        }

        /// <summary>
        /// Gets or sets the network timeout.
        /// </summary>
        [DefaultValue(typeof(TimeSpan), "00:00:05")]
        public TimeSpan NetworkTimeout
        {
            get { return _networkTimeout ?? DefaultNetworkTimeout; }
            set { _networkTimeout = value; }
        }

        /// <summary>
        /// Gets or sets the work directory.
        /// If not provided, a folder under <see cref="IgniteHome"/> will be used.
        /// </summary>
        public string WorkDirectory { get; set; }

        /// <summary>
        /// Gets or sets system-wide local address or host for all Ignite components to bind to.
        /// If provided it will override all default local bind settings within Ignite.
        /// <para />
        /// If <c>null</c> then Ignite tries to use local wildcard address.That means that all services
        /// will be available on all network interfaces of the host machine.
        /// <para />
        /// It is strongly recommended to set this parameter for all production environments.
        /// </summary>
        public string Localhost { get; set; }

        /// <summary>
        /// Gets or sets a value indicating whether this node should be a daemon node.
        /// <para />
        /// Daemon nodes are the usual grid nodes that participate in topology but not visible on the main APIs,
        /// i.e. they are not part of any cluster groups.
        /// <para />
        /// Daemon nodes are used primarily for management and monitoring functionality that is built on Ignite
        /// and needs to participate in the topology, but also needs to be excluded from the "normal" topology,
        /// so that it won't participate in the task execution or in-memory data grid storage.
        /// </summary>
        public bool IsDaemon
        {
            get { return _isDaemon ?? default(bool); }
            set { _isDaemon = value; }
        }

        /// <summary>
        /// Gets or sets the user attributes for this node.
        /// <para />
        /// These attributes can be retrieved later via <see cref="IBaselineNode.Attributes"/>.
        /// Environment variables are added to node attributes automatically.
        /// NOTE: attribute names starting with "org.apache.ignite" are reserved for internal use.
        /// </summary>
        [SuppressMessage("Microsoft.Usage", "CA2227:CollectionPropertiesShouldBeReadOnly")]
        public IDictionary<string, object> UserAttributes { get; set; }

        /// <summary>
        /// Gets or sets the atomic data structures configuration.
        /// </summary>
        public AtomicConfiguration AtomicConfiguration { get; set; }

        /// <summary>
        /// Gets or sets the transaction configuration.
        /// </summary>
        public TransactionConfiguration TransactionConfiguration { get; set; }

        /// <summary>
        /// Gets or sets a value indicating whether late affinity assignment mode should be used.
        /// <para />
        /// On each topology change, for each started cache, partition-to-node mapping is
        /// calculated using AffinityFunction for cache. When late
        /// affinity assignment mode is disabled then new affinity mapping is applied immediately.
        /// <para />
        /// With late affinity assignment mode, if primary node was changed for some partition, but data for this
        /// partition is not rebalanced yet on this node, then current primary is not changed and new primary
        /// is temporary assigned as backup. This nodes becomes primary only when rebalancing for all assigned primary
        /// partitions is finished. This mode can show better performance for cache operations, since when cache
        /// primary node executes some operation and data is not rebalanced yet, then it sends additional message
        /// to force rebalancing from other nodes.
        /// <para />
        /// Note, that <see cref="ICacheAffinity"/> interface provides assignment information taking late assignment
        /// into account, so while rebalancing for new primary nodes is not finished it can return assignment
        /// which differs from assignment calculated by AffinityFunction.
        /// <para />
        /// This property should have the same value for all nodes in cluster.
        /// <para />
        /// If not provided, default value is <see cref="DefaultIsLateAffinityAssignment"/>.
        /// </summary>
        [SuppressMessage("Microsoft.Performance", "CA1822:MarkMembersAsStatic")]
        [SuppressMessage("Microsoft.Usage", "CA1801:ReviewUnusedParameters", MessageId = "value")]
        [DefaultValue(DefaultIsLateAffinityAssignment)]
        [Obsolete("No longer supported, always true.")]
        public bool IsLateAffinityAssignment
        {
            get { return DefaultIsLateAffinityAssignment; }
            // ReSharper disable once ValueParameterNotUsed
            set { /* No-op. */ }
        }

        /// <summary>
        /// Serializes this instance to the specified XML writer.
        /// </summary>
        /// <param name="writer">The writer.</param>
        /// <param name="rootElementName">Name of the root element.</param>
        public void ToXml(XmlWriter writer, string rootElementName)
        {
            IgniteConfigurationXmlSerializer.Serialize(this, writer, rootElementName);
        }

        /// <summary>
        /// Serializes this instance to an XML string.
        /// </summary>
        public string ToXml()
        {
            return IgniteConfigurationXmlSerializer.Serialize(this, "igniteConfiguration");
        }

        /// <summary>
        /// Deserializes IgniteConfiguration from the XML reader.
        /// </summary>
        /// <param name="reader">The reader.</param>
        /// <returns>Deserialized instance.</returns>
        public static IgniteConfiguration FromXml(XmlReader reader)
        {
            return IgniteConfigurationXmlSerializer.Deserialize<IgniteConfiguration>(reader);
        }

        /// <summary>
        /// Deserializes IgniteConfiguration from the XML string.
        /// </summary>
        /// <param name="xml">Xml string.</param>
        /// <returns>Deserialized instance.</returns>
        public static IgniteConfiguration FromXml(string xml)
        {
            return IgniteConfigurationXmlSerializer.Deserialize<IgniteConfiguration>(xml);
        }

        /// <summary>
        /// Gets or sets the logger.
        /// <para />
        /// If no logger is set, logging is delegated to Java, which uses the logger defined in Spring XML (if present)
        /// or logs to console otherwise.
        /// </summary>
        public ILogger Logger { get; set; }

        /// <summary>
        /// Gets or sets the failure detection timeout used by <see cref="TcpDiscoverySpi"/>
        /// and <see cref="TcpCommunicationSpi"/>.
        /// </summary>
        [DefaultValue(typeof(TimeSpan), "00:00:10")]
        public TimeSpan FailureDetectionTimeout
        {
            get { return _failureDetectionTimeout ?? DefaultFailureDetectionTimeout; }
            set { _failureDetectionTimeout = value; }
        }

        /// <summary>
        /// Gets or sets the timeout for blocked system workers detection.
        /// </summary>
        public TimeSpan? SystemWorkerBlockedTimeout
        {
            get { return _sysWorkerBlockedTimeout; }
            set { _sysWorkerBlockedTimeout = value; }
        }

        /// <summary>
        /// Gets or sets the failure detection timeout used by <see cref="TcpDiscoverySpi"/>
        /// and <see cref="TcpCommunicationSpi"/> for client nodes.
        /// </summary>
        [DefaultValue(typeof(TimeSpan), "00:00:30")]
        public TimeSpan ClientFailureDetectionTimeout
        {
            get { return _clientFailureDetectionTimeout ?? DefaultClientFailureDetectionTimeout; }
            set { _clientFailureDetectionTimeout = value; }
        }

        /// <summary>
        /// Gets or sets the configurations for plugins to be started.
        /// </summary>
        [SuppressMessage("Microsoft.Usage", "CA2227:CollectionPropertiesShouldBeReadOnly")]
        public ICollection<IPluginConfiguration> PluginConfigurations { get; set; }

        /// <summary>
        /// Gets or sets the event storage interface.
        /// <para />
        /// Only predefined implementations are supported:
        /// <see cref="NoopEventStorageSpi"/>, <see cref="MemoryEventStorageSpi"/>.
        /// </summary>
        public IEventStorageSpi EventStorageSpi { get; set; }

        /// <summary>
        /// Gets or sets the page memory configuration.
        /// <see cref="MemoryConfiguration"/> for more details.
        /// <para />
        /// Obsolete, use <see cref="DataStorageConfiguration"/>.
        /// </summary>
        [Obsolete("Use DataStorageConfiguration.")]
        public MemoryConfiguration MemoryConfiguration { get; set; }

        /// <summary>
        /// Gets or sets the data storage configuration.
        /// </summary>
        public DataStorageConfiguration DataStorageConfiguration { get; set; }

        /// <summary>
        /// Gets or sets the SSL context factory that will be used for creating a secure socket layer b/w nodes.
        /// <para />
        /// Default is null (no SSL).
        /// <para />
        /// </summary>
        public ISslContextFactory SslContextFactory { get; set; }

        /// <summary>
        /// Gets or sets a value indicating how user assemblies should be loaded on remote nodes.
        /// <para />
        /// For example, when executing <see cref="ICompute.Call{TRes}(IComputeFunc{TRes})"/>,
        /// the assembly with corresponding <see cref="IComputeFunc{TRes}"/> should be loaded on remote nodes.
        /// With this option enabled, Ignite will attempt to send the assembly to remote nodes
        /// and load it there automatically.
        /// <para />
        /// Default is <see cref="Apache.Ignite.Core.Deployment.PeerAssemblyLoadingMode.Disabled"/>.
        /// <para />
        /// Peer loading is enabled for <see cref="ICompute"/> functionality.
        /// </summary>
        public PeerAssemblyLoadingMode PeerAssemblyLoadingMode { get; set; }

        /// <summary>
        /// Gets or sets the size of the public thread pool, which processes compute jobs and user messages.
        /// </summary>
        public int PublicThreadPoolSize
        {
            get { return _publicThreadPoolSize ?? DefaultThreadPoolSize; }
            set { _publicThreadPoolSize = value; }
        }

        /// <summary>
        /// Gets or sets the size of the striped thread pool, which processes cache requests.
        /// </summary>
        public int StripedThreadPoolSize
        {
            get { return _stripedThreadPoolSize ?? DefaultThreadPoolSize; }
            set { _stripedThreadPoolSize = value; }
        }

        /// <summary>
        /// Gets or sets the size of the service thread pool, which processes Ignite services.
        /// </summary>
        public int ServiceThreadPoolSize
        {
            get { return _serviceThreadPoolSize ?? DefaultThreadPoolSize; }
            set { _serviceThreadPoolSize = value; }
        }

        /// <summary>
        /// Gets or sets the size of the system thread pool, which processes internal system messages.
        /// </summary>
        public int SystemThreadPoolSize
        {
            get { return _systemThreadPoolSize ?? DefaultThreadPoolSize; }
            set { _systemThreadPoolSize = value; }
        }

        /// <summary>
        /// Gets or sets the size of the asynchronous callback thread pool.
        /// </summary>
        public int AsyncCallbackThreadPoolSize
        {
            get { return _asyncCallbackThreadPoolSize ?? DefaultThreadPoolSize; }
            set { _asyncCallbackThreadPoolSize = value; }
        }

        /// <summary>
        /// Gets or sets the size of the management thread pool, which processes internal Ignite jobs.
        /// </summary>
        [DefaultValue(DefaultManagementThreadPoolSize)]
        public int ManagementThreadPoolSize
        {
            get { return _managementThreadPoolSize ?? DefaultManagementThreadPoolSize; }
            set { _managementThreadPoolSize = value; }
        }

        /// <summary>
        /// Gets or sets the size of the data streamer thread pool.
        /// </summary>
        public int DataStreamerThreadPoolSize
        {
            get { return _dataStreamerThreadPoolSize ?? DefaultThreadPoolSize; }
            set { _dataStreamerThreadPoolSize = value; }
        }

        /// <summary>
        /// Gets or sets the size of the utility cache thread pool.
        /// </summary>
        public int UtilityCacheThreadPoolSize
        {
            get { return _utilityCacheThreadPoolSize ?? DefaultThreadPoolSize; }
            set { _utilityCacheThreadPoolSize = value; }
        }

        /// <summary>
        /// Gets or sets the size of the query thread pool.
        /// </summary>
        public int QueryThreadPoolSize
        {
            get { return _queryThreadPoolSize ?? DefaultThreadPoolSize; }
            set { _queryThreadPoolSize = value; }
        }

        /// <summary>
        /// Gets or sets the SQL connector configuration (for JDBC and ODBC).
        /// </summary>
        [Obsolete("Use ClientConnectorConfiguration instead.")]
        public SqlConnectorConfiguration SqlConnectorConfiguration { get; set; }

        /// <summary>
        /// Gets or sets the client connector configuration (for JDBC, ODBC, and thin clients).
        /// </summary>
        public ClientConnectorConfiguration ClientConnectorConfiguration { get; set; }

        /// <summary>
        /// Gets or sets a value indicating whether client connector is enabled:
        /// allow thin clients, ODBC and JDBC drivers to work with Ignite
        /// (see <see cref="ClientConnectorConfiguration"/>).
        /// Default is <see cref="DefaultClientConnectorConfigurationEnabled"/>.
        /// </summary>
        [DefaultValue(DefaultClientConnectorConfigurationEnabled)]
        public bool ClientConnectorConfigurationEnabled { get; set; }

        /// <summary>
        /// Gets or sets the timeout after which long query warning will be printed.
        /// </summary>
        [DefaultValue(typeof(TimeSpan), "00:00:03")]
        public TimeSpan LongQueryWarningTimeout
        {
            get { return _longQueryWarningTimeout ?? DefaultLongQueryWarningTimeout; }
            set { _longQueryWarningTimeout = value; }
        }

        /// <summary>
        /// Gets or sets the persistent store configuration.
        /// <para />
        /// Obsolete, use <see cref="DataStorageConfiguration"/>.
        /// </summary>
        [Obsolete("Use DataStorageConfiguration.")]
        public PersistentStoreConfiguration PersistentStoreConfiguration { get; set; }

        /// <summary>
        /// Gets or sets a value indicating whether grid should be active on start.
        /// See also <see cref="ICluster.IsActive"/> and <see cref="ICluster.SetActive"/>.
        /// <para />
        /// This property is ignored when <see cref="DataStorageConfiguration"/> is present:
        /// cluster is always inactive on start when Ignite Persistence is enabled.
        /// </summary>
        [DefaultValue(DefaultIsActiveOnStart)]
        public bool IsActiveOnStart
        {
            get { return _isActiveOnStart ?? DefaultIsActiveOnStart; }
            set { _isActiveOnStart = value; }
        }

        /// <summary>
        /// Gets or sets consistent globally unique node identifier which survives node restarts.
        /// </summary>
        public object ConsistentId { get; set; }

        /// <summary>
        /// Gets or sets a value indicating whether Java console output should be redirected
        /// to <see cref="Console.Out"/> and <see cref="Console.Error"/>, respectively.
        /// <para />
        /// Default is <see cref="DefaultRedirectJavaConsoleOutput"/>.
        /// <para />
        /// Java code outputs valuable information to console. However, since that is Java console,
        /// it is not possible to capture that output with standard .NET APIs (<see cref="Console.SetOut"/>).
        /// As a result, many tools (IDEs, test runners) are not able to display Ignite console output in UI.
        /// <para />
        /// This property is enabled by default and redirects Java console output to standard .NET console.
        /// It is recommended to disable this in production.
        /// </summary>
        [DefaultValue(DefaultRedirectJavaConsoleOutput)]
        public bool RedirectJavaConsoleOutput { get; set; }

        /// <summary>
        /// Gets or sets whether user authentication is enabled for the cluster. Default is <c>false</c>.
        /// </summary>
        [DefaultValue(DefaultAuthenticationEnabled)]
        public bool AuthenticationEnabled
        {
            get { return _authenticationEnabled ?? DefaultAuthenticationEnabled; }
            set { _authenticationEnabled = value; }
        }

        /// <summary>
        /// Time interval between MVCC vacuum runs in milliseconds.
        /// </summary>
        [DefaultValue(DefaultMvccVacuumFrequency)]
        public long MvccVacuumFrequency
        {
            get { return _mvccVacuumFreq ?? DefaultMvccVacuumFrequency; }
            set { _mvccVacuumFreq = value; }
        }

        /// <summary>
        /// Number of MVCC vacuum threads.
        /// </summary>
        [DefaultValue(DefaultMvccVacuumThreadCount)]
        public int MvccVacuumThreadCount
        {
            get { return _mvccVacuumThreadCnt ?? DefaultMvccVacuumThreadCount; }
            set { _mvccVacuumThreadCnt = value; }
        }

        /// <summary>
        /// Gets or sets the value indicating the number of SQL query history elements to keep in memory.
        /// Zero or negative value disables the history.
        /// </summary>
        [DefaultValue(DefaultSqlQueryHistorySize)]
        public int SqlQueryHistorySize
        {
            get { return _sqlQueryHistorySize ?? DefaultSqlQueryHistorySize; }
            set { _sqlQueryHistorySize = value; }
        }

        /// <summary>
        /// Gets or sets predefined failure handlers implementation.
        /// A failure handler handles critical failures of Ignite instance accordingly:
        /// <para><see cref="NoOpFailureHandler"/> -- do nothing.</para>
        /// <para><see cref="StopNodeFailureHandler"/> -- stop node.</para>
        /// <para><see cref="StopNodeOrHaltFailureHandler"/> -- try to stop node if tryStop value is true.
        /// If node can't be stopped during provided timeout or tryStop value is false then JVM process will be terminated forcibly.</para>
        /// <para/>
        /// Only these implementations are supported:
        /// <see cref="NoOpFailureHandler"/>, <see cref="StopNodeOrHaltFailureHandler"/>, <see cref="StopNodeFailureHandler"/>.
        /// </summary>
        public IFailureHandler FailureHandler { get; set; }

        /// <summary>
        /// Gets or sets SQL schemas to be created on node startup. Schemas are created on local node only and are not propagated.
        /// to other cluster nodes. Created schemas cannot be dropped.
        /// <para/>
        /// By default schema names are case-insensitive. Use quotes to enforce case sensitivity.
        /// </summary>
        [SuppressMessage("Microsoft.Usage", "CA2227:CollectionPropertiesShouldBeReadOnly")]
        public ICollection<string> SqlSchemas { get; set; }

        /// <summary>
        /// Initial value of manual baseline control or auto adjusting baseline.
        /// </summary>
        [DefaultValue(DefaultInitBaselineAutoAdjustEnabled)]
        public bool InitBaselineAutoAdjustEnabled
        {
            get { return _initBaselineAutoAdjustEnabled ?? DefaultInitBaselineAutoAdjustEnabled; }
            set { _initBaselineAutoAdjustEnabled = value; }
        }

        /// <summary>
        /// Initial value of time which we would wait before the actual topology change since last discovery event.
        /// </summary>
        [DefaultValue(DefaultInitBaselineAutoAdjustTimeout)]
        public long InitBaselineAutoAdjustTimeout
        {
            get { return _initBaselineAutoAdjustTimeout ?? DefaultInitBaselineAutoAdjustTimeout; }
            set { _initBaselineAutoAdjustTimeout = value; }
        }

        /// <summary>
        /// Initial value of time which we would wait from the first discovery event in the chain(node join/exit).
        /// </summary>
        [DefaultValue(DefaultInitBaselineAutoAdjustMaxTimeout)]
        public long InitBaselineAutoAdjustMaxTimeout
        {
            get { return _initBaselineAutoAdjustMaxTimeout ?? DefaultInitBaselineAutoAdjustMaxTimeout; }
            set { _initBaselineAutoAdjustMaxTimeout = value; }
        }
    }
}<|MERGE_RESOLUTION|>--- conflicted
+++ resolved
@@ -216,19 +216,17 @@
         /** MVCC vacuum thread count. */
         private int? _mvccVacuumThreadCnt;
 
-<<<<<<< HEAD
+        /** */
+        private bool? _initBaselineAutoAdjustEnabled;
+
+        /** Initial value of time which we would wait before the actual topology change since last discovery event. */
+        private long? _initBaselineAutoAdjustTimeout;
+
+        /** Initial value of time which we would wait from the first discovery event in the chain(node join/exit). */
+        private long? _initBaselineAutoAdjustMaxTimeout;
+
         /** SQL query history size. */
         private int? _sqlQueryHistorySize;
-=======
-        /** */
-        private bool? _initBaselineAutoAdjustEnabled;
-
-        /** Initial value of time which we would wait before the actual topology change since last discovery event. */
-        private long? _initBaselineAutoAdjustTimeout;
-
-        /** Initial value of time which we would wait from the first discovery event in the chain(node join/exit). */
-        private long? _initBaselineAutoAdjustMaxTimeout;
->>>>>>> d53a91f0
 
         /// <summary>
         /// Default network retry count.
@@ -266,25 +264,24 @@
         public const int DefaultMvccVacuumThreadCount = 2;
 
         /// <summary>
-<<<<<<< HEAD
+        /// Default value for <see cref="InitBaselineAutoAdjustEnabled"/> property.
+        /// </summary>
+        public const bool DefaultInitBaselineAutoAdjustEnabled = false;
+
+        /// <summary>
+        /// Default value for <see cref="InitBaselineAutoAdjustTimeout"/> property.
+        /// </summary>
+        public const long DefaultInitBaselineAutoAdjustTimeout = 0;
+
+        /// <summary>
+        /// Default value for <see cref="InitBaselineAutoAdjustMaxTimeout"/> property.
+        /// </summary>
+        public const long DefaultInitBaselineAutoAdjustMaxTimeout = 0;
+
+        /// <summary>
         /// Default value for <see cref="SqlQueryHistorySize"/> property.
         /// </summary>
         public const int DefaultSqlQueryHistorySize = 1000;
-=======
-        /// Default value for <see cref="InitBaselineAutoAdjustEnabled"/> property.
-        /// </summary>
-        public const bool DefaultInitBaselineAutoAdjustEnabled = false;
-
-        /// <summary>
-        /// Default value for <see cref="InitBaselineAutoAdjustTimeout"/> property.
-        /// </summary>
-        public const long DefaultInitBaselineAutoAdjustTimeout = 0;
-
-        /// <summary>
-        /// Default value for <see cref="InitBaselineAutoAdjustMaxTimeout"/> property.
-        /// </summary>
-        public const long DefaultInitBaselineAutoAdjustMaxTimeout = 0;
->>>>>>> d53a91f0
 
         /// <summary>
         /// Initializes a new instance of the <see cref="IgniteConfiguration"/> class.
@@ -368,13 +365,10 @@
             writer.WriteLongNullable(_mvccVacuumFreq);
             writer.WriteIntNullable(_mvccVacuumThreadCnt);
             writer.WriteTimeSpanAsLongNullable(_sysWorkerBlockedTimeout);
-<<<<<<< HEAD
-            writer.WriteIntNullable(_sqlQueryHistorySize);
-=======
             writer.WriteBooleanNullable(_initBaselineAutoAdjustEnabled);
             writer.WriteLongNullable(_initBaselineAutoAdjustTimeout);
             writer.WriteLongNullable(_initBaselineAutoAdjustMaxTimeout);
->>>>>>> d53a91f0
+            writer.WriteIntNullable(_sqlQueryHistorySize);
 
             if (SqlSchemas == null)
                 writer.WriteInt(-1);
@@ -428,7 +422,7 @@
                 writer.WriteBoolean(true);
 
                 var keystoreEnc = enc as KeystoreEncryptionSpi;
-                
+
                 if (keystoreEnc == null)
                     throw new InvalidOperationException("Unsupported encryption SPI: " + enc.GetType());
 
@@ -764,13 +758,10 @@
             _mvccVacuumFreq = r.ReadLongNullable();
             _mvccVacuumThreadCnt = r.ReadIntNullable();
             _sysWorkerBlockedTimeout = r.ReadTimeSpanNullable();
-<<<<<<< HEAD
-            _sqlQueryHistorySize = r.ReadIntNullable();
-=======
             _initBaselineAutoAdjustEnabled = r.ReadBooleanNullable();
             _initBaselineAutoAdjustTimeout = r.ReadLongNullable();
             _initBaselineAutoAdjustMaxTimeout = r.ReadLongNullable();
->>>>>>> d53a91f0
+            _sqlQueryHistorySize = r.ReadIntNullable();
 
             int sqlSchemasCnt = r.ReadInt();
 
@@ -803,7 +794,7 @@
             // Discovery config
             DiscoverySpi = r.ReadBoolean() ? new TcpDiscoverySpi(r) : null;
 
-            EncryptionSpi = (srvVer.CompareTo(ClientSocket.Ver120) >= 0 && r.ReadBoolean()) ? 
+            EncryptionSpi = (srvVer.CompareTo(ClientSocket.Ver120) >= 0 && r.ReadBoolean()) ?
                 new KeystoreEncryptionSpi(r) : null;
 
             // Communication config
@@ -1134,7 +1125,7 @@
         /// Null for default communication.
         /// </summary>
         public ICommunicationSpi CommunicationSpi { get; set; }
-        
+
         /// <summary>
         /// Gets or sets the encryption service provider.
         /// Null for disabled encryption.
