/*
 * Licensed to the Apache Software Foundation (ASF) under one or more
 * contributor license agreements.  See the NOTICE file distributed with
 * this work for additional information regarding copyright ownership.
 * The ASF licenses this file to You under the Apache License, Version 2.0
 * (the "License"); you may not use this file except in compliance with
 * the License.  You may obtain a copy of the License at
 *
 *      http://www.apache.org/licenses/LICENSE-2.0
 *
 * Unless required by applicable law or agreed to in writing, software
 * distributed under the License is distributed on an "AS IS" BASIS,
 * WITHOUT WARRANTIES OR CONDITIONS OF ANY KIND, either express or implied.
 * See the License for the specific language governing permissions and
 * limitations under the License.
 */

namespace Apache.Ignite.Core
{
    using System;
    using System.Collections.Generic;
    using System.ComponentModel;
    using System.Diagnostics;
    using System.Diagnostics.CodeAnalysis;
    using System.IO;
    using System.Linq;
    using System.Text;
    using System.Xml;
    using Apache.Ignite.Core.Binary;
    using Apache.Ignite.Core.Cache;
    using Apache.Ignite.Core.Cache.Configuration;
    using Apache.Ignite.Core.Cluster;
    using Apache.Ignite.Core.Common;
    using Apache.Ignite.Core.Communication;
    using Apache.Ignite.Core.Communication.Tcp;
    using Apache.Ignite.Core.DataStructures.Configuration;
    using Apache.Ignite.Core.Discovery;
    using Apache.Ignite.Core.Discovery.Tcp;
    using Apache.Ignite.Core.Events;
    using Apache.Ignite.Core.Impl;
    using Apache.Ignite.Core.Impl.Binary;
    using Apache.Ignite.Core.Impl.Common;
    using Apache.Ignite.Core.Lifecycle;
    using Apache.Ignite.Core.Log;
    using Apache.Ignite.Core.Plugin;
    using Apache.Ignite.Core.Transactions;
    using BinaryWriter = Apache.Ignite.Core.Impl.Binary.BinaryWriter;

    /// <summary>
    /// Grid configuration.
    /// </summary>
    public class IgniteConfiguration
    {
        /// <summary>
        /// Default initial JVM memory in megabytes.
        /// </summary>
        public const int DefaultJvmInitMem = -1;

        /// <summary>
        /// Default maximum JVM memory in megabytes.
        /// </summary>
        public const int DefaultJvmMaxMem = -1;

        /// <summary>
        /// Default metrics expire time.
        /// </summary>
        public static readonly TimeSpan DefaultMetricsExpireTime = TimeSpan.MaxValue;

        /// <summary>
        /// Default metrics history size.
        /// </summary>
        public const int DefaultMetricsHistorySize = 10000;

        /// <summary>
        /// Default metrics log frequency.
        /// </summary>
        public static readonly TimeSpan DefaultMetricsLogFrequency = TimeSpan.FromMilliseconds(60000);

        /// <summary>
        /// Default metrics update frequency.
        /// </summary>
        public static readonly TimeSpan DefaultMetricsUpdateFrequency = TimeSpan.FromMilliseconds(2000);

        /// <summary>
        /// Default network timeout.
        /// </summary>
        public static readonly TimeSpan DefaultNetworkTimeout = TimeSpan.FromMilliseconds(5000);

        /// <summary>
        /// Default network retry delay.
        /// </summary>
        public static readonly TimeSpan DefaultNetworkSendRetryDelay = TimeSpan.FromMilliseconds(1000);

        /// <summary>
        /// Default failure detection timeout.
        /// </summary>
        public static readonly TimeSpan DefaultFailureDetectionTimeout = TimeSpan.FromSeconds(10);

        /** */
        private TimeSpan? _metricsExpireTime;

        /** */
        private int? _metricsHistorySize;

        /** */
        private TimeSpan? _metricsLogFrequency;

        /** */
        private TimeSpan? _metricsUpdateFrequency;

        /** */
        private int? _networkSendRetryCount;

        /** */
        private TimeSpan? _networkSendRetryDelay;

        /** */
        private TimeSpan? _networkTimeout;

        /** */
        private bool? _isDaemon;

        /** */
        private bool? _isLateAffinityAssignment;

        /** */
        private bool? _clientMode;

        /** */
        private TimeSpan? _failureDetectionTimeout;

        /// <summary>
        /// Default network retry count.
        /// </summary>
        public const int DefaultNetworkSendRetryCount = 3;

        /// <summary>
        /// Default late affinity assignment mode.
        /// </summary>
        public const bool DefaultIsLateAffinityAssignment = true;

        /// <summary>
        /// Initializes a new instance of the <see cref="IgniteConfiguration"/> class.
        /// </summary>
        public IgniteConfiguration()
        {
            JvmInitialMemoryMb = DefaultJvmInitMem;
            JvmMaxMemoryMb = DefaultJvmMaxMem;
        }

        /// <summary>
        /// Initializes a new instance of the <see cref="IgniteConfiguration"/> class.
        /// </summary>
        /// <param name="configuration">The configuration to copy.</param>
        public IgniteConfiguration(IgniteConfiguration configuration)
        {
            IgniteArgumentCheck.NotNull(configuration, "configuration");

            using (var stream = IgniteManager.Memory.Allocate().GetStream())
            {
                var marsh = BinaryUtils.Marshaller;

                configuration.Write(marsh.StartMarshal(stream));

                stream.SynchronizeOutput();

                stream.Seek(0, SeekOrigin.Begin);

                ReadCore(marsh.StartUnmarshal(stream));
            }

            CopyLocalProperties(configuration);
        }

        /// <summary>
        /// Initializes a new instance of the <see cref="IgniteConfiguration" /> class from a reader.
        /// </summary>
        /// <param name="binaryReader">The binary reader.</param>
        /// <param name="baseConfig">The base configuration.</param>
        internal IgniteConfiguration(IBinaryRawReader binaryReader, IgniteConfiguration baseConfig)
        {
            Debug.Assert(binaryReader != null);
            Debug.Assert(baseConfig != null);

            CopyLocalProperties(baseConfig);
            Read(binaryReader);
        }

        /// <summary>
        /// Writes this instance to a writer.
        /// </summary>
        /// <param name="writer">The writer.</param>
        internal void Write(BinaryWriter writer)
        {
            Debug.Assert(writer != null);

            // Simple properties
            writer.WriteBooleanNullable(_clientMode);
            writer.WriteIntArray(IncludedEventTypes == null ? null : IncludedEventTypes.ToArray());

            writer.WriteTimeSpanAsLongNullable(_metricsExpireTime);
            writer.WriteIntNullable(_metricsHistorySize);
            writer.WriteTimeSpanAsLongNullable(_metricsLogFrequency);
            writer.WriteTimeSpanAsLongNullable(_metricsUpdateFrequency);
            writer.WriteIntNullable(_networkSendRetryCount);
            writer.WriteTimeSpanAsLongNullable(_networkSendRetryDelay);
            writer.WriteTimeSpanAsLongNullable(_networkTimeout);
            writer.WriteString(WorkDirectory);
            writer.WriteString(Localhost);
            writer.WriteBooleanNullable(_isDaemon);
            writer.WriteBooleanNullable(_isLateAffinityAssignment);
            writer.WriteTimeSpanAsLongNullable(_failureDetectionTimeout);

            // Cache config
            var caches = CacheConfiguration;

            if (caches == null)
                writer.WriteInt(0);
            else
            {
                writer.WriteInt(caches.Count);

                foreach (var cache in caches)
                    cache.Write(writer);
            }

            // Discovery config
            var disco = DiscoverySpi;

            if (disco != null)
            {
                writer.WriteBoolean(true);

                var tcpDisco = disco as TcpDiscoverySpi;

                if (tcpDisco == null)
                    throw new InvalidOperationException("Unsupported discovery SPI: " + disco.GetType());

                tcpDisco.Write(writer);
            }
            else
                writer.WriteBoolean(false);

            // Communication config
            var comm = CommunicationSpi;

            if (comm != null)
            {
                writer.WriteBoolean(true);

                var tcpComm = comm as TcpCommunicationSpi;

                if (tcpComm == null)
                    throw new InvalidOperationException("Unsupported communication SPI: " + comm.GetType());

                tcpComm.Write(writer);
            }
            else
                writer.WriteBoolean(false);

            // Binary config
            if (BinaryConfiguration != null)
            {
                writer.WriteBoolean(true);

                if (BinaryConfiguration.CompactFooterInternal != null)
                {
                    writer.WriteBoolean(true);
                    writer.WriteBoolean(BinaryConfiguration.CompactFooter);
                }
                else
                {
                    writer.WriteBoolean(false);
                }
            }
            else
            {
                writer.WriteBoolean(false);
            }

            // User attributes
            var attrs = UserAttributes;

            if (attrs == null)
                writer.WriteInt(0);
            else
            {
                writer.WriteInt(attrs.Count);

                foreach (var pair in attrs)
                {
                    writer.WriteString(pair.Key);
                    writer.Write(pair.Value);
                }
            }

            // Atomic
            if (AtomicConfiguration != null)
            {
                writer.WriteBoolean(true);

                writer.WriteInt(AtomicConfiguration.AtomicSequenceReserveSize);
                writer.WriteInt(AtomicConfiguration.Backups);
                writer.WriteInt((int) AtomicConfiguration.CacheMode);
            }
            else
                writer.WriteBoolean(false);

            // Tx
            if (TransactionConfiguration != null)
            {
                writer.WriteBoolean(true);

                writer.WriteInt(TransactionConfiguration.PessimisticTransactionLogSize);
                writer.WriteInt((int) TransactionConfiguration.DefaultTransactionConcurrency);
                writer.WriteInt((int) TransactionConfiguration.DefaultTransactionIsolation);
                writer.WriteLong((long) TransactionConfiguration.DefaultTimeout.TotalMilliseconds);
                writer.WriteInt((int) TransactionConfiguration.PessimisticTransactionLogLinger.TotalMilliseconds);
            }
            else
                writer.WriteBoolean(false);

<<<<<<< HEAD
            // Plugins
=======
            // Swap space
            SwapSpaceSerializer.Write(writer, SwapSpaceSpi);

            // Event storage
            if (EventStorageSpi == null)
            {
                writer.WriteByte(0);
            }
            else if (EventStorageSpi is NoopEventStorageSpi)
            {
                writer.WriteByte(1);
            }
            else
            {
                var memEventStorage = EventStorageSpi as MemoryEventStorageSpi;

                if (memEventStorage == null)
                {
                    throw new IgniteException(string.Format(
                        "Unsupported IgniteConfiguration.EventStorageSpi: '{0}'. " +
                        "Supported implementations: '{1}', '{2}'.",
                        EventStorageSpi.GetType(), typeof(NoopEventStorageSpi), typeof(MemoryEventStorageSpi)));
                }

                writer.WriteByte(2);

                memEventStorage.Write(writer);
            }

            // Plugins (should be last)
>>>>>>> edfa353e
            if (PluginConfigurations != null)
            {
                var pos = writer.Stream.Position;

                writer.WriteInt(0); // reserve count

                var cnt = 0;

                foreach (var cfg in PluginConfigurations)
                {
                    if (cfg.PluginConfigurationClosureFactoryId != null)
                    {
                        writer.WriteInt(cfg.PluginConfigurationClosureFactoryId.Value);

                        cfg.WriteBinary(writer);

                        cnt++;
                    }
                }

                writer.Stream.WriteInt(pos, cnt);
            }
            else
            {
                writer.WriteInt(0);
            }
        }

        /// <summary>
        /// Validates this instance and outputs information to the log, if necessary.
        /// </summary>
        internal void Validate(ILogger log)
        {
            Debug.Assert(log != null);

            var ccfg = CacheConfiguration;
            if (ccfg != null)
            {
                foreach (var cfg in ccfg)
                    cfg.Validate(log);
            }
        }

        /// <summary>
        /// Reads data from specified reader into current instance.
        /// </summary>
        /// <param name="r">The binary reader.</param>
        private void ReadCore(IBinaryRawReader r)
        {
            // Simple properties
            _clientMode = r.ReadBooleanNullable();
            IncludedEventTypes = r.ReadIntArray();
            _metricsExpireTime = r.ReadTimeSpanNullable();
            _metricsHistorySize = r.ReadIntNullable();
            _metricsLogFrequency = r.ReadTimeSpanNullable();
            _metricsUpdateFrequency = r.ReadTimeSpanNullable();
            _networkSendRetryCount = r.ReadIntNullable();
            _networkSendRetryDelay = r.ReadTimeSpanNullable();
            _networkTimeout = r.ReadTimeSpanNullable();
            WorkDirectory = r.ReadString();
            Localhost = r.ReadString();
            _isDaemon = r.ReadBooleanNullable();
            _isLateAffinityAssignment = r.ReadBooleanNullable();
            _failureDetectionTimeout = r.ReadTimeSpanNullable();

            // Cache config
            var cacheCfgCount = r.ReadInt();
            CacheConfiguration = new List<CacheConfiguration>(cacheCfgCount);
            for (int i = 0; i < cacheCfgCount; i++)
                CacheConfiguration.Add(new CacheConfiguration(r));

            // Discovery config
            DiscoverySpi = r.ReadBoolean() ? new TcpDiscoverySpi(r) : null;

            // Communication config
            CommunicationSpi = r.ReadBoolean() ? new TcpCommunicationSpi(r) : null;

            // Binary config
            if (r.ReadBoolean())
            {
                BinaryConfiguration = BinaryConfiguration ?? new BinaryConfiguration();

                if (r.ReadBoolean())
                    BinaryConfiguration.CompactFooter = r.ReadBoolean();
            }

            // User attributes
            UserAttributes = Enumerable.Range(0, r.ReadInt())
                .ToDictionary(x => r.ReadString(), x => r.ReadObject<object>());

            // Atomic
            if (r.ReadBoolean())
            {
                AtomicConfiguration = new AtomicConfiguration
                {
                    AtomicSequenceReserveSize = r.ReadInt(),
                    Backups = r.ReadInt(),
                    CacheMode = (CacheMode) r.ReadInt()
                };
            }

            // Tx
            if (r.ReadBoolean())
            {
                TransactionConfiguration = new TransactionConfiguration
                {
                    PessimisticTransactionLogSize = r.ReadInt(),
                    DefaultTransactionConcurrency = (TransactionConcurrency) r.ReadInt(),
                    DefaultTransactionIsolation = (TransactionIsolation) r.ReadInt(),
                    DefaultTimeout = TimeSpan.FromMilliseconds(r.ReadLong()),
                    PessimisticTransactionLogLinger = TimeSpan.FromMilliseconds(r.ReadInt())
                };
            }
<<<<<<< HEAD
=======

            // Swap
            SwapSpaceSpi = SwapSpaceSerializer.Read(r);

            // Event storage
            switch (r.ReadByte())
            {
                case 1: EventStorageSpi = new NoopEventStorageSpi();
                    break;

                case 2:
                    EventStorageSpi = MemoryEventStorageSpi.Read(r);
                    break;
            }
>>>>>>> edfa353e
        }

        /// <summary>
        /// Reads data from specified reader into current instance.
        /// </summary>
        /// <param name="binaryReader">The binary reader.</param>
        private void Read(IBinaryRawReader binaryReader)
        {
            ReadCore(binaryReader);

            // Misc
            IgniteHome = binaryReader.ReadString();

            JvmInitialMemoryMb = (int) (binaryReader.ReadLong()/1024/2014);
            JvmMaxMemoryMb = (int) (binaryReader.ReadLong()/1024/2014);

            // Local data (not from reader)
            JvmDllPath = Process.GetCurrentProcess().Modules.OfType<ProcessModule>()
                .Single(x => string.Equals(x.ModuleName, IgniteUtils.FileJvmDll, StringComparison.OrdinalIgnoreCase))
                .FileName;
        }

        /// <summary>
        /// Copies the local properties (properties that are not written in Write method).
        /// </summary>
        private void CopyLocalProperties(IgniteConfiguration cfg)
        {
            IgniteInstanceName = cfg.IgniteInstanceName;

            if (BinaryConfiguration != null && cfg.BinaryConfiguration != null)
            {
                BinaryConfiguration.MergeTypes(cfg.BinaryConfiguration);
            }
            else if (cfg.BinaryConfiguration != null)
            {
                BinaryConfiguration = new BinaryConfiguration(cfg.BinaryConfiguration);
            }

            JvmClasspath = cfg.JvmClasspath;
            JvmOptions = cfg.JvmOptions;
            Assemblies = cfg.Assemblies;
            SuppressWarnings = cfg.SuppressWarnings;
            LifecycleBeans = cfg.LifecycleBeans;
            Logger = cfg.Logger;
            JvmInitialMemoryMb = cfg.JvmInitialMemoryMb;
            JvmMaxMemoryMb = cfg.JvmMaxMemoryMb;
            PluginConfigurations = cfg.PluginConfigurations;
        }

        /// <summary>
        /// Gets or sets optional local instance name.
        /// <para />
        /// This name only works locally and has no effect on topology.
        /// <para />
        /// This property is used to when there are multiple Ignite nodes in one process to distinguish them.
        /// </summary>
        public string IgniteInstanceName { get; set; }

        /// <summary>
        /// Gets or sets optional local instance name.
        /// <para />
        /// This name only works locally and has no effect on topology.
        /// <para />
        /// This property is used to when there are multiple Ignite nodes in one process to distinguish them.
        /// </summary>
        [Obsolete("Use IgniteInstanceName instead.")]
        public string GridName
        {
            get { return IgniteInstanceName; }
            set { IgniteInstanceName = value; }
        }

        /// <summary>
        /// Gets or sets the binary configuration.
        /// </summary>
        /// <value>
        /// The binary configuration.
        /// </value>
        public BinaryConfiguration BinaryConfiguration { get; set; }

        /// <summary>
        /// Gets or sets the cache configuration.
        /// </summary>
        /// <value>
        /// The cache configuration.
        /// </value>
        [SuppressMessage("Microsoft.Usage", "CA2227:CollectionPropertiesShouldBeReadOnly")]
        public ICollection<CacheConfiguration> CacheConfiguration { get; set; }

        /// <summary>
        /// URL to Spring configuration file.
        /// <para />
        /// Spring configuration is loaded first, then <see cref="IgniteConfiguration"/> properties are applied.
        /// Null property values do not override Spring values.
        /// Value-typed properties are tracked internally: if setter was not called, Spring value won't be overwritten.
        /// <para />
        /// This merging happens on the top level only; e. g. if there are cache configurations defined in Spring 
        /// and in .NET, .NET caches will overwrite Spring caches.
        /// </summary>
        [SuppressMessage("Microsoft.Design", "CA1056:UriPropertiesShouldNotBeStrings")]
        public string SpringConfigUrl { get; set; }

        /// <summary>
        /// Path jvm.dll file. If not set, it's location will be determined
        /// using JAVA_HOME environment variable.
        /// If path is neither set nor determined automatically, an exception
        /// will be thrown.
        /// </summary>
        public string JvmDllPath { get; set; }

        /// <summary>
        /// Path to Ignite home. If not set environment variable IGNITE_HOME will be used.
        /// </summary>
        public string IgniteHome { get; set; }

        /// <summary>
        /// Classpath used by JVM on Ignite start.
        /// </summary>
        public string JvmClasspath { get; set; }

        /// <summary>
        /// Collection of options passed to JVM on Ignite start.
        /// </summary>
        [SuppressMessage("Microsoft.Usage", "CA2227:CollectionPropertiesShouldBeReadOnly")]
        public ICollection<string> JvmOptions { get; set; }

        /// <summary>
        /// List of additional .Net assemblies to load on Ignite start. Each item can be either
        /// fully qualified assembly name, path to assembly to DLL or path to a directory when 
        /// assemblies reside.
        /// </summary>
        [SuppressMessage("Microsoft.Usage", "CA2227:CollectionPropertiesShouldBeReadOnly")]
        public ICollection<string> Assemblies { get; set; }

        /// <summary>
        /// Whether to suppress warnings.
        /// </summary>
        public bool SuppressWarnings { get; set; }

        /// <summary>
        /// Lifecycle beans.
        /// </summary>
        [SuppressMessage("Microsoft.Usage", "CA2227:CollectionPropertiesShouldBeReadOnly")]
        public ICollection<ILifecycleBean> LifecycleBeans { get; set; }

        /// <summary>
        /// Initial amount of memory in megabytes given to JVM. Maps to -Xms Java option.
        /// <code>-1</code> maps to JVM defaults.
        /// Defaults to <see cref="DefaultJvmInitMem"/>.
        /// </summary>
        [DefaultValue(DefaultJvmInitMem)]
        public int JvmInitialMemoryMb { get; set; }

        /// <summary>
        /// Maximum amount of memory in megabytes given to JVM. Maps to -Xmx Java option.
        /// <code>-1</code> maps to JVM defaults.
        /// Defaults to <see cref="DefaultJvmMaxMem"/>.
        /// </summary>
        [DefaultValue(DefaultJvmMaxMem)]
        public int JvmMaxMemoryMb { get; set; }

        /// <summary>
        /// Gets or sets the discovery service provider.
        /// Null for default discovery.
        /// </summary>
        public IDiscoverySpi DiscoverySpi { get; set; }

        /// <summary>
        /// Gets or sets the communication service provider.
        /// Null for default communication.
        /// </summary>
        public ICommunicationSpi CommunicationSpi { get; set; }

        /// <summary>
        /// Gets or sets a value indicating whether node should start in client mode.
        /// Client node cannot hold data in the caches.
        /// </summary>
        public bool ClientMode
        {
            get { return _clientMode ?? default(bool); }
            set { _clientMode = value; }
        }

        /// <summary>
        /// Gets or sets a set of event types (<see cref="EventType" />) to be recorded by Ignite. 
        /// </summary>
        [SuppressMessage("Microsoft.Usage", "CA2227:CollectionPropertiesShouldBeReadOnly")]
        public ICollection<int> IncludedEventTypes { get; set; }

        /// <summary>
        /// Gets or sets the time after which a certain metric value is considered expired.
        /// </summary>
        [DefaultValue(typeof(TimeSpan), "10675199.02:48:05.4775807")]
        public TimeSpan MetricsExpireTime
        {
            get { return _metricsExpireTime ?? DefaultMetricsExpireTime; }
            set { _metricsExpireTime = value; }
        }

        /// <summary>
        /// Gets or sets the number of metrics kept in history to compute totals and averages.
        /// </summary>
        [DefaultValue(DefaultMetricsHistorySize)]
        public int MetricsHistorySize
        {
            get { return _metricsHistorySize ?? DefaultMetricsHistorySize; }
            set { _metricsHistorySize = value; }
        }

        /// <summary>
        /// Gets or sets the frequency of metrics log print out.
        /// <see cref="TimeSpan.Zero"/> to disable metrics print out.
        /// </summary>
        [DefaultValue(typeof(TimeSpan), "00:01:00")]
        public TimeSpan MetricsLogFrequency
        {
            get { return _metricsLogFrequency ?? DefaultMetricsLogFrequency; }
            set { _metricsLogFrequency = value; }
        }

        /// <summary>
        /// Gets or sets the job metrics update frequency.
        /// <see cref="TimeSpan.Zero"/> to update metrics on job start/finish.
        /// Negative value to never update metrics.
        /// </summary>
        [DefaultValue(typeof(TimeSpan), "00:00:02")]
        public TimeSpan MetricsUpdateFrequency
        {
            get { return _metricsUpdateFrequency ?? DefaultMetricsUpdateFrequency; }
            set { _metricsUpdateFrequency = value; }
        }

        /// <summary>
        /// Gets or sets the network send retry count.
        /// </summary>
        [DefaultValue(DefaultNetworkSendRetryCount)]
        public int NetworkSendRetryCount
        {
            get { return _networkSendRetryCount ?? DefaultNetworkSendRetryCount; }
            set { _networkSendRetryCount = value; }
        }

        /// <summary>
        /// Gets or sets the network send retry delay.
        /// </summary>
        [DefaultValue(typeof(TimeSpan), "00:00:01")]
        public TimeSpan NetworkSendRetryDelay
        {
            get { return _networkSendRetryDelay ?? DefaultNetworkSendRetryDelay; }
            set { _networkSendRetryDelay = value; }
        }

        /// <summary>
        /// Gets or sets the network timeout.
        /// </summary>
        [DefaultValue(typeof(TimeSpan), "00:00:05")]
        public TimeSpan NetworkTimeout
        {
            get { return _networkTimeout ?? DefaultNetworkTimeout; }
            set { _networkTimeout = value; }
        }

        /// <summary>
        /// Gets or sets the work directory.
        /// If not provided, a folder under <see cref="IgniteHome"/> will be used.
        /// </summary>
        public string WorkDirectory { get; set; }

        /// <summary>
        /// Gets or sets system-wide local address or host for all Ignite components to bind to. 
        /// If provided it will override all default local bind settings within Ignite.
        /// <para />
        /// If <c>null</c> then Ignite tries to use local wildcard address.That means that all services 
        /// will be available on all network interfaces of the host machine. 
        /// <para />
        /// It is strongly recommended to set this parameter for all production environments.
        /// </summary>
        public string Localhost { get; set; }

        /// <summary>
        /// Gets or sets a value indicating whether this node should be a daemon node.
        /// <para />
        /// Daemon nodes are the usual grid nodes that participate in topology but not visible on the main APIs, 
        /// i.e. they are not part of any cluster groups.
        /// <para />
        /// Daemon nodes are used primarily for management and monitoring functionality that is built on Ignite 
        /// and needs to participate in the topology, but also needs to be excluded from the "normal" topology, 
        /// so that it won't participate in the task execution or in-memory data grid storage.
        /// </summary>
        public bool IsDaemon
        {
            get { return _isDaemon ?? default(bool); }
            set { _isDaemon = value; }
        }

        /// <summary>
        /// Gets or sets the user attributes for this node.
        /// <para />
        /// These attributes can be retrieved later via <see cref="IClusterNode.GetAttributes"/>.
        /// Environment variables are added to node attributes automatically.
        /// NOTE: attribute names starting with "org.apache.ignite" are reserved for internal use.
        /// </summary>
        [SuppressMessage("Microsoft.Usage", "CA2227:CollectionPropertiesShouldBeReadOnly")]
        public IDictionary<string, object> UserAttributes { get; set; }

        /// <summary>
        /// Gets or sets the atomic data structures configuration.
        /// </summary>
        public AtomicConfiguration AtomicConfiguration { get; set; }

        /// <summary>
        /// Gets or sets the transaction configuration.
        /// </summary>
        public TransactionConfiguration TransactionConfiguration { get; set; }

        /// <summary>
        /// Gets or sets a value indicating whether late affinity assignment mode should be used.
        /// <para />
        /// On each topology change, for each started cache, partition-to-node mapping is
        /// calculated using AffinityFunction for cache. When late
        /// affinity assignment mode is disabled then new affinity mapping is applied immediately.
        /// <para />
        /// With late affinity assignment mode, if primary node was changed for some partition, but data for this
        /// partition is not rebalanced yet on this node, then current primary is not changed and new primary 
        /// is temporary assigned as backup. This nodes becomes primary only when rebalancing for all assigned primary 
        /// partitions is finished. This mode can show better performance for cache operations, since when cache 
        /// primary node executes some operation and data is not rebalanced yet, then it sends additional message 
        /// to force rebalancing from other nodes.
        /// <para />
        /// Note, that <see cref="ICacheAffinity"/> interface provides assignment information taking late assignment
        /// into account, so while rebalancing for new primary nodes is not finished it can return assignment 
        /// which differs from assignment calculated by AffinityFunction.
        /// <para />
        /// This property should have the same value for all nodes in cluster.
        /// <para />
        /// If not provided, default value is <see cref="DefaultIsLateAffinityAssignment"/>.
        /// </summary>
        [DefaultValue(DefaultIsLateAffinityAssignment)]
        public bool IsLateAffinityAssignment
        {
            get { return _isLateAffinityAssignment ?? DefaultIsLateAffinityAssignment; }
            set { _isLateAffinityAssignment = value; }
        }

        /// <summary>
        /// Serializes this instance to the specified XML writer.
        /// </summary>
        /// <param name="writer">The writer.</param>
        /// <param name="rootElementName">Name of the root element.</param>
        public void ToXml(XmlWriter writer, string rootElementName)
        {
            IgniteArgumentCheck.NotNull(writer, "writer");
            IgniteArgumentCheck.NotNullOrEmpty(rootElementName, "rootElementName");

            IgniteConfigurationXmlSerializer.Serialize(this, writer, rootElementName);
        }

        /// <summary>
        /// Serializes this instance to an XML string.
        /// </summary>
        public string ToXml()
        {
            var sb = new StringBuilder();

            var settings = new XmlWriterSettings
            {
                Indent = true
            };

            using (var xmlWriter = XmlWriter.Create(sb, settings))
            {
                ToXml(xmlWriter, "igniteConfiguration");
            }

            return sb.ToString();
        }

        /// <summary>
        /// Deserializes IgniteConfiguration from the XML reader.
        /// </summary>
        /// <param name="reader">The reader.</param>
        /// <returns>Deserialized instance.</returns>
        public static IgniteConfiguration FromXml(XmlReader reader)
        {
            IgniteArgumentCheck.NotNull(reader, "reader");

            return IgniteConfigurationXmlSerializer.Deserialize(reader);
        }

        /// <summary>
        /// Deserializes IgniteConfiguration from the XML string.
        /// </summary>
        /// <param name="xml">Xml string.</param>
        /// <returns>Deserialized instance.</returns>
        [SuppressMessage("Microsoft.Reliability", "CA2000:Dispose objects before losing scope")]
        [SuppressMessage("Microsoft.Usage", "CA2202: Do not call Dispose more than one time on an object")]
        public static IgniteConfiguration FromXml(string xml)
        {
            IgniteArgumentCheck.NotNullOrEmpty(xml, "xml");

            using (var stringReader = new StringReader(xml))
            using (var xmlReader = XmlReader.Create(stringReader))
            {
                // Skip XML header.
                xmlReader.MoveToContent();

                return FromXml(xmlReader);
            }
        }

        /// <summary>
        /// Gets or sets the logger.
        /// <para />
        /// If no logger is set, logging is delegated to Java, which uses the logger defined in Spring XML (if present)
        /// or logs to console otherwise.
        /// </summary>
        public ILogger Logger { get; set; }

        /// <summary>
        /// Gets or sets the failure detection timeout used by <see cref="TcpDiscoverySpi"/> 
        /// and <see cref="TcpCommunicationSpi"/>.
        /// </summary>
        [DefaultValue(typeof(TimeSpan), "00:00:10")]
        public TimeSpan FailureDetectionTimeout
        {
            get { return _failureDetectionTimeout ?? DefaultFailureDetectionTimeout; }
            set { _failureDetectionTimeout = value; }
        }

        /// <summary>
        /// Gets or sets the configurations for plugins to be started.
        /// </summary>
        [SuppressMessage("Microsoft.Usage", "CA2227:CollectionPropertiesShouldBeReadOnly")]
        public ICollection<IPluginConfiguration> PluginConfigurations { get; set; }

        /// <summary>
        /// Gets or sets the event storage interface.
        /// <para />
        /// Only predefined implementations are supported: 
        /// <see cref="NoopEventStorageSpi"/>, <see cref="MemoryEventStorageSpi"/>.
        /// </summary>
        public IEventStorageSpi EventStorageSpi { get; set; }
    }
}<|MERGE_RESOLUTION|>--- conflicted
+++ resolved
@@ -320,12 +320,6 @@
             else
                 writer.WriteBoolean(false);
 
-<<<<<<< HEAD
-            // Plugins
-=======
-            // Swap space
-            SwapSpaceSerializer.Write(writer, SwapSpaceSpi);
-
             // Event storage
             if (EventStorageSpi == null)
             {
@@ -353,7 +347,6 @@
             }
 
             // Plugins (should be last)
->>>>>>> edfa353e
             if (PluginConfigurations != null)
             {
                 var pos = writer.Stream.Position;
@@ -467,11 +460,6 @@
                     PessimisticTransactionLogLinger = TimeSpan.FromMilliseconds(r.ReadInt())
                 };
             }
-<<<<<<< HEAD
-=======
-
-            // Swap
-            SwapSpaceSpi = SwapSpaceSerializer.Read(r);
 
             // Event storage
             switch (r.ReadByte())
@@ -483,7 +471,6 @@
                     EventStorageSpi = MemoryEventStorageSpi.Read(r);
                     break;
             }
->>>>>>> edfa353e
         }
 
         /// <summary>
@@ -922,7 +909,7 @@
         /// <summary>
         /// Gets or sets the event storage interface.
         /// <para />
-        /// Only predefined implementations are supported: 
+        /// Only predefined implementations are supported:
         /// <see cref="NoopEventStorageSpi"/>, <see cref="MemoryEventStorageSpi"/>.
         /// </summary>
         public IEventStorageSpi EventStorageSpi { get; set; }
