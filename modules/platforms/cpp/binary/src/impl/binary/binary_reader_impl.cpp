--- conflicted
+++ resolved
@@ -449,22 +449,14 @@
             {
                 CheckRawMode(true);
                 CheckSingleMode(true);
-<<<<<<< HEAD
-                
-=======
-
->>>>>>> 6dc473d7
+
                 int8_t hdr = stream->ReadInt8();
 
                 if (hdr == IGNITE_HDR_NULL)
                     res.clear();
 
                 if (hdr != IGNITE_TYPE_STRING)
-<<<<<<< HEAD
-                    ThrowOnInvalidHeader(IGNITE_TYPE_ARRAY, hdr);
-=======
                     ThrowOnInvalidHeader(IGNITE_TYPE_STRING, hdr);
->>>>>>> 6dc473d7
 
                 int32_t realLen = stream->ReadInt32();
 
