--- conflicted
+++ resolved
@@ -524,14 +524,19 @@
                 {
                     SQLUINTEGER *val = reinterpret_cast<SQLUINTEGER*>(buf);
 
-<<<<<<< HEAD
                     *val = autoCommit ? SQL_AUTOCOMMIT_ON : SQL_AUTOCOMMIT_OFF;
 
                     if (valueLen)
                         *valueLen = SQL_IS_INTEGER;
-=======
+
+                    break;
+                }
+
+                case SQL_ATTR_AUTOCOMMIT:
+                {
+                    SQLUINTEGER *val = reinterpret_cast<SQLUINTEGER*>(buf);
+
                     *val = SQL_AUTOCOMMIT_ON;
->>>>>>> dc87cda5
 
                     break;
                 }
@@ -586,7 +591,6 @@
 
                 case SQL_ATTR_AUTOCOMMIT:
                 {
-<<<<<<< HEAD
                     SQLUINTEGER mode = static_cast<SQLUINTEGER>(reinterpret_cast<ptrdiff_t>(value));
 
                     if (mode != SQL_AUTOCOMMIT_ON && mode != SQL_AUTOCOMMIT_OFF)
@@ -598,12 +602,6 @@
                     }
 
                     autoCommit = mode == SQL_AUTOCOMMIT_ON;
-=======
-                    SQLUINTEGER val = static_cast<SQLUINTEGER>(reinterpret_cast<ptrdiff_t>(value));
-
-                    if (val != SQL_AUTOCOMMIT_ON)
-                        return SqlResult::AI_ERROR;
->>>>>>> dc87cda5
 
                     break;
                 }
