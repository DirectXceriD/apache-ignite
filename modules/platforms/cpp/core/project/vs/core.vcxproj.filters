﻿<?xml version="1.0" encoding="utf-8"?>
<Project ToolsVersion="4.0" xmlns="http://schemas.microsoft.com/developer/msbuild/2003">
  <ItemGroup>
    <ClCompile Include="..\..\src\impl\cache\cache_impl.cpp">
      <Filter>Code\impl\cache</Filter>
    </ClCompile>
    <ClCompile Include="..\..\src\impl\ignite_impl.cpp">
      <Filter>Code\impl</Filter>
    </ClCompile>
    <ClCompile Include="..\..\src\ignite.cpp">
      <Filter>Code</Filter>
    </ClCompile>
    <ClCompile Include="..\..\src\ignition.cpp">
      <Filter>Code</Filter>
    </ClCompile>
    <ClCompile Include="..\..\src\impl\handle_registry.cpp">
      <Filter>Code\impl</Filter>
    </ClCompile>
    <ClCompile Include="..\..\src\impl\cache\query\query_impl.cpp">
      <Filter>Code\impl\cache\query</Filter>
    </ClCompile>
    <ClCompile Include="..\..\src\impl\ignite_environment.cpp">
      <Filter>Code\impl</Filter>
    </ClCompile>
    <ClCompile Include="..\..\src\impl\interop\interop_external_memory.cpp">
      <Filter>Code\impl\interop</Filter>
    </ClCompile>
    <ClCompile Include="..\..\src\impl\binary\binary_type_updater_impl.cpp">
      <Filter>Code\impl\binary</Filter>
    </ClCompile>
    <ClCompile Include="..\..\src\impl\transactions\transactions_impl.cpp">
      <Filter>Code\impl\transactions</Filter>
    </ClCompile>
    <ClCompile Include="..\..\src\transactions\transactions.cpp">
      <Filter>Code\transactions</Filter>
    </ClCompile>
    <ClCompile Include="..\..\src\impl\transactions\transaction_impl.cpp">
      <Filter>Code\impl\transactions</Filter>
    </ClCompile>
    <ClCompile Include="..\..\src\transactions\transaction.cpp">
      <Filter>Code\transactions</Filter>
    </ClCompile>
    <ClCompile Include="..\..\src\impl\interop\interop_target.cpp">
      <Filter>Code\impl\interop</Filter>
    </ClCompile>
    <ClCompile Include="..\..\src\impl\cache\query\query_batch.cpp">
      <Filter>Code\impl\cache\query</Filter>
    </ClCompile>
    <ClCompile Include="..\..\src\impl\cache\query\continuous\continuous_query_handle_impl.cpp">
      <Filter>Code\impl\cache\query\continuous</Filter>
    </ClCompile>
    <ClCompile Include="..\..\src\impl\cluster\cluster_group_impl.cpp">
      <Filter>Code\impl\cluster</Filter>
    </ClCompile>
    <ClCompile Include="..\..\src\impl\ignite_binding_impl.cpp">
      <Filter>Code\impl</Filter>
    </ClCompile>
  </ItemGroup>
  <ItemGroup>
    <ClInclude Include="..\..\include\ignite\impl\cache\cache_impl.h">
      <Filter>Code\impl\cache</Filter>
    </ClInclude>
    <ClInclude Include="..\..\include\ignite\cache\cache.h">
      <Filter>Code\cache</Filter>
    </ClInclude>
    <ClInclude Include="..\..\include\ignite\cache\cache_peek_mode.h">
      <Filter>Code\cache</Filter>
    </ClInclude>
    <ClInclude Include="..\..\include\ignite\impl\ignite_impl.h">
      <Filter>Code\impl</Filter>
    </ClInclude>
    <ClInclude Include="..\..\include\ignite\impl\operations.h">
      <Filter>Code\impl</Filter>
    </ClInclude>
    <ClInclude Include="..\..\include\ignite\ignite.h">
      <Filter>Code</Filter>
    </ClInclude>
    <ClInclude Include="..\..\include\ignite\ignite_configuration.h">
      <Filter>Code</Filter>
    </ClInclude>
    <ClInclude Include="..\..\include\ignite\ignition.h">
      <Filter>Code</Filter>
    </ClInclude>
    <ClInclude Include="..\..\include\ignite\impl\handle_registry.h">
      <Filter>Code\impl</Filter>
    </ClInclude>
    <ClInclude Include="..\..\include\ignite\cache\cache_entry.h">
      <Filter>Code\cache</Filter>
    </ClInclude>
    <ClInclude Include="..\..\include\ignite\impl\cache\query\query_impl.h">
      <Filter>Code\impl\cache\query</Filter>
    </ClInclude>
    <ClInclude Include="..\..\include\ignite\cache\query\query_cursor.h">
      <Filter>Code\cache\query</Filter>
    </ClInclude>
    <ClInclude Include="..\..\include\ignite\cache\query\query_sql.h">
      <Filter>Code\cache\query</Filter>
    </ClInclude>
    <ClInclude Include="..\..\include\ignite\cache\query\query.h">
      <Filter>Code\cache\query</Filter>
    </ClInclude>
    <ClInclude Include="..\..\include\ignite\cache\query\query_text.h">
      <Filter>Code\cache\query</Filter>
    </ClInclude>
    <ClInclude Include="..\..\include\ignite\cache\query\query_scan.h">
      <Filter>Code\cache\query</Filter>
    </ClInclude>
    <ClInclude Include="..\..\include\ignite\cache\query\query_sql_fields.h">
      <Filter>Code\cache\query</Filter>
    </ClInclude>
    <ClInclude Include="..\..\include\ignite\cache\query\query_fields_cursor.h">
      <Filter>Code\cache\query</Filter>
    </ClInclude>
    <ClInclude Include="..\..\include\ignite\cache\query\query_fields_row.h">
      <Filter>Code\cache\query</Filter>
    </ClInclude>
    <ClInclude Include="..\..\include\ignite\impl\cache\query\query_fields_row_impl.h">
      <Filter>Code\impl\cache\query</Filter>
    </ClInclude>
    <ClInclude Include="..\..\include\ignite\impl\ignite_environment.h">
      <Filter>Code\impl</Filter>
    </ClInclude>
    <ClInclude Include="..\..\include\ignite\impl\binary\binary_type_updater_impl.h">
      <Filter>Code\impl\binary</Filter>
    </ClInclude>
    <ClInclude Include="..\..\include\ignite\impl\interop\interop_external_memory.h">
      <Filter>Code\impl\interop</Filter>
    </ClInclude>
    <ClInclude Include="..\..\include\ignite\impl\transactions\transactions_impl.h">
      <Filter>Code\impl\transactions</Filter>
    </ClInclude>
    <ClInclude Include="..\..\include\ignite\transactions\transactions.h">
      <Filter>Code\transactions</Filter>
    </ClInclude>
    <ClInclude Include="..\..\include\ignite\transactions\transaction.h">
      <Filter>Code\transactions</Filter>
    </ClInclude>
    <ClInclude Include="..\..\include\ignite\impl\transactions\transaction_impl.h">
      <Filter>Code\impl\transactions</Filter>
    </ClInclude>
    <ClInclude Include="..\..\include\ignite\transactions\transaction_consts.h">
      <Filter>Code\transactions</Filter>
    </ClInclude>
    <ClInclude Include="..\..\include\ignite\transactions\transaction_metrics.h">
      <Filter>Code\transactions</Filter>
    </ClInclude>
    <ClInclude Include="..\..\include\ignite\impl\interop\interop_target.h">
      <Filter>Code\impl\interop</Filter>
    </ClInclude>
    <ClInclude Include="..\..\include\ignite\impl\cache\query\query_batch.h">
      <Filter>Code\impl\cache\query</Filter>
    </ClInclude>
    <ClInclude Include="..\..\include\ignite\cache\query\continuous\continuous_query_handle.h">
      <Filter>Code\cache\query\continuous</Filter>
    </ClInclude>
    <ClInclude Include="..\..\include\ignite\cache\query\continuous\continuous_query.h">
      <Filter>Code\cache\query\continuous</Filter>
    </ClInclude>
    <ClInclude Include="..\..\include\ignite\impl\cache\query\continuous\continuous_query_handle_impl.h">
      <Filter>Code\impl\cache\query\continuous</Filter>
    </ClInclude>
    <ClInclude Include="..\..\include\ignite\cache\event\cache_entry_event_listener.h">
      <Filter>Code\cache\event</Filter>
    </ClInclude>
    <ClInclude Include="..\..\include\ignite\cache\event\cache_entry_event.h">
      <Filter>Code\cache\event</Filter>
    </ClInclude>
    <ClInclude Include="..\..\include\ignite\impl\cache\query\continuous\continuous_query_impl.h">
      <Filter>Code\impl\cache\query\continuous</Filter>
    </ClInclude>
    <ClInclude Include="..\..\include\ignite\cache\mutable_cache_entry.h">
      <Filter>Code\cache</Filter>
    </ClInclude>
    <ClInclude Include="..\..\include\ignite\impl\cache\cache_entry_processor_holder.h">
      <Filter>Code\impl\cache</Filter>
    </ClInclude>
    <ClInclude Include="..\..\include\ignite\impl\module_manager.h">
      <Filter>Code\impl</Filter>
    </ClInclude>
    <ClInclude Include="..\..\include\ignite\impl\cluster\cluster_group_impl.h">
      <Filter>Code\impl\cluster</Filter>
    </ClInclude>
    <ClInclude Include="..\..\include\ignite\cache\cache_entry_processor.h">
      <Filter>Code\cache</Filter>
    </ClInclude>
    <ClInclude Include="..\..\include\ignite\ignite_binding.h">
      <Filter>Code</Filter>
    </ClInclude>
    <ClInclude Include="..\..\include\ignite\impl\ignite_binding_impl.h">
      <Filter>Code\impl</Filter>
    </ClInclude>
    <ClInclude Include="..\..\include\ignite\ignite_binding_context.h">
      <Filter>Code</Filter>
    </ClInclude>
<<<<<<< HEAD
    <ClInclude Include="..\..\include\ignite\cache\event\cache_entry_event_filter.h">
      <Filter>Code\cache\event</Filter>
    </ClInclude>
    <ClInclude Include="..\..\include\ignite\impl\cache\event\cache_entry_event_filter_base.h">
      <Filter>Code\impl\cache\event</Filter>
    </ClInclude>
    <ClInclude Include="..\..\include\ignite\impl\cache\event\cache_entry_event_filter_holder.h">
      <Filter>Code\impl\cache\event</Filter>
    </ClInclude>
    <ClInclude Include="..\..\include\ignite\impl\bindings.h">
      <Filter>Code\impl</Filter>
=======
    <ClInclude Include="..\..\include\ignite\impl\cache\query\query_argument.h">
      <Filter>Code\impl\cache\query</Filter>
>>>>>>> 117e18e8
    </ClInclude>
  </ItemGroup>
  <ItemGroup>
    <Filter Include="Code">
      <UniqueIdentifier>{91873c79-a64f-4786-ab25-d03ef2db9dc8}</UniqueIdentifier>
    </Filter>
    <Filter Include="Code\impl">
      <UniqueIdentifier>{9bede404-e1b1-44d6-b54d-e9b2441c5f13}</UniqueIdentifier>
    </Filter>
    <Filter Include="Code\impl\cache">
      <UniqueIdentifier>{b013b0f6-c4b8-4b88-89bc-8b394971788e}</UniqueIdentifier>
    </Filter>
    <Filter Include="Code\cache">
      <UniqueIdentifier>{8b7e32c0-e222-4f3a-af31-19df380c369f}</UniqueIdentifier>
    </Filter>
    <Filter Include="Code\cache\query">
      <UniqueIdentifier>{4658a0ff-0d2d-45a6-b8de-93eeec0cc081}</UniqueIdentifier>
    </Filter>
    <Filter Include="Code\impl\cache\query">
      <UniqueIdentifier>{b6e57294-120a-46f2-b0ad-c3595e2cf789}</UniqueIdentifier>
    </Filter>
    <Filter Include="Code\impl\interop">
      <UniqueIdentifier>{ef4515c8-aa3d-44d4-b53d-26d18f465903}</UniqueIdentifier>
    </Filter>
    <Filter Include="Code\impl\binary">
      <UniqueIdentifier>{25234d34-541b-4f6c-b42a-cc96ee33a928}</UniqueIdentifier>
    </Filter>
    <Filter Include="Code\impl\transactions">
      <UniqueIdentifier>{d6f8a3d2-db0e-45ff-9f39-d1f1fa8771f8}</UniqueIdentifier>
    </Filter>
    <Filter Include="Code\transactions">
      <UniqueIdentifier>{146fe661-0ad3-4d51-83a3-fce8a897e84d}</UniqueIdentifier>
    </Filter>
    <Filter Include="Code\cache\query\continuous">
      <UniqueIdentifier>{2056dfc8-4ced-4658-b2b7-a8c81a7ef797}</UniqueIdentifier>
    </Filter>
    <Filter Include="Code\impl\cache\query\continuous">
      <UniqueIdentifier>{d633f819-7b30-4e26-81ec-f708d1c1ff8e}</UniqueIdentifier>
    </Filter>
    <Filter Include="Code\cache\event">
      <UniqueIdentifier>{e03c3690-ff22-4c78-83a0-b77cebb7f980}</UniqueIdentifier>
    </Filter>
    <Filter Include="Code\impl\cluster">
      <UniqueIdentifier>{f5b54635-91a1-447e-923a-1b4608d7e5bc}</UniqueIdentifier>
    </Filter>
    <Filter Include="Code\impl\cache\event">
      <UniqueIdentifier>{9c5e9732-755a-4553-8926-b4cf3b6abaf3}</UniqueIdentifier>
    </Filter>
  </ItemGroup>
</Project><|MERGE_RESOLUTION|>--- conflicted
+++ resolved
@@ -192,7 +192,9 @@
     <ClInclude Include="..\..\include\ignite\ignite_binding_context.h">
       <Filter>Code</Filter>
     </ClInclude>
-<<<<<<< HEAD
+    <ClInclude Include="..\..\include\ignite\impl\cache\query\query_argument.h">
+      <Filter>Code\impl\cache\query</Filter>
+    </ClInclude>
     <ClInclude Include="..\..\include\ignite\cache\event\cache_entry_event_filter.h">
       <Filter>Code\cache\event</Filter>
     </ClInclude>
@@ -204,10 +206,6 @@
     </ClInclude>
     <ClInclude Include="..\..\include\ignite\impl\bindings.h">
       <Filter>Code\impl</Filter>
-=======
-    <ClInclude Include="..\..\include\ignite\impl\cache\query\query_argument.h">
-      <Filter>Code\impl\cache\query</Filter>
->>>>>>> 117e18e8
     </ClInclude>
   </ItemGroup>
   <ItemGroup>
