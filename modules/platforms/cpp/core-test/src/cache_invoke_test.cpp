/*
 * Licensed to the Apache Software Foundation (ASF) under one or more
 * contributor license agreements.  See the NOTICE file distributed with
 * this work for additional information regarding copyright ownership.
 * The ASF licenses this file to You under the Apache License, Version 2.0
 * (the "License"); you may not use this file except in compliance with
 * the License.  You may obtain a copy of the License at
 *
 *      http://www.apache.org/licenses/LICENSE-2.0
 *
 * Unless required by applicable law or agreed to in writing, software
 * distributed under the License is distributed on an "AS IS" BASIS,
 * WITHOUT WARRANTIES OR CONDITIONS OF ANY KIND, either express or implied.
 * See the License for the specific language governing permissions and
 * limitations under the License.
 */

#ifndef _MSC_VER
    #define BOOST_TEST_DYN_LINK
#endif

#include <sstream>
#include <algorithm>

#include <boost/test/unit_test.hpp>

#include "ignite/common/utils.h"
#include "ignite/ignite.h"
#include "ignite/ignition.h"

#include "ignite/test_utils.h"

#include "ignite/ignite_binding_context.h"
#include "ignite/cache/cache_entry_processor.h"

#include "ignite/test_utils.h"

using namespace boost::unit_test;

using namespace ignite;
using namespace ignite::cache;
using namespace ignite::common;

/**
 * CacheEntryModifier class for invoke tests.
 */
class CacheEntryModifier : public CacheEntryProcessor<int, int, int, int>
{
public:
    /**
     * Constructor.
     */
    CacheEntryModifier() : num(0)
    {
        // No-op.
    }

    /**
     * Constructor.
     *
     * @param num Number to substract from the entry.
     */
    CacheEntryModifier(int num) : num(num)
    {
        // No-op.
    }

    /**
     * Copy constructor.
     *
     * @param other Other instance.
     */
    CacheEntryModifier(const CacheEntryModifier& other) : num(other.num)
    {
        // No-op.
    }

    /**
     * Assignment operator.
     *
     * @param other Other instance.
     * @return This instance.
     */
    CacheEntryModifier& operator=(const CacheEntryModifier& other)
    {
        num = other.num;

        return *this;
    }

    /**
     * Call instance.
     *
     * @return New value of entry multiplied by two.
     */
    virtual int Process(MutableCacheEntry<int, int>& entry, const int& arg)
    {
        if (entry.IsExists())
            entry.SetValue(entry.GetValue() - arg - num);
        else
            entry.SetValue(42);

        return entry.GetValue() * 2;
    }

    /**
     * Get number.
     *
     * @return Number to substract from entry value.
     */
    int GetNum() const
    {
        return num;
    }

private:
    /** Number to substract. */
    int num;
};

namespace ignite
{
    namespace binary
    {
        /**
         * Binary type definition for CacheEntryModifier.
         */
        IGNITE_BINARY_TYPE_START(CacheEntryModifier)
            IGNITE_BINARY_GET_TYPE_ID_AS_HASH(CacheEntryModifier)
            IGNITE_BINARY_GET_TYPE_NAME_AS_IS(CacheEntryModifier)
            IGNITE_BINARY_GET_FIELD_ID_AS_HASH
            IGNITE_BINARY_GET_HASH_CODE_ZERO(CacheEntryModifier)
            IGNITE_BINARY_IS_NULL_FALSE(CacheEntryModifier)
            IGNITE_BINARY_GET_NULL_DEFAULT_CTOR(CacheEntryModifier)

            void Write(BinaryWriter& writer, CacheEntryModifier obj)
            {
                writer.WriteInt32("num", obj.GetNum());
            }

            CacheEntryModifier Read(BinaryReader& reader)
            {
                int num = reader.ReadInt32("num");

                return CacheEntryModifier(num);
            }
        IGNITE_BINARY_TYPE_END
    }
}

/**
 * Divisor class for invoke tests.
 */
class Divisor : public CacheEntryProcessor<int, int, double, double>
{
public:
    /**
     * Constructor.
     */
    Divisor() : scale(1.0)
    {
        // No-op.
    }

    /**
     * Constructor.
     *
     * @param scale Scale.
     */
    Divisor(double scale) : scale(scale)
    {
        // No-op.
    }

    /**
     * Copy constructor.
     *
     * @param other Other instance.
     */
    Divisor(const Divisor& other) : scale(other.scale)
    {
        // No-op.
    }

    /**
     * Assignment operator.
     *
     * @param other Other instance.
     * @return This instance.
     */
    Divisor& operator=(const Divisor& other)
    {
        scale = other.scale;

        return *this;
    }

    /**
     * Call instance.
     *
     * @return New value before cast to int.
     */
    virtual double Process(MutableCacheEntry<int, int>& entry, const double& arg)
    {
        double res = 0.0;

        if (entry.IsExists())
        {
            res = (entry.GetValue() / arg) * scale;

            entry.SetValue(static_cast<int>(res));
        }

        return res;
    }

    /**
     * Get scale.
     *
     * @return Scale.
     */
    double GetScale() const
    {
        return scale;
    }

private:
    /** Scale. */
    double scale;
};

namespace ignite
{
    namespace binary
    {
        /**
         * Binary type definition for Divisor.
         */
        IGNITE_BINARY_TYPE_START(Divisor)
            IGNITE_BINARY_GET_TYPE_ID_AS_HASH(Divisor)
            IGNITE_BINARY_GET_TYPE_NAME_AS_IS(Divisor)
            IGNITE_BINARY_GET_FIELD_ID_AS_HASH
            IGNITE_BINARY_GET_HASH_CODE_ZERO(Divisor)
            IGNITE_BINARY_IS_NULL_FALSE(Divisor)
            IGNITE_BINARY_GET_NULL_DEFAULT_CTOR(Divisor)

            void Write(BinaryWriter& writer, Divisor obj)
            {
                writer.WriteDouble("scale", obj.GetScale());
            }

            Divisor Read(BinaryReader& reader)
            {
                double scale = reader.ReadDouble("scale");

                return Divisor(scale);
            }
        IGNITE_BINARY_TYPE_END
    }
}

/**
 * Character remover class for invoke tests.
 */
class CharRemover : public CacheEntryProcessor<std::string, std::string, int, bool>
{
public:
    /**
     * Constructor.
     */
    CharRemover() : toRemove(0)
    {
        // No-op.
    }

    /**
     * Constructor.
     *
     * @param toRemove Char to remove.
     */
    CharRemover(char toRemove) : toRemove(toRemove)
    {
        // No-op.
    }

    /**
     * Copy constructor.
     *
     * @param other Other instance.
     */
    CharRemover(const CharRemover& other) : toRemove(other.toRemove)
    {
        // No-op.
    }

    /**
     * Assignment operator.
     *
     * @param other Other instance.
     * @return This instance.
     */
    CharRemover& operator=(const CharRemover& other)
    {
        toRemove = other.toRemove;

        return *this;
    }

    /**
     * Call instance.
     *
     * @return New value before cast to int.
     */
    virtual int Process(MutableCacheEntry<std::string, std::string>& entry, const bool& replaceWithSpace)
    {
        int res = 0;

        if (entry.IsExists())
        {
            std::string val(entry.GetValue());

            res = static_cast<int>(std::count(val.begin(), val.end(), toRemove));

            if (replaceWithSpace)
                std::replace(val.begin(), val.end(), toRemove, ' ');
            else
                val.erase(std::remove(val.begin(), val.end(), toRemove), val.end());

            if (val.empty())
                entry.Remove();
            else
                entry.SetValue(val);
        }

        return res;
    }

    /**
     * Get scale.
     *
     * @return Scale.
     */
    char GetCharToRemove() const
    {
        return toRemove;
    }

private:
    /** Char to remove. */
    char toRemove;
};

namespace ignite
{
    namespace binary
    {
        /**
         * Binary type definition for CharRemover.
         */
        IGNITE_BINARY_TYPE_START(CharRemover)
            IGNITE_BINARY_GET_TYPE_ID_AS_HASH(CharRemover)
            IGNITE_BINARY_GET_TYPE_NAME_AS_IS(CharRemover)
            IGNITE_BINARY_GET_FIELD_ID_AS_HASH
            IGNITE_BINARY_GET_HASH_CODE_ZERO(CharRemover)
            IGNITE_BINARY_IS_NULL_FALSE(CharRemover)
            IGNITE_BINARY_GET_NULL_DEFAULT_CTOR(CharRemover)

            void Write(BinaryWriter& writer, CharRemover obj)
            {
                writer.WriteInt8("toRemove", obj.GetCharToRemove());
            }

            CharRemover Read(BinaryReader& reader)
            {
                char toRemove = static_cast<char>(reader.ReadInt8("toRemove"));

                return CharRemover(toRemove);
            }
        IGNITE_BINARY_TYPE_END
    }
}

IGNITE_EXPORTED_CALL void IgniteModuleInit(ignite::IgniteBindingContext& context)
{
    IgniteBinding binding = context.GetBingding();

    binding.RegisterCacheEntryProcessor<CacheEntryModifier>();
    binding.RegisterCacheEntryProcessor<Divisor>();
}

/**
 * Test setup fixture.
 */
struct CacheInvokeTestSuiteFixture
{
<<<<<<< HEAD
=======
    Ignite node;

>>>>>>> cb5e9ebc
    /**
     * Constructor.
     */
    CacheInvokeTestSuiteFixture() :
<<<<<<< HEAD
        grid(ignite_test::StartNode("cache-query.xml"))
=======
        node(ignite_test::StartNode("cache-query.xml", "InvokeTest"))
>>>>>>> cb5e9ebc
    {
        // No-op.
    }

    /**
     * Destructor.
     */
    ~CacheInvokeTestSuiteFixture()
    {
        Ignition::StopAll(true);
    }
};

BOOST_FIXTURE_TEST_SUITE(CacheInvokeTestSuite, CacheInvokeTestSuiteFixture)

/**
 * Test cache invoke on existing entry.
 */
BOOST_AUTO_TEST_CASE(TestExisting)
{
    Cache<int, int> cache = node.GetOrCreateCache<int, int>("TestCache");

    cache.Put(5, 20);

    CacheEntryModifier ced(5);

    int res = cache.Invoke<int>(5, ced, 4);

    BOOST_CHECK_EQUAL(res, 22);

    BOOST_CHECK_EQUAL(cache.Get(5), 11);
}

/**
 * Test cache invoke on non-existing entry.
 */
BOOST_AUTO_TEST_CASE(TestNonExisting)
{
    Cache<int, int> cache = node.GetOrCreateCache<int, int>("TestCache");

    CacheEntryModifier ced;

    int res = cache.Invoke<int>(4, ced, 4);

    BOOST_CHECK_EQUAL(res, 84);

    BOOST_CHECK_EQUAL(cache.Get(4), 42);
}

/**
 * Test cache several invokes on the same entry.
 */
BOOST_AUTO_TEST_CASE(TestSeveral)
{
    Cache<int, int> cache = node.GetOrCreateCache<int, int>("TestCache");

    CacheEntryModifier ced(2);
    Divisor div(10.0);

    int res1 = cache.Invoke<int>(100, ced, 0);

    BOOST_CHECK_EQUAL(res1, 84);

    BOOST_CHECK_EQUAL(cache.Get(100), 42);

    double res2 = cache.Invoke<double>(100, div, 200.0);

    BOOST_CHECK_CLOSE(res2, 2.1, 1E-6);

    BOOST_CHECK_EQUAL(cache.Get(100), 2);

    res2 = cache.Invoke<double>(100, div, 3.0);

    BOOST_CHECK_CLOSE(res2, 6.6666666, 1E-6);

    BOOST_CHECK_EQUAL(cache.Get(100), 6);

    res1 = cache.Invoke<int>(100, ced, -12);

    BOOST_CHECK_EQUAL(res1, 32);

    BOOST_CHECK_EQUAL(cache.Get(100), 16);
}

/**
 * Test cache several invokes on the string entry.
 */
BOOST_AUTO_TEST_CASE(TestStrings)
{
    IgniteBinding binding = node.GetBinding();

    binding.RegisterCacheEntryProcessor<CharRemover>();

    Cache<std::string, std::string> cache = node.GetOrCreateCache<std::string, std::string>("TestCache");

    CharRemover cr('.');

    int res = cache.Invoke<int>("some key", cr, false);

    BOOST_CHECK_EQUAL(res, 0);
    BOOST_CHECK(!cache.ContainsKey("some key"));

    cache.Put("some key", "Some.Value.Separated.By.Dots");

    res = cache.Invoke<int>("some key", cr, false);

    BOOST_CHECK_EQUAL(res, 4);
    BOOST_CHECK_EQUAL(cache.Get("some key"), std::string("SomeValueSeparatedByDots"));

    cache.Put("some key", "Some.Other.Weird.Value");

    res = cache.Invoke<int>("some key", cr, true);

    BOOST_CHECK_EQUAL(res, 3);
    BOOST_CHECK_EQUAL(cache.Get("some key"), std::string("Some Other Weird Value"));

    cache.Put("some key", "...........");

    res = cache.Invoke<int>("some key", cr, false);

    BOOST_CHECK_EQUAL(res, 11);
    BOOST_CHECK(!cache.ContainsKey("some key"));
}

BOOST_AUTO_TEST_SUITE_END()<|MERGE_RESOLUTION|>--- conflicted
+++ resolved
@@ -393,20 +393,13 @@
  */
 struct CacheInvokeTestSuiteFixture
 {
-<<<<<<< HEAD
-=======
     Ignite node;
 
->>>>>>> cb5e9ebc
     /**
      * Constructor.
      */
     CacheInvokeTestSuiteFixture() :
-<<<<<<< HEAD
-        grid(ignite_test::StartNode("cache-query.xml"))
-=======
         node(ignite_test::StartNode("cache-query.xml", "InvokeTest"))
->>>>>>> cb5e9ebc
     {
         // No-op.
     }
