/*
 * Licensed to the Apache Software Foundation (ASF) under one or more
 * contributor license agreements.  See the NOTICE file distributed with
 * this work for additional information regarding copyright ownership.
 * The ASF licenses this file to You under the Apache License, Version 2.0
 * (the "License"); you may not use this file except in compliance with
 * the License.  You may obtain a copy of the License at
 *
 *      http://www.apache.org/licenses/LICENSE-2.0
 *
 * Unless required by applicable law or agreed to in writing, software
 * distributed under the License is distributed on an "AS IS" BASIS,
 * WITHOUT WARRANTIES OR CONDITIONS OF ANY KIND, either express or implied.
 * See the License for the specific language governing permissions and
 * limitations under the License.
 */

package org.apache.ignite.testsuites;

import junit.framework.TestSuite;
import org.apache.ignite.cache.spring.GridSpringCacheManagerMultiJvmSelfTest;
import org.apache.ignite.cache.spring.GridSpringCacheManagerSelfTest;
import org.apache.ignite.cache.spring.GridSpringCacheManagerSpringBeanSelfTest;
import org.apache.ignite.cache.spring.SpringCacheManagerContextInjectionTest;
import org.apache.ignite.cache.spring.SpringCacheTest;
import org.apache.ignite.encryption.SpringEncryptedCacheRestartTest;
import org.apache.ignite.spring.injection.IgniteSpringBeanSpringResourceInjectionTest;
import org.apache.ignite.internal.IgniteSpringBeanTest;
import org.apache.ignite.cache.store.jdbc.CacheJdbcBlobStoreFactorySelfTest;
import org.apache.ignite.cache.store.jdbc.CacheJdbcPojoStoreFactorySelfTest;
import org.apache.ignite.cache.store.jdbc.CachePojoStoreXmlSelfTest;
import org.apache.ignite.cache.store.jdbc.CachePojoStoreXmlWithSqlEscapeSelfTest;
import org.apache.ignite.cache.store.spring.CacheSpringStoreSessionListenerSelfTest;
import org.apache.ignite.internal.GridFactorySelfTest;
import org.apache.ignite.internal.GridSpringBeanSerializationSelfTest;
import org.apache.ignite.internal.IgniteDynamicCacheConfigTest;
import org.apache.ignite.internal.processors.resource.GridTransformSpringInjectionSelfTest;
import org.apache.ignite.p2p.GridP2PUserVersionChangeSelfTest;
import org.apache.ignite.spring.IgniteExcludeInConfigurationTest;
import org.apache.ignite.spring.IgniteStartFromStreamConfigurationTest;
import org.apache.ignite.spring.injection.GridServiceInjectionSpringResourceTest;
import org.apache.ignite.startup.cmdline.GridCommandLineLoaderTest;
import org.apache.ignite.testframework.IgniteTestSuite;
import org.apache.ignite.transactions.spring.GridSpringTransactionManagerSelfTest;
import org.apache.ignite.transactions.spring.GridSpringTransactionManagerSpringBeanSelfTest;
import org.apache.ignite.transactions.spring.SpringTransactionManagerContextInjectionTest;

/**
 * Spring tests.
 */
public class IgniteSpringTestSuite extends TestSuite {
    /**
     * @return Test suite.
     * @throws Exception Thrown in case of the failure.
     */
    public static TestSuite suite() throws Exception {
        TestSuite suite = new IgniteTestSuite("Spring Test Suite");

        suite.addTestSuite(GridSpringBeanSerializationSelfTest.class);
        suite.addTestSuite(IgniteSpringBeanTest.class);
        suite.addTestSuite(GridFactorySelfTest.class);

        suite.addTest(IgniteResourceSelfTestSuite.suite());

        suite.addTestSuite(IgniteExcludeInConfigurationTest.class);

        // Tests moved to this suite since they require Spring functionality.
        suite.addTestSuite(GridP2PUserVersionChangeSelfTest.class);

        suite.addTestSuite(GridSpringCacheManagerSelfTest.class);
        suite.addTestSuite(GridSpringCacheManagerSpringBeanSelfTest.class);

        suite.addTestSuite(IgniteDynamicCacheConfigTest.class);

        suite.addTestSuite(IgniteStartFromStreamConfigurationTest.class);

        suite.addTestSuite(CacheSpringStoreSessionListenerSelfTest.class);

        suite.addTestSuite(CacheJdbcBlobStoreFactorySelfTest.class);
        suite.addTestSuite(CacheJdbcPojoStoreFactorySelfTest.class);
        suite.addTestSuite(CachePojoStoreXmlSelfTest.class);
        suite.addTestSuite(CachePojoStoreXmlWithSqlEscapeSelfTest.class);

        suite.addTestSuite(GridSpringTransactionManagerSelfTest.class);
        suite.addTestSuite(GridSpringTransactionManagerSpringBeanSelfTest.class);

        suite.addTestSuite(GridServiceInjectionSpringResourceTest.class);
        suite.addTestSuite(IgniteSpringBeanSpringResourceInjectionTest.class);

        suite.addTestSuite(GridTransformSpringInjectionSelfTest.class);

        suite.addTestSuite(SpringCacheManagerContextInjectionTest.class);
        suite.addTestSuite(SpringTransactionManagerContextInjectionTest.class);

        suite.addTestSuite(SpringCacheTest.class);

<<<<<<< HEAD
        suite.addTestSuite(SpringEncryptedCacheRestartTest.class);
=======
        //suite.addTestSuite(GridSpringCacheManagerMultiJvmSelfTest.class);

        //suite.addTestSuite(GridCommandLineLoaderTest.class);
>>>>>>> ca973ad9

        return suite;
    }
}<|MERGE_RESOLUTION|>--- conflicted
+++ resolved
@@ -94,13 +94,11 @@
 
         suite.addTestSuite(SpringCacheTest.class);
 
-<<<<<<< HEAD
         suite.addTestSuite(SpringEncryptedCacheRestartTest.class);
-=======
+
         //suite.addTestSuite(GridSpringCacheManagerMultiJvmSelfTest.class);
 
         //suite.addTestSuite(GridCommandLineLoaderTest.class);
->>>>>>> ca973ad9
 
         return suite;
     }
