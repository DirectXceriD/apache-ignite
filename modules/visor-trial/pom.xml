--- conflicted
+++ resolved
@@ -54,110 +54,6 @@
             <artifactId>log4j</artifactId>
         </dependency>
 
-<<<<<<< HEAD
-        <dependency>
-            <groupId>commons-lang</groupId>
-            <artifactId>commons-lang</artifactId>
-            <version>2.6</version>
-        </dependency>
-
-        <dependency>
-            <groupId>commons-collections</groupId>
-            <artifactId>commons-collections</artifactId>
-            <version>3.2.1</version>
-        </dependency>
-
-        <dependency>
-            <groupId>commons-validator</groupId>
-            <artifactId>commons-validator</artifactId>
-            <version>1.4.0</version>
-        </dependency>
-
-        <dependency>
-            <groupId>commons-configuration</groupId>
-            <artifactId>commons-configuration</artifactId>
-            <version>1.8</version>
-        </dependency>
-
-        <dependency>
-            <groupId>com.fifesoft</groupId>
-            <artifactId>rsyntaxtextarea</artifactId>
-            <version>2.5.2</version>
-        </dependency>
-
-        <dependency>
-            <groupId>com.fifesoft</groupId>
-            <artifactId>autocomplete</artifactId>
-            <version>2.5.2</version>
-        </dependency>
-
-        <dependency>
-            <groupId>com.googlecode.juniversalchardet</groupId>
-            <artifactId>juniversalchardet</artifactId>
-            <version>1.0.3</version>
-        </dependency>
-
-        <dependency>
-            <groupId>com.miglayout</groupId>
-            <artifactId>miglayout-core</artifactId>
-            <version>4.2</version>
-        </dependency>
-
-        <dependency>
-            <groupId>com.miglayout</groupId>
-            <artifactId>miglayout-swing</artifactId>
-            <version>4.2</version>
-        </dependency>
-
-        <dependency>
-            <groupId>org.apache.tika</groupId>
-            <artifactId>tika-core</artifactId>
-            <version>1.3</version>
-        </dependency>
-
-        <dependency>
-            <groupId>org.apache.tika</groupId>
-            <artifactId>tika-parsers</artifactId>
-            <version>1.3</version>
-        </dependency>
-
-        <dependency>
-            <groupId>com.jidesoft</groupId>
-            <artifactId>jide-common</artifactId>
-            <version>3.5.15</version>
-        </dependency>
-
-        <dependency>
-            <groupId>com.jidesoft</groupId>
-            <artifactId>jide-components</artifactId>
-            <version>3.5.15</version>
-        </dependency>
-
-        <dependency>
-            <groupId>com.jidesoft</groupId>
-            <artifactId>jide-charts</artifactId>
-            <version>3.5.15</version>
-        </dependency>
-
-        <dependency>
-            <groupId>com.jidesoft</groupId>
-            <artifactId>jide-grids</artifactId>
-            <version>3.5.15</version>
-        </dependency>
-
-        <dependency>
-            <groupId>com.sun.mail</groupId>
-            <artifactId>javax.mail</artifactId>
-            <version>1.5.2</version>
-        </dependency>
-
-        <dependency>
-            <groupId>org.scala-lang</groupId>
-            <artifactId>scala-library</artifactId>
-            <version>2.11.2</version>
-        </dependency>
-=======
->>>>>>> 5ef18749
         <!-- Third party dependencies -->
     </dependencies>
 
