/*
 * Licensed to the Apache Software Foundation (ASF) under one or more
 * contributor license agreements.  See the NOTICE file distributed with
 * this work for additional information regarding copyright ownership.
 * The ASF licenses this file to You under the Apache License, Version 2.0
 * (the "License"); you may not use this file except in compliance with
 * the License.  You may obtain a copy of the License at
 *
 *      http://www.apache.org/licenses/LICENSE-2.0
 *
 * Unless required by applicable law or agreed to in writing, software
 * distributed under the License is distributed on an "AS IS" BASIS,
 * WITHOUT WARRANTIES OR CONDITIONS OF ANY KIND, either express or implied.
 * See the License for the specific language governing permissions and
 * limitations under the License.
 */

package org.apache.ignite.internal.processors.cache.index;

import java.util.Collections;
import java.util.Map;
import junit.framework.AssertionFailedError;
import org.apache.ignite.IgniteClientDisconnectedException;
import org.apache.ignite.IgniteException;
import org.apache.ignite.Ignition;
import org.apache.ignite.cache.QueryIndex;
import org.apache.ignite.cache.query.annotations.QuerySqlField;
import org.apache.ignite.cluster.ClusterNode;
import org.apache.ignite.configuration.CacheConfiguration;
import org.apache.ignite.configuration.IgniteConfiguration;
import org.apache.ignite.internal.IgniteEx;
import org.apache.ignite.internal.processors.cache.GridCacheAdapter;
import org.apache.ignite.internal.processors.cache.GridCacheContext;
import org.apache.ignite.internal.processors.query.QueryTypeDescriptorImpl;
import org.apache.ignite.internal.processors.query.QueryUtils;
import org.apache.ignite.internal.util.lang.GridAbsPredicate;
import org.apache.ignite.internal.util.typedef.F;
import org.apache.ignite.internal.util.typedef.internal.CU;
import org.apache.ignite.lang.IgniteFuture;
import org.apache.ignite.lang.IgnitePredicate;
import org.apache.ignite.testframework.GridTestUtils;
import org.junit.Test;
import org.junit.runner.RunWith;
import org.junit.runners.JUnit4;

import static org.apache.ignite.internal.IgniteClientReconnectAbstractTest.TestTcpDiscoverySpi;
import static org.apache.ignite.internal.IgniteClientReconnectAbstractTest.reconnectClientNode;

/**
 * Tests for schema exchange between nodes.
 */
@RunWith(JUnit4.class)
public class SchemaExchangeSelfTest extends AbstractSchemaSelfTest {
    /** Node on which filter should be applied (if any). */
    private static String filterNodeName;

    /** {@inheritDoc} */
    @Override protected void afterTest() throws Exception {
        stopAllGrids();

        filterNodeName = null;

        super.afterTest();
    }

    /**
     * Test propagation of empty query schema for static cache.
     *
     * @throws Exception If failed.
     */
    @Test
    public void testEmptyStatic() throws Exception {
        checkEmpty(false);
    }

    /**
     * Test propagation of empty query schema for dynamic cache.
     *
     * @throws Exception If failed.
     */
    @Test
    public void testEmptyDynamic() throws Exception {
        checkEmpty(true);
    }

    /**
     * Check empty metadata propagation.
     *
     * @param dynamic Dynamic start flag.
     * @throws Exception If failed.
     */
    private void checkEmpty(boolean dynamic) throws Exception {
        IgniteEx node1;

        if (dynamic) {
            node1 = startNoCache(1);

            node1.getOrCreateCache(cacheConfiguration());
        }
        else
            node1 = start(1);

        assertTypes(node1);

        IgniteEx node2 = start(2, KeyClass.class, ValueClass.class);

        assertTypes(node1);
        assertTypes(node2);

        IgniteEx node3 = start(3, KeyClass.class, ValueClass.class, KeyClass2.class, ValueClass2.class);

        assertTypes(node1);
        assertTypes(node2);
        assertTypes(node3);
    }

    /**
     * Test propagation of non-empty query schema for static cache.
     *
     * @throws Exception If failed.
     */
    @Test
    public void testNonEmptyStatic() throws Exception {
        checkNonEmpty(false);
    }

    /**
     * Test propagation of non-empty query schema for dynamic cache.
     *
     * @throws Exception If failed.
     */
    @Test
    public void testNonEmptyDynamic() throws Exception {
        checkNonEmpty(true);
    }

    /**
     * Check тщт-empty metadata propagation.
     *
     * @param dynamic Dynamic start flag.
     * @throws Exception If failed.
     */
    private void checkNonEmpty(boolean dynamic) throws Exception {
        IgniteEx node1;

        if (dynamic) {
            node1 = startNoCache(1);

            node1.getOrCreateCache(cacheConfiguration(KeyClass.class, ValueClass.class));
        }
        else
            node1 = start(1, KeyClass.class, ValueClass.class);

        assertTypes(node1, ValueClass.class);

        IgniteEx node2 = start(2);

        assertTypes(node1, ValueClass.class);
        assertTypes(node2, ValueClass.class);

        IgniteEx node3 = start(3, KeyClass.class, ValueClass.class, KeyClass2.class, ValueClass2.class);

        assertTypes(node1, ValueClass.class);
        assertTypes(node2, ValueClass.class);
        assertTypes(node3, ValueClass.class);
    }

    /**
     * Make sure that new metadata can be propagated after destroy.
     *
     * @throws Exception If failed.
     */
    @Test
    public void testDynamicRestarts() throws Exception {
        IgniteEx node1 = start(1, KeyClass.class, ValueClass.class);
        IgniteEx node2 = startNoCache(2);
        IgniteEx node3 = startClientNoCache(3);
        IgniteEx node4 = startClientNoCache(4);

        assertTypes(node1, ValueClass.class);
        assertTypes(node2, ValueClass.class);
        assertCacheStarted(CACHE_NAME, node1, node2);

        assertTypes(node3, ValueClass.class);
        assertCacheNotStarted(CACHE_NAME, node3);

        node3.cache(CACHE_NAME);
        assertCacheStarted(CACHE_NAME, node3);

        // Check restarts from the first node.
        destroySqlCache(node1);

        node1.getOrCreateCache(cacheConfiguration());

        assertTypes(node1);
        assertTypes(node2);
        assertTypes(node3);

        node1.destroyCache(CACHE_NAME);

        node1.getOrCreateCache(cacheConfiguration(KeyClass.class, ValueClass.class,
            KeyClass2.class, ValueClass2.class));

        assertTypes(node1, ValueClass.class, ValueClass2.class);
        assertTypes(node2, ValueClass.class, ValueClass2.class);
        assertTypes(node3, ValueClass.class, ValueClass2.class);

        assertCacheStarted(CACHE_NAME, node1, node2);

        assertCacheNotStarted(CACHE_NAME, node3);

        node3.cache(CACHE_NAME);
        assertCacheStarted(CACHE_NAME, node3);

        // Check restarts from the second node.
        node2.destroyCache(CACHE_NAME);

        node2.getOrCreateCache(cacheConfiguration());

        assertTypes(node1);
        assertTypes(node2);
        assertTypes(node3);

        node2.destroyCache(CACHE_NAME);

        node2.getOrCreateCache(cacheConfiguration(KeyClass.class, ValueClass.class,
            KeyClass2.class, ValueClass2.class));

        assertTypes(node1, ValueClass.class, ValueClass2.class);
        assertTypes(node2, ValueClass.class, ValueClass2.class);
        assertTypes(node3, ValueClass.class, ValueClass2.class);
        assertTypes(node4, ValueClass.class, ValueClass2.class);

        assertCacheStarted(CACHE_NAME, node1, node2);

        assertCacheNotStarted(CACHE_NAME, node3);

        node3.cache(CACHE_NAME);
        assertCacheStarted(CACHE_NAME, node3);

        assertCacheNotStarted(CACHE_NAME, node4);

        node4.cache(CACHE_NAME);
        assertCacheStarted(CACHE_NAME, node4);

        // Make sure that joining node observes correct state.
        assertTypes(start(5), ValueClass.class, ValueClass2.class);
        assertTypes(startNoCache(6), ValueClass.class, ValueClass2.class);

        assertTypes(startClient(7), ValueClass.class, ValueClass2.class);

        IgniteEx node8 = startClientNoCache(8);

        assertTypes(node8, ValueClass.class, ValueClass2.class);

        assertCacheNotStarted(CACHE_NAME, node8);

        node8.cache(CACHE_NAME);

        assertCacheStarted(CACHE_NAME, node8);
    }

    /**
     * Test client join for static cache.
     *
     * @throws Exception If failed.
     */
    @Test
    public void testClientJoinStatic() throws Exception {
        checkClientJoin(false);
    }

    /**
     * Test client join for dynamic cache.
     *
     * @throws Exception If failed.
     */
    @Test
    public void testClientJoinDynamic() throws Exception {
        checkClientJoin(true);
    }

    /**
     * Check client join.
     *
     * @throws Exception If failed.
     */
    private void checkClientJoin(boolean dynamic) throws Exception {
        IgniteEx node1;

        if (dynamic) {
            node1 = startNoCache(1);

            node1.getOrCreateCache(cacheConfiguration(KeyClass.class, ValueClass.class));
        }
        else
            node1 = start(1, KeyClass.class, ValueClass.class);

        IgniteEx node2 = startClient(2);

        assertTypes(node1, ValueClass.class);
        assertTypes(node2, ValueClass.class);

        IgniteEx node3 = startClient(3, KeyClass.class, ValueClass.class,
            KeyClass2.class, ValueClass2.class);

        assertTypes(node1, ValueClass.class);
        assertTypes(node2, ValueClass.class);
        assertTypes(node3, ValueClass.class);

        IgniteEx node4 = startClientNoCache(4);

        assertTypes(node1, ValueClass.class);
        assertTypes(node2, ValueClass.class);
        assertTypes(node3, ValueClass.class);

        assertTypes(node4, ValueClass.class);

        assertCacheStarted(CACHE_NAME, node1, node2, node3);

        assertCacheNotStarted(CACHE_NAME, node4);

        node4.cache(CACHE_NAME);

        assertCacheStarted(CACHE_NAME, node4);
    }

    /**
     * Test client cache start (static).
     *
     * @throws Exception If failed.
     */
    @Test
    public void testClientCacheStartStatic() throws Exception {
        checkClientCacheStart(false);
    }

    /**
     * Test client cache start (dynamic).
     *
     * @throws Exception If failed.
     */
    @Test
    public void testClientCacheStartDynamic() throws Exception {
        checkClientCacheStart(true);
    }

    /**
     * Check client cache start.
     *
     * @throws Exception If failed.
     */
    private void checkClientCacheStart(boolean dynamic) throws Exception {
        IgniteEx node1 = startNoCache(1);

        IgniteEx node2;

        if (dynamic) {
            node2 = startClientNoCache(2);

            createSqlCache(node2, cacheConfiguration(KeyClass.class, ValueClass.class));
        }
        else
            node2 = startClient(2, KeyClass.class, ValueClass.class);

        assertTypes(node1, ValueClass.class);
        assertTypes(node2, ValueClass.class);

        IgniteEx node3 = start(3);
        IgniteEx node4 = start(4,  KeyClass.class, ValueClass.class, KeyClass2.class, ValueClass2.class);
        IgniteEx node5 = startNoCache(5);

        IgniteEx node6 = startClient(6);
        IgniteEx node7 = startClient(7,  KeyClass.class, ValueClass.class, KeyClass2.class, ValueClass2.class);
        IgniteEx node8 = startClientNoCache(8);

        assertCacheStarted(CACHE_NAME, node1, node2, node3, node4, node5, node6, node7);
        assertCacheNotStarted(CACHE_NAME, node8);
        assertTypes(node8, ValueClass.class);

        node8.cache(CACHE_NAME);

        assertCacheStarted(CACHE_NAME, node8);

        destroySqlCache(node2);

        node2.getOrCreateCache(
            cacheConfiguration(KeyClass.class, ValueClass.class, KeyClass2.class, ValueClass2.class));

        assertCacheStarted(CACHE_NAME, node1, node2, node3, node4, node5);
        assertCacheNotStarted(CACHE_NAME, node6, node7, node8);

        assertTypes(node6, ValueClass.class, ValueClass2.class);
        assertTypes(node7, ValueClass.class, ValueClass2.class);
        assertTypes(node8, ValueClass.class, ValueClass2.class);

        node6.cache(CACHE_NAME);
        node7.cache(CACHE_NAME);
        node8.cache(CACHE_NAME);

        assertCacheStarted(CACHE_NAME, node6, node7, node8);
    }

    /**
     * Test behavior when node filter is set.
     *
     * @throws Exception If failed.
     */
    @Test
    public void testNodeFilter() throws Exception {
        filterNodeName = getTestIgniteInstanceName(1);

        IgniteEx node1 = start(1, KeyClass.class, ValueClass.class);
        assertTypes(node1, ValueClass.class);

        IgniteEx node2 = start(2, KeyClass.class, ValueClass.class);
        assertTypes(node1, ValueClass.class);
        assertTypes(node2, ValueClass.class);

        IgniteEx node3 = startNoCache(3);
        assertTypes(node1, ValueClass.class);
        assertTypes(node2, ValueClass.class);
        assertTypes(node3, ValueClass.class);

        assertCacheStarted(CACHE_NAME, node1, node2);

        assertCacheNotStarted(CACHE_NAME, node3);

        node3.cache(CACHE_NAME);
        assertCacheStarted(CACHE_NAME, node1, node3);
    }

    /**
     * Test client reconnect after server restart accompanied by schema change.
     *
     * @throws Exception If failed.
     */
    @Test
    public void testServerRestartWithNewTypes() throws Exception {
        IgniteEx node1 = start(1, KeyClass.class, ValueClass.class);
        assertTypes(node1, ValueClass.class);

        IgniteEx node2 = startClientNoCache(2);

        GridCacheContext<Object, Object> context0 = node2.context().cache().context().cacheContext(CU.cacheId(CACHE_NAME));
        node2.cache(CACHE_NAME);
        GridCacheContext<Object, Object> context = node2.context().cache().context().cacheContext(CU.cacheId(CACHE_NAME));
        GridCacheAdapter<Object, Object> entries = node2.context().cache().internalCache(CACHE_NAME);
        assertTrue(entries.active());

        node2.cache(CACHE_NAME);
        assertTypes(node2, ValueClass.class);

        stopGrid(1);

        assertTrue(GridTestUtils.waitForCondition(new GridAbsPredicate() {
            @Override public boolean apply() {
                return grid(2).context().clientDisconnected();
            }
        }, 10_000L));

        IgniteFuture reconnFut = null;

        try {
            node2.cache(CACHE_NAME);

            fail();
        }
        catch (IgniteClientDisconnectedException e) {
            reconnFut = e.reconnectFuture();
        }

        node1 = start(1, KeyClass.class, ValueClass.class, KeyClass2.class, ValueClass2.class);
        assertTypes(node1, ValueClass.class, ValueClass2.class);
        assertTypes(node2, ValueClass.class);

        assertCacheStarted(CACHE_NAME, node1);

        reconnFut.get();

        assertTypes(node2, ValueClass.class, ValueClass2.class);
        assertCacheNotStarted(CACHE_NAME, node2);

        node2.cache(CACHE_NAME);
        assertCacheStarted(CACHE_NAME, node2);
    }

    /**
     * Test client reconnect.
     *
     * @throws Exception If failed.
     */
    @SuppressWarnings("unchecked")
    @Test
    public void testClientReconnect() throws Exception {
        final IgniteEx node1 = start(1, KeyClass.class, ValueClass.class);
        assertTypes(node1, ValueClass.class);

        final IgniteEx node2 = startClientNoCache(2);
        assertTypes(node2, ValueClass.class);
        assertCacheNotStarted(CACHE_NAME, node2);

        node2.cache(CACHE_NAME);
        assertCacheStarted(CACHE_NAME, node2);

        reconnectClientNode(log, node2, node1, new Runnable() {
            @Override public void run() {
                assertTrue(node2.context().clientDisconnected());

                final QueryIndex idx = index(IDX_NAME_1, field(FIELD_NAME_1_ESCAPED));

                try {
                    dynamicIndexCreate(node1, CACHE_NAME, TBL_NAME, idx, false, 0);
                }
                catch (Exception e) {
                    throw new IgniteException(e);
                }
            }
        });

        assertIndex(CACHE_NAME,
            QueryUtils.normalizeObjectName(TBL_NAME, true),
            QueryUtils.normalizeObjectName(IDX_NAME_1, false), QueryIndex.DFLT_INLINE_SIZE,
            field(QueryUtils.normalizeObjectName(FIELD_NAME_1_ESCAPED, false)));
    }

    /**
     * Check is cache started on the given node or not.
     *
     * @param cacheName Cache name.
     * @param node Node to check cache.
     * @return {@code true} in case cache is started.
     */
    private boolean isCacheStarted(String cacheName, IgniteEx node) {
        GridCacheContext cacheCtx = node.context().cache().context().cacheContext(CU.cacheId(cacheName));

        return cacheCtx != null;
    }

    /**
     * Check is cache started on the given nodes.
     *
     * @param nodes Node to check cache.
     * @param cacheName Cache name.
     * @throws AssertionFailedError If failed.
     */
    private void assertCacheStarted(String cacheName, IgniteEx... nodes) throws AssertionFailedError {
        for (IgniteEx node : nodes) {
            assertTrue(isCacheStarted(cacheName, node));
        }
    }

    /**
     * Check is cache not started on the given nodes.
     *
     * @param nodes Node to check cache.
     * @param cacheName Cache name.
     * @throws AssertionFailedError If failed.
     */
    private void assertCacheNotStarted(String cacheName, IgniteEx... nodes) throws AssertionFailedError {
        for (IgniteEx node : nodes) {
            assertFalse(isCacheStarted(cacheName, node));
        }
    }

    /**
     * Ensure that only provided types exists for the given cache.
     *
     * @param node Node.
     * @param clss Classes.
     */
    private static void assertTypes(IgniteEx node, Class... clss) {
        Map<String, QueryTypeDescriptorImpl> types = types(node, CACHE_NAME);

        if (F.isEmpty(clss))
            assertTrue(types.isEmpty());
        else {
            assertEquals(clss.length, types.size());

            for (Class cls : clss) {
                String tblName = tableName(cls);

                assertTrue(types.containsKey(tblName));
            }
        }
    }

    /**
     * Start node with the given cache configuration.
     *
     * @param clss Key-value classes.
     * @return Node.
     */
    private IgniteEx start(int idx, Class... clss) throws Exception {
        return start(idx, false, clss);
    }

    /**
     * Start client node with the given cache configuration.
     *
     * @param clss Key-value classes.
     * @return Node.
     */
    private IgniteEx startClient(int idx, Class... clss) throws Exception {
        return start(idx, true, clss);
    }

    /**
     * Start node with the given cache configuration.
     *
     * @param idx Index.
     * @param client Client flag.
     * @param clss Key-value classes.
     * @return Node.
     */
    private IgniteEx start(int idx, boolean client, Class... clss) throws Exception {
        String name = getTestIgniteInstanceName(idx);

        IgniteConfiguration cfg = getConfiguration(name);

        cfg.setClientMode(client);
        cfg.setLocalHost("127.0.0.1");

        if (filterNodeName != null && F.eq(name, filterNodeName))
            cfg.setUserAttributes(Collections.singletonMap("AFF_NODE", true));

        IgniteEx res = (IgniteEx)Ignition.start(cfg);

        createSqlCache(res, cacheConfiguration(clss));

        return res;
    }

    /**
     * Start node without cache.
     *
     * @param idx Index.
     * @return Node.
     * @throws Exception If failed.
     */
    private IgniteEx startNoCache(int idx) throws Exception {
        return startNoCache(idx, false);
    }

    /**
     * Start client node without cache.
     *
     * @param idx Index.
     * @return Node.
     * @throws Exception If failed.
     */
    private IgniteEx startClientNoCache(int idx) throws Exception {
        return startNoCache(idx, true);
    }

    /**
     * Start node without cache.
     *
     * @param idx Index.
     * @param client Client mode flag.
     * @return Node.
     * @throws Exception If failed.
     */
    private IgniteEx startNoCache(int idx, boolean client) throws Exception {
        String name = getTestIgniteInstanceName(idx);

        IgniteConfiguration cfg = getConfiguration(name);

        cfg.setClientMode(client);
        cfg.setLocalHost("127.0.0.1");

<<<<<<< HEAD
        if (client)
            cfg.setFailureDetectionTimeout(1000);

        cfg.setDiscoverySpi(new TestTcpDiscoverySpi().setIpFinder(IP_FINDER));

=======
>>>>>>> 2b23d46f
        return (IgniteEx)Ignition.start(cfg);
    }

    /**
     * Get cache configuration.
     *
     * @param clss QUery classes.
     * @return Configuration.
     */
    @SuppressWarnings("unchecked")
    private static CacheConfiguration cacheConfiguration(Class... clss) {
        CacheConfiguration ccfg = new CacheConfiguration().setName(CACHE_NAME).setIndexedTypes(clss);

        if (filterNodeName != null) {
            ccfg.setNodeFilter(new IgnitePredicate<ClusterNode>() {
                @Override public boolean apply(ClusterNode node) {
                    return node.attribute("AFF_NODE") != null;
                }
            });
        }

        return ccfg;
    }

    // TODO: Start/stop many nodes with static configs and dynamic start/stop.

    /**
     * Key class 2.
     */
    @SuppressWarnings("unused")
    private static class KeyClass2 {
        @QuerySqlField
        private String keyField2;
    }

    /**
     * Value class 2.
     */
    @SuppressWarnings("unused")
    private static class ValueClass2 {
        @QuerySqlField
        private String valField2;
    }
}<|MERGE_RESOLUTION|>--- conflicted
+++ resolved
@@ -669,14 +669,9 @@
         cfg.setClientMode(client);
         cfg.setLocalHost("127.0.0.1");
 
-<<<<<<< HEAD
         if (client)
             cfg.setFailureDetectionTimeout(1000);
 
-        cfg.setDiscoverySpi(new TestTcpDiscoverySpi().setIpFinder(IP_FINDER));
-
-=======
->>>>>>> 2b23d46f
         return (IgniteEx)Ignition.start(cfg);
     }
 
