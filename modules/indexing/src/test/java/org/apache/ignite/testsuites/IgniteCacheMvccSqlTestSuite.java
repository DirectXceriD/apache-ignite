/*
 * Licensed to the Apache Software Foundation (ASF) under one or more
 * contributor license agreements.  See the NOTICE file distributed with
 * this work for additional information regarding copyright ownership.
 * The ASF licenses this file to You under the Apache License, Version 2.0
 * (the "License"); you may not use this file except in compliance with
 * the License.  You may obtain a copy of the License at
 *
 *      http://www.apache.org/licenses/LICENSE-2.0
 *
 * Unless required by applicable law or agreed to in writing, software
 * distributed under the License is distributed on an "AS IS" BASIS,
 * WITHOUT WARRANTIES OR CONDITIONS OF ANY KIND, either express or implied.
 * See the License for the specific language governing permissions and
 * limitations under the License.
 */

package org.apache.ignite.testsuites;

import junit.framework.TestSuite;
import org.apache.ignite.internal.processors.cache.mvcc.CacheMvccBackupsTest;
import org.apache.ignite.internal.processors.cache.mvcc.CacheMvccIteratorWithConcurrentJdbcTransactionTest;
import org.apache.ignite.internal.processors.cache.mvcc.CacheMvccLocalEntriesWithConcurrentJdbcTransactionTest;
import org.apache.ignite.internal.processors.cache.mvcc.CacheMvccScanQueryWithConcurrentJdbcTransactionTest;
import org.apache.ignite.internal.processors.cache.mvcc.CacheMvccSizeWithConcurrentJdbcTransactionTest;
import org.apache.ignite.internal.processors.cache.mvcc.CacheMvccSqlQueriesTest;
import org.apache.ignite.internal.processors.cache.mvcc.CacheMvccSqlTxQueriesTest;
import org.apache.ignite.internal.processors.cache.mvcc.CacheMvccSqlTxQueriesWithReducerTest;

/**
 *
 */
public class IgniteCacheMvccSqlTestSuite extends TestSuite {
    /**
     * @return Test suite.
     */
    public static TestSuite suite() {
        TestSuite suite = new TestSuite("IgniteCache SQL MVCC Test Suite");

        suite.addTestSuite(CacheMvccSizeWithConcurrentJdbcTransactionTest.class);
        suite.addTestSuite(CacheMvccScanQueryWithConcurrentJdbcTransactionTest.class);
        suite.addTestSuite(CacheMvccLocalEntriesWithConcurrentJdbcTransactionTest.class);
        suite.addTestSuite(CacheMvccIteratorWithConcurrentJdbcTransactionTest.class);
        suite.addTestSuite(CacheMvccSqlQueriesTest.class);
        suite.addTestSuite(CacheMvccSqlTxQueriesTest.class);
<<<<<<< HEAD
        suite.addTestSuite(CacheMvccBackupsTest.class);
=======
        suite.addTestSuite(CacheMvccSqlTxQueriesWithReducerTest.class);
>>>>>>> 846eafd6

        return suite;
    }
}<|MERGE_RESOLUTION|>--- conflicted
+++ resolved
@@ -43,11 +43,8 @@
         suite.addTestSuite(CacheMvccIteratorWithConcurrentJdbcTransactionTest.class);
         suite.addTestSuite(CacheMvccSqlQueriesTest.class);
         suite.addTestSuite(CacheMvccSqlTxQueriesTest.class);
-<<<<<<< HEAD
         suite.addTestSuite(CacheMvccBackupsTest.class);
-=======
         suite.addTestSuite(CacheMvccSqlTxQueriesWithReducerTest.class);
->>>>>>> 846eafd6
 
         return suite;
     }
