/*
 * Licensed to the Apache Software Foundation (ASF) under one or more
 * contributor license agreements.  See the NOTICE file distributed with
 * this work for additional information regarding copyright ownership.
 * The ASF licenses this file to You under the Apache License, Version 2.0
 * (the "License"); you may not use this file except in compliance with
 * the License.  You may obtain a copy of the License at
 *
 *      http://www.apache.org/licenses/LICENSE-2.0
 *
 * Unless required by applicable law or agreed to in writing, software
 * distributed under the License is distributed on an "AS IS" BASIS,
 * WITHOUT WARRANTIES OR CONDITIONS OF ANY KIND, either express or implied.
 * See the License for the specific language governing permissions and
 * limitations under the License.
 */

package org.apache.ignite.internal.processors.cache.index;

import java.io.Serializable;
import java.util.Collections;
import java.util.HashSet;
import java.util.List;
import java.util.Set;
import java.util.UUID;
import javax.cache.Cache;
import org.apache.ignite.Ignite;
import org.apache.ignite.IgniteCache;
import org.apache.ignite.IgniteDataStreamer;
import org.apache.ignite.Ignition;
import org.apache.ignite.binary.BinaryObject;
import org.apache.ignite.cache.CacheMode;
import org.apache.ignite.cache.CacheWriteSynchronizationMode;
import org.apache.ignite.cache.QueryEntity;
import org.apache.ignite.cache.QueryIndex;
import org.apache.ignite.cache.query.SqlFieldsQuery;
import org.apache.ignite.cache.query.SqlQuery;
import org.apache.ignite.cluster.ClusterNode;
import org.apache.ignite.configuration.CacheConfiguration;
import org.apache.ignite.configuration.IgniteConfiguration;
import org.apache.ignite.failure.StopNodeFailureHandler;
import org.apache.ignite.internal.IgniteEx;
import org.apache.ignite.internal.util.typedef.T2;
import org.apache.ignite.lang.IgnitePredicate;

/**
 * Tests for dynamic index creation.
 */
@SuppressWarnings({"unchecked", "ThrowableResultOfMethodCallIgnored"})
public abstract class DynamicIndexAbstractSelfTest extends AbstractSchemaSelfTest {
    /** Attribute to filter node out of cache data nodes. */
    protected static final String ATTR_FILTERED = "FILTERED";

    /** Key range limit for "before" step. */
    protected static final int KEY_BEFORE = 100;

    /** Key range limit for "after" step. */
    protected static final int KEY_AFTER = 200;

    /** SQL to check index on the field 1. */
    protected static final String SQL_SIMPLE_FIELD_1 = "SELECT * FROM " + TBL_NAME + " WHERE " + FIELD_NAME_1_ESCAPED + " >= ?";

    /** SQL to check composite index */
    protected static final String SQL_COMPOSITE = "SELECT * FROM " + TBL_NAME + " WHERE " + FIELD_NAME_1_ESCAPED +
        " >= ? AND " + alias(FIELD_NAME_2_ESCAPED) + " >= ?";

    /** SQL to check index on the field 2. */
    protected static final String SQL_SIMPLE_FIELD_2 =
        "SELECT * FROM " + TBL_NAME + " WHERE " + alias(FIELD_NAME_2_ESCAPED) + " >= ?";

    /** Argument for simple SQL (1). */
    protected static final int SQL_ARG_1 = 40;

    /** Argument for simple SQL (2). */
    protected static final int SQL_ARG_2 = 80;

    /** {@inheritDoc} */
    @Override protected void afterTestsStopped() throws Exception {
        stopAllGrids();

        super.afterTestsStopped();
    }

    /**
     * Create server configuration.
     *
     * @param idx Index.
     * @return Configuration.
     * @throws Exception If failed.
     */
    protected IgniteConfiguration serverConfiguration(int idx) throws Exception {
        return serverConfiguration(idx, false);
    }

    /**
     * Create server configuration.
     *
     * @param idx Index.
     * @param filter Whether to filter the node out of cache.
     * @return Configuration.
     * @throws Exception If failed.
     */
    protected IgniteConfiguration serverConfiguration(int idx, boolean filter) throws Exception {
        IgniteConfiguration cfg = commonConfiguration(idx);

        if (filter)
            cfg.setUserAttributes(Collections.singletonMap(ATTR_FILTERED, true));

        return cfg;
    }

    /**
     * Create client configuration.
     *
     * @param idx Index.
     * @return Configuration.
     * @throws Exception If failed.
     */
    protected IgniteConfiguration clientConfiguration(int idx) throws Exception {
        return commonConfiguration(idx).setClientMode(true);
    }

    /**
<<<<<<< HEAD
=======
     * Create common node configuration.
     *
     * @param idx Index.
     * @return Configuration.
     * @throws Exception If failed.
     */
    protected IgniteConfiguration commonConfiguration(int idx) throws Exception {
        IgniteConfiguration cfg = super.getConfiguration(getTestIgniteInstanceName(idx));

        cfg.setFailureHandler(new StopNodeFailureHandler());

        cfg.setDiscoverySpi(new TcpDiscoverySpi().setIpFinder(IP_FINDER));

        cfg.setMarshaller(new BinaryMarshaller());

        DataStorageConfiguration memCfg = new DataStorageConfiguration().setDefaultDataRegionConfiguration(
            new DataRegionConfiguration().setMaxSize(128L * 1024 * 1024));

        cfg.setDataStorageConfiguration(memCfg);

        return optimize(cfg);
    }

    /**
>>>>>>> 40f6be89
     * @return Default cache configuration.
     */
    protected CacheConfiguration<KeyClass, ValueClass> cacheConfiguration() {
        CacheConfiguration ccfg = new CacheConfiguration().setName(CACHE_NAME);

        QueryEntity entity = new QueryEntity();

        entity.setKeyType(KeyClass.class.getName());
        entity.setValueType(ValueClass.class.getName());

        entity.setKeyFieldName(FIELD_KEY_ALIAS);
        entity.addQueryField(FIELD_KEY_ALIAS, entity.getKeyType(), null);

        entity.addQueryField(FIELD_KEY, Long.class.getName(), null);
        entity.addQueryField(FIELD_NAME_1_ESCAPED, Long.class.getName(), null);
        entity.addQueryField(FIELD_NAME_2_ESCAPED, Long.class.getName(), null);

        entity.setKeyFields(Collections.singleton(FIELD_KEY));

        entity.setAliases(Collections.singletonMap(FIELD_NAME_2_ESCAPED, alias(FIELD_NAME_2_ESCAPED)));

        ccfg.setQueryEntities(Collections.singletonList(entity));

        ccfg.setNodeFilter(new NodeFilter());

        ccfg.setWriteSynchronizationMode(CacheWriteSynchronizationMode.FULL_SYNC);
        ccfg.setBackups(1);

        return ccfg;
    }

    /**
     * @return Local cache configuration with a pre-configured index.
     */
    CacheConfiguration<KeyClass, ValueClass> localCacheConfiguration() {
        CacheConfiguration<KeyClass, ValueClass> res = cacheConfiguration();

        res.getQueryEntities().iterator().next().setIndexes(Collections.singletonList(
            new QueryIndex(FIELD_NAME_2_ESCAPED, true, IDX_NAME_LOCAL)));

        res.setCacheMode(CacheMode.LOCAL);

        return res;
    }

    /**
     * Ensure index is used in plan.
     *
     * @param idxName Index name.
     * @param sql SQL.
     * @param args Arguments.
     */
    protected static void assertIndexUsed(String idxName, String sql, Object... args) {
        for (Ignite node : Ignition.allGrids())
            assertIndexUsed((IgniteEx)node, idxName, sql, args);
    }

    /**
     * Ensure index is used in plan.
     *
     * @param node Node.
     * @param idxName Index name.
     * @param sql SQL.
     * @param args Arguments.
     */
    protected static void assertIndexUsed(IgniteEx node, String idxName, String sql, Object... args) {
        SqlFieldsQuery qry = new SqlFieldsQuery("EXPLAIN " + sql);

        if (args != null && args.length > 0)
            qry.setArgs(args);

        String plan = (String)node.cache(CACHE_NAME).query(qry).getAll().get(0).get(0);

        assertTrue("Index is not used: " + plan, plan.toLowerCase().contains(idxName.toLowerCase()));
    }

    /**
     * Ensure index is not used in plan.
     *
     * @param idxName Index name.
     * @param sql SQL.
     * @param args Arguments.
     */
    protected static void assertIndexNotUsed(String idxName, String sql, Object... args) {
        for (Ignite node : Ignition.allGrids())
            assertIndexNotUsed((IgniteEx)node, idxName, sql, args);
    }

    /**
     * Ensure index is not used in plan.
     *
     * @param node Node.
     * @param idxName Index name.
     * @param sql SQL.
     * @param args Arguments.
     */
    protected static void assertIndexNotUsed(IgniteEx node, String idxName, String sql, Object... args) {
        SqlFieldsQuery qry = new SqlFieldsQuery("EXPLAIN " + sql);

        if (args != null && args.length > 0)
            qry.setArgs(args);

        String plan = (String)node.cache(CACHE_NAME).query(qry).getAll().get(0).get(0);

        assertFalse("Index is used: " + plan, plan.contains(idxName));
    }

    /**
     * Create key object.
     *
     * @param ignite Ignite instance.
     * @param id ID.
     * @return Key object.
     */
    protected static BinaryObject key(Ignite ignite, long id) {
        return ignite.binary().builder(KeyClass.class.getName()).setField(FIELD_KEY, id).build();
    }

    /**
     * Create value object.
     *
     * @param ignite Ignite instance.
     * @param id ID.
     * @return Value object.
     */
    protected static BinaryObject value(Ignite ignite, long id) {
        return ignite.binary().builder(ValueClass.class.getName())
            .setField(FIELD_NAME_1_ESCAPED, id)
            .setField(FIELD_NAME_2_ESCAPED, id)
            .build();
    }

    /**
     * Create key/value entry for the given key.
     *
     * @param ignite Ignite instance.
     * @param id ID.
     * @return Entry.
     */
    protected static T2<BinaryObject, BinaryObject> entry(Ignite ignite, long id) {
        return new T2<>(key(ignite, id), value(ignite, id));
    }

    /**
     * Get common cache.
     *
     * @param node Node.
     * @return Cache.
     */
    protected static IgniteCache<BinaryObject, BinaryObject> cache(Ignite node) {
        return node.cache(CACHE_NAME).withKeepBinary();
    }

    /**
     * Get key.
     *
     * @param node Node.
     * @param id ID.
     */
    protected static BinaryObject get(Ignite node, int id) {
        BinaryObject key = key(node, id);

        return cache(node).get(key);
    }

    /**
     * Put key range.
     *
     * @param node Node.
     * @param from From key.
     * @param to To key.
     */
    protected static void put(Ignite node, int from, int to) {
        try (IgniteDataStreamer streamer = node.dataStreamer(CACHE_NAME)) {
            streamer.allowOverwrite(true);
            streamer.keepBinary(true);

            for (int i = from; i < to; i++) {
                BinaryObject key = key(node, i);
                BinaryObject val = value(node, i);

                streamer.addData(key, val);
            }

            streamer.flush();
        }
    }

    /**
     * Put key to cache.
     *
     * @param node Node.
     * @param id ID.
     */
    protected static void put(Ignite node, long id) {
        BinaryObject key = key(node, id);
        BinaryObject val = value(node, id);

        cache(node).put(key, val);
    }

    /**
     * Remove key range.
     *
     * @param node Node.
     * @param from From key.
     * @param to To key.
     */
    protected static void remove(Ignite node, int from, int to) {
        for (int i = from; i < to; i++)
            remove(node, i);
    }

    /**
     * Remove key form cache.
     *
     * @param node Node.
     * @param id ID.
     */
    protected static void remove(Ignite node, long id) {
        BinaryObject key = key(node, id);

        cache(node).remove(key);
    }

    /**
     * @return Random string.
     */
    protected static String randomString() {
        return "random" + UUID.randomUUID().toString().replace("-", "");
    }

    /**
     * Assert SQL simple data state.
     *
     * @param sql SQL query.
     * @param expSize Expected size.
     */
    protected static void assertSqlSimpleData(String sql, int expSize) {
        for (Ignite node : Ignition.allGrids())
            assertSqlSimpleData(node, sql, expSize);
    }

    /**
     * Assert SQL simple data state.
     *
     * @param node Node.
     * @param sql SQL query.
     * @param expSize Expected size.
     */
    protected static void assertSqlSimpleData(Ignite node, String sql, int expSize) {
        SqlQuery qry = new SqlQuery(typeName(ValueClass.class), sql).setArgs(SQL_ARG_1);

        List<Cache.Entry<BinaryObject, BinaryObject>> res = node.cache(CACHE_NAME).withKeepBinary().query(qry).getAll();

        Set<Long> ids = new HashSet<>();

        for (Cache.Entry<BinaryObject, BinaryObject> entry : res) {
            long id = entry.getKey().field(FIELD_KEY);

            long field1 = entry.getValue().field(FIELD_NAME_1_ESCAPED);
            long field2 = entry.getValue().field(FIELD_NAME_2_ESCAPED);

            assertTrue(field1 >= SQL_ARG_1);

            assertEquals(id, field1);
            assertEquals(id, field2);

            assertTrue(ids.add(id));
        }

        assertEquals("Size mismatch [node=" + node.name() + ", exp=" + expSize + ", actual=" + res.size() +
            ", ids=" + ids + ']', expSize, res.size());
    }

    /**
     * Assert SQL simple data state.
     *
     * @param node Node.
     * @param sql SQL query.
     * @param expSize Expected size.
     */
    protected static void assertSqlCompositeData(Ignite node, String sql, int expSize) {
        SqlQuery qry = new SqlQuery(typeName(ValueClass.class), sql).setArgs(SQL_ARG_1, SQL_ARG_2);

        List<Cache.Entry<BinaryObject, BinaryObject>> res = node.cache(CACHE_NAME).withKeepBinary().query(qry).getAll();

        Set<Long> ids = new HashSet<>();

        for (Cache.Entry<BinaryObject, BinaryObject> entry : res) {
            long id = entry.getKey().field(FIELD_KEY);

            long field1 = entry.getValue().field(FIELD_NAME_1_ESCAPED);
            long field2 = entry.getValue().field(FIELD_NAME_2_ESCAPED);

            assertTrue(field1 >= SQL_ARG_2);

            assertEquals(id, field1);
            assertEquals(id, field2);

            assertTrue(ids.add(id));
        }

        assertEquals("Size mismatch [exp=" + expSize + ", actual=" + res.size() + ", ids=" + ids + ']',
            expSize, res.size());
    }

    /**
     * Node filter.
     */
    protected static class NodeFilter implements IgnitePredicate<ClusterNode>, Serializable {
        /** */
        private static final long serialVersionUID = 0L;

        /** {@inheritDoc} */
        @Override public boolean apply(ClusterNode node) {
            return node.attribute(ATTR_FILTERED) == null;
        }
    }
}<|MERGE_RESOLUTION|>--- conflicted
+++ resolved
@@ -37,17 +37,26 @@
 import org.apache.ignite.cache.query.SqlQuery;
 import org.apache.ignite.cluster.ClusterNode;
 import org.apache.ignite.configuration.CacheConfiguration;
+import org.apache.ignite.configuration.DataRegionConfiguration;
+import org.apache.ignite.configuration.DataStorageConfiguration;
 import org.apache.ignite.configuration.IgniteConfiguration;
 import org.apache.ignite.failure.StopNodeFailureHandler;
 import org.apache.ignite.internal.IgniteEx;
+import org.apache.ignite.internal.binary.BinaryMarshaller;
 import org.apache.ignite.internal.util.typedef.T2;
 import org.apache.ignite.lang.IgnitePredicate;
+import org.apache.ignite.spi.discovery.tcp.TcpDiscoverySpi;
+import org.apache.ignite.spi.discovery.tcp.ipfinder.TcpDiscoveryIpFinder;
+import org.apache.ignite.spi.discovery.tcp.ipfinder.vm.TcpDiscoveryVmIpFinder;
 
 /**
  * Tests for dynamic index creation.
  */
 @SuppressWarnings({"unchecked", "ThrowableResultOfMethodCallIgnored"})
 public abstract class DynamicIndexAbstractSelfTest extends AbstractSchemaSelfTest {
+    /** IP finder. */
+    private static final TcpDiscoveryIpFinder IP_FINDER = new TcpDiscoveryVmIpFinder(true);
+
     /** Attribute to filter node out of cache data nodes. */
     protected static final String ATTR_FILTERED = "FILTERED";
 
@@ -121,8 +130,6 @@
     }
 
     /**
-<<<<<<< HEAD
-=======
      * Create common node configuration.
      *
      * @param idx Index.
@@ -147,7 +154,6 @@
     }
 
     /**
->>>>>>> 40f6be89
      * @return Default cache configuration.
      */
     protected CacheConfiguration<KeyClass, ValueClass> cacheConfiguration() {
