--- conflicted
+++ resolved
@@ -1119,20 +1119,10 @@
         }
 
         IgniteCache<UUID, Person> cache = ignite.jcache(null);
-<<<<<<< HEAD
-
-        UUID one = UUID.randomUUID();
-        UUID two = UUID.randomUUID();
-
-        cache.put(one, new Person("Bob White", 1000));
-        cache.put(two, new Person("Tom White", 1000));
-        cache.put(UUID.randomUUID(), new Person("Mike Green", 1000));
-=======
 
         UUID k1 = UUID.randomUUID();
         UUID k2 = UUID.randomUUID();
         UUID k3 = UUID.randomUUID();
->>>>>>> 59528bd9
 
         cache.put(k1, new Person("Bob White", 1000));
         cache.put(k2, new Person("Tom White", 1000));
@@ -1147,13 +1137,8 @@
 
         assertEquals(2, map.size());
 
-<<<<<<< HEAD
-        assertEquals("Bob White", map.get(one).name());
-        assertEquals("Tom White", map.get(two).name());
-=======
         assertEquals("Bob White", map.get(k1).name());
         assertEquals("Tom White", map.get(k2).name());
->>>>>>> 59528bd9
     }
 
     /**
