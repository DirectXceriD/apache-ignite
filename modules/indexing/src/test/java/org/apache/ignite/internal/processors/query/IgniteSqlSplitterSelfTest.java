/*
 * Licensed to the Apache Software Foundation (ASF) under one or more
 * contributor license agreements.  See the NOTICE file distributed with
 * this work for additional information regarding copyright ownership.
 * The ASF licenses this file to You under the Apache License, Version 2.0
 * (the "License"); you may not use this file except in compliance with
 * the License.  You may obtain a copy of the License at
 *
 *      http://www.apache.org/licenses/LICENSE-2.0
 *
 * Unless required by applicable law or agreed to in writing, software
 * distributed under the License is distributed on an "AS IS" BASIS,
 * WITHOUT WARRANTIES OR CONDITIONS OF ANY KIND, either express or implied.
 * See the License for the specific language governing permissions and
 * limitations under the License.
 */

package org.apache.ignite.internal.processors.query;

import java.io.Serializable;
import java.util.ArrayList;
import java.util.Collections;
import java.util.HashMap;
import java.util.List;
import java.util.Map;
import java.util.Random;
import java.util.concurrent.Callable;
import java.util.concurrent.atomic.AtomicLong;
import javax.cache.CacheException;
import org.apache.ignite.Ignite;
import org.apache.ignite.IgniteCache;
import org.apache.ignite.cache.CacheAtomicityMode;
import org.apache.ignite.cache.CacheKeyConfiguration;
import org.apache.ignite.cache.CacheMode;
import org.apache.ignite.cache.CachePeekMode;
import org.apache.ignite.cache.affinity.Affinity;
import org.apache.ignite.cache.affinity.AffinityKeyMapped;
import org.apache.ignite.cache.query.QueryCursor;
import org.apache.ignite.cache.affinity.AffinityKeyMapped;
import org.apache.ignite.cache.query.QueryCursor;
import org.apache.ignite.cache.query.SqlFieldsQuery;
import org.apache.ignite.cache.query.annotations.QuerySqlField;
import org.apache.ignite.cluster.ClusterNode;
import org.apache.ignite.configuration.CacheConfiguration;
import org.apache.ignite.configuration.IgniteConfiguration;
import org.apache.ignite.internal.util.GridRandom;
import org.apache.ignite.internal.util.typedef.F;
import org.apache.ignite.internal.util.typedef.X;
import org.apache.ignite.spi.discovery.tcp.TcpDiscoverySpi;
import org.apache.ignite.spi.discovery.tcp.ipfinder.TcpDiscoveryIpFinder;
import org.apache.ignite.spi.discovery.tcp.ipfinder.vm.TcpDiscoveryVmIpFinder;
import org.apache.ignite.testframework.GridTestUtils;
import org.apache.ignite.testframework.junits.common.GridCommonAbstractTest;
import org.apache.ignite.testsuites.IgniteIgnore;
import org.springframework.util.StringUtils;

/**
 * Tests for correct distributed partitioned queries.
 */
@SuppressWarnings("unchecked")
public class IgniteSqlSplitterSelfTest extends GridCommonAbstractTest {
    /** */
    private static final TcpDiscoveryIpFinder ipFinder = new TcpDiscoveryVmIpFinder(true);

    /** {@inheritDoc} */
    @Override protected IgniteConfiguration getConfiguration(String gridName) throws Exception {
        IgniteConfiguration cfg = super.getConfiguration(gridName);

        CacheKeyConfiguration keyCfg = new CacheKeyConfiguration(TestKey.class.getName(), "affKey");

        cfg.setCacheKeyConfiguration(keyCfg);

        cfg.setPeerClassLoadingEnabled(false);

        TcpDiscoverySpi disco = new TcpDiscoverySpi();

        disco.setIpFinder(ipFinder);

        cfg.setDiscoverySpi(disco);

        return cfg;
    }

    @Override
    protected long getTestTimeout() {
        return 100_000_000;
    }

    /** {@inheritDoc} */
    @Override protected void beforeTestsStarted() throws Exception {
        startGridsMultiThreaded(3, false);
    }

    /** {@inheritDoc} */
    @Override protected void afterTestsStopped() throws Exception {
        stopAllGrids();
    }

    /**
     * @param name Cache name.
     * @param partitioned Partition or replicated cache.
     * @param idxTypes Indexed types.
     * @return Cache configuration.
     */
    private static CacheConfiguration cacheConfig(String name, boolean partitioned, Class<?>... idxTypes) {
        return new CacheConfiguration()
            .setName(name)
            .setCacheMode(partitioned ? CacheMode.PARTITIONED : CacheMode.REPLICATED)
            .setAtomicityMode(CacheAtomicityMode.ATOMIC)
            .setBackups(1)
            .setIndexedTypes(idxTypes);
    }

    /**
     * Tests offset and limit clauses for query.
     * @throws Exception If failed.
     */
    public void testOffsetLimit() throws Exception {
        IgniteCache<Integer, Integer> c = ignite(0).getOrCreateCache(cacheConfig("ints", true,
            Integer.class, Integer.class));

        try {
            awaitPartitionMapExchange();

            List<Integer> res = new ArrayList<>();

            Random rnd = new GridRandom();

            for (int i = 0; i < 10; i++) {
                int val = rnd.nextInt(100);

                c.put(i, val);
                res.add(val);
            }

            Collections.sort(res);

            String qry = "select _val from Integer order by _val ";

            assertEqualsCollections(res, columnQuery(c, qry));
            assertEqualsCollections(res.subList(0, 0), columnQuery(c, qry + "limit ?", 0));
            assertEqualsCollections(res.subList(0, 3), columnQuery(c, qry + "limit ?", 3));
            assertEqualsCollections(res.subList(0, 9), columnQuery(c, qry + "limit ? offset ?", 9, 0));
            assertEqualsCollections(res.subList(3, 7), columnQuery(c, qry + "limit ? offset ?", 4, 3));
            assertEqualsCollections(res.subList(7, 9), columnQuery(c, qry + "limit ? offset ?", 2, 7));
            assertEqualsCollections(res.subList(8, 10), columnQuery(c, qry + "limit ? offset ?", 2, 8));
            assertEqualsCollections(res.subList(9, 10), columnQuery(c, qry + "limit ? offset ?", 1, 9));
            assertEqualsCollections(res.subList(10, 10), columnQuery(c, qry + "limit ? offset ?", 1, 10));
            assertEqualsCollections(res.subList(9, 10), columnQuery(c, qry + "limit ? offset abs(-(4 + ?))", 1, 5));
        }
        finally {
            c.destroy();
        }
    }

    /**
     * @throws Exception If failed.
     */
    public void testGroupIndexOperations() throws Exception {
        IgniteCache<Integer, GroupIndexTestValue> c = ignite(0).getOrCreateCache(cacheConfig("grp", false,
            Integer.class, GroupIndexTestValue.class));

        try {
            awaitPartitionMapExchange();

            // Check group index usage.
            String qry = "select 1 from GroupIndexTestValue ";

            String plan = columnQuery(c, "explain " + qry + "where a = 1 and b > 0")
                .get(0).toString();

            info("Plan: " + plan);

            assertTrue(plan.contains("grpIdx"));

            // Sorted list
            List<GroupIndexTestValue> list = F.asList(
                new GroupIndexTestValue(0, 0),
                new GroupIndexTestValue(0, 5),
                new GroupIndexTestValue(1, 1),
                new GroupIndexTestValue(1, 3),
                new GroupIndexTestValue(2, -1),
                new GroupIndexTestValue(2, 2)
            );

            // Fill cache.
            for (int i = 0; i < list.size(); i++)
                c.put(i, list.get(i));

            // Check results.
            assertEquals(1, columnQuery(c, qry + "where a = 1 and b = 1").size());
            assertEquals(0, columnQuery(c, qry + "where a = 1 and b = 2").size());
            assertEquals(1, columnQuery(c, qry + "where a = 1 and b = 3").size());
            assertEquals(2, columnQuery(c, qry + "where a = 1 and b < 4").size());
            assertEquals(2, columnQuery(c, qry + "where a = 1 and b <= 3").size());
            assertEquals(1, columnQuery(c, qry + "where a = 1 and b < 3").size());
            assertEquals(2, columnQuery(c, qry + "where a = 1 and b > 0").size());
            assertEquals(1, columnQuery(c, qry + "where a = 1 and b > 1").size());
            assertEquals(2, columnQuery(c, qry + "where a = 1 and b >= 1").size());

            assertEquals(4, columnQuery(c, qry + "where a > 0").size());
            assertEquals(4, columnQuery(c, qry + "where a >= 1").size());
            assertEquals(4, columnQuery(c, qry + "where b > 0").size());
            assertEquals(4, columnQuery(c, qry + "where b >= 1").size());

            assertEquals(4, columnQuery(c, qry + "where a < 2").size());
            assertEquals(4, columnQuery(c, qry + "where a <= 1").size());
            assertEquals(4, columnQuery(c, qry + "where b < 3").size());
            assertEquals(5, columnQuery(c, qry + "where b <= 3").size());

            assertEquals(3, columnQuery(c, qry + "where a > 0 and b > 0").size());
            assertEquals(2, columnQuery(c, qry + "where a > 0 and b >= 2").size());
            assertEquals(3, columnQuery(c, qry + "where a >= 1 and b > 0").size());
            assertEquals(2, columnQuery(c, qry + "where a >= 1 and b >= 2").size());

            assertEquals(3, columnQuery(c, qry + "where a > 0 and b < 3").size());
            assertEquals(2, columnQuery(c, qry + "where a > 0 and b <= 1").size());
            assertEquals(3, columnQuery(c, qry + "where a >= 1 and b < 3").size());
            assertEquals(2, columnQuery(c, qry + "where a >= 1 and b <= 1").size());

            assertEquals(2, columnQuery(c, qry + "where a < 2 and b < 3").size());
            assertEquals(2, columnQuery(c, qry + "where a < 2 and b <= 1").size());
            assertEquals(2, columnQuery(c, qry + "where a <= 1 and b < 3").size());
            assertEquals(2, columnQuery(c, qry + "where a <= 1 and b <= 1").size());

            assertEquals(3, columnQuery(c, qry + "where a < 2 and b > 0").size());
            assertEquals(2, columnQuery(c, qry + "where a < 2 and b >= 3").size());
            assertEquals(3, columnQuery(c, qry + "where a <= 1 and b > 0").size());
            assertEquals(2, columnQuery(c, qry + "where a <= 1 and b >= 3").size());
        }
        finally {
            c.destroy();
        }
    }

    /**
     * @throws Exception If failed.
     */
    public void testDistributedJoins() throws Exception {
        CacheConfiguration ccfg = cacheConfig("persOrg", true,
            Integer.class, Person2.class, Integer.class, Organization.class);

        IgniteCache<Integer, Object> c = ignite(0).getOrCreateCache(ccfg);

        try {
            awaitPartitionMapExchange();

            doTestDistributedJoins(c, 30, 100, 1000, false);
            doTestDistributedJoins(c, 30, 100, 1000, true);

            doTestDistributedJoins(c, 3, 10, 3, false);
            doTestDistributedJoins(c, 3, 10, 3, true);

            doTestDistributedJoins(c, 300, 2000, 5, false);
            doTestDistributedJoins(c, 300, 2000, 5, true);
        }
        finally {
            c.destroy();
        }
    }

    /**
     * @throws Exception If failed.
     */
    public void testDistributedJoinsUnion() throws Exception {
        CacheConfiguration ccfg = cacheConfig("persOrg", true,
            Integer.class, Person2.class, Integer.class, Organization.class);

        IgniteCache<Integer, Object> c = ignite(0).getOrCreateCache(ccfg);

        try {
            c.put(1, new Organization("o1"));
            c.put(2, new Organization("o2"));
            c.put(3, new Person2(1, "p1"));
            c.put(4, new Person2(2, "p2"));
            c.put(5, new Person2(3, "p3"));

            String select = "select o.name n1, p.name n2 from Person2 p, Organization o where p.orgId = o._key and o._key=1" +
                " union select o.name n1, p.name n2 from Person2 p, Organization o where p.orgId = o._key and o._key=2";

            String plan = c.query(new SqlFieldsQuery("explain " + select)
                .setDistributedJoins(true).setEnforceJoinOrder(true))
                .getAll().toString();

            X.println("Plan : " + plan);

            assertEquals(2, StringUtils.countOccurrencesOf(plan, "batched"));
            assertEquals(2, StringUtils.countOccurrencesOf(plan, "batched:unicast"));

            assertEquals(2, c.query(new SqlFieldsQuery(select).setDistributedJoins(true)
                .setEnforceJoinOrder(false)).getAll().size());

            select = "select * from (" + select + ")";

            plan = c.query(new SqlFieldsQuery("explain " + select)
                .setDistributedJoins(true).setEnforceJoinOrder(true))
                .getAll().toString();

            X.println("Plan : " + plan);

            assertEquals(2, StringUtils.countOccurrencesOf(plan, "batched"));
            assertEquals(2, StringUtils.countOccurrencesOf(plan, "batched:unicast"));

            assertEquals(2, c.query(new SqlFieldsQuery(select).setDistributedJoins(true)
                .setEnforceJoinOrder(false)).getAll().size());
        }
        finally {
            c.destroy();
        }
    }

    /**
     * @throws Exception If failed.
     */
    public void testDistributedJoinsUnionPartitionedReplicated() throws Exception {
        CacheConfiguration ccfg1 = cacheConfig("pers", true,
            Integer.class, Person2.class);
        CacheConfiguration ccfg2 = cacheConfig("org", false,
            Integer.class, Organization.class);

        IgniteCache<Integer, Object> c1 = ignite(0).getOrCreateCache(ccfg1);
        IgniteCache<Integer, Object> c2 = ignite(0).getOrCreateCache(ccfg2);

        try {
            c2.put(1, new Organization("o1"));
            c2.put(2, new Organization("o2"));
            c1.put(3, new Person2(1, "p1"));
            c1.put(4, new Person2(2, "p2"));
            c1.put(5, new Person2(3, "p3"));

            String select0 = "select o.name n1, p.name n2 from \"pers\".Person2 p, \"org\".Organization o where p.orgId = o._key and o._key=1" +
                " union select o.name n1, p.name n2 from \"org\".Organization o, \"pers\".Person2 p where p.orgId = o._key and o._key=2";

            String plan = (String)c1.query(new SqlFieldsQuery("explain " + select0)
                .setDistributedJoins(true))
                .getAll().get(0).get(0);

            X.println("Plan: " + plan);

            assertEquals(0, StringUtils.countOccurrencesOf(plan, "batched"));
            assertEquals(2, c1.query(new SqlFieldsQuery(select0).setDistributedJoins(true)).getAll().size());

            String select = "select * from (" + select0 + ")";

            plan = (String)c1.query(new SqlFieldsQuery("explain " + select)
                .setDistributedJoins(true))
                .getAll().get(0).get(0);

            X.println("Plan : " + plan);

            assertEquals(0, StringUtils.countOccurrencesOf(plan, "batched"));
            assertEquals(2, c1.query(new SqlFieldsQuery(select).setDistributedJoins(true)).getAll().size());

            String select1 = "select o.name n1, p.name n2 from \"pers\".Person2 p, \"org\".Organization o where p.orgId = o._key and o._key=1" +
                " union select * from (select o.name n1, p.name n2 from \"org\".Organization o, \"pers\".Person2 p where p.orgId = o._key and o._key=2)";

            plan = (String)c1.query(new SqlFieldsQuery("explain " + select1)
                .setDistributedJoins(true)).getAll().get(0).get(0);

            X.println("Plan: " + plan);

            assertEquals(0, StringUtils.countOccurrencesOf(plan, "batched"));
            assertEquals(2, c1.query(new SqlFieldsQuery(select).setDistributedJoins(true)).getAll().size());

            select = "select * from (" + select1 + ")";

            plan = (String)c1.query(new SqlFieldsQuery("explain " + select)
                .setDistributedJoins(true)).getAll().get(0).get(0);

            X.println("Plan : " + plan);

            assertEquals(0, StringUtils.countOccurrencesOf(plan, "batched"));
            assertEquals(2, c1.query(new SqlFieldsQuery(select).setDistributedJoins(true)).getAll().size());
        }
        finally {
            c1.destroy();
            c2.destroy();
        }
    }

    /**
     * @throws Exception If failed.
     */
    public void testDistributedJoinsPlan() throws Exception {
        List<IgniteCache<Object, Object>> caches = new ArrayList<>();

        IgniteCache<Object, Object> persPart =
            ignite(0).createCache(cacheConfig("persPart", true, Integer.class, Person2.class));
        caches.add(persPart);

        IgniteCache<Object, Object> persPartAff =
            ignite(0).createCache(cacheConfig("persPartAff", true, TestKey.class, Person2.class));
        caches.add(persPartAff);

        IgniteCache<Object, Object> orgPart =
            ignite(0).createCache(cacheConfig("orgPart", true, Integer.class, Organization.class));
        caches.add(orgPart);

        IgniteCache<Object, Object> orgPartAff =
            ignite(0).createCache(cacheConfig("orgPartAff", true, TestKey.class, Organization.class));
        caches.add(orgPartAff);

        IgniteCache<Object, Object> orgRepl =
            ignite(0).createCache(cacheConfig("orgRepl", false, Integer.class, Organization.class));
        caches.add(orgRepl);

        IgniteCache<Object, Object> orgRepl2 =
            ignite(0).createCache(cacheConfig("orgRepl2", false, Integer.class, Organization.class));
        caches.add(orgRepl2);

        try {
            // Join two partitioned.

            checkQueryPlan(persPart,
                true,
                1,
                "select p._key k1, o._key k2 " +
                    "from \"persPart\".Person2 p, \"orgPart\".Organization o " +
                    "where p.orgId = o._key",
                "batched:unicast");

            checkQueryPlan(persPart,
                false,
                1,
                "select p._key k1, o._key k2 " +
                    "from \"persPart\".Person2 p, \"orgPartAff\".Organization o " +
                    "where p.orgId = o.affKey",
                "batched:unicast");

            checkQueryPlan(persPart,
                false,
                1,
                "select p._key k1, o._key k2 " +
                    "from \"persPart\".Person2 p, \"orgPart\".Organization o " +
                    "where p.orgId = o._key",
                "batched:unicast");

            checkQueryPlan(persPart,
                false,
                1,
                "select p._key k1, o._key k2 " +
                    "from \"persPart\".Person2 p inner join \"orgPart\".Organization o " +
                    "on p.orgId = o._key",
                "batched:unicast");

            checkQueryPlan(persPart,
                false,
                1,
                "select p._key k1, o._key k2 " +
                    "from \"persPart\".Person2 p left outer join \"orgPart\".Organization o " +
                    "on p.orgId = o._key",
                "batched:unicast");

            checkQueryPlan(persPart,
                true,
                1,
                "select p._key k1, o._key k2 " +
                    "from \"orgPart\".Organization o, \"persPart\".Person2 p " +
                    "where p.orgId = o._key",
                "batched:broadcast");

            checkQueryPlan(persPart,
                true,
                1,
                "select p._key k1, o._key k2 " +
                    "from \"orgPartAff\".Organization o, \"persPart\".Person2 p " +
                    "where p.orgId = o.affKey",
                "batched:broadcast");

            // Join partitioned and replicated.

            checkQueryPlan(persPart,
                true,
                0,
                "select p._key k1, o._key k2 " +
                    "from \"persPart\".Person2 p, \"orgRepl\".Organization o " +
                    "where p.orgId = o._key");

            checkQueryPlan(persPart,
                false,
                0,
                "select p._key k1, o._key k2 " +
                    "from \"persPart\".Person2 p, \"orgRepl\".Organization o " +
                    "where p.orgId = o._key");

            checkQueryPlan(persPart,
                false,
                0,
                "select p._key k1, o._key k2 " +
                    "from \"persPart\".Person2 p, (select * from \"orgRepl\".Organization) o " +
                    "where p.orgId = o._key");

            checkQueryPlan(persPart,
                false,
                0,
                "select p._key k1, o._key k2 " +
                    "from (select * from \"orgRepl\".Organization) o, \"persPart\".Person2 p " +
                    "where p.orgId = o._key");

            checkQueryPlan(persPart,
                false,
                0,
                "select p._key k1, o._key k2 " +
                    "from \"persPart\".Person2 p inner join \"orgRepl\".Organization o " +
                    "on p.orgId = o._key");

            checkQueryPlan(persPart,
                false,
                0,
                "select p._key k1, o._key k2 " +
                    "from \"persPart\".Person2 p left outer join \"orgRepl\".Organization o " +
                    "on p.orgId = o._key");

            checkQueryPlan(persPart,
                false,
                0,
                "select p._key k1, o._key k2 " +
                    "from \"orgRepl\".Organization o, \"persPart\".Person2 p " +
                    "where p.orgId = o._key");

            checkQueryPlan(persPart,
                false,
                0,
                "select p._key k1, o._key k2 " +
                    "from \"orgRepl\".Organization o inner join \"persPart\".Person2 p " +
                    "on p.orgId = o._key");

//            checkQueryPlan(persPart,
//                true,
//                1,
//                "select p._key k1, o._key k2 " +
//                    "from \"orgRepl\".Organization o left outer join \"persPart\".Person2 p " +
//                    "on p.orgId = o._key",
//                "batched:broadcast");

            // Join on affinity keys.

            checkNoBatchedJoin(persPart, "select p._key k1, o._key k2 ",
                "\"persPart\".Person2 p",
                "\"orgPart\".Organization o",
                "where p._key = o._key", true);

            checkNoBatchedJoin(persPart, "select p._key k1, o._key k2 ",
                "\"persPart\".Person2 p",
                "\"orgRepl\".Organization o",
                "where p._key = o._key", true);

            checkNoBatchedJoin(persPartAff, "select p._key k1, o._key k2 ",
                "\"persPartAff\".Person2 p",
                "\"orgPart\".Organization o",
                "where p.affKey = o._key", true);

            checkNoBatchedJoin(persPartAff, "select p._key k1, o._key k2 ",
                "\"persPartAff\".Person2 p",
                "\"orgRepl\".Organization o",
                "where p.affKey = o._key", true);

            // TODO Now we can not analyze subqueries to decide if we are collocated or not.
//            checkNoBatchedJoin(persPart, "select p._key k1, o._key k2 ",
//                "(select * from \"persPart\".Person2) p",
//                "\"orgPart\".Organization o",
//                "where p._key = o._key", false);
//            checkNoBatchedJoin(persPart, "select p._key k1, o._key k2 ",
//                "\"persPart\".Person2 p",
//                "(select * from \"orgPart\".Organization) o",
//                "where p._key = o._key", false);

            // Join multiple.

            {
                String sql = "select * from " +
                    "(select o1._key k1, o2._key k2 from \"orgRepl\".Organization o1, \"orgRepl2\".Organization o2 where o1._key > o2._key) o, " +
                    "\"persPart\".Person2 p where p.orgId = o.k1";

                checkQueryPlan(persPart,
                    false,
                    0,
                    sql);

                checkQueryPlan(persPart,
                    true,
                    0,
                    sql);

                sql = "select o.k1, p1._key k2, p2._key k3 from " +
                    "(select o1._key k1, o2._key k2 " +
                    "from \"orgRepl\".Organization o1, \"orgRepl2\".Organization o2 " +
                    "where o1._key > o2._key) o, " +
                    "\"persPartAff\".Person2 p1, \"persPart\".Person2 p2 " +
                    "where p1._key=p2._key and p2.orgId = o.k1";

                checkQueryPlan(persPart,
                    false,
                    0,
                    sql,
                    "persPartAff", "persPart", "orgRepl");

                checkQueryFails(persPart, sql, true);

                sql = "select o.ok, p._key from " +
                    "(select o1._key ok, p1._key pk " +
                    "from \"orgRepl\".Organization o1, \"persPart\".Person2 p1 " +
                    "where o1._key = p1.orgId) o, " +
                    "\"persPartAff\".Person2 p where p._key=o.ok";

                checkQueryPlan(persPart,
                    false,
                    1,
                    sql,
                    "FROM \"persPart\"", "INNER JOIN \"orgRepl\"",
                    "INNER JOIN \"persPartAff\"", "batched:unicast");

                checkQueryFails(persPart, sql, true);
            }

            {
                String sql = "select p1._key k1, p2._key k2, o._key k3 " +
                    "from \"persPartAff\".Person2 p1, \"persPart\".Person2 p2, \"orgPart\".Organization o " +
                    "where p1.affKey=p2._key and p2.orgId = o._key";

                checkQueryPlan(persPart,
                    true,
                    2,
                    sql,
                    "batched:unicast", "batched:unicast");

                checkQueryPlan(persPart,
                    false,
                    2,
                    sql,
                    "batched:unicast", "batched:unicast");
            }

            {
                String sql = "select p1._key k1, p2._key k2, o._key k3 " +
                    "from \"persPartAff\".Person2 p1, \"persPart\".Person2 p2, \"orgPart\".Organization o " +
                    "where p1.affKey > p2._key and p2.orgId = o._key";

                checkQueryPlan(persPart,
                    true,
                    2,
                    sql,
                    "batched:broadcast", "batched:unicast");

                checkQueryPlan(persPart,
                    false,
                    2,
                    sql,
                    "batched:broadcast", "batched:unicast");
            }

            {
                // First join is collocated, second is replicated.

                String sql = "select p1._key k1, p2._key k2, o._key k3 " +
                    "from \"persPartAff\".Person2 p1, \"persPart\".Person2 p2, \"orgRepl\".Organization o " +
                    "where p1.affKey=p2._key and p2.orgId = o._key";

                checkQueryPlan(persPart,
                    true,
                    0,
                    sql);

                checkQueryPlan(persPart,
                    false,
                    0,
                    sql);
            }

            {
                String sql = "select p1._key k1, p2._key k2, o._key k3 " +
                    "from \"persPartAff\".Person2 p1, \"persPart\".Person2 p2, \"orgRepl\".Organization o " +
                    "where p1._key=p2.name and p2.orgId = o._key";

                checkQueryPlan(persPart,
                    false,
                    1,
                    sql,
                    "batched:unicast");

                sql = "select p1._key k1, p2._key k2, o._key k3 " +
                    "from \"persPartAff\".Person2 p1, \"persPart\".Person2 p2, \"orgRepl\".Organization o " +
                    "where p1._key=p2._key and p2.orgId = o._key";

                checkQueryPlan(persPart,
                    false,
                    0,
                    sql);

                sql = "select p1._key k1, p2._key k2, o._key k3 " +
                    "from \"orgRepl\".Organization o, \"persPartAff\".Person2 p1, \"persPart\".Person2 p2 " +
                    "where p1._key=p2.name and p2.orgId = o._key";

                checkQueryPlan(persPart,
                    false,
                    1,
                    sql,
                    "batched:unicast");

                sql = "select p1._key k1, p2._key k2, o._key k3 " +
                    "from \"orgRepl\".Organization o, \"persPartAff\".Person2 p1, \"persPart\".Person2 p2 " +
                    "where p1._key=p2._key and p2.orgId = o._key";

                checkQueryPlan(persPart,
                    false,
                    0,
                    sql);

                sql = "select p1._key k1, p2._key k2, o._key k3 " +
                    "from (select * from \"orgRepl\".Organization) o, \"persPartAff\".Person2 p1, \"persPart\".Person2 p2 " +
                    "where p1._key=p2.name and p2.orgId = o._key";

                checkQueryPlan(persPart,
                    false,
                    1,
                    sql,
                    "batched:unicast");

                sql = "select p1._key k1, p2._key k2, o._key k3 " +
                    "from (select * from \"orgRepl\".Organization) o, \"persPartAff\".Person2 p1, \"persPart\".Person2 p2 " +
                    "where p1._key=p2._key and p2.orgId = o._key";

                checkQueryPlan(persPart,
                    false,
                    0,
                    sql);
            }
        }
        finally {
            for (IgniteCache<Object, Object> cache : caches)
                ignite(0).destroyCache(cache.getName());
        }
    }

    /**
     * @throws Exception If failed.
     */
    public void testDistributedJoinsEnforceReplicatedNotLast() throws Exception {
        List<IgniteCache<Object, Object>> caches = new ArrayList<>();

        IgniteCache<Object, Object> persPart =
            ignite(0).createCache(cacheConfig("persPart", true, Integer.class, Person2.class));
        caches.add(persPart);

        IgniteCache<Object, Object> persPartAff =
            ignite(0).createCache(cacheConfig("persPartAff", true, TestKey.class, Person2.class));
        caches.add(persPartAff);

        IgniteCache<Object, Object> orgRepl =
            ignite(0).createCache(cacheConfig("orgRepl", false, Integer.class, Organization.class));
        caches.add(orgRepl);

        try {
            checkQueryFails(persPart, "select p1._key k1, p2._key k2, o._key k3 " +
                "from \"orgRepl\".Organization o, \"persPartAff\".Person2 p1, \"persPart\".Person2 p2 " +
                "where p1._key=p2._key and p2.orgId = o._key", true);

            checkQueryFails(persPart, "select p1._key k1, p2._key k2, o._key k3 " +
                "from \"persPartAff\".Person2 p1, \"orgRepl\".Organization o, \"persPart\".Person2 p2 " +
                "where p1._key=p2._key and p2.orgId = o._key", true);

            checkQueryFails(persPart, "select p1._key k1, p2._key k2, o._key k3 " +
                "from \"persPartAff\".Person2 p1, (select * from \"orgRepl\".Organization) o, \"persPart\".Person2 p2 " +
                "where p1._key=p2._key and p2.orgId = o._key", true);

            checkQueryPlan(persPart,
                true,
                0,
                "select p._key k1, o._key k2 from \"orgRepl\".Organization o, \"persPart\".Person2 p");

            checkQueryPlan(persPart,
                true,
                0,
                "select p._key k1, o._key k2 from \"orgRepl\".Organization o, \"persPart\".Person2 p union " +
                    "select p._key k1, o._key k2 from \"persPart\".Person2 p, \"orgRepl\".Organization o");
        }
        finally {
            for (IgniteCache<Object, Object> cache : caches)
                ignite(0).destroyCache(cache.getName());
        }
    }

    /**
     * @throws Exception If failed.
     */
    public void testIndexSegmentation() throws Exception {
        CacheConfiguration ccfg1 = cacheConfig("pers", true,
            Integer.class, Person2.class).setQueryParallelism(4);
        CacheConfiguration ccfg2 = cacheConfig("org", true,
            Integer.class, Organization.class).setQueryParallelism(4);

        IgniteCache<Object, Object> c1 = ignite(0).getOrCreateCache(ccfg1);
        IgniteCache<Object, Object> c2 = ignite(0).getOrCreateCache(ccfg2);

        try {
            c2.put(1, new Organization("o1"));
            c2.put(2, new Organization("o2"));
            c1.put(3, new Person2(1, "p1"));
            c1.put(4, new Person2(2, "p2"));
            c1.put(5, new Person2(3, "p3"));

            String select0 = "select o.name n1, p.name n2 from \"pers\".Person2 p, \"org\".Organization o where p.orgId = o._key and o._key=1";

            checkQueryPlan(c1, true, 1, new SqlFieldsQuery(select0));

            checkQueryPlan(c1, true, 1, new SqlFieldsQuery(select0).setLocal(true));
        }
        finally {
            c1.destroy();
            c2.destroy();
        }
    }

    /**
     * @throws Exception If failed.
     */
    public void testReplicationCacheIndexSegmentationFailure() throws Exception {
        GridTestUtils.assertThrows(log, new Callable<Void>() {
            @Override public Void call() throws Exception {
                CacheConfiguration ccfg = cacheConfig("org", false,
                    Integer.class, Organization.class).setQueryParallelism(4);

                IgniteCache<Object, Object> c = ignite(0).createCache(ccfg);

                return null;
            }
        }, CacheException.class, "Cache index segmentation is supported for PARTITIONED mode only.");
    }

    /**
     * @throws Exception If failed.
     */
    public void testIndexSegmentationPartitionedReplicated() throws Exception {
        CacheConfiguration ccfg1 = cacheConfig("pers", true,
            Integer.class, Person2.class).setQueryParallelism(4);
        CacheConfiguration ccfg2 = cacheConfig("org", false,
            Integer.class, Organization.class);

        final IgniteCache<Object, Object> c1 = ignite(0).getOrCreateCache(ccfg1);
        final IgniteCache<Object, Object> c2 = ignite(0).getOrCreateCache(ccfg2);

        try {
            c2.put(1, new Organization("o1"));
            c2.put(2, new Organization("o2"));
            c1.put(3, new Person2(1, "p1"));
            c1.put(4, new Person2(2, "p2"));
            c1.put(5, new Person2(3, "p3"));

            String select0 = "select o.name n1, p.name n2 from \"pers\".Person2 p, \"org\".Organization o where p.orgId = o._key";

            final SqlFieldsQuery qry = new SqlFieldsQuery(select0);

            qry.setDistributedJoins(true);

            List<List<?>> results = c1.query(qry).getAll();

            assertEquals(2, results.size());
        }
        finally {
            c1.destroy();
            c2.destroy();
        }
    }

    /**
     * @throws Exception If failed.
     */
    public void testIndexWithDifferentSegmentationLevelsFailure() throws Exception {
        CacheConfiguration ccfg1 = cacheConfig("pers", true,
            Integer.class, Person2.class).setQueryParallelism(4);
        CacheConfiguration ccfg2 = cacheConfig("org", true,
            Integer.class, Organization.class).setQueryParallelism(3);

        final IgniteCache<Object, Object> c1 = ignite(0).getOrCreateCache(ccfg1);
        final IgniteCache<Object, Object> c2 = ignite(0).getOrCreateCache(ccfg2);

        try {
            c2.put(1, new Organization("o1"));
            c2.put(2, new Organization("o2"));
            c1.put(3, new Person2(1, "p1"));
            c1.put(4, new Person2(2, "p2"));
            c1.put(5, new Person2(3, "p3"));

            String select0 = "select o.name n1, p.name n2 from \"pers\".Person2 p, \"org\".Organization o where p.orgId = o._key and o._key=1";

            final SqlFieldsQuery qry = new SqlFieldsQuery(select0);

            qry.setDistributedJoins(true);

            GridTestUtils.assertThrows(log, new Callable<Void>() {
                @Override public Void call() throws Exception {
                    c1.query(qry);

                    return null;
                }
            }, CacheException.class, "Using indexes with different parallelism levels in same query is forbidden.");
        }
        finally {
            c1.destroy();
            c2.destroy();
        }
    }

    /**
     * @param cache Cache.
     * @param sql SQL.
     * @param enforceJoinOrder Enforce join order flag.
     */
    private void checkQueryFails(final IgniteCache<Object, Object> cache,
        String sql,
        boolean enforceJoinOrder) {
        final SqlFieldsQuery qry = new SqlFieldsQuery(sql);

        qry.setDistributedJoins(true);
        qry.setEnforceJoinOrder(enforceJoinOrder);

        GridTestUtils.assertThrows(log, new Callable<Void>() {
            @Override public Void call() throws Exception {
                cache.query(qry);

                return null;
            }
        }, CacheException.class, null);
    }

    /**
     * @param cache Query cache.
     * @param select Select clause.
     * @param cache1 Cache name1.
     * @param cache2 Cache name2.
     * @param where Where clause.
     * @param testEnforceJoinOrder If {@code true} tests query with enforced join order.
     */
    private void checkNoBatchedJoin(IgniteCache<Object, Object> cache,
        String select,
        String cache1,
        String cache2,
        String where,
        boolean testEnforceJoinOrder) {
        checkQueryPlan(cache,
            false,
            0,
            select +
                "from " + cache1 + "," + cache2 + " " + where);

        checkQueryPlan(cache,
            false,
            0,
            select +
                "from " + cache2 + "," + cache1 + " " + where);

        if (testEnforceJoinOrder) {
            checkQueryPlan(cache,
                true,
                0,
                select +
                    "from " + cache1 + "," + cache2 + " " + where);

            checkQueryPlan(cache,
                true,
                0,
                select +
                    "from " + cache2 + "," + cache1 + " " + where);
        }
    }

    /**
     * @param cache Cache.
     * @param enforceJoinOrder Enforce join order flag.
     * @param expBatchedJoins Expected batched joins count.
     * @param sql Query.
     * @param expText Expected text to find in plan.
     */
    private void checkQueryPlan(IgniteCache<Object, Object> cache,
        boolean enforceJoinOrder,
        int expBatchedJoins,
        String sql,
<<<<<<< HEAD
        String... expText) {
=======
        String...expText
    ) {
        checkQueryPlan(cache,
            enforceJoinOrder,
            expBatchedJoins,
            new SqlFieldsQuery(sql),
            expText);

        sql = "select * from (" + sql + ")";

>>>>>>> 166e65c0
        checkQueryPlan(cache,
            enforceJoinOrder,
            expBatchedJoins,
            new SqlFieldsQuery(sql),
            expText);

        sql = "select * from (" + sql + ")";

        checkQueryPlan(cache,
            enforceJoinOrder,
            expBatchedJoins,
            new SqlFieldsQuery(sql),
            expText);
    }

    /**
     * @param cache Cache.
     * @param enforceJoinOrder Enforce join order flag.
     * @param expBatchedJoins Expected batched joins count.
     * @param qry Query.
     * @param expText Expected text to find in plan.
     */
    private void checkQueryPlan(IgniteCache<Object, Object> cache,
        boolean enforceJoinOrder,
        int expBatchedJoins,
        SqlFieldsQuery qry,
        String... expText) {
        qry.setEnforceJoinOrder(enforceJoinOrder);
        qry.setDistributedJoins(true);

        String plan = queryPlan(cache, qry);

        log.info("\n  Plan:\n" + plan);

        assertEquals("Unexpected number of batched joins in plan [plan=" + plan + ", qry=" + qry + ']',
            expBatchedJoins,
            StringUtils.countOccurrencesOf(plan, "batched"));

        int startIdx = 0;

        for (String exp : expText) {
            int idx = plan.indexOf(exp, startIdx);

            if (idx == -1) {
                fail("Plan does not contain expected string [startIdx=" + startIdx +
                    ", plan=" + plan +
                    ", exp=" + exp + ']');
            }

            startIdx = idx + 1;
        }
    }

    /**
     * Test HAVING clause.
     */
    public void testHaving() {
        IgniteCache<Integer, Integer> c = ignite(0).getOrCreateCache(cacheConfig("having", true,
            Integer.class, Integer.class));

        try {
            Random rnd = new GridRandom();

            Map<Integer, AtomicLong> cntMap = new HashMap<>();

            for (int i = 0; i < 1000; i++) {
                int v = (int)(50 * rnd.nextGaussian());

                c.put(i, v);

                AtomicLong cnt = cntMap.get(v);

                if (cnt == null)
                    cntMap.put(v, cnt = new AtomicLong());

                cnt.incrementAndGet();
            }

            assertTrue(cntMap.size() > 10);

            String sqlQry = "select _val, count(*) cnt from Integer group by _val having cnt > ?";

            X.println("Plan: " + c.query(new SqlFieldsQuery("explain " + sqlQry).setArgs(0)).getAll());

            for (int i = -1; i <= 1001; i += 10) {
                List<List<?>> res = c.query(new SqlFieldsQuery(sqlQry).setArgs(i)).getAll();

                for (List<?> row : res) {
                    int v = (Integer)row.get(0);
                    long cnt = (Long)row.get(1);

                    assertTrue(cnt + " > " + i, cnt > i);
                    assertEquals(cntMap.get(v).longValue(), cnt);
                }
            }
        }
        finally {
            c.destroy();
        }
    }

    /**
     * @param c Cache.
     * @param orgs Number of organizations.
     * @param persons Number of persons.
     * @param pageSize Page size.
     * @param enforceJoinOrder Enforce join order.
     */
    private void doTestDistributedJoins(IgniteCache<Integer, Object> c, int orgs, int persons, int pageSize,
        boolean enforceJoinOrder) {
        assertEquals(0, c.size(CachePeekMode.ALL));

        int key = 0;

        for (int i = 0; i < orgs; i++) {
            Organization o = new Organization();

            o.name = "Org" + i;

            c.put(key++, o);
        }

        Random rnd = new GridRandom();

        for (int i = 0; i < persons; i++) {
            Person2 p = new Person2();

            p.name = "Person" + i;
            p.orgId = rnd.nextInt(orgs);

            c.put(key++, p);
        }

        String select = "select count(*) from Organization o, Person2 p where p.orgId = o._key";

        String plan = (String)c.query(new SqlFieldsQuery("explain " + select)
            .setDistributedJoins(true).setEnforceJoinOrder(enforceJoinOrder).setPageSize(pageSize))
            .getAll().get(0).get(0);

        X.println("Plan : " + plan);

        if (enforceJoinOrder)
            assertTrue(plan, plan.contains("batched:broadcast"));
        else
            assertTrue(plan, plan.contains("batched:unicast"));

        assertEquals(Long.valueOf(persons), c.query(new SqlFieldsQuery(select).setDistributedJoins(true)
            .setEnforceJoinOrder(enforceJoinOrder).setPageSize(pageSize)).getAll().get(0).get(0));

        c.clear();

        assertEquals(0, c.size(CachePeekMode.ALL));
        assertEquals(0L, c.query(new SqlFieldsQuery(select).setDistributedJoins(true)
            .setEnforceJoinOrder(enforceJoinOrder).setPageSize(pageSize)).getAll().get(0).get(0));
    }

    /**
     * @param c Cache.
     * @param qry Query.
     * @param args Arguments.
     * @return Column as list.
     */
    private static <X> List<X> columnQuery(IgniteCache<?, ?> c, String qry, Object... args) {
        return column(0, c.query(new SqlFieldsQuery(qry).setArgs(args)).getAll());
    }

    /**
     * @param idx Column index.
     * @param rows Rows.
     * @return Column as list.
     */
    private static <X> List<X> column(int idx, List<List<?>> rows) {
        List<X> res = new ArrayList<>(rows.size());

        for (List<?> row : rows)
            res.add((X)row.get(idx));

        return res;
    }

    /**
     *
     */
    @IgniteIgnore(value = "https://issues.apache.org/jira/browse/IGNITE-1886", forceFailure = true)
    public void testFunctionNpe() {
        IgniteCache<Integer, User> userCache = ignite(0).createCache(
            cacheConfig("UserCache", true, Integer.class, User.class));
        IgniteCache<Integer, UserOrder> userOrderCache = ignite(0).createCache(
            cacheConfig("UserOrderCache", true, Integer.class, UserOrder.class));
        IgniteCache<Integer, OrderGood> orderGoodCache = ignite(0).createCache(
            cacheConfig("OrderGoodCache", true, Integer.class, OrderGood.class));

        try {
            String sql =
                "SELECT a.* FROM (" +
                    "SELECT CASE WHEN u.id < 100 THEN u.id ELSE ug.id END id " +
                    "FROM \"UserCache\".User u, UserOrder ug " +
                    "WHERE u.id = ug.userId" +
                    ") a, (" +
                    "SELECT CASE WHEN og.goodId < 5 THEN 100 ELSE og.goodId END id " +
                    "FROM UserOrder ug, \"OrderGoodCache\".OrderGood og " +
                    "WHERE ug.id = og.orderId) b " +
                    "WHERE a.id = b.id";

            userOrderCache.query(new SqlFieldsQuery(sql)).getAll();
        }
        finally {
            userCache.destroy();
            userOrderCache.destroy();
            orderGoodCache.destroy();
        }
    }

    /**
     *
     */
    public void testImplicitJoinConditionGeneration() {
        IgniteCache<Integer, Person> p = ignite(0).createCache(cacheConfig("P", true, Integer.class, Person.class));
        IgniteCache<Integer, Department> d = ignite(0).createCache(cacheConfig("D", true, Integer.class, Department.class));
        IgniteCache<Integer, Org> o = ignite(0).createCache(cacheConfig("O", true, Integer.class, Org.class));

        try {
            info("Plan: " + p.query(new SqlFieldsQuery(
                "explain select P.Person.*,dep.*,org.* " +
                    "from P.Person inner join D.Department dep ON dep.id=P.Person.depId " +
                    "left join O.Org org ON org.id=dep.orgId"
            )).getAll());

            assertEquals(0, p.query(new SqlFieldsQuery(
                "select P.Person.*,dep.*,org.* " +
                    "from P.Person inner join D.Department dep ON dep.id=P.Person.depId " +
                    "left join O.Org org ON org.id=dep.orgId"
            )).getAll().size());
        }
        finally {
            p.destroy();
            d.destroy();
            o.destroy();
        }
    }

    /** @throws Exception if failed. */
    public void testDistributedAggregates() throws Exception {
        final String cacheName = "ints";

        IgniteCache<Integer, Value> cache = ignite(0).getOrCreateCache(cacheConfig(cacheName, true,
            Integer.class, Value.class));

        AffinityKeyGenerator node0KeyGen = new AffinityKeyGenerator(ignite(0), cacheName);
        AffinityKeyGenerator node1KeyGen = new AffinityKeyGenerator(ignite(1), cacheName);
        AffinityKeyGenerator node2KeyGen = new AffinityKeyGenerator(ignite(2), cacheName);

        try {
            awaitPartitionMapExchange();

            cache.put(node0KeyGen.next(), new Value(1, 3));
            cache.put(node1KeyGen.next(), new Value(1, 3));
            cache.put(node2KeyGen.next(), new Value(1, 3));

            cache.put(node0KeyGen.next(), new Value(2, 1));
            cache.put(node1KeyGen.next(), new Value(2, 2));
            cache.put(node2KeyGen.next(), new Value(2, 3));

            cache.put(node0KeyGen.next(), new Value(3, 1));
            cache.put(node0KeyGen.next(), new Value(3, 1));
            cache.put(node0KeyGen.next(), new Value(3, 2));
            cache.put(node1KeyGen.next(), new Value(3, 1));
            cache.put(node1KeyGen.next(), new Value(3, 2));
            cache.put(node2KeyGen.next(), new Value(3, 2));

            cache.put(node0KeyGen.next(), new Value(4, 2));
            cache.put(node1KeyGen.next(), new Value(5, 2));
            cache.put(node2KeyGen.next(), new Value(6, 2));

            checkSimpleQueryWithAggr(cache);
            checkSimpleQueryWithDistinctAggr(cache);

            checkQueryWithGroupsAndAggrs(cache);
            checkQueryWithGroupsAndDistinctAggr(cache);

            checkSimpleQueryWithAggrMixed(cache);
            checkQueryWithGroupsAndAggrMixed(cache);
        }
        finally {
            cache.destroy();
        }
    }

    /** @throws Exception if failed. */
    public void testCollocatedAggregates() throws Exception {
        final String cacheName = "ints";

        IgniteCache<Integer, Value> cache = ignite(0).getOrCreateCache(cacheConfig(cacheName, true,
            Integer.class, Value.class));

        AffinityKeyGenerator node0KeyGen = new AffinityKeyGenerator(ignite(0), cacheName);
        AffinityKeyGenerator node1KeyGen = new AffinityKeyGenerator(ignite(1), cacheName);
        AffinityKeyGenerator node2KeyGen = new AffinityKeyGenerator(ignite(2), cacheName);

        try {
            awaitPartitionMapExchange();

            cache.put(node0KeyGen.next(), new Value(1, 3));
            cache.put(node0KeyGen.next(), new Value(1, 3));
            cache.put(node0KeyGen.next(), new Value(1, 3));

            cache.put(node1KeyGen.next(), new Value(2, 1));
            cache.put(node1KeyGen.next(), new Value(2, 2));
            cache.put(node1KeyGen.next(), new Value(2, 3));

            cache.put(node2KeyGen.next(), new Value(3, 1));
            cache.put(node2KeyGen.next(), new Value(3, 1));
            cache.put(node2KeyGen.next(), new Value(3, 2));
            cache.put(node2KeyGen.next(), new Value(3, 1));
            cache.put(node2KeyGen.next(), new Value(3, 2));
            cache.put(node2KeyGen.next(), new Value(3, 2));

            cache.put(node0KeyGen.next(), new Value(4, 2));
            cache.put(node1KeyGen.next(), new Value(5, 2));
            cache.put(node2KeyGen.next(), new Value(6, 2));

            checkQueryWithGroupsAndAggrs(cache);
            checkQueryWithGroupsAndDistinctAggr(cache);
            checkQueryWithGroupsAndAggrMixed(cache);
        }
        finally {
            cache.destroy();
        }
    }

    /** Simple query with aggregates */
    private void checkSimpleQueryWithAggr(IgniteCache<Integer, Value> cache) {
        try (QueryCursor<List<?>> qry = cache.query(new SqlFieldsQuery(
            "SELECT count(fst), sum(snd), avg(snd), min(snd), max(snd) FROM Value"))) {
            List<List<?>> result = qry.getAll();

            assertEquals(1, result.size());

            List<?> row = result.get(0);

            assertEquals("count", 15L, ((Number)row.get(0)).longValue());
            assertEquals("sum", 30L, ((Number)row.get(1)).longValue());
            assertEquals("avg", 2.0d, ((Number)row.get(2)).doubleValue(), 0.001);
            assertEquals("min", 1, ((Integer)row.get(3)).intValue());
            assertEquals("max", 3, ((Integer)row.get(4)).intValue());
        }
    }

    /** Simple query with distinct aggregates */
    private void checkSimpleQueryWithDistinctAggr(IgniteCache<Integer, Value> cache) {
        try (QueryCursor<List<?>> qry = cache.query(new SqlFieldsQuery(
            "SELECT count(distinct fst), sum(distinct snd), avg(distinct snd), min(distinct snd), max(distinct snd) " +
                "FROM Value"))) {
            List<List<?>> result = qry.getAll();

            assertEquals(1, result.size());

            List<?> row = result.get(0);

            assertEquals("count distinct", 6L, ((Number)row.get(0)).longValue());
            assertEquals("sum distinct", 6L, ((Number)row.get(1)).longValue());
            assertEquals("avg distinct", 2.0d, ((Number)row.get(2)).doubleValue(), 0.001);
            assertEquals("min distinct", 1, ((Integer)row.get(3)).intValue());
            assertEquals("max distinct", 3, ((Integer)row.get(4)).intValue());
        }
    }

    /** Simple query with distinct aggregates */
    private void checkSimpleQueryWithAggrMixed(IgniteCache<Integer, Value> cache) {
        try (QueryCursor<List<?>> qry = cache.query(new SqlFieldsQuery(
            "SELECT count(fst), sum(snd), avg(snd), min(snd), max(snd)," +
                "count(distinct fst), sum(distinct snd), avg(distinct snd), min(distinct snd), max(distinct snd)  " +
                "FROM Value"))) {
            List<List<?>> result = qry.getAll();

            assertEquals(1, result.size());

            List<?> row = result.get(0);

            assertEquals("count", 15L, ((Number)row.get(0)).longValue());
            assertEquals("sum", 30L, ((Number)row.get(1)).longValue());
            assertEquals("avg", 2.0d, ((Number)row.get(2)).doubleValue(), 0.001);
            assertEquals("min", 1, ((Integer)row.get(3)).intValue());
            assertEquals("max", 3, ((Integer)row.get(4)).intValue());
            assertEquals("count distinct", 6L, ((Number)row.get(5)).longValue());
            assertEquals("sum distinct", 6L, ((Number)row.get(6)).longValue());
            assertEquals("avg distinct", 2.0d, ((Number)row.get(7)).doubleValue(), 0.001);
            assertEquals("min distinct", 1, ((Integer)row.get(8)).intValue());
            assertEquals("max distinct", 3, ((Integer)row.get(9)).intValue());
        }
    }

    /** Query with aggregates and groups */
    private void checkQueryWithGroupsAndAggrs(IgniteCache<Integer, Value> cache) {
        try (QueryCursor<List<?>> qry = cache.query(new SqlFieldsQuery(
            "SELECT fst, count(snd), sum(snd), avg(snd), min(snd), max(snd) FROM Value GROUP BY fst ORDER BY fst"))) {
            List<List<?>> result = qry.getAll();

            assertEquals(6, result.size());

            List<?> row = result.get(0);
            assertEquals("fst", 1, ((Number)row.get(0)).intValue());
            assertEquals("count", 3L, ((Number)row.get(1)).longValue());
            assertEquals("sum", 9L, ((Number)row.get(2)).longValue());
            assertEquals("avg", 3.0d, ((Number)row.get(3)).doubleValue(), 0.001);
            assertEquals("min", 3, ((Integer)row.get(4)).intValue());
            assertEquals("max", 3, ((Integer)row.get(5)).intValue());

            row = result.get(1);
            assertEquals("fst", 2, ((Number)row.get(0)).intValue());
            assertEquals("count", 3L, ((Number)row.get(1)).longValue());
            assertEquals("sum", 6L, ((Number)row.get(2)).longValue());
            assertEquals("avg", 2.0d, ((Number)row.get(3)).doubleValue(), 0.001);
            assertEquals("min", 1, ((Integer)row.get(4)).intValue());
            assertEquals("max", 3, ((Integer)row.get(5)).intValue());

            row = result.get(2);
            assertEquals("fst", 3, ((Number)row.get(0)).intValue());
            assertEquals("count", 6L, ((Number)row.get(1)).longValue());
            assertEquals("sum", 9L, ((Number)row.get(2)).longValue());
            assertEquals("avg", 1.5d, ((Number)row.get(3)).doubleValue(), 0.001);
            assertEquals("min", 1, ((Integer)row.get(4)).intValue());
            assertEquals("max", 2, ((Integer)row.get(5)).intValue());
        }
    }

    /** Query with distinct aggregates and groups */
    private void checkQueryWithGroupsAndDistinctAggr(IgniteCache<Integer, Value> cache) {
        try (QueryCursor<List<?>> qry = cache.query(new SqlFieldsQuery(
            "SELECT count(distinct snd), sum(distinct snd), avg(distinct snd), min(distinct snd), max(distinct snd) " +
                "FROM Value GROUP BY fst"))) {
            List<List<?>> result = qry.getAll();

            assertEquals(6, result.size());

            List<?> row = result.get(0);
            assertEquals("count distinct", 1L, ((Number)row.get(0)).longValue());
            assertEquals("sum distinct", 3L, ((Number)row.get(1)).longValue());
            assertEquals("avg distinct", 3.0d, ((Number)row.get(2)).doubleValue(), 0.001);
            assertEquals("min distinct", 3, ((Integer)row.get(3)).intValue());
            assertEquals("max distinct", 3, ((Integer)row.get(4)).intValue());

            row = result.get(1);
            assertEquals("count distinct", 3L, ((Number)row.get(0)).longValue());
            assertEquals("sum distinct", 6L, ((Number)row.get(1)).longValue());
            assertEquals("avg distinct", 2.0d, ((Number)row.get(2)).doubleValue(), 0.001);
            assertEquals("min distinct", 1, ((Integer)row.get(3)).intValue());
            assertEquals("max distinct", 3, ((Integer)row.get(4)).intValue());

            row = result.get(2);
            assertEquals("count distinct", 2L, ((Number)row.get(0)).longValue());
            assertEquals("sum distinct", 3L, ((Number)row.get(1)).longValue());
            assertEquals("avg distinct", 1.5d, ((Number)row.get(2)).doubleValue(), 0.001);
            assertEquals("min distinct", 1, ((Integer)row.get(3)).intValue());
            assertEquals("max distinct", 2, ((Integer)row.get(4)).intValue());
        }
    }

    /** Query with distinct aggregates and groups */
    private void checkQueryWithGroupsAndAggrMixed(IgniteCache<Integer, Value> cache) {
        try (QueryCursor<List<?>> qry = cache.query(new SqlFieldsQuery(
            "SELECT fst, count(snd), sum(snd), avg(snd), min(snd), max(snd)," +
                "count(distinct snd), sum(distinct snd), avg(distinct snd), min(distinct snd), max(distinct snd) " +
                "FROM Value GROUP BY fst"))) {
            List<List<?>> result = qry.getAll();

            assertEquals(6, result.size());

            List<?> row = result.get(0);
            assertEquals("fst", 1, ((Number)row.get(0)).intValue());
            assertEquals("count", 3L, ((Number)row.get(1)).longValue());
            assertEquals("sum", 9L, ((Number)row.get(2)).longValue());
            assertEquals("avg", 3.0d, ((Number)row.get(3)).doubleValue(), 0.001);
            assertEquals("min", 3, ((Integer)row.get(4)).intValue());
            assertEquals("max", 3, ((Integer)row.get(5)).intValue());
            assertEquals("count distinct", 1L, ((Number)row.get(6)).longValue());
            assertEquals("sum distinct", 3L, ((Number)row.get(7)).longValue());
            assertEquals("avg distinct", 3.0d, ((Number)row.get(8)).doubleValue(), 0.001);
            assertEquals("min distinct", 3, ((Integer)row.get(9)).intValue());
            assertEquals("max distinct", 3, ((Integer)row.get(10)).intValue());

            row = result.get(1);
            assertEquals("fst", 2, ((Number)row.get(0)).intValue());
            assertEquals("count", 3L, ((Number)row.get(1)).longValue());
            assertEquals("sum", 6L, ((Number)row.get(2)).longValue());
            assertEquals("avg", 2.0d, ((Number)row.get(3)).doubleValue(), 0.001);
            assertEquals("min", 1, ((Integer)row.get(4)).intValue());
            assertEquals("max", 3, ((Integer)row.get(5)).intValue());
            assertEquals("count distinct", 3L, ((Number)row.get(6)).longValue());
            assertEquals("sum distinct", 6L, ((Number)row.get(7)).longValue());
            assertEquals("avg distinct", 2.0d, ((Number)row.get(8)).doubleValue(), 0.001);
            assertEquals("min distinct", 1, ((Integer)row.get(9)).intValue());
            assertEquals("max distinct", 3, ((Integer)row.get(10)).intValue());

            row = result.get(2);
            assertEquals("fst", 3, ((Number)row.get(0)).intValue());
            assertEquals("count", 6L, ((Number)row.get(1)).longValue());
            assertEquals("sum", 9L, ((Number)row.get(2)).longValue());
            assertEquals("avg", 1.5d, ((Number)row.get(3)).doubleValue(), 0.001);
            assertEquals("min", 1, ((Integer)row.get(4)).intValue());
            assertEquals("max", 2, ((Integer)row.get(5)).intValue());
            assertEquals("count distinct", 2L, ((Number)row.get(6)).longValue());
            assertEquals("sum distinct", 3L, ((Number)row.get(7)).longValue());
            assertEquals("avg distinct", 1.5d, ((Number)row.get(8)).doubleValue(), 0.001);
            assertEquals("min distinct", 1, ((Integer)row.get(9)).intValue());
            assertEquals("max distinct", 2, ((Integer)row.get(10)).intValue());
        }
    }

    /**  */
    private static class Value {
        /**  */
        @QuerySqlField
        private final Integer fst;

        /**  */
        @QuerySqlField
        private final Integer snd;

        /** Constructor */
        public Value(Integer fst, Integer snd) {
            this.fst = fst;
            this.snd = snd;
        }
    }

    /**
     *
     */
    private static class AffinityKeyGenerator {
        /** */
        private final Affinity<Integer> affinity;

        /** */
        private final ClusterNode node;

        /** */
        private int start = 0;

        /** Constructor */
        AffinityKeyGenerator(Ignite node, String cacheName) {
            this.affinity = node.affinity(cacheName);
            this.node = node.cluster().localNode();
        }

        /**  */
        public Integer next() {
            int key = start;

            while (start < Integer.MAX_VALUE) {
                if (affinity.isPrimary(node, key)) {
                    start = key + 1;

                    return key;
                }

                key++;
            }

            throw new IllegalStateException("Can't find next key");
        }
    }

    /**
     *
     */
    public static class Person {
        /** */
        @QuerySqlField
        private int id;

        /** */
        @QuerySqlField
        private String name;

        /** */
        @QuerySqlField
        private int depId;
    }

    /**
     *
     */
    public static class Org {
        /** */
        @QuerySqlField(index = true)
        private int id;

        /** */
        @QuerySqlField
        private String name;
    }

    /**
     *
     */
    public static class Department {
        /** */
        @QuerySqlField(index = true)
        private int id;

        /** */
        @QuerySqlField(index = true)
        private int orgId;

        /** */
        @QuerySqlField
        private String name;
    }

    /**
     * Test value.
     */
    private static class GroupIndexTestValue implements Serializable {
        /** */
        @QuerySqlField(orderedGroups = @QuerySqlField.Group(name = "grpIdx", order = 0))
        private int a;

        /** */
        @QuerySqlField(orderedGroups = @QuerySqlField.Group(name = "grpIdx", order = 1))
        private int b;

        /**
         * @param a A.
         * @param b B.
         */
        private GroupIndexTestValue(int a, int b) {
            this.a = a;
            this.b = b;
        }
    }

    /**
     *
     */
    private static class Person2 implements Serializable {
        /** */
        @QuerySqlField(index = true)
        int orgId;

        /** */
        @QuerySqlField
        String name;

        /**
         *
         */
        public Person2() {
            // No-op.
        }

        /**
         * @param orgId Organization ID.
         * @param name Name.
         */
        public Person2(int orgId, String name) {
            this.orgId = orgId;
            this.name = name;
        }
    }

    /**
     *
     */
    private static class TestKey implements Serializable {
        /** */
        @QuerySqlField(index = true)
        @AffinityKeyMapped
        int affKey;

        /** */
        @QuerySqlField()
        int id;

        /**
         * @param affKey Affinity key.
         * @param id ID.
         */
        public TestKey(int affKey, int id) {
            this.affKey = affKey;
            this.id = id;
        }

        /** {@inheritDoc} */
        @Override public boolean equals(Object o) {
            if (this == o)
                return true;

            if (o == null || getClass() != o.getClass())
                return false;

            TestKey personKey = (TestKey)o;

            return id == personKey.id;

        }

        /** {@inheritDoc} */
        @Override public int hashCode() {
            return id;
        }
    }

    /**
     *
     */
    private static class Organization implements Serializable {
        /** */
        @QuerySqlField
        String name;

        /**
         *
         */
        public Organization() {
            // No-op.
        }

        /**
         * @param name Organization name.
         */
        public Organization(String name) {
            this.name = name;
        }
    }

    /**
     *
     */
    private static class User implements Serializable {
        /** */
        @QuerySqlField
        private int id;
    }

    /**
     *
     */
    private static class UserOrder implements Serializable {
        /** */
        @QuerySqlField
        private int id;

        /** */
        @QuerySqlField
        private int userId;
    }

    /**
     *
     */
    private static class OrderGood implements Serializable {
        /** */
        @QuerySqlField
        private int orderId;

        /** */
        @QuerySqlField
        private int goodId;
    }
}<|MERGE_RESOLUTION|>--- conflicted
+++ resolved
@@ -975,9 +975,6 @@
         boolean enforceJoinOrder,
         int expBatchedJoins,
         String sql,
-<<<<<<< HEAD
-        String... expText) {
-=======
         String...expText
     ) {
         checkQueryPlan(cache,
@@ -988,7 +985,6 @@
 
         sql = "select * from (" + sql + ")";
 
->>>>>>> 166e65c0
         checkQueryPlan(cache,
             enforceJoinOrder,
             expBatchedJoins,
