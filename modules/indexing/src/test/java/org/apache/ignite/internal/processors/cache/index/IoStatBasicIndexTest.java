/*
 * Licensed to the Apache Software Foundation (ASF) under one or more
 * contributor license agreements.  See the NOTICE file distributed with
 * this work for additional information regarding copyright ownership.
 * The ASF licenses this file to You under the Apache License, Version 2.0
 * (the "License"); you may not use this file except in compliance with
 * the License.  You may obtain a copy of the License at
 *
 *      http://www.apache.org/licenses/LICENSE-2.0
 *
 * Unless required by applicable law or agreed to in writing, software
 * distributed under the License is distributed on an "AS IS" BASIS,
 * WITHOUT WARRANTIES OR CONDITIONS OF ANY KIND, either express or implied.
 * See the License for the specific language governing permissions and
 * limitations under the License.
 *
 */

package org.apache.ignite.internal.processors.cache.index;

import com.google.common.collect.Sets;
import java.util.Arrays;
import java.util.Collection;
import java.util.Collections;
import java.util.LinkedHashMap;
import java.util.List;
import java.util.Objects;
import java.util.Set;
import org.apache.ignite.IgniteCache;
import org.apache.ignite.cache.QueryEntity;
import org.apache.ignite.cache.QueryIndex;
import org.apache.ignite.cache.query.SqlFieldsQuery;
import org.apache.ignite.configuration.CacheConfiguration;
import org.apache.ignite.configuration.DataRegionConfiguration;
import org.apache.ignite.configuration.DataStorageConfiguration;
import org.apache.ignite.configuration.IgniteConfiguration;
import org.apache.ignite.internal.stat.GridIoStatManager;
import org.apache.ignite.internal.stat.StatType;
import org.apache.ignite.internal.util.typedef.internal.S;
import org.apache.ignite.spi.discovery.tcp.TcpDiscoverySpi;
import org.apache.ignite.spi.discovery.tcp.ipfinder.TcpDiscoveryIpFinder;
import org.apache.ignite.spi.discovery.tcp.ipfinder.vm.TcpDiscoveryVmIpFinder;
import org.apache.ignite.testframework.junits.common.GridCommonAbstractTest;
import org.junit.Assert;

<<<<<<< HEAD
import static org.apache.ignite.internal.processors.cache.GridCacheUtils.UTILITY_CACHE_NAME;

=======
>>>>>>> 8a9f1c23
/**
 * A set of basic tests for caches with indexes.
 */
public class IoStatBasicIndexTest extends GridCommonAbstractTest {
    /** */
    private static final TcpDiscoveryIpFinder IP_FINDER = new TcpDiscoveryVmIpFinder(true);

    /** */
    private static final int NUMBER_OF_PK_SORTED_INDEXES = 1;

    /** */
<<<<<<< HEAD
    private static final Set<String> PK_HASH_INDEXES = Sets.newHashSet(UTILITY_CACHE_NAME, DEFAULT_CACHE_NAME);
=======
    private static final Set<String> PK_HASH_INDEXES = Sets.newHashSet(DEFAULT_CACHE_NAME);
>>>>>>> 8a9f1c23

    /** */
    private Collection<QueryIndex> indexes;

    /** {@inheritDoc} */
    @Override protected IgniteConfiguration getConfiguration(String igniteInstanceName) throws Exception {
        assertNotNull(indexes);

        IgniteConfiguration igniteCfg = super.getConfiguration(igniteInstanceName);

        igniteCfg.setDiscoverySpi(
            new TcpDiscoverySpi().setIpFinder(IP_FINDER)
        );

        LinkedHashMap<String, String> fields = new LinkedHashMap<>();
        fields.put("keyStr", String.class.getName());
        fields.put("keyLong", Long.class.getName());
        fields.put("keyPojo", Pojo.class.getName());
        fields.put("valStr", String.class.getName());
        fields.put("valLong", Long.class.getName());
        fields.put("valPojo", Pojo.class.getName());

        CacheConfiguration<Key, Val> ccfg = new CacheConfiguration<Key, Val>(DEFAULT_CACHE_NAME)
            .setQueryEntities(Collections.singleton(
                new QueryEntity()
                    .setKeyType(Key.class.getName())
                    .setValueType(Val.class.getName())
                    .setFields(fields)
                    .setIndexes(indexes)
            ));

        igniteCfg.setCacheConfiguration(ccfg);

        igniteCfg.setDataStorageConfiguration(new DataStorageConfiguration()
            .setDefaultDataRegionConfiguration(
                new DataRegionConfiguration().setPersistenceEnabled(true)
            )
        );

        return igniteCfg;
    }

    /** {@inheritDoc} */
    @Override protected void beforeTest() throws Exception {
        super.beforeTest();

        stopAllGrids();

        cleanPersistenceDir();
    }

    /** {@inheritDoc} */
    @Override protected void afterTest() throws Exception {
        stopAllGrids();

        cleanPersistenceDir();

        indexes = null;

        super.afterTest();
    }

    /**
     * @throws Exception In case of failure.
     */
    public void testNoIndexes() throws Exception {
        indexes = Collections.emptyList();

        startGrid();

        grid().cluster().active(true);

        populateCache();

        checkStat();

        checkAll();

        checkStat();
    }

    /**
     * @throws Exception In case of failure.
     */
    public void testAllIndexes() throws Exception {
        indexes = Arrays.asList(
            new QueryIndex("keyStr"),
            new QueryIndex("keyLong"),
            new QueryIndex("keyPojo"),
            new QueryIndex("valStr"),
            new QueryIndex("valLong"),
            new QueryIndex("valPojo")
        );

        startGrid();

        grid().cluster().active(true);

        populateCache();

        checkStat();

        checkAll();

        checkStat();
    }

    /** */
    private void checkStat() {
        GridIoStatManager ioStat = grid().context().ioStats();

        Set<String> hashIndexes = ioStat.deriveStatNames(StatType.HASH_INDEX);

        Assert.assertEquals(PK_HASH_INDEXES, hashIndexes);

        Set<String> sortedIndexCaches = ioStat.deriveStatNames(StatType.SORTED_INDEX);
<<<<<<< HEAD

        Assert.assertEquals(1, sortedIndexCaches.size());

        Set<String> sortedIdxNames = ioStat.deriveStatSubNames(StatType.SORTED_INDEX,
            sortedIndexCaches.toArray()[0].toString());

=======

        Assert.assertEquals(1, sortedIndexCaches.size());

        Set<String> sortedIdxNames = ioStat.deriveStatSubNames(StatType.SORTED_INDEX,
            sortedIndexCaches.toArray()[0].toString());

>>>>>>> 8a9f1c23
        Assert.assertEquals(sortedIndexCaches.toString(), indexes.size() + NUMBER_OF_PK_SORTED_INDEXES, sortedIdxNames.size());

        for (String idxName : sortedIdxNames) {
            Long logicalReads = ioStat.logicalReads(StatType.SORTED_INDEX, DEFAULT_CACHE_NAME, idxName);

            Assert.assertNotNull(idxName, logicalReads);

            Assert.assertTrue(logicalReads > 0);
        }

        ioStat.resetStats();
    }

    /** */
    private void checkAll() {
        IgniteCache<Key, Val> cache = grid().cache(DEFAULT_CACHE_NAME);

        checkRemovePut(cache);

        checkSelectAll(cache);

        checkSelectStringEqual(cache);

        checkSelectLongEqual(cache);

        checkSelectStringRange(cache);

        checkSelectLongRange(cache);
    }

    /** */
    private void populateCache() {
        IgniteCache<Key, Val> cache = grid().cache(DEFAULT_CACHE_NAME);

        for (int i = 0; i < 100; i++)
            cache.put(key(i), val(i));
    }

    /**
     * @param cache Cache.
     */
    private void checkRemovePut(IgniteCache<Key, Val> cache) {
        final int INT = 24;

        assertEquals(val(INT), cache.get(key(INT)));

        cache.remove(key(INT));

        assertNull(cache.get(key(INT)));

        cache.put(key(INT), val(INT));

        assertEquals(val(INT), cache.get(key(INT)));
    }

    /**
     * @param cache Cache.
     */
    private void checkSelectAll(IgniteCache<Key, Val> cache) {
        List<List<?>> data = cache.query(new SqlFieldsQuery("select _key, _val from Val")).getAll();

        assertEquals(100, data.size());

        for (List<?> row : data) {
            Key key = (Key)row.get(0);

            Val val = (Val)row.get(1);

            long i = key.keyLong;

            assertEquals(key(i), key);

            assertEquals(val(i), val);
        }
    }

    /**
     * @param cache Cache.
     */
    private void checkSelectStringEqual(IgniteCache<Key, Val> cache) {
        final String STR = "foo011";

        final long LONG = 11;

        List<List<?>> data = cache.query(new SqlFieldsQuery("select _key, _val from Val where keyStr = ?")
            .setArgs(STR))
            .getAll();

        assertEquals(1, data.size());

        List<?> row = data.get(0);

        assertEquals(key(LONG), row.get(0));

        assertEquals(val(LONG), row.get(1));
    }

    /**
     * @param cache Cache.
     */
    private void checkSelectLongEqual(IgniteCache<Key, Val> cache) {
        final long LONG = 42;

        List<List<?>> data = cache.query(new SqlFieldsQuery("select _key, _val from Val where valLong = ?")
            .setArgs(LONG))
            .getAll();

        assertEquals(1, data.size());

        List<?> row = data.get(0);

        assertEquals(key(LONG), row.get(0));

        assertEquals(val(LONG), row.get(1));
    }

    /**
     * @param cache Cache.
     */
    private void checkSelectStringRange(IgniteCache<Key, Val> cache) {
        final String PREFIX = "foo06";

        List<List<?>> data = cache.query(new SqlFieldsQuery("select _key, _val from Val where keyStr like ?")
            .setArgs(PREFIX + "%"))
            .getAll();

        assertEquals(10, data.size());

        for (List<?> row : data) {
            Key key = (Key)row.get(0);

            Val val = (Val)row.get(1);

            long i = key.keyLong;

            assertEquals(key(i), key);

            assertEquals(val(i), val);

            assertTrue(key.keyStr.startsWith(PREFIX));
        }
    }

    /**
     * @param cache Cache.
     */
    private void checkSelectLongRange(IgniteCache<Key, Val> cache) {
        final long RANGE_START = 70;

        final long RANGE_END = 80;

        List<List<?>> data = cache.query(
            new SqlFieldsQuery("select _key, _val from Val where valLong >= ? and valLong < ?")
                .setArgs(RANGE_START, RANGE_END))
            .getAll();

        assertEquals(10, data.size());

        for (List<?> row : data) {
            Key key = (Key)row.get(0);

            Val val = (Val)row.get(1);

            long i = key.keyLong;

            assertEquals(key(i), key);

            assertEquals(val(i), val);

            assertTrue(i >= RANGE_START && i < RANGE_END);
        }
    }

    /**
     * @param i Index to generate key.
     * @return generated key.
     */
    private static Key key(long i) {
        return new Key(String.format("foo%03d", i), i, new Pojo(i));
    }

    /**
     * @param i Index to generate key.
     * @return generated key.
     */
    private static Val val(long i) {
        return new Val(String.format("bar%03d", i), i, new Pojo(i));
    }

    /** */
    private static class Key {
        /** */
        private String keyStr;

        /** */
        private long keyLong;

        /** */
        private Pojo keyPojo;

        /**
         * @param str String.
         * @param aLong Long.
         * @param pojo Pojo.
         */
        private Key(String str, long aLong, Pojo pojo) {
            keyStr = str;
            keyLong = aLong;
            keyPojo = pojo;
        }

        /** {@inheritDoc} */
        @Override public boolean equals(Object o) {
            if (this == o)
                return true;

            if (o == null || getClass() != o.getClass())
                return false;

            Key key = (Key)o;

            return keyLong == key.keyLong &&
                Objects.equals(keyStr, key.keyStr) &&
                Objects.equals(keyPojo, key.keyPojo);
        }

        /** {@inheritDoc} */
        @Override public int hashCode() {
            return Objects.hash(keyStr, keyLong, keyPojo);
        }

        /** {@inheritDoc} */
        @Override public String toString() {
            return S.toString(Key.class, this);
        }
    }

    /** */
    private static class Val {
        /** */
        private String valStr;

        /** */
        private long valLong;

        /** */
        private Pojo valPojo;

        /**
         * @param str String.
         * @param aLong Long.
         * @param pojo Pojo.
         */
        private Val(String str, long aLong, Pojo pojo) {
            valStr = str;
            valLong = aLong;
            valPojo = pojo;
        }

        /** {@inheritDoc} */
        @Override public boolean equals(Object o) {
            if (this == o)
                return true;

            if (o == null || getClass() != o.getClass())
                return false;

            Val val = (Val)o;

            return valLong == val.valLong &&
                Objects.equals(valStr, val.valStr) &&
                Objects.equals(valPojo, val.valPojo);
        }

        /** {@inheritDoc} */
        @Override public int hashCode() {
            return Objects.hash(valStr, valLong, valPojo);
        }

        /** {@inheritDoc} */
        @Override public String toString() {
            return S.toString(Val.class, this);
        }
    }

    /** */
    private static class Pojo {
        /** */
        private long pojoLong;

        /**
         * @param pojoLong Long.
         */
        private Pojo(long pojoLong) {
            this.pojoLong = pojoLong;
        }

        /** {@inheritDoc} */
        @Override public boolean equals(Object o) {
            if (this == o)
                return true;

            if (o == null || getClass() != o.getClass())
                return false;

            Pojo pojo = (Pojo)o;

            return pojoLong == pojo.pojoLong;
        }

        /** {@inheritDoc} */
        @Override public int hashCode() {
            return Objects.hash(pojoLong);
        }

        /** {@inheritDoc} */
        @Override public String toString() {
            return S.toString(Pojo.class, this);
        }
    }
}<|MERGE_RESOLUTION|>--- conflicted
+++ resolved
@@ -43,11 +43,6 @@
 import org.apache.ignite.testframework.junits.common.GridCommonAbstractTest;
 import org.junit.Assert;
 
-<<<<<<< HEAD
-import static org.apache.ignite.internal.processors.cache.GridCacheUtils.UTILITY_CACHE_NAME;
-
-=======
->>>>>>> 8a9f1c23
 /**
  * A set of basic tests for caches with indexes.
  */
@@ -59,11 +54,7 @@
     private static final int NUMBER_OF_PK_SORTED_INDEXES = 1;
 
     /** */
-<<<<<<< HEAD
-    private static final Set<String> PK_HASH_INDEXES = Sets.newHashSet(UTILITY_CACHE_NAME, DEFAULT_CACHE_NAME);
-=======
     private static final Set<String> PK_HASH_INDEXES = Sets.newHashSet(DEFAULT_CACHE_NAME);
->>>>>>> 8a9f1c23
 
     /** */
     private Collection<QueryIndex> indexes;
@@ -180,21 +171,12 @@
         Assert.assertEquals(PK_HASH_INDEXES, hashIndexes);
 
         Set<String> sortedIndexCaches = ioStat.deriveStatNames(StatType.SORTED_INDEX);
-<<<<<<< HEAD
 
         Assert.assertEquals(1, sortedIndexCaches.size());
 
         Set<String> sortedIdxNames = ioStat.deriveStatSubNames(StatType.SORTED_INDEX,
             sortedIndexCaches.toArray()[0].toString());
 
-=======
-
-        Assert.assertEquals(1, sortedIndexCaches.size());
-
-        Set<String> sortedIdxNames = ioStat.deriveStatSubNames(StatType.SORTED_INDEX,
-            sortedIndexCaches.toArray()[0].toString());
-
->>>>>>> 8a9f1c23
         Assert.assertEquals(sortedIndexCaches.toString(), indexes.size() + NUMBER_OF_PK_SORTED_INDEXES, sortedIdxNames.size());
 
         for (String idxName : sortedIdxNames) {
