--- conflicted
+++ resolved
@@ -133,11 +133,9 @@
 
     NoneOrSinglePartitionsQueryOptimizationsTest.class,
 
-<<<<<<< HEAD
+    IgniteSqlCreateTableTemplateTest.class,
+
     SelectExtractColumnsForSimpleRowSelfTest.class
-=======
-    IgniteSqlCreateTableTemplateTest.class,
->>>>>>> bb6dedb3
 })
 public class IgniteBinaryCacheQueryTestSuite2 {
 }