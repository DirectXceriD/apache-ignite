/*
 * Licensed to the Apache Software Foundation (ASF) under one or more
 * contributor license agreements.  See the NOTICE file distributed with
 * this work for additional information regarding copyright ownership.
 * The ASF licenses this file to You under the Apache License, Version 2.0
 * (the "License"); you may not use this file except in compliance with
 * the License.  You may obtain a copy of the License at
 *
 *      http://www.apache.org/licenses/LICENSE-2.0
 *
 * Unless required by applicable law or agreed to in writing, software
 * distributed under the License is distributed on an "AS IS" BASIS,
 * WITHOUT WARRANTIES OR CONDITIONS OF ANY KIND, either express or implied.
 * See the License for the specific language governing permissions and
 * limitations under the License.
 */

package org.apache.ignite.internal.processors.cache.index;

import java.sql.Connection;
import java.sql.DriverManager;
import java.sql.PreparedStatement;
import java.sql.ResultSet;
import java.sql.SQLException;
import java.util.ArrayList;
import java.util.Arrays;
import java.util.Collection;
import java.util.Collections;
import java.util.HashMap;
import java.util.LinkedHashMap;
import java.util.List;
import java.util.Map;
import java.util.Random;
import java.util.concurrent.Callable;
import javax.cache.CacheException;
import org.apache.ignite.Ignite;
import org.apache.ignite.IgniteCache;
import org.apache.ignite.IgniteException;
import org.apache.ignite.Ignition;
import org.apache.ignite.binary.BinaryObject;
import org.apache.ignite.cache.CacheAtomicityMode;
import org.apache.ignite.cache.CacheMode;
import org.apache.ignite.cache.CacheWriteSynchronizationMode;
import org.apache.ignite.cache.QueryEntity;
import org.apache.ignite.cache.QueryIndex;
import org.apache.ignite.cache.query.SqlFieldsQuery;
import org.apache.ignite.configuration.CacheConfiguration;
import org.apache.ignite.configuration.DataRegionConfiguration;
import org.apache.ignite.configuration.DataStorageConfiguration;
import org.apache.ignite.configuration.IgniteConfiguration;
import org.apache.ignite.internal.IgniteEx;
import org.apache.ignite.internal.binary.BinaryMarshaller;
import org.apache.ignite.internal.processors.cache.DynamicCacheDescriptor;
import org.apache.ignite.internal.processors.cache.GridCacheContext;
import org.apache.ignite.internal.processors.cache.IgniteInternalCache;
import org.apache.ignite.internal.processors.query.GridQueryProperty;
import org.apache.ignite.internal.processors.query.GridQueryTypeDescriptor;
import org.apache.ignite.internal.processors.query.IgniteSQLException;
import org.apache.ignite.internal.processors.query.QueryTypeDescriptorImpl;
import org.apache.ignite.internal.processors.query.QueryUtils;
import org.apache.ignite.internal.processors.query.h2.H2TableDescriptor;
import org.apache.ignite.internal.processors.query.h2.IgniteH2Indexing;
import org.apache.ignite.internal.processors.query.h2.ddl.DdlStatementsProcessor;
import org.apache.ignite.internal.processors.query.h2.opt.GridH2Table;
import org.apache.ignite.internal.processors.query.schema.SchemaOperationException;
import org.apache.ignite.internal.util.GridStringBuilder;
import org.apache.ignite.internal.util.typedef.F;
import org.apache.ignite.internal.util.typedef.internal.U;
import org.apache.ignite.testframework.GridTestUtils;
import org.h2.jdbc.JdbcSQLException;
import org.h2.value.DataType;

/**
 * Tests for CREATE/DROP TABLE.
 */
@SuppressWarnings("ThrowableNotThrown")
public class H2DynamicTableSelfTest extends AbstractSchemaSelfTest {
    /** Client node index. */
    private static final int CLIENT = 2;

    /** */
    private static final String INDEXED_CACHE_NAME = CACHE_NAME + "_idx";

    /** */
    private static final String INDEXED_CACHE_NAME_2 = INDEXED_CACHE_NAME + "_2";

    /** Data region name. */
    public static final String DATA_REGION_NAME = "my_data_region";

    /** Bad data region name. */
    public static final String DATA_REGION_NAME_BAD = "my_data_region_bad";

    /** Cache with backups. */
    private static final String CACHE_NAME_BACKUPS = CACHE_NAME + "_backups";

    /** Number of backups for backup test. */
    private static final int DFLT_BACKUPS = 2;

    /** {@inheritDoc} */
    @SuppressWarnings("unchecked")
    @Override protected void beforeTestsStarted() throws Exception {
        super.beforeTestsStarted();

        for (IgniteConfiguration cfg : configurations())
            Ignition.start(cfg);

        client().addCacheConfiguration(cacheConfiguration());
        client().addCacheConfiguration(cacheConfiguration().setName(CACHE_NAME + "_async")
            .setWriteSynchronizationMode(CacheWriteSynchronizationMode.FULL_ASYNC));

        client().addCacheConfiguration(cacheConfiguration().setName(CACHE_NAME_BACKUPS).setBackups(DFLT_BACKUPS));
    }

    /** {@inheritDoc} */
    @SuppressWarnings("unchecked")
    @Override protected void beforeTest() throws Exception {
        super.beforeTest();

        client().getOrCreateCache(cacheConfigurationForIndexing());
        client().getOrCreateCache(cacheConfigurationForIndexingInPublicSchema());
    }

    /** {@inheritDoc} */
    @Override protected void afterTest() throws Exception {
        execute("DROP TABLE IF EXISTS PUBLIC.\"Person\"");
        execute("DROP TABLE IF EXISTS PUBLIC.\"City\"");
        execute("DROP TABLE IF EXISTS PUBLIC.\"NameTest\"");
<<<<<<< HEAD
        execute("DROP TABLE IF EXISTS PUBLIC.\"Ints\"");
=======
        execute("DROP TABLE IF EXISTS PUBLIC.\"BackupTest\"");
>>>>>>> 9d163ed7

        super.afterTest();
    }

    /**
     * Test that {@code CREATE TABLE} actually creates new cache, H2 table and type descriptor on all nodes.
     * @throws Exception if failed.
     */
    public void testCreateTable() throws Exception {
        doTestCreateTable(CACHE_NAME, null, null, null);
    }

    /**
     * Test that {@code CREATE TABLE} actually creates new cache, H2 table and type descriptor on all nodes.
     * @throws Exception if failed.
     */
    public void testCreateTableWithCacheGroup() throws Exception {
        doTestCreateTable(CACHE_NAME, "MyGroup", null, null);
    }

    /**
     * Test that {@code CREATE TABLE} actually creates new cache, H2 table and type descriptor on all nodes.
     * @throws Exception if failed.
     */
    public void testCreateTableWithCacheGroupAndLegacyParamName() throws Exception {
        doTestCreateTable(CACHE_NAME, "MyGroup", null, null, true);
    }

    /**
     * Test that {@code CREATE TABLE} actually creates new cache from template,
     * H2 table and type descriptor on all nodes.
     * @throws Exception if failed.
     */
    public void testCreateTableWithWriteSyncMode() throws Exception {
        doTestCreateTable(CACHE_NAME + "_async", null, null, CacheWriteSynchronizationMode.FULL_ASYNC);
    }

    /**
     * Test that {@code CREATE TABLE} with reserved template cache name actually creates new {@code REPLICATED} cache,
     * H2 table and type descriptor on all nodes.
     * @throws Exception if failed.
     */
    public void testCreateTableReplicated() throws Exception {
        doTestCreateTable("REPLICATED", null, CacheMode.REPLICATED, CacheWriteSynchronizationMode.FULL_SYNC);
    }

    /**
     * Test that {@code CREATE TABLE} with reserved template cache name actually creates new {@code PARTITIONED} cache,
     * H2 table and type descriptor on all nodes.
     * @throws Exception if failed.
     */
    public void testCreateTablePartitioned() throws Exception {
        doTestCreateTable("PARTITIONED", null, CacheMode.PARTITIONED, CacheWriteSynchronizationMode.FULL_SYNC);
    }

    /**
     * Test that {@code CREATE TABLE} with reserved template cache name actually creates new {@code REPLICATED} cache,
     * H2 table and type descriptor on all nodes.
     * @throws Exception if failed.
     */
    public void testCreateTableReplicatedCaseInsensitive() throws Exception {
        doTestCreateTable("replicated", null, CacheMode.REPLICATED, CacheWriteSynchronizationMode.FULL_SYNC);
    }

    /**
     * Test that {@code CREATE TABLE} with reserved template cache name actually creates new {@code PARTITIONED} cache,
     * H2 table and type descriptor on all nodes.
     * @throws Exception if failed.
     */
    public void testCreateTablePartitionedCaseInsensitive() throws Exception {
        doTestCreateTable("partitioned", null, CacheMode.PARTITIONED, CacheWriteSynchronizationMode.FULL_SYNC);
    }

    /**
     * Test that {@code CREATE TABLE} with reserved template cache name actually creates new {@code PARTITIONED} cache,
     * H2 table and type descriptor on all nodes, when no cache template name is given.
     * @throws Exception if failed.
     */
    public void testCreateTableNoTemplate() throws Exception {
        doTestCreateTable(null, null, CacheMode.PARTITIONED, CacheWriteSynchronizationMode.FULL_SYNC);
    }

    /**
     * Test behavior depending on table name case sensitivity.
     */
    public void testTableNameCaseSensitivity() {
        doTestTableNameCaseSensitivity("Person", false);

        doTestTableNameCaseSensitivity("Person", true);
    }

    /**
     * Test that {@code CREATE TABLE} with given write sync mode actually creates new cache as needed.
     * @throws Exception if failed.
     */
    public void testFullSyncWriteMode() throws Exception {
        doTestCreateTable(null, null, null, CacheWriteSynchronizationMode.FULL_SYNC,
            "write_synchronization_mode=full_sync");
    }

    /**
     * Test that {@code CREATE TABLE} with given write sync mode actually creates new cache as needed.
     * @throws Exception if failed.
     */
    public void testPrimarySyncWriteMode() throws Exception {
        doTestCreateTable(null, null, null, CacheWriteSynchronizationMode.PRIMARY_SYNC,
            "write_synchronization_mode=primary_sync");
    }

    /**
     * Test that {@code CREATE TABLE} with given write sync mode actually creates new cache as needed.
     * @throws Exception if failed.
     */
    public void testFullAsyncWriteMode() throws Exception {
        doTestCreateTable(null, null, null, CacheWriteSynchronizationMode.FULL_ASYNC,
            "write_synchronization_mode=full_async");
    }

    /**
     * Test behavior only in case of cache name override.
     */
    public void testCustomCacheName() {
        doTestCustomNames("cname", null, null);
    }

    /**
     * Test behavior only in case of key type name override.
     */
    public void testCustomKeyTypeName() {
        doTestCustomNames(null, "keytype", null);
    }

    /**
     * Test behavior only in case of value type name override.
     */
    public void testCustomValueTypeName() {
        doTestCustomNames(null, null, "valtype");
    }

    /**
     * Test behavior only in case of cache and key type name override.
     */
    public void testCustomCacheAndKeyTypeName() {
        doTestCustomNames("cname", "keytype", null);
    }

    /**
     * Test behavior only in case of cache and value type name override.
     */
    public void testCustomCacheAndValueTypeName() {
        doTestCustomNames("cname", null, "valtype");
    }

    /**
     * Test behavior only in case of key and value type name override.
     */
    public void testCustomKeyAndValueTypeName() {
        doTestCustomNames(null, "keytype", "valtype");
    }

    /**
     * Test behavior only in case of cache, key, and value type name override.
     */
    public void testCustomCacheAndKeyAndValueTypeName() {
        doTestCustomNames("cname", "keytype", "valtype");
    }

    /**
     * Test that attempting to create a cache with a pre-existing name yields an error.
     * @throws Exception if failed.
     */
    @SuppressWarnings("ThrowableResultOfMethodCallIgnored")
    public void testDuplicateCustomCacheName() throws Exception {
        client().getOrCreateCache("new");

        try {
            GridTestUtils.assertThrows(null, new Callable<Object>() {
                @Override public Object call() throws Exception {
                    doTestCustomNames("new", null, null);return null;
                }
            }, IgniteSQLException.class, "Table already exists: NameTest");
        }
        finally {
            client().destroyCache("new");
        }
    }

    /**
     * Test that repeating type names for key and value types are simply ignored if they match those of inferred types.
     * @throws Exception if failed.
     */
    public void testRedundantKeyAndValueTypeNames() throws Exception {
        execute("CREATE TABLE Ints(k int primary key, v int) WITH \"key_type=java.lang.Integer," +
            "value_type=java.lang.Integer,cache_name=ints\"");

        IgniteCache<Integer, Integer> cache = client().cache("ints");

        CacheConfiguration conf = cache.getConfiguration(CacheConfiguration.class);

        assertEquals(1, conf.getQueryEntities().size());

        QueryEntity e = (QueryEntity)conf.getQueryEntities().iterator().next();

        assertEquals(Integer.class.getName(), e.getKeyType());

        assertEquals(Integer.class.getName(), e.getValueType());

        execute("INSERT INTO Ints(k, v) values(1, 2)");

        assertEquals(2, (int)cache.get(1));
    }

    /**
     * Test that appending supplied arguments to {@code CREATE TABLE} results in creating new cache that has settings
     * as expected
     * @param cacheName Cache name, or {@code null} if the name generated by default should be used.
     * @param keyTypeName Key type name, or {@code null} if the name generated by default should be used.
     * @param valTypeName Value type name, or {@code null} if the name generated by default should be used.
     */
    private void doTestCustomNames(String cacheName, String keyTypeName, String valTypeName) {
        GridStringBuilder b = new GridStringBuilder("CREATE TABLE \"NameTest\" (id int primary key, x varchar) WITH " +
            "wrap_key,wrap_value");

        assert !F.isEmpty(cacheName) || !F.isEmpty(keyTypeName) || !F.isEmpty(valTypeName);

        if (!F.isEmpty(cacheName))
            b.a(",\"cache_name=").a(cacheName).a('"');

        if (!F.isEmpty(keyTypeName))
            b.a(",\"key_type=").a(keyTypeName).a('"');

        if (!F.isEmpty(valTypeName))
            b.a(",\"value_type=").a(valTypeName).a('"');

        String res = b.toString();

        if (res.endsWith(","))
            res = res.substring(0, res.length() - 1);

        execute(client(), res);

        String resCacheName = U.firstNotNull(cacheName, cacheName("NameTest"));

        IgniteInternalCache<BinaryObject, BinaryObject> cache = client().cachex(resCacheName);

        assertNotNull(cache);

        CacheConfiguration ccfg = cache.configuration();

        assertEquals(1, ccfg.getQueryEntities().size());

        QueryEntity e = (QueryEntity)ccfg.getQueryEntities().iterator().next();

        if (!F.isEmpty(keyTypeName))
            assertEquals(keyTypeName, e.getKeyType());
        else
            assertTrue(e.getKeyType().startsWith("SQL_PUBLIC"));

        if (!F.isEmpty(valTypeName))
            assertEquals(valTypeName, e.getValueType());
        else
            assertTrue(e.getValueType().startsWith("SQL_PUBLIC"));

        execute(client(), "INSERT INTO \"NameTest\" (id, x) values (1, 'a')");

        List<List<?>> qres = execute(client(), "SELECT id, x from \"NameTest\"");

        assertEqualsCollections(Collections.singletonList(Arrays.asList(1, "a")), qres);

        BinaryObject key = client().binary().builder(e.getKeyType()).setField("ID", 1).build();

        BinaryObject val = (BinaryObject)client().cache(resCacheName).withKeepBinary().get(key);

        BinaryObject exVal = client().binary().builder(e.getValueType()).setField("X", "a").build();

        assertEquals(exVal, val);
    }

    /**
     * Perform a check on given table name considering case sensitivity.
     * @param tblName Table name to check.
     * @param sensitive Whether table should be created w/case sensitive name or not.
     */
    private void doTestTableNameCaseSensitivity(String tblName, boolean sensitive) {
        String tblNameSql = (sensitive ? '"' + tblName + '"' : tblName);

        // This one should always work.
        assertTableNameIsValid(tblNameSql, tblNameSql);

        if (sensitive) {
            assertTableNameIsNotValid(tblNameSql, tblName.toUpperCase());

            assertTableNameIsNotValid(tblNameSql, tblName.toLowerCase());
        }
        else {
            assertTableNameIsValid(tblNameSql, '"' + tblName.toUpperCase() + '"');

            assertTableNameIsValid(tblNameSql, tblName.toUpperCase());

            assertTableNameIsValid(tblNameSql, tblName.toLowerCase());
        }
    }

    /**
     * Check that given variant of table name works for DML and DDL contexts, as well as selects.
     * @param tblNameToCreate Name of the table to use in {@code CREATE TABLE}.
     * @param checkedTblName Table name to use in actual checks.
     */
    private void assertTableNameIsValid(String tblNameToCreate, String checkedTblName) {
        info("Checking table name variant for validity: " + checkedTblName);

        execute("create table if not exists " + tblNameToCreate + " (id int primary key, name varchar)");

        execute("MERGE INTO " + checkedTblName + " (id, name) values (1, 'A')");

        execute("SELECT * FROM " + checkedTblName);

        execute("DROP TABLE " + checkedTblName);
    }

    /**
     * Check that given variant of table name does not work for DML and DDL contexts, as well as selects.
     * @param tblNameToCreate Name of the table to use in {@code CREATE TABLE}.
     * @param checkedTblName Table name to use in actual checks.
     */
    private void assertTableNameIsNotValid(String tblNameToCreate, String checkedTblName) {
        info("Checking table name variant for invalidity: " + checkedTblName);

        execute("create table if not exists " + tblNameToCreate + " (id int primary key, name varchar)");

        assertCommandThrowsTableNotFound(checkedTblName.toUpperCase(),
            "MERGE INTO " + checkedTblName + " (id, name) values (1, 'A')");

        assertCommandThrowsTableNotFound(checkedTblName.toUpperCase(), "SELECT * FROM " + checkedTblName);

        assertDdlCommandThrowsTableNotFound(checkedTblName.toUpperCase(), "DROP TABLE " + checkedTblName);
    }

    /**
     * Check that given (non DDL) command throws an exception as expected.
     * @param checkedTblName Table name to expect in error message.
     * @param cmd Command to execute.
     */
    @SuppressWarnings("ThrowableResultOfMethodCallIgnored")
    private void assertCommandThrowsTableNotFound(String checkedTblName, final String cmd) {
        final Throwable e = GridTestUtils.assertThrowsWithCause(new Callable<Object>() {
            @Override public Object call() throws Exception {
                execute(cmd);

                return null;
            }
        }, JdbcSQLException.class);

        GridTestUtils.assertThrows(null, new Callable<Object>() {
            @SuppressWarnings("ConstantConditions")
            @Override public Object call() throws Exception {
                throw (Exception)e.getCause();
            }
        }, JdbcSQLException.class, "Table \"" + checkedTblName + "\" not found");
    }

    /**
     * Check that given DDL command throws an exception as expected.
     * @param checkedTblName Table name to expect in error message.
     * @param cmd Command to execute.
     */
    @SuppressWarnings("ThrowableResultOfMethodCallIgnored")
    private void assertDdlCommandThrowsTableNotFound(String checkedTblName, final String cmd) {
        GridTestUtils.assertThrows(null, new Callable<Object>() {
            @SuppressWarnings("ConstantConditions")
            @Override public Object call() throws Exception {
                execute(cmd);

                return null;
            }
        }, IgniteSQLException.class, "Table doesn't exist: " + checkedTblName);
    }

    /**
     * Test that {@code CREATE TABLE} with given template cache name actually creates new cache,
     * H2 table and type descriptor on all nodes, optionally with cache type check.
     * @param tplCacheName Template cache name.
     * @param cacheGrp Cache group name, or {@code null} if no group is set.
     * @param cacheMode Expected cache mode, or {@code null} if no check is needed.
     * @param writeSyncMode Expected write sync mode, or {@code null} if no check is needed.
     * @param additionalParams Supplemental parameters to append to {@code CREATE TABLE} SQL.
     */
    private void doTestCreateTable(String tplCacheName, String cacheGrp, CacheMode cacheMode,
        CacheWriteSynchronizationMode writeSyncMode, String... additionalParams) throws SQLException {
        doTestCreateTable(tplCacheName, cacheGrp, cacheMode, writeSyncMode, false, additionalParams);
    }

    /**
     * Test backups propagation.
     *
     * @throws Exception If failed.
     */
    @SuppressWarnings("unchecked")
    public void testBackups() throws Exception {
        String cacheName = "BackupTestCache";

        execute("CREATE TABLE \"BackupTest\" (id BIGINT PRIMARY KEY, name VARCHAR) WITH \"template=" +
            CACHE_NAME_BACKUPS + ", cache_name=" + cacheName + "\"");

        CacheConfiguration ccfg = grid(0).cache(cacheName).getConfiguration(CacheConfiguration.class);

        assertEquals(DFLT_BACKUPS, ccfg.getBackups());

        execute("DROP TABLE PUBLIC.\"BackupTest\"");

        execute("CREATE TABLE \"BackupTest\" (id BIGINT PRIMARY KEY, name VARCHAR) WITH \"template=" +
            CACHE_NAME_BACKUPS + ", cache_name=" + cacheName + ", backups=1\"");

        ccfg = grid(0).cache(cacheName).getConfiguration(CacheConfiguration.class);

        assertEquals(1, ccfg.getBackups());
    }

    /**
     * Test that {@code CREATE TABLE} with given template cache name actually creates new cache,
     * H2 table and type descriptor on all nodes, optionally with cache type check.
     * @param tplCacheName Template cache name.
     * @param cacheGrp Cache group name, or {@code null} if no group is set.
     * @param cacheMode Expected cache mode, or {@code null} if no check is needed.
     * @param writeSyncMode Expected write sync mode, or {@code null} if no check is needed.
     * @param useLegacyCacheGrpParamName Whether legacy (harder-to-read) cache group param name should be used.
     * @param additionalParams Supplemental parameters to append to {@code CREATE TABLE} SQL.
     */
    private void doTestCreateTable(String tplCacheName, String cacheGrp, CacheMode cacheMode,
        CacheWriteSynchronizationMode writeSyncMode, boolean useLegacyCacheGrpParamName, String... additionalParams)
        throws SQLException {
        String cacheGrpParamName = useLegacyCacheGrpParamName ? "cacheGroup" : "cache_group";

        String sql = "CREATE TABLE \"Person\" (\"id\" int, \"city\" varchar," +
            " \"name\" varchar, \"surname\" varchar, \"age\" int, PRIMARY KEY (\"id\", \"city\")) WITH " +
            (F.isEmpty(tplCacheName) ? "" : "\"template=" + tplCacheName + "\",") + "\"backups=10,atomicity=atomic\"" +
            (F.isEmpty(cacheGrp) ? "" : ",\"" + cacheGrpParamName + '=' + cacheGrp + '"');

        for (String p : additionalParams)
            sql += ",\"" + p + "\"";

        execute(sql);

        String cacheName = cacheName("Person");

        for (int i = 0; i < 4; i++) {
            IgniteEx node = grid(i);

            assertNotNull(node.cache(cacheName));

            DynamicCacheDescriptor cacheDesc = node.context().cache().cacheDescriptor(cacheName);

            assertNotNull(cacheDesc);

            if (cacheMode == CacheMode.REPLICATED)
                assertEquals(Integer.MAX_VALUE, cacheDesc.cacheConfiguration().getBackups());
            else
                assertEquals(10, cacheDesc.cacheConfiguration().getBackups());

            assertEquals(CacheAtomicityMode.ATOMIC, cacheDesc.cacheConfiguration().getAtomicityMode());

            assertTrue(cacheDesc.sql());

            assertEquals(cacheGrp, cacheDesc.groupDescriptor().groupName());

            if (cacheMode != null)
                assertEquals(cacheMode, cacheDesc.cacheConfiguration().getCacheMode());

            if (writeSyncMode != null)
                assertEquals(writeSyncMode, cacheDesc.cacheConfiguration().getWriteSynchronizationMode());

            List<String> colNames = new ArrayList<>(5);

            List<Class<?>> colTypes = new ArrayList<>(5);

            List<String> pkColNames = new ArrayList<>(2);

            try (Connection c = connect(node)) {
                try (ResultSet rs = c.getMetaData().getColumns(null, QueryUtils.DFLT_SCHEMA, "Person", null)) {
                    for (int j = 0; j < 5; j++) {
                        assertTrue(rs.next());

                        colNames.add(rs.getString("COLUMN_NAME"));

                        try {
                            colTypes.add(Class.forName(DataType.getTypeClassName(DataType
                                .convertSQLTypeToValueType(rs.getInt("DATA_TYPE")))));
                        }
                        catch (ClassNotFoundException e) {
                            throw new AssertionError(e);
                        }
                    }

                    assertFalse(rs.next());
                }

                try (ResultSet rs = c.getMetaData().getPrimaryKeys(null, QueryUtils.DFLT_SCHEMA, "Person")) {
                    for (int j = 0; j < 2; j++) {
                        assertTrue(rs.next());

                        pkColNames.add(rs.getString("COLUMN_NAME"));
                    }

                    assertFalse(rs.next());
                }
            }

            assertEqualsCollections(F.asList("id", "city", "name", "surname", "age"), colNames);

            assertEqualsCollections(F.<Class<?>>asList(Integer.class, String.class, String.class, String.class,
                Integer.class), colTypes);

            assertEqualsCollections(F.asList("id", "city"), pkColNames);
        }
    }

    /**
     * Test that attempting to specify negative number of backups yields exception.
     */
    public void testNegativeBackups() {
        assertCreateTableWithParamsThrows("bAckUPs = -5  ", "\"BACKUPS\" cannot be negative: -5");
    }

    /**
     * Test that attempting to omit mandatory value of BACKUPS parameter yields an error.
     */
    public void testEmptyBackups() {
        assertCreateTableWithParamsThrows(" bAckUPs =  ", "Parameter value cannot be empty: BACKUPS");
    }

    /**
     * Test that attempting to omit mandatory value of ATOMICITY parameter yields an error.
     */
    public void testEmptyAtomicity() {
        assertCreateTableWithParamsThrows("AtomicitY=  ", "Parameter value cannot be empty: ATOMICITY");
    }

    /**
     * Test that providing an invalid value of ATOMICITY parameter yields an error.
     */
    public void testInvalidAtomicity() {
        assertCreateTableWithParamsThrows("atomicity=InvalidValue",
            "Invalid value of \"ATOMICITY\" parameter (should be either TRANSACTIONAL or ATOMIC): InvalidValue");
    }

    /**
     * Test that attempting to omit mandatory value of CACHEGROUP parameter yields an error.
     */
    public void testEmptyCacheGroup() {
        assertCreateTableWithParamsThrows("cache_group=", "Parameter value cannot be empty: CACHE_GROUP");
    }

    /**
     * Test that attempting to omit mandatory value of WRITE_SYNCHRONIZATION_MODE parameter yields an error.
     */
    public void testEmptyWriteSyncMode() {
        assertCreateTableWithParamsThrows("write_synchronization_mode=",
            "Parameter value cannot be empty: WRITE_SYNCHRONIZATION_MODE");
    }

    /**
     * Test that attempting to provide invalid value of WRITE_SYNCHRONIZATION_MODE parameter yields an error.
     */
    public void testInvalidWriteSyncMode() {
        assertCreateTableWithParamsThrows("write_synchronization_mode=invalid",
            "Invalid value of \"WRITE_SYNCHRONIZATION_MODE\" parameter " +
                "(should be FULL_SYNC, FULL_ASYNC, or PRIMARY_SYNC): invalid");
    }

    /**
     * Test that attempting to {@code CREATE TABLE} that already exists does not yield an error if the statement
     *     contains {@code IF NOT EXISTS} clause.
     * @throws Exception if failed.
     */
    public void testCreateTableIfNotExists() throws Exception {
        execute("CREATE TABLE \"Person\" (\"id\" int, \"city\" varchar," +
            " \"name\" varchar, \"surname\" varchar, \"age\" int, PRIMARY KEY (\"id\", \"city\")) WITH " +
            "\"template=cache\"");

        execute("CREATE TABLE IF NOT EXISTS \"Person\" (\"id\" int, \"city\" varchar," +
            " \"name\" varchar, \"surname\" varchar, \"age\" int, PRIMARY KEY (\"id\", \"city\")) WITH " +
            "\"template=cache\"");
    }

    /**
     * Test that attempting to {@code CREATE TABLE} that already exists yields an error.
     * @throws Exception if failed.
     */
    @SuppressWarnings("ThrowableResultOfMethodCallIgnored")
    public void testCreateExistingTable() throws Exception {
        execute("CREATE TABLE \"Person\" (\"id\" int, \"city\" varchar," +
            " \"name\" varchar, \"surname\" varchar, \"age\" int, PRIMARY KEY (\"id\", \"city\")) WITH " +
            "\"template=cache\"");

        GridTestUtils.assertThrows(null, new Callable<Object>() {
            @Override public Object call() throws Exception {
                execute("CREATE TABLE \"Person\" (\"id\" int, \"city\" varchar" +
                    ", \"name\" varchar, \"surname\" varchar, \"age\" int, PRIMARY KEY (\"id\", \"city\")) WITH " +
                    "\"template=cache\"");

                return null;
            }
        }, IgniteSQLException.class, "Table already exists: Person");
    }

    /**
     * Test that attempting to use a non-existing column name for the primary key when {@code CREATE TABLE}
     * yields an error.
     * @throws Exception if failed.
     */
    public void testCreateTableWithWrongColumnNameAsKey() throws Exception {
        GridTestUtils.assertThrows(null, new Callable<Object>() {
            @Override public Object call() throws Exception {
                execute("CREATE TABLE \"Person\" (\"id\" int, \"city\" varchar" +
                    ", \"name\" varchar, \"surname\" varchar, \"age\" int, PRIMARY KEY (\"id\", \"c_ity\")) WITH " +
                    "\"template=cache\"");

                return null;
            }
        }, IgniteSQLException.class, "PRIMARY KEY column is not defined: c_ity");
    }

    /**
     * Test that {@code DROP TABLE} actually removes specified cache and type descriptor on all nodes.
     * @throws Exception if failed.
     */
    public void testDropTable() throws Exception {
        execute("CREATE TABLE IF NOT EXISTS \"Person\" (\"id\" int, \"city\" varchar," +
            " \"name\" varchar, \"surname\" varchar, \"age\" int, PRIMARY KEY (\"id\", \"city\")) WITH " +
            "\"template=cache\"");

        execute("DROP TABLE \"Person\"");

        for (int i = 0; i < 4; i++) {
            IgniteEx node = grid(i);

            assertNull(node.cache("Person"));

            QueryTypeDescriptorImpl desc = type(node, "Person", "Person");

            assertNull(desc);
        }
    }

    /**
     * Test that attempting to execute {@code DROP TABLE} via API of cache being dropped yields an error.
     * @throws Exception if failed.
     */
    @SuppressWarnings("ThrowableResultOfMethodCallIgnored")
    public void testCacheSelfDrop() throws Exception {
        execute("CREATE TABLE IF NOT EXISTS \"Person\" (\"id\" int, \"city\" varchar," +
            " \"name\" varchar, \"surname\" varchar, \"age\" int, PRIMARY KEY (\"id\", \"city\")) WITH " +
            "\"template=cache\"");

        GridTestUtils.assertThrows(null, new Callable<Object>() {
            @Override public Object call() throws Exception {
                client().cache(QueryUtils.createTableCacheName(QueryUtils.DFLT_SCHEMA, "Person"))
                    .query(new SqlFieldsQuery("DROP TABLE \"Person\"")).getAll();

                return null;
            }
        }, IgniteSQLException.class, "DROP TABLE cannot be called from the same cache that holds the table " +
            "being dropped");

        execute("DROP TABLE \"Person\"");
    }

    /**
     * Test that attempting to {@code DROP TABLE} that does not exist does not yield an error if the statement contains
     *     {@code IF EXISTS} clause.
     *
     * @throws Exception if failed.
     */
    public void testDropMissingTableIfExists() throws Exception {
        execute("DROP TABLE IF EXISTS \"City\"");
    }

    /**
     * Test that attempting to {@code DROP TABLE} that does not exist yields an error.
     * @throws Exception if failed.
     */
    @SuppressWarnings("ThrowableResultOfMethodCallIgnored")
    public void testDropMissingTable() throws Exception {
        GridTestUtils.assertThrows(null, new Callable<Object>() {
            @Override public Object call() throws Exception {
                execute("DROP TABLE \"City\"");

                return null;
            }
        }, IgniteSQLException.class, "Table doesn't exist: City");
    }

    /**
     * Check that {@code DROP TABLE} for caches not created with {@code CREATE TABLE} yields an error.
     * @throws Exception if failed.
     */
    @SuppressWarnings("ThrowableResultOfMethodCallIgnored")
    public void testDropNonDynamicTable() throws Exception {
        GridTestUtils.assertThrows(null, new Callable<Object>() {
            @Override public Object call() throws Exception {
                execute("DROP TABLE PUBLIC.\"Integer\"");

                return null;
            }
        }, IgniteSQLException.class,
        "Only cache created with CREATE TABLE may be removed with DROP TABLE [cacheName=cache_idx_2]");
    }

    /**
     * Test that attempting to destroy via cache API a cache created via SQL yields an error.
     * @throws Exception if failed.
     */
    @SuppressWarnings("ThrowableResultOfMethodCallIgnored")
    public void testDestroyDynamicSqlCache() throws Exception {
        execute("CREATE TABLE \"Person\" (\"id\" int, \"city\" varchar," +
            " \"name\" varchar, \"surname\" varchar, \"age\" int, PRIMARY KEY (\"id\", \"city\")) WITH " +
            "\"template=cache\"");

        GridTestUtils.assertThrows(null, new Callable<Object>() {
            @Override public Object call() throws Exception {
                client().destroyCache(cacheName("Person"));

                return null;
            }
        }, CacheException.class,
        "Only cache created with cache API may be removed with direct call to destroyCache");
    }

    /**
     * Test that attempting to start a node that has a cache with the name already present in the grid and whose
     * SQL flag does not match that of cache with the same name that is already started, yields an error.
     * @throws Exception if failed.
     */
    @SuppressWarnings("ThrowableResultOfMethodCallIgnored")
    public void testSqlFlagCompatibilityCheck() throws Exception {
        execute("CREATE TABLE \"Person\" (\"id\" int, \"city\" varchar, \"name\" varchar, \"surname\" varchar, " +
            "\"age\" int, PRIMARY KEY (\"id\", \"city\")) WITH \"template=cache\"");

        GridTestUtils.assertThrows(null, new Callable<Object>() {
            @Override public Object call() throws Exception {
                String cacheName = cacheName("Person");

                Ignition.start(clientConfiguration(5).setCacheConfiguration(new CacheConfiguration(cacheName)));

                return null;
            }
        }, IgniteException.class, "Cache configuration mismatch (local cache was created via Ignite API, while " +
            "remote cache was created via CREATE TABLE): SQL_PUBLIC_Person");
    }

    /**
     * Tests index name conflict check in discovery thread.
     * @throws Exception if failed.
     */
    @SuppressWarnings("ThrowableResultOfMethodCallIgnored")
    public void testIndexNameConflictCheckDiscovery() throws Exception {
        execute(grid(0), "CREATE TABLE \"Person\" (id int primary key, name varchar)");

        execute(grid(0), "CREATE INDEX \"idx\" ON \"Person\" (\"name\")");

        GridTestUtils.assertThrows(null, new Callable<Object>() {
            @Override public Object call() throws Exception {
                QueryEntity e = new QueryEntity();

                e.setTableName("City");
                e.setKeyFields(Collections.singleton("name"));
                e.setFields(new LinkedHashMap<>(Collections.singletonMap("name", String.class.getName())));
                e.setIndexes(Collections.singleton(new QueryIndex("name").setName("idx")));
                e.setKeyType("CityKey");
                e.setValueType("City");

                queryProcessor(client()).dynamicTableCreate("PUBLIC", e, CacheMode.PARTITIONED.name(), null, null, null,
                    null, CacheAtomicityMode.ATOMIC, null, 10, false);

                return null;
            }
        }, SchemaOperationException.class, "Index already exists: idx");
    }

    /**
     * Tests table name conflict check in {@link DdlStatementsProcessor}.
     * @throws Exception if failed.
     */
    @SuppressWarnings("ThrowableResultOfMethodCallIgnored")
    public void testTableNameConflictCheckSql() throws Exception {
        execute(grid(0), "CREATE TABLE \"Person\" (id int primary key, name varchar)");

        GridTestUtils.assertThrows(null, new Callable<Object>() {
            @Override  public Object call() throws Exception {
                execute(client(), "CREATE TABLE \"Person\" (id int primary key, name varchar)");

                return null;
            }
        }, IgniteSQLException.class, "Table already exists: Person");
    }

    /**
     * @throws Exception if failed.
     */
    public void testAffinityKey() throws Exception {
        execute("CREATE TABLE \"City\" (\"name\" varchar primary key, \"code\" int) WITH wrap_key,wrap_value," +
            "\"affinity_key='name'\"");

        assertAffinityCacheConfiguration("City", "name");

        execute("INSERT INTO \"City\" (\"name\", \"code\") values ('A', 1), ('B', 2), ('C', 3)");

        List<String> cityNames = Arrays.asList("A", "B", "C");

        List<Integer> cityCodes = Arrays.asList(1, 2, 3);

        // We need unique name for this table to avoid conflicts with existing binary metadata.
        execute("CREATE TABLE \"Person2\" (\"id\" int, \"city\" varchar," +
            " \"name\" varchar, \"surname\" varchar, \"age\" int, PRIMARY KEY (\"id\", \"city\")) WITH " +
            "wrap_key,wrap_value,\"template=cache,affinity_key='city'\"");

        assertAffinityCacheConfiguration("Person2", "city");

        Random r = new Random();

        Map<Integer, Integer> personId2cityCode = new HashMap<>();

        for (int i = 0; i < 100; i++) {
            int cityIdx = r.nextInt(3);

            String cityName = cityNames.get(cityIdx);

            int cityCode = cityCodes.get(cityIdx);

            personId2cityCode.put(i, cityCode);

            queryProcessor(client()).querySqlFields(new SqlFieldsQuery("insert into \"Person2\"(\"id\", " +
                "\"city\") values (?, ?)").setArgs(i, cityName), true).getAll();
        }

        List<List<?>> res = queryProcessor(client()).querySqlFields(new SqlFieldsQuery("select \"id\", " +
            "c.\"code\" from \"Person2\" p left join \"City\" c on p.\"city\" = c.\"name\" where c.\"name\" " +
            "is not null"), true).getAll();

        assertEquals(100, res.size());

        for (int i = 0; i < 100; i++) {
            assertNotNull(res.get(i).get(0));

            assertNotNull(res.get(i).get(1));

            int id = (Integer)res.get(i).get(0);

            int code = (Integer)res.get(i).get(1);

            assertEquals((int)personId2cityCode.get(id), code);
        }
    }

    /**
     * Test data region.
     *
     * @throws Exception If failed.
     */
    @SuppressWarnings({"ThrowableNotThrown", "unchecked"})
    public void testDataRegion() throws Exception {
        // Empty region name.
        GridTestUtils.assertThrows(log, new Callable<Void>() {
            @Override public Void call() throws Exception {
                execute("CREATE TABLE TEST_DATA_REGION (name varchar primary key, code int) WITH \"data_region=\"");

                return null;
            }
        }, IgniteSQLException.class, "Parameter value cannot be empty: DATA_REGION");

        // Valid region name.
        execute("CREATE TABLE TEST_DATA_REGION (name varchar primary key, code int) WITH \"data_region=" +
            DATA_REGION_NAME + "\"");

        CacheConfiguration ccfg =
            client().cache("SQL_PUBLIC_TEST_DATA_REGION").getConfiguration(CacheConfiguration.class);

        assertEquals(DATA_REGION_NAME, ccfg.getDataRegionName());
    }


    /**
     * Test various cases of affinity key column specification.
     */
    @SuppressWarnings("ThrowableResultOfMethodCallIgnored")
    public void testAffinityKeyCaseSensitivity() {
        execute("CREATE TABLE \"A\" (\"name\" varchar primary key, \"code\" int) WITH wrap_key,wrap_value," +
            "\"affinity_key='name'\"");

        assertAffinityCacheConfiguration("A", "name");

        execute("CREATE TABLE \"B\" (name varchar primary key, \"code\" int) WITH wrap_key,wrap_value," +
            "\"affinity_key=name\"");

        assertAffinityCacheConfiguration("B", "NAME");

        execute("CREATE TABLE \"C\" (name varchar primary key, \"code\" int) WITH wrap_key,wrap_value," +
            "\"affinity_key=NamE\"");

        assertAffinityCacheConfiguration("C", "NAME");

        execute("CREATE TABLE \"D\" (\"name\" varchar primary key, \"code\" int) WITH wrap_key,wrap_value," +
            "\"affinity_key=NAME\"");

        assertAffinityCacheConfiguration("D", "name");

        // Error arises because user has specified case sensitive affinity column name
        GridTestUtils.assertThrows(null, new Callable<Object>() {
            @Override public Object call() throws Exception {
                execute("CREATE TABLE \"E\" (name varchar primary key, \"code\" int) WITH wrap_key,wrap_value," +
                    "\"affinity_key='Name'\"");

                return null;
            }
        }, IgniteSQLException.class, "Affinity key column with given name not found: Name");

        // Error arises because user declares case insensitive affinity column name while having two 'name'
        // columns whose names are equal in ignore case.
        GridTestUtils.assertThrows(null, new Callable<Object>() {
            @Override public Object call() throws Exception {
                execute("CREATE TABLE \"E\" (\"name\" varchar, \"Name\" int, val int, primary key(\"name\", " +
                    "\"Name\")) WITH \"affinity_key=name\"");

                return null;
            }
        }, IgniteSQLException.class, "Ambiguous affinity column name, use single quotes for case sensitivity: name");

        execute("CREATE TABLE \"E\" (\"name\" varchar, \"Name\" int, val int, primary key(\"name\", " +
            "\"Name\")) WITH wrap_key,wrap_value,\"affinityKey='Name'\"");

        assertAffinityCacheConfiguration("E", "Name");

        execute("drop table a");

        execute("drop table b");

        execute("drop table c");

        execute("drop table d");

        execute("drop table e");
    }

    /**
     * Tests that attempting to specify an affinity key that actually is a value column yields an error.
     */
    @SuppressWarnings("ThrowableResultOfMethodCallIgnored")
    public void testAffinityKeyNotKeyColumn() {
        // Error arises because user has specified case sensitive affinity column name
        GridTestUtils.assertThrows(null, new Callable<Object>() {
            @Override public Object call() throws Exception {
                execute("CREATE TABLE \"E\" (name varchar primary key, \"code\" int) WITH \"affinity_key=code\"");

                return null;
            }
        }, IgniteSQLException.class, "Affinity key column must be one of key columns: code");
    }

    /**
     * Tests that attempting to specify an affinity key that actually is a value column yields an error.
     */
    @SuppressWarnings("ThrowableResultOfMethodCallIgnored")
    public void testAffinityKeyNotFound() {
        // Error arises because user has specified case sensitive affinity column name
        GridTestUtils.assertThrows(null, new Callable<Object>() {
            @Override public Object call() throws Exception {
                execute("CREATE TABLE \"E\" (name varchar primary key, \"code\" int) WITH \"affinity_key=missing\"");

                return null;
            }
        }, IgniteSQLException.class, "Affinity key column with given name not found: missing");
    }

    /**
     * Tests behavior on sequential create and drop of a table and its index.
     */
    public void testTableAndIndexRecreate() {
        execute("drop table if exists \"PUBLIC\".t");

        // First let's check behavior without index name set
        execute("create table \"PUBLIC\".t (a int primary key, b varchar(30))");

        fillRecreatedTable();

        execute("create index on \"PUBLIC\".t (b desc)");
        execute("drop table \"PUBLIC\".t");

        assertNull(client().cache(cacheName("t")));

        execute("create table \"PUBLIC\".t (a int primary key, b varchar(30))");

        fillRecreatedTable();

        execute("create index on \"PUBLIC\".t (b desc)");
        execute("drop table \"PUBLIC\".t");

        assertNull(client().cache("t"));

        // And now let's do the same for the named index
        execute("create table \"PUBLIC\".t (a int primary key, b varchar(30))");

        fillRecreatedTable();

        execute("create index namedIdx on \"PUBLIC\".t (b desc)");
        execute("drop table \"PUBLIC\".t");

        assertNull(client().cache("t"));

        execute("create table \"PUBLIC\".t (a int primary key, b varchar(30))");

        fillRecreatedTable();

        execute("create index namedIdx on \"PUBLIC\".t (b desc)");
        execute("drop table \"PUBLIC\".t");
    }

    /**
     * @throws Exception If test failed.
     */
    public void testQueryLocalWithRecreate() throws Exception {
        execute("CREATE TABLE A(id int primary key, name varchar, surname varchar) WITH \"cache_name=cache," +
            "template=replicated\"");

        // In order for local queries to work, let's use non client node.
        IgniteInternalCache cache = grid(0).cachex("cache");

        assertNotNull(cache);

        executeLocal(cache.context(), "INSERT INTO A(id, name, surname) values (1, 'X', 'Y')");

        assertEqualsCollections(Collections.singletonList(Arrays.asList(1, "X", "Y")),
            executeLocal(cache.context(), "SELECT id, name, surname FROM A"));

        execute("DROP TABLE A");

        execute("CREATE TABLE A(id int primary key, name varchar, surname varchar) WITH \"cache_name=cache\"");

        cache = grid(0).cachex("cache");

        assertNotNull(cache);

        try {
            executeLocal(cache.context(), "INSERT INTO A(id, name, surname) values (1, 'X', 'Y')");
        }
        finally {
            execute("DROP TABLE A");
        }
    }

    /**
     * Test that it's impossible to create tables with same name regardless of key/value wrapping settings.
     */
    public void testWrappedAndUnwrappedKeyTablesInteroperability() {
        {
            execute("create table a (id int primary key, x varchar)");

            assertDdlCommandThrows("create table a (id int primary key, x varchar) with wrap_key",
                "Table already exists: A");

            assertDdlCommandThrows("create table a (id int primary key, x varchar) with wrap_value",
                "Table already exists: A");

            assertDdlCommandThrows("create table a (id int primary key, x varchar) with wrap_key,wrap_value",
                "Table already exists: A");

            execute("drop table a");
        }

        {
            execute("create table a (id int primary key, x varchar) with wrap_key");

            assertDdlCommandThrows("create table a (id int primary key, x varchar)",
                "Table already exists: A");

            assertDdlCommandThrows("create table a (id int primary key, x varchar) with wrap_value",
                "Table already exists: A");

            assertDdlCommandThrows("create table a (id int primary key, x varchar) with wrap_key,wrap_value",
                "Table already exists: A");

            execute("drop table a");
        }

        {
            execute("create table a (id int primary key, x varchar) with wrap_value");

            assertDdlCommandThrows("create table a (id int primary key, x varchar)",
                "Table already exists: A");

            assertDdlCommandThrows("create table a (id int primary key, x varchar) with wrap_key",
                "Table already exists: A");

            assertDdlCommandThrows("create table a (id int primary key, x varchar) with wrap_key,wrap_value",
                "Table already exists: A");

            execute("drop table a");
        }

        {
            execute("create table a (id int primary key, x varchar) with wrap_key,wrap_value");

            assertDdlCommandThrows("create table a (id int primary key, x varchar)",
                "Table already exists: A");

            assertDdlCommandThrows("create table a (id int primary key, x varchar) with wrap_value",
                "Table already exists: A");

            assertDdlCommandThrows("create table a (id int primary key, x varchar) with wrap_key",
                "Table already exists: A");

            execute("drop table a");
        }
    }

    /**
     * Test that it's possible to create tables with matching key and/or value primitive types.
     */
    public void testDynamicTablesInteroperability() {
        execute("create table a (id int primary key, x varchar) with \"wrap_value=false\"");

        execute("create table b (id long primary key, y varchar) with \"wrap_value=false\"");

        execute("create table c (id int primary key, z long) with \"wrap_value=false\"");

        execute("create table d (id int primary key, w varchar) with \"wrap_value=false\"");

        execute("drop table a");

        execute("drop table b");

        execute("drop table c");

        execute("drop table d");
    }

    /**
     * Test that when key or value has more than one column, wrap=false is forbidden.
     */
    public void testWrappingAlwaysOnWithComplexObjects() {
        assertDdlCommandThrows("create table a (id int, x varchar, c long, primary key(id, c)) with \"wrap_key=false\"",
            "WRAP_KEY cannot be false when composite primary key exists.");

        assertDdlCommandThrows("create table a (id int, x varchar, c long, primary key(id)) with \"wrap_value=false\"",
            "WRAP_VALUE cannot be false when multiple non-primary key columns exist.");
    }

    /**
     * Test behavior when neither key nor value should be wrapped.
     * @throws SQLException if failed.
     */
    public void testNoWrap() throws SQLException {
        doTestKeyValueWrap(false, false);
    }

    /**
     * Test behavior when only key is wrapped.
     * @throws SQLException if failed.
     */
    public void testKeyWrap() throws SQLException {
        doTestKeyValueWrap(true, false);
    }

    /**
     * Test behavior when only value is wrapped.
     * @throws SQLException if failed.
     */
    public void testValueWrap() throws SQLException {
        doTestKeyValueWrap(false, true);
    }

    /**
     * Test behavior when both key and value is wrapped.
     * @throws SQLException if failed.
     */
    public void testKeyAndValueWrap() throws SQLException {
        doTestKeyValueWrap(true, true);
    }

    /**
     * Test behavior for given combination of wrap flags.
     * @param wrapKey Whether key wrap should be enforced.
     * @param wrapVal Whether value wrap should be enforced.
     * @throws SQLException if failed.
     */
    private void doTestKeyValueWrap(boolean wrapKey, boolean wrapVal) throws SQLException {
        try {
            String sql = String.format("CREATE TABLE T (\"id\" int primary key, \"x\" varchar) WITH " +
                "\"wrap_key=%b,wrap_value=%b\"", wrapKey, wrapVal);

            if (wrapKey)
                sql += ",\"key_type=tkey\"";

            if (wrapVal)
                sql += ",\"value_type=tval\"";

            execute(sql);

            execute("INSERT INTO T(\"id\", \"x\") values(1, 'a')");

            LinkedHashMap<String, String> resCols = new LinkedHashMap<>();

            List<Object> resData = new ArrayList<>();

            try (Connection conn = DriverManager.getConnection("jdbc:ignite:thin://127.0.0.1")) {
                try (ResultSet colsRs = conn.getMetaData().getColumns(null, QueryUtils.DFLT_SCHEMA, "T", ".*")) {
                    while (colsRs.next())
                        resCols.put(colsRs.getString("COLUMN_NAME"),
                            DataType.getTypeClassName(DataType.convertSQLTypeToValueType(colsRs
                                .getShort("DATA_TYPE"))));
                }

                try (PreparedStatement ps = conn.prepareStatement("SELECT * FROM T")) {
                    try (ResultSet dataRs = ps.executeQuery()) {
                        assertTrue(dataRs.next());

                        for (int i = 0; i < dataRs.getMetaData().getColumnCount(); i++)
                            resData.add(dataRs.getObject(i + 1));
                    }
                }
            }

            LinkedHashMap<String, String> expCols = new LinkedHashMap<>();

            expCols.put("id", Integer.class.getName());
            expCols.put("x", String.class.getName());

            assertEquals(expCols, resCols);

            assertEqualsCollections(Arrays.asList(1, "a"), resData);

            Object key = createKeyForWrapTest(1, wrapKey);

            Object val = client().cache(cacheName("T")).withKeepBinary().get(key);

            assertNotNull(val);

            assertEquals(createValueForWrapTest("a", wrapVal), val);
        }
        finally {
            execute("DROP TABLE IF EXISTS T");
        }
    }

    /**
     * @param key Key to wrap.
     * @param wrap Whether key should be wrapped.
     * @return (optionally wrapped) key.
     */
    private Object createKeyForWrapTest(int key, boolean wrap) {
        if (!wrap)
            return key;

        return client().binary().builder("tkey").setField("id", key).build();
    }

    /**
     * @param val Value to wrap.
     * @param wrap Whether value should be wrapped.
     * @return (optionally wrapped) value.
     */
    private Object createValueForWrapTest(String val, boolean wrap) {
        if (!wrap)
            return val;

        return client().binary().builder("tval").setField("x", val).build();
    }

    /**
     * Fill re-created table with data.
     */
    private void fillRecreatedTable() {
        for (int j = 1; j < 10; j++) {
            String s = Integer.toString(j);
            execute("insert into \"PUBLIC\".t (a,b) values (" + s + ", '" + s + "')");
        }
    }

    /**
     * Check that dynamic cache created with {@code CREATE TABLE} is correctly configured affinity wise.
     * @param cacheName Cache name to check.
     * @param affKeyFieldName Expected affinity key field name.
     */
    private void assertAffinityCacheConfiguration(String cacheName, String affKeyFieldName) {
        String actualCacheName = cacheName(cacheName);

        Collection<GridQueryTypeDescriptor> types = client().context().query().types(actualCacheName);

        assertEquals(1, types.size());

        GridQueryTypeDescriptor type = types.iterator().next();

        assertTrue(type.name().startsWith(actualCacheName));
        assertEquals(cacheName, type.tableName());
        assertEquals(affKeyFieldName, type.affinityKey());

        GridH2Table tbl = ((IgniteH2Indexing)queryProcessor(client()).getIndexing()).dataTable("PUBLIC", cacheName);

        assertNotNull(tbl);

        assertNotNull(tbl.getAffinityKeyColumn());

        assertEquals(affKeyFieldName, tbl.getAffinityKeyColumn().columnName);
    }

    /**
     * Execute {@code CREATE TABLE} w/given params.
     * @param params Engine parameters.
     */
    private void createTableWithParams(final String params) {
        execute("CREATE TABLE \"Person\" (\"id\" int, \"city\" varchar" +
            ", \"name\" varchar, \"surname\" varchar, \"age\" int, PRIMARY KEY (\"id\", \"city\")) WITH " +
            "\"template=cache," + params + '"');
    }

    /**
     * Test that {@code CREATE TABLE} in non-public schema causes an exception.
     *
     * @throws Exception if failed.
     */
    @SuppressWarnings("ThrowableResultOfMethodCallIgnored")
    public void testCreateTableInNonPublicSchema() throws Exception {
        GridTestUtils.assertThrows(null, new Callable<Object>() {
            @Override public Object call() throws Exception {
                execute("CREATE TABLE \"cache_idx\".\"Person\" (\"id\" int, \"city\" varchar," +
                    " \"name\" varchar, \"surname\" varchar, \"age\" int, PRIMARY KEY (\"id\", \"city\")) WITH " +
                    "\"template=cache\"");

                return null;
            }
        }, IgniteSQLException.class, "CREATE TABLE can only be executed on PUBLIC schema.");
    }

    /**
     * Execute {@code CREATE TABLE} w/given params expecting a particular error.
     * @param params Engine parameters.
     * @param expErrMsg Expected error message.
     */
    @SuppressWarnings("ThrowableResultOfMethodCallIgnored")
    private void assertCreateTableWithParamsThrows(final String params, String expErrMsg) {
        GridTestUtils.assertThrows(null, new Callable<Object>() {
            @Override public Object call() throws Exception {
                createTableWithParams(params);

                return null;
            }
        }, IgniteSQLException.class, expErrMsg);
    }

    /**
     * Test that arbitrary command yields specific error.
     * @param cmd Command.
     * @param expErrMsg Expected error message.
     */
    @SuppressWarnings("ThrowableResultOfMethodCallIgnored")
    private void assertDdlCommandThrows(final String cmd, String expErrMsg) {
        GridTestUtils.assertThrows(null, new Callable<Object>() {
            @Override public Object call() throws Exception {
                execute(cmd);

                return null;
            }
        }, IgniteSQLException.class, expErrMsg);
    }

    /**
     * Test that {@code DROP TABLE} on non-public schema causes an exception.
     *
     * @throws Exception if failed.
     */
    @SuppressWarnings("ThrowableResultOfMethodCallIgnored")
    public void testDropTableNotPublicSchema() throws Exception {
       assertDdlCommandThrows("DROP TABLE \"cache_idx\".\"Person\"",
           "DROP TABLE can only be executed on PUBLIC schema.");
    }

    /**
     * Test that {@link IgniteH2Indexing#tables(String)} method
     * only returns tables belonging to given cache.
     *
     * @throws Exception if failed.
     */
    public void testGetTablesForCache() throws Exception {
        try {
            execute("create table t1(id int primary key, name varchar)");
            execute("create table t2(id int primary key, name varchar)");

            IgniteH2Indexing h2Idx = (IgniteH2Indexing)grid(0).context().query().getIndexing();

            String cacheName = cacheName("T1");

            Collection<H2TableDescriptor> col = GridTestUtils.invoke(h2Idx, "tables", cacheName);

            assertNotNull(col);

            H2TableDescriptor[] tables = col.toArray(new H2TableDescriptor[col.size()]);

            assertEquals(1, tables.length);

            assertEquals(tables[0].table().getName(), "T1");
        }
        finally {
            execute("drop table t1 if exists");
            execute("drop table t2 if exists");
        }
    }

    /**
     * Execute DDL statement on client node.
     *
     * @param sql Statement.
     */
    private void execute(String sql) {
        execute(client(), sql);
    }

    /**
     * Check that a property in given descriptor is present and has parameters as expected.
     * @param desc Descriptor.
     * @param name Property name.
     * @param type Expected property type.
     * @param isKey {@code true} if the property is expected to belong to key, {@code false} is it's expected to belong
     *     to value.
     */
    private void assertProperty(QueryTypeDescriptorImpl desc, String name, Class<?> type, boolean isKey) {
        GridQueryProperty p = desc.property(name);

        assertNotNull(name, p);

        assertEquals(type, p.type());

        assertEquals(isKey, p.key());
    }

    /**
     * Get configurations to be used in test.
     *
     * @return Configurations.
     * @throws Exception If failed.
     */
    private List<IgniteConfiguration> configurations() throws Exception {
        return Arrays.asList(
            serverConfiguration(0),
            serverConfiguration(1),
            clientConfiguration(2),
            serverConfiguration(3)
        );
    }

    /**
     * Create server configuration.
     *
     * @param idx Index.
     * @return Configuration.
     * @throws Exception If failed.
     */
    private IgniteConfiguration serverConfiguration(int idx) throws Exception {
        return commonConfiguration(idx);
    }

    /**
     * Create client configuration.
     *
     * @param idx Index.
     * @return Configuration.
     * @throws Exception If failed.
     */
    private IgniteConfiguration clientConfiguration(int idx) throws Exception {
        return commonConfiguration(idx).setClientMode(true);
    }

    /**
     * Create common node configuration.
     *
     * @param idx Index.
     * @return Configuration.
     * @throws Exception If failed.
     */
    private IgniteConfiguration commonConfiguration(int idx) throws Exception {
        IgniteConfiguration cfg = super.getConfiguration(getTestIgniteInstanceName(idx));

        DataRegionConfiguration dataRegionCfg = new DataRegionConfiguration().setName(DATA_REGION_NAME);

        cfg.setMarshaller(new BinaryMarshaller());
        cfg.setDataStorageConfiguration(new DataStorageConfiguration().setDataRegionConfigurations(dataRegionCfg));

        return optimize(cfg);
    }

    /**
     * Execute DDL statement on given node.
     *
     * @param node Node.
     * @param sql Statement.
     */
    private List<List<?>> execute(Ignite node, String sql) {
        return queryProcessor(node).querySqlFields(new SqlFieldsQuery(sql).setSchema("PUBLIC"), true).getAll();
    }

    /**
     * Execute DDL statement on given node.
     *
     * @param sql Statement.
     */
    private List<List<?>> executeLocal(GridCacheContext cctx, String sql) {
        return queryProcessor(cctx.grid()).querySqlFields(new SqlFieldsQuery(sql).setLocal(true), true).getAll();
    }

    /**
     * @return Client node.
     */
    private IgniteEx client() {
        return grid(CLIENT);
    }

    /**
     * @return Default cache configuration.
     */
    private CacheConfiguration cacheConfiguration() {
        CacheConfiguration<?, ?> ccfg = new CacheConfiguration<>(CACHE_NAME);

        ccfg.setWriteSynchronizationMode(CacheWriteSynchronizationMode.FULL_SYNC);
        ccfg.setSqlEscapeAll(true);
        ccfg.setAtomicityMode(CacheAtomicityMode.TRANSACTIONAL);
        ccfg.setCacheMode(CacheMode.PARTITIONED);

        return ccfg;
    }

    /**
     * @return Cache configuration with query entities - unfortunately, we need this to enable indexing at all.
     */
    private CacheConfiguration cacheConfigurationForIndexing() {
        CacheConfiguration<?, ?> ccfg = cacheConfiguration();

        ccfg.setName(INDEXED_CACHE_NAME);

        ccfg.setQueryEntities(Collections.singletonList(
            new QueryEntity()
                .setKeyType(Integer.class.getName())
                .setValueType(Integer.class.getName())
        ));

        return ccfg;
    }

    /**
     * @return Cache configuration with query entities in {@code PUBLIC} schema.
     */
    private CacheConfiguration cacheConfigurationForIndexingInPublicSchema() {
        return cacheConfigurationForIndexing()
            .setName(INDEXED_CACHE_NAME_2)
            .setSqlSchema(QueryUtils.DFLT_SCHEMA)
            .setNodeFilter(F.not(new DynamicIndexAbstractSelfTest.NodeFilter()));
    }

    /**
     * Get cache name.
     *
     * @param tblName Table name.
     * @return Cache name.
     */
    private static String cacheName(String tblName) {
        return QueryUtils.createTableCacheName("PUBLIC", tblName);
    }
}<|MERGE_RESOLUTION|>--- conflicted
+++ resolved
@@ -125,11 +125,8 @@
         execute("DROP TABLE IF EXISTS PUBLIC.\"Person\"");
         execute("DROP TABLE IF EXISTS PUBLIC.\"City\"");
         execute("DROP TABLE IF EXISTS PUBLIC.\"NameTest\"");
-<<<<<<< HEAD
+        execute("DROP TABLE IF EXISTS PUBLIC.\"BackupTest\"");
         execute("DROP TABLE IF EXISTS PUBLIC.\"Ints\"");
-=======
-        execute("DROP TABLE IF EXISTS PUBLIC.\"BackupTest\"");
->>>>>>> 9d163ed7
 
         super.afterTest();
     }
