--- conflicted
+++ resolved
@@ -150,10 +150,6 @@
         suite.addTest(new TestSuite(DynamicIndexClientBasicSelfTest.class));
 
         // H2 tests.
-<<<<<<< HEAD
-
-=======
->>>>>>> 7ee6e637
         suite.addTest(new TestSuite(GridH2TableSelfTest.class));
 
         suite.addTest(new TestSuite(GridH2IndexingInMemSelfTest.class));
