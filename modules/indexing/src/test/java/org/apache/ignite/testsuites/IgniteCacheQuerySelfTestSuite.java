--- conflicted
+++ resolved
@@ -281,13 +281,10 @@
         suite.addTestSuite(IgniteQueryDedicatedPoolTest.class);
         suite.addTestSuite(IgniteSqlEntryCacheModeAgnosticTest.class);
         suite.addTestSuite(QueryEntityCaseMismatchTest.class);
-<<<<<<< HEAD
-        suite.addTestSuite(IgniteSqlKeyValueFieldsTest.class);
-=======
         suite.addTestSuite(IgniteCacheDistributedPartitionQuerySelfTest.class);
         suite.addTestSuite(IgniteCacheDistributedPartitionQueryNodeRestartsSelfTest.class);
         suite.addTestSuite(IgniteCacheDistributedPartitionQueryConfigurationSelfTest.class);
->>>>>>> 5ef610c0
+        suite.addTestSuite(IgniteSqlKeyValueFieldsTest.class);
 
         return suite;
     }
