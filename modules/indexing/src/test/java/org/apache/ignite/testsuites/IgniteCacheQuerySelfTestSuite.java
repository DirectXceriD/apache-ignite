/*
 * Licensed to the Apache Software Foundation (ASF) under one or more
 * contributor license agreements.  See the NOTICE file distributed with
 * this work for additional information regarding copyright ownership.
 * The ASF licenses this file to You under the Apache License, Version 2.0
 * (the "License"); you may not use this file except in compliance with
 * the License.  You may obtain a copy of the License at
 *
 *      http://www.apache.org/licenses/LICENSE-2.0
 *
 * Unless required by applicable law or agreed to in writing, software
 * distributed under the License is distributed on an "AS IS" BASIS,
 * WITHOUT WARRANTIES OR CONDITIONS OF ANY KIND, either express or implied.
 * See the License for the specific language governing permissions and
 * limitations under the License.
 */

package org.apache.ignite.testsuites;

import junit.framework.TestSuite;
import org.apache.ignite.internal.processors.cache.CacheIteratorScanQueryTest;
import org.apache.ignite.internal.processors.cache.CacheLocalQueryDetailMetricsSelfTest;
import org.apache.ignite.internal.processors.cache.CacheLocalQueryMetricsSelfTest;
import org.apache.ignite.internal.processors.cache.CacheOffheapBatchIndexingSingleTypeTest;
import org.apache.ignite.internal.processors.cache.CachePartitionedQueryDetailMetricsDistributedSelfTest;
import org.apache.ignite.internal.processors.cache.CachePartitionedQueryDetailMetricsLocalSelfTest;
import org.apache.ignite.internal.processors.cache.CachePartitionedQueryMetricsDistributedSelfTest;
import org.apache.ignite.internal.processors.cache.CachePartitionedQueryMetricsLocalSelfTest;
import org.apache.ignite.internal.processors.cache.CacheQueryEvictDataLostTest;
import org.apache.ignite.internal.processors.cache.CacheQueryNewClientSelfTest;
import org.apache.ignite.internal.processors.cache.CacheReplicatedQueryDetailMetricsDistributedSelfTest;
import org.apache.ignite.internal.processors.cache.CacheReplicatedQueryDetailMetricsLocalSelfTest;
import org.apache.ignite.internal.processors.cache.CacheReplicatedQueryMetricsDistributedSelfTest;
import org.apache.ignite.internal.processors.cache.CacheReplicatedQueryMetricsLocalSelfTest;
import org.apache.ignite.internal.processors.cache.CacheSqlQueryValueCopySelfTest;
import org.apache.ignite.internal.processors.cache.DdlTransactionSelfTest;
import org.apache.ignite.internal.processors.cache.GridCacheCrossCacheQuerySelfTest;
import org.apache.ignite.internal.processors.cache.GridCacheFullTextQuerySelfTest;
import org.apache.ignite.internal.processors.cache.GridCacheLazyQueryPartitionsReleaseTest;
import org.apache.ignite.internal.processors.cache.GridCacheQueryIndexDisabledSelfTest;
import org.apache.ignite.internal.processors.cache.GridCacheQueryIndexingDisabledSelfTest;
import org.apache.ignite.internal.processors.cache.GridCacheQueryInternalKeysSelfTest;
import org.apache.ignite.internal.processors.cache.GridCacheQuerySerializationSelfTest;
import org.apache.ignite.internal.processors.cache.GridCacheQuerySqlFieldInlineSizeSelfTest;
import org.apache.ignite.internal.processors.cache.IgniteBinaryObjectFieldsQuerySelfTest;
import org.apache.ignite.internal.processors.cache.IgniteBinaryObjectLocalQueryArgumentsTest;
import org.apache.ignite.internal.processors.cache.IgniteBinaryObjectQueryArgumentsTest;
import org.apache.ignite.internal.processors.cache.IgniteBinaryWrappedObjectFieldsQuerySelfTest;
import org.apache.ignite.internal.processors.cache.IgniteCacheCollocatedQuerySelfTest;
import org.apache.ignite.internal.processors.cache.IgniteCacheDeleteSqlQuerySelfTest;
import org.apache.ignite.internal.processors.cache.IgniteCacheDistributedJoinCollocatedAndNotTest;
import org.apache.ignite.internal.processors.cache.IgniteCacheDistributedJoinCustomAffinityMapper;
import org.apache.ignite.internal.processors.cache.IgniteCacheDistributedJoinNoIndexTest;
import org.apache.ignite.internal.processors.cache.IgniteCacheDistributedJoinPartitionedAndReplicatedTest;
import org.apache.ignite.internal.processors.cache.IgniteCacheDistributedJoinQueryConditionsTest;
import org.apache.ignite.internal.processors.cache.IgniteCacheDistributedJoinTest;
import org.apache.ignite.internal.processors.cache.IgniteCacheDuplicateEntityConfigurationSelfTest;
import org.apache.ignite.internal.processors.cache.IgniteCacheFieldsQueryNoDataSelfTest;
import org.apache.ignite.internal.processors.cache.IgniteCacheFullTextQueryNodeJoiningSelfTest;
import org.apache.ignite.internal.processors.cache.IgniteCacheInsertSqlQuerySelfTest;
import org.apache.ignite.internal.processors.cache.IgniteCacheJoinPartitionedAndReplicatedTest;
import org.apache.ignite.internal.processors.cache.IgniteCacheJoinQueryWithAffinityKeyTest;
import org.apache.ignite.internal.processors.cache.IgniteCacheLargeResultSelfTest;
import org.apache.ignite.internal.processors.cache.IgniteCacheMergeSqlQuerySelfTest;
import org.apache.ignite.internal.processors.cache.IgniteCacheMultipleIndexedTypesTest;
import org.apache.ignite.internal.processors.cache.IgniteCacheNoClassQuerySelfTest;
import org.apache.ignite.internal.processors.cache.IgniteCacheOffheapEvictQueryTest;
import org.apache.ignite.internal.processors.cache.IgniteCacheOffheapIndexScanTest;
import org.apache.ignite.internal.processors.cache.IgniteCacheP2pUnmarshallingQueryErrorTest;
import org.apache.ignite.internal.processors.cache.IgniteCachePrimitiveFieldsQuerySelfTest;
import org.apache.ignite.internal.processors.cache.IgniteCacheQueryH2IndexingLeakTest;
import org.apache.ignite.internal.processors.cache.IgniteCacheQueryIndexSelfTest;
import org.apache.ignite.internal.processors.cache.IgniteCacheQueryLoadSelfTest;
import org.apache.ignite.internal.processors.cache.IgniteCacheSqlQueryErrorSelfTest;
import org.apache.ignite.internal.processors.cache.IgniteCacheUpdateSqlQuerySelfTest;
import org.apache.ignite.internal.processors.cache.IgniteCheckClusterStateBeforeExecuteQueryTest;
import org.apache.ignite.internal.processors.cache.IgniteCrossCachesJoinsQueryTest;
import org.apache.ignite.internal.processors.cache.IgniteDynamicSqlRestoreTest;
import org.apache.ignite.internal.processors.cache.IncorrectQueryEntityTest;
import org.apache.ignite.internal.processors.cache.IndexingCachePartitionLossPolicySelfTest;
import org.apache.ignite.internal.processors.cache.QueryEntityCaseMismatchTest;
import org.apache.ignite.internal.processors.cache.SqlFieldsQuerySelfTest;
import org.apache.ignite.internal.processors.cache.authentication.SqlUserCommandSelfTest;
import org.apache.ignite.internal.processors.cache.distributed.near.IgniteCacheAtomicFieldsQuerySelfTest;
import org.apache.ignite.internal.processors.cache.distributed.near.IgniteCacheAtomicNearEnabledFieldsQuerySelfTest;
import org.apache.ignite.internal.processors.cache.distributed.near.IgniteCacheAtomicNearEnabledQuerySelfTest;
import org.apache.ignite.internal.processors.cache.distributed.near.IgniteCacheAtomicQuerySelfTest;
import org.apache.ignite.internal.processors.cache.distributed.near.IgniteCacheDistributedPartitionQueryConfigurationSelfTest;
import org.apache.ignite.internal.processors.cache.distributed.near.IgniteCacheDistributedPartitionQueryNodeRestartsSelfTest;
import org.apache.ignite.internal.processors.cache.distributed.near.IgniteCacheDistributedPartitionQuerySelfTest;
import org.apache.ignite.internal.processors.cache.distributed.near.IgniteCacheDistributedQueryCancelSelfTest;
import org.apache.ignite.internal.processors.cache.distributed.near.IgniteCachePartitionedFieldsQueryP2PEnabledSelfTest;
import org.apache.ignite.internal.processors.cache.distributed.near.IgniteCachePartitionedFieldsQuerySelfTest;
import org.apache.ignite.internal.processors.cache.distributed.near.IgniteCachePartitionedQueryEvtsDisabledSelfTest;
import org.apache.ignite.internal.processors.cache.distributed.near.IgniteCachePartitionedQueryP2PDisabledSelfTest;
import org.apache.ignite.internal.processors.cache.distributed.near.IgniteCachePartitionedQuerySelfTest;
import org.apache.ignite.internal.processors.cache.distributed.near.IgniteCachePartitionedSnapshotEnabledQuerySelfTest;
import org.apache.ignite.internal.processors.cache.distributed.near.IgniteCacheQueryAbstractDistributedJoinSelfTest;
import org.apache.ignite.internal.processors.cache.distributed.near.IgniteCacheQueryNoRebalanceSelfTest;
import org.apache.ignite.internal.processors.cache.distributed.replicated.IgniteCacheReplicatedFieldsQueryJoinNoPrimaryPartitionsSelfTest;
import org.apache.ignite.internal.processors.cache.distributed.replicated.IgniteCacheReplicatedFieldsQueryP2PEnabledSelfTest;
import org.apache.ignite.internal.processors.cache.distributed.replicated.IgniteCacheReplicatedFieldsQueryROSelfTest;
import org.apache.ignite.internal.processors.cache.distributed.replicated.IgniteCacheReplicatedFieldsQuerySelfTest;
import org.apache.ignite.internal.processors.cache.distributed.replicated.IgniteCacheReplicatedQueryEvtsDisabledSelfTest;
import org.apache.ignite.internal.processors.cache.distributed.replicated.IgniteCacheReplicatedQueryP2PDisabledSelfTest;
import org.apache.ignite.internal.processors.cache.distributed.replicated.IgniteCacheReplicatedQuerySelfTest;
import org.apache.ignite.internal.processors.cache.encryption.EncryptedSqlTableTest;
import org.apache.ignite.internal.processors.cache.index.BasicIndexTest;
import org.apache.ignite.internal.processors.cache.index.DuplicateKeyValueClassesSelfTest;
import org.apache.ignite.internal.processors.cache.index.DynamicIndexClientBasicSelfTest;
import org.apache.ignite.internal.processors.cache.index.DynamicIndexServerBasicSelfTest;
import org.apache.ignite.internal.processors.cache.index.DynamicIndexServerCoordinatorBasicSelfTest;
import org.apache.ignite.internal.processors.cache.index.DynamicIndexServerNodeFIlterBasicSelfTest;
import org.apache.ignite.internal.processors.cache.index.DynamicIndexServerNodeFilterCoordinatorBasicSelfTest;
import org.apache.ignite.internal.processors.cache.index.H2ConnectionLeaksSelfTest;
import org.apache.ignite.internal.processors.cache.index.H2DynamicColumnsClientBasicSelfTest;
import org.apache.ignite.internal.processors.cache.index.H2DynamicColumnsServerBasicSelfTest;
import org.apache.ignite.internal.processors.cache.index.H2DynamicColumnsServerCoordinatorBasicSelfTest;
import org.apache.ignite.internal.processors.cache.index.H2DynamicIndexAtomicPartitionedNearSelfTest;
import org.apache.ignite.internal.processors.cache.index.H2DynamicIndexAtomicPartitionedSelfTest;
import org.apache.ignite.internal.processors.cache.index.H2DynamicIndexAtomicReplicatedSelfTest;
import org.apache.ignite.internal.processors.cache.index.H2DynamicIndexTransactionalPartitionedNearSelfTest;
import org.apache.ignite.internal.processors.cache.index.H2DynamicIndexTransactionalPartitionedSelfTest;
import org.apache.ignite.internal.processors.cache.index.H2DynamicIndexTransactionalReplicatedSelfTest;
import org.apache.ignite.internal.processors.cache.index.H2DynamicIndexingComplexClientAtomicPartitionedTest;
import org.apache.ignite.internal.processors.cache.index.H2DynamicIndexingComplexClientAtomicReplicatedTest;
import org.apache.ignite.internal.processors.cache.index.H2DynamicIndexingComplexClientTransactionalPartitionedTest;
import org.apache.ignite.internal.processors.cache.index.H2DynamicIndexingComplexClientTransactionalReplicatedTest;
import org.apache.ignite.internal.processors.cache.index.H2DynamicIndexingComplexServerAtomicPartitionedTest;
import org.apache.ignite.internal.processors.cache.index.H2DynamicIndexingComplexServerAtomicReplicatedTest;
import org.apache.ignite.internal.processors.cache.index.H2DynamicIndexingComplexServerTransactionalPartitionedTest;
import org.apache.ignite.internal.processors.cache.index.H2DynamicIndexingComplexServerTransactionalReplicatedTest;
import org.apache.ignite.internal.processors.cache.index.H2DynamicTableSelfTest;
import org.apache.ignite.internal.processors.cache.index.H2RowCachePageEvictionTest;
import org.apache.ignite.internal.processors.cache.index.H2RowCacheSelfTest;
import org.apache.ignite.internal.processors.cache.index.IgniteDecimalSelfTest;
import org.apache.ignite.internal.processors.cache.index.LongIndexNameTest;
import org.apache.ignite.internal.processors.cache.index.OptimizedMarshallerIndexNameTest;
import org.apache.ignite.internal.processors.cache.index.SchemaExchangeSelfTest;
import org.apache.ignite.internal.processors.cache.index.SqlTransactionsComandsSelfTest;
import org.apache.ignite.internal.processors.cache.local.IgniteCacheLocalAtomicQuerySelfTest;
import org.apache.ignite.internal.processors.cache.local.IgniteCacheLocalFieldsQuerySelfTest;
import org.apache.ignite.internal.processors.cache.local.IgniteCacheLocalQueryCancelOrTimeoutSelfTest;
import org.apache.ignite.internal.processors.cache.local.IgniteCacheLocalQuerySelfTest;
import org.apache.ignite.internal.processors.cache.query.CacheScanQueryFailoverTest;
import org.apache.ignite.internal.processors.cache.query.GridCacheQueryTransformerSelfTest;
import org.apache.ignite.internal.processors.cache.query.IgniteCacheQueryCacheDestroySelfTest;
import org.apache.ignite.internal.processors.cache.query.IndexingSpiQuerySelfTest;
import org.apache.ignite.internal.processors.cache.query.IndexingSpiQueryTxSelfTest;
import org.apache.ignite.internal.processors.client.ClientConnectorConfigurationValidationSelfTest;
import org.apache.ignite.internal.processors.database.baseline.IgniteStableBaselineBinObjFieldsQuerySelfTest;
import org.apache.ignite.internal.processors.query.IgniteCachelessQueriesSelfTest;
import org.apache.ignite.internal.processors.query.IgniteQueryDedicatedPoolTest;
import org.apache.ignite.internal.processors.query.IgniteSqlDefaultValueTest;
import org.apache.ignite.internal.processors.query.IgniteSqlDistributedJoinSelfTest;
import org.apache.ignite.internal.processors.query.IgniteSqlEntryCacheModeAgnosticTest;
import org.apache.ignite.internal.processors.query.IgniteSqlGroupConcatCollocatedTest;
import org.apache.ignite.internal.processors.query.IgniteSqlGroupConcatNotCollocatedTest;
import org.apache.ignite.internal.processors.query.IgniteSqlKeyValueFieldsTest;
import org.apache.ignite.internal.processors.query.IgniteSqlNotNullConstraintTest;
import org.apache.ignite.internal.processors.query.IgniteSqlParameterizedQueryTest;
import org.apache.ignite.internal.processors.query.IgniteSqlQueryParallelismTest;
import org.apache.ignite.internal.processors.query.IgniteSqlRoutingTest;
import org.apache.ignite.internal.processors.query.IgniteSqlSchemaIndexingTest;
import org.apache.ignite.internal.processors.query.IgniteSqlSegmentedIndexMultiNodeSelfTest;
import org.apache.ignite.internal.processors.query.IgniteSqlSegmentedIndexSelfTest;
import org.apache.ignite.internal.processors.query.IgniteSqlSkipReducerOnUpdateDmlFlagSelfTest;
import org.apache.ignite.internal.processors.query.IgniteSqlSkipReducerOnUpdateDmlSelfTest;
import org.apache.ignite.internal.processors.query.IgniteSqlSplitterSelfTest;
import org.apache.ignite.internal.processors.query.LazyQuerySelfTest;
import org.apache.ignite.internal.processors.query.MultipleStatementsSqlQuerySelfTest;
import org.apache.ignite.internal.processors.query.SqlIllegalSchemaSelfTest;
import org.apache.ignite.internal.processors.query.SqlPushDownFunctionTest;
import org.apache.ignite.internal.processors.query.SqlSchemaSelfTest;
import org.apache.ignite.internal.processors.query.SqlSystemViewsSelfTest;
import org.apache.ignite.internal.processors.query.h2.GridH2IndexingInMemSelfTest;
import org.apache.ignite.internal.processors.query.h2.GridH2IndexingOffheapSelfTest;
import org.apache.ignite.internal.processors.query.h2.GridIndexRebuildSelfTest;
import org.apache.ignite.internal.processors.query.h2.H2ResultSetIteratorNullifyOnEndSelfTest;
import org.apache.ignite.internal.processors.query.h2.H2StatementCacheSelfTest;
import org.apache.ignite.internal.processors.query.h2.IgniteSqlBigIntegerKeyTest;
import org.apache.ignite.internal.processors.query.h2.IgniteSqlQueryMinMaxTest;
import org.apache.ignite.internal.processors.query.h2.ObjectPoolSelfTest;
import org.apache.ignite.internal.processors.query.h2.PreparedStatementExSelfTest;
import org.apache.ignite.internal.processors.query.h2.sql.BaseH2CompareQueryTest;
import org.apache.ignite.internal.processors.query.h2.sql.GridQueryParsingTest;
import org.apache.ignite.internal.processors.query.h2.sql.H2CompareBigQueryDistributedJoinsTest;
import org.apache.ignite.internal.processors.query.h2.sql.H2CompareBigQueryTest;
import org.apache.ignite.internal.processors.sql.IgniteCachePartitionedAtomicColumnConstraintsTest;
import org.apache.ignite.internal.processors.sql.IgniteCachePartitionedTransactionalColumnConstraintsTest;
import org.apache.ignite.internal.processors.sql.IgniteCacheReplicatedAtomicColumnConstraintsTest;
import org.apache.ignite.internal.processors.sql.IgniteCacheReplicatedTransactionalColumnConstraintsTest;
import org.apache.ignite.internal.processors.sql.IgniteSQLColumnConstraintsTest;
import org.apache.ignite.internal.processors.sql.SqlConnectorConfigurationValidationSelfTest;
import org.apache.ignite.internal.sql.SqlParserBulkLoadSelfTest;
import org.apache.ignite.internal.sql.SqlParserCreateIndexSelfTest;
import org.apache.ignite.internal.sql.SqlParserDropIndexSelfTest;
import org.apache.ignite.internal.sql.SqlParserSetStreamingSelfTest;
import org.apache.ignite.internal.sql.SqlParserTransactionalKeywordsSelfTest;
import org.apache.ignite.internal.sql.SqlParserUserSelfTest;
import org.apache.ignite.spi.communication.tcp.GridOrderedMessageCancelSelfTest;
import org.apache.ignite.sqltests.PartitionedSqlTest;
import org.apache.ignite.sqltests.ReplicatedSqlTest;
import org.apache.ignite.testframework.IgniteTestSuite;

/**
 * Test suite for cache queries.
 */
public class IgniteCacheQuerySelfTestSuite extends TestSuite {
    /**
     * @return Test suite.
     * @throws Exception If failed.
     */
    public static TestSuite suite() throws Exception {
        IgniteTestSuite suite = new IgniteTestSuite("Ignite Cache Queries Test Suite");

//        suite.addTestSuite(PartitionedSqlTest.class);
//        suite.addTestSuite(ReplicatedSqlTest.class);
//
//        suite.addTestSuite(SqlParserCreateIndexSelfTest.class);
//        suite.addTestSuite(SqlParserDropIndexSelfTest.class);
//        suite.addTestSuite(SqlParserTransactionalKeywordsSelfTest.class);
//        suite.addTestSuite(SqlParserBulkLoadSelfTest.class);
//        suite.addTestSuite(SqlParserSetStreamingSelfTest.class);
//
//        suite.addTestSuite(SqlConnectorConfigurationValidationSelfTest.class);
//        suite.addTestSuite(ClientConnectorConfigurationValidationSelfTest.class);
//
//        suite.addTestSuite(SqlSchemaSelfTest.class);
//        suite.addTestSuite(SqlIllegalSchemaSelfTest.class);
//        suite.addTestSuite(MultipleStatementsSqlQuerySelfTest.class);
//
//        suite.addTestSuite(BasicIndexTest.class);
//
//        // Misc tests.
//        // TODO: Enable when IGNITE-1094 is fixed.
//        // suite.addTest(new TestSuite(QueryEntityValidationSelfTest.class));
//        suite.addTest(new TestSuite(DuplicateKeyValueClassesSelfTest.class));
//        suite.addTest(new TestSuite(GridCacheLazyQueryPartitionsReleaseTest.class));
//
//        // Dynamic index create/drop tests.
//        suite.addTest(new TestSuite(SchemaExchangeSelfTest.class));
//
//        suite.addTest(new TestSuite(DynamicIndexServerCoordinatorBasicSelfTest.class));
//        suite.addTest(new TestSuite(DynamicIndexServerBasicSelfTest.class));
//        suite.addTest(new TestSuite(DynamicIndexServerNodeFilterCoordinatorBasicSelfTest.class));
//        suite.addTest(new TestSuite(DynamicIndexServerNodeFIlterBasicSelfTest.class));
//        suite.addTest(new TestSuite(DynamicIndexClientBasicSelfTest.class));
//
//        // H2 tests.
//
//        // TODO: IGNITE-4994: Restore mock.
//        // suite.addTest(new TestSuite(GridH2TableSelfTest.class));
//
//        suite.addTest(new TestSuite(GridH2IndexingInMemSelfTest.class));
//        suite.addTest(new TestSuite(GridH2IndexingOffheapSelfTest.class));
//
//        // Parsing
//        suite.addTestSuite(GridQueryParsingTest.class);
//        suite.addTestSuite(IgniteCacheSqlQueryErrorSelfTest.class);
//
//        // Config.
//        suite.addTestSuite(IgniteCacheDuplicateEntityConfigurationSelfTest.class);
//        suite.addTestSuite(IncorrectQueryEntityTest.class);
//        suite.addTestSuite(IgniteDynamicSqlRestoreTest.class);
//
//        // Queries tests.
//        suite.addTestSuite(LazyQuerySelfTest.class);
//        suite.addTestSuite(IgniteSqlSplitterSelfTest.class);
//        suite.addTestSuite(SqlPushDownFunctionTest.class);
//        suite.addTestSuite(IgniteSqlSegmentedIndexSelfTest.class);
//        suite.addTestSuite(IgniteCachelessQueriesSelfTest.class);
//        suite.addTestSuite(IgniteSqlSegmentedIndexMultiNodeSelfTest.class);
//        suite.addTestSuite(IgniteSqlSchemaIndexingTest.class);
//        suite.addTestSuite(GridCacheQueryIndexDisabledSelfTest.class);
//        suite.addTestSuite(IgniteCacheQueryLoadSelfTest.class);
//        suite.addTestSuite(IgniteCacheLocalQuerySelfTest.class);
//        suite.addTestSuite(IgniteCacheLocalAtomicQuerySelfTest.class);
//        suite.addTestSuite(IgniteCacheReplicatedQuerySelfTest.class);
//        suite.addTestSuite(IgniteCacheReplicatedQueryP2PDisabledSelfTest.class);
//        suite.addTestSuite(IgniteCacheReplicatedQueryEvtsDisabledSelfTest.class);
//        suite.addTestSuite(IgniteCachePartitionedQuerySelfTest.class);
//        suite.addTestSuite(IgniteCachePartitionedSnapshotEnabledQuerySelfTest.class);
//        suite.addTestSuite(IgniteCacheAtomicQuerySelfTest.class);
//        suite.addTestSuite(IgniteCacheAtomicNearEnabledQuerySelfTest.class);
//        suite.addTestSuite(IgniteCachePartitionedQueryP2PDisabledSelfTest.class);
//        suite.addTestSuite(IgniteCachePartitionedQueryEvtsDisabledSelfTest.class);
//
//        //suite.addTestSuite(IgniteCacheUnionDuplicatesTest.class);
//        //suite.addTestSuite(IgniteCacheConfigVariationsQueryTest.class);
//        //suite.addTestSuite(IgniteCacheJoinPartitionedAndReplicatedCollocationTest.class);
//        //suite.addTestSuite(IgniteClientReconnectCacheQueriesFailoverTest.class);
//        //suite.addTestSuite(IgniteErrorOnRebalanceTest.class);
//        //suite.addTestSuite(CacheQueryBuildValueTest.class);
//        //suite.addTestSuite(CacheOffheapBatchIndexingMultiTypeTest.class);
//        //suite.addTestSuite(CacheOffheapBatchIndexingBaseTest.class);
//
//        suite.addTestSuite(IgniteCacheQueryIndexSelfTest.class);
//        suite.addTestSuite(IgniteCacheCollocatedQuerySelfTest.class);
//        suite.addTestSuite(IgniteCacheLargeResultSelfTest.class);
//        suite.addTestSuite(GridCacheQueryInternalKeysSelfTest.class);
//        suite.addTestSuite(H2ResultSetIteratorNullifyOnEndSelfTest.class);
//        suite.addTestSuite(IgniteSqlBigIntegerKeyTest.class);
//        suite.addTestSuite(IgniteCacheOffheapEvictQueryTest.class);
//        suite.addTestSuite(IgniteCacheOffheapIndexScanTest.class);
//
//        suite.addTestSuite(IgniteCacheQueryAbstractDistributedJoinSelfTest.class);
//
//        suite.addTestSuite(GridCacheCrossCacheQuerySelfTest.class);
//        suite.addTestSuite(GridCacheQuerySerializationSelfTest.class);
//        suite.addTestSuite(IgniteBinaryObjectFieldsQuerySelfTest.class);
//        suite.addTestSuite(IgniteStableBaselineBinObjFieldsQuerySelfTest.class);
//        suite.addTestSuite(IgniteBinaryWrappedObjectFieldsQuerySelfTest.class);
//        suite.addTestSuite(IgniteCacheQueryH2IndexingLeakTest.class);
//        suite.addTestSuite(IgniteCacheQueryNoRebalanceSelfTest.class);
//        suite.addTestSuite(GridCacheQueryTransformerSelfTest.class);
//        suite.addTestSuite(CacheScanQueryFailoverTest.class);
//        suite.addTestSuite(IgniteCachePrimitiveFieldsQuerySelfTest.class);
//
//        suite.addTestSuite(IgniteCacheJoinQueryWithAffinityKeyTest.class);
//        suite.addTestSuite(IgniteCacheJoinPartitionedAndReplicatedTest.class);
//        suite.addTestSuite(IgniteCrossCachesJoinsQueryTest.class);
//
//        suite.addTestSuite(IgniteCacheMultipleIndexedTypesTest.class);
//
//        // DML.
//        suite.addTestSuite(IgniteCacheMergeSqlQuerySelfTest.class);
//        suite.addTestSuite(IgniteCacheInsertSqlQuerySelfTest.class);
//        suite.addTestSuite(IgniteCacheUpdateSqlQuerySelfTest.class);
//        suite.addTestSuite(IgniteCacheDeleteSqlQuerySelfTest.class);
//        suite.addTestSuite(IgniteSqlSkipReducerOnUpdateDmlSelfTest.class);
//        suite.addTestSuite(IgniteSqlSkipReducerOnUpdateDmlFlagSelfTest.class);
//
//        suite.addTestSuite(IgniteBinaryObjectQueryArgumentsTest.class);
//        suite.addTestSuite(IgniteBinaryObjectLocalQueryArgumentsTest.class);
//
//        suite.addTestSuite(IndexingSpiQuerySelfTest.class);
        suite.addTestSuite(IndexingSpiQueryTxSelfTest.class);

<<<<<<< HEAD
        suite.addTestSuite(IgniteCacheMultipleIndexedTypesTest.class);
        suite.addTestSuite(IgniteSqlQueryMinMaxTest.class);

        //suite.addTestSuite(GridCircularQueueTest.class);
        //suite.addTestSuite(IndexingSpiQueryWithH2IndexingSelfTest.class);

        // DDL.
        suite.addTestSuite(H2DynamicIndexTransactionalReplicatedSelfTest.class);
        suite.addTestSuite(H2DynamicIndexTransactionalPartitionedSelfTest.class);
        suite.addTestSuite(H2DynamicIndexTransactionalPartitionedNearSelfTest.class);
        suite.addTestSuite(H2DynamicIndexAtomicReplicatedSelfTest.class);
        suite.addTestSuite(H2DynamicIndexAtomicPartitionedSelfTest.class);
        suite.addTestSuite(H2DynamicIndexAtomicPartitionedNearSelfTest.class);
        suite.addTestSuite(H2DynamicTableSelfTest.class);
        suite.addTestSuite(H2DynamicColumnsClientBasicSelfTest.class);
        suite.addTestSuite(H2DynamicColumnsServerBasicSelfTest.class);
        suite.addTestSuite(H2DynamicColumnsServerCoordinatorBasicSelfTest.class);

        // DML+DDL.
        //suite.addTestSuite(H2DynamicIndexingComplexAbstractTest.class);
        suite.addTestSuite(H2DynamicIndexingComplexClientAtomicPartitionedTest.class);
        //suite.addTestSuite(H2DynamicIndexingComplexClientAtomicPartitionedNoBackupsTest.class);
        suite.addTestSuite(H2DynamicIndexingComplexClientAtomicReplicatedTest.class);
        suite.addTestSuite(H2DynamicIndexingComplexClientTransactionalPartitionedTest.class);
        //suite.addTestSuite(H2DynamicIndexingComplexClientTransactionalPartitionedNoBackupsTest.class);
        suite.addTestSuite(H2DynamicIndexingComplexClientTransactionalReplicatedTest.class);
        suite.addTestSuite(H2DynamicIndexingComplexServerAtomicPartitionedTest.class);
        //suite.addTestSuite(H2DynamicIndexingComplexServerAtomicPartitionedNoBackupsTest.class);
        suite.addTestSuite(H2DynamicIndexingComplexServerAtomicReplicatedTest.class);
        suite.addTestSuite(H2DynamicIndexingComplexServerTransactionalPartitionedTest.class);
        //suite.addTestSuite(H2DynamicIndexingComplexServerTransactionalPartitionedNoBackupsTest.class);
        suite.addTestSuite(H2DynamicIndexingComplexServerTransactionalReplicatedTest.class);

        suite.addTestSuite(DdlTransactionSelfTest.class);

        // Fields queries.
        suite.addTestSuite(SqlFieldsQuerySelfTest.class);
        suite.addTestSuite(IgniteCacheLocalFieldsQuerySelfTest.class);
        suite.addTestSuite(IgniteCacheReplicatedFieldsQuerySelfTest.class);
        suite.addTestSuite(IgniteCacheReplicatedFieldsQueryROSelfTest.class);
        suite.addTestSuite(IgniteCacheReplicatedFieldsQueryP2PEnabledSelfTest.class);
        suite.addTestSuite(IgniteCacheReplicatedFieldsQueryJoinNoPrimaryPartitionsSelfTest.class);
        suite.addTestSuite(IgniteCachePartitionedFieldsQuerySelfTest.class);
        suite.addTestSuite(IgniteCacheAtomicFieldsQuerySelfTest.class);
        suite.addTestSuite(IgniteCacheAtomicNearEnabledFieldsQuerySelfTest.class);
        suite.addTestSuite(IgniteCachePartitionedFieldsQueryP2PEnabledSelfTest.class);
        suite.addTestSuite(IgniteCacheFieldsQueryNoDataSelfTest.class);
        suite.addTestSuite(GridCacheQueryIndexingDisabledSelfTest.class);
        suite.addTestSuite(GridOrderedMessageCancelSelfTest.class);
        suite.addTestSuite(CacheQueryEvictDataLostTest.class);

        // Full text queries.
        suite.addTestSuite(GridCacheFullTextQuerySelfTest.class);
        suite.addTestSuite(IgniteCacheFullTextQueryNodeJoiningSelfTest.class);

        // Ignite cache and H2 comparison.
        suite.addTestSuite(BaseH2CompareQueryTest.class);
        suite.addTestSuite(H2CompareBigQueryTest.class);
        suite.addTestSuite(H2CompareBigQueryDistributedJoinsTest.class);

        // Cache query metrics.
        suite.addTestSuite(CacheLocalQueryMetricsSelfTest.class);
        suite.addTestSuite(CachePartitionedQueryMetricsDistributedSelfTest.class);
        suite.addTestSuite(CachePartitionedQueryMetricsLocalSelfTest.class);
        suite.addTestSuite(CacheReplicatedQueryMetricsDistributedSelfTest.class);
        suite.addTestSuite(CacheReplicatedQueryMetricsLocalSelfTest.class);

        // Cache query metrics.
        suite.addTestSuite(CacheLocalQueryDetailMetricsSelfTest.class);
        suite.addTestSuite(CachePartitionedQueryDetailMetricsDistributedSelfTest.class);
        suite.addTestSuite(CachePartitionedQueryDetailMetricsLocalSelfTest.class);
        suite.addTestSuite(CacheReplicatedQueryDetailMetricsDistributedSelfTest.class);
        suite.addTestSuite(CacheReplicatedQueryDetailMetricsLocalSelfTest.class);

        // Unmarshalling query test.
        suite.addTestSuite(IgniteCacheP2pUnmarshallingQueryErrorTest.class);
        suite.addTestSuite(IgniteCacheNoClassQuerySelfTest.class);

        // Cancellation.
        suite.addTestSuite(IgniteCacheDistributedQueryCancelSelfTest.class);
        suite.addTestSuite(IgniteCacheLocalQueryCancelOrTimeoutSelfTest.class);

        // Distributed joins.
        suite.addTestSuite(H2CompareBigQueryDistributedJoinsTest.class);
        suite.addTestSuite(IgniteCacheDistributedJoinCollocatedAndNotTest.class);
        suite.addTestSuite(IgniteCacheDistributedJoinCustomAffinityMapper.class);
        suite.addTestSuite(IgniteCacheDistributedJoinNoIndexTest.class);
        suite.addTestSuite(IgniteCacheDistributedJoinPartitionedAndReplicatedTest.class);
        suite.addTestSuite(IgniteCacheDistributedJoinQueryConditionsTest.class);
        suite.addTestSuite(IgniteCacheDistributedJoinTest.class);
        suite.addTestSuite(IgniteSqlDistributedJoinSelfTest.class);
        suite.addTestSuite(IgniteSqlQueryParallelismTest.class);

        // Other.
        suite.addTestSuite(CacheIteratorScanQueryTest.class);
        suite.addTestSuite(CacheQueryNewClientSelfTest.class);
        suite.addTestSuite(CacheOffheapBatchIndexingSingleTypeTest.class);
        suite.addTestSuite(CacheSqlQueryValueCopySelfTest.class);
        suite.addTestSuite(IgniteCacheQueryCacheDestroySelfTest.class);
        suite.addTestSuite(IgniteQueryDedicatedPoolTest.class);
        suite.addTestSuite(IgniteSqlEntryCacheModeAgnosticTest.class);
        suite.addTestSuite(QueryEntityCaseMismatchTest.class);
        suite.addTestSuite(IgniteCacheDistributedPartitionQuerySelfTest.class);
        suite.addTestSuite(IgniteCacheDistributedPartitionQueryNodeRestartsSelfTest.class);
        suite.addTestSuite(IgniteCacheDistributedPartitionQueryConfigurationSelfTest.class);
        suite.addTestSuite(IgniteSqlKeyValueFieldsTest.class);
        suite.addTestSuite(IgniteSqlRoutingTest.class);
        suite.addTestSuite(IgniteSqlNotNullConstraintTest.class);
        suite.addTestSuite(LongIndexNameTest.class);
        suite.addTestSuite(GridCacheQuerySqlFieldInlineSizeSelfTest.class);
        suite.addTestSuite(IgniteSqlParameterizedQueryTest.class);
        suite.addTestSuite(H2ConnectionLeaksSelfTest.class);
        suite.addTestSuite(IgniteCheckClusterStateBeforeExecuteQueryTest.class);
        suite.addTestSuite(OptimizedMarshallerIndexNameTest.class);
        suite.addTestSuite(SqlSystemViewsSelfTest.class);

        suite.addTestSuite(GridIndexRebuildSelfTest.class);

        suite.addTestSuite(SqlTransactionsComandsSelfTest.class);

        suite.addTestSuite(IgniteSqlDefaultValueTest.class);
        suite.addTestSuite(IgniteDecimalSelfTest.class);
        suite.addTestSuite(IgniteSQLColumnConstraintsTest.class);

        suite.addTestSuite(IgniteCachePartitionedAtomicColumnConstraintsTest.class);
        suite.addTestSuite(IgniteCachePartitionedTransactionalColumnConstraintsTest.class);
        suite.addTestSuite(IgniteCacheReplicatedAtomicColumnConstraintsTest.class);
        suite.addTestSuite(IgniteCacheReplicatedTransactionalColumnConstraintsTest.class);

        // H2 Rows on-heap cache
        suite.addTestSuite(H2RowCacheSelfTest.class);
        suite.addTestSuite(H2RowCachePageEvictionTest.class);

        // User operation SQL
        suite.addTestSuite(SqlParserUserSelfTest.class);
        suite.addTestSuite(SqlUserCommandSelfTest.class);
        suite.addTestSuite(EncryptedSqlTableTest.class);

        suite.addTestSuite(ObjectPoolSelfTest.class);
        suite.addTestSuite(H2StatementCacheSelfTest.class);
        suite.addTestSuite(PreparedStatementExSelfTest.class);

        // Partition loss.
        suite.addTestSuite(IndexingCachePartitionLossPolicySelfTest.class);

        // GROUP_CONCAT
        suite.addTestSuite(IgniteSqlGroupConcatCollocatedTest.class);
        suite.addTestSuite(IgniteSqlGroupConcatNotCollocatedTest.class);
=======
//        suite.addTestSuite(IgniteCacheMultipleIndexedTypesTest.class);
//        suite.addTestSuite(IgniteSqlQueryMinMaxTest.class);
//
//        //suite.addTestSuite(GridCircularQueueTest.class);
//        //suite.addTestSuite(IndexingSpiQueryWithH2IndexingSelfTest.class);
//
//        // DDL.
//        suite.addTestSuite(H2DynamicIndexTransactionalReplicatedSelfTest.class);
//        suite.addTestSuite(H2DynamicIndexTransactionalPartitionedSelfTest.class);
//        suite.addTestSuite(H2DynamicIndexTransactionalPartitionedNearSelfTest.class);
//        suite.addTestSuite(H2DynamicIndexAtomicReplicatedSelfTest.class);
//        suite.addTestSuite(H2DynamicIndexAtomicPartitionedSelfTest.class);
//        suite.addTestSuite(H2DynamicIndexAtomicPartitionedNearSelfTest.class);
//        suite.addTestSuite(H2DynamicTableSelfTest.class);
//        suite.addTestSuite(H2DynamicColumnsClientBasicSelfTest.class);
//        suite.addTestSuite(H2DynamicColumnsServerBasicSelfTest.class);
//        suite.addTestSuite(H2DynamicColumnsServerCoordinatorBasicSelfTest.class);
//
//        // DML+DDL.
//        //suite.addTestSuite(H2DynamicIndexingComplexAbstractTest.class);
//        suite.addTestSuite(H2DynamicIndexingComplexClientAtomicPartitionedTest.class);
//        //suite.addTestSuite(H2DynamicIndexingComplexClientAtomicPartitionedNoBackupsTest.class);
//        suite.addTestSuite(H2DynamicIndexingComplexClientAtomicReplicatedTest.class);
//        suite.addTestSuite(H2DynamicIndexingComplexClientTransactionalPartitionedTest.class);
//        //suite.addTestSuite(H2DynamicIndexingComplexClientTransactionalPartitionedNoBackupsTest.class);
//        suite.addTestSuite(H2DynamicIndexingComplexClientTransactionalReplicatedTest.class);
//        suite.addTestSuite(H2DynamicIndexingComplexServerAtomicPartitionedTest.class);
//        //suite.addTestSuite(H2DynamicIndexingComplexServerAtomicPartitionedNoBackupsTest.class);
//        suite.addTestSuite(H2DynamicIndexingComplexServerAtomicReplicatedTest.class);
//        suite.addTestSuite(H2DynamicIndexingComplexServerTransactionalPartitionedTest.class);
//        //suite.addTestSuite(H2DynamicIndexingComplexServerTransactionalPartitionedNoBackupsTest.class);
//        suite.addTestSuite(H2DynamicIndexingComplexServerTransactionalReplicatedTest.class);
//
//        suite.addTestSuite(DdlTransactionSelfTest.class);
//
//        // Fields queries.
//        suite.addTestSuite(SqlFieldsQuerySelfTest.class);
//        suite.addTestSuite(IgniteCacheLocalFieldsQuerySelfTest.class);
//        suite.addTestSuite(IgniteCacheReplicatedFieldsQuerySelfTest.class);
//        suite.addTestSuite(IgniteCacheReplicatedFieldsQueryROSelfTest.class);
//        suite.addTestSuite(IgniteCacheReplicatedFieldsQueryP2PEnabledSelfTest.class);
//        suite.addTestSuite(IgniteCacheReplicatedFieldsQueryJoinNoPrimaryPartitionsSelfTest.class);
//        suite.addTestSuite(IgniteCachePartitionedFieldsQuerySelfTest.class);
//        suite.addTestSuite(IgniteCacheAtomicFieldsQuerySelfTest.class);
//        suite.addTestSuite(IgniteCacheAtomicNearEnabledFieldsQuerySelfTest.class);
//        suite.addTestSuite(IgniteCachePartitionedFieldsQueryP2PEnabledSelfTest.class);
//        suite.addTestSuite(IgniteCacheFieldsQueryNoDataSelfTest.class);
//        suite.addTestSuite(GridCacheQueryIndexingDisabledSelfTest.class);
//        suite.addTestSuite(GridOrderedMessageCancelSelfTest.class);
//        suite.addTestSuite(CacheQueryEvictDataLostTest.class);
//
//        // Full text queries.
//        suite.addTestSuite(GridCacheFullTextQuerySelfTest.class);
//        suite.addTestSuite(IgniteCacheFullTextQueryNodeJoiningSelfTest.class);
//
//        // Ignite cache and H2 comparison.
//        suite.addTestSuite(BaseH2CompareQueryTest.class);
//        suite.addTestSuite(H2CompareBigQueryTest.class);
//        suite.addTestSuite(H2CompareBigQueryDistributedJoinsTest.class);
//
//        // Cache query metrics.
//        suite.addTestSuite(CacheLocalQueryMetricsSelfTest.class);
//        suite.addTestSuite(CachePartitionedQueryMetricsDistributedSelfTest.class);
//        suite.addTestSuite(CachePartitionedQueryMetricsLocalSelfTest.class);
//        suite.addTestSuite(CacheReplicatedQueryMetricsDistributedSelfTest.class);
//        suite.addTestSuite(CacheReplicatedQueryMetricsLocalSelfTest.class);
//
//        // Cache query metrics.
//        suite.addTestSuite(CacheLocalQueryDetailMetricsSelfTest.class);
//        suite.addTestSuite(CachePartitionedQueryDetailMetricsDistributedSelfTest.class);
//        suite.addTestSuite(CachePartitionedQueryDetailMetricsLocalSelfTest.class);
//        suite.addTestSuite(CacheReplicatedQueryDetailMetricsDistributedSelfTest.class);
//        suite.addTestSuite(CacheReplicatedQueryDetailMetricsLocalSelfTest.class);
//
//        // Unmarshalling query test.
//        suite.addTestSuite(IgniteCacheP2pUnmarshallingQueryErrorTest.class);
//        suite.addTestSuite(IgniteCacheNoClassQuerySelfTest.class);
//
//        // Cancellation.
//        suite.addTestSuite(IgniteCacheDistributedQueryCancelSelfTest.class);
//        suite.addTestSuite(IgniteCacheLocalQueryCancelOrTimeoutSelfTest.class);
//
//        // Distributed joins.
//        suite.addTestSuite(H2CompareBigQueryDistributedJoinsTest.class);
//        suite.addTestSuite(IgniteCacheDistributedJoinCollocatedAndNotTest.class);
//        suite.addTestSuite(IgniteCacheDistributedJoinCustomAffinityMapper.class);
//        suite.addTestSuite(IgniteCacheDistributedJoinNoIndexTest.class);
//        suite.addTestSuite(IgniteCacheDistributedJoinPartitionedAndReplicatedTest.class);
//        suite.addTestSuite(IgniteCacheDistributedJoinQueryConditionsTest.class);
//        suite.addTestSuite(IgniteCacheDistributedJoinTest.class);
//        suite.addTestSuite(IgniteSqlDistributedJoinSelfTest.class);
//        suite.addTestSuite(IgniteSqlQueryParallelismTest.class);
//
//        // Other.
//        suite.addTestSuite(CacheIteratorScanQueryTest.class);
//        suite.addTestSuite(CacheQueryNewClientSelfTest.class);
//        suite.addTestSuite(CacheOffheapBatchIndexingSingleTypeTest.class);
//        suite.addTestSuite(CacheSqlQueryValueCopySelfTest.class);
//        suite.addTestSuite(IgniteCacheQueryCacheDestroySelfTest.class);
//        suite.addTestSuite(IgniteQueryDedicatedPoolTest.class);
//        suite.addTestSuite(IgniteSqlEntryCacheModeAgnosticTest.class);
//        suite.addTestSuite(QueryEntityCaseMismatchTest.class);
//        suite.addTestSuite(IgniteCacheDistributedPartitionQuerySelfTest.class);
//        suite.addTestSuite(IgniteCacheDistributedPartitionQueryNodeRestartsSelfTest.class);
//        suite.addTestSuite(IgniteCacheDistributedPartitionQueryConfigurationSelfTest.class);
//        suite.addTestSuite(IgniteSqlKeyValueFieldsTest.class);
//        suite.addTestSuite(IgniteSqlRoutingTest.class);
//        suite.addTestSuite(IgniteSqlNotNullConstraintTest.class);
//        suite.addTestSuite(LongIndexNameTest.class);
//        suite.addTestSuite(GridCacheQuerySqlFieldInlineSizeSelfTest.class);
//        suite.addTestSuite(IgniteSqlParameterizedQueryTest.class);
//        suite.addTestSuite(H2ConnectionLeaksSelfTest.class);
//        suite.addTestSuite(IgniteCheckClusterStateBeforeExecuteQueryTest.class);
//        suite.addTestSuite(OptimizedMarshallerIndexNameTest.class);
//        suite.addTestSuite(SqlSystemViewsSelfTest.class);
//
//        suite.addTestSuite(GridIndexRebuildSelfTest.class);
//
//        suite.addTestSuite(SqlTransactionsComandsSelfTest.class);
//
//        suite.addTestSuite(IgniteSqlDefaultValueTest.class);
//        suite.addTestSuite(IgniteDecimalSelfTest.class);
//        suite.addTestSuite(IgniteSQLColumnConstraintsTest.class);
//
//        suite.addTestSuite(IgniteCachePartitionedAtomicColumnConstraintsTest.class);
//        suite.addTestSuite(IgniteCachePartitionedTransactionalColumnConstraintsTest.class);
//        suite.addTestSuite(IgniteCacheReplicatedAtomicColumnConstraintsTest.class);
//        suite.addTestSuite(IgniteCacheReplicatedTransactionalColumnConstraintsTest.class);
//
//        // H2 Rows on-heap cache
//        suite.addTestSuite(H2RowCacheSelfTest.class);
//        suite.addTestSuite(H2RowCachePageEvictionTest.class);
//
//        // User operation SQL
//        suite.addTestSuite(SqlParserUserSelfTest.class);
//        suite.addTestSuite(SqlUserCommandSelfTest.class);
//        suite.addTestSuite(EncryptedSqlTableTest.class);
//
//        suite.addTestSuite(ThreadLocalObjectPoolSelfTest.class);
//        suite.addTestSuite(H2StatementCacheSelfTest.class);
//        suite.addTestSuite(PreparedStatementExSelfTest.class);
//
//        // Partition loss.
//        suite.addTestSuite(IndexingCachePartitionLossPolicySelfTest.class);
//
//        // GROUP_CONCAT
//        suite.addTestSuite(IgniteSqlGroupConcatCollocatedTest.class);
//        suite.addTestSuite(IgniteSqlGroupConcatNotCollocatedTest.class);
>>>>>>> a727b98d

        return suite;
    }
}<|MERGE_RESOLUTION|>--- conflicted
+++ resolved
@@ -180,8 +180,8 @@
 import org.apache.ignite.internal.processors.query.h2.H2StatementCacheSelfTest;
 import org.apache.ignite.internal.processors.query.h2.IgniteSqlBigIntegerKeyTest;
 import org.apache.ignite.internal.processors.query.h2.IgniteSqlQueryMinMaxTest;
-import org.apache.ignite.internal.processors.query.h2.ObjectPoolSelfTest;
 import org.apache.ignite.internal.processors.query.h2.PreparedStatementExSelfTest;
+import org.apache.ignite.internal.processors.query.h2.ThreadLocalObjectPoolSelfTest;
 import org.apache.ignite.internal.processors.query.h2.sql.BaseH2CompareQueryTest;
 import org.apache.ignite.internal.processors.query.h2.sql.GridQueryParsingTest;
 import org.apache.ignite.internal.processors.query.h2.sql.H2CompareBigQueryDistributedJoinsTest;
@@ -337,156 +337,6 @@
 //        suite.addTestSuite(IndexingSpiQuerySelfTest.class);
         suite.addTestSuite(IndexingSpiQueryTxSelfTest.class);
 
-<<<<<<< HEAD
-        suite.addTestSuite(IgniteCacheMultipleIndexedTypesTest.class);
-        suite.addTestSuite(IgniteSqlQueryMinMaxTest.class);
-
-        //suite.addTestSuite(GridCircularQueueTest.class);
-        //suite.addTestSuite(IndexingSpiQueryWithH2IndexingSelfTest.class);
-
-        // DDL.
-        suite.addTestSuite(H2DynamicIndexTransactionalReplicatedSelfTest.class);
-        suite.addTestSuite(H2DynamicIndexTransactionalPartitionedSelfTest.class);
-        suite.addTestSuite(H2DynamicIndexTransactionalPartitionedNearSelfTest.class);
-        suite.addTestSuite(H2DynamicIndexAtomicReplicatedSelfTest.class);
-        suite.addTestSuite(H2DynamicIndexAtomicPartitionedSelfTest.class);
-        suite.addTestSuite(H2DynamicIndexAtomicPartitionedNearSelfTest.class);
-        suite.addTestSuite(H2DynamicTableSelfTest.class);
-        suite.addTestSuite(H2DynamicColumnsClientBasicSelfTest.class);
-        suite.addTestSuite(H2DynamicColumnsServerBasicSelfTest.class);
-        suite.addTestSuite(H2DynamicColumnsServerCoordinatorBasicSelfTest.class);
-
-        // DML+DDL.
-        //suite.addTestSuite(H2DynamicIndexingComplexAbstractTest.class);
-        suite.addTestSuite(H2DynamicIndexingComplexClientAtomicPartitionedTest.class);
-        //suite.addTestSuite(H2DynamicIndexingComplexClientAtomicPartitionedNoBackupsTest.class);
-        suite.addTestSuite(H2DynamicIndexingComplexClientAtomicReplicatedTest.class);
-        suite.addTestSuite(H2DynamicIndexingComplexClientTransactionalPartitionedTest.class);
-        //suite.addTestSuite(H2DynamicIndexingComplexClientTransactionalPartitionedNoBackupsTest.class);
-        suite.addTestSuite(H2DynamicIndexingComplexClientTransactionalReplicatedTest.class);
-        suite.addTestSuite(H2DynamicIndexingComplexServerAtomicPartitionedTest.class);
-        //suite.addTestSuite(H2DynamicIndexingComplexServerAtomicPartitionedNoBackupsTest.class);
-        suite.addTestSuite(H2DynamicIndexingComplexServerAtomicReplicatedTest.class);
-        suite.addTestSuite(H2DynamicIndexingComplexServerTransactionalPartitionedTest.class);
-        //suite.addTestSuite(H2DynamicIndexingComplexServerTransactionalPartitionedNoBackupsTest.class);
-        suite.addTestSuite(H2DynamicIndexingComplexServerTransactionalReplicatedTest.class);
-
-        suite.addTestSuite(DdlTransactionSelfTest.class);
-
-        // Fields queries.
-        suite.addTestSuite(SqlFieldsQuerySelfTest.class);
-        suite.addTestSuite(IgniteCacheLocalFieldsQuerySelfTest.class);
-        suite.addTestSuite(IgniteCacheReplicatedFieldsQuerySelfTest.class);
-        suite.addTestSuite(IgniteCacheReplicatedFieldsQueryROSelfTest.class);
-        suite.addTestSuite(IgniteCacheReplicatedFieldsQueryP2PEnabledSelfTest.class);
-        suite.addTestSuite(IgniteCacheReplicatedFieldsQueryJoinNoPrimaryPartitionsSelfTest.class);
-        suite.addTestSuite(IgniteCachePartitionedFieldsQuerySelfTest.class);
-        suite.addTestSuite(IgniteCacheAtomicFieldsQuerySelfTest.class);
-        suite.addTestSuite(IgniteCacheAtomicNearEnabledFieldsQuerySelfTest.class);
-        suite.addTestSuite(IgniteCachePartitionedFieldsQueryP2PEnabledSelfTest.class);
-        suite.addTestSuite(IgniteCacheFieldsQueryNoDataSelfTest.class);
-        suite.addTestSuite(GridCacheQueryIndexingDisabledSelfTest.class);
-        suite.addTestSuite(GridOrderedMessageCancelSelfTest.class);
-        suite.addTestSuite(CacheQueryEvictDataLostTest.class);
-
-        // Full text queries.
-        suite.addTestSuite(GridCacheFullTextQuerySelfTest.class);
-        suite.addTestSuite(IgniteCacheFullTextQueryNodeJoiningSelfTest.class);
-
-        // Ignite cache and H2 comparison.
-        suite.addTestSuite(BaseH2CompareQueryTest.class);
-        suite.addTestSuite(H2CompareBigQueryTest.class);
-        suite.addTestSuite(H2CompareBigQueryDistributedJoinsTest.class);
-
-        // Cache query metrics.
-        suite.addTestSuite(CacheLocalQueryMetricsSelfTest.class);
-        suite.addTestSuite(CachePartitionedQueryMetricsDistributedSelfTest.class);
-        suite.addTestSuite(CachePartitionedQueryMetricsLocalSelfTest.class);
-        suite.addTestSuite(CacheReplicatedQueryMetricsDistributedSelfTest.class);
-        suite.addTestSuite(CacheReplicatedQueryMetricsLocalSelfTest.class);
-
-        // Cache query metrics.
-        suite.addTestSuite(CacheLocalQueryDetailMetricsSelfTest.class);
-        suite.addTestSuite(CachePartitionedQueryDetailMetricsDistributedSelfTest.class);
-        suite.addTestSuite(CachePartitionedQueryDetailMetricsLocalSelfTest.class);
-        suite.addTestSuite(CacheReplicatedQueryDetailMetricsDistributedSelfTest.class);
-        suite.addTestSuite(CacheReplicatedQueryDetailMetricsLocalSelfTest.class);
-
-        // Unmarshalling query test.
-        suite.addTestSuite(IgniteCacheP2pUnmarshallingQueryErrorTest.class);
-        suite.addTestSuite(IgniteCacheNoClassQuerySelfTest.class);
-
-        // Cancellation.
-        suite.addTestSuite(IgniteCacheDistributedQueryCancelSelfTest.class);
-        suite.addTestSuite(IgniteCacheLocalQueryCancelOrTimeoutSelfTest.class);
-
-        // Distributed joins.
-        suite.addTestSuite(H2CompareBigQueryDistributedJoinsTest.class);
-        suite.addTestSuite(IgniteCacheDistributedJoinCollocatedAndNotTest.class);
-        suite.addTestSuite(IgniteCacheDistributedJoinCustomAffinityMapper.class);
-        suite.addTestSuite(IgniteCacheDistributedJoinNoIndexTest.class);
-        suite.addTestSuite(IgniteCacheDistributedJoinPartitionedAndReplicatedTest.class);
-        suite.addTestSuite(IgniteCacheDistributedJoinQueryConditionsTest.class);
-        suite.addTestSuite(IgniteCacheDistributedJoinTest.class);
-        suite.addTestSuite(IgniteSqlDistributedJoinSelfTest.class);
-        suite.addTestSuite(IgniteSqlQueryParallelismTest.class);
-
-        // Other.
-        suite.addTestSuite(CacheIteratorScanQueryTest.class);
-        suite.addTestSuite(CacheQueryNewClientSelfTest.class);
-        suite.addTestSuite(CacheOffheapBatchIndexingSingleTypeTest.class);
-        suite.addTestSuite(CacheSqlQueryValueCopySelfTest.class);
-        suite.addTestSuite(IgniteCacheQueryCacheDestroySelfTest.class);
-        suite.addTestSuite(IgniteQueryDedicatedPoolTest.class);
-        suite.addTestSuite(IgniteSqlEntryCacheModeAgnosticTest.class);
-        suite.addTestSuite(QueryEntityCaseMismatchTest.class);
-        suite.addTestSuite(IgniteCacheDistributedPartitionQuerySelfTest.class);
-        suite.addTestSuite(IgniteCacheDistributedPartitionQueryNodeRestartsSelfTest.class);
-        suite.addTestSuite(IgniteCacheDistributedPartitionQueryConfigurationSelfTest.class);
-        suite.addTestSuite(IgniteSqlKeyValueFieldsTest.class);
-        suite.addTestSuite(IgniteSqlRoutingTest.class);
-        suite.addTestSuite(IgniteSqlNotNullConstraintTest.class);
-        suite.addTestSuite(LongIndexNameTest.class);
-        suite.addTestSuite(GridCacheQuerySqlFieldInlineSizeSelfTest.class);
-        suite.addTestSuite(IgniteSqlParameterizedQueryTest.class);
-        suite.addTestSuite(H2ConnectionLeaksSelfTest.class);
-        suite.addTestSuite(IgniteCheckClusterStateBeforeExecuteQueryTest.class);
-        suite.addTestSuite(OptimizedMarshallerIndexNameTest.class);
-        suite.addTestSuite(SqlSystemViewsSelfTest.class);
-
-        suite.addTestSuite(GridIndexRebuildSelfTest.class);
-
-        suite.addTestSuite(SqlTransactionsComandsSelfTest.class);
-
-        suite.addTestSuite(IgniteSqlDefaultValueTest.class);
-        suite.addTestSuite(IgniteDecimalSelfTest.class);
-        suite.addTestSuite(IgniteSQLColumnConstraintsTest.class);
-
-        suite.addTestSuite(IgniteCachePartitionedAtomicColumnConstraintsTest.class);
-        suite.addTestSuite(IgniteCachePartitionedTransactionalColumnConstraintsTest.class);
-        suite.addTestSuite(IgniteCacheReplicatedAtomicColumnConstraintsTest.class);
-        suite.addTestSuite(IgniteCacheReplicatedTransactionalColumnConstraintsTest.class);
-
-        // H2 Rows on-heap cache
-        suite.addTestSuite(H2RowCacheSelfTest.class);
-        suite.addTestSuite(H2RowCachePageEvictionTest.class);
-
-        // User operation SQL
-        suite.addTestSuite(SqlParserUserSelfTest.class);
-        suite.addTestSuite(SqlUserCommandSelfTest.class);
-        suite.addTestSuite(EncryptedSqlTableTest.class);
-
-        suite.addTestSuite(ObjectPoolSelfTest.class);
-        suite.addTestSuite(H2StatementCacheSelfTest.class);
-        suite.addTestSuite(PreparedStatementExSelfTest.class);
-
-        // Partition loss.
-        suite.addTestSuite(IndexingCachePartitionLossPolicySelfTest.class);
-
-        // GROUP_CONCAT
-        suite.addTestSuite(IgniteSqlGroupConcatCollocatedTest.class);
-        suite.addTestSuite(IgniteSqlGroupConcatNotCollocatedTest.class);
-=======
 //        suite.addTestSuite(IgniteCacheMultipleIndexedTypesTest.class);
 //        suite.addTestSuite(IgniteSqlQueryMinMaxTest.class);
 //
@@ -635,7 +485,6 @@
 //        // GROUP_CONCAT
 //        suite.addTestSuite(IgniteSqlGroupConcatCollocatedTest.class);
 //        suite.addTestSuite(IgniteSqlGroupConcatNotCollocatedTest.class);
->>>>>>> a727b98d
 
         return suite;
     }
