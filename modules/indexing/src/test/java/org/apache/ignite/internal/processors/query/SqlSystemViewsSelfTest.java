/*
 * Licensed to the Apache Software Foundation (ASF) under one or more
 * contributor license agreements.  See the NOTICE file distributed with
 * this work for additional information regarding copyright ownership.
 * The ASF licenses this file to You under the Apache License, Version 2.0
 * (the "License"); you may not use this file except in compliance with
 * the License.  You may obtain a copy of the License at
 *
 *      http://www.apache.org/licenses/LICENSE-2.0
 *
 * Unless required by applicable law or agreed to in writing, software
 * distributed under the License is distributed on an "AS IS" BASIS,
 * WITHOUT WARRANTIES OR CONDITIONS OF ANY KIND, either express or implied.
 * See the License for the specific language governing permissions and
 * limitations under the License.
 */

package org.apache.ignite.internal.processors.query;

import java.sql.Time;
import java.sql.Timestamp;
import java.util.Collection;
import java.util.Collections;
import java.util.List;
import java.util.Map;
import java.util.Random;
import java.util.TimeZone;
import java.util.UUID;
import java.util.concurrent.Callable;
import java.util.stream.Collectors;
import javax.cache.Cache;
import javax.cache.configuration.Factory;
import org.apache.ignite.Ignite;
import org.apache.ignite.IgniteCache;
import org.apache.ignite.cache.CacheAtomicityMode;
import org.apache.ignite.cache.CacheMode;
import org.apache.ignite.cache.QueryEntity;
import org.apache.ignite.cache.affinity.AffinityKeyMapper;
import org.apache.ignite.cache.eviction.EvictableEntry;
import org.apache.ignite.cache.eviction.EvictionFilter;
import org.apache.ignite.cache.eviction.EvictionPolicy;
import org.apache.ignite.cache.query.SqlFieldsQuery;
import org.apache.ignite.cluster.ClusterMetrics;
import org.apache.ignite.cluster.ClusterNode;
import org.apache.ignite.configuration.CacheConfiguration;
import org.apache.ignite.configuration.DataRegionConfiguration;
import org.apache.ignite.configuration.DataStorageConfiguration;
import org.apache.ignite.configuration.IgniteConfiguration;
import org.apache.ignite.configuration.TopologyValidator;
import org.apache.ignite.internal.ClusterMetricsSnapshot;
import org.apache.ignite.internal.IgniteEx;
import org.apache.ignite.internal.IgniteNodeAttributes;
import org.apache.ignite.internal.processors.cache.GridCacheProcessor;
import org.apache.ignite.internal.processors.cache.index.AbstractIndexingCommonTest;
import org.apache.ignite.internal.processors.cache.query.IgniteQueryErrorCode;
import org.apache.ignite.internal.processors.query.h2.sys.view.SqlSystemViewTables;
import org.apache.ignite.internal.util.lang.GridNodePredicate;
import org.apache.ignite.internal.util.typedef.F;
import org.apache.ignite.internal.util.typedef.G;
import org.apache.ignite.internal.util.typedef.X;
import org.apache.ignite.lang.IgniteFuture;
import org.apache.ignite.lang.IgniteRunnable;
import org.apache.ignite.testframework.GridTestUtils;
import org.junit.Test;
import org.junit.runner.RunWith;
import org.junit.runners.JUnit4;

import static java.util.Arrays.asList;

/**
 * Tests for ignite SQL system views.
 */
@RunWith(JUnit4.class)
public class SqlSystemViewsSelfTest extends AbstractIndexingCommonTest {
    /** Metrics check attempts. */
    private static final int METRICS_CHECK_ATTEMPTS = 10;

    /** {@inheritDoc} */
    @Override protected void beforeTest() throws Exception {
        super.beforeTest();

        cleanPersistenceDir();
    }

    /** {@inheritDoc} */
    @Override protected void afterTest() throws Exception {
        stopAllGrids();

        cleanPersistenceDir();
    }

    /**
     * @param ignite Ignite.
     * @param sql Sql.
     * @param args Args.
     */
    @SuppressWarnings("unchecked")
    private List<List<?>> execSql(Ignite ignite, String sql, Object... args) {
        IgniteCache cache = ignite.cache(DEFAULT_CACHE_NAME);

        SqlFieldsQuery qry = new SqlFieldsQuery(sql);

        if (args != null && args.length > 0)
            qry.setArgs(args);

        return cache.query(qry).getAll();
    }

    /**
     * @param sql Sql.
     * @param args Args.
     */
    private List<List<?>> execSql(String sql, Object... args) {
        return execSql(grid(), sql, args);
    }

    /**
     * @param sql Sql.
     */
    private void assertSqlError(final String sql) {
        Throwable t = GridTestUtils.assertThrowsWithCause(new Callable<Void>() {
            @Override public Void call() {
                execSql(sql);

                return null;
            }
        }, IgniteSQLException.class);

        IgniteSQLException sqlE = X.cause(t, IgniteSQLException.class);

        assert sqlE != null;

        assertEquals(IgniteQueryErrorCode.UNSUPPORTED_OPERATION, sqlE.statusCode());
    }

    /**
     * Test system views modifications.
     */
    @Test
    public void testModifications() throws Exception {
        startGrid(getConfiguration());

        assertSqlError("DROP TABLE IGNITE.NODES");

        assertSqlError("TRUNCATE TABLE IGNITE.NODES");

        assertSqlError("ALTER TABLE IGNITE.NODES RENAME TO IGNITE.N");

        assertSqlError("ALTER TABLE IGNITE.NODES ADD COLUMN C VARCHAR");

        assertSqlError("ALTER TABLE IGNITE.NODES DROP COLUMN ID");

        assertSqlError("ALTER TABLE IGNITE.NODES RENAME COLUMN ID TO C");

        assertSqlError("CREATE INDEX IDX ON IGNITE.NODES(ID)");

        assertSqlError("INSERT INTO IGNITE.NODES (ID) VALUES ('-')");

        assertSqlError("UPDATE IGNITE.NODES SET ID = '-'");

        assertSqlError("DELETE IGNITE.NODES");
    }

    /**
     * Test different query modes.
     */
    @Test
    public void testQueryModes() throws Exception {
        Ignite ignite = startGrid(0);
        startGrid(1);

        UUID nodeId = ignite.cluster().localNode().id();

        IgniteCache cache = ignite.getOrCreateCache(DEFAULT_CACHE_NAME);

        String sql = "SELECT ID FROM IGNITE.NODES WHERE NODE_ORDER = 1";

        SqlFieldsQuery qry;

        qry = new SqlFieldsQuery(sql).setDistributedJoins(true);

        assertEquals(nodeId, ((List<?>)cache.query(qry).getAll().get(0)).get(0));

        qry = new SqlFieldsQuery(sql).setReplicatedOnly(true);

        assertEquals(nodeId, ((List<?>)cache.query(qry).getAll().get(0)).get(0));

        qry = new SqlFieldsQuery(sql).setLocal(true);

        assertEquals(nodeId, ((List<?>)cache.query(qry).getAll().get(0)).get(0));
    }

    /**
     * Test that we can't use cache tables and system views in the same query.
     */
    @Test
    public void testCacheToViewJoin() throws Exception {
        Ignite ignite = startGrid();

        ignite.createCache(new CacheConfiguration<>().setName(DEFAULT_CACHE_NAME).setQueryEntities(
            Collections.singleton(new QueryEntity(Integer.class.getName(), String.class.getName()))));

        assertSqlError("SELECT * FROM \"" + DEFAULT_CACHE_NAME + "\".String JOIN IGNITE.NODES ON 1=1");
    }

    /**
     * @param rowData Row data.
     * @param colTypes Column types.
     */
    private void assertColumnTypes(List<?> rowData, Class<?>... colTypes) {
        for (int i = 0; i < colTypes.length; i++) {
            if (rowData.get(i) != null)
                assertEquals("Column " + i + " type", colTypes[i], rowData.get(i).getClass());
        }
    }

    /**
     * Test nodes system view.
     *
     * @throws Exception If failed.
     */
    @Test
    public void testNodesViews() throws Exception {
        Ignite igniteSrv = startGrid(getTestIgniteInstanceName(), getConfiguration().setMetricsUpdateFrequency(500L));

        Ignite igniteCli = startGrid(getTestIgniteInstanceName(1), getConfiguration().setMetricsUpdateFrequency(500L)
            .setClientMode(true));

        startGrid(getTestIgniteInstanceName(2), getConfiguration().setMetricsUpdateFrequency(500L).setDaemon(true));

        UUID nodeId0 = igniteSrv.cluster().localNode().id();

        awaitPartitionMapExchange();

        List<List<?>> resAll = execSql("SELECT ID, CONSISTENT_ID, VERSION, IS_CLIENT, IS_DAEMON, " +
            "NODE_ORDER, ADDRESSES, HOSTNAMES FROM IGNITE.NODES");

        assertColumnTypes(resAll.get(0), UUID.class, String.class, String.class, Boolean.class, Boolean.class,
            Integer.class, String.class, String.class);

        assertEquals(3, resAll.size());

        List<List<?>> resSrv = execSql(
            "SELECT ID, NODE_ORDER FROM IGNITE.NODES WHERE IS_CLIENT = FALSE AND IS_DAEMON = FALSE"
        );

        assertEquals(1, resSrv.size());

        assertEquals(nodeId0, resSrv.get(0).get(0));

        assertEquals(1, resSrv.get(0).get(1));

        List<List<?>> resCli = execSql(
            "SELECT ID, NODE_ORDER FROM IGNITE.NODES WHERE IS_CLIENT = TRUE");

        assertEquals(1, resCli.size());

        assertEquals(nodeId(1), resCli.get(0).get(0));

        assertEquals(2, resCli.get(0).get(1));

        List<List<?>> resDaemon = execSql(
            "SELECT ID, NODE_ORDER FROM IGNITE.NODES WHERE IS_DAEMON = TRUE");

        assertEquals(1, resDaemon.size());

        assertEquals(nodeId(2), resDaemon.get(0).get(0));

        assertEquals(3, resDaemon.get(0).get(1));

        // Check index on ID column.
        assertEquals(0, execSql("SELECT ID FROM IGNITE.NODES WHERE ID = '-'").size());

        assertEquals(1, execSql("SELECT ID FROM IGNITE.NODES WHERE ID = ?",
            nodeId0).size());

        assertEquals(1, execSql("SELECT ID FROM IGNITE.NODES WHERE ID = ?",
            nodeId(2)).size());

        // Check index on ID column with disjunction.
        assertEquals(3, execSql("SELECT ID FROM IGNITE.NODES WHERE ID = ? " +
            "OR node_order=1 OR node_order=2 OR node_order=3", nodeId0).size());

        // Check quick-count.
        assertEquals(3L, execSql("SELECT COUNT(*) FROM IGNITE.NODES").get(0).get(0));

        // Check joins
        assertEquals(nodeId0, execSql("SELECT N1.ID FROM IGNITE.NODES N1 JOIN " +
            "IGNITE.NODES N2 ON N1.NODE_ORDER = N2.NODE_ORDER JOIN IGNITE.NODES N3 ON N2.ID = N3.ID " +
            "WHERE N3.NODE_ORDER = 1")
            .get(0).get(0));

        // Check sub-query
        assertEquals(nodeId0, execSql("SELECT N1.ID FROM IGNITE.NODES N1 " +
            "WHERE NOT EXISTS (SELECT 1 FROM IGNITE.NODES N2 WHERE N2.ID = N1.ID AND N2.NODE_ORDER <> 1)")
            .get(0).get(0));

        // Check node attributes view
        String cliAttrName = IgniteNodeAttributes.ATTR_CLIENT_MODE;

        assertColumnTypes(execSql("SELECT NODE_ID, NAME, VALUE FROM IGNITE.NODE_ATTRIBUTES").get(0),
            UUID.class, String.class, String.class);

        assertEquals(1,
            execSql("SELECT NODE_ID FROM IGNITE.NODE_ATTRIBUTES WHERE NAME = ? AND VALUE = 'true'",
                cliAttrName).size());

        assertEquals(3,
            execSql("SELECT NODE_ID FROM IGNITE.NODE_ATTRIBUTES WHERE NAME = ?", cliAttrName).size());

        assertEquals(1,
            execSql("SELECT NODE_ID FROM IGNITE.NODE_ATTRIBUTES WHERE NODE_ID = ? AND NAME = ? AND VALUE = 'true'",
                nodeId(1), cliAttrName).size());

        assertEquals(0,
            execSql("SELECT NODE_ID FROM IGNITE.NODE_ATTRIBUTES WHERE NODE_ID = '-' AND NAME = ?",
                cliAttrName).size());

        assertEquals(0,
            execSql("SELECT NODE_ID FROM IGNITE.NODE_ATTRIBUTES WHERE NODE_ID = ? AND NAME = '-'",
                nodeId(1)).size());

        // Check node metrics view.
        String sqlAllMetrics = "SELECT NODE_ID, LAST_UPDATE_TIME, " +
            "MAX_ACTIVE_JOBS, CUR_ACTIVE_JOBS, AVG_ACTIVE_JOBS, " +
            "MAX_WAITING_JOBS, CUR_WAITING_JOBS, AVG_WAITING_JOBS, " +
            "MAX_REJECTED_JOBS, CUR_REJECTED_JOBS, AVG_REJECTED_JOBS, TOTAL_REJECTED_JOBS, " +
            "MAX_CANCELED_JOBS, CUR_CANCELED_JOBS, AVG_CANCELED_JOBS, TOTAL_CANCELED_JOBS, " +
            "MAX_JOBS_WAIT_TIME, CUR_JOBS_WAIT_TIME, AVG_JOBS_WAIT_TIME, " +
            "MAX_JOBS_EXECUTE_TIME, CUR_JOBS_EXECUTE_TIME, AVG_JOBS_EXECUTE_TIME, TOTAL_JOBS_EXECUTE_TIME, " +
            "TOTAL_EXECUTED_JOBS, TOTAL_EXECUTED_TASKS, " +
            "TOTAL_BUSY_TIME, TOTAL_IDLE_TIME, CUR_IDLE_TIME, BUSY_TIME_PERCENTAGE, IDLE_TIME_PERCENTAGE, " +
            "TOTAL_CPU, CUR_CPU_LOAD, AVG_CPU_LOAD, CUR_GC_CPU_LOAD, " +
            "HEAP_MEMORY_INIT, HEAP_MEMORY_USED, HEAP_MEMORY_COMMITED, HEAP_MEMORY_MAX, HEAP_MEMORY_TOTAL, " +
            "NONHEAP_MEMORY_INIT, NONHEAP_MEMORY_USED, NONHEAP_MEMORY_COMMITED, NONHEAP_MEMORY_MAX, NONHEAP_MEMORY_TOTAL, " +
            "UPTIME, JVM_START_TIME, NODE_START_TIME, LAST_DATA_VERSION, " +
            "CUR_THREAD_COUNT, MAX_THREAD_COUNT, TOTAL_THREAD_COUNT, CUR_DAEMON_THREAD_COUNT, " +
            "SENT_MESSAGES_COUNT, SENT_BYTES_COUNT, RECEIVED_MESSAGES_COUNT, RECEIVED_BYTES_COUNT, " +
            "OUTBOUND_MESSAGES_QUEUE FROM IGNITE.NODE_METRICS";

        List<List<?>> resMetrics = execSql(sqlAllMetrics);

        assertColumnTypes(resMetrics.get(0), UUID.class, Timestamp.class,
            Integer.class, Integer.class, Float.class, // Active jobs.
            Integer.class, Integer.class, Float.class, // Waiting jobs.
            Integer.class, Integer.class, Float.class, Integer.class, // Rejected jobs.
            Integer.class, Integer.class, Float.class, Integer.class, // Canceled jobs.
            Time.class, Time.class, Time.class, // Jobs wait time.
            Time.class, Time.class, Time.class, Time.class, // Jobs execute time.
            Integer.class, Integer.class, // Executed jobs/task.
            Time.class, Time.class, Time.class, Float.class, Float.class, // Busy/idle time.
            Integer.class, Double.class, Double.class, Double.class, // CPU.
            Long.class, Long.class, Long.class, Long.class, Long.class, // Heap memory.
            Long.class, Long.class, Long.class, Long.class, Long.class, // Nonheap memory.
            Time.class, Timestamp.class, Timestamp.class, Long.class, // Uptime.
            Integer.class, Integer.class, Long.class, Integer.class, // Threads.
            Integer.class, Long.class, Integer.class, Long.class, // Sent/received messages.
            Integer.class); // Outbound message queue.

        assertEquals(3, resAll.size());

        // Check join with nodes.
        assertEquals(3, execSql("SELECT NM.LAST_UPDATE_TIME FROM IGNITE.NODES N " +
            "JOIN IGNITE.NODE_METRICS NM ON N.ID = NM.NODE_ID").size());

        // Check index on NODE_ID column.
        assertEquals(1, execSql("SELECT LAST_UPDATE_TIME FROM IGNITE.NODE_METRICS WHERE NODE_ID = ?",
            nodeId(1)).size());

        // Check malformed value for indexed column.
        assertEquals(0, execSql("SELECT LAST_UPDATE_TIME FROM IGNITE.NODE_METRICS WHERE NODE_ID = ?",
            "-").size());

        // Check quick-count.
        assertEquals(3L, execSql("SELECT COUNT(*) FROM IGNITE.NODE_METRICS").get(0).get(0));

        // Check metric values.

        // Broadcast jobs to server and client nodes to get non zero metric values.
        for (int i = 0; i < 100; i++) {
            IgniteFuture<Void> fut = igniteSrv.compute(igniteSrv.cluster().forNodeId(nodeId0, nodeId(1)))
                .broadcastAsync(
                    new IgniteRunnable() {
                        @Override public void run() {
                            Random rnd = new Random();

                            try {
                                doSleep(rnd.nextInt(100));
                            }
                            catch (Throwable ignore) {
                                // No-op.
                            }
                        }
                    });

            if (i % 10 == 0)
                fut.cancel();
        }

        doSleep(igniteSrv.configuration().getMetricsUpdateFrequency() * 3L);

        for (Ignite grid : G.allGrids()) {
            UUID nodeId = grid.cluster().localNode().id();

            // Metrics for node must be collected from another node to avoid race and get consistent metrics snapshot.
            Ignite ignite = F.eq(nodeId, nodeId0) ? igniteCli : igniteSrv;

            for (int i = 0; i < METRICS_CHECK_ATTEMPTS; i++) {
                ClusterMetrics metrics = ignite.cluster().node(nodeId).metrics();

                assertTrue(metrics instanceof ClusterMetricsSnapshot);

                resMetrics = execSql(ignite, sqlAllMetrics + " WHERE NODE_ID = ?", nodeId);

                log.info("Check metrics for node " + grid.name() + ", attempt " + (i + 1));

                if (metrics.getLastUpdateTime() == ((Timestamp)resMetrics.get(0).get(1)).getTime()) {
                    assertEquals(metrics.getMaximumActiveJobs(), resMetrics.get(0).get(2));
                    assertEquals(metrics.getCurrentActiveJobs(), resMetrics.get(0).get(3));
                    assertEquals(metrics.getAverageActiveJobs(), resMetrics.get(0).get(4));
                    assertEquals(metrics.getMaximumWaitingJobs(), resMetrics.get(0).get(5));
                    assertEquals(metrics.getCurrentWaitingJobs(), resMetrics.get(0).get(6));
                    assertEquals(metrics.getAverageWaitingJobs(), resMetrics.get(0).get(7));
                    assertEquals(metrics.getMaximumRejectedJobs(), resMetrics.get(0).get(8));
                    assertEquals(metrics.getCurrentRejectedJobs(), resMetrics.get(0).get(9));
                    assertEquals(metrics.getAverageRejectedJobs(), resMetrics.get(0).get(10));
                    assertEquals(metrics.getTotalRejectedJobs(), resMetrics.get(0).get(11));
                    assertEquals(metrics.getMaximumCancelledJobs(), resMetrics.get(0).get(12));
                    assertEquals(metrics.getCurrentCancelledJobs(), resMetrics.get(0).get(13));
                    assertEquals(metrics.getAverageCancelledJobs(), resMetrics.get(0).get(14));
                    assertEquals(metrics.getTotalCancelledJobs(), resMetrics.get(0).get(15));
                    assertEquals(metrics.getMaximumJobWaitTime(), convertToMilliseconds(resMetrics.get(0).get(16)));
                    assertEquals(metrics.getCurrentJobWaitTime(), convertToMilliseconds(resMetrics.get(0).get(17)));
                    assertEquals((long)metrics.getAverageJobWaitTime(), convertToMilliseconds(resMetrics.get(0).get(18)));
                    assertEquals(metrics.getMaximumJobExecuteTime(), convertToMilliseconds(resMetrics.get(0).get(19)));
                    assertEquals(metrics.getCurrentJobExecuteTime(), convertToMilliseconds(resMetrics.get(0).get(20)));
                    assertEquals((long)metrics.getAverageJobExecuteTime(), convertToMilliseconds(resMetrics.get(0).get(21)));
                    assertEquals(metrics.getTotalJobsExecutionTime(), convertToMilliseconds(resMetrics.get(0).get(22)));
                    assertEquals(metrics.getTotalExecutedJobs(), resMetrics.get(0).get(23));
                    assertEquals(metrics.getTotalExecutedTasks(), resMetrics.get(0).get(24));
                    assertEquals(metrics.getTotalBusyTime(), convertToMilliseconds(resMetrics.get(0).get(25)));
                    assertEquals(metrics.getTotalIdleTime(), convertToMilliseconds(resMetrics.get(0).get(26)));
                    assertEquals(metrics.getCurrentIdleTime(), convertToMilliseconds(resMetrics.get(0).get(27)));
                    assertEquals(metrics.getBusyTimePercentage(), resMetrics.get(0).get(28));
                    assertEquals(metrics.getIdleTimePercentage(), resMetrics.get(0).get(29));
                    assertEquals(metrics.getTotalCpus(), resMetrics.get(0).get(30));
                    assertEquals(metrics.getCurrentCpuLoad(), resMetrics.get(0).get(31));
                    assertEquals(metrics.getAverageCpuLoad(), resMetrics.get(0).get(32));
                    assertEquals(metrics.getCurrentGcCpuLoad(), resMetrics.get(0).get(33));
                    assertEquals(metrics.getHeapMemoryInitialized(), resMetrics.get(0).get(34));
                    assertEquals(metrics.getHeapMemoryUsed(), resMetrics.get(0).get(35));
                    assertEquals(metrics.getHeapMemoryCommitted(), resMetrics.get(0).get(36));
                    assertEquals(metrics.getHeapMemoryMaximum(), resMetrics.get(0).get(37));
                    assertEquals(metrics.getHeapMemoryTotal(), resMetrics.get(0).get(38));
                    assertEquals(metrics.getNonHeapMemoryInitialized(), resMetrics.get(0).get(39));
                    assertEquals(metrics.getNonHeapMemoryUsed(), resMetrics.get(0).get(40));
                    assertEquals(metrics.getNonHeapMemoryCommitted(), resMetrics.get(0).get(41));
                    assertEquals(metrics.getNonHeapMemoryMaximum(), resMetrics.get(0).get(42));
                    assertEquals(metrics.getNonHeapMemoryTotal(), resMetrics.get(0).get(43));
                    assertEquals(metrics.getUpTime(), convertToMilliseconds(resMetrics.get(0).get(44)));
                    assertEquals(metrics.getStartTime(), ((Timestamp)resMetrics.get(0).get(45)).getTime());
                    assertEquals(metrics.getNodeStartTime(), ((Timestamp)resMetrics.get(0).get(46)).getTime());
                    assertEquals(metrics.getLastDataVersion(), resMetrics.get(0).get(47));
                    assertEquals(metrics.getCurrentThreadCount(), resMetrics.get(0).get(48));
                    assertEquals(metrics.getMaximumThreadCount(), resMetrics.get(0).get(49));
                    assertEquals(metrics.getTotalStartedThreadCount(), resMetrics.get(0).get(50));
                    assertEquals(metrics.getCurrentDaemonThreadCount(), resMetrics.get(0).get(51));
                    assertEquals(metrics.getSentMessagesCount(), resMetrics.get(0).get(52));
                    assertEquals(metrics.getSentBytesCount(), resMetrics.get(0).get(53));
                    assertEquals(metrics.getReceivedMessagesCount(), resMetrics.get(0).get(54));
                    assertEquals(metrics.getReceivedBytesCount(), resMetrics.get(0).get(55));
                    assertEquals(metrics.getOutboundMessagesQueueSize(), resMetrics.get(0).get(56));

                    break;
                }
                else {
                    log.info("Metrics was updated in background, will retry check");

                    if (i == METRICS_CHECK_ATTEMPTS - 1)
                        fail("Failed to check metrics, attempts limit reached (" + METRICS_CHECK_ATTEMPTS + ')');
                }
            }
        }
    }

    /**
     * Test baseline topology system view.
     */
    @Test
    public void testBaselineViews() throws Exception {
        cleanPersistenceDir();

        Ignite ignite = startGrid(getTestIgniteInstanceName(), getPdsConfiguration("node0"));
        startGrid(getTestIgniteInstanceName(1), getPdsConfiguration("node1"));

        ignite.cluster().active(true);

        List<List<?>> res = execSql("SELECT CONSISTENT_ID, ONLINE FROM IGNITE.BASELINE_NODES ORDER BY CONSISTENT_ID");

        assertColumnTypes(res.get(0), String.class, Boolean.class);

        assertEquals(2, res.size());

        assertEquals("node0", res.get(0).get(0));
        assertEquals("node1", res.get(1).get(0));

        assertEquals(true, res.get(0).get(1));
        assertEquals(true, res.get(1).get(1));

        stopGrid(getTestIgniteInstanceName(1));

        res = execSql("SELECT CONSISTENT_ID FROM IGNITE.BASELINE_NODES WHERE ONLINE = false");

        assertEquals(1, res.size());

        assertEquals("node1", res.get(0).get(0));

        Ignite ignite2 = startGrid(getTestIgniteInstanceName(2), getPdsConfiguration("node2"));

        assertEquals(2, execSql(ignite2, "SELECT CONSISTENT_ID FROM IGNITE.BASELINE_NODES").size());

        res = execSql("SELECT CONSISTENT_ID FROM IGNITE.NODES N WHERE NOT EXISTS (SELECT 1 FROM " +
            "IGNITE.BASELINE_NODES B WHERE B.CONSISTENT_ID = N.CONSISTENT_ID)");

        assertEquals(1, res.size());

        assertEquals("node2", res.get(0).get(0));
    }

    /** {@inheritDoc} */
    @Override protected IgniteConfiguration getConfiguration() throws Exception {
        return super.getConfiguration().setCacheConfiguration(new CacheConfiguration().setName(DEFAULT_CACHE_NAME));
    }

    /**
     * Test IO statistics SQL system views for cache groups.
     *
     * @throws Exception
     */
    @Test
    public void testIoStatisticsViews() throws Exception {
        Ignite ignite = startGrid(getTestIgniteInstanceName(), getPdsConfiguration("node0"));

        ignite.cluster().active(true);

        execSql("CREATE TABLE TST(id INTEGER PRIMARY KEY, name VARCHAR, age integer)");

        for (int i = 0; i < 500; i++)
            execSql("INSERT INTO DEFAULT.TST(id, name, age) VALUES (" + i + ",'name-" + i + "'," + i + 1 + ")");

<<<<<<< HEAD
        String sql1 = "SELECT GROUP_ID, GROUP_NAME, PHYSICAL_READ, LOGICAL_READ FROM IGNITE.CACHE_GROUPS_IO";
=======
        String sql1 = "SELECT GROUP_ID, GROUP_NAME, PHYSICAL_READS, LOGICAL_READS FROM IGNITE.CACHE_GROUPS_IO";
>>>>>>> 4ea443ce

        List<List<?>> res1 = execSql(sql1);

        Map<?, ?> map = res1.stream().collect(Collectors.toMap(k -> k.get(1), v -> v.get(3)));

        assertEquals(2, map.size());

        assertTrue(map.containsKey("SQL_default_TST"));

        assertTrue((Long)map.get("SQL_default_TST") > 0);

        assertTrue(map.containsKey(DEFAULT_CACHE_NAME));

<<<<<<< HEAD
        sql1 = "SELECT GROUP_ID, GROUP_NAME, PHYSICAL_READ, LOGICAL_READ FROM IGNITE.CACHE_GROUPS_IO WHERE " +
=======
        sql1 = "SELECT GROUP_ID, GROUP_NAME, PHYSICAL_READS, LOGICAL_READS FROM IGNITE.CACHE_GROUPS_IO WHERE " +
>>>>>>> 4ea443ce
            "GROUP_NAME='SQL_default_TST'";

        assertEquals(1, execSql(sql1).size());
    }

    /**
     * Simple test for {@link SqlSystemViewTables}
     */
    @Test
    public void testTablesView() throws Exception {
        IgniteEx ignite = startGrid(getConfiguration());

        GridCacheProcessor cacheProc = ignite.context().cache();

        execSql("CREATE TABLE CACHE_SQL (ID INT PRIMARY KEY, MY_VAL VARCHAR) WITH " +
            "\"cache_name=cache_sql,template=partitioned,atomicity=atomic,wrap_value=true,value_type=random_name\"");

        execSql("CREATE TABLE PUBLIC.DFLT_CACHE (ID1 INT, ID2 INT, MY_VAL VARCHAR, PRIMARY KEY (ID1, ID2)) WITH"
            + "\"affinity_key=ID2,wrap_value=false,key_type=random_name\"");

        int cacheSqlId = cacheProc.cacheDescriptor("cache_sql").cacheId();
        int ddlTabId = cacheProc.cacheDescriptor("SQL_PUBLIC_DFLT_CACHE").cacheId();

        List<List<?>> cacheSqlInfos = execSql("SELECT * FROM IGNITE.TABLES WHERE TABLE_NAME = 'CACHE_SQL'");

        List<?> expRow = asList(
            "DEFAULT",           // SCHEMA_NAME
            "CACHE_SQL",         // TABLE_NAME
            "cache_sql",         // CACHE_NAME
            cacheSqlId,          // CACHE_ID
            null,                // AFFINITY_KEY_COLUMN
            "ID",                // KEY_ALIAS
            null,                // VALUE_ALIAS
            "java.lang.Integer", // KEY_TYPE_NAME
            "random_name"        // VALUE_TYPE_NAME

        );

        assertEquals("Returned incorrect info. ", expRow, cacheSqlInfos.get(0));

        // no more rows are expected.
        assertEquals("Expected to return only one row", 1, cacheSqlInfos.size());

        List<List<?>> allInfos = execSql("SELECT * FROM IGNITE.TABLES");

        List<?> allExpRows = asList(
            expRow,
            asList(
                "PUBLIC",                // SCHEMA_NAME
                "DFLT_CACHE",            // TABLE_NAME
                "SQL_PUBLIC_DFLT_CACHE", // CACHE_NAME
                ddlTabId,                // CACHE_ID
                "ID2",                   // AFFINITY_KEY_COLUMN
                null,                    // KEY_ALIAS
                "MY_VAL",                // VALUE_ALIAS
                "random_name",           // KEY_TYPE_NAME
                "java.lang.String"       // VALUE_TYPE_NAME
            )
        );

        if (!F.eqNotOrdered(allExpRows, allInfos))
            fail("Returned incorrect rows [expected=" + allExpRows + ", actual=" + allInfos + "].");

        // Filter by cache name:
        assertEquals(
            Collections.singletonList(asList("DFLT_CACHE", "SQL_PUBLIC_DFLT_CACHE")),
            execSql("SELECT TABLE_NAME, CACHE_NAME " +
                "FROM IGNITE.TABLES " +
                "WHERE CACHE_NAME LIKE 'SQL\\_PUBLIC\\_%'"));

        assertEquals(
            Collections.singletonList(asList("CACHE_SQL", "cache_sql")),
            execSql("SELECT TABLE_NAME, CACHE_NAME " +
                "FROM IGNITE.TABLES " +
                "WHERE CACHE_NAME NOT LIKE 'SQL\\_PUBLIC\\_%'"));

        // Join with CACHES view.
        assertEquals(
            asList(
                asList("DFLT_CACHE", "SQL_PUBLIC_DFLT_CACHE", "SQL_PUBLIC_DFLT_CACHE"),
                asList("CACHE_SQL", "cache_sql", "cache_sql")),
            execSql("SELECT TABLE_NAME, TAB.CACHE_NAME, C.NAME " +
                "FROM IGNITE.TABLES AS TAB JOIN IGNITE.CACHES AS C " +
                "ON TAB.CACHE_ID = C.CACHE_ID " +
                "ORDER BY C.NAME")
        );
    }

    /**
     * Verify that if we drop or create table, TABLES system view reflects these changes.
     */
    @Test
    public void testTablesDropAndCreate() throws Exception {
        IgniteEx ignite = startGrid(getConfiguration());

        final String selectTabNameCacheName = "SELECT TABLE_NAME, CACHE_NAME FROM IGNITE.TABLES ORDER BY TABLE_NAME";

        assertTrue("Initially no tables expected", execSql(selectTabNameCacheName).isEmpty());

        execSql("CREATE TABLE PUBLIC.TAB1 (ID INT PRIMARY KEY, VAL VARCHAR)");

        assertEquals(
            asList(asList("TAB1", "SQL_PUBLIC_TAB1")),
            execSql(selectTabNameCacheName));

        execSql("CREATE TABLE PUBLIC.TAB2 (ID LONG PRIMARY KEY, VAL_STR VARCHAR) WITH \"cache_name=cache2\"");
        execSql("CREATE TABLE PUBLIC.TAB3 (ID LONG PRIMARY KEY, VAL_INT INT) WITH \"cache_name=cache3\" ");

        assertEquals(
            asList(
                asList("TAB1", "SQL_PUBLIC_TAB1"),
                asList("TAB2", "cache2"),
                asList("TAB3", "cache3")
            ),
            execSql(selectTabNameCacheName));

        execSql("DROP TABLE PUBLIC.TAB2");

        assertEquals(
            asList(
                asList("TAB1", "SQL_PUBLIC_TAB1"),
                asList("TAB3", "cache3")
            ),
            execSql(selectTabNameCacheName));

        execSql("DROP TABLE PUBLIC.TAB3");

        assertEquals(
            asList(asList("TAB1", "SQL_PUBLIC_TAB1")),
            execSql(selectTabNameCacheName));

        execSql("DROP TABLE PUBLIC.TAB1");

        assertTrue("All tables should be dropped", execSql(selectTabNameCacheName).isEmpty());
    }



    /**
     * Dummy implementation of the mapper. Required to test "AFFINITY_KEY_COLUMN".
     */
    static class ConstantMapper implements AffinityKeyMapper {
        /** Serial version uid. */
        private static final long serialVersionUID = 7018626316531791556L;

        /** {@inheritDoc} */
        @Override public Object affinityKey(Object key) {
            return 1;
        }

        /** {@inheritDoc} */
        @Override public void reset() {
            //NO-op
        }
    }

    /**
     * Check affinity column if custom affinity mapper is specified.
     */
    @Test
    public void testTablesNullAffinityKey() throws Exception {
        IgniteEx ignite = startGrid(getConfiguration());

        AffinityKeyMapper fakeMapper = new ConstantMapper();

        ignite.getOrCreateCache(defaultCacheConfiguration().setName("NO_KEY_FIELDS_CACHE").setAffinityMapper(fakeMapper)
            .setQueryEntities(Collections.singleton(
                // A cache with  no key fields
                new QueryEntity(Object.class.getName(), "Object2")
                    .addQueryField("name", String.class.getName(), null)
                    .addQueryField("salary", Integer.class.getName(), null)
                    .setTableName("NO_KEY_TABLE")
            )));

        List<List<String>> expected = Collections.singletonList(asList("NO_KEY_TABLE", null));

        assertEquals(expected,
            execSql("SELECT TABLE_NAME, AFFINITY_KEY_COLUMN " +
                "FROM IGNITE.TABLES " +
                "WHERE CACHE_NAME = 'NO_KEY_FIELDS_CACHE'"));

        assertEquals(expected,
            execSql("SELECT TABLE_NAME, AFFINITY_KEY_COLUMN " +
                "FROM IGNITE.TABLES " +
                "WHERE AFFINITY_KEY_COLUMN IS NULL"));
    }

    /**
     * Special test for key/val name and type. Covers most used cases
     */
    @Test
    public void testTablesViewKeyVal() throws Exception {
        IgniteEx ignite = startGrid(getConfiguration());

        {
            ignite.getOrCreateCache(defaultCacheConfiguration().setName("NO_ALIAS_NON_SQL_KEY")
                .setQueryEntities(Collections.singleton(
                    // A cache with  no key fields
                    new QueryEntity(Object.class.getName(), "Object2")
                        .addQueryField("name", String.class.getName(), null)
                        .addQueryField("salary", Integer.class.getName(), null)
                        .setTableName("NO_ALIAS_NON_SQL_KEY")
                )));

            List<?> keyValAliases = execSql("SELECT KEY_ALIAS, VALUE_ALIAS FROM IGNITE.TABLES " +
                "WHERE TABLE_NAME = 'NO_ALIAS_NON_SQL_KEY'").get(0);

            assertEquals(asList(null, null), keyValAliases);
        }

        {
            execSql("CREATE TABLE PUBLIC.SIMPLE_KEY_SIMPLE_VAL (ID INT PRIMARY KEY, NAME VARCHAR) WITH \"wrap_value=false\"");

            List<?> keyValAliases = execSql("SELECT KEY_ALIAS, VALUE_ALIAS FROM IGNITE.TABLES " +
                "WHERE TABLE_NAME = 'SIMPLE_KEY_SIMPLE_VAL'").get(0);

            assertEquals(asList("ID", "NAME"), keyValAliases);

        }

        {
            execSql("CREATE TABLE PUBLIC.COMPLEX_KEY_COMPLEX_VAL " +
                "(ID1 INT, " +
                "ID2 INT, " +
                "VAL1 VARCHAR, " +
                "VAL2 VARCHAR, " +
                "PRIMARY KEY(ID1, ID2))");

            List<?> keyValAliases = execSql("SELECT KEY_ALIAS, VALUE_ALIAS FROM IGNITE.TABLES " +
                "WHERE TABLE_NAME = 'COMPLEX_KEY_COMPLEX_VAL'").get(0);

            assertEquals(asList(null, null), keyValAliases);
        }
    }

    /**
     * Test caches system views.
     */
    @SuppressWarnings("ConstantConditions")
    @Test
    public void testCachesViews() throws Exception {
        DataStorageConfiguration dsCfg = new DataStorageConfiguration()
            .setDefaultDataRegionConfiguration(new DataRegionConfiguration().setName("def").setPersistenceEnabled(true))
            .setDataRegionConfigurations(new DataRegionConfiguration().setName("dr1"),
                new DataRegionConfiguration().setName("dr2"));

        IgniteEx ignite0 = startGrid(getConfiguration().setDataStorageConfiguration(dsCfg));

        Ignite ignite1 = startGrid(getConfiguration().setDataStorageConfiguration(dsCfg).setIgniteInstanceName("node1"));

        ignite0.cluster().active(true);

        Ignite ignite2 = startGrid(getConfiguration().setDataStorageConfiguration(dsCfg).setIgniteInstanceName("node2"));

        Ignite ignite3 = startGrid(getConfiguration().setDataStorageConfiguration(dsCfg).setIgniteInstanceName("node3")
            .setClientMode(true));

        ignite0.getOrCreateCache(new CacheConfiguration<>()
            .setName("cache_atomic_part")
            .setAtomicityMode(CacheAtomicityMode.ATOMIC)
            .setCacheMode(CacheMode.PARTITIONED)
            .setGroupName("cache_grp")
            .setNodeFilter(new TestNodeFilter(ignite0.cluster().localNode()))
        );

        ignite0.getOrCreateCache(new CacheConfiguration<>()
            .setName("cache_atomic_repl")
            .setAtomicityMode(CacheAtomicityMode.ATOMIC)
            .setCacheMode(CacheMode.REPLICATED)
            .setDataRegionName("dr1")
            .setTopologyValidator(new TestTopologyValidator())
        );

        ignite0.getOrCreateCache(new CacheConfiguration<>()
            .setName("cache_tx_part")
            .setAtomicityMode(CacheAtomicityMode.TRANSACTIONAL)
            .setCacheMode(CacheMode.PARTITIONED)
            .setGroupName("cache_grp")
            .setNodeFilter(new TestNodeFilter(ignite0.cluster().localNode()))
        );

        ignite0.getOrCreateCache(new CacheConfiguration<>()
            .setName("cache_tx_repl")
            .setAtomicityMode(CacheAtomicityMode.TRANSACTIONAL)
            .setCacheMode(CacheMode.REPLICATED)
            .setDataRegionName("dr2")
            .setEvictionFilter(new TestEvictionFilter())
            .setEvictionPolicyFactory(new TestEvictionPolicyFactory())
            .setOnheapCacheEnabled(true)
        );

        execSql("CREATE TABLE cache_sql (ID INT PRIMARY KEY, VAL VARCHAR) WITH " +
            "\"cache_name=cache_sql,template=partitioned,atomicity=atomic\"");

        awaitPartitionMapExchange();

        List<List<?>> resAll = execSql("SELECT NAME, CACHE_ID, CACHE_TYPE, GROUP_ID, GROUP_NAME, " +
                "CACHE_MODE, ATOMICITY_MODE, IS_ONHEAP_CACHE_ENABLED, IS_COPY_ON_READ, IS_LOAD_PREVIOUS_VALUE, " +
                "IS_READ_FROM_BACKUP, PARTITION_LOSS_POLICY, NODE_FILTER, TOPOLOGY_VALIDATOR, IS_EAGER_TTL, " +
                "WRITE_SYNCHRONIZATION_MODE, IS_INVALIDATE, IS_EVENTS_DISABLED, IS_STATISTICS_ENABLED, " +
                "IS_MANAGEMENT_ENABLED, BACKUPS, AFFINITY, AFFINITY_MAPPER, " +
                "REBALANCE_MODE, REBALANCE_BATCH_SIZE, REBALANCE_TIMEOUT, REBALANCE_DELAY, REBALANCE_THROTTLE, " +
                "REBALANCE_BATCHES_PREFETCH_COUNT, REBALANCE_ORDER, " +
                "EVICTION_FILTER, EVICTION_POLICY_FACTORY, " +
                "IS_NEAR_CACHE_ENABLED, NEAR_CACHE_EVICTION_POLICY_FACTORY, NEAR_CACHE_START_SIZE, " +
                "DEFAULT_LOCK_TIMEOUT, CACHE_INTERCEPTOR, CACHE_STORE_FACTORY, " +
                "IS_STORE_KEEP_BINARY, IS_READ_THROUGH, IS_WRITE_THROUGH, " +
                "IS_WRITE_BEHIND_ENABLED, WRITE_BEHIND_COALESCING, WRITE_BEHIND_FLUSH_SIZE, " +
                "WRITE_BEHIND_FLUSH_FREQUENCY, WRITE_BEHIND_FLUSH_THREAD_COUNT, WRITE_BEHIND_FLUSH_BATCH_SIZE, " +
                "MAX_CONCURRENT_ASYNC_OPERATIONS, CACHE_LOADER_FACTORY, CACHE_WRITER_FACTORY, EXPIRY_POLICY_FACTORY, " +
                "IS_SQL_ESCAPE_ALL, SQL_SCHEMA, SQL_INDEX_MAX_INLINE_SIZE, IS_SQL_ONHEAP_CACHE_ENABLED, " +
                "SQL_ONHEAP_CACHE_MAX_SIZE, QUERY_DETAILS_METRICS_SIZE, QUERY_PARALLELISM, MAX_QUERY_ITERATORS_COUNT, " +
                "DATA_REGION_NAME FROM IGNITE.CACHES");

        assertColumnTypes(resAll.get(0),
            String.class, Integer.class, String.class, Integer.class, String.class,
            String.class, String.class, Boolean.class, Boolean.class, Boolean.class,
            Boolean.class, String.class, String.class, String.class, Boolean.class,
            String.class, Boolean.class, Boolean.class, Boolean.class,
            Boolean.class, Integer.class, String.class, String.class,
            String.class, Integer.class, Long.class, Long.class, Long.class, // Rebalance.
            Long.class, Integer.class,
            String.class, String.class, // Eviction.
            Boolean.class, String.class, Integer.class, // Near cache.
            Long.class, String.class, String.class,
            Boolean.class, Boolean.class, Boolean.class,
            Boolean.class, Boolean.class, Integer.class, // Write-behind.
            Long.class, Integer.class, Integer.class,
            Integer.class, String.class, String.class, String.class,
            Boolean.class, String.class, Integer.class, Boolean.class, // SQL.
            Integer.class, Integer.class, Integer.class, Integer.class,
            String.class);

        assertEquals("cache_tx_part", execSql("SELECT NAME FROM IGNITE.CACHES WHERE " +
            "CACHE_MODE = 'PARTITIONED' AND ATOMICITY_MODE = 'TRANSACTIONAL' AND NAME like 'cache%'").get(0).get(0));

        assertEquals("cache_atomic_repl", execSql("SELECT NAME FROM IGNITE.CACHES WHERE " +
            "CACHE_MODE = 'REPLICATED' AND ATOMICITY_MODE = 'ATOMIC' AND NAME like 'cache%'").get(0).get(0));

        assertEquals(2L, execSql("SELECT COUNT(*) FROM IGNITE.CACHES WHERE GROUP_NAME = 'cache_grp'")
            .get(0).get(0));

        assertEquals("cache_atomic_repl", execSql("SELECT NAME FROM IGNITE.CACHES " +
            "WHERE DATA_REGION_NAME = 'dr1'").get(0).get(0));

        assertEquals("cache_tx_repl", execSql("SELECT NAME FROM IGNITE.CACHES " +
            "WHERE DATA_REGION_NAME = 'dr2'").get(0).get(0));

        assertEquals("PARTITIONED", execSql("SELECT CACHE_MODE FROM IGNITE.CACHES " +
            "WHERE NAME = 'cache_atomic_part'").get(0).get(0));

        assertEquals("USER", execSql("SELECT CACHE_TYPE FROM IGNITE.CACHES WHERE NAME = 'cache_sql'")
            .get(0).get(0));

        assertEquals(0L, execSql("SELECT COUNT(*) FROM IGNITE.CACHES WHERE NAME = 'no_such_cache'").get(0)
            .get(0));

        assertEquals(0L, execSql("SELECT COUNT(*) FROM IGNITE.CACHES WHERE NAME = 1").get(0).get(0));

        assertEquals("TestNodeFilter", execSql("SELECT NODE_FILTER FROM IGNITE.CACHES WHERE NAME = " +
            "'cache_atomic_part'").get(0).get(0));

        assertEquals("TestEvictionFilter", execSql("SELECT EVICTION_FILTER FROM IGNITE.CACHES " +
            "WHERE NAME = 'cache_tx_repl'").get(0).get(0));

        assertEquals("TestEvictionPolicyFactory", execSql("SELECT EVICTION_POLICY_FACTORY " +
            "FROM IGNITE.CACHES WHERE NAME = 'cache_tx_repl'").get(0).get(0));

        assertEquals("TestTopologyValidator", execSql("SELECT TOPOLOGY_VALIDATOR FROM IGNITE.CACHES " +
            "WHERE NAME = 'cache_atomic_repl'").get(0).get(0));

        // Check quick count.
        assertEquals(execSql("SELECT COUNT(*) FROM IGNITE.CACHES").get(0).get(0),
            execSql("SELECT COUNT(*) FROM IGNITE.CACHES WHERE CACHE_ID <> CACHE_ID + 1").get(0).get(0));

        // Check that caches are the same on BLT, BLT filtered by node filter, non BLT and client nodes.
        assertEquals(5L, execSql("SELECT COUNT(*) FROM IGNITE.CACHES WHERE NAME like 'cache%'").get(0)
            .get(0));

        assertEquals(5L, execSql(ignite1, "SELECT COUNT(*) FROM IGNITE.CACHES WHERE NAME like 'cache%'")
            .get(0).get(0));

        assertEquals(5L, execSql(ignite2, "SELECT COUNT(*) FROM IGNITE.CACHES WHERE NAME like 'cache%'")
            .get(0).get(0));

        assertEquals(5L, execSql(ignite3, "SELECT COUNT(*) FROM IGNITE.CACHES WHERE NAME like 'cache%'")
            .get(0).get(0));

        // Check cache groups.
        resAll = execSql("SELECT ID, GROUP_NAME, IS_SHARED, CACHE_COUNT, " +
            "CACHE_MODE, ATOMICITY_MODE, AFFINITY, PARTITIONS_COUNT, " +
            "NODE_FILTER, DATA_REGION_NAME, TOPOLOGY_VALIDATOR, PARTITION_LOSS_POLICY, " +
            "REBALANCE_MODE, REBALANCE_DELAY, REBALANCE_ORDER, BACKUPS " +
            "FROM IGNITE.CACHE_GROUPS");

        assertColumnTypes(resAll.get(0),
            Integer.class, String.class, Boolean.class, Integer.class,
            String.class, String.class, String.class, Integer.class,
            String.class, String.class, String.class, String.class,
            String.class, Long.class, Integer.class, Integer.class);

        assertEquals(2, execSql("SELECT CACHE_COUNT FROM IGNITE.CACHE_GROUPS " +
            "WHERE GROUP_NAME = 'cache_grp'").get(0).get(0));

        assertEquals("cache_grp", execSql("SELECT GROUP_NAME FROM IGNITE.CACHE_GROUPS " +
            "WHERE IS_SHARED = true AND GROUP_NAME like 'cache%'").get(0).get(0));

        // Check index on ID column.
        assertEquals("cache_tx_repl", execSql("SELECT GROUP_NAME FROM IGNITE.CACHE_GROUPS " +
            "WHERE ID = ?", ignite0.cachex("cache_tx_repl").context().groupId()).get(0).get(0));

        assertEquals(0, execSql("SELECT ID FROM IGNITE.CACHE_GROUPS WHERE ID = 0").size());

        // Check join by indexed column.
        assertEquals("cache_tx_repl", execSql("SELECT CG.GROUP_NAME FROM IGNITE.CACHES C JOIN " +
            "IGNITE.CACHE_GROUPS CG ON C.GROUP_ID = CG.ID WHERE C.NAME = 'cache_tx_repl'").get(0).get(0));

        // Check join by non-indexed column.
        assertEquals("cache_grp", execSql("SELECT CG.GROUP_NAME FROM IGNITE.CACHES C JOIN " +
            "IGNITE.CACHE_GROUPS CG ON C.GROUP_NAME = CG.GROUP_NAME WHERE C.NAME = 'cache_tx_part'").get(0).get(0));

        // Check configuration equality for cache and cache group views.
        assertEquals(3L, execSql("SELECT COUNT(*) FROM IGNITE.CACHES C JOIN IGNITE.CACHE_GROUPS CG " +
            "ON C.NAME = CG.GROUP_NAME WHERE C.NAME like 'cache%' " +
            "AND C.CACHE_MODE = CG.CACHE_MODE " +
            "AND C.ATOMICITY_MODE = CG.ATOMICITY_MODE " +
            "AND COALESCE(C.AFFINITY, '-') = COALESCE(CG.AFFINITY, '-') " +
            "AND COALESCE(C.NODE_FILTER, '-') = COALESCE(CG.NODE_FILTER, '-') " +
            "AND COALESCE(C.DATA_REGION_NAME, '-') = COALESCE(CG.DATA_REGION_NAME, '-') " +
            "AND COALESCE(C.TOPOLOGY_VALIDATOR, '-') = COALESCE(CG.TOPOLOGY_VALIDATOR, '-') " +
            "AND C.PARTITION_LOSS_POLICY = CG.PARTITION_LOSS_POLICY " +
            "AND C.REBALANCE_MODE = CG.REBALANCE_MODE " +
            "AND C.REBALANCE_DELAY = CG.REBALANCE_DELAY " +
            "AND C.REBALANCE_ORDER = CG.REBALANCE_ORDER " +
            "AND C.BACKUPS = CG.BACKUPS").get(0).get(0));

        // Check quick count.
        assertEquals(execSql("SELECT COUNT(*) FROM IGNITE.CACHE_GROUPS").get(0).get(0),
            execSql("SELECT COUNT(*) FROM IGNITE.CACHE_GROUPS WHERE ID <> ID + 1").get(0).get(0));

        // Check that cache groups are the same on different nodes.
        assertEquals(4L, execSql("SELECT COUNT(*) FROM IGNITE.CACHE_GROUPS " +
            "WHERE GROUP_NAME like 'cache%'").get(0).get(0));

        assertEquals(4L, execSql(ignite1, "SELECT COUNT(*) FROM IGNITE.CACHE_GROUPS " +
            "WHERE GROUP_NAME like 'cache%'").get(0).get(0));

        assertEquals(4L, execSql(ignite2, "SELECT COUNT(*) FROM IGNITE.CACHE_GROUPS " +
            "WHERE GROUP_NAME like 'cache%'").get(0).get(0));

        assertEquals(4L, execSql(ignite3, "SELECT COUNT(*) FROM IGNITE.CACHE_GROUPS " +
            "WHERE GROUP_NAME like 'cache%'").get(0).get(0));
    }

    /**
     * Gets ignite configuration with persistence enabled.
     */
    private IgniteConfiguration getPdsConfiguration(String consistentId) throws Exception {
        IgniteConfiguration cfg = getConfiguration();

        cfg.setDataStorageConfiguration(
            new DataStorageConfiguration().setDefaultDataRegionConfiguration(new DataRegionConfiguration()
                .setMaxSize(100L * 1024L * 1024L).setPersistenceEnabled(true))
        );

        cfg.setConsistentId(consistentId);

        return cfg;
    }

    /**
     * Convert Time to milliseconds.
     *
     * Note: Returned Time values from SQL it's milliseconds since January 1, 1970, 00:00:00 GMT. To get right interval
     * in milliseconds this value must be adjusted to current time zone.
     *
     * @param sqlTime Time value returned from SQL.
     */
    private long convertToMilliseconds(Object sqlTime) {
        Time time0 = (Time)sqlTime;

        return time0.getTime() + TimeZone.getDefault().getOffset(time0.getTime());
    }

    /**
     *
     */
    private static class TestNodeFilter extends GridNodePredicate {
        /**
         * @param node Node.
         */
        public TestNodeFilter(ClusterNode node) {
            super(node);
        }

        /** {@inheritDoc} */
        @Override public String toString() {
            return "TestNodeFilter";
        }
    }

    /**
     *
     */
    private static class TestEvictionFilter implements EvictionFilter<Object, Object> {
        /** {@inheritDoc} */
        @Override public boolean evictAllowed(Cache.Entry<Object, Object> entry) {
            return false;
        }

        /** {@inheritDoc} */
        @Override public String toString() {
            return "TestEvictionFilter";
        }
    }

    /**
     *
     */
    private static class TestEvictionPolicyFactory implements Factory<EvictionPolicy<Object, Object>> {
        /** {@inheritDoc} */
        @Override public EvictionPolicy<Object, Object> create() {
            return new EvictionPolicy<Object, Object>() {
                @Override public void onEntryAccessed(boolean rmv, EvictableEntry<Object, Object> entry) {
                    // No-op.
                }
            };
        }

        /** {@inheritDoc} */
        @Override public String toString() {
            return "TestEvictionPolicyFactory";
        }
    }

    /**
     *
     */
    private static class TestTopologyValidator implements TopologyValidator {
        /** {@inheritDoc} */
        @Override public boolean validate(Collection<ClusterNode> nodes) {
            return true;
        }

        /** {@inheritDoc} */
        @Override public String toString() {
            return "TestTopologyValidator";
        }
    }
}<|MERGE_RESOLUTION|>--- conflicted
+++ resolved
@@ -548,11 +548,7 @@
         for (int i = 0; i < 500; i++)
             execSql("INSERT INTO DEFAULT.TST(id, name, age) VALUES (" + i + ",'name-" + i + "'," + i + 1 + ")");
 
-<<<<<<< HEAD
-        String sql1 = "SELECT GROUP_ID, GROUP_NAME, PHYSICAL_READ, LOGICAL_READ FROM IGNITE.CACHE_GROUPS_IO";
-=======
         String sql1 = "SELECT GROUP_ID, GROUP_NAME, PHYSICAL_READS, LOGICAL_READS FROM IGNITE.CACHE_GROUPS_IO";
->>>>>>> 4ea443ce
 
         List<List<?>> res1 = execSql(sql1);
 
@@ -566,11 +562,7 @@
 
         assertTrue(map.containsKey(DEFAULT_CACHE_NAME));
 
-<<<<<<< HEAD
-        sql1 = "SELECT GROUP_ID, GROUP_NAME, PHYSICAL_READ, LOGICAL_READ FROM IGNITE.CACHE_GROUPS_IO WHERE " +
-=======
         sql1 = "SELECT GROUP_ID, GROUP_NAME, PHYSICAL_READS, LOGICAL_READS FROM IGNITE.CACHE_GROUPS_IO WHERE " +
->>>>>>> 4ea443ce
             "GROUP_NAME='SQL_default_TST'";
 
         assertEquals(1, execSql(sql1).size());
