/*
 * Licensed to the Apache Software Foundation (ASF) under one or more
 * contributor license agreements.  See the NOTICE file distributed with
 * this work for additional information regarding copyright ownership.
 * The ASF licenses this file to You under the Apache License, Version 2.0
 * (the "License"); you may not use this file except in compliance with
 * the License.  You may obtain a copy of the License at
 *
 *      http://www.apache.org/licenses/LICENSE-2.0
 *
 * Unless required by applicable law or agreed to in writing, software
 * distributed under the License is distributed on an "AS IS" BASIS,
 * WITHOUT WARRANTIES OR CONDITIONS OF ANY KIND, either express or implied.
 * See the License for the specific language governing permissions and
 * limitations under the License.
 */

package org.apache.ignite.internal.processors.cache.index;

<<<<<<< HEAD
import java.util.ArrayList;
import java.util.Collection;
import java.util.HashMap;
import java.util.LinkedHashMap;
import java.util.List;
=======
import java.sql.Connection;
import java.sql.DriverManager;
import java.sql.ResultSet;
import java.sql.SQLException;
import java.util.ArrayList;
import java.util.Arrays;
import java.util.Collection;
import java.util.HashMap;
import java.util.LinkedHashMap;
>>>>>>> 3b314f72
import java.util.Map;
import org.apache.ignite.Ignite;
import org.apache.ignite.IgniteCache;
import org.apache.ignite.IgniteCheckedException;
import org.apache.ignite.Ignition;
import org.apache.ignite.cache.QueryIndex;
import org.apache.ignite.cache.QueryIndexType;
import org.apache.ignite.cache.query.SqlFieldsQuery;
import org.apache.ignite.cache.query.annotations.QuerySqlField;
import org.apache.ignite.configuration.CacheConfiguration;
import org.apache.ignite.internal.IgniteEx;
import org.apache.ignite.internal.processors.odbc.ClientListenerProcessor;
import org.apache.ignite.internal.processors.port.GridPortRecord;
import org.apache.ignite.internal.processors.query.GridQueryProcessor;
import org.apache.ignite.internal.processors.query.GridQueryTypeDescriptor;
import org.apache.ignite.internal.processors.query.QueryIndexDescriptorImpl;
import org.apache.ignite.internal.processors.query.QueryTypeDescriptorImpl;
import org.apache.ignite.internal.processors.query.QueryUtils;
import org.apache.ignite.internal.util.GridStringBuilder;
import org.apache.ignite.internal.util.typedef.F;
import org.apache.ignite.internal.util.typedef.T2;
import org.apache.ignite.internal.util.typedef.internal.SB;
import org.apache.ignite.lang.IgniteBiTuple;
import org.apache.ignite.testframework.junits.common.GridCommonAbstractTest;
import org.jetbrains.annotations.Nullable;

/**
 * Tests for dynamic schema changes.
 */
@SuppressWarnings("unchecked")
public abstract class AbstractSchemaSelfTest extends GridCommonAbstractTest {
    /** Cache. */
    protected static final String CACHE_NAME = "cache";

    /** Table name. */
    protected static final String TBL_NAME = tableName(ValueClass.class);

    /** Escaped table name. */
    protected static final String TBL_NAME_ESCAPED = typeName(ValueClass.class);

    /** Index name 1. */
    protected static final String IDX_NAME_1 = "IDX_1";

    /** Index name 1 escaped. */
    protected static final String IDX_NAME_1_ESCAPED = "idx_1";

    /** Index name 2. */
    protected static final String IDX_NAME_2 = "IDX_2";

    /** Index name 2 escaped. */
    protected static final String IDX_NAME_2_ESCAPED = "idx_2";

    /** Key ID field. */
    protected static final String FIELD_KEY = "id";

    /** Key alias */
    protected static final String FIELD_KEY_ALIAS = "key";

    /** Field 1. */
    protected static final String FIELD_NAME_1 = "FIELD1";

    /** Field 1 escaped. */
    protected static final String FIELD_NAME_1_ESCAPED = "field1";

    /** Field 2. */
    protected static final String FIELD_NAME_2 = "FIELD2";

    /** Field 2 escaped. */
    protected static final String FIELD_NAME_2_ESCAPED = "field2";

    /**
     * Get type on the given node for the given cache and table name. Type must exist.
     *
     * @param node Node.
     * @param cacheName Cache name.
     * @param tblName Table name.
     * @return Type.
     */
    static QueryTypeDescriptorImpl typeExisting(IgniteEx node, String cacheName, String tblName) {
        QueryTypeDescriptorImpl res = type(node, cacheName, tblName);

        assertNotNull(res);

        return res;
    }

    /**
     * Get type on the given node for the given cache and table name.
     *
     * @param node Node.
     * @param cacheName Cache name.
     * @param tblName Table name.
     * @return Type.
     */
    @Nullable protected static QueryTypeDescriptorImpl type(IgniteEx node, String cacheName, String tblName) {
        return types(node, cacheName).get(tblName);
    }

    /**
     * Get available types on the given node for the given cache.
     *
     * @param node Node.
     * @param cacheName Cache name.
     * @return Map from table name to type.
     */
    protected static Map<String, QueryTypeDescriptorImpl> types(IgniteEx node, String cacheName) {
        Map<String, QueryTypeDescriptorImpl> res = new HashMap<>();

        Collection<GridQueryTypeDescriptor> descs = node.context().query().types(cacheName);

        for (GridQueryTypeDescriptor desc : descs) {
            QueryTypeDescriptorImpl desc0 = (QueryTypeDescriptorImpl)desc;

            res.put(desc0.tableName(), desc0);
        }

        return res;
    }

    /**
     * Assert index state on all <b>affinity</b> nodes.
     *
     * @param cacheName Cache name.
     * @param tblName Table name.
     * @param idxName Index name.
     * @param inlineSize Inline size.
     * @param fields Fields.
     */
    static void assertIndex(String cacheName, String tblName, String idxName,
        int inlineSize, IgniteBiTuple<String, Boolean>... fields) {
        for (Ignite node : Ignition.allGrids())
            assertIndex(node, cacheName, tblName, idxName, inlineSize, fields);
    }

    /**
     * Assert index state on particular node.
     *
     * @param node Node.
     * @param cacheName Cache name.
     * @param tblName Table name.
     * @param idxName Index name.
     * @param inlineSize Inline size.
     * @param fields Fields.
     */
    static void assertIndex(Ignite node, String cacheName, String tblName,
        String idxName, int inlineSize, IgniteBiTuple<String, Boolean>... fields) {
        node.cache(cacheName);

        IgniteEx node0 = (IgniteEx)node;

        ArrayList<IgniteBiTuple<String, Boolean>> res = new ArrayList<>();

        try {
            try (Connection c = connect(node0)) {
                try (ResultSet rs = c.getMetaData().getIndexInfo(null, cacheName, tblName, false, false)) {
                    while (rs.next()) {
                        if (F.eq(idxName, rs.getString("INDEX_NAME")))
                            res.add(new T2<>(rs.getString("COLUMN_NAME"), F.eq("A", rs.getString("ASC_OR_DESC"))));
                    }
                }
            }

            assertTrue("Index not found: " + idxName, res.size() > 0);

            assertEquals(Arrays.asList(fields), res);
        }
        catch (SQLException e) {
            throw new AssertionError(e);
        }

        // Also, let's check internal stuff not visible via JDBC - like inline size.
        QueryTypeDescriptorImpl typeDesc = typeExisting(node0, cacheName, tblName);

        assertInternalIndexParams(typeDesc, idxName, inlineSize);
    }

    /**
     * Assert index details not available via JDBC.
     * @param typeDesc Type descriptor.
     * @param idxName Index name.
     * @param inlineSize Inline size.
     */
    private static void assertInternalIndexParams(QueryTypeDescriptorImpl typeDesc, String idxName, int inlineSize) {
        QueryIndexDescriptorImpl idxDesc = typeDesc.index(idxName);

        assertNotNull(idxDesc);

        assertEquals(idxName, idxDesc.name());
        assertEquals(typeDesc, idxDesc.typeDescriptor());
        assertEquals(QueryIndexType.SORTED, idxDesc.type());
        assertEquals(inlineSize, idxDesc.inlineSize());
    }

    /**
     * @param node Node to connect to.
     * @return Thin JDBC connection to specified node.
     */
    static Connection connect(IgniteEx node) {
        Collection<GridPortRecord> recs = node.context().ports().records();

        GridPortRecord cliLsnrRec = null;

        for (GridPortRecord rec : recs) {
            if (rec.clazz() == ClientListenerProcessor.class) {
                cliLsnrRec = rec;

                break;
            }
        }

        assertNotNull(cliLsnrRec);

        try {
            return DriverManager.getConnection("jdbc:ignite:thin://127.0.0.1:" + cliLsnrRec.port());
        }
        catch (SQLException e) {
            throw new AssertionError(e);
        }
    }

    /**
     * Assert index doesn't exist on all nodes.
     *
     * @param cacheName Cache name.
     * @param tblName Table name.
     * @param idxName Index name.
     */
    static void assertNoIndex(String cacheName, String tblName, String idxName) {
        for (Ignite node : Ignition.allGrids())
            assertNoIndex(node, cacheName, tblName, idxName);
    }

    /**
     * Assert index doesn't exist on particular node.
     *
     * @param node Node.
     * @param cacheName Cache name.
     * @param tblName Table name.
     * @param idxName Index name.
     */
    static void assertNoIndex(Ignite node, String cacheName, String tblName, String idxName) {
        node.cache(cacheName);

        try {
            try (Connection c = connect((IgniteEx)node)) {
                try (ResultSet rs = c.getMetaData().getIndexInfo(null, cacheName, tblName, false, false)) {
                    while (rs.next()) {
                        assertFalse("Index exists, although shouldn't: " + tblName + '.' + idxName,
                            F.eq(idxName, rs.getString("INDEX_NAME")));
                    }
                }
            }
        }
        catch (SQLException e) {
            throw new AssertionError(e);
        }
    }

    /**
     * Get table name for class.
     *
     * @param cls Class.
     * @return Table name.
     */
    protected static String typeName(Class cls) {
        return cls.getSimpleName();
    }

    /**
     * Get table name for class.
     *
     * @param cls Class.
     * @return Table name.
     */
    static String tableName(Class cls) {
        return QueryUtils.normalizeObjectName(typeName(cls), true);
    }

    /**
     * Convenient method for index creation.
     *
     * @param name Name.
     * @param fields Fields.
     * @return Index.
     */
    protected static QueryIndex index(String name, IgniteBiTuple<String, Boolean>... fields) {
        QueryIndex idx = new QueryIndex();

        idx.setName(name);

        LinkedHashMap<String, Boolean> fields0 = new LinkedHashMap<>();

        for (IgniteBiTuple<String, Boolean> field : fields)
            fields0.put(field.getKey(), field.getValue());

        idx.setFields(fields0);

        return idx;
    }

    /**
     * Execute SQL statement on given node.
     *
     * @param node Node.
     * @param sql Statement.
     */
    protected List<List<?>> execute(Ignite node, String sql) {
        return queryProcessor(node).querySqlFieldsNoCache(new SqlFieldsQuery(sql).setSchema("PUBLIC"), true).getAll();
    }

    /**
     * Get query processor.
     *
     * @param node Node.
     * @return Query processor.
     */
<<<<<<< HEAD
    protected static GridQueryProcessor queryProcessor(Ignite node) {
        return queryProcessor((IgniteEx)node);
    }

    /**
     * Get query processor.
     *
     * @param node Node.
     * @return Query processor.
     */
    protected static GridQueryProcessor queryProcessor(IgniteEx node) {
        return node.context().query();
=======
    static GridQueryProcessor queryProcessor(Ignite node) {
        return ((IgniteEx)node).context().query();
>>>>>>> 3b314f72
    }

    /**
     * Field for index state check (ascending).
     *
     * @param name Name.
     * @return Field.
     */
    protected static IgniteBiTuple<String, Boolean> field(String name) {
        return field(name, true);
    }

    /**
     * Field for index state check.
     *
     * @param name Name.
     * @param asc Ascending flag.
     * @return Field.
     */
    protected static IgniteBiTuple<String, Boolean> field(String name, boolean asc) {
        return F.t(name.toUpperCase(), asc);
    }

    /**
     * @param fieldName Field name.
     * @return Alias.
     */
    protected static String alias(String fieldName) {
        return fieldName + "_alias";
    }

    /**
     * Synchronously create index.
     *
     * @param node Ignite node.
     * @param cacheName Cache name.
     * @param tblName Table name.
     * @param idx Index.
     * @param ifNotExists When set to true operation will fail if index already exists.
     * @param parallel Parallelism level.
     * @throws Exception If failed.
     */
    void dynamicIndexCreate(Ignite node, String cacheName, String tblName, QueryIndex idx,
        boolean ifNotExists, int parallel)
        throws Exception {
        GridStringBuilder sql = new SB("CREATE INDEX ")
            .a(ifNotExists ? "IF NOT EXISTS " : "")
            .a(idx.getName())
            .a(" ON ")
            .a(tblName)
            .a(" (");

        boolean first = true;

        for (Map.Entry<String, Boolean> fieldEntry : idx.getFields().entrySet()) {
            if (first)
                first = false;
            else
                sql.a(", ");

            String name = fieldEntry.getKey();
            boolean asc = fieldEntry.getValue();

            sql.a(name).a(" ").a(asc ? "ASC" : "DESC");
        }

        sql.a(')');

        if (idx.getInlineSize() != QueryIndex.DFLT_INLINE_SIZE)
            sql.a(" INLINE_SIZE ").a(idx.getInlineSize());

        if (parallel != 0)
            sql.a(" PARALLEL ").a(parallel);

        executeSql(node, cacheName, sql.toString());
    }

    /**
     * Synchronously drop index.
     *
     * @param node Ignite node.
     * @param cacheName Cache name.
     * @param idxName Index name.
     * @param ifExists When set to true operation fill fail if index doesn't exists.
     * @throws Exception if failed.
     */
    protected void dynamicIndexDrop(Ignite node, String cacheName, String idxName, boolean ifExists) throws Exception {
        String sql = "DROP INDEX " + (ifExists ? "IF EXISTS " : "") + idxName;

        executeSql(node, cacheName, sql);
    }

    /**
     * Start SQL cache on given node.
     * @param node Node to create cache on.
     * @param ccfg Cache configuration.
     * @return Created cache.
     */
    protected IgniteCache<?, ?> createSqlCache(Ignite node, CacheConfiguration ccfg) throws IgniteCheckedException {
        ((IgniteEx)node).context().cache().dynamicStartSqlCache(ccfg).get();

        IgniteCache<?, ?> res = node.cache(CACHE_NAME);

        assertNotNull(res);

        return res;
    }

    /**
     * Destroy SQL cache on given node.
     * @param node Node to create cache on.
     */
    protected void destroySqlCache(Ignite node) throws IgniteCheckedException {
        ((IgniteEx)node).context().cache().dynamicDestroyCache(CACHE_NAME, true, true, false).get();
    }

    /**
     * Execute SQL.
     *
     * @param node Ignite node.
     * @param cacheName Cache name.
     * @param sql SQL.
     */
    private void executeSql(Ignite node, String cacheName, String sql) {
        log.info("Executing DDL: " + sql);

        node.cache(cacheName).query(new SqlFieldsQuery(sql)).getAll();
    }

    /**
     * Key class.
     */
    public static class KeyClass {
        /** ID. */
        @QuerySqlField
        private long id;

        /**
         * Constructor.
         *
         * @param id ID.
         */
        public KeyClass(long id) {
            this.id = id;
        }

        /**
         * @return ID.
         */
        public long id() {
            return id;
        }

        /** {@inheritDoc} */
        @Override public boolean equals(Object o) {
            if (this == o) return true;
            if (o == null || getClass() != o.getClass()) return false;

            KeyClass keyClass = (KeyClass) o;

            return id == keyClass.id;

        }

        /** {@inheritDoc} */
        @Override public int hashCode() {
            return (int) (id ^ (id >>> 32));
        }
    }

    /**
     * Key class.
     */
    public static class ValueClass {
        /** Field 1. */
        @QuerySqlField
        private String field1;

        /**
         * Constructor.
         *
         * @param field1 Field 1.
         */
        public ValueClass(String field1) {
            this.field1 = field1;
        }

        /**
         * @return Field 1
         */
        public String field1() {
            return field1;
        }
    }

    /**
     * Key class.
     */
    public static class ValueClass2 {
        /** Field 1. */
        @QuerySqlField(name = "field1")
        private String field;

        /**
         * Constructor.
         *
         * @param field Field 1.
         */
        public ValueClass2(String field) {
            this.field = field;
        }

        /**
         * @return Field 1
         */
        public String field() {
            return field;
        }
    }

    /**
     * Runnable which can throw checked exceptions.
     */
    protected interface RunnableX {
        /**
         * Do run.
         *
         * @throws Exception If failed.
         */
        public void run() throws Exception;
    }
}<|MERGE_RESOLUTION|>--- conflicted
+++ resolved
@@ -17,24 +17,17 @@
 
 package org.apache.ignite.internal.processors.cache.index;
 
-<<<<<<< HEAD
 import java.util.ArrayList;
 import java.util.Collection;
 import java.util.HashMap;
 import java.util.LinkedHashMap;
 import java.util.List;
-=======
+import java.util.Map;
 import java.sql.Connection;
 import java.sql.DriverManager;
 import java.sql.ResultSet;
 import java.sql.SQLException;
-import java.util.ArrayList;
 import java.util.Arrays;
-import java.util.Collection;
-import java.util.HashMap;
-import java.util.LinkedHashMap;
->>>>>>> 3b314f72
-import java.util.Map;
 import org.apache.ignite.Ignite;
 import org.apache.ignite.IgniteCache;
 import org.apache.ignite.IgniteCheckedException;
@@ -350,8 +343,7 @@
      * @param node Node.
      * @return Query processor.
      */
-<<<<<<< HEAD
-    protected static GridQueryProcessor queryProcessor(Ignite node) {
+    static GridQueryProcessor queryProcessor(Ignite node) {
         return queryProcessor((IgniteEx)node);
     }
 
@@ -363,10 +355,6 @@
      */
     protected static GridQueryProcessor queryProcessor(IgniteEx node) {
         return node.context().query();
-=======
-    static GridQueryProcessor queryProcessor(Ignite node) {
-        return ((IgniteEx)node).context().query();
->>>>>>> 3b314f72
     }
 
     /**
