/*
 * Licensed to the Apache Software Foundation (ASF) under one or more
 * contributor license agreements.  See the NOTICE file distributed with
 * this work for additional information regarding copyright ownership.
 * The ASF licenses this file to You under the Apache License, Version 2.0
 * (the "License"); you may not use this file except in compliance with
 * the License.  You may obtain a copy of the License at
 *
 *      http://www.apache.org/licenses/LICENSE-2.0
 *
 * Unless required by applicable law or agreed to in writing, software
 * distributed under the License is distributed on an "AS IS" BASIS,
 * WITHOUT WARRANTIES OR CONDITIONS OF ANY KIND, either express or implied.
 * See the License for the specific language governing permissions and
 * limitations under the License.
 */

package org.apache.ignite.internal.processors.cache;

import org.apache.ignite.*;
import org.apache.ignite.cache.*;
import org.apache.ignite.cache.eviction.fifo.*;
import org.apache.ignite.cache.query.*;
import org.apache.ignite.configuration.*;
import org.apache.ignite.internal.processors.cache.IgniteCacheAbstractQuerySelfTest.*;
import org.apache.ignite.spi.discovery.tcp.*;
import org.apache.ignite.spi.discovery.tcp.ipfinder.*;
import org.apache.ignite.spi.discovery.tcp.ipfinder.vm.*;
import org.apache.ignite.spi.swapspace.noop.*;
import org.apache.ignite.testframework.junits.common.*;

import java.util.*;

import static org.apache.ignite.cache.CacheAtomicityMode.*;
import static org.apache.ignite.cache.CacheMode.*;
import static org.apache.ignite.cache.CacheRebalanceMode.*;

/**
 * GG-4368
 */
public class GridIndexingWithNoopSwapSelfTest extends GridCommonAbstractTest {
    /** */
    private static final TcpDiscoveryIpFinder ipFinder = new TcpDiscoveryVmIpFinder(true);

    /** */
    protected Ignite ignite;

    /** {@inheritDoc} */
    @Override protected IgniteConfiguration getConfiguration(String gridName) throws Exception {
        IgniteConfiguration c = super.getConfiguration(gridName);

        TcpDiscoverySpi disco = new TcpDiscoverySpi();

        disco.setIpFinder(ipFinder);

        c.setDiscoverySpi(disco);

        c.setSwapSpaceSpi(new NoopSwapSpaceSpi());

        CacheConfiguration<?,?> cc = defaultCacheConfiguration();

        cc.setCacheMode(PARTITIONED);
        cc.setWriteSynchronizationMode(CacheWriteSynchronizationMode.FULL_SYNC);
        cc.setRebalanceMode(SYNC);
        cc.setSwapEnabled(true);
        cc.setNearConfiguration(new NearCacheConfiguration());
        cc.setEvictionPolicy(new CacheFifoEvictionPolicy(1000));
        cc.setBackups(1);
        cc.setAtomicityMode(TRANSACTIONAL);
        cc.setIndexedTypes(
            Integer.class, ObjectValue.class
        );

        c.setCacheConfiguration(cc);

        return c;
    }

    /** {@inheritDoc} */
    @Override protected void beforeTest() throws Exception {
        ignite = startGrid();
    }

    /** {@inheritDoc} */
    @Override protected void afterTest() throws Exception {
        stopAllGrids();

        ignite = null;
    }

    /** @throws Exception If failed. */
    public void testQuery() throws Exception {
<<<<<<< HEAD
        IgniteCache<Integer, ObjectValue> cache = ignite.jcache(null);
=======
        GridCache<Integer, ObjectValue> cache = ((IgniteKernal)ignite).getCache(null);
>>>>>>> 90b6303d

        int cnt = 10;

        for (int i = 0; i < cnt; i++)
            cache.put(i, new ObjectValue("test" + i, i));

        for (int i = 0; i < cnt; i++) {
            assertNotNull(cache.localPeek(i));

            cache.localEvict(Collections.singleton(i)); // Swap.
        }

        assertEquals(0, cache.query(new SqlQuery(ObjectValue.class, "intVal >= ? order by intVal")).getAll().size());
    }
}<|MERGE_RESOLUTION|>--- conflicted
+++ resolved
@@ -90,11 +90,7 @@
 
     /** @throws Exception If failed. */
     public void testQuery() throws Exception {
-<<<<<<< HEAD
-        IgniteCache<Integer, ObjectValue> cache = ignite.jcache(null);
-=======
-        GridCache<Integer, ObjectValue> cache = ((IgniteKernal)ignite).getCache(null);
->>>>>>> 90b6303d
+        IgniteCache<Integer, ObjectValue> cache = ignite.cache(null);
 
         int cnt = 10;
 
