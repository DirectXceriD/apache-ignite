--- conflicted
+++ resolved
@@ -89,21 +89,13 @@
 
     /** {@inheritDoc} */
     @Override protected void beforeTest() throws Exception {
-<<<<<<< HEAD
-        // TODO: IGNITE-4994: Restore mock.
-=======
->>>>>>> 800c9d75
         Driver.load();
 
         conn = DriverManager.getConnection(DB_URL);
 
-<<<<<<< HEAD
-        tbl = H2TableEngine.createTable(conn, CREATE_TABLE_SQL, null, null, new GridH2SystemIndexFactory() {
-=======
         tbl = H2TableEngine.createTable(conn, CREATE_TABLE_SQL, null, null,
             new GridH2SystemIndexFactory() {
             /** {@inheritDoc} */
->>>>>>> 800c9d75
             @Override public ArrayList<Index> createSystemIndexes(GridH2Table tbl) {
                 ArrayList<Index> idxs = new ArrayList<>();
 
