--- conflicted
+++ resolved
@@ -58,14 +58,9 @@
     private static final String DB_OPTIONS = ";LOCK_MODE=3;MULTI_THREADED=1;DB_CLOSE_ON_EXIT=FALSE" +
         ";DEFAULT_LOCK_TIMEOUT=10000;FUNCTIONS_IN_SCHEMA=true;OPTIMIZE_REUSE_RESULTS=0;QUERY_CACHE_SIZE=0" +
         ";MAX_OPERATION_MEMORY=0;BATCH_JOINS=1" +
-<<<<<<< HEAD
-        ";ROW_FACTORY=\"" + GridH2PlainRowFactory.class.getName() + "\"" +
+        ";ROW_FACTORY=\"" + H2PlainRowFactory.class.getName() + "\"" +
         ";DEFAULT_TABLE_ENGINE=" + GridH2DefaultTableEngine.class.getName() +
         ";LOCAL_RESULT_FACTORY=\"" + IgniteH2LocalResultFactory.class.getName() + "\"";
-=======
-        ";ROW_FACTORY=\"" + H2PlainRowFactory.class.getName() + "\"" +
-        ";DEFAULT_TABLE_ENGINE=" + GridH2DefaultTableEngine.class.getName();
->>>>>>> 5551faa9
 
     /** The period of clean up the {@link #threadConns}. */
     private static final Long CONN_CLEANUP_PERIOD = 2000L;
