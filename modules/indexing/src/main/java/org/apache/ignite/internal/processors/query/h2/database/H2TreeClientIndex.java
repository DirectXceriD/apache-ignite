/*
 * Licensed to the Apache Software Foundation (ASF) under one or more
 * contributor license agreements.  See the NOTICE file distributed with
 * this work for additional information regarding copyright ownership.
 * The ASF licenses this file to You under the Apache License, Version 2.0
 * (the "License"); you may not use this file except in compliance with
 * the License.  You may obtain a copy of the License at
 *
 *      http://www.apache.org/licenses/LICENSE-2.0
 *
 * Unless required by applicable law or agreed to in writing, software
 * distributed under the License is distributed on an "AS IS" BASIS,
 * WITHOUT WARRANTIES OR CONDITIONS OF ANY KIND, either express or implied.
 * See the License for the specific language governing permissions and
 * limitations under the License.
 */

package org.apache.ignite.internal.processors.query.h2.database;

import java.util.List;

import org.apache.ignite.IgniteException;
import org.apache.ignite.internal.processors.query.IgniteSQLException;
import org.apache.ignite.internal.processors.query.h2.opt.H2CacheRow;
import org.apache.ignite.internal.processors.query.h2.opt.GridH2Table;
import org.h2.engine.Session;
import org.h2.index.Cursor;
import org.h2.index.IndexType;
import org.h2.result.SearchRow;
import org.h2.table.IndexColumn;

/**
 * We need indexes on an not affinity nodes. The index shouldn't contains any data.
 */
public class H2TreeClientIndex extends H2TreeIndexBase {
<<<<<<< HEAD
    /**
     *
     */
    public static final IgniteSQLException SHOULDNT_BE_INVOKED_EXCEPTION =
        new IgniteSQLException("Shouldn't be invoked, due to it's not affinity node");

=======
>>>>>>> 5551faa9
    /**
     * @param tbl Table.
     * @param name Index name.
     * @param pk Primary key.
     * @param colsList Index columns.
     */
<<<<<<< HEAD
    public H2TreeClientIndex(
        GridH2Table tbl,
        String name,
        boolean pk,
        List<IndexColumn> colsList
    ) {
        super(tbl,
            0,
            name,
            colsList.toArray(new IndexColumn[colsList.size()]),
            pk ? IndexType.createPrimaryKey(false, false)
                : IndexType.createNonUnique(false, false, false));

        IndexColumn.mapColumns(getIndexColumns(), tbl);
=======
    @SuppressWarnings("ZeroLengthArrayAllocation")
    public H2TreeClientIndex(GridH2Table tbl, String name, boolean pk, List<IndexColumn> colsList) {
        super(tbl);

        IndexColumn[] cols = colsList.toArray(new IndexColumn[0]);

        IndexColumn.mapColumns(cols, tbl);

        initBaseIndex(tbl, 0, name, cols,
            pk ? IndexType.createPrimaryKey(false, false) : IndexType.createNonUnique(false, false, false));
>>>>>>> 5551faa9
    }

    /** {@inheritDoc} */
    @Override public void refreshColumnIds() {
        // Do nothing.
    }

    /** {@inheritDoc} */
    @Override public int segmentsCount() {
        throw unsupported();
    }

    /** {@inheritDoc} */
    @Override public Cursor find(Session ses, SearchRow lower, SearchRow upper) {
        throw unsupported();
    }

    /** {@inheritDoc} */
    @Override public H2CacheRow put(H2CacheRow row) {
        throw unsupported();
    }

    /** {@inheritDoc} */
    @Override public boolean putx(H2CacheRow row) {
        throw unsupported();
    }

    /** {@inheritDoc} */
    @Override public boolean removex(SearchRow row) {
        throw unsupported();
    }

    /** {@inheritDoc} */
    @Override public long getRowCount(Session ses) {
        throw unsupported();
    }

    /** {@inheritDoc} */
    @Override public Cursor findFirstOrLast(Session session, boolean first) {
        throw unsupported();
    }

    /**
     * @return Exception about unsupported operation.
     */
    private static IgniteException unsupported() {
        return new IgniteSQLException("Shouldn't be invoked on non-affinity node.");
    }
}<|MERGE_RESOLUTION|>--- conflicted
+++ resolved
@@ -21,6 +21,7 @@
 
 import org.apache.ignite.IgniteException;
 import org.apache.ignite.internal.processors.query.IgniteSQLException;
+import org.apache.ignite.internal.processors.query.h2.opt.GridH2IndexBase;
 import org.apache.ignite.internal.processors.query.h2.opt.H2CacheRow;
 import org.apache.ignite.internal.processors.query.h2.opt.GridH2Table;
 import org.h2.engine.Session;
@@ -33,48 +34,18 @@
  * We need indexes on an not affinity nodes. The index shouldn't contains any data.
  */
 public class H2TreeClientIndex extends H2TreeIndexBase {
-<<<<<<< HEAD
-    /**
-     *
-     */
-    public static final IgniteSQLException SHOULDNT_BE_INVOKED_EXCEPTION =
-        new IgniteSQLException("Shouldn't be invoked, due to it's not affinity node");
-
-=======
->>>>>>> 5551faa9
     /**
      * @param tbl Table.
      * @param name Index name.
      * @param pk Primary key.
      * @param colsList Index columns.
      */
-<<<<<<< HEAD
-    public H2TreeClientIndex(
-        GridH2Table tbl,
-        String name,
-        boolean pk,
-        List<IndexColumn> colsList
-    ) {
-        super(tbl,
-            0,
-            name,
-            colsList.toArray(new IndexColumn[colsList.size()]),
-            pk ? IndexType.createPrimaryKey(false, false)
-                : IndexType.createNonUnique(false, false, false));
-
-        IndexColumn.mapColumns(getIndexColumns(), tbl);
-=======
     @SuppressWarnings("ZeroLengthArrayAllocation")
     public H2TreeClientIndex(GridH2Table tbl, String name, boolean pk, List<IndexColumn> colsList) {
-        super(tbl);
-
-        IndexColumn[] cols = colsList.toArray(new IndexColumn[0]);
-
-        IndexColumn.mapColumns(cols, tbl);
-
-        initBaseIndex(tbl, 0, name, cols,
-            pk ? IndexType.createPrimaryKey(false, false) : IndexType.createNonUnique(false, false, false));
->>>>>>> 5551faa9
+        super(tbl, name,
+            GridH2IndexBase.columnsArray(tbl, colsList),
+            pk ? IndexType.createPrimaryKey(false, false) :
+                IndexType.createNonUnique(false, false, false));
     }
 
     /** {@inheritDoc} */
