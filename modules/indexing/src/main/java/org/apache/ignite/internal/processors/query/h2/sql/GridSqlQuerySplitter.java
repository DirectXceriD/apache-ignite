--- conflicted
+++ resolved
@@ -316,13 +316,9 @@
             splitter.extractor.mergeMapQueries(splitter.mapSqlQrys),
             cacheIds,
             mvccEnabled,
-<<<<<<< HEAD
-            local || F.isEmpty(cacheIds),
+            locSplit,
             origUsedCols,
             new GridSqlUsedColumnsInfo(splitter.usedValues)
-=======
-            locSplit
->>>>>>> 11e2d3cc
         );
     }
 
@@ -1266,13 +1262,9 @@
         // Setup resulting map query.
         GridCacheSqlQuery map = new GridCacheSqlQuery(mapQry.getSQL());
 
-<<<<<<< HEAD
         GridSqlQueryParser.extractUsedColumnsFromAst(usedValues, mapQry);
 
-        setupParameters(map, mapQry, params);
-=======
         setupParameters(map, mapQry, paramsCnt);
->>>>>>> 11e2d3cc
 
         map.columns(collectColumns(mapExps));
         map.sortColumns(mapQry.sort());
@@ -1756,17 +1748,6 @@
     }
 
     /**
-<<<<<<< HEAD
-     * @param select Query.
-     * @return Used columns.
-     */
-    private static GridSqlUsedColumnsInfo extractUsedColumns(GridSqlAst select) {
-        Map<String, Boolean> mapValUsed = new HashMap<>();
-
-        GridSqlQueryParser.extractUsedColumnsFromAst(mapValUsed, select);
-
-        return new GridSqlUsedColumnsInfo(mapValUsed);
-=======
      * Get optimized prepared statement.
      *
      * @param c Connection.
@@ -1782,6 +1763,17 @@
         try (PreparedStatement s = c.prepareStatement(qry)) {
             return GridSqlQueryParser.prepared(s);
         }
->>>>>>> 11e2d3cc
+    }
+
+    /**
+     * @param select Query.
+     * @return Used columns.
+     */
+    private static GridSqlUsedColumnsInfo extractUsedColumns(GridSqlAst select) {
+        Map<String, Boolean> mapValUsed = new HashMap<>();
+
+        GridSqlQueryParser.extractUsedColumnsFromAst(mapValUsed, select);
+
+        return new GridSqlUsedColumnsInfo(mapValUsed);
     }
 }