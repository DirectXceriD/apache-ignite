/*
 * Licensed to the Apache Software Foundation (ASF) under one or more
 * contributor license agreements.  See the NOTICE file distributed with
 * this work for additional information regarding copyright ownership.
 * The ASF licenses this file to You under the Apache License, Version 2.0
 * (the "License"); you may not use this file except in compliance with
 * the License.  You may obtain a copy of the License at
 *
 *      http://www.apache.org/licenses/LICENSE-2.0
 *
 * Unless required by applicable law or agreed to in writing, software
 * distributed under the License is distributed on an "AS IS" BASIS,
 * WITHOUT WARRANTIES OR CONDITIONS OF ANY KIND, either express or implied.
 * See the License for the specific language governing permissions and
 * limitations under the License.
 */

package org.apache.ignite.internal.processors.query.h2.sql;

import java.sql.Connection;
import java.sql.SQLException;
import java.util.ArrayList;
import java.util.BitSet;
import java.util.HashMap;
import java.util.HashSet;
import java.util.IdentityHashMap;
import java.util.LinkedHashMap;
import java.util.List;
import java.util.Map;
import java.util.Set;
import java.util.TreeSet;
import java.util.stream.Collectors;
import javax.cache.CacheException;
import org.apache.ignite.IgniteCheckedException;
import org.apache.ignite.IgniteException;
import org.apache.ignite.internal.processors.cache.query.GridCacheSqlQuery;
import org.apache.ignite.internal.processors.cache.query.GridCacheTwoStepQuery;
import org.apache.ignite.internal.processors.cache.query.GridSqlUsedColumnInfo;
import org.apache.ignite.internal.processors.cache.query.IgniteQueryErrorCode;
import org.apache.ignite.internal.processors.cache.query.QueryTable;
import org.apache.ignite.internal.processors.query.IgniteSQLException;
import org.apache.ignite.internal.processors.query.h2.H2Utils;
import org.apache.ignite.internal.processors.query.h2.affinity.PartitionExtractor;
<<<<<<< HEAD
import org.apache.ignite.internal.processors.query.h2.opt.GridH2RowDescriptor;
import org.apache.ignite.internal.processors.query.h2.opt.GridH2Table;
import org.apache.ignite.internal.util.lang.GridTreePrinter;
import org.apache.ignite.internal.util.tostring.GridToStringInclude;
=======
>>>>>>> f73878de
import org.apache.ignite.internal.util.typedef.F;
import org.apache.ignite.internal.util.typedef.internal.U;
import org.h2.command.Prepared;
import org.h2.command.dml.Query;

import static org.apache.ignite.internal.processors.query.h2.opt.GridH2KeyValueRowOnheap.DEFAULT_COLUMNS_COUNT;
import static org.apache.ignite.internal.processors.query.h2.opt.join.CollocationModel.isCollocated;
import static org.apache.ignite.internal.processors.query.h2.sql.GridSqlConst.TRUE;
import static org.apache.ignite.internal.processors.query.h2.sql.GridSqlFunctionType.AVG;
import static org.apache.ignite.internal.processors.query.h2.sql.GridSqlFunctionType.CAST;
import static org.apache.ignite.internal.processors.query.h2.sql.GridSqlFunctionType.COUNT;
import static org.apache.ignite.internal.processors.query.h2.sql.GridSqlFunctionType.GROUP_CONCAT;
import static org.apache.ignite.internal.processors.query.h2.sql.GridSqlFunctionType.SUM;
import static org.apache.ignite.internal.processors.query.h2.sql.GridSqlJoin.LEFT_TABLE_CHILD;
import static org.apache.ignite.internal.processors.query.h2.sql.GridSqlJoin.ON_CHILD;
import static org.apache.ignite.internal.processors.query.h2.sql.GridSqlJoin.RIGHT_TABLE_CHILD;
import static org.apache.ignite.internal.processors.query.h2.sql.GridSqlPlaceholder.EMPTY;
import static org.apache.ignite.internal.processors.query.h2.sql.GridSqlQuery.LIMIT_CHILD;
import static org.apache.ignite.internal.processors.query.h2.sql.GridSqlQuery.OFFSET_CHILD;
import static org.apache.ignite.internal.processors.query.h2.sql.GridSqlSelect.FROM_CHILD;
import static org.apache.ignite.internal.processors.query.h2.sql.GridSqlSelect.WHERE_CHILD;
import static org.apache.ignite.internal.processors.query.h2.sql.GridSqlSelect.childIndexForColumn;

/**
 * Splits a single SQL query into two step map-reduce query.
 */
@SuppressWarnings("ForLoopReplaceableByForEach")
public class GridSqlQuerySplitter {
    /** */
    private static final String MERGE_TABLE_SCHEMA = "PUBLIC"; // Schema PUBLIC must always exist.

    /** */
    private static final String MERGE_TABLE_PREFIX = "__T";

    /** */
    private static final String COLUMN_PREFIX = "__C";

    /** */
    private static final String HAVING_COLUMN = "__H";

    /** */
    private static final String UNIQUE_TABLE_ALIAS_SUFFIX = "__Z";

    /** */
    private static final String EXPR_ALIAS_PREFIX = "__X";

    /** */
    private int nextExprAliasId;

    /** */
    private int nextTblAliasId;

    /** */
    private int splitId = -1; // The first one will be 0.

    /** Query tables. */
    private final Set<QueryTable> tbls = new HashSet<>();

    /** */
    private final Set<String> pushedDownCols = new HashSet<>();

    /** */
    private boolean skipMergeTbl;

    /** */
    private GridCacheSqlQuery rdcSqlQry;

    /** */
    private final List<GridCacheSqlQuery> mapSqlQrys = new ArrayList<>();

    /** */
    private Object[] params;

    /** */
    private final boolean collocatedGrpBy;

    /** */
    private final boolean distributedJoins;

    /** */
    private final IdentityHashMap<GridSqlAst, GridSqlAlias> uniqueFromAliases = new IdentityHashMap<>();

    /** Partition extractor. */
    private final PartitionExtractor extractor;

    /**
     * @param params Query parameters.
     * @param collocatedGrpBy If it is a collocated GROUP BY query.
     * @param distributedJoins Distributed joins flag.
     * @param extractor Partition extractor.
     */
    public GridSqlQuerySplitter(Object[] params, boolean collocatedGrpBy, boolean distributedJoins,
        PartitionExtractor extractor) {
        this.params = params;
        this.collocatedGrpBy = collocatedGrpBy;
        this.distributedJoins = distributedJoins;
        this.extractor = extractor;
    }

    /**
     * @param idx Index of table.
     * @return Merge table.
     */
    private static GridSqlTable mergeTable(int idx) {
        return new GridSqlTable(MERGE_TABLE_SCHEMA, MERGE_TABLE_PREFIX + idx);
    }

    /**
     * @param idx Table index.
     * @return Merge table name.
     */
    public static String mergeTableIdentifier(int idx) {
        return mergeTable(idx).getSQL();
    }

    /**
     * @param idx Index of column.
     * @return Generated by index column alias.
     */
    private String columnName(int idx) {
        // We must have unique columns for each split to avoid name clashes.
        return COLUMN_PREFIX + splitId + '_' + idx;
    }

    /**
     * @param conn Connection.
     * @param prepared Prepared.
     * @param params Parameters.
     * @param collocatedGrpBy Whether the query has collocated GROUP BY keys.
     * @param distributedJoins If distributed joins enabled.
     * @param enforceJoinOrder Enforce join order.
     * @param partExtractor Partition extractor.
     * @return Two step query.
     * @throws SQLException If failed.
     * @throws IgniteCheckedException If failed.
     */
    public static GridCacheTwoStepQuery split(
        Connection conn,
        Prepared prepared,
        Object[] params,
        boolean collocatedGrpBy,
        boolean distributedJoins,
        boolean enforceJoinOrder,
        PartitionExtractor partExtractor
    ) throws SQLException, IgniteCheckedException {
        if (params == null)
            params = GridCacheSqlQuery.EMPTY_PARAMS;

        // Here we will just do initial query parsing. Do not use optimized
        // subqueries because we do not have unique FROM aliases yet.
        GridSqlQuery qry = GridSqlQueryParser.parseQuery(prepared, false);

        String originalSql = prepared.getSQL();

        final boolean explain = qry.explain();

        qry.explain(false);

        GridSqlQuerySplitter splitter = new GridSqlQuerySplitter(params, collocatedGrpBy, distributedJoins,
            partExtractor);

        // Normalization will generate unique aliases for all the table filters in FROM.
        // Also it will collect all tables and schemas from the query.
        splitter.normalizeQuery(qry);

        // Here we will have correct normalized AST with optimized join order.
        // The distributedJoins parameter is ignored because it is not relevant for
        // the REDUCE query optimization.
        qry = GridSqlQueryParser.parseQuery(
            H2Utils.optimize(conn, qry.getSQL(), params, false, enforceJoinOrder),
            true
        );

        boolean forUpdate = GridSqlQueryParser.isForUpdateQuery(prepared);

        // Do the actual query split. We will update the original query AST, need to be careful.
        splitter.splitQuery(qry, forUpdate);

        assert !F.isEmpty(splitter.mapSqlQrys): "map"; // We must have at least one map query.
        assert splitter.rdcSqlQry != null: "rdc"; // We must have a reduce query.

        // If we have distributed joins, then we have to optimize all MAP side queries
        // to have a correct join order with respect to batched joins and check if we need
        // distributed joins at all.
        if (distributedJoins) {
            boolean allCollocated = true;

            for (GridCacheSqlQuery mapSqlQry : splitter.mapSqlQrys) {
                Prepared prepared0 = H2Utils.optimize(conn, mapSqlQry.query(), mapSqlQry.parameters(params),
                    true, enforceJoinOrder);

                allCollocated &= isCollocated((Query)prepared0);

                mapSqlQry.query(GridSqlQueryParser.parseQuery(prepared0, true).getSQL());
            }

            // We do not need distributed joins if all MAP queries are collocated.
            if (allCollocated)
                distributedJoins = false;
        }

        // Setup resulting two step query and return it.
        GridCacheTwoStepQuery twoStepQry = new GridCacheTwoStepQuery(originalSql, splitter.tbls);

        twoStepQry.reduceQuery(splitter.rdcSqlQry);

        for (GridCacheSqlQuery mapSqlQry : splitter.mapSqlQrys)
            twoStepQry.addMapQuery(mapSqlQry);

        twoStepQry.skipMergeTable(splitter.skipMergeTbl);
        twoStepQry.explain(explain);
        twoStepQry.distributedJoins(distributedJoins);

        // all map queries must have non-empty derivedPartitions to use this feature.
        twoStepQry.derivedPartitions(splitter.extractor.mergeMapQueries(twoStepQry.mapQueries()));

        twoStepQry.forUpdate(forUpdate);

        return twoStepQry;
    }

    /**
     * @param qry Optimized and normalized query to split.
     * @param forUpdate {@code SELECT FOR UPDATE} flag.
     */
    private void splitQuery(GridSqlQuery qry, boolean forUpdate) throws IgniteCheckedException {
        // Create a fake parent AST element for the query to allow replacing the query in the parent by split.
        GridSqlSubquery fakeQryParent = new GridSqlSubquery(qry);

        // Fake parent query model. We need it just for convenience because buildQueryModel needs parent model.
        SplitterQueryModel fakeModelParent = new SplitterQueryModel(null, null, -1, null);

        // Build a simplified query model. We need it because navigation over the original AST is too complex.
        fakeModelParent.buildQueryModel(fakeQryParent, 0, null);

        assert fakeModelParent.childModelsCount() == 1;

        // Get the built query model from the fake parent.
        SplitterQueryModel model = fakeModelParent.childModel(0);

        // Setup the needed information for split.
        model.analyzeQueryModel(collocatedGrpBy);

        // If we have child queries to split, then go hard way.
        if (model.needSplitChild()) {
            // All the siblings to selects we are going to split must be also wrapped into subqueries.
            pushDownQueryModel(model);

            // Need to make all the joined subqueries to be ordered by join conditions.
            setupMergeJoinSorting(model);
        }
        else if (!model.needSplit())  // Just split the top level query.
            model.forceSplit();

        // Split the query model into multiple map queries and a single reduce query.
        splitQueryModel(model);

        // Get back the updated query from the fake parent. It will be our reduce query.
        qry = fakeQryParent.subquery();

        // Reset SELECT FOR UPDATE flag for reduce query.
        if (forUpdate) {
            assert qry instanceof GridSqlSelect;

            GridSqlSelect sel = (GridSqlSelect)qry;

            sel.forUpdate(false);
        }

        String rdcQry = qry.getSQL();

        SplitterUtils.checkNoDataTablesInReduceQuery(qry, rdcQry);

        // Setup a resulting reduce query.
        rdcSqlQry = new GridCacheSqlQuery(rdcQry);

        skipMergeTbl = qry.skipMergeTable();

        setupParameters(rdcSqlQry, qry, params);
    }

    /**
     * @param model Query model.
     */
    private void pushDownQueryModel(SplitterQueryModel model) {
        if (model.type() == SplitterQueryModelType.UNION) {
            assert model.needSplitChild(); // Otherwise we should not get here.

            for (int i = 0; i < model.childModelsCount(); i++)
                pushDownQueryModel(model.childModel(i));
        }
        else if (model.type() == SplitterQueryModelType.SELECT) {
            // If we already need to split, then no need to push down here.
            if (!model.needSplit()) {
                assert model.needSplitChild(); // Otherwise we should not get here.

                pushDownQueryModelSelect(model);
            }
        }
        else
            throw new IllegalStateException("Type: " + model.type());
    }

    /**
     * @param expr Expression.
     * @return {@code true} If the expression contains pushed down columns.
     */
    private boolean hasPushedDownColumn(GridSqlAst expr) {
        if (expr instanceof GridSqlColumn)
            return pushedDownCols.contains(((GridSqlColumn)expr).columnName());

        for (int i = 0; i < expr.size(); i++) {
            if (hasPushedDownColumn(expr.child(i)))
                return true;
        }

        return false;
    }

    /**
     * @param model Query model for the SELECT.
     */
    private void pushDownQueryModelSelect(SplitterQueryModel model) {
        assert model.type() == SplitterQueryModelType.SELECT : model.type();

        boolean hasLeftJoin = SplitterUtils.hasLeftJoin(model.<GridSqlSelect>ast().from());

        int begin = -1;

        // Here we iterate over joined FROM table filters.
        // !!! model.size() can change, never assign it to a variable.
        for (int i = 0; i < model.childModelsCount(); i++) {
            SplitterQueryModel child = model.childModel(i);

            boolean hasPushedDownCol = false;

            // It is either splittable subquery (it must remain in REDUCE query)
            // or left join condition with pushed down columns (this condition
            // can not be pushed down into a wrap query).
            if ((child.isQuery() && (child.needSplitChild() || child.needSplit())) ||
                // We always must be at the right side of the join here to push down
                // range on the left side. If there are no LEFT JOINs in the SELECT, then
                // we will never have ON conditions, they are getting moved to WHERE clause.
                (hasPushedDownCol = (hasLeftJoin && i != 0 && hasPushedDownColumn(model.findJoin(i).on())))) {
                // Handle a single table push down case.
                if (hasPushedDownCol && begin == -1)
                    begin = i - 1;

                // Push down the currently collected range.
                if (begin != -1) {
                    pushDownQueryModelRange(model, begin, i - 1);

                    i = begin + 1; // We've modified model by this range push down, need to adjust counter.

                    assert model.childModel(i) == child; // Adjustment check: we have to return to the same point.

                    // Reset range begin: in case of pushed down column we can assume current child as
                    // as new begin (because it is not a splittable subquery), otherwise reset begin
                    // and try to find next range begin further.
                    begin = hasPushedDownCol ? i : -1;
                }

                if (child.needSplitChild())
                    pushDownQueryModel(child);
            }
            // It is a table or a function or a subquery that we do not need to split or split child.
            // We need to find all the joined elements like this in chain to push them down.
            else if (begin == -1)
                begin = i;
        }

        // Push down the remaining range.
        if (begin != -1)
            pushDownQueryModelRange(model, begin, model.childModelsCount() - 1);
    }

    /**
     * @param model Query model.
     */
    private void setupMergeJoinSorting(SplitterQueryModel model) {
        if (model.type() == SplitterQueryModelType.UNION) {
            for (int i = 0; i < model.childModelsCount(); i++)
                setupMergeJoinSorting(model.childModel(i));
        }
        else if (model.type() == SplitterQueryModelType.SELECT) {
            if (!model.needSplit()) {
                boolean needSplitChild = false;

                for (int i = 0; i < model.childModelsCount(); i++) {
                    SplitterQueryModel child = model.childModel(i);

                    assert child.isQuery() : child.type();

                    if (child.needSplit())
                        needSplitChild = true;
                    else
                        setupMergeJoinSorting(child); // Go deeper.
                }

                if (needSplitChild && model.childModelsCount() > 1)
                    setupMergeJoinSortingSelect(model); // Setup merge join hierarchy for the SELECT.
            }
        }
        else
            throw new IllegalStateException("Type: " + model.type());
    }

    /**
     * @param model Query model.
     */
    private void setupMergeJoinSortingSelect(SplitterQueryModel model) {
        // After pushing down we can have the following variants:
        //  - splittable SELECT
        //  - subquery with splittable child (including UNION)

        // We will push down chains of sequential subqueries between
        // the splittable SELECT like in "push down" and
        // setup sorting for all of them by joined fields.

        for (int i = 1; i < model.childModelsCount(); i++) {
            SplitterQueryModel child = model.childModel(i);

            if (child.needSplit()) {
                if (i > 1) {
                    // If we have multiple joined non-splittable subqueries before, then
                    // push down them into a single subquery.
                    doPushDownQueryModelRange(model, 0, i - 1, false);

                    i = 1;

                    assert model.childModel(i) == child; // We must remain at the same position.
                }

                injectSortingFirstJoin(model);
            }
        }
    }

    /**
     * @param model Query model.
     */
    private void injectSortingFirstJoin(SplitterQueryModel model) {
        GridSqlJoin join = model.findJoin(0);

        // We are at the beginning, thus left and right AST must be children of the same join AST.
        //     join2
        //      / \
        //   join1 \
        //    / \   \
        //  T0   T1  T2
        GridSqlAlias leftTbl = (GridSqlAlias)join.leftTable();
        GridSqlAlias rightTbl = (GridSqlAlias)join.rightTable();

        // Collect all AND conditions.
        List<SplitterAndCondition> andConditions = new ArrayList<>();

        SplitterAndCondition.collectAndConditions(andConditions, join, ON_CHILD);
        SplitterAndCondition.collectAndConditions(andConditions, model.ast(), WHERE_CHILD);

        // Collect all the JOIN condition columns for sorting.
        List<GridSqlColumn> leftOrder = new ArrayList<>();
        List<GridSqlColumn> rightOrder = new ArrayList<>();

        for (int i = 0; i < andConditions.size(); i++) {
            SplitterAndCondition and = andConditions.get(i);
            GridSqlOperation op = and.ast();

            if (op.operationType() == GridSqlOperationType.EQUAL) {
                GridSqlAst leftExpr = op.child(0);
                GridSqlAst rightExpr = op.child(1);

                if (leftExpr instanceof GridSqlColumn && rightExpr instanceof GridSqlColumn) {
                    GridSqlAst leftFrom = ((GridSqlColumn)leftExpr).expressionInFrom();
                    GridSqlAst rightFrom = ((GridSqlColumn)rightExpr).expressionInFrom();

                    if (leftFrom == leftTbl && rightFrom == rightTbl) {
                        leftOrder.add((GridSqlColumn)leftExpr);
                        rightOrder.add((GridSqlColumn)rightExpr);
                    }
                    else if (leftFrom == rightTbl && rightFrom == leftTbl) {
                        leftOrder.add((GridSqlColumn)rightExpr);
                        rightOrder.add((GridSqlColumn)leftExpr);
                    }
                }
            }
        }

        // Do inject ORDER BY to the both sides.
        injectOrderBy(leftTbl, leftOrder);
        injectOrderBy(rightTbl, rightOrder);
    }

    /**
     * @param subQryAlias Subquery alias.
     * @param orderByCols Columns for ORDER BY.
     */
    private void injectOrderBy(GridSqlAlias subQryAlias, List<GridSqlColumn> orderByCols) {
        if (orderByCols.isEmpty())
            return;

        // Structure: alias -> subquery -> query
        GridSqlQuery qry = GridSqlAlias.<GridSqlSubquery>unwrap(subQryAlias).subquery();
        GridSqlSelect select = leftmostSelect(qry); // The leftmost SELECT in UNION defines column names.

        BitSet set = new BitSet();

        for (int i = 0; i < orderByCols.size(); i++) {
            GridSqlColumn col = orderByCols.get(i);

            int colIdx = 0;

            for (;;) {
                GridSqlAst expr = select.column(colIdx);

                String colName;

                if (expr instanceof GridSqlAlias)
                    colName = ((GridSqlAlias)expr).alias();
                else if (expr instanceof GridSqlColumn)
                    colName = ((GridSqlColumn)expr).columnName();
                else
                    // It must be impossible to join by this column then, because the expression has no name.
                    throw new IllegalStateException();

                if (colName.equals(col.columnName()))
                    break; // Found the needed column index.

                colIdx++;
            }

            // Avoid duplicates.
            if (set.get(colIdx))
                continue;

            set.set(colIdx, true);

            // Add sort column to the query.
            qry.addSort(new GridSqlSortColumn(colIdx, true, false, false));
        }
    }

    /**
     * @param qry Query.
     * @return Leftmost select if it is a UNION query.
     */
    private GridSqlSelect leftmostSelect(GridSqlQuery qry) {
        while (qry instanceof GridSqlUnion)
            qry = ((GridSqlUnion)qry).left();

        return (GridSqlSelect)qry;
    }

    /**
     * @param model Query model.
     * @param begin The first child model in range to push down.
     * @param end The last child model in range to push down.
     */
    private void pushDownQueryModelRange(SplitterQueryModel model, int begin, int end) {
        assert end >= begin;

        if (begin == end && model.childModel(end).isQuery()) {
            // Simple case when we have a single subquery to push down, just mark it to be splittable.
            model.childModel(end).forceSplit();
        }
        else {
            // Here we have to generate a subquery for all the joined elements and
            // and mark that subquery as splittable.
            doPushDownQueryModelRange(model, begin, end, true);
        }
    }

    /**
     * @param model Query model.
     * @param begin The first child model in range to push down.
     * @param end The last child model in range to push down.
     * @param needSplit If we will need to split the created subquery model.
     */
    private void doPushDownQueryModelRange(SplitterQueryModel model, int begin, int end, boolean needSplit) {
        // Create wrap query where we will push all the needed joined elements, columns and conditions.
        GridSqlSelect wrapSelect = new GridSqlSelect();
        GridSqlSubquery wrapSubqry = new GridSqlSubquery(wrapSelect);
        GridSqlAlias wrapAlias = SplitterUtils.alias(nextUniqueTableAlias(null), wrapSubqry);

        SplitterQueryModel wrapModel = new SplitterQueryModel(
            SplitterQueryModelType.SELECT,
            wrapSubqry,
            0,
            wrapAlias,
            needSplit
        );

        // Prepare all the prerequisites.
        GridSqlSelect select = model.ast();

        Set<GridSqlAlias> tblAliases = U.newIdentityHashSet();
        Map<String,GridSqlAlias> cols = new HashMap<>();

        // Collect all the tables for push down.
        for (int i = begin; i <= end; i++) {
            GridSqlAlias uniqueTblAlias = model.childModel(i).uniqueAlias();

            assert uniqueTblAlias != null: select.getSQL();

            tblAliases.add(uniqueTblAlias);
        }

        // Push down columns in SELECT clause.
        pushDownSelectColumns(tblAliases, cols, wrapAlias, select);

        // Move all the related WHERE conditions to wrap query.
        pushDownWhereConditions(tblAliases, cols, wrapAlias, select);

        // Push down to a subquery all the JOIN elements and process ON conditions.
        pushDownJoins(tblAliases, cols, model, begin, end, wrapAlias);

        // Add all the collected columns to the wrap query.
        for (GridSqlAlias col : cols.values())
            wrapSelect.addColumn(col, true);

        // Adjust query models to a new AST structure.

        // Move pushed down child models to the newly created model.
        model.moveChildModelsToWrapModel(wrapModel, begin, end);
    }

    /**
     * @param tblAliases Table aliases for push down.
     * @param cols Columns with generated aliases.
     * @param model Query model.
     * @param begin The first child model in range to push down.
     * @param end The last child model in range to push down.
     * @param wrapAlias Alias of the wrap query.
     */
    private void pushDownJoins(
        Set<GridSqlAlias> tblAliases,
        Map<String,GridSqlAlias> cols,
        SplitterQueryModel model,
        int begin,
        int end,
        GridSqlAlias wrapAlias
    ) {
        // Get the original SELECT.
        GridSqlSelect select = model.ast();

        GridSqlSelect wrapSelect = GridSqlAlias.<GridSqlSubquery>unwrap(wrapAlias).subquery();

        final int last = model.childModelsCount() - 1;

        if (begin == end) {
            //  Simple case when we have to push down only a single table and no joins.

            //       join3
            //        / \
            //     join2 \
            //      / \   \
            //   join1 \   \
            //    / \   \   \
            //  T0   T1  T2  T3
            //           ^^

            // - Push down T2 to the wrap query W and replace T2 with W:

            //       join3
            //        / \
            //     join2 \
            //      / \   \
            //   join1 \   \
            //    / \   \   \
            //  T0   T1  W   T3

            //  W: T2

            GridSqlJoin endJoin = model.findJoin(end);

            wrapSelect.from(model.childModel(end).uniqueAlias());
            endJoin.child(end == 0 ? LEFT_TABLE_CHILD : RIGHT_TABLE_CHILD, wrapAlias);
        }
        else if (end == last) {
            // Here we need to push down chain from `begin` to the last child in the model (T3).
            // Thus we have something to split in the beginning and `begin` can not be 0.
            assert begin > 0;

            //       join3
            //        / \
            //     join2 \
            //      / \   \
            //   join1 \   \
            //    / \   \   \
            //  T0   T1  T2  T3
            //           ^----^

            // We have to push down T2 and T3.
            // Also may be T1, but this does not change much the logic.

            // - Add join3 to W,
            // - replace left branch in join3 with T2,
            // - replace right branch in join2 with W:

            //     join2
            //      / \
            //   join1 \
            //    / \   \
            //  T0   T1  W

            //  W:      join3
            //           / \
            //         T2   T3

            GridSqlJoin beginJoin = model.findJoin(begin);
            GridSqlJoin afterBeginJoin = model.findJoin(begin + 1);
            GridSqlJoin endJoin = model.findJoin(end);

            wrapSelect.from(endJoin);
            afterBeginJoin.leftTable(beginJoin.rightTable());
            beginJoin.rightTable(wrapAlias);
            select.from(beginJoin);
        }
        else if (begin == 0) {
            //  From the first model to some middle one.

            //       join3
            //        / \
            //     join2 \
            //      / \   \
            //   join1 \   \
            //    / \   \   \
            //  T0   T1  T2  T3
            //  ^-----^


            //     join3
            //      / \
            //   join2 \
            //    / \   \
            //   W  T2  T3

            //  W:    join1
            //         / \
            //       T0   T1

            GridSqlJoin endJoin = model.findJoin(end);
            GridSqlJoin afterEndJoin = model.findJoin(end + 1);

            wrapSelect.from(endJoin);
            afterEndJoin.leftTable(wrapAlias);
        }
        else {
            //  Push down some middle range.

            //       join3
            //        / \
            //     join2 \
            //      / \   \
            //   join1 \   \
            //    / \   \   \
            //  T0   T1  T2  T3
            //       ^----^


            //        join3
            //         / \
            //      join1 \
            //       / \   \
            //     T0   W   T3

            //  W:      join2
            //           / \
            //         T1   T2

            GridSqlJoin beginJoin = model.findJoin(begin);
            GridSqlJoin afterBeginJoin = model.findJoin(begin + 1);
            GridSqlJoin endJoin = model.findJoin(end);
            GridSqlJoin afterEndJoin = model.findJoin(end + 1);

            wrapSelect.from(endJoin);
            afterEndJoin.leftTable(beginJoin);
            afterBeginJoin.leftTable(beginJoin.rightTable());
            beginJoin.rightTable(wrapAlias);
        }

        GridSqlAst from = select.from();

        // Push down related ON conditions for all the related joins.
        while (from instanceof GridSqlJoin) {
            assert !(((GridSqlJoin)from).rightTable() instanceof GridSqlJoin);

            pushDownColumnsInExpression(tblAliases, cols, wrapAlias, from, ON_CHILD);

            from = from.child(LEFT_TABLE_CHILD);
        }
    }

    /**
     * @param tblAliases Table aliases for push down.
     * @param cols Columns with generated aliases.
     * @param wrapAlias Alias of the wrap query.
     * @param select The original select.
     */
    private void pushDownSelectColumns(
        Set<GridSqlAlias> tblAliases,
        Map<String,GridSqlAlias> cols,
        GridSqlAlias wrapAlias,
        GridSqlSelect select
    ) {
        for (int i = 0; i < select.allColumns(); i++) {
            GridSqlAst expr = select.column(i);

            if (!(expr instanceof GridSqlAlias)) {
                // If this is an expression without alias, we need replace it with an alias,
                // because in the wrapQuery we will generate unique aliases for all the columns to avoid duplicates
                // and all the columns in the will be replaced.
                String alias;

                if (expr instanceof GridSqlColumn)
                    alias = ((GridSqlColumn)expr).columnName();
                else
                    alias = EXPR_ALIAS_PREFIX + i;

                expr = SplitterUtils.alias(alias, expr);

                select.setColumn(i, expr);
            }

            if (isAllRelatedToTables(tblAliases, U.newIdentityHashSet(), expr)
                && !SplitterUtils.hasAggregates(expr)) {
                // Push down the whole expression.
                pushDownColumn(tblAliases, cols, wrapAlias, expr, 0);
            }
            else {
                // Push down each column separately.
                pushDownColumnsInExpression(tblAliases, cols, wrapAlias, expr, 0);
            }
        }
    }

    /**
     * @param tblAliases Table aliases to push down.
     * @param cols Columns with generated aliases.
     * @param wrapAlias Alias of the wrap query.
     * @param parent Parent expression.
     * @param childIdx Child index.
     */
    private void pushDownColumnsInExpression(
        Set<GridSqlAlias> tblAliases,
        Map<String,GridSqlAlias> cols,
        GridSqlAlias wrapAlias,
        GridSqlAst parent,
        int childIdx
    ) {
        GridSqlAst child = parent.child(childIdx);

        if (child instanceof GridSqlColumn)
            pushDownColumn(tblAliases, cols, wrapAlias, parent, childIdx);
        else {
            for (int i = 0; i < child.size(); i++)
                pushDownColumnsInExpression(tblAliases, cols, wrapAlias, child, i);
        }
    }

    /**
     * @param tblAliases Table aliases for push down.
     * @param cols Columns with generated aliases.
     * @param wrapAlias Alias of the wrap query.
     * @param parent Parent element.
     * @param childIdx Child index.
     */
    private void pushDownColumn(
        Set<GridSqlAlias> tblAliases,
        Map<String,GridSqlAlias> cols,
        GridSqlAlias wrapAlias,
        GridSqlAst parent,
        int childIdx
    ) {
        GridSqlAst expr = parent.child(childIdx);

        String uniqueColAlias;

        if (expr instanceof GridSqlColumn) {
            GridSqlColumn col = parent.child(childIdx);

            // It must always be unique table alias.
            GridSqlAlias tblAlias = (GridSqlAlias)col.expressionInFrom();

            assert tblAlias != null; // The query is normalized.

            if (!tblAliases.contains(tblAlias))
                return; // Unrelated column, nothing to do.

            uniqueColAlias = uniquePushDownColumnAlias(col);
        }
        else {
            uniqueColAlias = EXPR_ALIAS_PREFIX + nextExprAliasId++ + "__" + ((GridSqlAlias)parent).alias();
        }

        GridSqlType resType = expr.resultType();
        GridSqlAlias colAlias = cols.get(uniqueColAlias);

        if (colAlias == null) {
            colAlias = SplitterUtils.alias(uniqueColAlias, expr);

            // We have this map to avoid column duplicates in wrap query.
            cols.put(uniqueColAlias, colAlias);

            pushedDownCols.add(uniqueColAlias);
        }

        GridSqlColumn col = SplitterUtils.column(uniqueColAlias);

        col.expressionInFrom(wrapAlias);
        col.resultType(resType);

        parent.child(childIdx, col);
    }

    /**
     * @param col Column.
     * @return Unique column alias based on generated unique table alias.
     */
    private String uniquePushDownColumnAlias(GridSqlColumn col) {
        String colName = col.columnName();

        if (pushedDownCols.contains(colName))
            return colName; // Already pushed down unique alias.

        GridSqlAlias uniqueTblAlias = (GridSqlAlias)col.expressionInFrom();

        return uniquePushDownColumnAlias(uniqueTblAlias.alias(), colName);
    }

    /**
     * @param uniqueTblAlias Unique table alias.
     * @param colName Column name.
     * @return Unique column alias based on generated unique table alias.
     */
    private static String uniquePushDownColumnAlias(String uniqueTblAlias, String colName) {
        assert !F.isEmpty(uniqueTblAlias);
        assert !F.isEmpty(colName);

        return uniqueTblAlias + "__" + colName;
    }

    /**
     * @param tblAliases Table aliases for push down.
     * @param cols Columns with generated aliases.
     * @param wrapAlias Alias of the wrap query.
     * @param select The original select.
     */
    private void pushDownWhereConditions(
        Set<GridSqlAlias> tblAliases,
        Map<String,GridSqlAlias> cols,
        GridSqlAlias wrapAlias,
        GridSqlSelect select
    ) {
        if (select.where() == null)
            return;

        GridSqlSelect wrapSelect = GridSqlAlias.<GridSqlSubquery>unwrap(wrapAlias).subquery();

        List<SplitterAndCondition> andConditions = new ArrayList<>();

        SplitterAndCondition.collectAndConditions(andConditions, select, WHERE_CHILD);

        for (int i = 0; i < andConditions.size(); i++) {
            SplitterAndCondition c = andConditions.get(i);
            GridSqlAst condition = c.ast();

            if (isAllRelatedToTables(tblAliases, U.newIdentityHashSet(), condition)) {
                if (!SplitterUtils.isTrue(condition)) {
                    // Replace the original condition with `true` and move it to the wrap query.
                    c.parent().child(c.childIndex(), TRUE);

                    wrapSelect.whereAnd(condition);
                }
            }
            else
                pushDownColumnsInExpression(tblAliases, cols, wrapAlias, c.parent(), c.childIndex());
        }
    }

    /**
     * @param tblAliases Table aliases for push down.
     * @param locSubQryTblAliases Local subquery tables.
     * @param ast AST.
     * @return {@code true} If all the columns in the given expression are related to the given tables.
     */
    @SuppressWarnings({"SuspiciousMethodCalls", "RedundantIfStatement"})
    private static boolean isAllRelatedToTables(Set<GridSqlAlias> tblAliases, Set<GridSqlAlias> locSubQryTblAliases,
        GridSqlAst ast) {
        if (ast instanceof GridSqlColumn) {
            GridSqlColumn col = (GridSqlColumn)ast;

            // The column must be related to the given list of tables.
            if (!tblAliases.contains(col.expressionInFrom()) &&
                // Or must be rated to some local expression subquery.
                !locSubQryTblAliases.contains(col.expressionInFrom()))
                return false;
        }
        else {
            // If it is a subquery, collect all the table aliases to ignore them later.
            if (ast instanceof GridSqlSelect)
                ((GridSqlSelect)ast).collectFromAliases(locSubQryTblAliases);

            for (int i = 0; i < ast.size(); i++) {
                if (!isAllRelatedToTables(tblAliases, locSubQryTblAliases, ast.child(i)))
                    return false;
            }
        }

        return true;
    }

    /**
     * @param model Query model.
     */
    private void splitQueryModel(SplitterQueryModel model) throws IgniteCheckedException {
        switch (model.type()) {
            case SELECT:
                if (model.needSplit()) {
                    splitSelect(model.parent(), model.childIndex());

                    break;
                }

                // Intentional fallthrough to go deeper.
            case UNION:
                for (int i = 0; i < model.childModelsCount(); i++)
                    splitQueryModel(model.childModel(i));

                break;

            default:
                throw new IllegalStateException("Type: " + model.type());
        }
    }

    /**
     * !!! Notice that here we will modify the original query AST in this method.
     *
     * @param parent Parent AST element.
     * @param childIdx Index of child select.
     */
    private void splitSelect(GridSqlAst parent, int childIdx) throws IgniteCheckedException {
        if (++splitId > 99)
            throw new CacheException("Too complex query to process.");

        final GridSqlSelect mapQry = parent.child(childIdx);

        final int visibleCols = mapQry.visibleColumns();

        List<GridSqlAst> rdcExps = new ArrayList<>(visibleCols);
        List<GridSqlAst> mapExps = new ArrayList<>(mapQry.allColumns());

        mapExps.addAll(mapQry.columns(false));

        Set<String> colNames = new HashSet<>();
        final int havingCol = mapQry.havingColumn();

        boolean distinctAggregateFound = false;

        if (!collocatedGrpBy) {
            for (int i = 0, len = mapExps.size(); i < len; i++)
                distinctAggregateFound |= SplitterUtils.hasDistinctAggregates(mapExps.get(i));
        }

        boolean aggregateFound = distinctAggregateFound;

        // Split all select expressions into map-reduce parts.
        for (int i = 0, len = mapExps.size(); i < len; i++) // Remember len because mapExps list can grow.
            aggregateFound |= splitSelectExpression(mapExps, rdcExps, colNames, i, collocatedGrpBy, i == havingCol,
                distinctAggregateFound);

        assert !(collocatedGrpBy && aggregateFound); // We do not split aggregates when collocatedGrpBy is true.

        // Create reduce query AST. Use unique merge table for this split.
        GridSqlSelect rdcQry = new GridSqlSelect().from(mergeTable(splitId));

        // -- SELECT
        mapQry.clearColumns();

        for (GridSqlAst exp : mapExps) // Add all map expressions as visible.
            mapQry.addColumn(exp, true);

        for (int i = 0; i < visibleCols; i++) // Add visible reduce columns.
            rdcQry.addColumn(rdcExps.get(i), true);

        for (int i = visibleCols; i < rdcExps.size(); i++) // Add invisible reduce columns (HAVING).
            rdcQry.addColumn(rdcExps.get(i), false);

        for (int i = rdcExps.size(); i < mapExps.size(); i++)  // Add all extra map columns as invisible reduce columns.
            rdcQry.addColumn(SplitterUtils.column(((GridSqlAlias)mapExps.get(i)).alias()), false);

        // -- FROM WHERE: do nothing

        // -- GROUP BY
        if (mapQry.groupColumns() != null && !collocatedGrpBy) {
            rdcQry.groupColumns(mapQry.groupColumns());

            // Grouping with distinct aggregates cannot be performed on map phase
            if (distinctAggregateFound)
                mapQry.groupColumns(null);
        }

        // -- HAVING
        if (havingCol >= 0 && !collocatedGrpBy) {
            // TODO IGNITE-1140 - Find aggregate functions in HAVING clause or rewrite query to put all aggregates to SELECT clause.
            // We need to find HAVING column in reduce query.
            for (int i = visibleCols; i < rdcQry.allColumns(); i++) {
                GridSqlAst c = rdcQry.column(i);

                if (c instanceof GridSqlAlias && HAVING_COLUMN.equals(((GridSqlAlias)c).alias())) {
                    rdcQry.havingColumn(i);

                    break;
                }
            }

            mapQry.havingColumn(-1);
        }

        // -- ORDER BY
        if (!mapQry.sort().isEmpty()) {
            for (GridSqlSortColumn sortCol : mapQry.sort())
                rdcQry.addSort(sortCol);

            // If collocatedGrpBy is true, then aggregateFound is always false.
            if (aggregateFound) // Ordering over aggregates does not make sense.
                mapQry.clearSort(); // Otherwise map sort will be used by offset-limit.
            // TODO IGNITE-1141 - Check if sorting is done over aggregated expression, otherwise we can sort and use offset-limit.
        }

        // -- LIMIT
        if (mapQry.limit() != null) {
            rdcQry.limit(mapQry.limit());

            // Will keep limits on map side when collocatedGrpBy is true,
            // because in this case aggregateFound is always false.
            if (aggregateFound)
                mapQry.limit(null);
        }

        // -- OFFSET
        if (mapQry.offset() != null) {
            rdcQry.offset(mapQry.offset());

            if (mapQry.limit() != null) // LIMIT off + lim
                mapQry.limit(SplitterUtils.op(GridSqlOperationType.PLUS, mapQry.offset(), mapQry.limit()));

            mapQry.offset(null);
        }

        // -- DISTINCT
        if (mapQry.distinct()) {
            mapQry.distinct(!aggregateFound && mapQry.groupColumns() == null && mapQry.havingColumn() < 0);
            rdcQry.distinct(true);
        }

        // Replace the given select with generated reduce query in the parent.
        parent.child(childIdx, rdcQry);

        // Setup resulting map query.
        GridCacheSqlQuery map = new GridCacheSqlQuery(mapQry.getSQL(), extractUsedColumns(mapQry));

        setupParameters(map, mapQry, params);

        map.columns(collectColumns(mapExps));
        map.sortColumns(mapQry.sort());
        map.partitioned(SplitterUtils.hasPartitionedTables(mapQry));
        map.hasSubQueries(SplitterUtils.hasSubQueries(mapQry));

        if (map.isPartitioned() && !distributedJoins)
            map.derivedPartitions(extractor.extract(mapQry));

        mapSqlQrys.add(map);
    }

    /**
<<<<<<< HEAD
     * @param select Query.
     * @return Used columns.
     */
    private Map<String, GridSqlUsedColumnInfo> extractUsedColumns(GridSqlSelect select) {
        Map<TableAlias, Set<Integer>> usedCols = new HashMap<>();

        GridSqlQueryParser.extractUsedColumnsFromAst(usedCols, select);

        return usedCols.entrySet().stream()
            .collect(Collectors.toMap(
                e -> e.getKey().alias(),
                e -> {
                    boolean keyUsed = false;
                    boolean valUsed = false;

                    GridH2RowDescriptor desc = e.getKey().table().rowDescriptor();

                    for (Integer colId :  e.getValue()) {
                        keyUsed |= desc.isKeyColumn(colId);
                        valUsed |= desc.isValueColumn(colId);

                        if (colId >= DEFAULT_COLUMNS_COUNT) {
                            if (desc.isColumnKeyProperty(colId - DEFAULT_COLUMNS_COUNT) || desc.isKeyAliasColumn(colId))
                                keyUsed = true;
                            else
                                valUsed = true;
                        }

                        if (keyUsed && valUsed)
                            break;
                    }

                    assert keyUsed || valUsed : "Used columns: " + e.getValue();

                    return new GridSqlUsedColumnInfo(e.getValue(), keyUsed, valUsed);
                }));
    }

    /**
     * @param ast Map query AST.
     * @return {@code true} If the given AST has partitioned tables.
     */
    private static boolean hasPartitionedTables(GridSqlAst ast) {
        if (ast instanceof GridSqlTable) {
            if (((GridSqlTable)ast).dataTable() != null)
                return ((GridSqlTable)ast).dataTable().isPartitioned();
            else
                return false;
        }

        for (int i = 0; i < ast.size(); i++) {
            if (hasPartitionedTables(ast.child(i)))
                return true;
        }

        return false;
    }

    /**
     * @param ast Map query AST.
     * @return {@code true} If the given AST has sub-queries.
     */
    private boolean hasSubQueries(GridSqlAst ast) {
        if (ast == null)
            return false;

        if (ast instanceof GridSqlSubquery)
            return true;

        for (int childIdx = 0; childIdx < ast.size(); childIdx++) {
            if (hasSubQueries(ast.child(childIdx)))
                return true;
        }

        return false;
    }

    /**
=======
>>>>>>> f73878de
     * @param sqlQry Query.
     * @param qryAst Select AST.
     * @param params All parameters.
     */
    private static void setupParameters(GridCacheSqlQuery sqlQry, GridSqlQuery qryAst, Object[] params) {
        TreeSet<Integer> paramIdxs = new TreeSet<>();

        SplitterUtils.findParamsQuery(qryAst, params, paramIdxs);

        int[] paramIdxsArr = new int[paramIdxs.size()];

        int i = 0;

        for (Integer paramIdx : paramIdxs)
            paramIdxsArr[i++] = paramIdx;

        sqlQry.parameterIndexes(paramIdxsArr);
    }

    /**
     * @param cols Columns from SELECT clause.
     * @return Map of columns with types.
     */
    private LinkedHashMap<String,?> collectColumns(List<GridSqlAst> cols) {
        LinkedHashMap<String, GridSqlType> res = new LinkedHashMap<>(cols.size(), 1f, false);

        for (int i = 0; i < cols.size(); i++) {
            GridSqlAst col = cols.get(i);
            GridSqlType t = col.resultType();

            if (t == null)
                throw new NullPointerException("Column type: " + col);

            if (t == GridSqlType.UNKNOWN)
                throw new IllegalStateException("Unknown type: " + col);

            String alias;

            if (col instanceof GridSqlAlias)
                alias = ((GridSqlAlias)col).alias();
            else
                alias = columnName(i);

            if (res.put(alias, t) != null)
                throw new IllegalStateException("Alias already exists: " + alias);
        }

        return res;
    }

    /**
     * @param qry Query.
     */
    private void normalizeQuery(GridSqlQuery qry) {
        if (qry instanceof GridSqlUnion) {
            GridSqlUnion union = (GridSqlUnion)qry;

            normalizeQuery(union.left());
            normalizeQuery(union.right());
        }
        else {
            GridSqlSelect select = (GridSqlSelect)qry;

            // Normalize FROM first to update column aliases after.
            normalizeFrom(select, FROM_CHILD, false);

            List<GridSqlAst> cols = select.columns(false);

            for (int i = 0; i < cols.size(); i++)
                normalizeExpression(select, childIndexForColumn(i));

            normalizeExpression(select, WHERE_CHILD);

            // ORDER BY and HAVING are in SELECT expressions.
        }

        normalizeExpression(qry, OFFSET_CHILD);
        normalizeExpression(qry, LIMIT_CHILD);
    }

    /**
     * @param parent Table parent element.
     * @param childIdx Child index for the table or alias containing the table.
     */
    private void generateUniqueAlias(GridSqlAst parent, int childIdx) {
        GridSqlAst child = parent.child(childIdx);
        GridSqlAst tbl = GridSqlAlias.unwrap(child);

        assert tbl instanceof GridSqlTable || tbl instanceof GridSqlSubquery ||
            tbl instanceof GridSqlFunction: tbl.getClass();

        String uniqueAlias = nextUniqueTableAlias(tbl != child ? ((GridSqlAlias)child).alias() : null);

        GridSqlAlias uniqueAliasAst = new GridSqlAlias(uniqueAlias, tbl);

        uniqueFromAliases.put(tbl, uniqueAliasAst);

        // Replace the child in the parent.
        parent.child(childIdx, uniqueAliasAst);
    }

    /**
     * @param origAlias Original alias.
     * @return Generated unique alias.
     */
    private String nextUniqueTableAlias(String origAlias) {
        String uniqueAlias = UNIQUE_TABLE_ALIAS_SUFFIX + nextTblAliasId++;

        if (origAlias != null) // Prepend with the original table alias for better plan readability.
            uniqueAlias = origAlias + uniqueAlias;

        return uniqueAlias;
    }

    /**
     * @param parent Parent element.
     * @param childIdx Child index.
     * @param parentAlias If the parent is {@link GridSqlAlias}.
     */
    private void normalizeFrom(GridSqlAst parent, int childIdx, boolean parentAlias) {
        GridSqlElement from = parent.child(childIdx);

        if (from instanceof GridSqlTable) {
            GridSqlTable tbl = (GridSqlTable)from;

            String schemaName = tbl.dataTable() != null ? tbl.dataTable().identifier().schema() : tbl.schema();
            String tblName = tbl.dataTable() != null ? tbl.dataTable().identifier().table() : tbl.tableName();

            tbls.add(new QueryTable(schemaName, tblName));

            // In case of alias parent we need to replace the alias itself.
            if (!parentAlias)
                generateUniqueAlias(parent, childIdx);
        }
        else if (from instanceof GridSqlAlias) {
            // Replace current alias with generated unique alias.
            normalizeFrom(from, 0, true);
            generateUniqueAlias(parent, childIdx);
        }
        else if (from instanceof GridSqlSubquery) {
            // We do not need to wrap simple functional subqueries into filtering function,
            // because we can not have any other tables than Ignite (which are already filtered)
            // and functions we have to filter explicitly as well.
            normalizeQuery(((GridSqlSubquery)from).subquery());

            if (!parentAlias) // H2 generates aliases for subqueries in FROM clause.
                throw new IllegalStateException("No alias for subquery: " + from.getSQL());
        }
        else if (from instanceof GridSqlJoin) {
            // Left and right.
            normalizeFrom(from, 0, false);
            normalizeFrom(from, 1, false);

            // Join condition (after ON keyword).
            normalizeExpression(from, 2);
        }
        else if (from instanceof GridSqlFunction) {
            // In case of alias parent we need to replace the alias itself.
            if (!parentAlias)
                generateUniqueAlias(parent, childIdx);
        }
        else
            throw new IllegalStateException(from.getClass().getName() + " : " + from.getSQL());
    }

    /**
     * @param parent Parent element.
     * @param childIdx Child index.
     */
    @SuppressWarnings("StatementWithEmptyBody")
    private void normalizeExpression(GridSqlAst parent, int childIdx) {
        GridSqlAst el = parent.child(childIdx);

        if (el instanceof GridSqlAlias ||
            el instanceof GridSqlOperation ||
            el instanceof GridSqlFunction ||
            el instanceof GridSqlArray) {
            for (int i = 0; i < el.size(); i++)
                normalizeExpression(el, i);
        }
        else if (el instanceof GridSqlSubquery)
            normalizeQuery(((GridSqlSubquery)el).subquery());
        else if (el instanceof GridSqlColumn) {
            GridSqlColumn col = (GridSqlColumn)el;
            GridSqlAst tbl = GridSqlAlias.unwrap(col.expressionInFrom());

            // Change table alias part of the column to the generated unique table alias.
            GridSqlAlias uniqueAlias = uniqueFromAliases.get(tbl);

            // Unique aliases must be generated for all the table filters already.
            assert uniqueAlias != null: childIdx + "\n" + parent.getSQL();

            col.tableAlias(uniqueAlias.alias());
            col.expressionInFrom(uniqueAlias);
        }
        else if (el instanceof GridSqlParameter ||
            el instanceof GridSqlPlaceholder ||
            el instanceof GridSqlConst) {
            // No-op for simple expressions.
        }
        else
            throw new IllegalStateException(el + ": " + el.getClass());
    }

    /**
     * @param mapSelect Selects for map query.
     * @param rdcSelect Selects for reduce query.
     * @param colNames Set of unique top level column names.
     * @param idx Index.
     * @param collocatedGrpBy If it is a collocated GROUP BY query.
     * @param isHaving If it is a HAVING expression.
     * @param hasDistinctAggregate If query has distinct aggregate expression.
     * @return {@code true} If aggregate was found.
     */
    private boolean splitSelectExpression(
        List<GridSqlAst> mapSelect,
        List<GridSqlAst> rdcSelect,
        Set<String> colNames,
        final int idx,
        boolean collocatedGrpBy,
        boolean isHaving,
        boolean hasDistinctAggregate
    ) {
        GridSqlAst el = mapSelect.get(idx);
        GridSqlAlias alias = null;

        boolean aggregateFound = false;

        if (el instanceof GridSqlAlias) { // Unwrap from alias.
            alias = (GridSqlAlias)el;
            el = alias.child();
        }

        if (!collocatedGrpBy && SplitterUtils.hasAggregates(el)) {
            aggregateFound = true;

            if (alias == null)
                alias = SplitterUtils.alias(isHaving ? HAVING_COLUMN : columnName(idx), el);

            // We can update original alias here as well since it will be dropped from mapSelect.
            splitAggregates(alias, 0, mapSelect, idx, hasDistinctAggregate, true);

            rdcSelect.add(alias);
        }
        else {
            String mapColAlias = isHaving ? HAVING_COLUMN : columnName(idx);
            String rdcColAlias;

            if (alias == null)  // Original column name for reduce column.
                rdcColAlias = el instanceof GridSqlColumn ? ((GridSqlColumn)el).columnName() : mapColAlias;
            else // Set initial alias for reduce column.
                rdcColAlias = alias.alias();

            // Always wrap map column into generated alias.
            mapSelect.set(idx, SplitterUtils.alias(mapColAlias, el)); // `el` is known not to be an alias.

            // SELECT __C0 AS original_alias
            GridSqlElement rdcEl = SplitterUtils.column(mapColAlias);

            if (colNames.add(rdcColAlias)) // To handle column name duplication (usually wildcard for few tables).
                rdcEl = SplitterUtils.alias(rdcColAlias, rdcEl);

            rdcSelect.add(rdcEl);
        }

        return aggregateFound;
    }

    /**
     * @param parentExpr Parent expression.
     * @param childIdx Child index to try to split.
     * @param mapSelect List of expressions in map SELECT clause.
     * @param exprIdx Index of the original expression in map SELECT clause.
     * @param hasDistinctAggregate If query has distinct aggregate expression.
     * @param first If the first aggregate is already found in this expression.
     * @return {@code true} If the first aggregate is already found.
     */
    private boolean splitAggregates(
        final GridSqlAst parentExpr,
        final int childIdx,
        final List<GridSqlAst> mapSelect,
        final int exprIdx,
        boolean hasDistinctAggregate,
        boolean first
    ) {
        GridSqlAst el = parentExpr.child(childIdx);

        if (el instanceof GridSqlAggregateFunction) {
            splitAggregate(parentExpr, childIdx, mapSelect, exprIdx, hasDistinctAggregate, first);

            return true;
        }

        for (int i = 0; i < el.size(); i++) {
            if (splitAggregates(el, i, mapSelect, exprIdx, hasDistinctAggregate, first))
                first = false;
        }

        return !first;
    }

    /**
     * @param parentExpr Parent expression.
     * @param aggIdx Index of the aggregate to split in this expression.
     * @param mapSelect List of expressions in map SELECT clause.
     * @param exprIdx Index of the original expression in map SELECT clause.
     * @param hasDistinctAggregate If query has distinct aggregate expression.
     * @param first If this is the first aggregate found in this expression.
     */
    private void splitAggregate(
        GridSqlAst parentExpr,
        int aggIdx,
        List<GridSqlAst> mapSelect,
        int exprIdx,
        boolean hasDistinctAggregate,
        boolean first
    ) {
        GridSqlAggregateFunction agg = parentExpr.child(aggIdx);

        assert agg.resultType() != null;

        GridSqlElement mapAgg, rdcAgg;

        // Create stubbed map alias to fill it with correct expression later.
        GridSqlAlias mapAggAlias = SplitterUtils.alias(columnName(first ? exprIdx : mapSelect.size()), EMPTY);

        // Replace original expression if it is the first aggregate in expression or add to the end.
        if (first)
            mapSelect.set(exprIdx, mapAggAlias);
        else
            mapSelect.add(mapAggAlias);

        /* Note Distinct aggregate can be performed only on reduce phase, so
           if query contains distinct aggregate then other aggregates must be processed the same way. */
        switch (agg.type()) {
            case AVG: // SUM( AVG(CAST(x AS DOUBLE))*COUNT(x) )/SUM( COUNT(x) )  or  AVG(x)
                if (hasDistinctAggregate) /* and has no collocated group by */ {
                    mapAgg = agg.child();

                    rdcAgg = SplitterUtils.aggregate(agg.distinct(), agg.type()).resultType(agg.resultType())
                        .addChild(SplitterUtils.column(mapAggAlias.alias()));
                }
                else {
                    //-- COUNT(x) map
                    GridSqlElement cntMapAgg = SplitterUtils.aggregate(agg.distinct(), COUNT)
                        .resultType(GridSqlType.BIGINT).addChild(agg.child());

                    // Add generated alias to COUNT(x).
                    // Using size as index since COUNT will be added as the last select element to the map query.
                    String cntMapAggAlias = columnName(mapSelect.size());

                    cntMapAgg = SplitterUtils.alias(cntMapAggAlias, cntMapAgg);

                    mapSelect.add(cntMapAgg);

                    //-- AVG(CAST(x AS DOUBLE)) map
                    mapAgg = SplitterUtils.aggregate(agg.distinct(), AVG).resultType(GridSqlType.DOUBLE).addChild(
                        new GridSqlFunction(CAST).resultType(GridSqlType.DOUBLE).addChild(agg.child()));

                    //-- SUM( AVG(x)*COUNT(x) )/SUM( COUNT(x) ) reduce
                    GridSqlElement sumUpRdc = SplitterUtils.aggregate(false, SUM).addChild(
                        SplitterUtils.op(GridSqlOperationType.MULTIPLY,
                            SplitterUtils.column(mapAggAlias.alias()),
                            SplitterUtils.column(cntMapAggAlias)));

                    GridSqlElement sumDownRdc =
                        SplitterUtils.aggregate(false, SUM).addChild(SplitterUtils.column(cntMapAggAlias));

                    if (!SplitterUtils.isFractionalType(agg.resultType().type())) {
                        sumUpRdc =  new GridSqlFunction(CAST).resultType(GridSqlType.BIGINT).addChild(sumUpRdc);
                        sumDownRdc = new GridSqlFunction(CAST).resultType(GridSqlType.BIGINT).addChild(sumDownRdc);
                    }

                    rdcAgg = new GridSqlFunction(CAST).resultType(agg.resultType())
                        .addChild(SplitterUtils.op(GridSqlOperationType.DIVIDE, sumUpRdc, sumDownRdc));
                }

                break;

            case SUM: // SUM( SUM(x) ) or SUM(DISTINCT x)
            case MAX: // MAX( MAX(x) ) or MAX(DISTINCT x)
            case MIN: // MIN( MIN(x) ) or MIN(DISTINCT x)
                GridSqlElement rdcAgg0;

                if (hasDistinctAggregate) /* and has no collocated group by */ {
                    mapAgg = agg.child();

                    rdcAgg0 = SplitterUtils.aggregate(agg.distinct(), agg.type())
                        .addChild(SplitterUtils.column(mapAggAlias.alias()));
                }
                else {
                    mapAgg = SplitterUtils.aggregate(agg.distinct(), agg.type()).resultType(agg.resultType())
                        .addChild(agg.child());

                    rdcAgg0 = new GridSqlFunction(CAST).resultType(agg.resultType())
                        .addChild(SplitterUtils.aggregate(agg.distinct(), agg.type())
                            .addChild(SplitterUtils.column(mapAggAlias.alias()))
                        );
                }

                // Avoid second type upcast on reducer (e.g. Int -> (map) -> Long -> (reduce) -> BigDecimal).
                rdcAgg = new GridSqlFunction(CAST).resultType(agg.resultType()).addChild(rdcAgg0);

                break;

            case COUNT_ALL: // CAST(SUM( COUNT(*) ) AS BIGINT)
            case COUNT: // CAST(SUM( COUNT(x) ) AS BIGINT) or CAST(COUNT(DISTINCT x) AS BIGINT)
                if (hasDistinctAggregate) /* and has no collocated group by */ {
                    assert agg.type() == COUNT;

                    mapAgg = agg.child();

                    rdcAgg = SplitterUtils.aggregate(agg.distinct(), agg.type()).resultType(GridSqlType.BIGINT)
                        .addChild(SplitterUtils.column(mapAggAlias.alias()));
                }
                else {
                    mapAgg = SplitterUtils.aggregate(agg.distinct(), agg.type()).resultType(GridSqlType.BIGINT);

                    if (agg.type() == COUNT)
                        mapAgg.addChild(agg.child());

                    rdcAgg = SplitterUtils.aggregate(false, SUM).addChild(SplitterUtils.column(mapAggAlias.alias()));
                    rdcAgg = new GridSqlFunction(CAST).resultType(GridSqlType.BIGINT).addChild(rdcAgg);
                }

                break;

            case GROUP_CONCAT:
                if (agg.distinct() || agg.hasGroupConcatOrder()) {
                    throw new IgniteSQLException("Clauses DISTINCT and ORDER BY are unsupported for GROUP_CONCAT " +
                        "for not collocated data.", IgniteQueryErrorCode.UNSUPPORTED_OPERATION);
                }

                if (hasDistinctAggregate)
                    mapAgg = agg.child();
                else {
                    mapAgg = SplitterUtils.aggregate(agg.distinct(), agg.type()).resultType(GridSqlType.STRING)
                        .addChild(agg.child());
                }

                rdcAgg = SplitterUtils.aggregate(false, GROUP_CONCAT)
                    .setGroupConcatSeparator(agg.getGroupConcatSeparator())
                    .resultType(GridSqlType.STRING)
                    .addChild(SplitterUtils.column(mapAggAlias.alias()));

                break;

            default:
                throw new IgniteException("Unsupported aggregate: " + agg.type());
        }

        assert !(mapAgg instanceof GridSqlAlias);
        assert mapAgg.resultType() != null;

        // Fill the map alias with aggregate.
        mapAggAlias.child(0, mapAgg);
        mapAggAlias.resultType(mapAgg.resultType());

        // Replace in original expression aggregate with reduce aggregate.
        parentExpr.child(aggIdx, rdcAgg);
    }
}<|MERGE_RESOLUTION|>--- conflicted
+++ resolved
@@ -41,13 +41,10 @@
 import org.apache.ignite.internal.processors.query.IgniteSQLException;
 import org.apache.ignite.internal.processors.query.h2.H2Utils;
 import org.apache.ignite.internal.processors.query.h2.affinity.PartitionExtractor;
-<<<<<<< HEAD
 import org.apache.ignite.internal.processors.query.h2.opt.GridH2RowDescriptor;
 import org.apache.ignite.internal.processors.query.h2.opt.GridH2Table;
 import org.apache.ignite.internal.util.lang.GridTreePrinter;
 import org.apache.ignite.internal.util.tostring.GridToStringInclude;
-=======
->>>>>>> f73878de
 import org.apache.ignite.internal.util.typedef.F;
 import org.apache.ignite.internal.util.typedef.internal.U;
 import org.h2.command.Prepared;
@@ -1224,87 +1221,6 @@
     }
 
     /**
-<<<<<<< HEAD
-     * @param select Query.
-     * @return Used columns.
-     */
-    private Map<String, GridSqlUsedColumnInfo> extractUsedColumns(GridSqlSelect select) {
-        Map<TableAlias, Set<Integer>> usedCols = new HashMap<>();
-
-        GridSqlQueryParser.extractUsedColumnsFromAst(usedCols, select);
-
-        return usedCols.entrySet().stream()
-            .collect(Collectors.toMap(
-                e -> e.getKey().alias(),
-                e -> {
-                    boolean keyUsed = false;
-                    boolean valUsed = false;
-
-                    GridH2RowDescriptor desc = e.getKey().table().rowDescriptor();
-
-                    for (Integer colId :  e.getValue()) {
-                        keyUsed |= desc.isKeyColumn(colId);
-                        valUsed |= desc.isValueColumn(colId);
-
-                        if (colId >= DEFAULT_COLUMNS_COUNT) {
-                            if (desc.isColumnKeyProperty(colId - DEFAULT_COLUMNS_COUNT) || desc.isKeyAliasColumn(colId))
-                                keyUsed = true;
-                            else
-                                valUsed = true;
-                        }
-
-                        if (keyUsed && valUsed)
-                            break;
-                    }
-
-                    assert keyUsed || valUsed : "Used columns: " + e.getValue();
-
-                    return new GridSqlUsedColumnInfo(e.getValue(), keyUsed, valUsed);
-                }));
-    }
-
-    /**
-     * @param ast Map query AST.
-     * @return {@code true} If the given AST has partitioned tables.
-     */
-    private static boolean hasPartitionedTables(GridSqlAst ast) {
-        if (ast instanceof GridSqlTable) {
-            if (((GridSqlTable)ast).dataTable() != null)
-                return ((GridSqlTable)ast).dataTable().isPartitioned();
-            else
-                return false;
-        }
-
-        for (int i = 0; i < ast.size(); i++) {
-            if (hasPartitionedTables(ast.child(i)))
-                return true;
-        }
-
-        return false;
-    }
-
-    /**
-     * @param ast Map query AST.
-     * @return {@code true} If the given AST has sub-queries.
-     */
-    private boolean hasSubQueries(GridSqlAst ast) {
-        if (ast == null)
-            return false;
-
-        if (ast instanceof GridSqlSubquery)
-            return true;
-
-        for (int childIdx = 0; childIdx < ast.size(); childIdx++) {
-            if (hasSubQueries(ast.child(childIdx)))
-                return true;
-        }
-
-        return false;
-    }
-
-    /**
-=======
->>>>>>> f73878de
      * @param sqlQry Query.
      * @param qryAst Select AST.
      * @param params All parameters.
@@ -1766,4 +1682,43 @@
         // Replace in original expression aggregate with reduce aggregate.
         parentExpr.child(aggIdx, rdcAgg);
     }
+
+    /**
+     * @param select Query.
+     * @return Used columns.
+     */
+    private Map<String, GridSqlUsedColumnInfo> extractUsedColumns(GridSqlSelect select) {
+        Map<TableAlias, Set<Integer>> usedCols = new HashMap<>();
+
+        GridSqlQueryParser.extractUsedColumnsFromAst(usedCols, select);
+
+        return usedCols.entrySet().stream()
+            .collect(Collectors.toMap(
+                e -> e.getKey().alias(),
+                e -> {
+                    boolean keyUsed = false;
+                    boolean valUsed = false;
+
+                    GridH2RowDescriptor desc = e.getKey().table().rowDescriptor();
+
+                    for (Integer colId :  e.getValue()) {
+                        keyUsed |= desc.isKeyColumn(colId);
+                        valUsed |= desc.isValueColumn(colId);
+
+                        if (colId >= DEFAULT_COLUMNS_COUNT) {
+                            if (desc.isColumnKeyProperty(colId - DEFAULT_COLUMNS_COUNT) || desc.isKeyAliasColumn(colId))
+                                keyUsed = true;
+                            else
+                                valUsed = true;
+                        }
+
+                        if (keyUsed && valUsed)
+                            break;
+                    }
+
+                    assert keyUsed || valUsed : "Used columns: " + e.getValue();
+
+                    return new GridSqlUsedColumnInfo(e.getValue(), keyUsed, valUsed);
+                }));
+    }
 }