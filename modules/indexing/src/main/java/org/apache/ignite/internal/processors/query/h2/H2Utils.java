/*
 * Licensed to the Apache Software Foundation (ASF) under one or more
 * contributor license agreements.  See the NOTICE file distributed with
 * this work for additional information regarding copyright ownership.
 * The ASF licenses this file to You under the Apache License, Version 2.0
 * (the "License"); you may not use this file except in compliance with
 * the License.  You may obtain a copy of the License at
 *
 *      http://www.apache.org/licenses/LICENSE-2.0
 *
 * Unless required by applicable law or agreed to in writing, software
 * distributed under the License is distributed on an "AS IS" BASIS,
 * WITHOUT WARRANTIES OR CONDITIONS OF ANY KIND, either express or implied.
 * See the License for the specific language governing permissions and
 * limitations under the License.
 */

package org.apache.ignite.internal.processors.query.h2;

import java.lang.reflect.Constructor;
import java.sql.Connection;
import java.sql.ResultSetMetaData;
import java.sql.SQLException;
import java.util.ArrayList;
import java.util.Collections;
import java.util.List;
import org.apache.ignite.IgniteCheckedException;
import org.apache.ignite.IgniteException;
import org.apache.ignite.internal.GridKernalContext;
import org.apache.ignite.internal.processors.cache.QueryCursorImpl;
import org.apache.ignite.internal.processors.query.GridQueryFieldMetadata;
import org.apache.ignite.internal.processors.query.h2.opt.GridH2IndexBase;
import org.apache.ignite.internal.processors.query.h2.opt.GridH2RowDescriptor;
import org.apache.ignite.internal.processors.query.h2.opt.GridH2Table;
import org.apache.ignite.internal.util.GridStringBuilder;
import org.apache.ignite.internal.util.typedef.F;
import org.apache.ignite.internal.util.typedef.internal.SB;
import org.h2.engine.Session;
import org.h2.jdbc.JdbcConnection;
import org.h2.result.SortOrder;
import org.h2.table.IndexColumn;
import org.h2.value.DataType;
import org.h2.value.Value;

import static org.apache.ignite.internal.processors.query.h2.IgniteH2Indexing.UPDATE_RESULT_META;

/**
 * H2 utility methods.
 */
public class H2Utils {
    /** Spatial index class name. */
    private static final String SPATIAL_IDX_CLS =
        "org.apache.ignite.internal.processors.query.h2.opt.GridH2SpatialIndex";

    /** Quotation character. */
    private static final char ESC_CH = '\"';

    /**
     * @param c1 First column.
     * @param c2 Second column.
     * @return {@code true} If they are the same.
     */
    public static boolean equals(IndexColumn c1, IndexColumn c2) {
        return c1.column.getColumnId() == c2.column.getColumnId();
    }

    /**
     * @param cols Columns list.
     * @param col Column to find.
     * @return {@code true} If found.
     */
    public static boolean containsColumn(List<IndexColumn> cols, IndexColumn col) {
        for (int i = cols.size() - 1; i >= 0; i--) {
            if (equals(cols.get(i), col))
                return true;
        }

        return false;
    }

    /**
     * Check whether columns list contains key or key alias column.
     *
     * @param desc Row descriptor.
     * @param cols Columns list.
     * @return Result.
     */
    public static boolean containsKeyColumn(GridH2RowDescriptor desc, List<IndexColumn> cols) {
        for (int i = cols.size() - 1; i >= 0; i--) {
            if (desc.isKeyColumn(cols.get(i).column.getColumnId()))
                return true;
        }

        return false;
    }

    /**
     * Generate {@code CREATE INDEX} SQL statement for given params.
     * @param fullTblName Fully qualified table name.
     * @param h2Idx H2 index.
     * @param ifNotExists Quietly skip index creation if it exists.
     * @return Statement string.
     */
    public static String indexCreateSql(String fullTblName, GridH2IndexBase h2Idx, boolean ifNotExists) {
        boolean spatial = F.eq(SPATIAL_IDX_CLS, h2Idx.getClass().getName());

        GridStringBuilder sb = new SB("CREATE ")
            .a(spatial ? "SPATIAL " : "")
            .a("INDEX ")
            .a(ifNotExists ? "IF NOT EXISTS " : "")
            .a(withQuotes(h2Idx.getName()))
            .a(" ON ")
            .a(fullTblName)
            .a(" (");

        boolean first = true;

        for (IndexColumn col : h2Idx.getIndexColumns()) {
            if (first)
                first = false;
            else
                sb.a(", ");

            sb.a(withQuotes(col.columnName)).a(" ").a(col.sortType == SortOrder.ASCENDING ? "ASC" : "DESC");
        }

        sb.a(')');

        return sb.toString();
    }

    /**
     * Generate {@code CREATE INDEX} SQL statement for given params.
     * @param schemaName <b>Quoted</b> schema name.
     * @param idxName Index name.
     * @param ifExists Quietly skip index drop if it exists.
     * @return Statement string.
     */
    public static String indexDropSql(String schemaName, String idxName, boolean ifExists) {
        return "DROP INDEX " + (ifExists ? "IF EXISTS " : "") + withQuotes(schemaName) + '.' + withQuotes(idxName);
    }

    /**
     * @param desc Row descriptor.
     * @param cols Columns list.
     * @param keyCol Primary key column.
     * @param affCol Affinity key column.
     * @return The same list back.
     */
    public static List<IndexColumn> treeIndexColumns(GridH2RowDescriptor desc, List<IndexColumn> cols,
        IndexColumn keyCol, IndexColumn affCol) {
        assert keyCol != null;

        if (!containsKeyColumn(desc, cols))
            cols.add(keyCol);

        if (affCol != null && !containsColumn(cols, affCol))
            cols.add(affCol);

        return cols;
    }

    /**
     * Create spatial index.
     *
     * @param tbl Table.
     * @param idxName Index name.
     * @param cols Columns.
     */
    public static GridH2IndexBase createSpatialIndex(GridH2Table tbl, String idxName, IndexColumn[] cols) {
        try {
            Class<?> cls = Class.forName(SPATIAL_IDX_CLS);

            Constructor<?> ctor = cls.getConstructor(
                GridH2Table.class,
                String.class,
                Integer.TYPE,
                IndexColumn[].class);

            if (!ctor.isAccessible())
                ctor.setAccessible(true);

            final int segments = tbl.rowDescriptor().context().config().getQueryParallelism();

            return (GridH2IndexBase)ctor.newInstance(tbl, idxName, segments, cols);
        }
        catch (Exception e) {
            throw new IgniteException("Failed to instantiate: " + SPATIAL_IDX_CLS, e);
        }
    }

    /**
     * Add quotes around the name.
     *
     * @param str String.
     * @return String with quotes.
     */
    public static String withQuotes(String str) {
        return ESC_CH + str + ESC_CH;
    }

    /**
     * @param rsMeta Metadata.
     * @return List of fields metadata.
     * @throws SQLException If failed.
     */
    public static List<GridQueryFieldMetadata> meta(ResultSetMetaData rsMeta) throws SQLException {
        List<GridQueryFieldMetadata> meta = new ArrayList<>(rsMeta.getColumnCount());

        for (int i = 1; i <= rsMeta.getColumnCount(); i++) {
            String schemaName = rsMeta.getSchemaName(i);
            String typeName = rsMeta.getTableName(i);
            String name = rsMeta.getColumnLabel(i);
            String type = rsMeta.getColumnClassName(i);
            int precision = rsMeta.getPrecision(i);
            int scale = rsMeta.getScale(i);

            if (type == null) // Expression always returns NULL.
                type = Void.class.getName();

            meta.add(new H2SqlFieldMetadata(schemaName, typeName, name, type, precision, scale));
        }

        return meta;
    }

    /**
     * @param c Connection.
     * @return Session.
     */
    public static Session session(Connection c) {
        return (Session)((JdbcConnection)c).getSession();
    }

    /**
     * @param conn Connection to use.
     * @param distributedJoins If distributed joins are enabled.
     * @param enforceJoinOrder Enforce join order of tables.
     */
    public static void setupConnection(Connection conn, boolean distributedJoins, boolean enforceJoinOrder) {
        Session s = session(conn);

        s.setForceJoinOrder(enforceJoinOrder);
        s.setJoinBatchEnabled(distributedJoins);
    }

    /**
     * Convert value to column's expected type by means of H2.
     *
     * @param val Source value.
     * @param desc Row descriptor.
     * @param type Expected column type to convert to.
     * @return Converted object.
     * @throws IgniteCheckedException if failed.
     */
    public static Object convert(Object val, GridH2RowDescriptor desc, int type) throws IgniteCheckedException {
        if (val == null)
            return null;

        int objType = DataType.getTypeFromClass(val.getClass());

        if (objType == type)
            return val;

        Value h2Val = desc.wrap(val, objType);

        return h2Val.convertTo(type).getObject();
    }

    /**
     * Private constructor.
     */
    private H2Utils() {
        // No-op.
    }

    /**
     * @return Single-column, single-row cursor with 0 as number of updated records.
     */
    @SuppressWarnings("unchecked")
    public static QueryCursorImpl<List<?>> zeroCursor() {
        QueryCursorImpl<List<?>> resCur = (QueryCursorImpl<List<?>>)new QueryCursorImpl(Collections.singletonList
            (Collections.singletonList(0L)), null, false);

        resCur.fieldsMeta(UPDATE_RESULT_META);

        return resCur;
    }

    /**
<<<<<<< HEAD
     * Check that given table has lazy cache and init it for such case.
     *
     * @param tbl Table to check on lazy cache
     */
    public static void checkAndInitLazyCache(GridH2Table tbl) {
        if(tbl != null && tbl.isCacheLazy()){
            String cacheName = tbl.cacheInfo().config().getName();

            GridKernalContext ctx = tbl.cacheInfo().context();

            ctx.cache().initializeLazyCache(cacheName);
=======
     * Add only new columns to destination list.
     *
     * @param dest List of index columns to add new elements from src list.
     * @param src List of IndexColumns to add to dest list.
     */
    public static void addUniqueColumns(List<IndexColumn> dest, List<IndexColumn> src) {
        for (IndexColumn col : src) {
            if (!containsColumn(dest, col))
                dest.add(col);
>>>>>>> e2778462
        }
    }
}<|MERGE_RESOLUTION|>--- conflicted
+++ resolved
@@ -288,19 +288,6 @@
     }
 
     /**
-<<<<<<< HEAD
-     * Check that given table has lazy cache and init it for such case.
-     *
-     * @param tbl Table to check on lazy cache
-     */
-    public static void checkAndInitLazyCache(GridH2Table tbl) {
-        if(tbl != null && tbl.isCacheLazy()){
-            String cacheName = tbl.cacheInfo().config().getName();
-
-            GridKernalContext ctx = tbl.cacheInfo().context();
-
-            ctx.cache().initializeLazyCache(cacheName);
-=======
      * Add only new columns to destination list.
      *
      * @param dest List of index columns to add new elements from src list.
@@ -310,7 +297,21 @@
         for (IndexColumn col : src) {
             if (!containsColumn(dest, col))
                 dest.add(col);
->>>>>>> e2778462
+        }
+    }
+
+    /**
+     * Check that given table has lazy cache and init it for such case.
+     *
+     * @param tbl Table to check on lazy cache
+     */
+    public static void checkAndInitLazyCache(GridH2Table tbl) {
+        if(tbl != null && tbl.isCacheLazy()){
+            String cacheName = tbl.cacheInfo().config().getName();
+
+            GridKernalContext ctx = tbl.cacheInfo().context();
+
+            ctx.cache().initializeLazyCache(cacheName);
         }
     }
 }