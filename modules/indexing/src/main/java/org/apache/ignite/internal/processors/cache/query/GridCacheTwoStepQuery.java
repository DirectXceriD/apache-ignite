--- conflicted
+++ resolved
@@ -93,13 +93,9 @@
         PartitionResult derivedPartitions,
         List<Integer> cacheIds,
         boolean mvccEnabled,
-<<<<<<< HEAD
-        boolean local,
+        boolean locSplit,
         GridSqlUsedColumnsInfo origUsedCols,
         GridSqlUsedColumnsInfo mapUsedCols
-=======
-        boolean locSplit
->>>>>>> 11e2d3cc
     ) {
         this.originalSql = originalSql;
         this.paramsCnt = paramsCnt;
@@ -113,13 +109,9 @@
         this.derivedPartitions = derivedPartitions;
         this.cacheIds = cacheIds;
         this.mvccEnabled = mvccEnabled;
-<<<<<<< HEAD
-        this.local = local;
+        this.locSplit = locSplit;
         this.origUsedCols = origUsedCols;
         this.mapUsedCols = mapUsedCols;
-=======
-        this.locSplit = locSplit;
->>>>>>> 11e2d3cc
     }
 
     /**
