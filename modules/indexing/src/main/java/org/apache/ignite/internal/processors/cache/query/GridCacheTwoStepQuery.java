/*
 * Licensed to the Apache Software Foundation (ASF) under one or more
 * contributor license agreements.  See the NOTICE file distributed with
 * this work for additional information regarding copyright ownership.
 * The ASF licenses this file to You under the Apache License, Version 2.0
 * (the "License"); you may not use this file except in compliance with
 * the License.  You may obtain a copy of the License at
 *
 *      http://www.apache.org/licenses/LICENSE-2.0
 *
 * Unless required by applicable law or agreed to in writing, software
 * distributed under the License is distributed on an "AS IS" BASIS,
 * WITHOUT WARRANTIES OR CONDITIONS OF ANY KIND, either express or implied.
 * See the License for the specific language governing permissions and
 * limitations under the License.
 */

package org.apache.ignite.internal.processors.cache.query;

import java.util.Collections;
import java.util.List;
import java.util.Map;
import java.util.Set;
import org.apache.ignite.internal.sql.optimizer.affinity.PartitionResult;
import org.apache.ignite.internal.util.tostring.GridToStringInclude;
import org.apache.ignite.internal.util.typedef.F;
import org.apache.ignite.internal.util.typedef.internal.S;

/**
 * Two step map-reduce style query.
 */
public class GridCacheTwoStepQuery {
    /** */
    @GridToStringInclude
    private final List<GridCacheSqlQuery> mapQrys;

    /** */
    @GridToStringInclude
    private final GridCacheSqlQuery rdc;

    /** */
    private final boolean explain;

    /** */
    private final String originalSql;

    /** */
<<<<<<< HEAD
    private GridSqlUsedColumnsInfo origUsedCols;

    /** */
    private GridSqlUsedColumnsInfo mapUsedCols;

    /** */
    private Set<QueryTable> tbls;
=======
    private final Set<QueryTable> tbls;
>>>>>>> ae8c63da

    /** */
    private final boolean distributedJoins;

    /** */
    private final boolean skipMergeTbl;

    /** */
    private final List<Integer> cacheIds;

    /** */
    private final boolean local;

    /** */
    private final PartitionResult derivedPartitions;

    /** */
    private final boolean mvccEnabled;

    /** {@code FOR UPDATE} flag. */
    private final boolean forUpdate;

    /** Number of positional arguments in the sql. */
    private final int paramsCnt;

    /**
     * @param originalSql Original query SQL.
     * @param tbls Tables in query.
     */
    public GridCacheTwoStepQuery(
        String originalSql,
        int paramsCnt,
        Set<QueryTable> tbls,
        GridCacheSqlQuery rdc,
        List<GridCacheSqlQuery> mapQrys,
        boolean skipMergeTbl,
        boolean explain,
        boolean distributedJoins,
        boolean forUpdate,
        PartitionResult derivedPartitions,
        List<Integer> cacheIds,
        boolean mvccEnabled,
        boolean local
    ) {
        this.originalSql = originalSql;
        this.paramsCnt = paramsCnt;
        this.tbls = tbls;
        this.rdc = rdc;
        this.mapQrys = F.isEmpty(mapQrys) ? Collections.emptyList() : mapQrys;
        this.skipMergeTbl = skipMergeTbl;
        this.explain = explain;
        this.distributedJoins = distributedJoins;
        this.forUpdate = forUpdate;
        this.derivedPartitions = derivedPartitions;
        this.cacheIds = cacheIds;
        this.mvccEnabled = mvccEnabled;
        this.local = local;
    }

    /**
     * Check if distributed joins are enabled for this query.
     *
     * @return {@code true} If distributed joins enabled.
     */
    public boolean distributedJoins() {
        return distributedJoins;
    }

    /**
     * @return {@code True} if reduce query can skip merge table creation and get data directly from merge index.
     */
    public boolean skipMergeTable() {
        return skipMergeTbl;
    }

    /**
     * @return If this is explain query.
     */
    public boolean explain() {
        return explain;
    }

    /**
     * @return {@code true} If all the map queries contain only replicated tables.
     */
    public boolean isReplicatedOnly() {
        assert !mapQrys.isEmpty();

        for (GridCacheSqlQuery mapQry : mapQrys) {
            if (mapQry.isPartitioned())
                return false;
        }

        return true;
    }

    /**
     * @return Reduce query.
     */
    public GridCacheSqlQuery reduceQuery() {
        return rdc;
    }

    /**
     * @return Map queries.
     */
    public List<GridCacheSqlQuery> mapQueries() {
        return mapQrys;
    }

    /**
     * @return Cache IDs.
     */
    public List<Integer> cacheIds() {
        return cacheIds;
    }

    /**
     * @return Original query SQL.
     */
    public String originalSql() {
        return originalSql;
    }

    /**
     * @return {@code True} If query is local.
     */
    public boolean isLocal() {
        return local;
    }

    /**
     * @return Query derived partitions info.
     */
    public PartitionResult derivedPartitions() {
        return derivedPartitions;
    }

    /**
     * @return Nuumber of tables.
     */
    public int tablesCount() {
        return tbls.size();
    }

    /**
     * @return Tables.
     */
    public Set<QueryTable> tables() {
        return tbls;
    }

    /**
     * @return Mvcc flag.
     */
    public boolean mvccEnabled() {
        return mvccEnabled;
    }

    /**
     * @return {@code FOR UPDATE} flag.
     */
    public boolean forUpdate() {
        return forUpdate;
    }

    /**
     * @return Number of parameters
     */
    public int parametersCount() {
        return paramsCnt;
    }

    /**
     * @return Used columns info for original query.
     */
    public GridSqlUsedColumnsInfo originalUsedColumns() {
        return origUsedCols;
    }

    /**
     * @param origUsedCols Used columns info for original query.
     */
    public void originalUsedColumns(GridSqlUsedColumnsInfo origUsedCols) {
        this.origUsedCols = origUsedCols;
    }

    /**
     * @return Used columns info for all map queries.
     *      We use one map because all aliases are unique in one distributed query.
     */
    public GridSqlUsedColumnsInfo mapUsedColumns() {
        return mapUsedCols;
    }

    /**
     * @param origUsedCols Used columns info for original query.
     *      We use one map because all aliases are unique in one distributed query.
     */
    public void mapUsedColumns(GridSqlUsedColumnsInfo origUsedCols) {
        this.mapUsedCols = origUsedCols;
    }

    /** {@inheritDoc} */
    @Override public String toString() {
        return S.toString(GridCacheTwoStepQuery.class, this);
    }
}<|MERGE_RESOLUTION|>--- conflicted
+++ resolved
@@ -19,7 +19,6 @@
 
 import java.util.Collections;
 import java.util.List;
-import java.util.Map;
 import java.util.Set;
 import org.apache.ignite.internal.sql.optimizer.affinity.PartitionResult;
 import org.apache.ignite.internal.util.tostring.GridToStringInclude;
@@ -45,17 +44,13 @@
     private final String originalSql;
 
     /** */
-<<<<<<< HEAD
-    private GridSqlUsedColumnsInfo origUsedCols;
-
-    /** */
-    private GridSqlUsedColumnsInfo mapUsedCols;
-
-    /** */
-    private Set<QueryTable> tbls;
-=======
     private final Set<QueryTable> tbls;
->>>>>>> ae8c63da
+
+    /** */
+    private final GridSqlUsedColumnsInfo origUsedCols;
+
+    /** */
+    private final GridSqlUsedColumnsInfo mapUsedCols;
 
     /** */
     private final boolean distributedJoins;
@@ -98,7 +93,9 @@
         PartitionResult derivedPartitions,
         List<Integer> cacheIds,
         boolean mvccEnabled,
-        boolean local
+        boolean local,
+        GridSqlUsedColumnsInfo origUsedCols,
+        GridSqlUsedColumnsInfo mapUsedCols
     ) {
         this.originalSql = originalSql;
         this.paramsCnt = paramsCnt;
@@ -113,6 +110,8 @@
         this.cacheIds = cacheIds;
         this.mvccEnabled = mvccEnabled;
         this.local = local;
+        this.origUsedCols = origUsedCols;
+        this.mapUsedCols = mapUsedCols;
     }
 
     /**
@@ -237,13 +236,6 @@
     }
 
     /**
-     * @param origUsedCols Used columns info for original query.
-     */
-    public void originalUsedColumns(GridSqlUsedColumnsInfo origUsedCols) {
-        this.origUsedCols = origUsedCols;
-    }
-
-    /**
      * @return Used columns info for all map queries.
      *      We use one map because all aliases are unique in one distributed query.
      */
@@ -251,13 +243,6 @@
         return mapUsedCols;
     }
 
-    /**
-     * @param origUsedCols Used columns info for original query.
-     *      We use one map because all aliases are unique in one distributed query.
-     */
-    public void mapUsedColumns(GridSqlUsedColumnsInfo origUsedCols) {
-        this.mapUsedCols = origUsedCols;
-    }
 
     /** {@inheritDoc} */
     @Override public String toString() {
