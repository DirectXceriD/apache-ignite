--- conflicted
+++ resolved
@@ -935,12 +935,8 @@
             try (PreparedStatement stmt = conn.prepareStatement(selectQry)) {
                 H2Utils.bindParameters(stmt, F.asList(fieldsQry.getArgs()));
 
-<<<<<<< HEAD
-                final GridCacheTwoStepQuery qry = GridSqlQuerySplitter.split(conn,
-=======
                 GridCacheTwoStepQuery qry = GridSqlQuerySplitter.split(
                     conn,
->>>>>>> 74e56026
                     GridSqlQueryParser.prepared(stmt),
                     fieldsQry.getArgs(),
                     fieldsQry.isCollocated(),
@@ -953,25 +949,16 @@
                 boolean distributed = !qry.isLocal() && qry.skipMergeTable() &&  qry.mapQueries().size() == 1 &&
                     !qry.mapQueries().get(0).hasSubQueries();
 
-<<<<<<< HEAD
-                if (!distributed)
-                    return null;
-
-                return new DmlDistributedPlanInfo(qry.isReplicatedOnly(),
-                    idx.collectCacheIds(CU.cacheId(cacheName), qry),
-                    qry.derivedPartitions());
-=======
                 if (distributed) {
                     List<Integer> cacheIds = H2Utils.collectCacheIds(idx, CU.cacheId(cacheName), qry.tables());
 
                     H2Utils.collectMvccEnabled(idx, cacheIds);
                     H2Utils.checkQuery(idx, cacheIds, qry.mvccEnabled(), qry.forUpdate(), qry.tables());
 
-                    return new DmlDistributedPlanInfo(qry.isReplicatedOnly(), cacheIds);
+                    return new DmlDistributedPlanInfo(qry.isReplicatedOnly(), cacheIds, qry.derivedPartitions());
                 }
                 else
                     return null;
->>>>>>> 74e56026
             }
         }
         catch (SQLException e) {
