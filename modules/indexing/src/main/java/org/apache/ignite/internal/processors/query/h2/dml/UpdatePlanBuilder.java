/*
 * Licensed to the Apache Software Foundation (ASF) under one or more
 * contributor license agreements.  See the NOTICE file distributed with
 * this work for additional information regarding copyright ownership.
 * The ASF licenses this file to You under the Apache License, Version 2.0
 * (the "License"); you may not use this file except in compliance with
 * the License.  You may obtain a copy of the License at
 *
 *      http://www.apache.org/licenses/LICENSE-2.0
 *
 * Unless required by applicable law or agreed to in writing, software
 * distributed under the License is distributed on an "AS IS" BASIS,
 * WITHOUT WARRANTIES OR CONDITIONS OF ANY KIND, either express or implied.
 * See the License for the specific language governing permissions and
 * limitations under the License.
 */

package org.apache.ignite.internal.processors.query.h2.dml;

import java.lang.reflect.Constructor;
import java.util.ArrayList;
import java.util.HashSet;
import java.util.List;
import java.util.Set;
import javax.cache.CacheException;
import org.apache.ignite.IgniteCheckedException;
import org.apache.ignite.binary.BinaryObject;
import org.apache.ignite.cache.affinity.AffinityKey;
import org.apache.ignite.internal.processors.cache.GridCacheContext;
import org.apache.ignite.internal.processors.cache.query.IgniteQueryErrorCode;
import org.apache.ignite.internal.processors.query.GridQueryProcessor;
import org.apache.ignite.internal.processors.query.GridQueryProperty;
import org.apache.ignite.internal.processors.query.GridQueryTypeDescriptor;
import org.apache.ignite.internal.processors.query.IgniteSQLException;
import org.apache.ignite.internal.processors.query.h2.DmlStatementsProcessor;
import org.apache.ignite.internal.processors.query.h2.IgniteH2Indexing;
import org.apache.ignite.internal.processors.query.h2.opt.GridH2RowDescriptor;
import org.apache.ignite.internal.processors.query.h2.opt.GridH2Table;
import org.apache.ignite.internal.processors.query.h2.sql.DmlAstUtils;
import org.apache.ignite.internal.processors.query.h2.sql.GridSqlColumn;
import org.apache.ignite.internal.processors.query.h2.sql.GridSqlConst;
import org.apache.ignite.internal.processors.query.h2.sql.GridSqlDelete;
import org.apache.ignite.internal.processors.query.h2.sql.GridSqlElement;
import org.apache.ignite.internal.processors.query.h2.sql.GridSqlInsert;
import org.apache.ignite.internal.processors.query.h2.sql.GridSqlMerge;
import org.apache.ignite.internal.processors.query.h2.sql.GridSqlParameter;
import org.apache.ignite.internal.processors.query.h2.sql.GridSqlQuery;
import org.apache.ignite.internal.processors.query.h2.sql.GridSqlQueryParser;
import org.apache.ignite.internal.processors.query.h2.sql.GridSqlSelect;
import org.apache.ignite.internal.processors.query.h2.sql.GridSqlStatement;
import org.apache.ignite.internal.processors.query.h2.sql.GridSqlTable;
import org.apache.ignite.internal.processors.query.h2.sql.GridSqlUnion;
import org.apache.ignite.internal.processors.query.h2.sql.GridSqlUpdate;
import org.apache.ignite.internal.util.GridUnsafe;
import org.apache.ignite.internal.util.typedef.internal.U;
import org.h2.command.Prepared;
import org.h2.table.Column;
import org.jetbrains.annotations.Nullable;

import static org.apache.ignite.internal.processors.query.h2.IgniteH2Indexing.KEY_FIELD_NAME;
import static org.apache.ignite.internal.processors.query.h2.IgniteH2Indexing.VAL_FIELD_NAME;

/**
 * Logic for building update plans performed by {@link DmlStatementsProcessor}.
 */
public final class UpdatePlanBuilder {
    /** */
    private UpdatePlanBuilder() {
        // No-op.
    }

    /**
     * Generate SELECT statements to retrieve data for modifications from and find fast UPDATE or DELETE args,
     * if available.
     *
     * @param prepared H2's {@link Prepared}.
     * @return Update plan.
     */
    public static UpdatePlan planForStatement(Prepared prepared,
        @Nullable Integer errKeysPos) throws IgniteCheckedException {
        assert !prepared.isQuery();

        GridSqlStatement stmt = new GridSqlQueryParser().parse(prepared);

        if (stmt instanceof GridSqlMerge || stmt instanceof GridSqlInsert)
            return planForInsert(stmt);
        else
            return planForUpdate(stmt, errKeysPos);
    }

    /**
     * Prepare update plan for INSERT or MERGE.
     *
     * @param stmt INSERT or MERGE statement.
     * @return Update plan.
     * @throws IgniteCheckedException if failed.
     */
    @SuppressWarnings("ConstantConditions")
    private static UpdatePlan planForInsert(GridSqlStatement stmt) throws IgniteCheckedException {
        GridSqlQuery sel;

        GridSqlElement target;

        GridSqlColumn[] cols;

        boolean isTwoStepSubqry;

        int rowsNum;

        GridSqlTable tbl;

        GridH2RowDescriptor desc;

        List<GridSqlElement[]> elRows = null;

        List<List<FastUpdateArgument>> rows = null;

        if (stmt instanceof GridSqlInsert) {
            GridSqlInsert ins = (GridSqlInsert) stmt;
            target = ins.into();

            tbl = gridTableForElement(target);
            desc = tbl.dataTable().rowDescriptor();

            cols = ins.columns();
            sel = DmlAstUtils.selectForInsertOrMerge(cols, ins.rows(), ins.query(), desc);

            if (sel == null)
                elRows = ins.rows();

            isTwoStepSubqry = (ins.query() != null);
            rowsNum = isTwoStepSubqry ? 0 : ins.rows().size();
        }
        else if (stmt instanceof GridSqlMerge) {
            GridSqlMerge merge = (GridSqlMerge) stmt;

            target = merge.into();

            tbl = gridTableForElement(target);
            desc = tbl.dataTable().rowDescriptor();

            // This check also protects us from attempts to update key or its fields directly -
            // when no key except cache key can be used, it will serve only for uniqueness checks,
            // not for updates, and hence will allow putting new pairs only.
            // We don't quote _key and _val column names on CREATE TABLE, so they are always uppercase here.
            GridSqlColumn[] keys = merge.keys();
            if (keys.length != 1 || !IgniteH2Indexing.KEY_FIELD_NAME.equals(keys[0].columnName()))
                throw new CacheException("SQL MERGE does not support arbitrary keys");

            cols = merge.columns();
            sel = DmlAstUtils.selectForInsertOrMerge(cols, merge.rows(), merge.query(), desc);

            if (sel == null)
                elRows = merge.rows();

            isTwoStepSubqry = (merge.query() != null);
            rowsNum = isTwoStepSubqry ? 0 : merge.rows().size();
        }
        else throw new IgniteSQLException("Unexpected DML operation [cls=" + stmt.getClass().getName() + ']',
                IgniteQueryErrorCode.UNEXPECTED_OPERATION);

        if (elRows != null) {
            assert sel == null;

            rows = new ArrayList<>(elRows.size());

            for (GridSqlElement[] elRow : elRows) {
                List<FastUpdateArgument> row = new ArrayList<>(cols.length);

                for (GridSqlElement e : elRow) {
                    if (e instanceof GridSqlConst)
                        row.add(new FastUpdateArguments.ValueArgument(((GridSqlConst) e).value().getObject()));
                    else if (e instanceof GridSqlParameter)
                        row.add(new FastUpdateArguments.ParamArgument(((GridSqlParameter) e).index()));
                    else
                        throw new IgniteSQLException("Unexpected element type: " + e.getClass().getSimpleName(),
                            IgniteQueryErrorCode.UNEXPECTED_ELEMENT_TYPE);
                }

                rows.add(row);
            }
        }

        // Let's set the flag only for subqueries that have their FROM specified.
        isTwoStepSubqry &= (sel != null && (sel instanceof GridSqlUnion ||
            (sel instanceof GridSqlSelect && ((GridSqlSelect) sel).from() != null)));

        int keyColIdx = -1;
        int valColIdx = -1;

        boolean hasKeyProps = false;
        boolean hasValProps = false;

        if (desc == null)
            throw new IgniteSQLException("Row descriptor undefined for table '" + tbl.dataTable().getName() + "'",
                IgniteQueryErrorCode.NULL_TABLE_DESCRIPTOR);

        GridCacheContext<?, ?> cctx = desc.context();

        String[] colNames = new String[cols.length];

        for (int i = 0; i < cols.length; i++) {
            GridSqlColumn col = cols[i];

            String colName = col.columnName();

            colNames[i] = colName;

            if (KEY_FIELD_NAME.equals(colName)) {
                keyColIdx = i;
                continue;
            }

            if (VAL_FIELD_NAME.equals(colName)) {
                valColIdx = i;
                continue;
            }

            GridQueryProperty prop = desc.type().property(colName);

            assert prop != null : "Property '" + colName + "' not found.";

            if (prop.key())
                hasKeyProps = true;
            else
                hasValProps = true;
        }

        KeyValueSupplier keySupplier = createSupplier(cctx, desc.type(), keyColIdx, hasKeyProps, true, false);
        KeyValueSupplier valSupplier = createSupplier(cctx, desc.type(), valColIdx, hasValProps, false, false);

        if (stmt instanceof GridSqlMerge)
            return UpdatePlan.forMerge(tbl.dataTable(), colNames, keySupplier, valSupplier, keyColIdx,
                valColIdx, sel != null ? sel.getSQL() : null, !isTwoStepSubqry, rows, rowsNum);
        else
            return UpdatePlan.forInsert(tbl.dataTable(), colNames, keySupplier, valSupplier, keyColIdx,
                valColIdx, sel != null ? sel.getSQL() : null, !isTwoStepSubqry, rows, rowsNum);
    }

    /**
     * Prepare update plan for UPDATE or DELETE.
     *
     * @param stmt UPDATE or DELETE statement.
     * @param errKeysPos index to inject param for re-run keys at. Null if it's not a re-run plan.
     * @return Update plan.
     * @throws IgniteCheckedException if failed.
     */
    private static UpdatePlan planForUpdate(GridSqlStatement stmt, @Nullable Integer errKeysPos) throws IgniteCheckedException {
        GridSqlElement target;

        FastUpdateArguments fastUpdate;

        UpdateMode mode;

        if (stmt instanceof GridSqlUpdate) {
            // Let's verify that user is not trying to mess with key's columns directly
            verifyUpdateColumns(stmt);

            GridSqlUpdate update = (GridSqlUpdate) stmt;
            target = update.target();
            fastUpdate = DmlAstUtils.getFastUpdateArgs(update);
            mode = UpdateMode.UPDATE;
        }
        else if (stmt instanceof GridSqlDelete) {
            GridSqlDelete del = (GridSqlDelete) stmt;
            target = del.from();
            fastUpdate = DmlAstUtils.getFastDeleteArgs(del);
            mode = UpdateMode.DELETE;
        }
        else
            throw new IgniteSQLException("Unexpected DML operation [cls=" + stmt.getClass().getName() + ']',
                IgniteQueryErrorCode.UNEXPECTED_OPERATION);

        GridSqlTable tbl = gridTableForElement(target);

        GridH2Table gridTbl = tbl.dataTable();

        GridH2RowDescriptor desc = gridTbl.rowDescriptor();

        if (desc == null)
            throw new IgniteSQLException("Row descriptor undefined for table '" + gridTbl.getName() + "'",
                IgniteQueryErrorCode.NULL_TABLE_DESCRIPTOR);

        if (fastUpdate != null)
            return UpdatePlan.forFastUpdate(mode, gridTbl, fastUpdate);
        else {
            GridSqlSelect sel;

            if (stmt instanceof GridSqlUpdate) {
                List<GridSqlColumn> updatedCols = ((GridSqlUpdate) stmt).cols();

                int valColIdx = -1;

                String[] colNames = new String[updatedCols.size()];

                for (int i = 0; i < updatedCols.size(); i++) {
                    colNames[i] = updatedCols.get(i).columnName();

                    if (VAL_FIELD_NAME.equals(colNames[i]))
                        valColIdx = i;
                }

                boolean hasNewVal = (valColIdx != -1);

                // Statement updates distinct properties if it does not have _val in updated columns list
                // or if its list of updated columns includes only _val, i.e. is single element.
                boolean hasProps = !hasNewVal || updatedCols.size() > 1;

                // Index of new _val in results of SELECT
                if (hasNewVal)
                    valColIdx += 2;

                int newValColIdx = (hasNewVal ? valColIdx : 1);

                KeyValueSupplier newValSupplier = createSupplier(desc.context(), desc.type(), newValColIdx, hasProps,
                    false, true);

                sel = DmlAstUtils.selectForUpdate((GridSqlUpdate) stmt, errKeysPos);

                return UpdatePlan.forUpdate(gridTbl, colNames, newValSupplier, valColIdx, sel.getSQL());
            }
            else {
                sel = DmlAstUtils.selectForDelete((GridSqlDelete) stmt, errKeysPos);

                return UpdatePlan.forDelete(gridTbl, sel.getSQL());
            }
        }
    }

    /**
     * Detect appropriate method of instantiating key or value (take from param, create binary builder,
     * invoke default ctor, or allocate).
     *
     * @param cctx Cache context.
     * @param desc Table descriptor.
     * @param colIdx Column index if key or value is present in columns list, {@code -1} if it's not.
     * @param hasProps Whether column list affects individual properties of key or value.
     * @param key Whether supplier should be created for key or for value.
     * @return Closure returning key or value.
     * @throws IgniteCheckedException
     */
    @SuppressWarnings({"ConstantConditions", "unchecked"})
    private static KeyValueSupplier createSupplier(final GridCacheContext<?, ?> cctx, GridQueryTypeDescriptor desc,
<<<<<<< HEAD
        final int colIdx, boolean hasProps, final boolean key, boolean forUpdate) throws IgniteCheckedException {
=======
        final int colIdx, boolean hasProps, final boolean key) throws IgniteCheckedException {
>>>>>>> d362da5f
        final String typeName = key ? desc.keyTypeName() : desc.valueTypeName();

        //Try to find class for the key locally.
        final Class<?> cls = key ? U.firstNotNull(U.classForName(desc.keyTypeName(), null), desc.keyClass())
            : desc.valueClass();

        boolean isSqlType = GridQueryProcessor.isSqlType(cls);

        // If we don't need to construct anything from scratch, just return value from given list.
        if (isSqlType || !hasProps) {
            if (colIdx != -1)
                return new PlainValueSupplier(colIdx);
            else if (isSqlType)
                // Non constructable keys and values (SQL types) must be present in the query explicitly.
                throw new IgniteCheckedException((key ? "Key" : "Value") + " is missing from query");
        }

        if (cctx.binaryMarshaller()) {
            if (colIdx != -1) {
                // If we have key or value explicitly present in query, create new builder upon them...
                return new KeyValueSupplier() {
                    /** {@inheritDoc} */
                    @Override public Object apply(List<?> arg) throws IgniteCheckedException {
                        Object obj = arg.get(colIdx);

                        if (obj == null)
                            return null;

                        BinaryObject bin = cctx.grid().binary().toBinary(obj);

                        return cctx.grid().binary().builder(bin);
                    }
                };
            }
            else {
                // ...and if we don't, just create a new builder.
                return new KeyValueSupplier() {
                    /** {@inheritDoc} */
                    @Override public Object apply(List<?> arg) throws IgniteCheckedException {
                        return cctx.grid().binary().builder(typeName);
                    }
                };
            }
        }
        else {
            if (colIdx != -1) {
                if (forUpdate && colIdx == 1) {
                    // It's the case when the old value has to be taken as the basis for the new one on UPDATE,
                    // so we have to clone it. And on UPDATE we don't expect any key supplier.
                    assert !key;

                    return new KeyValueSupplier() {
                        /** {@inheritDoc} */
                        @Override public Object apply(List<?> arg) throws IgniteCheckedException {
                            byte[] oldPropBytes = cctx.marshaller().marshal(arg.get(1));

                            // colVal is another object now, we can mutate it
                            return cctx.marshaller().unmarshal(oldPropBytes, U.resolveClassLoader(cctx.gridConfig()));
                        }
                    };
                }
                else // We either are not updating, or the new value is given explicitly, no cloning needed.
                    return new PlainValueSupplier(colIdx);
            }

            Constructor<?> ctor;

            try {
                ctor = cls.getDeclaredConstructor();
                ctor.setAccessible(true);
            }
            catch (NoSuchMethodException | SecurityException ignored) {
                ctor = null;
            }

            if (ctor != null) {
                final Constructor<?> ctor0 = ctor;

                // Use default ctor, if it's present...
                return new KeyValueSupplier() {
                    /** {@inheritDoc} */
                    @Override public Object apply(List<?> arg) throws IgniteCheckedException {
                        try {
                            return ctor0.newInstance();
                        }
                        catch (Exception e) {
                            throw new IgniteCheckedException("Failed to invoke default ctor for " +
                                (key ? "key" : "value") + " [type=" + typeName + ']', e);
                        }
                    }
                };
            }
            else {
                // ...or allocate new instance with unsafe, if it's not
                return new KeyValueSupplier() {
                    /** {@inheritDoc} */
                    @Override public Object apply(List<?> arg) throws IgniteCheckedException {
                        try {
                            return GridUnsafe.allocateInstance(cls);
                        }
                        catch (InstantiationException e) {
                            throw new IgniteCheckedException("Failed to instantiate " +
                                (key ? "key" : "value") + " via Unsafe [type=" + typeName + ']', e);
                        }
                    }
                };
            }
        }
    }



    /**
     * @param target Expression to extract the table from.
     * @return Back end table for this element.
     */
    private static GridSqlTable gridTableForElement(GridSqlElement target) {
        Set<GridSqlTable> tbls = new HashSet<>();

        DmlAstUtils.collectAllGridTablesInTarget(target, tbls);

        if (tbls.size() != 1)
            throw new IgniteSQLException("Failed to determine target table", IgniteQueryErrorCode.TABLE_NOT_FOUND);

        return tbls.iterator().next();
    }

    /**
     * Check that UPDATE statement affects no key columns.
     *
     * @param statement Statement.
     */
    private static void verifyUpdateColumns(GridSqlStatement statement) {
        if (statement == null || !(statement instanceof GridSqlUpdate))
            return;

        GridSqlUpdate update = (GridSqlUpdate) statement;

        GridSqlElement updTarget = update.target();

        Set<GridSqlTable> tbls = new HashSet<>();

        DmlAstUtils.collectAllGridTablesInTarget(updTarget, tbls);

        if (tbls.size() != 1)
            throw new IgniteSQLException("Failed to determine target table for UPDATE", IgniteQueryErrorCode.TABLE_NOT_FOUND);

        GridSqlTable tbl = tbls.iterator().next();

        GridH2Table gridTbl = tbl.dataTable();

        if (updateAffectsKeyColumns(gridTbl, update.set().keySet()))
            throw new IgniteSQLException("SQL UPDATE can't modify key or its fields directly",
                IgniteQueryErrorCode.KEY_UPDATE);
    }

    /**
     * Check if given set of modified columns intersects with the set of SQL properties of the key.
     *
     * @param gridTbl Table.
     * @param affectedColNames Column names.
     * @return {@code true} if any of given columns corresponds to the key or any of its properties.
     */
    private static boolean updateAffectsKeyColumns(GridH2Table gridTbl, Set<String> affectedColNames) {
        GridH2RowDescriptor desc = gridTbl.rowDescriptor();

        Column[] cols = gridTbl.getColumns();

        // Check "_key" column itself - always has index of 0.
        if (affectedColNames.contains(cols[0].getName()))
            return true;

        // Start off from i = 2 to skip indices of 0 an 1 corresponding to key and value respectively.
        for (int i = 2; i < cols.length; i++)
            if (affectedColNames.contains(cols[i].getName()) && desc.isColumnKeyProperty(i - 2))
                return true;

        return false;
    }

    /** Simple supplier that just takes specified element of a given row. */
    private final static class PlainValueSupplier implements KeyValueSupplier {
        /** Index of column to use. */
        private final int colIdx;

        /** */
        private PlainValueSupplier(int colIdx) {
            this.colIdx = colIdx;
        }

        /** {@inheritDoc} */
        @Override public Object apply(List<?> arg) throws IgniteCheckedException {
            return arg.get(colIdx);
        }
    }
}<|MERGE_RESOLUTION|>--- conflicted
+++ resolved
@@ -25,7 +25,6 @@
 import javax.cache.CacheException;
 import org.apache.ignite.IgniteCheckedException;
 import org.apache.ignite.binary.BinaryObject;
-import org.apache.ignite.cache.affinity.AffinityKey;
 import org.apache.ignite.internal.processors.cache.GridCacheContext;
 import org.apache.ignite.internal.processors.cache.query.IgniteQueryErrorCode;
 import org.apache.ignite.internal.processors.query.GridQueryProcessor;
@@ -341,11 +340,7 @@
      */
     @SuppressWarnings({"ConstantConditions", "unchecked"})
     private static KeyValueSupplier createSupplier(final GridCacheContext<?, ?> cctx, GridQueryTypeDescriptor desc,
-<<<<<<< HEAD
         final int colIdx, boolean hasProps, final boolean key, boolean forUpdate) throws IgniteCheckedException {
-=======
-        final int colIdx, boolean hasProps, final boolean key) throws IgniteCheckedException {
->>>>>>> d362da5f
         final String typeName = key ? desc.keyTypeName() : desc.valueTypeName();
 
         //Try to find class for the key locally.
