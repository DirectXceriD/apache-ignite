--- conflicted
+++ resolved
@@ -118,11 +118,7 @@
             if (prevCctx == null) {
                 prevCctx = h2tbl.cache();
 
-<<<<<<< HEAD
-                assert prevCctx != null : h2tbl.cacheName() + " is lazy";
-=======
                 assert prevCctx != null : h2tbl.cacheName() + " is not initted";
->>>>>>> e51e4cd7
 
                 mvccEnabled = prevCctx.mvccEnabled();
 
