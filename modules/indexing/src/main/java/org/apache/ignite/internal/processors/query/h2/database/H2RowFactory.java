--- conflicted
+++ resolved
@@ -55,30 +55,16 @@
      * @return Row.
      * @throws IgniteCheckedException If failed.
      */
-<<<<<<< HEAD
     public GridH2Row getRow(long link, GridSqlUsedColumnInfo colInfo) throws IgniteCheckedException {
-        // TODO Avoid extra garbage generation. In upcoming H2 1.4.193 Row will become an interface,
-        // TODO we need to refactor all this to return CacheDataRowAdapter implementing Row here.
-=======
-    public GridH2Row getRow(long link) throws IgniteCheckedException {
         CacheDataRowAdapter row = new CacheDataRowAdapter(link);
->>>>>>> 28618511
 
         row.initFromLink(
             cctx.group(),
-            CacheDataRowAdapter.RowData.FULL,
+            GridSqlUsedColumnInfo.asRowData(colInfo),
             true
         );
 
-<<<<<<< HEAD
-        rowBuilder.initFromLink(
-            cctx.group(),
-            GridSqlUsedColumnInfo.asRowData(colInfo));
-
-        return rowDesc.createRow(rowBuilder, colInfo);
-=======
-        return rowDesc.createRow(row);
->>>>>>> 28618511
+        return rowDesc.createRow(row, colInfo);
     }
 
     /**
@@ -86,10 +72,11 @@
      * @param mvccCrdVer Mvcc coordinator version.
      * @param mvccCntr Mvcc counter.
      * @param mvccOpCntr Mvcc operation counter.
+     * @param colInfo column info to extract only specified columns.
      * @return Row.
      * @throws IgniteCheckedException If failed.
      */
-    public GridH2Row getMvccRow(long link, long mvccCrdVer, long mvccCntr, int mvccOpCntr)
+    public GridH2Row getMvccRow(long link, long mvccCrdVer, long mvccCntr, int mvccOpCntr, GridSqlUsedColumnInfo colInfo)
         throws IgniteCheckedException {
         int partId = PageIdUtils.partId(PageIdUtils.pageId(link));
 
@@ -105,6 +92,6 @@
             true
         );
 
-        return rowDesc.createRow(row);
+        return rowDesc.createRow(row, colInfo);
     }
 }