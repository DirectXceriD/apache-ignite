--- conflicted
+++ resolved
@@ -326,16 +326,12 @@
     @Override public void destroy() {
         try {
             if (cctx.affinityNode()) {
-<<<<<<< HEAD
                 for (H2Tree tree : segments) {
-                    if (!cctx.kernalContext().cache().context().database().persistenceEnabled())
+                    if (!cctx.kernalContext().cache().context().database().persistenceEnabled()) {
                         tree.destroy();
-=======
-                if (!cctx.kernalContext().cache().context().database().persistenceEnabled()) {
-                    tree.destroy();
->>>>>>> f2482927
-
-                    cctx.offheap().dropRootPageForIndex(tree.getName());
+
+                        cctx.offheap().dropRootPageForIndex(tree.getName());
+                    }
                 }
             }
         }
