/*
 * Licensed to the Apache Software Foundation (ASF) under one or more
 * contributor license agreements.  See the NOTICE file distributed with
 * this work for additional information regarding copyright ownership.
 * The ASF licenses this file to You under the Apache License, Version 2.0
 * (the "License"); you may not use this file except in compliance with
 * the License.  You may obtain a copy of the License at
 *
 *      http://www.apache.org/licenses/LICENSE-2.0
 *
 * Unless required by applicable law or agreed to in writing, software
 * distributed under the License is distributed on an "AS IS" BASIS,
 * WITHOUT WARRANTIES OR CONDITIONS OF ANY KIND, either express or implied.
 * See the License for the specific language governing permissions and
 * limitations under the License.
 */

package org.apache.ignite.internal.processors.query.h2.database;

import java.util.ArrayList;
import java.util.HashSet;
import java.util.List;
import org.apache.ignite.IgniteCheckedException;
import org.apache.ignite.IgniteException;
import org.apache.ignite.IgniteSystemProperties;
import org.apache.ignite.internal.processors.cache.GridCacheContext;
import org.apache.ignite.internal.processors.cache.persistence.RootPage;
import org.apache.ignite.internal.processors.cache.persistence.tree.BPlusTree;
import org.apache.ignite.internal.processors.cache.persistence.tree.io.PageIO;
import org.apache.ignite.internal.processors.query.h2.H2Cursor;
import org.apache.ignite.internal.processors.query.h2.opt.GridH2IndexBase;
import org.apache.ignite.internal.processors.query.h2.opt.GridH2QueryContext;
import org.apache.ignite.internal.processors.query.h2.opt.GridH2Row;
import org.apache.ignite.internal.processors.query.h2.opt.GridH2SearchRow;
import org.apache.ignite.internal.processors.query.h2.opt.GridH2Table;
import org.apache.ignite.internal.util.IgniteTree;
import org.apache.ignite.internal.util.lang.GridCursor;
import org.apache.ignite.internal.util.typedef.F;
import org.apache.ignite.spi.indexing.IndexingQueryFilter;
import org.apache.ignite.spi.indexing.IndexingQueryCacheFilter;
import org.h2.engine.Session;
import org.h2.index.Cursor;
import org.h2.index.IndexType;
import org.h2.index.SingleRowCursor;
import org.h2.message.DbException;
import org.h2.result.SearchRow;
import org.h2.result.SortOrder;
import org.h2.table.Column;
import org.h2.table.IndexColumn;
import org.h2.table.TableFilter;
import org.h2.value.Value;
import org.jetbrains.annotations.Nullable;

/**
 * H2 Index over {@link BPlusTree}.
 */
@SuppressWarnings({"TypeMayBeWeakened", "unchecked"})
public class H2TreeIndex extends GridH2IndexBase {
    /** Default value for {@code IGNITE_MAX_INDEX_PAYLOAD_SIZE} */
    public static final int IGNITE_MAX_INDEX_PAYLOAD_SIZE_DEFAULT = 10;

    /** */
    private final H2Tree[] segments;

    /** */
    private final List<InlineIndexHelper> inlineIdxs;

    /** Cache context. */
    private GridCacheContext<?, ?> cctx;

    /**
     * @param cctx Cache context.
     * @param tbl Table.
     * @param name Index name.
     * @param pk Primary key.
     * @param colsList Index columns.
     * @param inlineSize Inline size.
     * @throws IgniteCheckedException If failed.
     */
    public H2TreeIndex(
        GridCacheContext<?, ?> cctx,
        GridH2Table tbl,
        String name,
        boolean pk,
        List<IndexColumn> colsList,
        int inlineSize,
        int segmentsCnt
    ) throws IgniteCheckedException {
        assert segmentsCnt > 0 : segmentsCnt;

        this.cctx = cctx;
        IndexColumn[] cols = colsList.toArray(new IndexColumn[colsList.size()]);

        IndexColumn.mapColumns(cols, tbl);

        initBaseIndex(tbl, 0, name, cols,
            pk ? IndexType.createPrimaryKey(false, false) : IndexType.createNonUnique(false, false, false));

        name = (tbl.rowDescriptor() == null ? "" : tbl.rowDescriptor().type().typeId() + "_") + name;

        name = BPlusTree.treeName(name, "H2Tree");

        if (cctx.affinityNode()) {
            inlineIdxs = getAvailableInlineColumns(cols);

            segments = new H2Tree[segmentsCnt];

            for (int i = 0; i < segments.length; i++) {
                RootPage page = getMetaPage(name, i);

                segments[i] = new H2Tree(
                    name,
                    cctx.offheap().reuseListForIndex(name),
                    cctx.groupId(),
                    cctx.dataRegion().pageMemory(),
                    cctx.shared().wal(),
                    cctx.offheap().globalRemoveId(),
                    tbl.rowFactory(),
                    page.pageId().pageId(),
                    page.isAllocated(),
                    cols,
                    inlineIdxs,
                    computeInlineSize(inlineIdxs, inlineSize),
                    cctx.mvccEnabled()) {
                    @Override public int compareValues(Value v1, Value v2) {
                        return v1 == v2 ? 0 : table.compareTypeSafe(v1, v2);
                    }
                };
            }
        }
        else {
            // We need indexes on the client node, but index will not contain any data.
            segments = null;
            inlineIdxs = null;
        }

        initDistributedJoinMessaging(tbl);
    }

    /**
     * @param cols Columns array.
     * @return List of {@link InlineIndexHelper} objects.
     */
    private List<InlineIndexHelper> getAvailableInlineColumns(IndexColumn[] cols) {
        List<InlineIndexHelper> res = new ArrayList<>();

        for (IndexColumn col : cols) {
            if (!InlineIndexHelper.AVAILABLE_TYPES.contains(col.column.getType()))
                break;

            InlineIndexHelper idx = new InlineIndexHelper(
                col.column.getType(),
                col.column.getColumnId(),
                col.sortType,
                table.getCompareMode());

            res.add(idx);
        }

        return res;
    }

    /** {@inheritDoc} */
    @Override protected int segmentsCount() {
        return segments.length;
    }

    /** {@inheritDoc} */
    @Override public Cursor find(Session ses, SearchRow lower, SearchRow upper) {
        try {
            assert lower == null || lower instanceof GridH2SearchRow : lower;
            assert upper == null || upper instanceof GridH2SearchRow : upper;

            IndexingQueryCacheFilter p = null;
            H2TreeMvccFilterClosure mvccFilter = null;

            GridH2QueryContext qctx = GridH2QueryContext.get();

            if (qctx != null) {
                IndexingQueryFilter f = qctx.filter();

                if (f != null) {
                    String cacheName = getTable().cacheName();

                    p = f.forCache(cacheName);
                }

                mvccFilter = qctx.mvccFilter();
            }

            int seg = threadLocalSegment();

            H2Tree tree = treeForRead(seg);

<<<<<<< HEAD
            assert !cctx.mvccEnabled() || mvccFilter != null;

            return new H2Cursor(tree.find((GridH2SearchRow)lower, (GridH2SearchRow)upper, mvccFilter, null), p);
=======
            return new H2Cursor(tree.find(lower, upper, p));
>>>>>>> b8672d7d
        }
        catch (IgniteCheckedException e) {
            throw DbException.convert(e);
        }
    }

    /** {@inheritDoc} */
    @Override public GridH2Row put(GridH2Row row) {
        try {
            InlineIndexHelper.setCurrentInlineIndexes(inlineIdxs);

            int seg = segmentForRow(row);

            H2Tree tree = treeForRead(seg);

            return tree.put(row);
        }
        catch (IgniteCheckedException e) {
            throw DbException.convert(e);
        }
        finally {
            InlineIndexHelper.clearCurrentInlineIndexes();
        }
    }

    /** {@inheritDoc} */
    @Override public boolean putx(GridH2Row row) {
        try {
            InlineIndexHelper.setCurrentInlineIndexes(inlineIdxs);

            int seg = segmentForRow(row);

            H2Tree tree = treeForRead(seg);

            return tree.putx(row);
        }
        catch (IgniteCheckedException e) {
            throw DbException.convert(e);
        }
        finally {
            InlineIndexHelper.clearCurrentInlineIndexes();
        }
    }

    /** {@inheritDoc} */
    @Override public GridH2Row remove(SearchRow row) {
        assert row instanceof GridH2SearchRow : row;

        try {
            InlineIndexHelper.setCurrentInlineIndexes(inlineIdxs);

            int seg = segmentForRow(row);

            H2Tree tree = treeForRead(seg);

            return tree.remove((GridH2SearchRow)row);
        }
        catch (IgniteCheckedException e) {
            throw DbException.convert(e);
        }
        finally {
            InlineIndexHelper.clearCurrentInlineIndexes();
        }
    }

    /** {@inheritDoc} */
<<<<<<< HEAD
    @Override public void removex(SearchRow row) {
        assert row instanceof GridH2SearchRow : row;

=======
    @Override public boolean removex(SearchRow row) {
>>>>>>> b8672d7d
        try {
            InlineIndexHelper.setCurrentInlineIndexes(inlineIdxs);

            int seg = segmentForRow(row);

            H2Tree tree = treeForRead(seg);

<<<<<<< HEAD
            tree.removex((GridH2SearchRow)row);
=======
            return tree.removex(row);
>>>>>>> b8672d7d
        }
        catch (IgniteCheckedException e) {
            throw DbException.convert(e);
        }
        finally {
            InlineIndexHelper.clearCurrentInlineIndexes();
        }
    }

    /** {@inheritDoc} */
    @Override public double getCost(Session ses, int[] masks, TableFilter[] filters, int filter, SortOrder sortOrder, HashSet<Column> allColumnsSet) {
        long rowCnt = getRowCountApproximation();

        double baseCost = getCostRangeIndex(masks, rowCnt, filters, filter, sortOrder, false, allColumnsSet);

        int mul = getDistributedMultiplier(ses, filters, filter);

        return mul * baseCost;
    }

    /** {@inheritDoc} */
    @Override public long getRowCount(Session ses) {
        Cursor cursor = find(ses, null, null);

        long res = 0;

        while (cursor.next())
            res++;

        return res;
    }

    /** {@inheritDoc} */
    @Override public long getRowCountApproximation() {
        return 10_000; // TODO
    }

    /** {@inheritDoc} */
    @Override public boolean canGetFirstOrLast() {
        return true;
    }

    /** {@inheritDoc} */
    @Override public Cursor findFirstOrLast(Session session, boolean b) {
        try {
            int seg = threadLocalSegment();

            H2Tree tree = treeForRead(seg);

            BPlusTree.TreeRowClosure<GridH2SearchRow, GridH2Row> c = null;

            if (cctx.mvccEnabled()) {
                GridH2QueryContext qctx = GridH2QueryContext.get();

                assert qctx != null;

                H2TreeMvccFilterClosure mvccFilter = qctx.mvccFilter();

                assert mvccFilter != null;

                c = mvccFilter;
            }

            GridH2Row row = b ? tree.findFirst(c): tree.findLast(c);

            return new SingleRowCursor(row);
        }
        catch (IgniteCheckedException e) {
            throw DbException.convert(e);
        }
    }

    /** {@inheritDoc} */
    @Override public void destroy(boolean rmvIndex) {
        try {
            if (cctx.affinityNode() && rmvIndex) {
                for (int i = 0; i < segments.length; i++) {
                    H2Tree tree = segments[i];

                    tree.destroy();

                    dropMetaPage(tree.getName(), i);
                }
            }
        }
        catch (IgniteCheckedException e) {
            throw new IgniteException(e);
        }
        finally {
            super.destroy(rmvIndex);
        }
    }

    /** {@inheritDoc} */
    @Override protected H2Tree treeForRead(int segment) {
        return segments[segment];
    }

    /** {@inheritDoc} */
    @Override protected H2Cursor doFind0(
        IgniteTree t,
        @Nullable SearchRow first,
        @Nullable SearchRow last,
        IndexingQueryFilter filter,
        H2TreeMvccFilterClosure mvccFilter) {
        try {
<<<<<<< HEAD
            assert !cctx.mvccEnabled() || mvccFilter != null;

            GridCursor<GridH2Row> range = ((BPlusTree)t).find(first, last, mvccFilter, null);
=======
            IndexingQueryCacheFilter p = null;

            if (filter != null) {
                String cacheName = getTable().cacheName();

                p = filter.forCache(cacheName);
            }

            GridCursor<GridH2Row> range = t.find(first, last, p);
>>>>>>> b8672d7d

            if (range == null)
                range = EMPTY_CURSOR;

            return new H2Cursor(range);
        }
        catch (IgniteCheckedException e) {
            throw DbException.convert(e);
        }
    }

    /**
     * @param inlineIdxs Inline index helpers.
     * @param cfgInlineSize Inline size from cache config.
     * @return Inline size.
     */
    private int computeInlineSize(List<InlineIndexHelper> inlineIdxs, int cfgInlineSize) {
        int confSize = cctx.config().getSqlIndexMaxInlineSize();

        int propSize = confSize == -1 ? IgniteSystemProperties.getInteger(IgniteSystemProperties.IGNITE_MAX_INDEX_PAYLOAD_SIZE,
            IGNITE_MAX_INDEX_PAYLOAD_SIZE_DEFAULT) : confSize;

        if (cfgInlineSize == 0)
            return 0;

        if (F.isEmpty(inlineIdxs))
            return 0;

        if (cfgInlineSize == -1) {
            if (propSize == 0)
                return 0;

            int size = 0;

            for (InlineIndexHelper idxHelper : inlineIdxs) {
                if (idxHelper.size() <= 0) {
                    size = propSize;
                    break;
                }
                // 1 byte type + size
                size += idxHelper.size() + 1;
            }

            return Math.min(PageIO.MAX_PAYLOAD_SIZE, size);
        }
        else
            return Math.min(PageIO.MAX_PAYLOAD_SIZE, cfgInlineSize);
    }

    /**
     * @param name Name.
     * @param segIdx Segment index.
     * @return RootPage for meta page.
     * @throws IgniteCheckedException If failed.
     */
    private RootPage getMetaPage(String name, int segIdx) throws IgniteCheckedException {
        return cctx.offheap().rootPageForIndex(cctx.cacheId(), name + "%" + segIdx);
    }

    /**
     * @param name Name.
     * @param segIdx Segment index.
     * @throws IgniteCheckedException If failed.
     */
    private void dropMetaPage(String name, int segIdx) throws IgniteCheckedException {
        cctx.offheap().dropRootPageForIndex(cctx.cacheId(), name + "%" + segIdx);
    }
}<|MERGE_RESOLUTION|>--- conflicted
+++ resolved
@@ -192,13 +192,9 @@
 
             H2Tree tree = treeForRead(seg);
 
-<<<<<<< HEAD
             assert !cctx.mvccEnabled() || mvccFilter != null;
 
-            return new H2Cursor(tree.find((GridH2SearchRow)lower, (GridH2SearchRow)upper, mvccFilter, null), p);
-=======
-            return new H2Cursor(tree.find(lower, upper, p));
->>>>>>> b8672d7d
+            return new H2Cursor(tree.find((GridH2SearchRow)lower, (GridH2SearchRow)upper, mvccFilter, p));
         }
         catch (IgniteCheckedException e) {
             throw DbException.convert(e);
@@ -265,25 +261,17 @@
     }
 
     /** {@inheritDoc} */
-<<<<<<< HEAD
-    @Override public void removex(SearchRow row) {
-        assert row instanceof GridH2SearchRow : row;
-
-=======
     @Override public boolean removex(SearchRow row) {
->>>>>>> b8672d7d
-        try {
+        try {
+            assert row instanceof GridH2SearchRow : row;
+
             InlineIndexHelper.setCurrentInlineIndexes(inlineIdxs);
 
             int seg = segmentForRow(row);
 
             H2Tree tree = treeForRead(seg);
 
-<<<<<<< HEAD
-            tree.removex((GridH2SearchRow)row);
-=======
-            return tree.removex(row);
->>>>>>> b8672d7d
+            return tree.removex((GridH2SearchRow)row);
         }
         catch (IgniteCheckedException e) {
             throw DbException.convert(e);
@@ -390,11 +378,8 @@
         IndexingQueryFilter filter,
         H2TreeMvccFilterClosure mvccFilter) {
         try {
-<<<<<<< HEAD
             assert !cctx.mvccEnabled() || mvccFilter != null;
 
-            GridCursor<GridH2Row> range = ((BPlusTree)t).find(first, last, mvccFilter, null);
-=======
             IndexingQueryCacheFilter p = null;
 
             if (filter != null) {
@@ -403,8 +388,7 @@
                 p = filter.forCache(cacheName);
             }
 
-            GridCursor<GridH2Row> range = t.find(first, last, p);
->>>>>>> b8672d7d
+            GridCursor<GridH2Row> range = ((BPlusTree)t).find(first, last, mvccFilter, p);
 
             if (range == null)
                 range = EMPTY_CURSOR;
