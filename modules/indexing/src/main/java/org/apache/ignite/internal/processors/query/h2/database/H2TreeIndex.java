--- conflicted
+++ resolved
@@ -100,10 +100,6 @@
  */
 @SuppressWarnings({"TypeMayBeWeakened", "unchecked"})
 public class H2TreeIndex extends H2TreeIndexBase {
-<<<<<<< HEAD
-    /** Default value for {@code IGNITE_MAX_INDEX_PAYLOAD_SIZE} */
-    public static final int IGNITE_MAX_INDEX_PAYLOAD_SIZE_DEFAULT = 10;
-
     /**
      * To mask tree segment name, up to this number additional characters could be added. All added characters are
      * ASCII symbols which means this number is the same as number of added UTF-8 bytes.
@@ -129,8 +125,6 @@
     /** Max index name before masking. */
     public static final int MAX_PDS_UNMASKED_LEN = IndexStorageImpl.MAX_IDX_NAME_LEN - MASKING_CHARS_MAX_LEN;
 
-=======
->>>>>>> 4ca2b1b4
     /** */
     private final H2Tree[] segments;
 
@@ -567,49 +561,7 @@
     }
 
     /**
-<<<<<<< HEAD
-     * @param inlineIdxs Inline index helpers.
-     * @param cfgInlineSize Inline size from cache config.
-     * @return Inline size.
-     */
-    private int computeInlineSize(List<InlineIndexHelper> inlineIdxs, int cfgInlineSize) {
-        int confSize = cctx.config().getSqlIndexMaxInlineSize();
-
-        int propSize = confSize == -1 ? IgniteSystemProperties.getInteger(IgniteSystemProperties.IGNITE_MAX_INDEX_PAYLOAD_SIZE,
-            IGNITE_MAX_INDEX_PAYLOAD_SIZE_DEFAULT) : confSize;
-
-        if (cfgInlineSize == 0)
-            return 0;
-
-        if (F.isEmpty(inlineIdxs))
-            return 0;
-
-        if (cfgInlineSize == -1) {
-            if (propSize == 0)
-                return 0;
-
-            int size = 0;
-
-            for (InlineIndexHelper idxHelper : inlineIdxs) {
-                if (idxHelper.size() <= 0) {
-                    size = propSize;
-                    break;
-                }
-                // 1 byte type + size
-                size += idxHelper.size() + 1;
-            }
-
-            return Math.min(PageIO.MAX_PAYLOAD_SIZE, size);
-        }
-        else
-            return Math.min(PageIO.MAX_PAYLOAD_SIZE, cfgInlineSize);
-    }
-
-    /**
      * @param segName Segment index.
-=======
-     * @param segIdx Segment index.
->>>>>>> 4ca2b1b4
      * @return RootPage for meta page.
      * @throws IgniteCheckedException If failed.
      */
