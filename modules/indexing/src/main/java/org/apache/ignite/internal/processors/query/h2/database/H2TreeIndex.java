/*
 * Licensed to the Apache Software Foundation (ASF) under one or more
 * contributor license agreements.  See the NOTICE file distributed with
 * this work for additional information regarding copyright ownership.
 * The ASF licenses this file to You under the Apache License, Version 2.0
 * (the "License"); you may not use this file except in compliance with
 * the License.  You may obtain a copy of the License at
 *
 *      http://www.apache.org/licenses/LICENSE-2.0
 *
 * Unless required by applicable law or agreed to in writing, software
 * distributed under the License is distributed on an "AS IS" BASIS,
 * WITHOUT WARRANTIES OR CONDITIONS OF ANY KIND, either express or implied.
 * See the License for the specific language governing permissions and
 * limitations under the License.
 */

package org.apache.ignite.internal.processors.query.h2.database;

import java.util.ArrayList;
import java.util.List;
import java.util.concurrent.atomic.AtomicInteger;
import org.apache.ignite.IgniteCheckedException;
import org.apache.ignite.IgniteException;
import org.apache.ignite.IgniteLogger;
import org.apache.ignite.IgniteSystemProperties;
import org.apache.ignite.internal.processors.cache.GridCacheContext;
import org.apache.ignite.internal.processors.cache.mvcc.MvccSnapshot;
import org.apache.ignite.internal.processors.cache.persistence.IgniteCacheDatabaseSharedManager;
import org.apache.ignite.internal.processors.cache.persistence.RootPage;
import org.apache.ignite.internal.processors.cache.persistence.tree.BPlusTree;
import org.apache.ignite.internal.processors.cache.persistence.tree.io.PageIO;
import org.apache.ignite.internal.processors.query.GridQueryTypeDescriptor;
import org.apache.ignite.internal.processors.query.h2.H2Cursor;
import org.apache.ignite.internal.processors.query.h2.H2RowCache;
import org.apache.ignite.internal.processors.query.h2.opt.GridH2Cursor;
import org.apache.ignite.internal.processors.query.h2.opt.GridH2QueryContext;
import org.apache.ignite.internal.processors.query.h2.opt.GridH2Row;
import org.apache.ignite.internal.processors.query.h2.opt.GridH2SearchRow;
import org.apache.ignite.internal.processors.query.h2.opt.GridH2Table;
import org.apache.ignite.internal.stat.IoStatisticsHolder;
import org.apache.ignite.internal.stat.IoStatisticsType;
import org.apache.ignite.internal.util.typedef.F;
import org.apache.ignite.internal.util.typedef.internal.U;
import org.apache.ignite.spi.indexing.IndexingQueryCacheFilter;
import org.apache.ignite.spi.indexing.IndexingQueryFilter;
import org.h2.engine.Session;
import org.h2.index.Cursor;
import org.h2.index.IndexType;
import org.h2.index.SingleRowCursor;
import org.h2.message.DbException;
import org.h2.result.SearchRow;
import org.h2.table.IndexColumn;
import org.h2.value.Value;
import org.jetbrains.annotations.Nullable;

/**
 * H2 Index over {@link BPlusTree}.
 */
@SuppressWarnings({"TypeMayBeWeakened", "unchecked"})
public class H2TreeIndex extends H2TreeIndexBase {
    /** Default value for {@code IGNITE_MAX_INDEX_PAYLOAD_SIZE} */
    public static final int IGNITE_MAX_INDEX_PAYLOAD_SIZE_DEFAULT = 10;

    /** */
    private final H2Tree[] segments;

    /** */
    private final List<InlineIndexHelper> inlineIdxs;

    /** Cache context. */
    private final GridCacheContext<?, ?> cctx;

    /** Table name. */
    private final String tblName;

    /** */
    private final boolean pk;

    /** */
    private final boolean affinityKey;

    /** */
    private final String idxName;

    /** Tree name. */
    private final String treeName;

    /** */
    private final IgniteLogger log;

    /**
     * @param cctx Cache context.
     * @param rowCache Row cache.
     * @param tbl Table.
     * @param idxName Index name.
     * @param pk Primary key.
     * @param affinityKey {@code true} for affinity key.
     * @param unwrappedColsList Unwrapped index columns for complex types.
     * @param wrappedColsList Index columns as is.
     * @param inlineSize Inline size.
     * @param segmentsCnt Count of tree segments.
     * @throws IgniteCheckedException If failed.
     */
    public H2TreeIndex(
        GridCacheContext<?, ?> cctx,
        @Nullable H2RowCache rowCache,
        GridH2Table tbl,
        String idxName,
        boolean pk,
        boolean affinityKey,
        List<IndexColumn> unwrappedColsList,
        List<IndexColumn> wrappedColsList,
        int inlineSize,
        int segmentsCnt
    ) throws IgniteCheckedException {
        assert segmentsCnt > 0 : segmentsCnt;

        this.cctx = cctx;

        this.log = cctx.logger(getClass().getName());

        this.pk = pk;
        this.affinityKey = affinityKey;

        this.tblName = tbl.getName();
        this.idxName = idxName;

        this.table = tbl;

        GridQueryTypeDescriptor typeDesc = tbl.rowDescriptor().type();

        int typeId = cctx.binaryMarshaller() ? typeDesc.typeId() : typeDesc.valueClass().hashCode();

<<<<<<< HEAD
        name = (tbl.rowDescriptor() == null ? "" : typeId + "_") + name;

        name = BPlusTree.treeName(name, "H2Tree");

        if (cctx.cacheApplicableNode()) {
            inlineIdxs = getAvailableInlineColumns(cols);

            segments = new H2Tree[segmentsCnt];

            IgniteCacheDatabaseSharedManager db = cctx.shared().database();

            for (int i = 0; i < segments.length; i++) {
                db.checkpointReadLock();

                try {
                    RootPage page = getMetaPage(name, i);

                    segments[i] = new H2Tree(
                        name,
                        cctx.offheap().reuseListForIndex(name),
                        cctx.groupId(),
                        cctx.dataRegion().pageMemory(),
                        cctx.shared().wal(),
                        cctx.offheap().globalRemoveId(),
                        tbl.rowFactory(),
                        page.pageId().pageId(),
                        page.isAllocated(),
                        cols,
                        inlineIdxs,
                        computeInlineSize(inlineIdxs, inlineSize),
                        rowCache) {
                        @Override public int compareValues(Value v1, Value v2) {
                            return v1 == v2 ? 0 : table.compareTypeSafe(v1, v2);
                        }
                    };
                }
                finally {
                    db.checkpointReadUnlock();
                }
=======
        treeName = BPlusTree.treeName((tbl.rowDescriptor() == null ? "" : typeId + "_") + idxName, "H2Tree");

        IndexColumnsInfo unwrappedColsInfo = new IndexColumnsInfo(unwrappedColsList, inlineSize);

        IndexColumnsInfo wrappedColsInfo = new IndexColumnsInfo(wrappedColsList, inlineSize);

        IndexColumn[] cols;

        assert cctx.affinityNode();

        segments = new H2Tree[segmentsCnt];

        IgniteCacheDatabaseSharedManager db = cctx.shared().database();

        AtomicInteger maxCalculatedInlineSize = new AtomicInteger();

        IoStatisticsHolder stats = cctx.kernalContext().ioStats().register(
            IoStatisticsType.SORTED_INDEX,
            cctx.name(),
            idxName
        );

        for (int i = 0; i < segments.length; i++) {
            db.checkpointReadLock();

            try {
                RootPage page = getMetaPage(i);

                segments[i] = new H2Tree(
                    treeName,
                    idxName,
                    tblName,
                    tbl.cacheName(),
                    cctx.offheap().reuseListForIndex(treeName),
                    cctx.groupId(),
                    cctx.dataRegion().pageMemory(),
                    cctx.shared().wal(),
                    cctx.offheap().globalRemoveId(),
                    tbl.rowFactory(),
                    page.pageId().pageId(),
                    page.isAllocated(),
                    unwrappedColsInfo,
                    wrappedColsInfo,
                    maxCalculatedInlineSize,
                    pk,
                    affinityKey,
                    cctx.mvccEnabled(),
                    rowCache,
                    cctx.kernalContext().failure(),
                    log,
                    stats) {
                    @Override public int compareValues(Value v1, Value v2) {
                        return v1 == v2 ? 0 : table.compareTypeSafe(v1, v2);
                    }
                };
            }
            finally {
                db.checkpointReadUnlock();
>>>>>>> 239a7609
            }
        }

        boolean useUnwrappedCols = segments[0].unwrappedPk();

        IndexColumnsInfo colsInfo = useUnwrappedCols ? unwrappedColsInfo : wrappedColsInfo;

        cols = colsInfo.cols();

        inlineIdxs = colsInfo.inlineIdx();

        IndexColumn.mapColumns(cols, tbl);

        initBaseIndex(tbl, 0, idxName, cols,
            pk ? IndexType.createPrimaryKey(false, false) : IndexType.createNonUnique(false, false, false));

        initDistributedJoinMessaging(tbl);
    }

    /**
     * Check if index exists in store.
     *
     * @return {@code True} if exists.
     */
    public boolean rebuildRequired() {
        assert segments != null;

        for (int i = 0; i < segments.length; i++) {
            try {
                H2Tree segment = segments[i];

                if (segment.created())
                    return true;
            }
            catch (Exception e) {
                throw new IgniteException("Failed to check index tree root page existence [cacheName=" + cctx.name() +
                    ", tblName=" + tblName + ", idxName=" + idxName + ", segment=" + i + ']');
            }
        }

        return false;
    }

    /**
     * @param cols Columns array.
     * @return List of {@link InlineIndexHelper} objects.
     */
    private List<InlineIndexHelper> getAvailableInlineColumns(IndexColumn[] cols) {
        List<InlineIndexHelper> res = new ArrayList<>();

        for (IndexColumn col : cols) {
            if (!InlineIndexHelper.AVAILABLE_TYPES.contains(col.column.getType())) {
                String idxType = pk ? "PRIMARY KEY" : affinityKey ? "AFFINITY KEY (implicit)" : "SECONDARY";

                U.warn(log, "Column cannot be inlined into the index because it's type doesn't support inlining, " +
                    "index access may be slow due to additional page reads (change column type if possible) " +
                    "[cacheName=" + cctx.name() +
                    ", tableName=" + tblName +
                    ", idxName=" + idxName +
                    ", idxType=" + idxType +
                    ", colName=" + col.columnName +
                    ", columnType=" + InlineIndexHelper.nameTypeBycode(col.column.getType()) + ']'
                );

                break;
            }

            InlineIndexHelper idx = new InlineIndexHelper(
                col.columnName,
                col.column.getType(),
                col.column.getColumnId(),
                col.sortType,
                table.getCompareMode());

            res.add(idx);
        }

        return res;
    }

    /** {@inheritDoc} */
    @Override public int segmentsCount() {
        return segments.length;
    }

    /** {@inheritDoc} */
    @Override public Cursor find(Session ses, SearchRow lower, SearchRow upper) {
        assert lower == null || lower instanceof GridH2SearchRow : lower;
        assert upper == null || upper instanceof GridH2SearchRow : upper;

        try {
            int seg = threadLocalSegment();

            H2Tree tree = treeForRead(seg);

            if (!cctx.mvccEnabled() && indexType.isPrimaryKey() && lower != null && upper != null &&
                tree.compareRows((GridH2SearchRow)lower, (GridH2SearchRow)upper) == 0) {
                GridH2Row row = tree.findOne((GridH2SearchRow)lower, filter(GridH2QueryContext.get()), null);

                return (row == null) ? GridH2Cursor.EMPTY : new SingleRowCursor(row);
            }
            else {
                return new H2Cursor(tree.find((GridH2SearchRow)lower,
                    (GridH2SearchRow)upper, filter(GridH2QueryContext.get()), null));
            }
        }
        catch (IgniteCheckedException e) {
            throw DbException.convert(e);
        }
    }

    /** {@inheritDoc} */
    @Override public GridH2Row put(GridH2Row row) {
        try {
            InlineIndexHelper.setCurrentInlineIndexes(inlineIdxs);

            int seg = segmentForRow(row);

            H2Tree tree = treeForRead(seg);

            assert cctx.shared().database().checkpointLockIsHeldByThread();

            return tree.put(row);
        }
        catch (IgniteCheckedException e) {
            throw DbException.convert(e);
        }
        finally {
            InlineIndexHelper.clearCurrentInlineIndexes();
        }
    }

    /** {@inheritDoc} */
    @Override public boolean putx(GridH2Row row) {
        try {
            InlineIndexHelper.setCurrentInlineIndexes(inlineIdxs);

            int seg = segmentForRow(row);

            H2Tree tree = treeForRead(seg);

            assert cctx.shared().database().checkpointLockIsHeldByThread();

            return tree.putx(row);
        }
        catch (IgniteCheckedException e) {
            throw DbException.convert(e);
        }
        finally {
            InlineIndexHelper.clearCurrentInlineIndexes();
        }
    }

    /** {@inheritDoc} */
    @Override public GridH2Row remove(SearchRow row) {
        assert row instanceof GridH2SearchRow : row;

        try {
            InlineIndexHelper.setCurrentInlineIndexes(inlineIdxs);

            int seg = segmentForRow(row);

            H2Tree tree = treeForRead(seg);

            assert cctx.shared().database().checkpointLockIsHeldByThread();

            return tree.remove((GridH2SearchRow)row);
        }
        catch (IgniteCheckedException e) {
            throw DbException.convert(e);
        }
        finally {
            InlineIndexHelper.clearCurrentInlineIndexes();
        }
    }

    /** {@inheritDoc} */
    @Override public boolean removex(SearchRow row) {
        assert row instanceof GridH2SearchRow : row;

        try {
            InlineIndexHelper.setCurrentInlineIndexes(inlineIdxs);

            int seg = segmentForRow(row);

            H2Tree tree = treeForRead(seg);

            assert cctx.shared().database().checkpointLockIsHeldByThread();

            return tree.removex((GridH2SearchRow)row);
        }
        catch (IgniteCheckedException e) {
            throw DbException.convert(e);
        }
        finally {
            InlineIndexHelper.clearCurrentInlineIndexes();
        }
    }

    /** {@inheritDoc} */
    @Override public long getRowCount(Session ses) {
        try {
            int seg = threadLocalSegment();

            H2Tree tree = treeForRead(seg);

            GridH2QueryContext qctx = GridH2QueryContext.get();

            return tree.size(filter(qctx));
        }
        catch (IgniteCheckedException e) {
            throw DbException.convert(e);
        }
    }

    /** {@inheritDoc} */
    @Override public Cursor findFirstOrLast(Session session, boolean b) {
        try {
            H2Tree tree = treeForRead(threadLocalSegment());
            GridH2QueryContext qctx = GridH2QueryContext.get();

            return new SingleRowCursor(b ? tree.findFirst(filter(qctx)): tree.findLast(filter(qctx)));
        }
        catch (IgniteCheckedException e) {
            throw DbException.convert(e);
        }
    }

    /** {@inheritDoc} */
    @Override public void destroy(boolean rmvIdx) {
        try {
<<<<<<< HEAD
            if (cctx.cacheApplicableNode() && rmvIndex) {
=======
            if (cctx.affinityNode() && rmvIdx) {
>>>>>>> 239a7609
                assert cctx.shared().database().checkpointLockIsHeldByThread();

                for (int i = 0; i < segments.length; i++) {
                    H2Tree tree = segments[i];

                    tree.destroy();

                    dropMetaPage(i);
                }
            }
        }
        catch (IgniteCheckedException e) {
            throw new IgniteException(e);
        }
        finally {
            super.destroy(rmvIdx);
        }
    }

    /** {@inheritDoc} */
    @Override protected H2Tree treeForRead(int segment) {
        return segments[segment];
    }

    /** {@inheritDoc} */
    @Override protected BPlusTree.TreeRowClosure<GridH2SearchRow, GridH2Row> filter(GridH2QueryContext qctx) {
        if (qctx == null) {
            assert !cctx.mvccEnabled();

            return null;
        }

        IndexingQueryFilter f = qctx.filter();
        IndexingQueryCacheFilter p = f == null ? null : f.forCache(getTable().cacheName());
        MvccSnapshot v = qctx.mvccSnapshot();

        assert !cctx.mvccEnabled() || v != null;

        if(p == null && v == null)
            return null;

        return new H2TreeFilterClosure(p, v, cctx, log);
    }

    /**
     * @param inlineIdxs Inline index helpers.
     * @param cfgInlineSize Inline size from cache config.
     * @return Inline size.
     */
    private int computeInlineSize(List<InlineIndexHelper> inlineIdxs, int cfgInlineSize) {
        int confSize = cctx.config().getSqlIndexMaxInlineSize();

        int propSize = confSize == -1 ? IgniteSystemProperties.getInteger(IgniteSystemProperties.IGNITE_MAX_INDEX_PAYLOAD_SIZE,
            IGNITE_MAX_INDEX_PAYLOAD_SIZE_DEFAULT) : confSize;

        if (cfgInlineSize == 0)
            return 0;

        if (F.isEmpty(inlineIdxs))
            return 0;

        if (cfgInlineSize == -1) {
            if (propSize == 0)
                return 0;

            int size = 0;

            for (InlineIndexHelper idxHelper : inlineIdxs) {
                if (idxHelper.size() <= 0) {
                    size = propSize;
                    break;
                }
                // 1 byte type + size
                size += idxHelper.size() + 1;
            }

            return Math.min(PageIO.MAX_PAYLOAD_SIZE, size);
        }
        else
            return Math.min(PageIO.MAX_PAYLOAD_SIZE, cfgInlineSize);
    }

    /**
     * @param segIdx Segment index.
     * @return RootPage for meta page.
     * @throws IgniteCheckedException If failed.
     */
    private RootPage getMetaPage(int segIdx) throws IgniteCheckedException {
        return cctx.offheap().rootPageForIndex(cctx.cacheId(), treeName, segIdx);
    }

    /**
     * @param segIdx Segment index.
     * @throws IgniteCheckedException If failed.
     */
    private void dropMetaPage(int segIdx) throws IgniteCheckedException {
        cctx.offheap().dropRootPageForIndex(cctx.cacheId(), treeName, segIdx);
    }

    /** {@inheritDoc} */
    @Override public void refreshColumnIds() {
        super.refreshColumnIds();

        if (inlineIdxs == null)
            return;

        List<InlineIndexHelper> inlineHelpers = getAvailableInlineColumns(indexColumns);

        assert inlineIdxs.size() == inlineHelpers.size();

        for (int pos = 0; pos < inlineHelpers.size(); ++pos)
            inlineIdxs.set(pos, inlineHelpers.get(pos));
    }

    /**
     *
     */
    public class IndexColumnsInfo {
        /** */
        private final int inlineSize;
        /** */
        private final IndexColumn[] cols;
        /** */
        private final List<InlineIndexHelper> inlineIdx;

        /**
         * @param colsList Index columns list
         * @param cfgInlineSize Inline size from cache config.
         */
        public IndexColumnsInfo(List<IndexColumn> colsList, int cfgInlineSize) {
            this.cols = colsList.toArray(new IndexColumn[0]);

            this.inlineIdx = getAvailableInlineColumns(cols);

            this.inlineSize = computeInlineSize(inlineIdx, cfgInlineSize);
        }

        /**
         * @return Inline size.
         */
        public int inlineSize() {
            return inlineSize;
        }

        /**
         * @return Index columns.
         */
        public IndexColumn[] cols() {
            return cols;
        }

        /**
         * @return Inline indexes.
         */
        public List<InlineIndexHelper> inlineIdx() {
            return inlineIdx;
        }
    }
}<|MERGE_RESOLUTION|>--- conflicted
+++ resolved
@@ -132,47 +132,6 @@
 
         int typeId = cctx.binaryMarshaller() ? typeDesc.typeId() : typeDesc.valueClass().hashCode();
 
-<<<<<<< HEAD
-        name = (tbl.rowDescriptor() == null ? "" : typeId + "_") + name;
-
-        name = BPlusTree.treeName(name, "H2Tree");
-
-        if (cctx.cacheApplicableNode()) {
-            inlineIdxs = getAvailableInlineColumns(cols);
-
-            segments = new H2Tree[segmentsCnt];
-
-            IgniteCacheDatabaseSharedManager db = cctx.shared().database();
-
-            for (int i = 0; i < segments.length; i++) {
-                db.checkpointReadLock();
-
-                try {
-                    RootPage page = getMetaPage(name, i);
-
-                    segments[i] = new H2Tree(
-                        name,
-                        cctx.offheap().reuseListForIndex(name),
-                        cctx.groupId(),
-                        cctx.dataRegion().pageMemory(),
-                        cctx.shared().wal(),
-                        cctx.offheap().globalRemoveId(),
-                        tbl.rowFactory(),
-                        page.pageId().pageId(),
-                        page.isAllocated(),
-                        cols,
-                        inlineIdxs,
-                        computeInlineSize(inlineIdxs, inlineSize),
-                        rowCache) {
-                        @Override public int compareValues(Value v1, Value v2) {
-                            return v1 == v2 ? 0 : table.compareTypeSafe(v1, v2);
-                        }
-                    };
-                }
-                finally {
-                    db.checkpointReadUnlock();
-                }
-=======
         treeName = BPlusTree.treeName((tbl.rowDescriptor() == null ? "" : typeId + "_") + idxName, "H2Tree");
 
         IndexColumnsInfo unwrappedColsInfo = new IndexColumnsInfo(unwrappedColsList, inlineSize);
@@ -181,7 +140,7 @@
 
         IndexColumn[] cols;
 
-        assert cctx.affinityNode();
+        assert cctx.cacheApplicableNode();
 
         segments = new H2Tree[segmentsCnt];
 
@@ -231,7 +190,6 @@
             }
             finally {
                 db.checkpointReadUnlock();
->>>>>>> 239a7609
             }
         }
 
@@ -463,11 +421,7 @@
     /** {@inheritDoc} */
     @Override public void destroy(boolean rmvIdx) {
         try {
-<<<<<<< HEAD
-            if (cctx.cacheApplicableNode() && rmvIndex) {
-=======
-            if (cctx.affinityNode() && rmvIdx) {
->>>>>>> 239a7609
+            if (cctx.cacheApplicableNode() && rmvIdx) {
                 assert cctx.shared().database().checkpointLockIsHeldByThread();
 
                 for (int i = 0; i < segments.length; i++) {
