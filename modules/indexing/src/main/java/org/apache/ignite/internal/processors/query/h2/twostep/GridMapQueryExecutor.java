/*
 * Licensed to the Apache Software Foundation (ASF) under one or more
 * contributor license agreements.  See the NOTICE file distributed with
 * this work for additional information regarding copyright ownership.
 * The ASF licenses this file to You under the Apache License, Version 2.0
 * (the "License"); you may not use this file except in compliance with
 * the License.  You may obtain a copy of the License at
 *
 *      http://www.apache.org/licenses/LICENSE-2.0
 *
 * Unless required by applicable law or agreed to in writing, software
 * distributed under the License is distributed on an "AS IS" BASIS,
 * WITHOUT WARRANTIES OR CONDITIONS OF ANY KIND, either express or implied.
 * See the License for the specific language governing permissions and
 * limitations under the License.
 */

package org.apache.ignite.internal.processors.query.h2.twostep;

import java.sql.Connection;
import java.sql.PreparedStatement;
import java.sql.ResultSet;
import java.util.AbstractCollection;
import java.util.ArrayList;
import java.util.Arrays;
import java.util.Collection;
import java.util.Collections;
import java.util.Iterator;
import java.util.List;
import java.util.Map;
import java.util.UUID;
import java.util.concurrent.Callable;
import java.util.concurrent.ConcurrentHashMap;
import java.util.concurrent.ConcurrentMap;
import java.util.concurrent.TimeUnit;
import java.util.concurrent.atomic.AtomicBoolean;
import javax.cache.CacheException;
import org.apache.ignite.IgniteCheckedException;
import org.apache.ignite.IgniteException;
import org.apache.ignite.IgniteLogger;
import org.apache.ignite.IgniteSystemProperties;
 import org.apache.ignite.cache.query.QueryCancelledException;
import org.apache.ignite.cache.query.SqlFieldsQuery;
import org.apache.ignite.cluster.ClusterNode;
import org.apache.ignite.events.CacheQueryExecutedEvent;
import org.apache.ignite.events.DiscoveryEvent;
import org.apache.ignite.events.Event;
import org.apache.ignite.events.EventType;
import org.apache.ignite.internal.GridKernalContext;
import org.apache.ignite.internal.GridTopic;
import org.apache.ignite.internal.IgniteInternalFuture;
import org.apache.ignite.internal.managers.communication.GridMessageListener;
import org.apache.ignite.internal.managers.eventstorage.GridLocalEventListener;
import org.apache.ignite.internal.processors.affinity.AffinityTopologyVersion;
import org.apache.ignite.internal.processors.cache.GridCacheContext;
import org.apache.ignite.internal.processors.cache.distributed.dht.GridDhtLocalPartition;
import org.apache.ignite.internal.processors.cache.distributed.dht.GridDhtPartitionsReservation;
import org.apache.ignite.internal.processors.cache.distributed.dht.GridDhtTransactionalCacheAdapter;
import org.apache.ignite.internal.processors.cache.distributed.dht.GridDhtTxLocal;
import org.apache.ignite.internal.processors.cache.distributed.dht.GridReservable;
import org.apache.ignite.internal.processors.cache.distributed.near.GridNearTxQueryEnlistRequest;
import org.apache.ignite.internal.processors.cache.distributed.near.GridNearTxQueryEnlistResponse;
import org.apache.ignite.internal.processors.cache.mvcc.MvccSnapshot;
import org.apache.ignite.internal.processors.cache.query.CacheQueryType;
import org.apache.ignite.internal.processors.cache.query.GridCacheQueryMarshallable;
import org.apache.ignite.internal.processors.cache.query.GridCacheSqlQuery;
import org.apache.ignite.internal.processors.query.GridQueryCancel;
import org.apache.ignite.internal.processors.query.IgniteSQLException;
import org.apache.ignite.internal.processors.query.h2.H2Utils;
import org.apache.ignite.internal.processors.query.h2.IgniteH2Indexing;
import org.apache.ignite.internal.processors.query.h2.UpdateResult;
import org.apache.ignite.internal.processors.query.h2.opt.DistributedJoinMode;
import org.apache.ignite.internal.processors.query.h2.opt.GridH2QueryContext;
import org.apache.ignite.internal.processors.query.h2.opt.GridH2RetryException;
import org.apache.ignite.internal.processors.query.h2.sql.GridSqlColumn;
import org.apache.ignite.internal.processors.query.h2.sql.GridSqlQueryParser;
import org.apache.ignite.internal.processors.query.h2.sql.GridSqlSelect;
import org.apache.ignite.internal.processors.query.h2.sql.GridSqlStatement;
import org.apache.ignite.internal.processors.query.h2.twostep.messages.GridQueryCancelRequest;
import org.apache.ignite.internal.processors.query.h2.twostep.messages.GridQueryFailResponse;
import org.apache.ignite.internal.processors.query.h2.twostep.messages.GridQueryNextPageRequest;
import org.apache.ignite.internal.processors.query.h2.twostep.messages.GridQueryNextPageResponse;
import org.apache.ignite.internal.processors.query.h2.twostep.msg.GridH2DmlRequest;
import org.apache.ignite.internal.processors.query.h2.twostep.msg.GridH2DmlResponse;
import org.apache.ignite.internal.processors.query.h2.twostep.msg.GridH2QueryRequest;
import org.apache.ignite.internal.util.GridSpinBusyLock;
import org.apache.ignite.internal.util.typedef.CI1;
import org.apache.ignite.internal.util.typedef.F;
import org.apache.ignite.internal.util.typedef.X;
import org.apache.ignite.internal.util.typedef.internal.CU;
import org.apache.ignite.internal.util.typedef.internal.U;
import org.apache.ignite.plugin.extensions.communication.Message;
import org.apache.ignite.spi.indexing.IndexingQueryFilter;
import org.apache.ignite.thread.IgniteThread;
import org.h2.jdbc.JdbcResultSet;
import org.h2.value.Value;
import org.jetbrains.annotations.Nullable;

import static org.apache.ignite.IgniteSystemProperties.IGNITE_SQL_FORCE_LAZY_RESULT_SET;
import static org.apache.ignite.events.EventType.EVT_CACHE_QUERY_EXECUTED;
import static org.apache.ignite.internal.managers.communication.GridIoPolicy.QUERY_POOL;
import static org.apache.ignite.internal.processors.affinity.AffinityTopologyVersion.NONE;
import static org.apache.ignite.internal.processors.cache.distributed.dht.GridDhtPartitionState.OWNING;
import static org.apache.ignite.internal.processors.query.h2.opt.DistributedJoinMode.OFF;
import static org.apache.ignite.internal.processors.query.h2.opt.DistributedJoinMode.distributedJoinMode;
import static org.apache.ignite.internal.processors.query.h2.opt.GridH2QueryType.MAP;
import static org.apache.ignite.internal.processors.query.h2.opt.GridH2QueryType.REPLICATED;
import static org.apache.ignite.internal.processors.query.h2.twostep.msg.GridH2ValueMessageFactory.toMessages;

/**
 * Map query executor.
 */
@SuppressWarnings("ForLoopReplaceableByForEach")
public class GridMapQueryExecutor {
    /** */
    public static final boolean FORCE_LAZY = IgniteSystemProperties.getBoolean(IGNITE_SQL_FORCE_LAZY_RESULT_SET);

    /** */
    private IgniteLogger log;

    /** */
    private GridKernalContext ctx;

    /** */
    private IgniteH2Indexing h2;

    /** */
    private ConcurrentMap<UUID, MapNodeResults> qryRess = new ConcurrentHashMap<>();

    /** */
    private final GridSpinBusyLock busyLock;

    /** */
    private final ConcurrentMap<MapReservationKey, GridReservable> reservations = new ConcurrentHashMap<>();

    /** Lazy workers. */
    private final ConcurrentHashMap<MapQueryLazyWorkerKey, MapQueryLazyWorker> lazyWorkers = new ConcurrentHashMap<>();

    /** Busy lock for lazy workers. */
    private final GridSpinBusyLock lazyWorkerBusyLock = new GridSpinBusyLock();

    /** Lazy worker stop guard. */
    private final AtomicBoolean lazyWorkerStopGuard = new AtomicBoolean();

    /** Logger. */
    private IgniteLogger txLockMsgLog;

    /**
     * @param busyLock Busy lock.
     */
    public GridMapQueryExecutor(GridSpinBusyLock busyLock) {
        this.busyLock = busyLock;
    }

    /**
     * @param ctx Context.
     * @param h2 H2 Indexing.
     * @throws IgniteCheckedException If failed.
     */
    public void start(final GridKernalContext ctx, IgniteH2Indexing h2) throws IgniteCheckedException {
        this.ctx = ctx;
        this.h2 = h2;

        log = ctx.log(GridMapQueryExecutor.class);

        final UUID locNodeId = ctx.localNodeId();

        ctx.event().addLocalEventListener(new GridLocalEventListener() {
            @Override public void onEvent(final Event evt) {
                UUID nodeId = ((DiscoveryEvent)evt).eventNode().id();

                GridH2QueryContext.clearAfterDeadNode(locNodeId, nodeId);

                MapNodeResults nodeRess = qryRess.remove(nodeId);

                if (nodeRess == null)
                    return;

                nodeRess.cancelAll();
            }
        }, EventType.EVT_NODE_FAILED, EventType.EVT_NODE_LEFT);

        ctx.io().addMessageListener(GridTopic.TOPIC_QUERY, new GridMessageListener() {
            @SuppressWarnings("deprecation")
            @Override public void onMessage(UUID nodeId, Object msg, byte plc) {
                if (!busyLock.enterBusy())
                    return;

                try {
                    if (msg instanceof GridCacheQueryMarshallable)
                        ((GridCacheQueryMarshallable)msg).unmarshall(ctx.config().getMarshaller(), ctx);

                    GridMapQueryExecutor.this.onMessage(nodeId, msg);
                }
                finally {
                    busyLock.leaveBusy();
                }
            }
        });

        txLockMsgLog = ctx.cache().context().txLockMessageLogger();
    }

    /**
     * Cancel active lazy queries and prevent submit of new queries.
     */
    public void cancelLazyWorkers() {
        if (!lazyWorkerStopGuard.compareAndSet(false, true))
            return;

        lazyWorkerBusyLock.block();

        for (MapQueryLazyWorker worker : lazyWorkers.values())
            worker.stop(false);

        lazyWorkers.clear();
    }

    /**
     * @param nodeId Node ID.
     * @param msg Message.
     */
    public void onMessage(UUID nodeId, Object msg) {
        try {
            assert msg != null;

            ClusterNode node = ctx.discovery().node(nodeId);

            if (node == null)
                return; // Node left, ignore.

            boolean processed = true;

            if (msg instanceof GridH2QueryRequest)
                onQueryRequest(node, (GridH2QueryRequest)msg);
            else if (msg instanceof GridQueryNextPageRequest)
                onNextPageRequest(node, (GridQueryNextPageRequest)msg);
            else if (msg instanceof GridQueryCancelRequest)
                onCancel(node, (GridQueryCancelRequest)msg);
            else if (msg instanceof GridH2DmlRequest)
                onDmlRequest(node, (GridH2DmlRequest)msg);
            else
                processed = false;

            if (processed && log.isDebugEnabled())
                log.debug("Processed request: " + nodeId + "->" + ctx.localNodeId() + " " + msg);
        }
        catch(Throwable th) {
            U.error(log, "Failed to process message: " + msg, th);
        }
    }

    /**
     * @param node Node.
     * @param msg Message.
     */
    private void onCancel(ClusterNode node, GridQueryCancelRequest msg) {
        long qryReqId = msg.queryRequestId();

        MapNodeResults nodeRess = resultsForNode(node.id());

        boolean clear = GridH2QueryContext.clear(ctx.localNodeId(), node.id(), qryReqId, MAP);

        if (!clear) {
            nodeRess.onCancel(qryReqId);

            GridH2QueryContext.clear(ctx.localNodeId(), node.id(), qryReqId, MAP);
        }

        nodeRess.cancelRequest(qryReqId);
    }

    /**
     * @param nodeId Node ID.
     * @return Results for node.
     */
    private MapNodeResults resultsForNode(UUID nodeId) {
        MapNodeResults nodeRess = qryRess.get(nodeId);

        if (nodeRess == null) {
            nodeRess = new MapNodeResults(nodeId);

            MapNodeResults old = qryRess.putIfAbsent(nodeId, nodeRess);

            if (old != null)
                nodeRess = old;
        }

        return nodeRess;
    }

    /**
     * @param cctx Cache context.
     * @param p Partition ID.
     * @return Partition.
     */
    private GridDhtLocalPartition partition(GridCacheContext<?, ?> cctx, int p) {
        return cctx.topology().localPartition(p, NONE, false);
    }

    /**
     * @param cacheIds Cache IDs.
     * @param topVer Topology version.
     * @param explicitParts Explicit partitions list.
     * @param reserved Reserved list.
     * @return {@code true} If all the needed partitions successfully reserved.
     * @throws IgniteCheckedException If failed.
     */
    private boolean reservePartitions(
        @Nullable List<Integer> cacheIds,
        AffinityTopologyVersion topVer,
        final int[] explicitParts,
        List<GridReservable> reserved
    ) throws IgniteCheckedException {
        assert topVer != null;

        if (F.isEmpty(cacheIds))
            return true;

        Collection<Integer> partIds = wrap(explicitParts);

        for (int i = 0; i < cacheIds.size(); i++) {
            GridCacheContext<?, ?> cctx = ctx.cache().context().cacheContext(cacheIds.get(i));

            if (cctx == null) // Cache was not found, probably was not deployed yet.
                return false;

            if (cctx.isLocal() || !cctx.rebalanceEnabled())
                continue;

            // For replicated cache topology version does not make sense.
            final MapReservationKey grpKey = new MapReservationKey(cctx.name(), cctx.isReplicated() ? null : topVer);

            GridReservable r = reservations.get(grpKey);

            if (explicitParts == null && r != null) { // Try to reserve group partition if any and no explicits.
                if (r != MapReplicatedReservation.INSTANCE) {
                    if (!r.reserve())
                        return false; // We need explicit partitions here -> retry.

                    reserved.add(r);
                }
            }
            else { // Try to reserve partitions one by one.
                int partsCnt = cctx.affinity().partitions();

                if (cctx.isReplicated()) { // Check all the partitions are in owning state for replicated cache.
                    if (r == null) { // Check only once.
                        for (int p = 0; p < partsCnt; p++) {
                            GridDhtLocalPartition part = partition(cctx, p);

                            // We don't need to reserve partitions because they will not be evicted in replicated caches.
                            if (part == null || part.state() != OWNING)
                                return false;
                        }

                        // Mark that we checked this replicated cache.
                        reservations.putIfAbsent(grpKey, MapReplicatedReservation.INSTANCE);
                    }
                }
                else { // Reserve primary partitions for partitioned cache (if no explicit given).
                    if (explicitParts == null)
                        partIds = cctx.affinity().primaryPartitions(ctx.localNodeId(), topVer);

                    for (int partId : partIds) {
                        GridDhtLocalPartition part = partition(cctx, partId);

                        if (part == null || part.state() != OWNING || !part.reserve())
                            return false;

                        reserved.add(part);

                        // Double check that we are still in owning state and partition contents are not cleared.
                        if (part.state() != OWNING)
                            return false;
                    }

                    if (explicitParts == null) {
                        // We reserved all the primary partitions for cache, attempt to add group reservation.
                        GridDhtPartitionsReservation grp = new GridDhtPartitionsReservation(topVer, cctx, "SQL");

                        if (grp.register(reserved.subList(reserved.size() - partIds.size(), reserved.size()))) {
                            if (reservations.putIfAbsent(grpKey, grp) != null)
                                throw new IllegalStateException("Reservation already exists.");

                            grp.onPublish(new CI1<GridDhtPartitionsReservation>() {
                                @Override public void apply(GridDhtPartitionsReservation r) {
                                    reservations.remove(grpKey, r);
                                }
                            });
                        }
                    }
                }
            }
        }

        return true;
    }

    /**
     * @param ints Integers.
     * @return Collection wrapper.
     */
    private static Collection<Integer> wrap(final int[] ints) {
        if (ints == null)
            return null;

        if (ints.length == 0)
            return Collections.emptySet();

        return new AbstractCollection<Integer>() {
            @SuppressWarnings("NullableProblems")
            @Override public Iterator<Integer> iterator() {
                return new Iterator<Integer>() {
                    /** */
                    private int i = 0;

                    @Override public boolean hasNext() {
                        return i < ints.length;
                    }

                    @Override public Integer next() {
                        return ints[i++];
                    }

                    @Override public void remove() {
                        throw new UnsupportedOperationException();
                    }
                };
            }

            @Override public int size() {
                return ints.length;
            }
        };
    }

    /**
     * @param node Node.
     * @param req Query request.
     */
    private void onQueryRequest(final ClusterNode node, final GridH2QueryRequest req) throws IgniteCheckedException {
        int[] qryParts = req.queryPartitions();

        final Map<UUID,int[]> partsMap = req.partitions();

        final int[] parts = qryParts == null ? partsMap == null ? null : partsMap.get(ctx.localNodeId()) : qryParts;

        final DistributedJoinMode joinMode = distributedJoinMode(
            req.isFlagSet(GridH2QueryRequest.FLAG_IS_LOCAL),
            req.isFlagSet(GridH2QueryRequest.FLAG_DISTRIBUTED_JOINS));

        final boolean enforceJoinOrder = req.isFlagSet(GridH2QueryRequest.FLAG_ENFORCE_JOIN_ORDER);
        final boolean explain = req.isFlagSet(GridH2QueryRequest.FLAG_EXPLAIN);
        final boolean replicated = req.isFlagSet(GridH2QueryRequest.FLAG_REPLICATED);
        final boolean lazy = (FORCE_LAZY && req.queries().size() == 1) || req.isFlagSet(GridH2QueryRequest.FLAG_LAZY);

        final List<Integer> cacheIds = req.caches();

        int segments = explain || replicated || F.isEmpty(cacheIds) ? 1 :
            CU.firstPartitioned(ctx.cache().context(), cacheIds).config().getQueryParallelism();

        final Object[] params = req.parameters();

        for (int i = 1; i < segments; i++) {
            assert !F.isEmpty(cacheIds);

            final int segment = i;

            if (lazy) {
                onQueryRequest0(node,
                    req.requestId(),
                    segment,
                    req.schemaName(),
                    req.queries(),
                    cacheIds,
                    req.topologyVersion(),
                    partsMap,
                    parts,
                    req.pageSize(),
                    joinMode,
                    enforceJoinOrder,
                    false, // Replicated is always false here (see condition above).
                    req.timeout(),
                    params,
                    true, // Lazy = true.
                    req.mvccSnapshot(),
                    req.txRequest());
            }
            else {
                ctx.closure().callLocal(
                    new Callable<Void>() {
                        @Override public Void call() throws Exception {
                            onQueryRequest0(node,
                                req.requestId(),
                                segment,
                                req.schemaName(),
                                req.queries(),
                                cacheIds,
                                req.topologyVersion(),
                                partsMap,
                                parts,
                                req.pageSize(),
                                joinMode,
                                enforceJoinOrder,
                                false,
                                req.timeout(),
                                params,
                                false, // Lazy = false.
                                req.mvccSnapshot(),
                                req.txRequest());

                            return null;
                        }
                    }
                    , QUERY_POOL);
            }
        }

        onQueryRequest0(node,
            req.requestId(),
            0,
            req.schemaName(),
            req.queries(),
            cacheIds,
            req.topologyVersion(),
            partsMap,
            parts,
            req.pageSize(),
            joinMode,
            enforceJoinOrder,
            replicated,
            req.timeout(),
            params,
            lazy,
            req.mvccSnapshot(),
            req.txRequest());
    }

    /**
     * @param node Node authored request.
     * @param reqId Request ID.
     * @param segmentId index segment ID.
     * @param schemaName Schema name.
     * @param qrys Queries to execute.
     * @param cacheIds Caches which will be affected by these queries.
     * @param topVer Topology version.
     * @param partsMap Partitions map for unstable topology.
     * @param parts Explicit partitions for current node.
     * @param pageSize Page size.
     * @param distributedJoinMode Query distributed join mode.
     * @param lazy Streaming flag.
     * @param mvccSnapshot MVCC snapshot.
     * @param txReq TX request, if it's a for {@code FOR UPDATE} request, or {@code null}.
     */
    private void onQueryRequest0(
        final ClusterNode node,
        final long reqId,
        final int segmentId,
        final String schemaName,
        final Collection<GridCacheSqlQuery> qrys,
        final List<Integer> cacheIds,
        final AffinityTopologyVersion topVer,
        final Map<UUID, int[]> partsMap,
        final int[] parts,
        final int pageSize,
        final DistributedJoinMode distributedJoinMode,
        final boolean enforceJoinOrder,
        final boolean replicated,
        final int timeout,
        final Object[] params,
        boolean lazy,
<<<<<<< HEAD
        @Nullable final MvccSnapshot mvccSnapshot,
        @Nullable GridNearTxQueryEnlistRequest txReq) {
        if (lazy && MapQueryLazyWorker.currentWorker() == null) {
=======
        @Nullable final MvccSnapshot mvccSnapshot
    ) {
        MapQueryLazyWorker worker = MapQueryLazyWorker.currentWorker();

        if (lazy && worker == null) {
>>>>>>> 31f1ffbb
            // Lazy queries must be re-submitted to dedicated workers.
            MapQueryLazyWorkerKey key = new MapQueryLazyWorkerKey(node.id(), reqId, segmentId);
            worker = new MapQueryLazyWorker(ctx.igniteInstanceName(), key, log, this);

            worker.submit(new Runnable() {
                @Override public void run() {
                    onQueryRequest0(
                        node,
                        reqId,
                        segmentId,
                        schemaName,
                        qrys,
                        cacheIds,
                        topVer,
                        partsMap,
                        parts,
                        pageSize,
                        distributedJoinMode,
                        enforceJoinOrder,
                        replicated,
                        timeout,
                        params,
                        true,
                        mvccSnapshot,
                        txReq);
                }
            });

            if (lazyWorkerBusyLock.enterBusy()) {
                try {
                    MapQueryLazyWorker oldWorker = lazyWorkers.put(key, worker);

                    if (oldWorker != null)
                        oldWorker.stop(false);

                    IgniteThread thread = new IgniteThread(worker);

                    thread.start();
                }
                finally {
                    lazyWorkerBusyLock.leaveBusy();
                }
            }
            else
                log.info("Ignored query request (node is stopping) [nodeId=" + node.id() + ", reqId=" + reqId + ']');

            return;
        }

        if (lazy && txReq != null)
            throw new IgniteSQLException("");

        // Prepare to run queries.
        GridCacheContext<?, ?> mainCctx =
            !F.isEmpty(cacheIds) ? ctx.cache().context().cacheContext(cacheIds.get(0)) : null;

        MapNodeResults nodeRess = resultsForNode(node.id());

        MapQueryResults qr = null;

        List<GridReservable> reserved = new ArrayList<>();

        try {
            if (topVer != null) {
                // Reserve primary for topology version or explicit partitions.
                if (!reservePartitions(cacheIds, topVer, parts, reserved)) {
                    // Unregister lazy worker because re-try may never reach this node again.
                    if (lazy)
                        stopAndUnregisterCurrentLazyWorker();

                    sendRetry(node, reqId, segmentId);

                    return;
                }
            }

            QueryPageEnlistFutureSupplier pageFutSupp = null;

            if (txReq != null) {
                if (mainCctx == null || !mainCctx.transactional() || cacheIds.size() != 1)
                    throw new IgniteSQLException("");

                GridDhtTransactionalCacheAdapter txCache = (GridDhtTransactionalCacheAdapter)mainCctx.cache();

                final GridDhtTxLocal tx = txCache.initTxTopologyVersion(node.id(), node, txReq.version(), txReq.futureId(),
                    txReq.miniId(), txReq.firstClientRequest(), topVer, txReq.threadId(), timeout,
                    txReq.subjectId(), txReq.taskNameHash());

                 pageFutSupp = new QueryPageEnlistFutureSupplier() {
                    @Override public QueryPageEnlistFuture apply(List<Value[]> rows) {
                        return new QueryPageEnlistFuture(node.id(), txReq.version(), topVer, mvccSnapshot,
                            txReq.threadId(), txReq.futureId(), txReq.miniId(), parts, tx, timeout, mainCctx, rows);
                    }
                };
            }

            qr = new MapQueryResults(h2, reqId, qrys.size(), mainCctx, MapQueryLazyWorker.currentWorker(), pageFutSupp);

            if (nodeRess.put(reqId, segmentId, qr) != null)
                throw new IllegalStateException();

            // Prepare query context.
            GridH2QueryContext qctx = new GridH2QueryContext(ctx.localNodeId(),
                node.id(),
                reqId,
                segmentId,
                replicated ? REPLICATED : MAP)
                .filter(h2.backupFilter(topVer, parts))
                .partitionsMap(partsMap)
                .distributedJoinMode(distributedJoinMode)
                .pageSize(pageSize)
                .topologyVersion(topVer)
                .reservations(reserved)
                .mvccSnapshot(mvccSnapshot)
                .lazyWorker(worker);

            Connection conn = h2.connectionForSchema(schemaName);

            H2Utils.setupConnection(conn, distributedJoinMode != OFF, enforceJoinOrder);

            GridH2QueryContext.set(qctx);

            // qctx is set, we have to release reservations inside of it.
            reserved = null;

            try {
                if (nodeRess.cancelled(reqId)) {
                    GridH2QueryContext.clear(ctx.localNodeId(), node.id(), reqId, qctx.type());

                    nodeRess.cancelRequest(reqId);

                    throw new QueryCancelledException();
                }

                // Run queries.
                int qryIdx = 0;

                boolean evt = mainCctx != null && mainCctx.events().isRecordable(EVT_CACHE_QUERY_EXECUTED);

                for (GridCacheSqlQuery qry : qrys) {
                    if (pageFutSupp != null) {
                        PreparedStatement ps = h2.prepareNativeStatement(schemaName, qry.query());

                        GridSqlStatement stmt = new GridSqlQueryParser(false)
                            .parse(GridSqlQueryParser.prepared(ps));

                        assert stmt instanceof GridSqlSelect;

                        GridSqlSelect sel = (GridSqlSelect)stmt;

                        sel.addColumn(new GridSqlColumn(sel.ta, sel.from(), ))
                    }

                    ResultSet rs = null;

                    // If we are not the target node for this replicated query, just ignore it.
                    if (qry.node() == null || (segmentId == 0 && qry.node().equals(ctx.localNodeId()))) {
                        rs = h2.executeSqlQueryWithTimer(conn, qry.query(),
                            F.asList(qry.parameters(params)), true,
                            timeout,
                            qr.queryCancel(qryIdx));

                        if (evt) {
                            ctx.event().record(new CacheQueryExecutedEvent<>(
                                node,
                                "SQL query executed.",
                                EVT_CACHE_QUERY_EXECUTED,
                                CacheQueryType.SQL.name(),
                                mainCctx.name(),
                                null,
                                qry.query(),
                                null,
                                null,
                                params,
                                node.id(),
                                null));
                        }

                        assert rs instanceof JdbcResultSet : rs.getClass();
                    }

                    qr.addResult(qryIdx, qry, node.id(), rs, params);

                    if (qr.cancelled()) {
                        qr.result(qryIdx).close();

                        throw new QueryCancelledException();
                    }

                    // Send the first page.
                    sendNextPage(nodeRess, node, qr, qryIdx, segmentId, pageSize);

                    qryIdx++;
                }

                // All request results are in the memory in result set already, so it's ok to release partitions.
                if (!lazy)
                    releaseReservations();
            }
            catch (Throwable e){
                releaseReservations();

                throw e;
            }
        }
        catch (Throwable e) {
            if (qr != null) {
                nodeRess.remove(reqId, segmentId, qr);

                qr.cancel(false);
            }

            // Unregister worker after possible cancellation.
            if (lazy)
                stopAndUnregisterCurrentLazyWorker();

            if (X.hasCause(e, GridH2RetryException.class))
                sendRetry(node, reqId, segmentId);
            else {
                U.error(log, "Failed to execute local query.", e);

                sendError(node, reqId, e);

                if (e instanceof Error)
                    throw (Error)e;
            }
        }
        finally {
            if (reserved != null) {
                // Release reserved partitions.
                for (int i = 0; i < reserved.size(); i++)
                    reserved.get(i).release();
            }
        }
    }

    /**
     * Releases reserved partitions.
     */
    private void releaseReservations() {
        GridH2QueryContext qctx = GridH2QueryContext.get();

        if (qctx != null) { // No-op if already released.
            GridH2QueryContext.clearThreadLocal();

            if (qctx.distributedJoinMode() == OFF)
                qctx.clearContext(false);
        }
    }

    /**
     * @param node Node.
     * @param req DML request.
     */
    private void onDmlRequest(final ClusterNode node, final GridH2DmlRequest req) throws IgniteCheckedException {
        int[] parts = req.queryPartitions();

        List<Integer> cacheIds = req.caches();

        long reqId = req.requestId();

        AffinityTopologyVersion topVer = req.topologyVersion();

        List<GridReservable> reserved = new ArrayList<>();

        if (!reservePartitions(cacheIds, topVer, parts, reserved)) {
            U.error(log, "Failed to reserve partitions for DML request. [localNodeId=" + ctx.localNodeId() +
                ", nodeId=" + node.id() + ", reqId=" + req.requestId() + ", cacheIds=" + cacheIds +
                ", topVer=" + topVer + ", parts=" + Arrays.toString(parts) + ']');

            sendUpdateResponse(node, reqId, null, "Failed to reserve partitions for DML request. " +
                "Explanation (Retry your request when re-balancing is over).");

            return;
        }

        MapNodeResults nodeResults = resultsForNode(node.id());

        try {
            IndexingQueryFilter filter = h2.backupFilter(topVer, parts);

            GridQueryCancel cancel = nodeResults.putUpdate(reqId);

            SqlFieldsQuery fldsQry = new SqlFieldsQuery(req.query());

            if (req.parameters() != null)
                fldsQry.setArgs(req.parameters());

            fldsQry.setEnforceJoinOrder(req.isFlagSet(GridH2QueryRequest.FLAG_ENFORCE_JOIN_ORDER));
            fldsQry.setTimeout(req.timeout(), TimeUnit.MILLISECONDS);
            fldsQry.setPageSize(req.pageSize());
            fldsQry.setLocal(true);

            boolean local = true;

            final boolean replicated = req.isFlagSet(GridH2QueryRequest.FLAG_REPLICATED);

            if (!replicated && !F.isEmpty(cacheIds) &&
                CU.firstPartitioned(ctx.cache().context(), cacheIds).config().getQueryParallelism() > 1) {
                fldsQry.setDistributedJoins(true);

                local = false;
            }

            UpdateResult updRes = h2.mapDistributedUpdate(req.schemaName(), fldsQry, filter, cancel, local);

            GridCacheContext<?, ?> mainCctx =
                !F.isEmpty(cacheIds) ? ctx.cache().context().cacheContext(cacheIds.get(0)) : null;

            boolean evt = local && mainCctx != null && mainCctx.events().isRecordable(EVT_CACHE_QUERY_EXECUTED);

            if (evt) {
                ctx.event().record(new CacheQueryExecutedEvent<>(
                    node,
                    "SQL query executed.",
                    EVT_CACHE_QUERY_EXECUTED,
                    CacheQueryType.SQL.name(),
                    mainCctx.name(),
                    null,
                    req.query(),
                    null,
                    null,
                    req.parameters(),
                    node.id(),
                    null));
            }

            sendUpdateResponse(node, reqId, updRes, null);
        }
        catch (Exception e) {
            U.error(log, "Error processing dml request. [localNodeId=" + ctx.localNodeId() +
                ", nodeId=" + node.id() + ", req=" + req + ']', e);

            sendUpdateResponse(node, reqId, null, e.getMessage());
        }
        finally {
            if (!F.isEmpty(reserved)) {
                // Release reserved partitions.
                for (int i = 0; i < reserved.size(); i++)
                    reserved.get(i).release();
            }

            nodeResults.removeUpdate(reqId);
        }
    }

    /**
     * @param node Node.
     * @param qryReqId Query request ID.
     * @param err Error.
     */
    private void sendError(ClusterNode node, long qryReqId, Throwable err) {
        try {
            GridQueryFailResponse msg = new GridQueryFailResponse(qryReqId, err);

            if (node.isLocal()) {
                U.error(log, "Failed to run map query on local node.", err);

                h2.reduceQueryExecutor().onMessage(ctx.localNodeId(), msg);
            }
            else
                ctx.io().sendToGridTopic(node, GridTopic.TOPIC_QUERY, msg, QUERY_POOL);
        }
        catch (Exception e) {
            e.addSuppressed(err);

            U.error(log, "Failed to send error message.", e);
        }
    }

    /**
     * Sends update response for DML request.
     *
     * @param node Node.
     * @param reqId Request id.
     * @param updResult Update result.
     * @param error Error message.
     */
    @SuppressWarnings("deprecation")
    private void sendUpdateResponse(ClusterNode node, long reqId, UpdateResult updResult, String error) {
        try {
            GridH2DmlResponse rsp = new GridH2DmlResponse(reqId, updResult == null ? 0 : updResult.counter(),
                updResult == null ? null : updResult.errorKeys(), error);

            if (log.isDebugEnabled())
                log.debug("Sending: [localNodeId=" + ctx.localNodeId() + ", node=" + node.id() + ", msg=" + rsp + "]");

            if (node.isLocal())
                h2.reduceQueryExecutor().onMessage(ctx.localNodeId(), rsp);
            else {
                rsp.marshall(ctx.config().getMarshaller());

                ctx.io().sendToGridTopic(node, GridTopic.TOPIC_QUERY, rsp, QUERY_POOL);
            }
        }
        catch (Exception e) {
            U.error(log, "Failed to send message.", e);
        }
    }

    /**
     * @param node Node.
     * @param req Request.
     */
    private void onNextPageRequest(final ClusterNode node, final GridQueryNextPageRequest req) {
        final MapNodeResults nodeRess = qryRess.get(node.id());

        if (nodeRess == null) {
            sendError(node, req.queryRequestId(), new CacheException("No node result found for request: " + req));

            return;
        }
        else if (nodeRess.cancelled(req.queryRequestId())) {
            sendError(node, req.queryRequestId(), new QueryCancelledException());

            return;
        }

        final MapQueryResults qr = nodeRess.get(req.queryRequestId(), req.segmentId());

        if (qr == null)
            sendError(node, req.queryRequestId(), new CacheException("No query result found for request: " + req));
        else if (qr.cancelled())
            sendError(node, req.queryRequestId(), new QueryCancelledException());
        else {
            MapQueryLazyWorker lazyWorker = qr.lazyWorker();

            if (lazyWorker != null) {
                lazyWorker.submit(new Runnable() {
                    @Override public void run() {
                        sendNextPage(nodeRess, node, qr, req.query(), req.segmentId(), req.pageSize());
                    }
                });
            }
            else
                sendNextPage(nodeRess, node, qr, req.query(), req.segmentId(), req.pageSize());
        }
    }

    /**
     * @param nodeRess Results.
     * @param node Node.
     * @param qr Query results.
     * @param qry Query.
     * @param segmentId Index segment ID.
     * @param pageSize Page size.
     */
    @SuppressWarnings("unchecked")
    private void sendNextPage(MapNodeResults nodeRess, ClusterNode node, MapQueryResults qr, int qry, int segmentId,
        int pageSize) {
        MapQueryResult res = qr.result(qry);

        assert res != null;

        if (res.closed())
            return;

        int page = res.page();

        List<Value[]> rows = new ArrayList<>(Math.min(64, pageSize));

        boolean last = res.fetchNextPage(rows, pageSize);

        QueryPageEnlistFutureSupplier futSupp = qr.pageFutureSupplier();

        if (futSupp != null) {
            QueryPageEnlistFuture fut = futSupp.apply(rows);

            fut.listen(new PageEnlistFutureListener());

            fut.init();
        }

        if (last) {
            res.close();

            if (qr.isAllClosed()) {
                nodeRess.remove(qr.queryRequestId(), segmentId, qr);

                // Release reservations if the last page fetched, all requests are closed and this is a lazy worker.
                if (MapQueryLazyWorker.currentWorker() != null)
                    releaseReservations();
            }
        }

        try {
            boolean loc = node.isLocal();

            GridQueryNextPageResponse msg = new GridQueryNextPageResponse(qr.queryRequestId(), segmentId, qry, page,
                page == 0 ? res.rowCount() : -1,
                res.columnCount(),
                loc ? null : toMessages(rows, new ArrayList<Message>(res.columnCount())),
                loc ? rows : null,
                last);

            if (loc)
                h2.reduceQueryExecutor().onMessage(ctx.localNodeId(), msg);
            else
                ctx.io().sendToGridTopic(node, GridTopic.TOPIC_QUERY, msg, QUERY_POOL);
        }
        catch (IgniteCheckedException e) {
            U.error(log, "Failed to send message.", e);

            throw new IgniteException(e);
        }
    }

    /**
     * @param node Node.
     * @param reqId Request ID.
     * @param segmentId Index segment ID.
     */
    private void sendRetry(ClusterNode node, long reqId, int segmentId) {
        try {
            boolean loc = node.isLocal();

            GridQueryNextPageResponse msg = new GridQueryNextPageResponse(reqId, segmentId,
            /*qry*/0, /*page*/0, /*allRows*/0, /*cols*/1,
                loc ? null : Collections.<Message>emptyList(),
                loc ? Collections.<Value[]>emptyList() : null,
                false);

            msg.retry(h2.readyTopologyVersion());

            if (loc)
                h2.reduceQueryExecutor().onMessage(ctx.localNodeId(), msg);
            else
                ctx.io().sendToGridTopic(node, GridTopic.TOPIC_QUERY, msg, QUERY_POOL);
        }
        catch (Exception e) {
            U.warn(log, "Failed to send retry message: " + e.getMessage());
        }
    }

    /**
     * @param cacheName Cache name.
     */
    public void onCacheStop(String cacheName) {
        // Drop group reservations.
        for (MapReservationKey grpKey : reservations.keySet()) {
            if (F.eq(grpKey.cacheName(), cacheName))
                reservations.remove(grpKey);
        }
    }

    /**
     * Unregister lazy worker if needed (i.e. if we are currently in lazy worker thread).
     */
    public void stopAndUnregisterCurrentLazyWorker() {
        MapQueryLazyWorker worker = MapQueryLazyWorker.currentWorker();

        if (worker != null) {
            worker.stop(false);

            // Just stop is not enough as worker may be registered, but not started due to exception.
            unregisterLazyWorker(worker);
        }
    }

    /**
     * Unregister lazy worker.
     *
     * @param worker Worker.
     */
    public void unregisterLazyWorker(MapQueryLazyWorker worker) {
        lazyWorkers.remove(worker.key(), worker);
    }

    /**
     * @return Number of registered lazy workers.
     */
    public int registeredLazyWorkers() {
        return lazyWorkers.size();
    }

    /**
     *
     */
    private final class PageEnlistFutureListener<T extends GridNearTxQueryEnlistResponse>
        implements CI1<IgniteInternalFuture<T>> {
        /** {@inheritDoc} */
        @Override public void apply(IgniteInternalFuture<T> fut) {
            assert fut instanceof QueryPageEnlistFuture;

            Throwable err;

            if (fut.result() != null) {
                err = fut.result().error();

                assert err != null;
            }
            else
                err = fut.error();

            if (err != null) {
                ((QueryPageEnlistFuture)fut).tx().rollbackDhtLocalAsync();

                throw new IgniteSQLException("Failed to lock results page, rolling back the TX.", err);
            }
        }
    }
}<|MERGE_RESOLUTION|>--- conflicted
+++ resolved
@@ -18,7 +18,6 @@
 package org.apache.ignite.internal.processors.query.h2.twostep;
 
 import java.sql.Connection;
-import java.sql.PreparedStatement;
 import java.sql.ResultSet;
 import java.util.AbstractCollection;
 import java.util.ArrayList;
@@ -39,7 +38,7 @@
 import org.apache.ignite.IgniteException;
 import org.apache.ignite.IgniteLogger;
 import org.apache.ignite.IgniteSystemProperties;
- import org.apache.ignite.cache.query.QueryCancelledException;
+import org.apache.ignite.cache.query.QueryCancelledException;
 import org.apache.ignite.cache.query.SqlFieldsQuery;
 import org.apache.ignite.cluster.ClusterNode;
 import org.apache.ignite.events.CacheQueryExecutedEvent;
@@ -72,10 +71,6 @@
 import org.apache.ignite.internal.processors.query.h2.opt.DistributedJoinMode;
 import org.apache.ignite.internal.processors.query.h2.opt.GridH2QueryContext;
 import org.apache.ignite.internal.processors.query.h2.opt.GridH2RetryException;
-import org.apache.ignite.internal.processors.query.h2.sql.GridSqlColumn;
-import org.apache.ignite.internal.processors.query.h2.sql.GridSqlQueryParser;
-import org.apache.ignite.internal.processors.query.h2.sql.GridSqlSelect;
-import org.apache.ignite.internal.processors.query.h2.sql.GridSqlStatement;
 import org.apache.ignite.internal.processors.query.h2.twostep.messages.GridQueryCancelRequest;
 import org.apache.ignite.internal.processors.query.h2.twostep.messages.GridQueryFailResponse;
 import org.apache.ignite.internal.processors.query.h2.twostep.messages.GridQueryNextPageRequest;
@@ -570,17 +565,11 @@
         final int timeout,
         final Object[] params,
         boolean lazy,
-<<<<<<< HEAD
         @Nullable final MvccSnapshot mvccSnapshot,
         @Nullable GridNearTxQueryEnlistRequest txReq) {
-        if (lazy && MapQueryLazyWorker.currentWorker() == null) {
-=======
-        @Nullable final MvccSnapshot mvccSnapshot
-    ) {
         MapQueryLazyWorker worker = MapQueryLazyWorker.currentWorker();
 
         if (lazy && worker == null) {
->>>>>>> 31f1ffbb
             // Lazy queries must be re-submitted to dedicated workers.
             MapQueryLazyWorkerKey key = new MapQueryLazyWorkerKey(node.id(), reqId, segmentId);
             worker = new MapQueryLazyWorker(ctx.igniteInstanceName(), key, log, this);
@@ -721,19 +710,6 @@
                 boolean evt = mainCctx != null && mainCctx.events().isRecordable(EVT_CACHE_QUERY_EXECUTED);
 
                 for (GridCacheSqlQuery qry : qrys) {
-                    if (pageFutSupp != null) {
-                        PreparedStatement ps = h2.prepareNativeStatement(schemaName, qry.query());
-
-                        GridSqlStatement stmt = new GridSqlQueryParser(false)
-                            .parse(GridSqlQueryParser.prepared(ps));
-
-                        assert stmt instanceof GridSqlSelect;
-
-                        GridSqlSelect sel = (GridSqlSelect)stmt;
-
-                        sel.addColumn(new GridSqlColumn(sel.ta, sel.from(), ))
-                    }
-
                     ResultSet rs = null;
 
                     // If we are not the target node for this replicated query, just ignore it.
