--- conflicted
+++ resolved
@@ -38,10 +38,7 @@
 import org.apache.ignite.internal.processors.cache.query.IgniteQueryErrorCode;
 import org.apache.ignite.internal.processors.query.IgniteSQLException;
 import org.apache.ignite.internal.processors.query.QueryUtils;
-<<<<<<< HEAD
-=======
 import org.apache.ignite.internal.processors.query.h2.opt.GridH2RowDescriptor;
->>>>>>> 8ffa1099
 import org.apache.ignite.internal.processors.query.h2.opt.GridH2Table;
 import org.apache.ignite.internal.util.typedef.F;
 import org.apache.ignite.internal.util.typedef.internal.A;
@@ -403,6 +400,9 @@
     /** */
     private static final Getter<Column, Expression> COLUMN_CHECK_CONSTRAINT = getter(Column.class, "checkConstraint");
 
+    /** */
+    private static final Getter<TableView, Query> TABLE_VIEW_QUERY = getter(TableView.class, "viewQuery");
+
     /** Class for private class: 'org.h2.command.CommandList'. */
     private static final Class<? extends Command> CLS_COMMAND_LIST;
 
@@ -425,9 +425,6 @@
             throw new RuntimeException(e);
         }
     }
-
-    /** */
-    private static final Getter<TableView, Query> TABLE_VIEW_QUERY = getter(TableView.class, "viewQuery");
 
     /** */
     private static final Getter<AlterTableAlterColumn, String> ALTER_COLUMN_TBL_NAME =
