/*
 * Licensed to the Apache Software Foundation (ASF) under one or more
 * contributor license agreements.  See the NOTICE file distributed with
 * this work for additional information regarding copyright ownership.
 * The ASF licenses this file to You under the Apache License, Version 2.0
 * (the "License"); you may not use this file except in compliance with
 * the License.  You may obtain a copy of the License at
 *
 *      http://www.apache.org/licenses/LICENSE-2.0
 *
 * Unless required by applicable law or agreed to in writing, software
 * distributed under the License is distributed on an "AS IS" BASIS,
 * WITHOUT WARRANTIES OR CONDITIONS OF ANY KIND, either express or implied.
 * See the License for the specific language governing permissions and
 * limitations under the License.
 */

package org.apache.ignite.internal.processors.query.h2.sql;

import java.lang.reflect.Field;
import java.sql.PreparedStatement;
import java.sql.SQLException;
import java.util.ArrayList;
import java.util.Collection;
import java.util.Collections;
import java.util.HashMap;
import java.util.IdentityHashMap;
import java.util.LinkedHashMap;
import java.util.LinkedHashSet;
import java.util.List;
import java.util.Map;
import javax.cache.CacheException;
import org.apache.ignite.IgniteException;
import org.apache.ignite.cache.CacheAtomicityMode;
import org.apache.ignite.cache.CacheWriteSynchronizationMode;
import org.apache.ignite.cache.QueryIndex;
import org.apache.ignite.cache.QueryIndexType;
import org.apache.ignite.internal.processors.cache.GridCacheContext;
import org.apache.ignite.internal.processors.cache.query.IgniteQueryErrorCode;
import org.apache.ignite.internal.processors.query.IgniteSQLException;
import org.apache.ignite.internal.processors.query.QueryUtils;
import org.apache.ignite.internal.processors.query.h2.dml.DmlAstUtils;
import org.apache.ignite.internal.processors.query.h2.opt.GridH2RowDescriptor;
import org.apache.ignite.internal.processors.query.h2.opt.GridH2Table;
import org.apache.ignite.internal.util.typedef.F;
import org.apache.ignite.lang.IgniteUuid;
import org.h2.command.Command;
import org.h2.command.CommandContainer;
import org.h2.command.CommandInterface;
import org.h2.command.Prepared;
import org.h2.command.ddl.AlterTableAddConstraint;
import org.h2.command.ddl.AlterTableAlterColumn;
import org.h2.command.ddl.CommandWithColumns;
import org.h2.command.ddl.CreateIndex;
import org.h2.command.ddl.CreateTable;
import org.h2.command.ddl.CreateTableData;
import org.h2.command.ddl.DefineCommand;
import org.h2.command.ddl.DropIndex;
import org.h2.command.ddl.DropTable;
import org.h2.command.ddl.SchemaCommand;
import org.h2.command.dml.Delete;
import org.h2.command.dml.Explain;
import org.h2.command.dml.Insert;
import org.h2.command.dml.Merge;
import org.h2.command.dml.Query;
import org.h2.command.dml.Select;
import org.h2.command.dml.SelectOrderBy;
import org.h2.command.dml.SelectUnion;
import org.h2.command.dml.Update;
import org.h2.engine.Constants;
import org.h2.engine.FunctionAlias;
import org.h2.expression.Aggregate;
import org.h2.expression.Alias;
import org.h2.expression.CompareLike;
import org.h2.expression.Comparison;
import org.h2.expression.ConditionAndOr;
import org.h2.expression.ConditionExists;
import org.h2.expression.ConditionIn;
import org.h2.expression.ConditionInConstantSet;
import org.h2.expression.ConditionInSelect;
import org.h2.expression.ConditionNot;
import org.h2.expression.Expression;
import org.h2.expression.ExpressionColumn;
import org.h2.expression.ExpressionList;
import org.h2.expression.Function;
import org.h2.expression.JavaFunction;
import org.h2.expression.Operation;
import org.h2.expression.Parameter;
import org.h2.expression.Subquery;
import org.h2.expression.TableFunction;
import org.h2.expression.ValueExpression;
import org.h2.index.ViewIndex;
import org.h2.jdbc.JdbcPreparedStatement;
import org.h2.result.SortOrder;
import org.h2.schema.Schema;
import org.h2.table.Column;
import org.h2.table.FunctionTable;
import org.h2.table.IndexColumn;
import org.h2.table.MetaTable;
import org.h2.table.RangeTable;
import org.h2.table.Table;
import org.h2.table.TableBase;
import org.h2.table.TableFilter;
import org.h2.table.TableView;
import org.h2.value.DataType;
import org.jetbrains.annotations.NotNull;
import org.jetbrains.annotations.Nullable;

import static org.apache.ignite.internal.processors.query.h2.sql.GridSqlOperationType.AND;
import static org.apache.ignite.internal.processors.query.h2.sql.GridSqlOperationType.BIGGER;
import static org.apache.ignite.internal.processors.query.h2.sql.GridSqlOperationType.BIGGER_EQUAL;
import static org.apache.ignite.internal.processors.query.h2.sql.GridSqlOperationType.EQUAL;
import static org.apache.ignite.internal.processors.query.h2.sql.GridSqlOperationType.EQUAL_NULL_SAFE;
import static org.apache.ignite.internal.processors.query.h2.sql.GridSqlOperationType.EXISTS;
import static org.apache.ignite.internal.processors.query.h2.sql.GridSqlOperationType.IN;
import static org.apache.ignite.internal.processors.query.h2.sql.GridSqlOperationType.IS_NOT_NULL;
import static org.apache.ignite.internal.processors.query.h2.sql.GridSqlOperationType.IS_NULL;
import static org.apache.ignite.internal.processors.query.h2.sql.GridSqlOperationType.LIKE;
import static org.apache.ignite.internal.processors.query.h2.sql.GridSqlOperationType.NOT;
import static org.apache.ignite.internal.processors.query.h2.sql.GridSqlOperationType.NOT_EQUAL;
import static org.apache.ignite.internal.processors.query.h2.sql.GridSqlOperationType.NOT_EQUAL_NULL_SAFE;
import static org.apache.ignite.internal.processors.query.h2.sql.GridSqlOperationType.OR;
import static org.apache.ignite.internal.processors.query.h2.sql.GridSqlOperationType.REGEXP;
import static org.apache.ignite.internal.processors.query.h2.sql.GridSqlOperationType.SMALLER;
import static org.apache.ignite.internal.processors.query.h2.sql.GridSqlOperationType.SMALLER_EQUAL;
import static org.apache.ignite.internal.processors.query.h2.sql.GridSqlOperationType.SPATIAL_INTERSECTS;
import static org.apache.ignite.internal.processors.query.h2.sql.GridSqlType.fromColumn;
import static org.apache.ignite.internal.processors.query.h2.sql.GridSqlType.fromExpression;

/**
 * H2 Query parser.
 */
public class GridSqlQueryParser {
    /** */
    private static final GridSqlOperationType[] COMPARISON_TYPES =
        {EQUAL, BIGGER_EQUAL, BIGGER, SMALLER_EQUAL,
        SMALLER, NOT_EQUAL, IS_NULL, IS_NOT_NULL,
        null, null, null, SPATIAL_INTERSECTS /* 11 */,
        null, null, null, null, EQUAL_NULL_SAFE /* 16 */,
        null, null, null, null, NOT_EQUAL_NULL_SAFE /* 21 */};

    /** */
    private static final Getter<Select, Expression> CONDITION = getter(Select.class, "condition");

    /** */
    private static final Getter<Select, int[]> GROUP_INDEXES = getter(Select.class, "groupIndex");

    /** */
    private static final Getter<Select, Boolean> SELECT_IS_FOR_UPDATE = getter(Select.class, "isForUpdate");

    /** */
    private static final Getter<Select, Boolean> SELECT_IS_GROUP_QUERY = getter(Select.class, "isGroupQuery");

    /** */
    private static final Getter<SelectUnion, Boolean> UNION_IS_FOR_UPDATE = getter(SelectUnion.class, "isForUpdate");

    /** */
    private static final Getter<Operation, Operation.OpType> OPERATION_TYPE = getter(Operation.class, "opType");

    /** */
    private static final Getter<Operation, Expression> OPERATION_LEFT = getter(Operation.class, "left");

    /** */
    private static final Getter<Operation, Expression> OPERATION_RIGHT = getter(Operation.class, "right");

    /** */
    private static final Getter<Comparison, Integer> COMPARISON_TYPE = getter(Comparison.class, "compareType");

    /** */
    private static final Getter<Comparison, Expression> COMPARISON_LEFT = getter(Comparison.class, "left");

    /** */
    private static final Getter<Comparison, Expression> COMPARISON_RIGHT = getter(Comparison.class, "right");

    /** */
    private static final Getter<ConditionAndOr, Integer> ANDOR_TYPE = getter(ConditionAndOr.class, "andOrType");

    /** */
    private static final Getter<ConditionAndOr, Expression> ANDOR_LEFT = getter(ConditionAndOr.class, "left");

    /** */
    private static final Getter<ConditionAndOr, Expression> ANDOR_RIGHT = getter(ConditionAndOr.class, "right");

    /** */
    public static final Getter<TableView, Query> VIEW_QUERY = getter(TableView.class, "viewQuery");

    /** */
    private static final Getter<TableFilter, String> ALIAS = getter(TableFilter.class, "alias");

    /** */
    private static final Getter<Select, Integer> HAVING_INDEX = getter(Select.class, "havingIndex");

    /** */
    private static final Getter<ConditionIn, Expression> LEFT_CI = getter(ConditionIn.class, "left");

    /** */
    private static final Getter<ConditionIn, List<Expression>> VALUE_LIST_CI = getter(ConditionIn.class, "valueList");

    /** */
    private static final Getter<ConditionInConstantSet, Expression> LEFT_CICS =
        getter(ConditionInConstantSet.class, "left");

    /** */
    private static final Getter<ConditionInConstantSet, List<Expression>> VALUE_LIST_CICS =
        getter(ConditionInConstantSet.class, "valueList");

    /** */
    private static final Getter<ExpressionList, Expression[]> EXPR_LIST = getter(ExpressionList.class, "list");

    /** */
    private static final Getter<ConditionInSelect, Expression> LEFT_CIS = getter(ConditionInSelect.class, "left");

    /** */
    private static final Getter<ConditionInSelect, Boolean> ALL = getter(ConditionInSelect.class, "all");

    /** */
    private static final Getter<ConditionInSelect, Integer> COMPARE_TYPE = getter(ConditionInSelect.class,
        "compareType");

    /** */
    private static final Getter<ConditionInSelect, Query> QUERY_IN = getter(ConditionInSelect.class, "query");

    /** */
    private static final Getter<ConditionExists, Query> QUERY_EXISTS = getter(ConditionExists.class, "query");

    /** */
    private static final Getter<CompareLike, Expression> LEFT = getter(CompareLike.class, "left");

    /** */
    private static final Getter<CompareLike, Expression> RIGHT = getter(CompareLike.class, "right");

    /** */
    private static final Getter<CompareLike, Expression> ESCAPE = getter(CompareLike.class, "escape");

    /** */
    private static final Getter<CompareLike, Boolean> REGEXP_CL = getter(CompareLike.class, "regexp");

    /** */
    private static final Getter<Aggregate, Boolean> DISTINCT = getter(Aggregate.class, "distinct");

    /** */
    private static final Getter<Aggregate, Aggregate.AggregateType> TYPE = getter(Aggregate.class, "type");

    /** */
    private static final Getter<Aggregate, Expression> ON = getter(Aggregate.class, "on");

    /** */
    private static final Getter<Aggregate, Expression> GROUP_CONCAT_SEPARATOR = getter(Aggregate.class,
        "groupConcatSeparator");

    /** */
    private static final Getter<Aggregate, ArrayList<SelectOrderBy>> GROUP_CONCAT_ORDER_LIST = getter(Aggregate.class,
        "groupConcatOrderList");

    /** */
    private static final Getter<RangeTable, Expression> RANGE_MIN = getter(RangeTable.class, "min");

    /** */
    private static final Getter<RangeTable, Expression> RANGE_MAX = getter(RangeTable.class, "max");

    /** */
    private static final Getter<FunctionTable, Expression> FUNC_EXPR = getter(FunctionTable.class, "functionExpr");

    /** */
    private static final Getter<TableFunction, Column[]> FUNC_TBL_COLS = getter(TableFunction.class, "columnList");

    /** */
    private static final Getter<JavaFunction, FunctionAlias> FUNC_ALIAS = getter(JavaFunction.class, "functionAlias");

    /** */
    private static final Getter<ExpressionColumn, String> SCHEMA_NAME = getter(ExpressionColumn.class, "schemaName");

    /** */
    private static final Getter<JdbcPreparedStatement, Command> COMMAND = getter(JdbcPreparedStatement.class, "command");

    /** */
    private static final Getter<SelectUnion, SortOrder> UNION_SORT = getter(SelectUnion.class, "sort");

    /** */
    private static final Getter<Explain, Prepared> EXPLAIN_COMMAND = getter(Explain.class, "command");

    /** */
    private static final Getter<Merge, Table> MERGE_TABLE = getter(Merge.class, "targetTable");

    /** */
    private static final Getter<Merge, Column[]> MERGE_COLUMNS = getter(Merge.class, "columns");

    /** */
    private static final Getter<Merge, Column[]> MERGE_KEYS = getter(Merge.class, "keys");

    /** */
    private static final Getter<Merge, List<Expression[]>> MERGE_ROWS = getter(Merge.class, "valuesExpressionList");

    /** */
    private static final Getter<Merge, Query> MERGE_QUERY = getter(Merge.class, "query");

    /** */
    private static final Getter<Insert, Table> INSERT_TABLE = getter(Insert.class, "table");

    /** */
    private static final Getter<Insert, Column[]> INSERT_COLUMNS = getter(Insert.class, "columns");

    /** */
    private static final Getter<Insert, List<Expression[]>> INSERT_ROWS = getter(Insert.class, "list");

    /** */
    private static final Getter<Insert, Query> INSERT_QUERY = getter(Insert.class, "query");

    /** */
    private static final Getter<Insert, Boolean> INSERT_DIRECT = getter(Insert.class, "insertFromSelect");

    /** */
    private static final Getter<Insert, Boolean> INSERT_SORTED = getter(Insert.class, "sortedInsertMode");

    /** */
    private static final Getter<Delete, TableFilter> DELETE_FROM = getter(Delete.class, "targetTableFilter");

    /** */
    private static final Getter<Delete, Expression> DELETE_WHERE = getter(Delete.class, "condition");

    /** */
    private static final Getter<Delete, Expression> DELETE_LIMIT = getter(Delete.class, "limitExpr");

    /** */
    private static final Getter<Update, TableFilter> UPDATE_TARGET = getter(Update.class, "targetTableFilter");

    /** */
    private static final Getter<Update, ArrayList<Column>> UPDATE_COLUMNS = getter(Update.class, "columns");

    /** */
    private static final Getter<Update, HashMap<Column, Expression>> UPDATE_SET = getter(Update.class,
        "expressionMap");

    /** */
    private static final Getter<Update, Expression> UPDATE_WHERE = getter(Update.class, "condition");

    /** */
    private static final Getter<Update, Expression> UPDATE_LIMIT = getter(Update.class, "limitExpr");

    /** */
    private static final Getter<Command, Prepared> PREPARED =
        GridSqlQueryParser.<Command, Prepared>getter(CommandContainer.class, "prepared");

    /** */
    private static final Getter<CreateIndex, String> CREATE_INDEX_NAME = getter(CreateIndex.class, "indexName");

    /** */
    private static final Getter<CreateIndex, String> CREATE_INDEX_TABLE_NAME = getter(CreateIndex.class, "tableName");

    /** */
    private static final Getter<CreateIndex, IndexColumn[]> CREATE_INDEX_COLUMNS = getter(CreateIndex.class,
        "indexColumns");

    /** */
    private static final Getter<CreateIndex, Boolean> CREATE_INDEX_SPATIAL = getter(CreateIndex.class, "spatial");

    /** */
    private static final Getter<CreateIndex, Boolean> CREATE_INDEX_PRIMARY_KEY = getter(CreateIndex.class,
        "primaryKey");

    /** */
    private static final Getter<CreateIndex, Boolean> CREATE_INDEX_UNIQUE = getter(CreateIndex.class, "unique");

    /** */
    private static final Getter<CreateIndex, Boolean> CREATE_INDEX_HASH = getter(CreateIndex.class, "hash");

    /** */
    private static final Getter<CreateIndex, Boolean> CREATE_INDEX_IF_NOT_EXISTS = getter(CreateIndex.class,
        "ifNotExists");

    /** */
    private static final Getter<IndexColumn, String> INDEX_COLUMN_NAME = getter(IndexColumn.class, "columnName");

    /** */
    private static final Getter<IndexColumn, Integer> INDEX_COLUMN_SORT_TYPE = getter(IndexColumn.class, "sortType");

    /** */
    private static final Getter<DropIndex, String> DROP_INDEX_NAME = getter(DropIndex.class, "indexName");

    /** */
    private static final Getter<DropIndex, Boolean> DROP_INDEX_IF_EXISTS = getter(DropIndex.class, "ifExists");

    /** */
    private static final Getter<SchemaCommand, Schema> SCHEMA_COMMAND_SCHEMA = getter(SchemaCommand.class, "schema");

    /** */
    private static final Getter<CreateTable, CreateTableData> CREATE_TABLE_DATA = getter(CreateTable.class, "data");

    /** */
    private static final Getter<CommandWithColumns, ArrayList<DefineCommand>> CREATE_TABLE_CONSTRAINTS =
        getter(CommandWithColumns.class, "constraintCommands");

    /** */
    private static final Getter<CommandWithColumns, IndexColumn[]> CREATE_TABLE_PK =
        getter(CommandWithColumns.class, "pkColumns");

    /** */
    private static final Getter<CreateTable, Boolean> CREATE_TABLE_IF_NOT_EXISTS = getter(CreateTable.class,
        "ifNotExists");

    /** */
    private static final Getter<CreateTable, Query> CREATE_TABLE_QUERY = getter(CreateTable.class, "asQuery");

    /** */
    private static final Getter<DropTable, Boolean> DROP_TABLE_IF_EXISTS = getter(DropTable.class, "ifExists");

    /** */
    private static final Getter<DropTable, String> DROP_TABLE_NAME = getter(DropTable.class, "tableName");

    /** */
    private static final Getter<Column, Boolean> COLUMN_IS_COMPUTED = getter(Column.class, "isComputed");

    /** */
    private static final Getter<Column, Expression> COLUMN_CHECK_CONSTRAINT = getter(Column.class, "checkConstraint");

    /** Class for private class: 'org.h2.command.CommandList'. */
    private static final Class<? extends Command> CLS_COMMAND_LIST;

    /** */
    private static final Getter<Command, Command> LIST_COMMAND;

    /** */
    private static final Getter<Command, String> REMAINING;

    /** */
    public static final String ORG_H2_COMMAND_COMMAND_LIST = "org.h2.command.CommandList";

    static {
        try {
            CLS_COMMAND_LIST = (Class<? extends Command>)CommandContainer.class.getClassLoader()
                .loadClass(ORG_H2_COMMAND_COMMAND_LIST);

            LIST_COMMAND = getter(CLS_COMMAND_LIST, "command");

            REMAINING = getter(CLS_COMMAND_LIST, "remaining");
        }
        catch (ClassNotFoundException e) {
            throw new RuntimeException(e);
        }
    }

    /** */
    private static final Getter<AlterTableAlterColumn, String> ALTER_COLUMN_TBL_NAME =
        getter(AlterTableAlterColumn.class, "tableName");

    /** */
    private static final Getter<AlterTableAlterColumn, ArrayList<Column>> ALTER_COLUMN_NEW_COLS =
        getter(AlterTableAlterColumn.class, "columnsToAdd");

    /** */
    private static final Getter<AlterTableAlterColumn, ArrayList<Column>> ALTER_COLUMN_REMOVE_COLS =
        getter(AlterTableAlterColumn.class, "columnsToRemove");

    /** */
    private static final Getter<AlterTableAlterColumn, Boolean> ALTER_COLUMN_IF_NOT_EXISTS =
        getter(AlterTableAlterColumn.class, "ifNotExists");

    /** */
    private static final Getter<AlterTableAlterColumn, Boolean> ALTER_COLUMN_IF_TBL_EXISTS =
        getter(AlterTableAlterColumn.class, "ifTableExists");

    /** */
    private static final Getter<AlterTableAlterColumn, String> ALTER_COLUMN_BEFORE_COL =
        getter(AlterTableAlterColumn.class, "addBefore");

    /** */
    private static final Getter<AlterTableAlterColumn, String> ALTER_COLUMN_AFTER_COL =
        getter(AlterTableAlterColumn.class, "addAfter");

    /** */
    private static final String PARAM_NAME_VALUE_SEPARATOR = "=";

    /** */
    private static final String PARAM_TEMPLATE = "TEMPLATE";

    /** */
    private static final String PARAM_BACKUPS = "BACKUPS";

    /** */
    private static final String PARAM_ATOMICITY = "ATOMICITY";

    /** */
    private static final String PARAM_CACHE_GROUP_OLD = "CACHEGROUP";

    /** */
    private static final String PARAM_AFFINITY_KEY_OLD = "AFFINITYKEY";

    /** */
    private static final String PARAM_CACHE_GROUP = "CACHE_GROUP";

    /** */
    private static final String PARAM_AFFINITY_KEY = "AFFINITY_KEY";

    /** */
    private static final String PARAM_WRITE_SYNC = "WRITE_SYNCHRONIZATION_MODE";

    /** */
    private static final String PARAM_CACHE_NAME = "CACHE_NAME";

    /** */
    private static final String PARAM_KEY_TYPE = "KEY_TYPE";

    /** */
    private static final String PARAM_VAL_TYPE = "VALUE_TYPE";

    /** */
    private static final String PARAM_WRAP_KEY = "WRAP_KEY";

    /** */
    public static final String PARAM_WRAP_VALUE = "WRAP_VALUE";

    /** Data region name. */
    public static final String PARAM_DATA_REGION = "DATA_REGION";

    /** */
    private static final String PARAM_ENCRYPTED = "ENCRYPTED";

    /** */
    private final IdentityHashMap<Object, Object> h2ObjToGridObj = new IdentityHashMap<>();

    /** */
    private final Map<String, Integer> optimizedTableFilterOrder;

    /**
     * We have a counter instead of a simple flag, because
     * a flag can be reset earlier than needed in case of
     * deep subquery expression nesting.
     */
    private int parsingSubQryExpression;

    /** Whether this is SELECT FOR UPDATE. */
    private boolean selectForUpdate;

    /**
     * @param useOptimizedSubqry If we have to find correct order for table filters in FROM clause.
     *                           Relies on uniqueness of table filter aliases.
     */
    public GridSqlQueryParser(boolean useOptimizedSubqry) {
        optimizedTableFilterOrder = useOptimizedSubqry ? new HashMap<String, Integer>() : null;
    }

    /**
     * @param stmt Prepared statement to check.
     * @return {@code true} in case of multiple statements.
     */
    public static boolean checkMultipleStatements(PreparedStatement stmt) {
        Command cmd = extractCommand(stmt);

        return ORG_H2_COMMAND_COMMAND_LIST.equals(cmd.getClass().getName());
    }

    /**
     * @param stmt Prepared statement.
     * @return Parsed select.
     */
    public static Prepared prepared(PreparedStatement stmt) {
        Command cmd = extractCommand(stmt);

        assert cmd instanceof CommandContainer;

        return PREPARED.get(cmd);
    }

    /**
     * @param stmt Prepared statement.
     * @return Parsed select.
     */
    public static PreparedWithRemaining preparedWithRemaining(PreparedStatement stmt) {
        Command cmd = extractCommand(stmt);

        if (cmd instanceof CommandContainer)
            return new PreparedWithRemaining(PREPARED.get(cmd), null);
        else {
            Class<?> cmdCls = cmd.getClass();

            if (cmdCls.getName().equals(ORG_H2_COMMAND_COMMAND_LIST))
                return new PreparedWithRemaining(PREPARED.get(LIST_COMMAND.get(cmd)), REMAINING.get(cmd));
            else
                throw new IgniteSQLException("Unexpected statement command");
        }
    }

    /** */
    private static Command extractCommand(PreparedStatement stmt) {
        try {
            return COMMAND.get(stmt.unwrap(JdbcPreparedStatement.class));
        } catch (SQLException e) {
            throw new IgniteSQLException(e);
        }
    }

    /**
     * @param p Prepared.
     * @return Whether {@code p} is an {@code SELECT FOR UPDATE} query.
     */
    public static boolean isForUpdateQuery(Prepared p) {
        boolean union;

        if (p.getClass() == Select.class)
            union = false;
        else if (p.getClass() == SelectUnion.class)
            union = true;
        else
            return false;

        boolean forUpdate = (!union && SELECT_IS_FOR_UPDATE.get((Select)p)) ||
            (union && UNION_IS_FOR_UPDATE.get((SelectUnion)p));

        if (union && forUpdate)
            throw new IgniteSQLException("SELECT UNION FOR UPDATE is not supported.",
                IgniteQueryErrorCode.UNSUPPORTED_OPERATION);

        return forUpdate;
    }

    /**
     * @param p Statement to rewrite, if needed.
     * @param inTx Whether there is an active transaction.
     * @return Query with {@code key} and {@code val} columns appended to the list of columns,
     *     if it's an {@code FOR UPDATE} query, or {@code null} if nothing has to be done.
     */
    @NotNull public static String rewriteQueryForUpdateIfNeeded(Prepared p, boolean inTx) {
        GridSqlStatement gridStmt = new GridSqlQueryParser(false).parse(p);
        return rewriteQueryForUpdateIfNeeded(gridStmt, inTx);
    }

    /**
     * @param stmt Statement to rewrite, if needed.
     * @param inTx Whether there is an active transaction.
     * @return Query with {@code key} and {@code val} columns appended to the list of columns,
     *     if it's an {@code FOR UPDATE} query, or {@code null} if nothing has to be done.
     */
    @NotNull public static String rewriteQueryForUpdateIfNeeded(GridSqlStatement stmt, boolean inTx) {
        // We have checked above that it's not an UNION query, so it's got to be SELECT.
        assert stmt instanceof GridSqlSelect;

        GridSqlSelect sel = (GridSqlSelect)stmt;

        // How'd we get here otherwise?
        assert sel.isForUpdate();

        if (inTx) {
            GridSqlAst from = sel.from();

            GridSqlTable gridTbl = from instanceof GridSqlTable ? (GridSqlTable)from :
                ((GridSqlAlias)from).child();

            GridH2Table tbl = gridTbl.dataTable();

            Column keyCol = tbl.getColumn(0);

            sel.addColumn(new GridSqlAlias("_key_" + IgniteUuid.vmId(),
                new GridSqlColumn(keyCol, null, keyCol.getName()), true), true);
        }

        // We need to remove this flag for final flag we'll feed to H2.
        sel.forUpdate(false);

        return sel.getSQL();
    }

    /**
     * @param qry Query expression to parse.
     * @return Subquery AST.
     */
    private GridSqlSubquery parseQueryExpression(Query qry) {
        parsingSubQryExpression++;
        GridSqlQuery subQry = parseQuery(qry);
        parsingSubQryExpression--;

        return new GridSqlSubquery(subQry);
    }

    /**
     * @param filter Filter.
     */
    private GridSqlElement parseTableFilter(TableFilter filter) {
        GridSqlElement res = (GridSqlElement)h2ObjToGridObj.get(filter);

        if (res == null) {
            res = parseTable(filter.getTable());

            // Setup index hints.
            if (res instanceof GridSqlTable && filter.getIndexHints() != null)
                ((GridSqlTable)res).useIndexes(new ArrayList<>(filter.getIndexHints().getAllowedIndexes()));

            String alias = ALIAS.get(filter);

            if (alias != null)
                res = new GridSqlAlias(alias, res, false);

            h2ObjToGridObj.put(filter, res);
        }

        return res;
    }


    /**
     * @param tbl Table.
     */
    private GridSqlElement parseTable(Table tbl) {
        GridSqlElement res = (GridSqlElement)h2ObjToGridObj.get(tbl);

        if (res == null) {
            // We can't cache simple tables because otherwise it will be the same instance for all
            // table filters. Thus we will not be able to distinguish one table filter from another.
            // Table here is semantically equivalent to a table filter.
            if (tbl instanceof TableBase || tbl instanceof MetaTable)
                return new GridSqlTable(tbl);

            // Other stuff can be cached because we will have separate instances in
            // different table filters anyways. Thus the semantics will be correct.
            if (tbl instanceof TableView) {
                Query qry = VIEW_QUERY.get((TableView) tbl);

                res = new GridSqlSubquery(parseQuery(qry));
            }
            else if (tbl instanceof FunctionTable)
                res = parseExpression(FUNC_EXPR.get((FunctionTable)tbl), false);
            else if (tbl instanceof RangeTable) {
                res = new GridSqlFunction(GridSqlFunctionType.SYSTEM_RANGE);

                res.addChild(parseExpression(RANGE_MIN.get((RangeTable)tbl), false));
                res.addChild(parseExpression(RANGE_MAX.get((RangeTable)tbl), false));
            }
            else if (tbl instanceof MetaTable)
                res = new GridSqlTable(tbl);
            else
                assert0(false, "Unexpected Table implementation [cls=" + tbl.getClass().getSimpleName() + ']');

            h2ObjToGridObj.put(tbl, res);
        }

        return res;
    }

    /**
     * @param select Select.
     */
    private GridSqlSelect parseSelect(Select select) {
        GridSqlSelect res = (GridSqlSelect)h2ObjToGridObj.get(select);

        if (res != null)
            return res;

        res = new GridSqlSelect();

        h2ObjToGridObj.put(select, res);

        res.distinct(select.isDistinct());

        Expression where = CONDITION.get(select);
        res.where(parseExpression(where, true));

        ArrayList<TableFilter> tableFilters = new ArrayList<>();

        TableFilter filter = select.getTopTableFilter();

        boolean isForUpdate = SELECT_IS_FOR_UPDATE.get(select);

        do {
            assert0(filter != null, select);
            assert0(filter.getNestedJoin() == null, select);

            // Can use optimized join order only if we are not inside of an expression.
            if (parsingSubQryExpression == 0 && optimizedTableFilterOrder != null) {
                String tblAlias = filter.getTableAlias();
                int idx = optimizedTableFilterOrder.get(tblAlias);

                setElementAt(tableFilters, idx, filter);
            }
            else
                tableFilters.add(filter);

            filter = filter.getJoin();
        }
        while (filter != null);

        // Build FROM clause from correctly ordered table filters.
        GridSqlElement from = null;

        for (int i = 0; i < tableFilters.size(); i++) {
            TableFilter f = tableFilters.get(i);
            GridSqlElement gridFilter = parseTableFilter(f);

            from = from == null ? gridFilter : new GridSqlJoin(from, gridFilter, f.isJoinOuter(),
                parseExpression(f.getJoinCondition(), true));
        }

        res.from(from);

        if (isForUpdate) {
            if (!(from instanceof GridSqlTable ||
                (from instanceof GridSqlAlias && from.size() == 1 && from.child() instanceof GridSqlTable)))
                throw new IgniteSQLException("SELECT FOR UPDATE with joins is not supported.",
                    IgniteQueryErrorCode.UNSUPPORTED_OPERATION);

            GridSqlTable gridTbl = from instanceof GridSqlTable ? (GridSqlTable)from :
                ((GridSqlAlias)from).child();

            GridH2Table tbl = gridTbl.dataTable();

            if (tbl == null)
                throw new IgniteSQLException("SELECT FOR UPDATE query must involve Ignite table.",
                    IgniteQueryErrorCode.UNSUPPORTED_OPERATION);

            if (select.getLimit() != null || select.getOffset() != null)
                throw new IgniteSQLException("LIMIT/OFFSET clauses are not supported for SELECT FOR UPDATE.",
                    IgniteQueryErrorCode.UNSUPPORTED_OPERATION);

            if (SELECT_IS_GROUP_QUERY.get(select))
                throw new IgniteSQLException("SELECT FOR UPDATE with aggregates and/or GROUP BY is not supported.",
                    IgniteQueryErrorCode.UNSUPPORTED_OPERATION);
        }

        ArrayList<Expression> expressions = select.getExpressions();

        for (int i = 0; i < expressions.size(); i++)
            res.addColumn(parseExpression(expressions.get(i), true), i < select.getColumnCount());

        int[] grpIdx = GROUP_INDEXES.get(select);

        if (grpIdx != null)
            res.groupColumns(grpIdx);

        int havingIdx = HAVING_INDEX.get(select);

        if (havingIdx >= 0)
            res.havingColumn(havingIdx);

        res.forUpdate(isForUpdate);

        processSortOrder(select.getSortOrder(), res);

        res.limit(parseExpression(select.getLimit(), false));
        res.offset(parseExpression(select.getOffset(), false));

        return res;
    }

    /**
     * @param list List.
     * @param idx Index.
     * @param x Element.
     */
    private static <Z> void setElementAt(List<Z> list, int idx, Z x) {
        while (list.size() <= idx)
            list.add(null);

        assert0(list.get(idx) == null, "Element already set: " + idx);

        list.set(idx, x);
    }

    /**
     * @param merge Merge.
     * @see <a href="http://h2database.com/html/grammar.html#merge">H2 merge spec</a>
     */
    private GridSqlMerge parseMerge(Merge merge) {
        GridSqlMerge res = (GridSqlMerge)h2ObjToGridObj.get(merge);

        if (res != null)
            return res;

        res = new GridSqlMerge();
        h2ObjToGridObj.put(merge, res);

        Table srcTbl = MERGE_TABLE.get(merge);
        GridSqlElement tbl = parseTable(srcTbl);

        res.into(tbl);

        Column[] srcCols = MERGE_COLUMNS.get(merge);

        GridSqlColumn[] cols = new GridSqlColumn[srcCols.length];

        for (int i = 0; i < srcCols.length; i++) {
            cols[i] = new GridSqlColumn(srcCols[i], tbl, null, null, srcCols[i].getName());

            cols[i].resultType(fromColumn(srcCols[i]));
        }

        res.columns(cols);

        Column[] srcKeys = MERGE_KEYS.get(merge);

        GridH2Table intoTbl = DmlAstUtils.gridTableForElement(tbl).dataTable();

        GridH2RowDescriptor rowDesc = intoTbl.rowDescriptor();

        GridSqlColumn[] keys = new GridSqlColumn[srcKeys.length];

        for (int i = 0; i < srcKeys.length; i++) {
            String colName = srcKeys[i].getName();

            int colId = intoTbl.getColumn(colName).getColumnId();

            if (!rowDesc.isKeyColumn(colId) && !F.eq(colName, rowDesc.type().affinityKey()))
                throw new IgniteSQLException("Invalid column name in KEYS clause of MERGE - it may include only " +
                    "key and/or affinity columns: " + colName, IgniteQueryErrorCode.PARSING);

            keys[i] = new GridSqlColumn(srcKeys[i], tbl, null, null, colName);
        }

        res.keys(keys);

        List<Expression[]> srcRows = MERGE_ROWS.get(merge);
        if (!srcRows.isEmpty()) {
            List<GridSqlElement[]> rows = new ArrayList<>(srcRows.size());
            for (Expression[] srcRow : srcRows) {
                GridSqlElement[] row = new GridSqlElement[srcRow.length];

                for (int i = 0; i < srcRow.length; i++)
                    row[i] = parseExpression(srcRow[i], false);

                rows.add(row);
            }
            res.rows(rows);
        }
        else {
            res.rows(Collections.<GridSqlElement[]>emptyList());
            res.query(parseQuery(MERGE_QUERY.get(merge)));
        }

        return res;
    }

    /**
     * @param insert Insert.
     * @see <a href="http://h2database.com/html/grammar.html#insert">H2 insert spec</a>
     */
    private GridSqlInsert parseInsert(Insert insert) {
        GridSqlInsert res = (GridSqlInsert)h2ObjToGridObj.get(insert);

        if (res != null)
            return res;

        res = new GridSqlInsert();
        h2ObjToGridObj.put(insert, res);

        Table srcTbl = INSERT_TABLE.get(insert);
        GridSqlElement tbl = parseTable(srcTbl);

        res.into(tbl).
            direct(INSERT_DIRECT.get(insert)).
            sorted(INSERT_SORTED.get(insert));

        Column[] srcCols = INSERT_COLUMNS.get(insert);
        GridSqlColumn[] cols = new GridSqlColumn[srcCols.length];

        for (int i = 0; i < srcCols.length; i++) {
            cols[i] = new GridSqlColumn(srcCols[i], tbl, null, null, srcCols[i].getName());

            cols[i].resultType(fromColumn(srcCols[i]));
        }

        res.columns(cols);

        List<Expression[]> srcRows = INSERT_ROWS.get(insert);
        if (!srcRows.isEmpty()) {
            List<GridSqlElement[]> rows = new ArrayList<>(srcRows.size());
            for (Expression[] srcRow : srcRows) {
                GridSqlElement[] row = new GridSqlElement[srcRow.length];

                for (int i = 0; i < srcRow.length; i++)
                    row[i] = parseExpression(srcRow[i], false);

                rows.add(row);
            }
            res.rows(rows);
        }
        else {
            res.rows(Collections.<GridSqlElement[]>emptyList());
            res.query(parseQuery(INSERT_QUERY.get(insert)));
        }

        return res;
    }

    /**
     * @param del Delete.
     * @see <a href="http://h2database.com/html/grammar.html#delete">H2 delete spec</a>
     */
    private GridSqlDelete parseDelete(Delete del) {
        GridSqlDelete res = (GridSqlDelete)h2ObjToGridObj.get(del);

        if (res != null)
            return res;

        res = new GridSqlDelete();
        h2ObjToGridObj.put(del, res);

        GridSqlElement tbl = parseTableFilter(DELETE_FROM.get(del));
        GridSqlElement where = parseExpression(DELETE_WHERE.get(del), true);
        GridSqlElement limit = parseExpression(DELETE_LIMIT.get(del), true);
        res.from(tbl).where(where).limit(limit);
        return res;
    }

    /**
     * @param update Update.
     * @see <a href="http://h2database.com/html/grammar.html#update">H2 update spec</a>
     */
    private GridSqlUpdate parseUpdate(Update update) {
        GridSqlUpdate res = (GridSqlUpdate)h2ObjToGridObj.get(update);

        if (res != null)
            return res;

        res = new GridSqlUpdate();
        h2ObjToGridObj.put(update, res);

        GridSqlElement tbl = parseTableFilter(UPDATE_TARGET.get(update));

        List<Column> srcCols = UPDATE_COLUMNS.get(update);
        Map<Column, Expression> srcSet = UPDATE_SET.get(update);

        ArrayList<GridSqlColumn> cols = new ArrayList<>(srcCols.size());
        LinkedHashMap<String, GridSqlElement> set = new LinkedHashMap<>(srcSet.size());

        for (Column c : srcCols) {
            GridSqlColumn col = new GridSqlColumn(c, tbl, null, null, c.getName());
            col.resultType(fromColumn(c));
            cols.add(col);
            set.put(col.columnName(), parseExpression(srcSet.get(c), true));
        }

        GridSqlElement where = parseExpression(UPDATE_WHERE.get(update), true);
        GridSqlElement limit = parseExpression(UPDATE_LIMIT.get(update), true);

        res.target(tbl).cols(cols).set(set).where(where).limit(limit);
        return res;
    }



    /**
     * Parse {@code DROP INDEX} statement.
     *
     * @param dropIdx {@code DROP INDEX} statement.
     * @see <a href="http://h2database.com/html/grammar.html#drop_index">H2 {@code DROP INDEX} spec.</a>
     */
    private GridSqlDropIndex parseDropIndex(DropIndex dropIdx) {
        GridSqlDropIndex res = new GridSqlDropIndex();

        res.indexName(DROP_INDEX_NAME.get(dropIdx));
        res.schemaName(SCHEMA_COMMAND_SCHEMA.get(dropIdx).getName());
        res.ifExists(DROP_INDEX_IF_EXISTS.get(dropIdx));

        return res;
    }

    /**
     * Parse {@code CREATE INDEX} statement.
     *
     * @param createIdx {@code CREATE INDEX} statement.
     * @see <a href="http://h2database.com/html/grammar.html#create_index">H2 {@code CREATE INDEX} spec.</a>
     */
    private GridSqlCreateIndex parseCreateIndex(CreateIndex createIdx) {
        if (CREATE_INDEX_HASH.get(createIdx) || CREATE_INDEX_PRIMARY_KEY.get(createIdx) ||
            CREATE_INDEX_UNIQUE.get(createIdx))
            throw new IgniteSQLException("Only SPATIAL modifier is supported for CREATE INDEX",
                IgniteQueryErrorCode.UNSUPPORTED_OPERATION);

        GridSqlCreateIndex res = new GridSqlCreateIndex();

        Schema schema = SCHEMA_COMMAND_SCHEMA.get(createIdx);

        String tblName = CREATE_INDEX_TABLE_NAME.get(createIdx);

        res.schemaName(schema.getName());
        res.tableName(tblName);
        res.ifNotExists(CREATE_INDEX_IF_NOT_EXISTS.get(createIdx));

        QueryIndex idx = new QueryIndex();

        idx.setName(CREATE_INDEX_NAME.get(createIdx));
        idx.setIndexType(CREATE_INDEX_SPATIAL.get(createIdx) ? QueryIndexType.GEOSPATIAL : QueryIndexType.SORTED);

        IndexColumn[] cols = CREATE_INDEX_COLUMNS.get(createIdx);

        LinkedHashMap<String, Boolean> flds = new LinkedHashMap<>(cols.length);

        for (IndexColumn col : CREATE_INDEX_COLUMNS.get(createIdx)) {
            int sortType = INDEX_COLUMN_SORT_TYPE.get(col);

            if ((sortType & SortOrder.NULLS_FIRST) != 0 || (sortType & SortOrder.NULLS_LAST) != 0)
                throw new IgniteSQLException("NULLS FIRST and NULLS LAST modifiers are not supported for index columns",
                    IgniteQueryErrorCode.UNSUPPORTED_OPERATION);

            flds.put(INDEX_COLUMN_NAME.get(col), (sortType & SortOrder.DESCENDING) == 0);
        }

        idx.setFields(flds);

        res.index(idx);

        return res;
    }

    /**
     * Parse {@code CREATE TABLE} statement.
     *
     * @param createTbl {@code CREATE TABLE} statement.
     * @see <a href="http://h2database.com/html/grammar.html#create_table">H2 {@code CREATE TABLE} spec.</a>
     */
    private GridSqlCreateTable parseCreateTable(CreateTable createTbl) {
        GridSqlCreateTable res = new GridSqlCreateTable();

        res.templateName(QueryUtils.TEMPLATE_PARTITIONED);

        Query qry = CREATE_TABLE_QUERY.get(createTbl);

        if (qry != null)
            throw new IgniteSQLException("CREATE TABLE ... AS ... syntax is not supported",
                IgniteQueryErrorCode.UNSUPPORTED_OPERATION);

        List<DefineCommand> constraints = CREATE_TABLE_CONSTRAINTS.get(createTbl);

        if (F.isEmpty(constraints))
            throw new IgniteSQLException("No PRIMARY KEY defined for CREATE TABLE",
                IgniteQueryErrorCode.PARSING);

        if (constraints.size() > 1)
            throw new IgniteSQLException("Too many constraints - only PRIMARY KEY is supported for CREATE TABLE",
                IgniteQueryErrorCode.UNSUPPORTED_OPERATION);

        DefineCommand constraint = constraints.get(0);

        if (!(constraint instanceof AlterTableAddConstraint))
            throw new IgniteSQLException("Unsupported type of constraint for CREATE TABLE - only PRIMARY KEY " +
                "is supported", IgniteQueryErrorCode.UNSUPPORTED_OPERATION);

        AlterTableAddConstraint alterTbl = (AlterTableAddConstraint)constraint;

        if (alterTbl.getType() != Command.ALTER_TABLE_ADD_CONSTRAINT_PRIMARY_KEY)
            throw new IgniteSQLException("Unsupported type of constraint for CREATE TABLE - only PRIMARY KEY " +
                "is supported", IgniteQueryErrorCode.UNSUPPORTED_OPERATION);

        Schema schema = SCHEMA_COMMAND_SCHEMA.get(createTbl);

        res.schemaName(schema.getName());

        CreateTableData data = CREATE_TABLE_DATA.get(createTbl);

        LinkedHashMap<String, GridSqlColumn> cols = new LinkedHashMap<>(data.columns.size());

        for (Column col : data.columns)
            cols.put(col.getName(), parseColumn(col));

        if (cols.containsKey(QueryUtils.KEY_FIELD_NAME.toUpperCase()) ||
            cols.containsKey(QueryUtils.VAL_FIELD_NAME.toUpperCase()))
            throw new IgniteSQLException("Direct specification of _KEY and _VAL columns is forbidden",
                IgniteQueryErrorCode.PARSING);

        IndexColumn[] pkIdxCols = CREATE_TABLE_PK.get(createTbl);

        if (F.isEmpty(pkIdxCols))
            throw new AssertionError("No PRIMARY KEY columns specified");

        LinkedHashSet<String> pkCols = new LinkedHashSet<>();

        for (IndexColumn pkIdxCol : pkIdxCols) {
            GridSqlColumn gridCol = cols.get(pkIdxCol.columnName);

            if (gridCol == null)
                throw new IgniteSQLException("PRIMARY KEY column is not defined: " + pkIdxCol.columnName,
                    IgniteQueryErrorCode.PARSING);

            pkCols.add(gridCol.columnName());
        }

        int keyColsNum = pkCols.size();
        int valColsNum = cols.size() - keyColsNum;

        if (valColsNum == 0)
            throw new IgniteSQLException("Table must have at least one non PRIMARY KEY column.",
                IgniteQueryErrorCode.UNSUPPORTED_OPERATION);

        res.columns(cols);
        res.primaryKeyColumns(pkCols);
        res.tableName(data.tableName);
        res.ifNotExists(CREATE_TABLE_IF_NOT_EXISTS.get(createTbl));

        List<String> extraParams = data.tableEngineParams != null ? new ArrayList<String>() : null;

        if (data.tableEngineParams != null)
            for (String s : data.tableEngineParams)
                extraParams.addAll(F.asList(s.split(",")));

        res.params(extraParams);

        if (!F.isEmpty(extraParams)) {
            Map<String, String> params = new HashMap<>();

            for (String p : extraParams) {
                String[] parts = p.split(PARAM_NAME_VALUE_SEPARATOR);

                if (parts.length > 2)
                    throw new IgniteSQLException("Invalid parameter (key[=value] expected): " + p,
                        IgniteQueryErrorCode.PARSING);

                String name = parts[0].trim().toUpperCase();

                String val = parts.length > 1 ? parts[1].trim() : null;

                if (F.isEmpty(name))
                    throw new IgniteSQLException("Invalid parameter (key[=value] expected): " + p,
                        IgniteQueryErrorCode.PARSING);

                if (params.put(name, val) != null)
                    throw new IgniteSQLException("Duplicate parameter: " + p, IgniteQueryErrorCode.PARSING);
            }

            for (Map.Entry<String, String> e : params.entrySet())
                processExtraParam(e.getKey(), e.getValue(), res);
        }

        // Process key wrapping.
        Boolean wrapKey = res.wrapKey();

        if (wrapKey != null && !wrapKey) {
            if (keyColsNum > 1) {
                throw new IgniteSQLException(PARAM_WRAP_KEY + " cannot be false when composite primary key exists.",
                    IgniteQueryErrorCode.PARSING);
            }

            if (!F.isEmpty(res.keyTypeName())) {
                throw new IgniteSQLException(PARAM_WRAP_KEY + " cannot be false when " + PARAM_KEY_TYPE + " is set.",
                    IgniteQueryErrorCode.PARSING);
            }
        }

        boolean wrapKey0 = (res.wrapKey() != null && res.wrapKey()) || !F.isEmpty(res.keyTypeName()) || keyColsNum > 1;

        res.wrapKey(wrapKey0);

        // Process value wrapping.
        Boolean wrapVal = res.wrapValue();

        if (wrapVal != null && !wrapVal) {
            if (valColsNum > 1) {
                throw new IgniteSQLException(PARAM_WRAP_VALUE + " cannot be false when multiple non-primary key " +
                    "columns exist.", IgniteQueryErrorCode.PARSING);
            }

            if (!F.isEmpty(res.valueTypeName())) {
                throw new IgniteSQLException(PARAM_WRAP_VALUE + " cannot be false when " + PARAM_VAL_TYPE + " is set.",
                    IgniteQueryErrorCode.PARSING);
            }

            res.wrapValue(false);
        }
        else
            res.wrapValue(true); // By default value is always wrapped to allow for ALTER TABLE ADD COLUMN commands.

        if (!F.isEmpty(res.valueTypeName()) && F.eq(res.keyTypeName(), res.valueTypeName()))
            throw new IgniteSQLException("Key and value type names " +
                "should be different for CREATE TABLE: " + res.valueTypeName(), IgniteQueryErrorCode.PARSING);

        if (res.affinityKey() == null) {
            LinkedHashSet<String> pkCols0 = res.primaryKeyColumns();

            if (!F.isEmpty(pkCols0) && pkCols0.size() == 1 && wrapKey0)
                res.affinityKey(pkCols0.iterator().next());
        }

        return res;
    }

    /**
     * Parse {@code DROP TABLE} statement.
     *
     * @param dropTbl {@code DROP TABLE} statement.
     * @see <a href="http://h2database.com/html/grammar.html#drop_table">H2 {@code DROP TABLE} spec.</a>
     */
    private GridSqlDropTable parseDropTable(DropTable dropTbl) {
        GridSqlDropTable res = new GridSqlDropTable();

        Schema schema = SCHEMA_COMMAND_SCHEMA.get(dropTbl);

        res.schemaName(schema.getName());

        res.ifExists(DROP_TABLE_IF_EXISTS.get(dropTbl));

        res.tableName(DROP_TABLE_NAME.get(dropTbl));

        return res;
    }

    /**
     * Parse {@code ALTER TABLE} statement.
     * @param stmt H2 statement.
     */
    private GridSqlStatement parseAlterColumn(AlterTableAlterColumn stmt) {
        switch (stmt.getType()) {
            case CommandInterface.ALTER_TABLE_ADD_COLUMN:
                return parseAddColumn(stmt);

            case CommandInterface.ALTER_TABLE_DROP_COLUMN:
                return parseDropColumn(stmt);

            default: {
                String stmtName = null;

                switch (stmt.getType()) {
                    case CommandInterface.ALTER_TABLE_ALTER_COLUMN_CHANGE_TYPE:
                    case CommandInterface.ALTER_TABLE_ALTER_COLUMN_DEFAULT:
                    case CommandInterface.ALTER_TABLE_ALTER_COLUMN_NOT_NULL:
                    case CommandInterface.ALTER_TABLE_ALTER_COLUMN_RENAME:
                    case CommandInterface.ALTER_TABLE_ALTER_COLUMN_NULL:
                    case CommandInterface.ALTER_TABLE_ALTER_COLUMN_SELECTIVITY:
                    case CommandInterface.ALTER_TABLE_ALTER_COLUMN_VISIBILITY:
                        stmtName = "ALTER COLUMN";

                        break;
                }

                if (stmtName == null) {
                    throw new IgniteSQLException("Unsupported operation: " + stmt.getSQL(),
                        IgniteQueryErrorCode.UNSUPPORTED_OPERATION);
                }
                else {
                    throw new IgniteSQLException(stmtName + " is not supported",
                        IgniteQueryErrorCode.UNSUPPORTED_OPERATION);
                }
            }
        }
    }

    /**
     * Turn H2 column to grid column and check requested features.
     * @param col H2 column.
     * @return Grid column.
     */
    private static GridSqlColumn parseColumn(Column col) {
        if (col.isAutoIncrement())
            throw new IgniteSQLException("AUTO_INCREMENT columns are not supported [colName=" + col.getName() + ']',
                IgniteQueryErrorCode.UNSUPPORTED_OPERATION);

        if (COLUMN_IS_COMPUTED.get(col))
            throw new IgniteSQLException("Computed columns are not supported [colName=" + col.getName() + ']',
                IgniteQueryErrorCode.UNSUPPORTED_OPERATION);

        if (col.getDefaultExpression() != null) {
            if (!col.getDefaultExpression().isConstant()) {
                throw new IgniteSQLException("Non-constant DEFAULT expressions are not supported [colName=" + col.getName() + ']',
                    IgniteQueryErrorCode.UNSUPPORTED_OPERATION);
            }

            DataType colType = DataType.getDataType(col.getType());
            DataType dfltType = DataType.getDataType(col.getDefaultExpression().getType());

            if ((DataType.isStringType(colType.type) && !DataType.isStringType(dfltType.type))
                || (DataType.supportsAdd(colType.type) && !DataType.supportsAdd(dfltType.type))) {
                throw new IgniteSQLException("Invalid default value for column. [colName=" + col.getName()
                    + ", colType=" + colType.name
                    + ", dfltValueType=" + dfltType.name + ']',
                    IgniteQueryErrorCode.UNEXPECTED_ELEMENT_TYPE);
            }
        }

        if (col.getSequence() != null)
            throw new IgniteSQLException("SEQUENCE columns are not supported [colName=" + col.getName() + ']',
                IgniteQueryErrorCode.UNSUPPORTED_OPERATION);

        if (col.getSelectivity() != Constants.SELECTIVITY_DEFAULT)
            throw new IgniteSQLException("SELECTIVITY column attribute is not supported [colName=" + col.getName() + ']',
                IgniteQueryErrorCode.UNSUPPORTED_OPERATION);

        if (COLUMN_CHECK_CONSTRAINT.get(col) != null)
            throw new IgniteSQLException("Column CHECK constraints are not supported [colName=" + col.getName() +
                ']', IgniteQueryErrorCode.UNSUPPORTED_OPERATION);

        GridSqlColumn gridCol = new GridSqlColumn(col, null, col.getName());

        gridCol.resultType(GridSqlType.fromColumn(col));

        return gridCol;
    }

    /**
     * Parse {@code ALTER TABLE ... ADD COLUMN} statement.
     * @param addCol H2 statement.
     * @return Grid SQL statement.
     *
     * @see <a href="http://www.h2database.com/html/grammar.html#alter_table_add"></a>
     */
    private GridSqlStatement parseAddColumn(AlterTableAlterColumn addCol) {
        assert addCol.getType() == CommandInterface.ALTER_TABLE_ADD_COLUMN;

        if (ALTER_COLUMN_BEFORE_COL.get(addCol) != null || ALTER_COLUMN_AFTER_COL.get(addCol) != null)
            throw new IgniteSQLException("ALTER TABLE ADD COLUMN BEFORE/AFTER is not supported" ,
                IgniteQueryErrorCode.UNSUPPORTED_OPERATION);

        GridSqlAlterTableAddColumn res = new GridSqlAlterTableAddColumn();

        ArrayList<Column> h2NewCols = ALTER_COLUMN_NEW_COLS.get(addCol);

        GridSqlColumn[] gridNewCols = new GridSqlColumn[h2NewCols.size()];

        for (int i = 0; i < h2NewCols.size(); i++) {
            Column col = h2NewCols.get(i);

            if (col.getDefaultExpression() != null)
                throw new IgniteSQLException("ALTER TABLE ADD COLUMN with DEFAULT value is not supported " +
                    "[col=" + col.getName() + ']', IgniteQueryErrorCode.UNSUPPORTED_OPERATION);

            gridNewCols[i] = parseColumn(h2NewCols.get(i));
        }

        res.columns(gridNewCols);

        if (gridNewCols.length == 1)
            res.ifNotExists(ALTER_COLUMN_IF_NOT_EXISTS.get(addCol));

        res.ifTableExists(ALTER_COLUMN_IF_TBL_EXISTS.get(addCol));

        Schema schema = SCHEMA_COMMAND_SCHEMA.get(addCol);

        res.schemaName(schema.getName());

        res.tableName(ALTER_COLUMN_TBL_NAME.get(addCol));

        return res;
    }

    /**
     * Parse {@code ALTER TABLE ... DROP COLUMN} statement.
     * @param dropCol H2 statement.
     * @see <a href="http://www.h2database.com/html/grammar.html#alter_table_add"></a>
     */
    private GridSqlStatement parseDropColumn(AlterTableAlterColumn dropCol) {
        assert dropCol.getType() == CommandInterface.ALTER_TABLE_DROP_COLUMN;

        GridSqlAlterTableDropColumn res = new GridSqlAlterTableDropColumn();

        ArrayList<Column> h2DropCols = ALTER_COLUMN_REMOVE_COLS.get(dropCol);

        String[] gridDropCols = new String[h2DropCols.size()];

        for (int i = 0; i < h2DropCols.size(); i++)
            gridDropCols[i] = h2DropCols.get(i).getName();

        res.columns(gridDropCols);

        if (gridDropCols.length == 1)
            res.ifExists(!ALTER_COLUMN_IF_NOT_EXISTS.get(dropCol));

        res.ifTableExists(ALTER_COLUMN_IF_TBL_EXISTS.get(dropCol));

        Schema schema = SCHEMA_COMMAND_SCHEMA.get(dropCol);

        res.schemaName(schema.getName());

        res.tableName(ALTER_COLUMN_TBL_NAME.get(dropCol));

        return res;
    }

    /**
     * @param name Param name.
     * @param val Param value.
     * @param res Table params to update.
     */
    private static void processExtraParam(String name, String val, GridSqlCreateTable res) {
        assert !F.isEmpty(name);

        switch (name) {
            case PARAM_TEMPLATE:
                ensureNotEmpty(name, val);

                res.templateName(val);

                break;

            case PARAM_BACKUPS:
                ensureNotEmpty(name, val);

                int backups = parseIntParam(PARAM_BACKUPS, val);

                if (backups < 0)
                    throw new IgniteSQLException("\"" + PARAM_BACKUPS + "\" cannot be negative: " + backups,
                        IgniteQueryErrorCode.PARSING);

                res.backups(backups);

                break;

            case PARAM_ATOMICITY:
                ensureNotEmpty(name, val);

                CacheAtomicityMode atomicityMode;

                if (CacheAtomicityMode.TRANSACTIONAL.name().equalsIgnoreCase(val))
                    atomicityMode = CacheAtomicityMode.TRANSACTIONAL;
                else if (CacheAtomicityMode.ATOMIC.name().equalsIgnoreCase(val))
                    atomicityMode = CacheAtomicityMode.ATOMIC;
                else if (CacheAtomicityMode.TRANSACTIONAL_SNAPSHOT.name().equalsIgnoreCase(val))
                    atomicityMode = CacheAtomicityMode.TRANSACTIONAL_SNAPSHOT;
                else
                    throw new IgniteSQLException("Invalid value of \"" + PARAM_ATOMICITY + "\" parameter " +
                        "(should be either TRANSACTIONAL or ATOMIC): " + val, IgniteQueryErrorCode.PARSING);

                res.atomicityMode(atomicityMode);

                break;

            case PARAM_CACHE_NAME:
                ensureNotEmpty(name, val);

                res.cacheName(val);

                break;

            case PARAM_KEY_TYPE:
                ensureNotEmpty(name, val);

                res.keyTypeName(val);

                break;

            case PARAM_VAL_TYPE:
                ensureNotEmpty(name, val);

                res.valueTypeName(val);

                break;

            case PARAM_CACHE_GROUP_OLD:
            case PARAM_CACHE_GROUP:
                ensureNotEmpty(name, val);

                res.cacheGroup(val);

                break;

            case PARAM_AFFINITY_KEY_OLD:
            case PARAM_AFFINITY_KEY:
                ensureNotEmpty(name, val);

                String affColName = null;

                // Either strip column name off its quotes, or uppercase it.
                if (val.startsWith("'")) {
                    if (val.length() == 1 || !val.endsWith("'"))
                        throw new IgniteSQLException("Affinity key column name does not have trailing quote: " + val,
                            IgniteQueryErrorCode.PARSING);

                    val = val.substring(1, val.length() - 1);

                    ensureNotEmpty(name, val);

                    affColName = val;
                }
                else {
                    for (String colName : res.columns().keySet()) {
                        if (val.equalsIgnoreCase(colName)) {
                            if (affColName != null)
                                throw new IgniteSQLException("Ambiguous affinity column name, use single quotes " +
                                    "for case sensitivity: " + val, IgniteQueryErrorCode.PARSING);

                            affColName = colName;
                        }
                    }
                }

                if (affColName == null || !res.columns().containsKey(affColName))
                    throw new IgniteSQLException("Affinity key column with given name not found: " + val,
                        IgniteQueryErrorCode.PARSING);

                if (!res.primaryKeyColumns().contains(affColName))
                    throw new IgniteSQLException("Affinity key column must be one of key columns: " + affColName,
                        IgniteQueryErrorCode.PARSING);

                res.affinityKey(affColName);

                break;

            case PARAM_WRITE_SYNC:
                ensureNotEmpty(name, val);

                CacheWriteSynchronizationMode writeSyncMode;

                if (CacheWriteSynchronizationMode.FULL_ASYNC.name().equalsIgnoreCase(val))
                    writeSyncMode = CacheWriteSynchronizationMode.FULL_ASYNC;
                else if (CacheWriteSynchronizationMode.FULL_SYNC.name().equalsIgnoreCase(val))
                    writeSyncMode = CacheWriteSynchronizationMode.FULL_SYNC;
                else if (CacheWriteSynchronizationMode.PRIMARY_SYNC.name().equalsIgnoreCase(val))
                    writeSyncMode = CacheWriteSynchronizationMode.PRIMARY_SYNC;
                else
                    throw new IgniteSQLException("Invalid value of \"" + PARAM_WRITE_SYNC + "\" parameter " +
                        "(should be FULL_SYNC, FULL_ASYNC, or PRIMARY_SYNC): " + val, IgniteQueryErrorCode.PARSING);

                res.writeSynchronizationMode(writeSyncMode);

                break;

            case PARAM_WRAP_KEY: {
                res.wrapKey(F.isEmpty(val) || Boolean.parseBoolean(val));

                break;
            }

            case PARAM_WRAP_VALUE:
                res.wrapValue(F.isEmpty(val) || Boolean.parseBoolean(val));

                break;

            case PARAM_DATA_REGION:
                ensureNotEmpty(name, val);

                res.dataRegionName(val);

                break;

            case PARAM_ENCRYPTED:
                res.encrypted(F.isEmpty(val) || Boolean.parseBoolean(val));

                break;

            default:
                throw new IgniteSQLException("Unsupported parameter: " + name, IgniteQueryErrorCode.PARSING);
        }
    }

    /**
     * Check that param with mandatory value has it specified.
     * @param name Param name.
     * @param val Param value to check.
     */
    private static void ensureNotEmpty(String name, String val) {
        if (F.isEmpty(val))
            throw new IgniteSQLException("Parameter value cannot be empty: " + name, IgniteQueryErrorCode.PARSING);
    }

    /**
     * Parse given value as integer, or throw an {@link IgniteSQLException} if it's not of matching format.
     * @param name param name.
     * @param val param value.
     * @return parsed int value.
     */
    private static int parseIntParam(String name, String val) {
        try {
            return Integer.parseInt(val);
        }
        catch (NumberFormatException ignored) {
            throw new IgniteSQLException("Parameter value must be an integer [name=" + name + ", value=" + val + ']',
                IgniteQueryErrorCode.PARSING);
        }
    }

    /**
     * @param sortOrder Sort order.
     * @param qry Query.
     */
    private void processSortOrder(SortOrder sortOrder, GridSqlQuery qry) {
        if (sortOrder == null)
            return;

        int[] indexes = sortOrder.getQueryColumnIndexes();
        int[] sortTypes = sortOrder.getSortTypes();

        for (int i = 0; i < indexes.length; i++) {
            int colIdx = indexes[i];
            int type = sortTypes[i];

            qry.addSort(new GridSqlSortColumn(colIdx,
                (type & SortOrder.DESCENDING) == 0,
                (type & SortOrder.NULLS_FIRST) != 0,
                (type & SortOrder.NULLS_LAST) != 0));
        }
    }

    /**
     * @param qry Prepared.
     * @return Query.
     */
    public static Query query(Prepared qry) {
        if (qry instanceof Query)
            return (Query)qry;

        if (qry instanceof Explain)
            return query(EXPLAIN_COMMAND.get((Explain)qry));

        throw new CacheException("Unsupported query: " + qry);
    }

    /**
     * @param stmt Prepared.
     * @return Target table.
     */
    @NotNull public static GridH2Table dmlTable(@NotNull Prepared stmt) {
        Table table;

        if (stmt.getClass() == Insert.class)
            table = INSERT_TABLE.get((Insert)stmt);
        else if (stmt.getClass() == Merge.class)
            table = MERGE_TABLE.get((Merge)stmt);
        else if (stmt.getClass() == Delete.class)
            table = DELETE_FROM.get((Delete)stmt).getTable();
        else if (stmt.getClass() == Update.class)
            table = UPDATE_TARGET.get((Update)stmt).getTable();
        else
            throw new IgniteException("Unsupported statement: " + stmt);

        assert table instanceof GridH2Table : table;

        return (GridH2Table) table;
    }

    /**
     * Check if query may be run locally on all caches mentioned in the query.
     *
     * @return {@code true} if query may be run locally on all caches mentioned in the query, i.e. there's no need
     *     to run distributed query.
     */
    public boolean isLocalQuery() {
        if (selectForUpdate)
            return false;

        for (Object o : h2ObjToGridObj.values()) {
            if (o instanceof GridSqlAlias)
                o = GridSqlAlias.unwrap((GridSqlAst)o);

            if (o instanceof GridSqlTable) {
                GridH2Table tbl = ((GridSqlTable)o).dataTable();

<<<<<<< HEAD
                if (tbl != null && tbl.cache() != null) {
                    hasCaches = true;

=======
                if (tbl != null) {
>>>>>>> 4fb1fc37
                    GridCacheContext cctx = tbl.cache();

                    if (cctx.mvccEnabled())
                        return false;

                    if (cctx.isPartitioned())
                        return false;

                    if (cctx.isReplicated() && !cctx.isReplicatedAffinityNode())
                        return false;
                }
            }
        }

        return true;
    }

    /**
     * Get first (i.e. random, as we need any one) partitioned cache from parsed query
     *     to determine expected query parallelism.
     * @return Context for the first of partitioned caches mentioned in the query,
     *     or {@code null} if it does not involve partitioned caches.
     */
    public GridCacheContext getFirstPartitionedCache() {
        for (Object o : h2ObjToGridObj.values()) {
            if (o instanceof GridSqlAlias)
                o = GridSqlAlias.unwrap((GridSqlAst)o);

            if (o instanceof GridSqlTable) {
                GridH2Table tbl = ((GridSqlTable)o).dataTable();

                if (tbl != null && tbl.cache().isPartitioned())
                    return tbl.cache();
            }
        }

        return null;
    }

    /**
     * @return All known cache IDs.
     */
    public Collection<Integer> cacheIds() {
        ArrayList<Integer> res = new ArrayList<>(1);

        for (Object o : h2ObjToGridObj.values()) {
            if (o instanceof GridSqlAlias)
                o = GridSqlAlias.unwrap((GridSqlAst)o);

            if (o instanceof GridSqlTable) {
                GridH2Table tbl = ((GridSqlTable)o).dataTable();

                if (tbl != null)
                    res.add(tbl.cacheId());
            }
        }

        return res;
    }

    /**
     * @param stmt Prepared statement.
     * @return Parsed AST.
     */
    public final GridSqlStatement parse(Prepared stmt) {
        if (stmt instanceof Query) {
            if (optimizedTableFilterOrder != null)
                collectOptimizedTableFiltersOrder((Query)stmt);

            selectForUpdate = isForUpdateQuery(stmt);

            return parseQuery((Query)stmt);
        }

        if (stmt instanceof Merge)
            return parseMerge((Merge)stmt);

        if (stmt instanceof Insert)
            return parseInsert((Insert)stmt);

        if (stmt instanceof Delete)
            return parseDelete((Delete)stmt);

        if (stmt instanceof Update)
            return parseUpdate((Update)stmt);

        if (stmt instanceof Explain)
            return parse(EXPLAIN_COMMAND.get((Explain)stmt)).explain(true);

        if (stmt instanceof CreateIndex)
            return parseCreateIndex((CreateIndex)stmt);

        if (stmt instanceof DropIndex)
            return parseDropIndex((DropIndex)stmt);

        if (stmt instanceof CreateTable)
            return parseCreateTable((CreateTable)stmt);

        if (stmt instanceof DropTable)
            return parseDropTable((DropTable)stmt);

        if (stmt instanceof AlterTableAlterColumn)
            return parseAlterColumn((AlterTableAlterColumn)stmt);

        throw new CacheException("Unsupported SQL statement: " + stmt);
    }

    /**
     * @return H2 to Grid objects map.
     */
    public Map<Object, Object> objectsMap() {
        return h2ObjToGridObj;
    }

    /**
     * @param qry Query.
     * @return Parsed query AST.
     */
    private GridSqlQuery parseQuery(Query qry) {
        if (qry instanceof Select)
            return parseSelect((Select)qry);

        if (qry instanceof SelectUnion)
            return parseUnion((SelectUnion)qry);

        throw new UnsupportedOperationException("Unknown query type: " + qry);
    }

    /**
     * @param union Select.
     * @return Parsed AST.
     */
    private GridSqlUnion parseUnion(SelectUnion union) {
        if (UNION_IS_FOR_UPDATE.get(union))
            throw new IgniteSQLException("SELECT UNION FOR UPDATE is not supported.",
                IgniteQueryErrorCode.UNSUPPORTED_OPERATION);

        GridSqlUnion res = (GridSqlUnion)h2ObjToGridObj.get(union);

        if (res != null)
            return res;

        res = new GridSqlUnion();

        res.right(parseQuery(union.getRight()));
        res.left(parseQuery(union.getLeft()));

        res.unionType(union.getUnionType());

        res.limit(parseExpression(union.getLimit(), false));
        res.offset(parseExpression(union.getOffset(), false));

        processSortOrder(UNION_SORT.get(union), res);

        h2ObjToGridObj.put(union, res);

        return res;
    }

    /**
     * @param expression Expression.
     * @param calcTypes Calculate types for all the expressions.
     * @return Parsed expression.
     */
    private GridSqlElement parseExpression(@Nullable Expression expression, boolean calcTypes) {
        if (expression == null)
            return null;

        GridSqlElement res = (GridSqlElement)h2ObjToGridObj.get(expression);

        if (res == null) {
            res = parseExpression0(expression, calcTypes);

            if (calcTypes)
                res.resultType(fromExpression(expression));

            h2ObjToGridObj.put(expression, res);
        }

        return res;
    }

    /**
     * @param qry Query.
     */
    private void collectOptimizedTableFiltersOrder(Query qry) {
        if (qry instanceof SelectUnion) {
            collectOptimizedTableFiltersOrder(((SelectUnion)qry).getLeft());
            collectOptimizedTableFiltersOrder(((SelectUnion)qry).getRight());
        }
        else {
            Select select = (Select)qry;

            TableFilter filter = select.getTopTableFilter();

            int i = 0;

            do {
                assert0(filter != null, select);
                assert0(filter.getNestedJoin() == null, select);

                // Here all the table filters must have generated unique aliases,
                // thus we can store them in the same map for all the subqueries.
                optimizedTableFilterOrder.put(filter.getTableAlias(), i++);

                Table tbl = filter.getTable();

                // Go down and collect inside of optimized subqueries.
                if (tbl instanceof TableView) {
                    ViewIndex viewIdx = (ViewIndex)filter.getIndex();

                    collectOptimizedTableFiltersOrder(viewIdx.getQuery());
                }

                filter = filter.getJoin();
            }
            while (filter != null);
        }
    }

    /**
     * Map operation type.
     *
     * @param opType H2 operation type.
     * @return Ignite operation type.
     */
    private static GridSqlOperationType mapOperationType(Operation.OpType opType) {
        switch (opType) {
            case CONCAT:
                return GridSqlOperationType.CONCAT;

            case PLUS:
                return GridSqlOperationType.PLUS;

            case MINUS:
                return GridSqlOperationType.MINUS;

            case MULTIPLY:
                return GridSqlOperationType.MULTIPLY;

            case DIVIDE:
                return GridSqlOperationType.DIVIDE;

            case NEGATE:
                // NB: Was set to null in original code for some reason; left unchanged during 1.4.197 migration.
                return null;

            case MODULUS:
                return GridSqlOperationType.MODULUS;

            default:
                throw new IllegalStateException("Unsupported operation type: " + opType);
        }
    }

    /**
     * @param expression Expression.
     * @param calcTypes Calculate types for all the expressions.
     * @return Parsed expression.
     */
    private GridSqlElement parseExpression0(Expression expression, boolean calcTypes) {
        if (expression instanceof ExpressionColumn) {
            ExpressionColumn expCol = (ExpressionColumn)expression;

            return new GridSqlColumn(expCol.getColumn(),
                parseTableFilter(expCol.getTableFilter()),
                SCHEMA_NAME.get(expCol),
                expCol.getOriginalTableAliasName(),
                expCol.getColumnName());
        }

        if (expression instanceof Alias)
            return new GridSqlAlias(expression.getAlias(),
                parseExpression(expression.getNonAliasExpression(), calcTypes), true);

        if (expression instanceof ValueExpression)
            // == comparison is legit, see ValueExpression#getSQL()
            return expression == ValueExpression.getDefault() ? GridSqlKeyword.DEFAULT :
                new GridSqlConst(expression.getValue(null));

        if (expression instanceof Operation) {
            Operation operation = (Operation)expression;

            Operation.OpType type = OPERATION_TYPE.get(operation);

            if (type == Operation.OpType.NEGATE) {
                assert OPERATION_RIGHT.get(operation) == null;

                return new GridSqlOperation(GridSqlOperationType.NEGATE,
                    parseExpression(OPERATION_LEFT.get(operation), calcTypes));
            }

            return new GridSqlOperation(mapOperationType(type),
                parseExpression(OPERATION_LEFT.get(operation), calcTypes),
                parseExpression(OPERATION_RIGHT.get(operation), calcTypes));
        }

        if (expression instanceof Comparison) {
            Comparison cmp = (Comparison)expression;

            GridSqlOperationType opType = COMPARISON_TYPES[COMPARISON_TYPE.get(cmp)];

            assert opType != null : COMPARISON_TYPE.get(cmp);

            Expression leftExp = COMPARISON_LEFT.get(cmp);
            GridSqlElement left = parseExpression(leftExp, calcTypes);

            if (opType.childrenCount() == 1)
                return new GridSqlOperation(opType, left);

            Expression rightExp = COMPARISON_RIGHT.get(cmp);
            GridSqlElement right = parseExpression(rightExp, calcTypes);

            return new GridSqlOperation(opType, left, right);
        }

        if (expression instanceof ConditionNot)
            return new GridSqlOperation(NOT, parseExpression(expression.getNotIfPossible(null), calcTypes));

        if (expression instanceof ConditionAndOr) {
            ConditionAndOr andOr = (ConditionAndOr)expression;

            int type = ANDOR_TYPE.get(andOr);

            assert type == ConditionAndOr.AND || type == ConditionAndOr.OR;

            return new GridSqlOperation(type == ConditionAndOr.AND ? AND : OR,
                parseExpression(ANDOR_LEFT.get(andOr), calcTypes), parseExpression(ANDOR_RIGHT.get(andOr), calcTypes));
        }

        if (expression instanceof Subquery) {
            Query qry = ((Subquery)expression).getQuery();

            return parseQueryExpression(qry);
        }

        if (expression instanceof ConditionIn) {
            GridSqlOperation res = new GridSqlOperation(IN);

            res.addChild(parseExpression(LEFT_CI.get((ConditionIn)expression), calcTypes));

            List<Expression> vals = VALUE_LIST_CI.get((ConditionIn)expression);

            for (Expression val : vals)
                res.addChild(parseExpression(val, calcTypes));

            return res;
        }

        if (expression instanceof ConditionInConstantSet) {
            GridSqlOperation res = new GridSqlOperation(IN);

            res.addChild(parseExpression(LEFT_CICS.get((ConditionInConstantSet)expression), calcTypes));

            List<Expression> vals = VALUE_LIST_CICS.get((ConditionInConstantSet)expression);

            for (Expression val : vals)
                res.addChild(parseExpression(val, calcTypes));

            return res;
        }

        if (expression instanceof ConditionInSelect) {
            GridSqlOperation res = new GridSqlOperation(IN);

            boolean all = ALL.get((ConditionInSelect)expression);
            int compareType = COMPARE_TYPE.get((ConditionInSelect)expression);

            assert0(!all, expression);
            assert0(compareType == Comparison.EQUAL, expression);

            res.addChild(parseExpression(LEFT_CIS.get((ConditionInSelect)expression), calcTypes));

            Query qry = QUERY_IN.get((ConditionInSelect)expression);

            res.addChild(parseQueryExpression(qry));

            return res;
        }

        if (expression instanceof CompareLike) {
            assert0(ESCAPE.get((CompareLike)expression) == null, expression);

            boolean regexp = REGEXP_CL.get((CompareLike)expression);

            return new GridSqlOperation(regexp ? REGEXP : LIKE,
                parseExpression(LEFT.get((CompareLike)expression), calcTypes),
                parseExpression(RIGHT.get((CompareLike)expression), calcTypes));
        }

        if (expression instanceof Function) {
            Function f = (Function)expression;

            GridSqlFunction res = new GridSqlFunction(null, f.getName());

            if (f.getArgs() != null) {
                if (f.getFunctionType() == Function.TABLE || f.getFunctionType() == Function.TABLE_DISTINCT) {
                    Column[] cols = FUNC_TBL_COLS.get((TableFunction)f);
                    Expression[] args = f.getArgs();

                    assert cols.length == args.length;

                    for (int i = 0; i < cols.length; i++) {
                        GridSqlElement arg = parseExpression(args[i], calcTypes);

                        GridSqlAlias alias = new GridSqlAlias(cols[i].getName(), arg, false);

                        alias.resultType(fromColumn(cols[i]));

                        res.addChild(alias);
                    }
                }
                else {
                    for (Expression arg : f.getArgs()) {
                        if (arg == null) {
                            if (f.getFunctionType() != Function.CASE)
                                throw new IllegalStateException("Function type with null arg: " + f.getFunctionType());

                            res.addChild(GridSqlPlaceholder.EMPTY);
                        }
                        else
                            res.addChild(parseExpression(arg, calcTypes));
                    }
                }
            }

            if (f.getFunctionType() == Function.CAST || f.getFunctionType() == Function.CONVERT)
                res.resultType(fromExpression(f));

            return res;
        }

        if (expression instanceof JavaFunction) {
            JavaFunction f = (JavaFunction)expression;

            FunctionAlias alias = FUNC_ALIAS.get(f);

            GridSqlFunction res = new GridSqlFunction(alias.getSchema().getName(), f.getName());

            if (f.getArgs() != null) {
                for (Expression arg : f.getArgs())
                    res.addChild(parseExpression(arg, calcTypes));
            }

            return res;
        }

        if (expression instanceof Parameter)
            return new GridSqlParameter(((Parameter)expression).getIndex());

        if (expression instanceof Aggregate) {
            Aggregate.AggregateType type = TYPE.get((Aggregate)expression);

            if (GridSqlAggregateFunction.isValidType(type)) {
                GridSqlAggregateFunction res = new GridSqlAggregateFunction(
                    DISTINCT.get((Aggregate)expression), type);

                Expression on = ON.get((Aggregate)expression);

                if (on != null)
                    res.addChild(parseExpression(on, calcTypes));

                ArrayList<SelectOrderBy> orders = GROUP_CONCAT_ORDER_LIST.get((Aggregate)expression);

                if (!F.isEmpty(orders))
                    parseGroupConcatOrder(res, orders, calcTypes);

                Expression separator = GROUP_CONCAT_SEPARATOR.get((Aggregate)expression);

                if (separator!= null)
                    res.setGroupConcatSeparator(parseExpression(separator, calcTypes));

                return res;
            }
        }

        if (expression instanceof ExpressionList) {
            Expression[] exprs = EXPR_LIST.get((ExpressionList)expression);

            GridSqlArray res = new GridSqlArray(exprs.length);

            for (Expression expr : exprs)
                res.addChild(parseExpression(expr, calcTypes));

            return res;
        }

        if (expression instanceof ConditionExists) {
            Query qry = QUERY_EXISTS.get((ConditionExists)expression);

            GridSqlOperation res = new GridSqlOperation(EXISTS);

            res.addChild(parseQueryExpression(qry));

            return res;
        }

        throw new IgniteException("Unsupported expression: " + expression + " [type=" +
            expression.getClass().getSimpleName() + ']');
    }

    /**
     * Check if passed statement is insert statement eligible for streaming.
     *
     * @param nativeStmt Native statement.
     * @return {@code True} if streamable insert.
     */
    public static boolean isStreamableInsertStatement(PreparedStatement nativeStmt) {
        Prepared prep = prepared(nativeStmt);

        return prep instanceof Insert && INSERT_QUERY.get((Insert)prep) == null;
    }

    /**
     * @param f Aggregate function.
     * @param orders Orders.
     * @param calcTypes Calculate types for all the expressions.
     */
    private void parseGroupConcatOrder(GridSqlAggregateFunction f, ArrayList<SelectOrderBy> orders,
        boolean calcTypes) {
        GridSqlElement[] grpConcatOrderExpression = new GridSqlElement[orders.size()];
        boolean[] grpConcatOrderDesc = new boolean[orders.size()];

        for (int i = 0; i < orders.size(); ++i) {
            SelectOrderBy o = orders.get(i);

            grpConcatOrderExpression[i] = parseExpression(o.expression, calcTypes);
            grpConcatOrderDesc[i] = o.descending;
        }

        f.setGroupConcatOrder(grpConcatOrderExpression, grpConcatOrderDesc);
    }

    /**
     * @param cond Condition.
     * @param o Object.
     */
    private static void assert0(boolean cond, Object o) {
        if (!cond)
            throw new IgniteException("Unsupported query: " + o);
    }

    /**
     * Determines if specified prepared statement is an EXPLAIN of update operation: UPDATE, DELETE, etc.
     * (e.g. not a SELECT query).
     *
     * @param statement statement to probe.
     * @return {@code True} if statement is EXPLAIN UPDATE, EXPLAIN DELETE or etc.; {@code false} otherwise.
     */
    public static boolean isExplainUpdate(Prepared statement) {
        if (!(statement instanceof Explain))
            return false;

        return !EXPLAIN_COMMAND.get((Explain)statement).isQuery();
    }

    /**
     * @param cls Class.
     * @param fldName Fld name.
     */
    private static <T, R> Getter<T, R> getter(Class<? extends T> cls, String fldName) {
        Field field;

        try {
            field = cls.getDeclaredField(fldName);
        }
        catch (NoSuchFieldException e) {
            throw new RuntimeException(e);
        }

        field.setAccessible(true);

        return new Getter<>(field);
    }

    /**
     * Field getter.
     */
    @SuppressWarnings("unchecked")
    public static class Getter<T, R> {
        /** */
        private final Field fld;

        /**
         * @param fld Fld.
         */
        private Getter(Field fld) {
            this.fld = fld;
        }

        /**
         * @param obj Object.
         * @return Result.
         */
        public R get(T obj) {
            try {
                return (R)fld.get(obj);
            }
            catch (IllegalAccessException e) {
                throw new IgniteException(e);
            }
        }
    }

    /**
     *
     */
    public static class PreparedWithRemaining {
        /** Prepared. */
        private Prepared prepared;

        /** Remaining sql. */
        private String remainingSql;

        /**
         * @param prepared Prepared.
         * @param sql Remaining SQL.
         */
        public PreparedWithRemaining(Prepared prepared, String sql) {
            this.prepared = prepared;

            if (sql != null)
                sql = sql.trim();

            remainingSql = !F.isEmpty(sql) ? sql : null;
        }

        /**
         * @return Prepared.
         */
        public Prepared prepared() {
            return prepared;
        }

        /**
         * @return Remaining SQL.
         */
        public String remainingSql() {
            return remainingSql;
        }
    }
}<|MERGE_RESOLUTION|>--- conflicted
+++ resolved
@@ -1727,13 +1727,7 @@
             if (o instanceof GridSqlTable) {
                 GridH2Table tbl = ((GridSqlTable)o).dataTable();
 
-<<<<<<< HEAD
                 if (tbl != null && tbl.cache() != null) {
-                    hasCaches = true;
-
-=======
-                if (tbl != null) {
->>>>>>> 4fb1fc37
                     GridCacheContext cctx = tbl.cache();
 
                     if (cctx.mvccEnabled())
