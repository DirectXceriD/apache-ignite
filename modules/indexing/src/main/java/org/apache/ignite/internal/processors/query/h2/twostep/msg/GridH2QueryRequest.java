/*
 * Licensed to the Apache Software Foundation (ASF) under one or more
 * contributor license agreements.  See the NOTICE file distributed with
 * this work for additional information regarding copyright ownership.
 * The ASF licenses this file to You under the Apache License, Version 2.0
 * (the "License"); you may not use this file except in compliance with
 * the License.  You may obtain a copy of the License at
 *
 *      http://www.apache.org/licenses/LICENSE-2.0
 *
 * Unless required by applicable law or agreed to in writing, software
 * distributed under the License is distributed on an "AS IS" BASIS,
 * WITHOUT WARRANTIES OR CONDITIONS OF ANY KIND, either express or implied.
 * See the License for the specific language governing permissions and
 * limitations under the License.
 */

package org.apache.ignite.internal.processors.query.h2.twostep.msg;

import java.io.Externalizable;
import java.nio.ByteBuffer;
import java.util.Collection;
import java.util.List;
import java.util.Map;
import java.util.UUID;
import org.apache.ignite.IgniteCheckedException;
import org.apache.ignite.IgniteException;
import org.apache.ignite.internal.GridDirectCollection;
import org.apache.ignite.internal.GridDirectMap;
import org.apache.ignite.internal.GridDirectTransient;
import org.apache.ignite.internal.GridKernalContext;
import org.apache.ignite.internal.IgniteCodeGeneratingFail;
import org.apache.ignite.internal.binary.BinaryMarshaller;
import org.apache.ignite.internal.processors.affinity.AffinityTopologyVersion;
import org.apache.ignite.internal.processors.cache.mvcc.MvccSnapshot;
import org.apache.ignite.internal.processors.cache.query.GridCacheQueryMarshallable;
import org.apache.ignite.internal.processors.cache.query.GridCacheSqlQuery;
import org.apache.ignite.internal.processors.cache.query.QueryTable;
import org.apache.ignite.internal.util.tostring.GridToStringInclude;
import org.apache.ignite.internal.util.typedef.internal.S;
import org.apache.ignite.internal.util.typedef.internal.U;
import org.apache.ignite.marshaller.Marshaller;
import org.apache.ignite.plugin.extensions.communication.Message;
import org.apache.ignite.plugin.extensions.communication.MessageCollectionItemType;
import org.apache.ignite.plugin.extensions.communication.MessageReader;
import org.apache.ignite.plugin.extensions.communication.MessageWriter;
import org.jetbrains.annotations.Nullable;

import static org.apache.ignite.internal.processors.cache.query.GridCacheSqlQuery.EMPTY_PARAMS;

/**
 * Query request.
 */
@IgniteCodeGeneratingFail
public class GridH2QueryRequest implements Message, GridCacheQueryMarshallable {
    /** */
    private static final long serialVersionUID = 0L;

    /**
     * Map query will not destroy context until explicit query cancel request will be received because distributed join
     * requests can be received.
     */
    public static final int FLAG_DISTRIBUTED_JOINS = 1;

    /**
     * Remote map query executor will enforce join order for the received map queries.
     */
    public static final int FLAG_ENFORCE_JOIN_ORDER = 1 << 1;

    /**
     * Restrict distributed joins range-requests to local index segments. Range requests to other nodes will not be sent.
     */
    public static final int FLAG_IS_LOCAL = 1 << 2;

    /**
     * If it is an EXPLAIN command.
     */
    public static final int FLAG_EXPLAIN = 1 << 3;

    /**
     * If it is a REPLICATED query.
     */
    public static final int FLAG_REPLICATED = 1 << 4;

    /**
     * If lazy execution is enabled.
     */
    public static final int FLAG_LAZY = 1 << 5;

    /** */
    private static final int FLAG_DATA_PAGE_SCAN_SHIFT = 6;

    /** */
    private static final int FLAG_DATA_PAGE_SCAN_MASK = 0b11 << FLAG_DATA_PAGE_SCAN_SHIFT;

    /** */
    @SuppressWarnings("PointlessBitwiseExpression")
    private static final int FLAG_DATA_PAGE_SCAN_DFLT = 0b00 << FLAG_DATA_PAGE_SCAN_SHIFT;

    /** */
    private static final int FLAG_DATA_PAGE_SCAN_ENABLED = 0b01 << FLAG_DATA_PAGE_SCAN_SHIFT;

    /** */
    private static final int FLAG_DATA_PAGE_SCAN_DISABLED = 0b10 << FLAG_DATA_PAGE_SCAN_SHIFT;

    /** */
    private long reqId;

    /** */
    @GridToStringInclude
    @GridDirectCollection(Integer.class)
    private List<Integer> caches;

    /** Topology version. */
    private AffinityTopologyVersion topVer;

    /** Explicit partitions mappings for nodes. */
    @GridToStringInclude
    @GridDirectMap(keyType = UUID.class, valueType = int[].class)
    private Map<UUID, int[]> parts;

    /** Query partitions. */
    @GridToStringInclude
    private int[] qryParts;

    /** */
    private int pageSize;

    /** */
    @GridToStringInclude
    @GridDirectCollection(Message.class)
    private List<GridCacheSqlQuery> qrys;

    /** */
    private byte flags;

    /** */
    @GridToStringInclude
    @GridDirectCollection(Message.class)
    private Collection<QueryTable> tbls;

    /** */
    private int timeout;

    /** */
    @GridToStringInclude(sensitive = true)
    @GridDirectTransient
    private Object[] params;

    /** */
    private byte[] paramsBytes;

    /** Schema name. */
    private String schemaName;

    /** */
    private MvccSnapshot mvccSnapshot;

    /** TX details holder for {@code SELECT FOR UPDATE}, or {@code null} if not applicable. */
    private GridH2SelectForUpdateTxDetails txReq;

    /** Max memory available for query local results. */
    private long maxMem;

    /**
     * Required by {@link Externalizable}
     */
    public GridH2QueryRequest() {
        // No-op.
    }

    /**
     * @param req Request.
     */
    public GridH2QueryRequest(GridH2QueryRequest req) {
        reqId = req.reqId;
        caches = req.caches;
        topVer = req.topVer;
        parts = req.parts;
        qryParts = req.qryParts;
        pageSize = req.pageSize;
        qrys = req.qrys;
        flags = req.flags;
        tbls = req.tbls;
        timeout = req.timeout;
        params = req.params;
        paramsBytes = req.paramsBytes;
        schemaName = req.schemaName;
        mvccSnapshot = req.mvccSnapshot;
        txReq = req.txReq;
        maxMem = req.maxMem;
    }

    /**
     * @return MVCC snapshot.
     */
    @Nullable public MvccSnapshot mvccSnapshot() {
        return mvccSnapshot;
    }

    /**
     * @param mvccSnapshot MVCC snapshot version.
     * @return {@code this}.
     */
    public GridH2QueryRequest mvccSnapshot(MvccSnapshot mvccSnapshot) {
        this.mvccSnapshot = mvccSnapshot;

        return this;
    }

    /**
     * @return Parameters.
     */
    public Object[] parameters() {
        return params;
    }

    /**
     * @param params Parameters.
     * @return {@code this}.
     */
    public GridH2QueryRequest parameters(Object[] params) {
        if (params == null)
            params = EMPTY_PARAMS;

        this.params = params;

        return this;
    }

    /**
     * @param tbls Tables.
     * @return {@code this}.
     */
    public GridH2QueryRequest tables(Collection<QueryTable> tbls) {
        this.tbls = tbls;

        return this;
    }

    /**
     * Get tables.
     * <p>
     * N.B.: Was used in AI 1.9 for snapshots. Unused at the moment, but should be kept for compatibility reasons.
     *
     * @return Tables.
     */
    public Collection<QueryTable> tables() {
        return tbls;
    }

    /**
     * @param reqId Request ID.
     * @return {@code this}.
     */
    public GridH2QueryRequest requestId(long reqId) {
        this.reqId = reqId;

        return this;
    }

    /**
     * @return Request ID.
     */
    public long requestId() {
        return reqId;
    }

    /**
     * @param caches Caches.
     * @return {@code this}.
     */
    public GridH2QueryRequest caches(List<Integer> caches) {
        this.caches = caches;

        return this;
    }

    /**
     * @return Caches.
     */
    public List<Integer> caches() {
        return caches;
    }

    /**
     * @param topVer Topology version.
     * @return {@code this}.
     */
    public GridH2QueryRequest topologyVersion(AffinityTopologyVersion topVer) {
        this.topVer = topVer;

        return this;
    }

    /**
     * @return Topology version.
     */
    public AffinityTopologyVersion topologyVersion() {
        return topVer;
    }

    /**
     * @return Explicit partitions mapping.
     */
    public Map<UUID, int[]> partitions() {
        return parts;
    }

    /**
     * @param parts Explicit partitions mapping.
     * @return {@code this}.
     */
    public GridH2QueryRequest partitions(Map<UUID, int[]> parts) {
        this.parts = parts;

        return this;
    }

    /**
     * @return Query partitions.
     */
    public int[] queryPartitions() {
        return qryParts;
    }

    /**
     * @param qryParts Query partitions.
     * @return {@code this}.
     */
    public GridH2QueryRequest queryPartitions(int[] qryParts) {
        this.qryParts = qryParts;

        return this;
    }

    /**
     * @param pageSize Page size.
     * @return {@code this}.
     */
    public GridH2QueryRequest pageSize(int pageSize) {
        this.pageSize = pageSize;

        return this;
    }

    /**
     * @return Page size.
     */
    public int pageSize() {
        return pageSize;
    }

    /**
     * @param qrys SQL Queries.
     * @return {@code this}.
     */
    public GridH2QueryRequest queries(List<GridCacheSqlQuery> qrys) {
        this.qrys = qrys;

        return this;
    }

    /**
     * @return SQL Queries.
     */
    public List<GridCacheSqlQuery> queries() {
        return qrys;
    }

    /**
     * @param flags Flags.
     * @return {@code this}.
     */
    public GridH2QueryRequest flags(int flags) {
        assert flags >= 0 && flags <= 255: flags;

        this.flags = (byte)flags;

        return this;
    }

    /**
     * @param flags Flags to check.
     * @return {@code true} If all the requested flags are set to {@code true}.
     */
    public boolean isFlagSet(int flags) {
        return (this.flags & flags) == flags;
    }

    /**
     * @return Timeout.
     */
    public int timeout() {
        return timeout;
    }

    /**
     * @param timeout New timeout.
     * @return {@code this}.
     */
    public GridH2QueryRequest timeout(int timeout) {
        this.timeout = timeout;

        return this;
    }

    /**
     * @return Schema name.
     */
    public String schemaName() {
        return schemaName;
    }

    /**
     * @param schemaName Schema name.
     * @return {@code this}.
     */
    public GridH2QueryRequest schemaName(String schemaName) {
        this.schemaName = schemaName;

        return this;
    }

    /**
     * @return TX details holder for {@code SELECT FOR UPDATE}, or {@code null} if not applicable.
     */
    public GridH2SelectForUpdateTxDetails txDetails() {
        return txReq;
    }

    /**
     * @param txDetails TX details holder for {@code SELECT FOR UPDATE}, or {@code null} if not applicable.
     */
    public void txDetails(GridH2SelectForUpdateTxDetails txDetails) {
        this.txReq = txDetails;
    }

    /**
<<<<<<< HEAD
     * Maximum memory available for query local results per node.
     *
     * @return Maximum memory size.
     */
    public long maxMemory() {
        return maxMem;
    }

    /**
     * @param maxMemory Maximum memory available for query local results per node.
     *
     * @return {@code this}.
     */
    public GridH2QueryRequest maxMemory(long maxMemory) {
        this.maxMem = maxMemory;

        return this;
=======
     * @param flags Flags.
     * @param dataPageScanEnabled {@code true} If data page scan enabled, {@code false} if not, and {@code null} if not set.
     * @return Updated flags.
     */
    public static int setDataPageScanEnabled(int flags, Boolean dataPageScanEnabled) {
        int x = dataPageScanEnabled == null ? FLAG_DATA_PAGE_SCAN_DFLT :
            dataPageScanEnabled ? FLAG_DATA_PAGE_SCAN_ENABLED : FLAG_DATA_PAGE_SCAN_DISABLED;

        flags &= ~FLAG_DATA_PAGE_SCAN_MASK; // Clear old bits.
        flags |= x; // Set new bits.

        return flags;
    }

    /**
     * Checks if data page scan enabled.
     *
     * @return {@code true} If data page scan enabled, {@code false} if not, and {@code null} if not set.
     */
    public Boolean isDataPageScanEnabled() {
        return isDataPageScanEnabled(flags);
    }

    /**
     * Checks if data page scan enabled.
     *
     * @param flags Flags.
     * @return {@code true} If data page scan enabled, {@code false} if not, and {@code null} if not set.
     */
    public static Boolean isDataPageScanEnabled(int flags) {
        switch (flags & FLAG_DATA_PAGE_SCAN_MASK) {
            case FLAG_DATA_PAGE_SCAN_ENABLED:
                return true;

            case FLAG_DATA_PAGE_SCAN_DISABLED:
                return false;
        }

        return null;
>>>>>>> 5551faa9
    }

    /** {@inheritDoc} */
    @Override public void marshall(Marshaller m) {
        if (paramsBytes != null)
            return;

        assert params != null;

        try {
            paramsBytes = U.marshal(m, params);
        }
        catch (IgniteCheckedException e) {
            throw new IgniteException(e);
        }
    }

    /** {@inheritDoc} */
    @SuppressWarnings("IfMayBeConditional")
    @Override public void unmarshall(Marshaller m, GridKernalContext ctx) {
        if (params != null)
            return;

        assert paramsBytes != null;

        try {
            final ClassLoader ldr = U.resolveClassLoader(ctx.config());

            if (m instanceof BinaryMarshaller)
                // To avoid deserializing of enum types.
                params = ((BinaryMarshaller)m).binaryMarshaller().unmarshal(paramsBytes, ldr);
            else
                params = U.unmarshal(m, paramsBytes, ldr);
        }
        catch (IgniteCheckedException e) {
            throw new IgniteException(e);
        }
    }

    /** {@inheritDoc} */
    @Override public boolean writeTo(ByteBuffer buf, MessageWriter writer) {
        writer.setBuffer(buf);

        if (!writer.isHeaderWritten()) {
            if (!writer.writeHeader(directType(), fieldsCount()))
                return false;

            writer.onHeaderWritten();
        }

        switch (writer.state()) {
            case 0:
                if (!writer.writeCollection("caches", caches, MessageCollectionItemType.INT))
                    return false;

                writer.incrementState();

            case 1:
                if (!writer.writeByte("flags", flags))
                    return false;

                writer.incrementState();

            case 2:
                if (!writer.writeLong("maxMem", maxMem))
                    return false;

                writer.incrementState();

            case 3:
                if (!writer.writeInt("pageSize", pageSize))
                    return false;

                writer.incrementState();

            case 4:
                if (!writer.writeByteArray("paramsBytes", paramsBytes))
                    return false;

                writer.incrementState();

            case 5:
                if (!writer.writeMap("parts", parts, MessageCollectionItemType.UUID, MessageCollectionItemType.INT_ARR))
                    return false;

                writer.incrementState();

            case 6:
                if (!writer.writeCollection("qrys", qrys, MessageCollectionItemType.MSG))
                    return false;

                writer.incrementState();

            case 7:
                if (!writer.writeLong("reqId", reqId))
                    return false;

                writer.incrementState();

            case 8:
                if (!writer.writeCollection("tbls", tbls, MessageCollectionItemType.MSG))
                    return false;

                writer.incrementState();

            case 9:
                if (!writer.writeInt("timeout", timeout))
                    return false;

                writer.incrementState();

            case 10:
                if (!writer.writeAffinityTopologyVersion("topVer", topVer))
                    return false;

                writer.incrementState();

            case 11:
                if (!writer.writeIntArray("qryParts", qryParts))
                    return false;

                writer.incrementState();

            case 12:
                if (!writer.writeString("schemaName", schemaName))
                    return false;

                writer.incrementState();

            case 13:
                if (!writer.writeMessage("mvccSnapshot", mvccSnapshot))
                    return false;

                writer.incrementState();

            case 14:
                if (!writer.writeMessage("txReq", txReq))
                    return false;

                writer.incrementState();

        }

        return true;
    }

    /** {@inheritDoc} */
    @Override public boolean readFrom(ByteBuffer buf, MessageReader reader) {
        reader.setBuffer(buf);

        if (!reader.beforeMessageRead())
            return false;

        switch (reader.state()) {
            case 0:
                caches = reader.readCollection("caches", MessageCollectionItemType.INT);

                if (!reader.isLastRead())
                    return false;

                reader.incrementState();

            case 1:
                flags = reader.readByte("flags");

                if (!reader.isLastRead())
                    return false;

                reader.incrementState();

            case 2:
                maxMem = reader.readLong("maxMem");

                if (!reader.isLastRead())
                    return false;

                reader.incrementState();

            case 3:
                pageSize = reader.readInt("pageSize");

                if (!reader.isLastRead())
                    return false;

                reader.incrementState();

            case 4:
                paramsBytes = reader.readByteArray("paramsBytes");

                if (!reader.isLastRead())
                    return false;

                reader.incrementState();

            case 5:
                parts = reader.readMap("parts", MessageCollectionItemType.UUID, MessageCollectionItemType.INT_ARR, false);

                if (!reader.isLastRead())
                    return false;

                reader.incrementState();

            case 6:
                qrys = reader.readCollection("qrys", MessageCollectionItemType.MSG);

                if (!reader.isLastRead())
                    return false;

                reader.incrementState();

            case 7:
                reqId = reader.readLong("reqId");

                if (!reader.isLastRead())
                    return false;

                reader.incrementState();

            case 8:
                tbls = reader.readCollection("tbls", MessageCollectionItemType.MSG);

                if (!reader.isLastRead())
                    return false;

                reader.incrementState();

            case 9:
                timeout = reader.readInt("timeout");

                if (!reader.isLastRead())
                    return false;

                reader.incrementState();

            case 10:
                topVer = reader.readAffinityTopologyVersion("topVer");

                if (!reader.isLastRead())
                    return false;

                reader.incrementState();

            case 11:
                qryParts = reader.readIntArray("qryParts");

                if (!reader.isLastRead())
                    return false;

                reader.incrementState();

            case 12:
                schemaName = reader.readString("schemaName");

                if (!reader.isLastRead())
                    return false;

                reader.incrementState();

            case 13:
                mvccSnapshot = reader.readMessage("mvccSnapshot");

                if (!reader.isLastRead())
                    return false;

                reader.incrementState();

            case 14:
                txReq = reader.readMessage("txReq");

                if (!reader.isLastRead())
                    return false;

                reader.incrementState();

        }

        return reader.afterMessageRead(GridH2QueryRequest.class);
    }

    /** {@inheritDoc} */
    @Override public short directType() {
        return -33;
    }

    /** {@inheritDoc} */
    @Override public byte fieldsCount() {
        return 15;
    }

    /** {@inheritDoc} */
    @Override public void onAckReceived() {
        // No-op.
    }

    /** {@inheritDoc} */
    @Override public String toString() {
        return S.toString(GridH2QueryRequest.class, this);
    }
}<|MERGE_RESOLUTION|>--- conflicted
+++ resolved
@@ -159,9 +159,6 @@
     /** TX details holder for {@code SELECT FOR UPDATE}, or {@code null} if not applicable. */
     private GridH2SelectForUpdateTxDetails txReq;
 
-    /** Max memory available for query local results. */
-    private long maxMem;
-
     /**
      * Required by {@link Externalizable}
      */
@@ -188,7 +185,6 @@
         schemaName = req.schemaName;
         mvccSnapshot = req.mvccSnapshot;
         txReq = req.txReq;
-        maxMem = req.maxMem;
     }
 
     /**
@@ -437,25 +433,6 @@
     }
 
     /**
-<<<<<<< HEAD
-     * Maximum memory available for query local results per node.
-     *
-     * @return Maximum memory size.
-     */
-    public long maxMemory() {
-        return maxMem;
-    }
-
-    /**
-     * @param maxMemory Maximum memory available for query local results per node.
-     *
-     * @return {@code this}.
-     */
-    public GridH2QueryRequest maxMemory(long maxMemory) {
-        this.maxMem = maxMemory;
-
-        return this;
-=======
      * @param flags Flags.
      * @param dataPageScanEnabled {@code true} If data page scan enabled, {@code false} if not, and {@code null} if not set.
      * @return Updated flags.
@@ -495,7 +472,6 @@
         }
 
         return null;
->>>>>>> 5551faa9
     }
 
     /** {@inheritDoc} */
@@ -560,78 +536,72 @@
                 writer.incrementState();
 
             case 2:
-                if (!writer.writeLong("maxMem", maxMem))
+                if (!writer.writeInt("pageSize", pageSize))
                     return false;
 
                 writer.incrementState();
 
             case 3:
-                if (!writer.writeInt("pageSize", pageSize))
+                if (!writer.writeByteArray("paramsBytes", paramsBytes))
                     return false;
 
                 writer.incrementState();
 
             case 4:
-                if (!writer.writeByteArray("paramsBytes", paramsBytes))
+                if (!writer.writeMap("parts", parts, MessageCollectionItemType.UUID, MessageCollectionItemType.INT_ARR))
                     return false;
 
                 writer.incrementState();
 
             case 5:
-                if (!writer.writeMap("parts", parts, MessageCollectionItemType.UUID, MessageCollectionItemType.INT_ARR))
+                if (!writer.writeCollection("qrys", qrys, MessageCollectionItemType.MSG))
                     return false;
 
                 writer.incrementState();
 
             case 6:
-                if (!writer.writeCollection("qrys", qrys, MessageCollectionItemType.MSG))
+                if (!writer.writeLong("reqId", reqId))
                     return false;
 
                 writer.incrementState();
 
             case 7:
-                if (!writer.writeLong("reqId", reqId))
+                if (!writer.writeCollection("tbls", tbls, MessageCollectionItemType.MSG))
                     return false;
 
                 writer.incrementState();
 
             case 8:
-                if (!writer.writeCollection("tbls", tbls, MessageCollectionItemType.MSG))
+                if (!writer.writeInt("timeout", timeout))
                     return false;
 
                 writer.incrementState();
 
             case 9:
-                if (!writer.writeInt("timeout", timeout))
+                if (!writer.writeAffinityTopologyVersion("topVer", topVer))
                     return false;
 
                 writer.incrementState();
 
             case 10:
-                if (!writer.writeAffinityTopologyVersion("topVer", topVer))
+                if (!writer.writeIntArray("qryParts", qryParts))
                     return false;
 
                 writer.incrementState();
 
             case 11:
-                if (!writer.writeIntArray("qryParts", qryParts))
+                if (!writer.writeString("schemaName", schemaName))
                     return false;
 
                 writer.incrementState();
 
             case 12:
-                if (!writer.writeString("schemaName", schemaName))
+                if (!writer.writeMessage("mvccSnapshot", mvccSnapshot))
                     return false;
 
                 writer.incrementState();
 
             case 13:
-                if (!writer.writeMessage("mvccSnapshot", mvccSnapshot))
-                    return false;
-
-                writer.incrementState();
-
-            case 14:
                 if (!writer.writeMessage("txReq", txReq))
                     return false;
 
@@ -667,7 +637,7 @@
                 reader.incrementState();
 
             case 2:
-                maxMem = reader.readLong("maxMem");
+                pageSize = reader.readInt("pageSize");
 
                 if (!reader.isLastRead())
                     return false;
@@ -675,7 +645,7 @@
                 reader.incrementState();
 
             case 3:
-                pageSize = reader.readInt("pageSize");
+                paramsBytes = reader.readByteArray("paramsBytes");
 
                 if (!reader.isLastRead())
                     return false;
@@ -683,7 +653,7 @@
                 reader.incrementState();
 
             case 4:
-                paramsBytes = reader.readByteArray("paramsBytes");
+                parts = reader.readMap("parts", MessageCollectionItemType.UUID, MessageCollectionItemType.INT_ARR, false);
 
                 if (!reader.isLastRead())
                     return false;
@@ -691,7 +661,7 @@
                 reader.incrementState();
 
             case 5:
-                parts = reader.readMap("parts", MessageCollectionItemType.UUID, MessageCollectionItemType.INT_ARR, false);
+                qrys = reader.readCollection("qrys", MessageCollectionItemType.MSG);
 
                 if (!reader.isLastRead())
                     return false;
@@ -699,7 +669,7 @@
                 reader.incrementState();
 
             case 6:
-                qrys = reader.readCollection("qrys", MessageCollectionItemType.MSG);
+                reqId = reader.readLong("reqId");
 
                 if (!reader.isLastRead())
                     return false;
@@ -707,7 +677,7 @@
                 reader.incrementState();
 
             case 7:
-                reqId = reader.readLong("reqId");
+                tbls = reader.readCollection("tbls", MessageCollectionItemType.MSG);
 
                 if (!reader.isLastRead())
                     return false;
@@ -715,7 +685,7 @@
                 reader.incrementState();
 
             case 8:
-                tbls = reader.readCollection("tbls", MessageCollectionItemType.MSG);
+                timeout = reader.readInt("timeout");
 
                 if (!reader.isLastRead())
                     return false;
@@ -723,7 +693,7 @@
                 reader.incrementState();
 
             case 9:
-                timeout = reader.readInt("timeout");
+                topVer = reader.readAffinityTopologyVersion("topVer");
 
                 if (!reader.isLastRead())
                     return false;
@@ -731,7 +701,7 @@
                 reader.incrementState();
 
             case 10:
-                topVer = reader.readAffinityTopologyVersion("topVer");
+                qryParts = reader.readIntArray("qryParts");
 
                 if (!reader.isLastRead())
                     return false;
@@ -739,7 +709,7 @@
                 reader.incrementState();
 
             case 11:
-                qryParts = reader.readIntArray("qryParts");
+                schemaName = reader.readString("schemaName");
 
                 if (!reader.isLastRead())
                     return false;
@@ -747,7 +717,7 @@
                 reader.incrementState();
 
             case 12:
-                schemaName = reader.readString("schemaName");
+                mvccSnapshot = reader.readMessage("mvccSnapshot");
 
                 if (!reader.isLastRead())
                     return false;
@@ -755,14 +725,6 @@
                 reader.incrementState();
 
             case 13:
-                mvccSnapshot = reader.readMessage("mvccSnapshot");
-
-                if (!reader.isLastRead())
-                    return false;
-
-                reader.incrementState();
-
-            case 14:
                 txReq = reader.readMessage("txReq");
 
                 if (!reader.isLastRead())
@@ -782,7 +744,7 @@
 
     /** {@inheritDoc} */
     @Override public byte fieldsCount() {
-        return 15;
+        return 14;
     }
 
     /** {@inheritDoc} */
