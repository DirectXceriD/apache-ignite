/*
 * Licensed to the Apache Software Foundation (ASF) under one or more
 * contributor license agreements.  See the NOTICE file distributed with
 * this work for additional information regarding copyright ownership.
 * The ASF licenses this file to You under the Apache License, Version 2.0
 * (the "License"); you may not use this file except in compliance with
 * the License.  You may obtain a copy of the License at
 *
 *      http://www.apache.org/licenses/LICENSE-2.0
 *
 * Unless required by applicable law or agreed to in writing, software
 * distributed under the License is distributed on an "AS IS" BASIS,
 * WITHOUT WARRANTIES OR CONDITIONS OF ANY KIND, either express or implied.
 * See the License for the specific language governing permissions and
 * limitations under the License.
 */

package org.apache.ignite.internal.processors.query.h2.twostep.msg;

import java.io.Externalizable;
import java.nio.ByteBuffer;
import java.util.Collection;
import java.util.List;
import java.util.Map;
import java.util.UUID;
import org.apache.ignite.IgniteCheckedException;
import org.apache.ignite.IgniteException;
import org.apache.ignite.internal.GridDirectCollection;
import org.apache.ignite.internal.GridDirectMap;
import org.apache.ignite.internal.GridDirectTransient;
import org.apache.ignite.internal.GridKernalContext;
import org.apache.ignite.internal.IgniteCodeGeneratingFail;
import org.apache.ignite.internal.binary.BinaryMarshaller;
import org.apache.ignite.internal.processors.affinity.AffinityTopologyVersion;
import org.apache.ignite.internal.processors.cache.mvcc.MvccSnapshot;
import org.apache.ignite.internal.processors.cache.query.GridCacheQueryMarshallable;
import org.apache.ignite.internal.processors.cache.query.GridCacheSqlQuery;
import org.apache.ignite.internal.processors.cache.query.QueryTable;
import org.apache.ignite.internal.util.tostring.GridToStringInclude;
import org.apache.ignite.internal.util.typedef.internal.S;
import org.apache.ignite.internal.util.typedef.internal.U;
import org.apache.ignite.marshaller.Marshaller;
import org.apache.ignite.plugin.extensions.communication.Message;
import org.apache.ignite.plugin.extensions.communication.MessageCollectionItemType;
import org.apache.ignite.plugin.extensions.communication.MessageReader;
import org.apache.ignite.plugin.extensions.communication.MessageWriter;
import org.jetbrains.annotations.Nullable;

import static org.apache.ignite.internal.processors.cache.query.GridCacheSqlQuery.EMPTY_PARAMS;

/**
 * Query request.
 */
@IgniteCodeGeneratingFail
public class GridH2QueryRequest implements Message, GridCacheQueryMarshallable {
    /** */
    private static final long serialVersionUID = 0L;

    /**
     * Map query will not destroy context until explicit query cancel request will be received because distributed join
     * requests can be received.
     */
    public static final int FLAG_DISTRIBUTED_JOINS = 1;

    /**
     * Remote map query executor will enforce join order for the received map queries.
     */
    public static final int FLAG_ENFORCE_JOIN_ORDER = 1 << 1;

    /**
     * Restrict distributed joins range-requests to local index segments. Range requests to other nodes will not be sent.
     */
    public static final int FLAG_IS_LOCAL = 1 << 2;

    /**
     * If it is an EXPLAIN command.
     */
    public static final int FLAG_EXPLAIN = 1 << 3;

    /**
     * If it is a REPLICATED query.
     */
    public static final int FLAG_REPLICATED = 1 << 4;

    /**
     * If lazy execution is enabled.
     */
    public static final int FLAG_LAZY = 1 << 5;

    /** */
    private long reqId;

    /** */
    @GridToStringInclude
    @GridDirectCollection(Integer.class)
    private List<Integer> caches;

    /** Topology version. */
    private AffinityTopologyVersion topVer;

    /** Explicit partitions mappings for nodes. */
    @GridToStringInclude
    @GridDirectMap(keyType = UUID.class, valueType = int[].class)
    private Map<UUID, int[]> parts;

    /** Query partitions. */
    @GridToStringInclude
    private int[] qryParts;

    /** */
    private int pageSize;

    /** */
    @GridToStringInclude
    @GridDirectCollection(Message.class)
    private List<GridCacheSqlQuery> qrys;

    /** */
    private byte flags;

    /** */
    @GridToStringInclude
    @GridDirectCollection(Message.class)
    private Collection<QueryTable> tbls;

    /** */
    private int timeout;

    /** */
    @GridToStringInclude(sensitive = true)
    @GridDirectTransient
    private Object[] params;

    /** */
    private byte[] paramsBytes;

    /** Schema name. */
    private String schemaName;

    /** */
    private MvccSnapshot mvccSnapshot;

    /** TX details holder for {@code SELECT FOR UPDATE}, or {@code null} if not applicable. */
    private GridH2SelectForUpdateTxDetails txReq;

    /** Max memory available for query local results. */
    private long maxMem;

    /**
     * Required by {@link Externalizable}
     */
    public GridH2QueryRequest() {
        // No-op.
    }

    /**
     * @param req Request.
     */
    public GridH2QueryRequest(GridH2QueryRequest req) {
        reqId = req.reqId;
        caches = req.caches;
        topVer = req.topVer;
        parts = req.parts;
        qryParts = req.qryParts;
        pageSize = req.pageSize;
        qrys = req.qrys;
        flags = req.flags;
        tbls = req.tbls;
        timeout = req.timeout;
        params = req.params;
        paramsBytes = req.paramsBytes;
        schemaName = req.schemaName;
        mvccSnapshot = req.mvccSnapshot;
        txReq = req.txReq;
        maxMem = req.maxMem;
    }

    /**
     * @return MVCC snapshot.
     */
    @Nullable public MvccSnapshot mvccSnapshot() {
        return mvccSnapshot;
    }

    /**
     * @param mvccSnapshot MVCC snapshot version.
     * @return {@code this}.
     */
    public GridH2QueryRequest mvccSnapshot(MvccSnapshot mvccSnapshot) {
        this.mvccSnapshot = mvccSnapshot;

        return this;
    }

    /**
     * @return Parameters.
     */
    public Object[] parameters() {
        return params;
    }

    /**
     * @param params Parameters.
     * @return {@code this}.
     */
    public GridH2QueryRequest parameters(Object[] params) {
        if (params == null)
            params = EMPTY_PARAMS;

        this.params = params;

        return this;
    }

    /**
     * @param tbls Tables.
     * @return {@code this}.
     */
    public GridH2QueryRequest tables(Collection<QueryTable> tbls) {
        this.tbls = tbls;

        return this;
    }

    /**
     * Get tables.
     * <p>
     * N.B.: Was used in AI 1.9 for snapshots. Unused at the moment, but should be kept for compatibility reasons.
     *
     * @return Tables.
     */
    public Collection<QueryTable> tables() {
        return tbls;
    }

    /**
     * @param reqId Request ID.
     * @return {@code this}.
     */
    public GridH2QueryRequest requestId(long reqId) {
        this.reqId = reqId;

        return this;
    }

    /**
     * @return Request ID.
     */
    public long requestId() {
        return reqId;
    }

    /**
     * @param caches Caches.
     * @return {@code this}.
     */
    public GridH2QueryRequest caches(List<Integer> caches) {
        this.caches = caches;

        return this;
    }

    /**
     * @return Caches.
     */
    public List<Integer> caches() {
        return caches;
    }

    /**
     * @param topVer Topology version.
     * @return {@code this}.
     */
    public GridH2QueryRequest topologyVersion(AffinityTopologyVersion topVer) {
        this.topVer = topVer;

        return this;
    }

    /**
     * @return Topology version.
     */
    public AffinityTopologyVersion topologyVersion() {
        return topVer;
    }

    /**
     * @return Explicit partitions mapping.
     */
    public Map<UUID, int[]> partitions() {
        return parts;
    }

    /**
     * @param parts Explicit partitions mapping.
     * @return {@code this}.
     */
    public GridH2QueryRequest partitions(Map<UUID, int[]> parts) {
        this.parts = parts;

        return this;
    }

    /**
     * @return Query partitions.
     */
    public int[] queryPartitions() {
        return qryParts;
    }

    /**
     * @param qryParts Query partitions.
     * @return {@code this}.
     */
    public GridH2QueryRequest queryPartitions(int[] qryParts) {
        this.qryParts = qryParts;

        return this;
    }

    /**
     * @param pageSize Page size.
     * @return {@code this}.
     */
    public GridH2QueryRequest pageSize(int pageSize) {
        this.pageSize = pageSize;

        return this;
    }

    /**
     * @return Page size.
     */
    public int pageSize() {
        return pageSize;
    }

    /**
     * @param qrys SQL Queries.
     * @return {@code this}.
     */
    public GridH2QueryRequest queries(List<GridCacheSqlQuery> qrys) {
        this.qrys = qrys;

        return this;
    }

    /**
     * @return SQL Queries.
     */
    public List<GridCacheSqlQuery> queries() {
        return qrys;
    }

    /**
     * @param flags Flags.
     * @return {@code this}.
     */
    public GridH2QueryRequest flags(int flags) {
        assert flags >= 0 && flags <= 255: flags;

        this.flags = (byte)flags;

        return this;
    }

    /**
     * @param flags Flags to check.
     * @return {@code true} If all the requested flags are set to {@code true}.
     */
    public boolean isFlagSet(int flags) {
        return (this.flags & flags) == flags;
    }

    /**
     * @return Timeout.
     */
    public int timeout() {
        return timeout;
    }

    /**
     * @param timeout New timeout.
     * @return {@code this}.
     */
    public GridH2QueryRequest timeout(int timeout) {
        this.timeout = timeout;

        return this;
    }

    /**
     * @return Schema name.
     */
    public String schemaName() {
        return schemaName;
    }

    /**
     * @param schemaName Schema name.
     * @return {@code this}.
     */
    public GridH2QueryRequest schemaName(String schemaName) {
        this.schemaName = schemaName;

        return this;
    }

    /**
     * @return TX details holder for {@code SELECT FOR UPDATE}, or {@code null} if not applicable.
     */
    public GridH2SelectForUpdateTxDetails txDetails() {
        return txReq;
    }

    /**
     * @param txDetails TX details holder for {@code SELECT FOR UPDATE}, or {@code null} if not applicable.
     */
    public void txDetails(GridH2SelectForUpdateTxDetails txDetails) {
        this.txReq = txDetails;
    }

    /**
     * Maximum memory available for query local results per node.
     *
     * @return Maximum memory size.
     */
    public long maxMemory() {
        return maxMem;
    }

    /**
     * @param maxMemory Maximum memory available for query local results per node.
     *
     * @return {@code this}.
     */
    public GridH2QueryRequest maxMemory(long maxMemory) {
        this.maxMem = maxMemory;

        return this;
    }

    /** {@inheritDoc} */
    @Override public void marshall(Marshaller m) {
        if (paramsBytes != null)
            return;

        assert params != null;

        try {
            paramsBytes = U.marshal(m, params);
        }
        catch (IgniteCheckedException e) {
            throw new IgniteException(e);
        }
    }

    /** {@inheritDoc} */
    @SuppressWarnings("IfMayBeConditional")
    @Override public void unmarshall(Marshaller m, GridKernalContext ctx) {
        if (params != null)
            return;

        assert paramsBytes != null;

        try {
            final ClassLoader ldr = U.resolveClassLoader(ctx.config());

            if (m instanceof BinaryMarshaller)
                // To avoid deserializing of enum types.
                params = ((BinaryMarshaller)m).binaryMarshaller().unmarshal(paramsBytes, ldr);
            else
                params = U.unmarshal(m, paramsBytes, ldr);
        }
        catch (IgniteCheckedException e) {
            throw new IgniteException(e);
        }
    }

    /** {@inheritDoc} */
    @Override public boolean writeTo(ByteBuffer buf, MessageWriter writer) {
        writer.setBuffer(buf);

        if (!writer.isHeaderWritten()) {
            if (!writer.writeHeader(directType(), fieldsCount()))
                return false;

            writer.onHeaderWritten();
        }

        switch (writer.state()) {
            case 0:
                if (!writer.writeCollection("caches", caches, MessageCollectionItemType.INT))
                    return false;

                writer.incrementState();

            case 1:
                if (!writer.writeByte("flags", flags))
                    return false;

                writer.incrementState();

            case 2:
                if (!writer.writeLong("maxMem", maxMem))
                    return false;

                writer.incrementState();

            case 3:
                if (!writer.writeMessage("mvccSnapshot", mvccSnapshot))
                    return false;

                writer.incrementState();

            case 4:
                if (!writer.writeInt("pageSize", pageSize))
                    return false;

                writer.incrementState();

            case 5:
                if (!writer.writeByteArray("paramsBytes", paramsBytes))
                    return false;

                writer.incrementState();

            case 6:
                if (!writer.writeMap("parts", parts, MessageCollectionItemType.UUID, MessageCollectionItemType.INT_ARR))
                    return false;

                writer.incrementState();

            case 7:
                if (!writer.writeIntArray("qryParts", qryParts))
                    return false;

                writer.incrementState();

            case 8:
                if (!writer.writeCollection("qrys", qrys, MessageCollectionItemType.MSG))
                    return false;

                writer.incrementState();

            case 9:
<<<<<<< HEAD
                if (!writer.writeLong("reqId", reqId))
=======
                if (!writer.writeAffinityTopologyVersion("topVer", topVer))
>>>>>>> 9ba0052e
                    return false;

                writer.incrementState();

            case 10:
                if (!writer.writeString("schemaName", schemaName))
                    return false;

                writer.incrementState();

            case 11:
                if (!writer.writeCollection("tbls", tbls, MessageCollectionItemType.MSG))
                    return false;

                writer.incrementState();

            case 12:
                if (!writer.writeInt("timeout", timeout))
                    return false;

                writer.incrementState();

            case 13:
                if (!writer.writeMessage("topVer", topVer))
                    return false;

                writer.incrementState();

            case 14:
                if (!writer.writeMessage("txReq", txReq))
                    return false;

                writer.incrementState();

        }

        return true;
    }

    /** {@inheritDoc} */
    @Override public boolean readFrom(ByteBuffer buf, MessageReader reader) {
        reader.setBuffer(buf);

        if (!reader.beforeMessageRead())
            return false;

        switch (reader.state()) {
            case 0:
                caches = reader.readCollection("caches", MessageCollectionItemType.INT);

                if (!reader.isLastRead())
                    return false;

                reader.incrementState();

            case 1:
                flags = reader.readByte("flags");

                if (!reader.isLastRead())
                    return false;

                reader.incrementState();

            case 2:
                maxMem = reader.readLong("maxMem");

                if (!reader.isLastRead())
                    return false;

                reader.incrementState();

            case 3:
                mvccSnapshot = reader.readMessage("mvccSnapshot");

                if (!reader.isLastRead())
                    return false;

                reader.incrementState();

            case 4:
                pageSize = reader.readInt("pageSize");

                if (!reader.isLastRead())
                    return false;

                reader.incrementState();

            case 5:
                paramsBytes = reader.readByteArray("paramsBytes");

                if (!reader.isLastRead())
                    return false;

                reader.incrementState();

            case 6:
                parts = reader.readMap("parts", MessageCollectionItemType.UUID, MessageCollectionItemType.INT_ARR, false);

                if (!reader.isLastRead())
                    return false;

                reader.incrementState();

            case 7:
                qryParts = reader.readIntArray("qryParts");

                if (!reader.isLastRead())
                    return false;

                reader.incrementState();

            case 8:
                qrys = reader.readCollection("qrys", MessageCollectionItemType.MSG);

                if (!reader.isLastRead())
                    return false;

                reader.incrementState();

            case 9:
<<<<<<< HEAD
                reqId = reader.readLong("reqId");
=======
                topVer = reader.readAffinityTopologyVersion("topVer");
>>>>>>> 9ba0052e

                if (!reader.isLastRead())
                    return false;

                reader.incrementState();

            case 10:
                schemaName = reader.readString("schemaName");

                if (!reader.isLastRead())
                    return false;

                reader.incrementState();

            case 11:
                tbls = reader.readCollection("tbls", MessageCollectionItemType.MSG);

                if (!reader.isLastRead())
                    return false;

                reader.incrementState();

            case 12:
                timeout = reader.readInt("timeout");

                if (!reader.isLastRead())
                    return false;

                reader.incrementState();

            case 13:
                topVer = reader.readMessage("topVer");

                if (!reader.isLastRead())
                    return false;

                reader.incrementState();

            case 14:
                txReq = reader.readMessage("txReq");

                if (!reader.isLastRead())
                    return false;

                reader.incrementState();

        }

        return reader.afterMessageRead(GridH2QueryRequest.class);
    }

    /** {@inheritDoc} */
    @Override public short directType() {
        return -33;
    }

    /** {@inheritDoc} */
    @Override public byte fieldsCount() {
        return 15;
    }

    /** {@inheritDoc} */
    @Override public void onAckReceived() {
        // No-op.
    }

    /** {@inheritDoc} */
    @Override public String toString() {
        return S.toString(GridH2QueryRequest.class, this);
    }
}<|MERGE_RESOLUTION|>--- conflicted
+++ resolved
@@ -544,11 +544,7 @@
                 writer.incrementState();
 
             case 9:
-<<<<<<< HEAD
-                if (!writer.writeLong("reqId", reqId))
-=======
                 if (!writer.writeAffinityTopologyVersion("topVer", topVer))
->>>>>>> 9ba0052e
                     return false;
 
                 writer.incrementState();
@@ -669,11 +665,7 @@
                 reader.incrementState();
 
             case 9:
-<<<<<<< HEAD
-                reqId = reader.readLong("reqId");
-=======
                 topVer = reader.readAffinityTopologyVersion("topVer");
->>>>>>> 9ba0052e
 
                 if (!reader.isLastRead())
                     return false;
