/*
 * Licensed to the Apache Software Foundation (ASF) under one or more
 * contributor license agreements.  See the NOTICE file distributed with
 * this work for additional information regarding copyright ownership.
 * The ASF licenses this file to You under the Apache License, Version 2.0
 * (the "License"); you may not use this file except in compliance with
 * the License.  You may obtain a copy of the License at
 *
 *      http://www.apache.org/licenses/LICENSE-2.0
 *
 * Unless required by applicable law or agreed to in writing, software
 * distributed under the License is distributed on an "AS IS" BASIS,
 * WITHOUT WARRANTIES OR CONDITIONS OF ANY KIND, either express or implied.
 * See the License for the specific language governing permissions and
 * limitations under the License.
 */

package org.apache.ignite.internal.processors.query.h2.opt;

import org.apache.ignite.internal.processors.cache.CacheObject;
import org.apache.ignite.internal.processors.cache.GridCacheContext;
import org.apache.ignite.internal.processors.query.QueryUtils;
import org.apache.ignite.internal.processors.query.h2.opt.join.CollocationModelMultiplier;
import org.apache.ignite.internal.processors.query.h2.opt.join.CollocationModel;
import org.h2.engine.Session;
import org.h2.index.BaseIndex;
<<<<<<< HEAD
import org.h2.index.IndexCondition;
import org.h2.index.IndexLookupBatch;
import org.h2.index.IndexType;
import org.h2.index.ViewIndex;
import org.h2.message.DbException;
import org.h2.result.Row;
import org.h2.result.SearchRow;
import org.h2.table.IndexColumn;
import org.h2.table.Table;
=======
import org.h2.message.DbException;
import org.h2.result.Row;
import org.h2.result.SearchRow;
>>>>>>> 5551faa9
import org.h2.table.TableFilter;
import org.h2.value.Value;

/**
 * Index base.
 */
public abstract class GridH2IndexBase extends BaseIndex {
    /** Underlying table. */
    private final GridH2Table tbl;

    /**
<<<<<<< HEAD
     * Initialize the base index.
     *
     * @param newTable the table
     * @param id the object id
     * @param name the index name
     * @param newIndexColumns the columns that are indexed or null if this is not yet known
     * @param newIndexType the index type
     */
    protected GridH2IndexBase(Table newTable, int id, String name, IndexColumn[] newIndexColumns,
        IndexType newIndexType) {
        super(newTable, id, name, newIndexColumns, newIndexType);
    }

    /**
=======
     * Constructor.
     *
>>>>>>> 5551faa9
     * @param tbl Table.
     */
    protected GridH2IndexBase(GridH2Table tbl) {
        this.tbl = tbl;
    }

    /** {@inheritDoc} */
    @Override public final void close(Session ses) {
        // No-op. Actual index destruction must happen in method destroy.
    }

    /**
     * Attempts to destroys index and release all the resources.
     * We use this method instead of {@link #close(Session)} because that method
     * is used by H2 internally.
     *
     * @param rmv Flag remove.
     */
    public void destroy(boolean rmv) {
        // No-op.
    }

    /**
     * @return Index segment ID for current query context.
     */
    protected int threadLocalSegment() {
        if(segmentsCount() == 1)
            return 0;

        QueryContext qctx = queryContextRegistry().getThreadLocal();

        if(qctx == null)
            throw new IllegalStateException("GridH2QueryContext is not initialized.");

        return qctx.segment();
    }

    /**
     * Puts row.
     *
     * @param row Row.
     * @return Existing row or {@code null}.
     */
    public abstract H2CacheRow put(H2CacheRow row);

    /**
     * Puts row.
     *
     * @param row Row.
     * @return {@code True} if existing row row has been replaced.
     */
    public abstract boolean putx(H2CacheRow row);

    /**
     * Removes row from index.
     *
     * @param row Row.
     * @return {@code True} if row has been removed.
     */
    public abstract boolean removex(SearchRow row);

    /**
     * @param ses Session.
     * @param filters All joined table filters.
     * @param filter Current filter.
     * @return Multiplier.
     */
    public final int getDistributedMultiplier(Session ses, TableFilter[] filters, int filter) {
        CollocationModelMultiplier mul = CollocationModel.distributedMultiplier(ses, filters, filter);

        return mul.multiplier();
    }

    /** {@inheritDoc} */
    @Override public GridH2Table getTable() {
        return (GridH2Table)super.getTable();
    }

    /** {@inheritDoc} */
    @Override public long getDiskSpaceUsed() {
        return 0;
    }

    /** {@inheritDoc} */
    @Override public void checkRename() {
        throw DbException.getUnsupportedException("rename");
    }

    /** {@inheritDoc} */
    @Override public void add(Session ses, Row row) {
        throw DbException.getUnsupportedException("add");
    }

    /** {@inheritDoc} */
    @Override public void remove(Session ses, Row row) {
        throw DbException.getUnsupportedException("remove row");
    }

    /** {@inheritDoc} */
    @Override public void remove(Session ses) {
        // No-op: destroyed from owning table.
    }

    /** {@inheritDoc} */
    @Override public void truncate(Session ses) {
        throw DbException.getUnsupportedException("truncate");
    }

    /** {@inheritDoc} */
    @Override public boolean needRebuild() {
        return false;
    }

    /** {@inheritDoc} */
    @Override public void removeChildrenAndResources(Session session) {
        // The sole purpose of this override is to pass session to table.removeIndex
        assert table instanceof GridH2Table;

        ((GridH2Table)table).removeIndex(session, this);

        remove(session);

        database.removeMeta(session, getId());
    }

    /**
     * @return Index segments count.
     */
    public abstract int segmentsCount();

    /**
     * @param partition Partition idx.
     * @return Segment ID for given key
     */
    public int segmentForPartition(int partition){
        return segmentsCount() == 1 ? 0 : (partition % segmentsCount());
    }

    /**
     * @param row Table row.
     * @return Segment ID for given row.
     */
    @SuppressWarnings("IfMayBeConditional")
    protected int segmentForRow(GridCacheContext ctx, SearchRow row) {
        assert row != null;

        if (segmentsCount() == 1 || ctx == null)
            return 0;

        CacheObject key;

        final Value keyColValue = row.getValue(QueryUtils.KEY_COL);

        assert keyColValue != null;

        final Object o = keyColValue.getObject();

        if (o instanceof CacheObject)
            key = (CacheObject)o;
        else
            key = ctx.toCacheKeyObject(o);

        return segmentForPartition(ctx.affinity().partition(key));
    }

    /**
     * Re-assign column ids after removal of column(s).
     */
    public void refreshColumnIds() {
        assert columnIds.length == columns.length;

        for (int pos = 0; pos < columnIds.length; ++pos)
            columnIds[pos] = columns[pos].getColumnId();
    }

    /**
     * @return Row descriptor.
     */
    protected GridH2RowDescriptor rowDescriptor() {
        return tbl.rowDescriptor();
    }

    /**
     * @return Query context registry.
     */
    protected QueryContextRegistry queryContextRegistry() {
        return tbl.rowDescriptor().indexing().queryContextRegistry();
    }
}<|MERGE_RESOLUTION|>--- conflicted
+++ resolved
@@ -17,6 +17,7 @@
 
 package org.apache.ignite.internal.processors.query.h2.opt;
 
+import java.util.List;
 import org.apache.ignite.internal.processors.cache.CacheObject;
 import org.apache.ignite.internal.processors.cache.GridCacheContext;
 import org.apache.ignite.internal.processors.query.QueryUtils;
@@ -24,55 +25,29 @@
 import org.apache.ignite.internal.processors.query.h2.opt.join.CollocationModel;
 import org.h2.engine.Session;
 import org.h2.index.BaseIndex;
-<<<<<<< HEAD
-import org.h2.index.IndexCondition;
-import org.h2.index.IndexLookupBatch;
 import org.h2.index.IndexType;
-import org.h2.index.ViewIndex;
 import org.h2.message.DbException;
 import org.h2.result.Row;
 import org.h2.result.SearchRow;
 import org.h2.table.IndexColumn;
-import org.h2.table.Table;
-=======
-import org.h2.message.DbException;
-import org.h2.result.Row;
-import org.h2.result.SearchRow;
->>>>>>> 5551faa9
 import org.h2.table.TableFilter;
 import org.h2.value.Value;
+import org.jetbrains.annotations.NotNull;
 
 /**
  * Index base.
  */
 public abstract class GridH2IndexBase extends BaseIndex {
-    /** Underlying table. */
-    private final GridH2Table tbl;
-
-    /**
-<<<<<<< HEAD
-     * Initialize the base index.
-     *
-     * @param newTable the table
-     * @param id the object id
-     * @param name the index name
-     * @param newIndexColumns the columns that are indexed or null if this is not yet known
-     * @param newIndexType the index type
-     */
-    protected GridH2IndexBase(Table newTable, int id, String name, IndexColumn[] newIndexColumns,
-        IndexType newIndexType) {
-        super(newTable, id, name, newIndexColumns, newIndexType);
-    }
-
-    /**
-=======
+    /**
      * Constructor.
      *
->>>>>>> 5551faa9
      * @param tbl Table.
-     */
-    protected GridH2IndexBase(GridH2Table tbl) {
-        this.tbl = tbl;
+     * @param name Index name.
+     * @param cols Indexed columns.
+     * @param type Index type.
+     */
+    protected GridH2IndexBase(GridH2Table tbl, String name, IndexColumn[] cols, IndexType type) {
+        super(tbl, 0, name, cols, type);
     }
 
     /** {@inheritDoc} */
@@ -248,13 +223,26 @@
      * @return Row descriptor.
      */
     protected GridH2RowDescriptor rowDescriptor() {
-        return tbl.rowDescriptor();
+        return ((GridH2Table)table).rowDescriptor();
     }
 
     /**
      * @return Query context registry.
      */
     protected QueryContextRegistry queryContextRegistry() {
-        return tbl.rowDescriptor().indexing().queryContextRegistry();
+        return ((GridH2Table)table).rowDescriptor().indexing().queryContextRegistry();
+    }
+
+    /**
+     * @param tbl Table.
+     * @param colsList Columns list.
+     * @return Index column array.
+     */
+    @NotNull public static IndexColumn[] columnsArray(GridH2Table tbl, List<IndexColumn> colsList) {
+        IndexColumn[] cols = colsList.toArray(new IndexColumn[0]);
+
+        IndexColumn.mapColumns(cols, tbl);
+
+        return cols;
     }
 }