--- conflicted
+++ resolved
@@ -162,9 +162,6 @@
         @Override public String getSql(GridSqlOperation operation) {
             assert operation.operationType().childrenCnt == 1;
 
-<<<<<<< HEAD
-            return '(' + text + ' ' + operation.child(0).getSQL() + ')';
-=======
             StringBuilder b = new StringBuilder();
 
             b.append('(').append(text);
@@ -175,7 +172,6 @@
             b.append(operation.child(0).getSQL()).append(')');
 
             return b.toString();
->>>>>>> cd0b9295
         }
     }
 
