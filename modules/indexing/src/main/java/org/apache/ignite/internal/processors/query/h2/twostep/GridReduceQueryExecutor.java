--- conflicted
+++ resolved
@@ -739,8 +739,7 @@
                     .timeout(timeoutMillis)
                     .schemaName(schemaName);
 
-<<<<<<< HEAD
-                GridNearTxLocal curTx = h2.activeTx();
+                GridNearTxLocal curTx = MvccUtils.activeTx(ctx);
 
                 if (qry.forUpdate()) {
                     // Indexing should have started TX at this point for FOR UPDATE query.
@@ -770,11 +769,6 @@
                     req.txRequest(txReq);
                 }
 
-
-=======
-                IgniteTxAdapter curTx = MvccUtils.activeTx(ctx);
->>>>>>> 31f1ffbb
-
                 if (curTx != null && curTx.mvccInfo() != null)
                     req.mvccSnapshot(curTx.mvccInfo().snapshot());
                 else if (mvccTracker != null)
