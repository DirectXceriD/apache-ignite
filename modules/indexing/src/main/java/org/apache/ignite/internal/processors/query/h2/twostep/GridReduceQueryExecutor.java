/*
 * Licensed to the Apache Software Foundation (ASF) under one or more
 * contributor license agreements.  See the NOTICE file distributed with
 * this work for additional information regarding copyright ownership.
 * The ASF licenses this file to You under the Apache License, Version 2.0
 * (the "License"); you may not use this file except in compliance with
 * the License.  You may obtain a copy of the License at
 *
 *      http://www.apache.org/licenses/LICENSE-2.0
 *
 * Unless required by applicable law or agreed to in writing, software
 * distributed under the License is distributed on an "AS IS" BASIS,
 * WITHOUT WARRANTIES OR CONDITIONS OF ANY KIND, either express or implied.
 * See the License for the specific language governing permissions and
 * limitations under the License.
 */

package org.apache.ignite.internal.processors.query.h2.twostep;

import java.lang.reflect.Constructor;
import java.sql.Connection;
import java.sql.ResultSet;
import java.sql.SQLException;
import java.sql.Statement;
import java.util.ArrayList;
import java.util.Collection;
import java.util.Collections;
import java.util.HashMap;
import java.util.HashSet;
import java.util.Iterator;
import java.util.LinkedHashMap;
import java.util.List;
import java.util.Map;
import java.util.Set;
import java.util.UUID;
import java.util.concurrent.ConcurrentMap;
import java.util.concurrent.CountDownLatch;
import java.util.concurrent.TimeUnit;
import java.util.concurrent.atomic.AtomicLong;
import java.util.concurrent.atomic.AtomicReference;
import java.util.concurrent.locks.Lock;
import java.util.concurrent.locks.ReentrantLock;
import javax.cache.CacheException;
import org.apache.ignite.IgniteCheckedException;
import org.apache.ignite.IgniteClientDisconnectedException;
import org.apache.ignite.IgniteException;
import org.apache.ignite.IgniteLogger;
import org.apache.ignite.cache.query.QueryCancelledException;
import org.apache.ignite.cluster.ClusterNode;
import org.apache.ignite.events.DiscoveryEvent;
import org.apache.ignite.events.Event;
import org.apache.ignite.events.EventType;
import org.apache.ignite.internal.GridKernalContext;
import org.apache.ignite.internal.GridTopic;
import org.apache.ignite.internal.IgniteInterruptedCheckedException;
import org.apache.ignite.internal.managers.communication.GridIoPolicy;
import org.apache.ignite.internal.managers.communication.GridMessageListener;
import org.apache.ignite.internal.managers.eventstorage.GridLocalEventListener;
import org.apache.ignite.internal.processors.affinity.AffinityTopologyVersion;
import org.apache.ignite.internal.processors.cache.GridCacheContext;
import org.apache.ignite.internal.processors.cache.distributed.dht.GridDhtPartitionState;
import org.apache.ignite.internal.processors.cache.query.GridCacheQueryMarshallable;
import org.apache.ignite.internal.processors.cache.query.GridCacheSqlQuery;
import org.apache.ignite.internal.processors.cache.query.GridCacheTwoStepQuery;
import org.apache.ignite.internal.processors.query.GridQueryCacheObjectsIterator;
import org.apache.ignite.internal.processors.query.GridQueryCancel;
import org.apache.ignite.internal.processors.query.GridRunningQueryInfo;
import org.apache.ignite.internal.processors.query.h2.IgniteH2Indexing;
import org.apache.ignite.internal.processors.query.h2.opt.GridH2QueryContext;
import org.apache.ignite.internal.processors.query.h2.sql.GridSqlType;
import org.apache.ignite.internal.processors.query.h2.twostep.messages.GridQueryCancelRequest;
import org.apache.ignite.internal.processors.query.h2.twostep.messages.GridQueryFailResponse;
import org.apache.ignite.internal.processors.query.h2.twostep.messages.GridQueryNextPageRequest;
import org.apache.ignite.internal.processors.query.h2.twostep.messages.GridQueryNextPageResponse;
import org.apache.ignite.internal.processors.query.h2.twostep.messages.GridQueryRequest;
import org.apache.ignite.internal.processors.query.h2.twostep.msg.GridH2QueryRequest;
import org.apache.ignite.internal.util.GridSpinBusyLock;
import org.apache.ignite.internal.util.typedef.CIX2;
import org.apache.ignite.internal.util.typedef.F;
import org.apache.ignite.internal.util.typedef.X;
import org.apache.ignite.internal.util.typedef.internal.U;
import org.apache.ignite.lang.IgniteBiClosure;
import org.apache.ignite.lang.IgniteFuture;
import org.apache.ignite.lang.IgniteProductVersion;
import org.apache.ignite.plugin.extensions.communication.Message;
import org.h2.command.ddl.CreateTableData;
import org.h2.engine.Session;
import org.h2.index.Cursor;
import org.h2.jdbc.JdbcConnection;
import org.h2.jdbc.JdbcResultSet;
import org.h2.jdbc.JdbcStatement;
import org.h2.result.ResultInterface;
import org.h2.result.Row;
import org.h2.table.Column;
import org.h2.util.IntArray;
import org.h2.value.Value;
import org.jetbrains.annotations.Nullable;
import org.jsr166.ConcurrentHashMap8;

import static org.apache.ignite.internal.processors.affinity.AffinityTopologyVersion.NONE;
import static org.apache.ignite.internal.processors.cache.query.GridCacheQueryType.SQL_FIELDS;
import static org.apache.ignite.internal.processors.query.h2.opt.DistributedJoinMode.OFF;
import static org.apache.ignite.internal.processors.query.h2.opt.GridH2QueryType.REDUCE;
import static org.apache.ignite.internal.processors.query.h2.sql.GridSqlQuerySplitter.mergeTableIdentifier;

/**
 * Reduce query executor.
 */
public class GridReduceQueryExecutor {
    /** Thread pool to process query messages. */
    public static final byte QUERY_POOL = GridIoPolicy.SYSTEM_POOL;

    /** */
    private static final IgniteProductVersion DISTRIBUTED_JOIN_SINCE = IgniteProductVersion.fromString("1.7.0");

    /** */
    private GridKernalContext ctx;

    /** */
    private IgniteH2Indexing h2;

    /** */
    private IgniteLogger log;

    /** */
    private final AtomicLong qryIdGen;

    /** */
    private final ConcurrentMap<Long, QueryRun> runs = new ConcurrentHashMap8<>();

    /** */
    private volatile List<GridThreadLocalTable> fakeTbls = Collections.emptyList();

    /** */
    private final Lock fakeTblsLock = new ReentrantLock();

    /** */
    private static final Constructor<JdbcResultSet> CONSTRUCTOR;

    /**
     * Init constructor.
     */
    static {
        try {
            CONSTRUCTOR = JdbcResultSet.class.getDeclaredConstructor(
                JdbcConnection.class,
                JdbcStatement.class,
                ResultInterface.class,
                Integer.TYPE,
                Boolean.TYPE,
                Boolean.TYPE,
                Boolean.TYPE
            );

            CONSTRUCTOR.setAccessible(true);
        }
        catch (NoSuchMethodException e) {
            throw new IllegalStateException("Check H2 version in classpath.", e);
        }
    }

    /** */
    private final GridSpinBusyLock busyLock;

    /** */
    private final CIX2<ClusterNode,Message> locNodeHnd = new CIX2<ClusterNode,Message>() {
        @Override public void applyx(ClusterNode locNode, Message msg) {
            h2.mapQueryExecutor().onMessage(locNode.id(), msg);
        }
    };

    /**
     * @param qryIdGen Query ID generator.
     * @param busyLock Busy lock.
     */
    public GridReduceQueryExecutor(AtomicLong qryIdGen, GridSpinBusyLock busyLock) {
        this.qryIdGen = qryIdGen;
        this.busyLock = busyLock;
    }

    /**
     * @param ctx Context.
     * @param h2 H2 Indexing.
     * @throws IgniteCheckedException If failed.
     */
    public void start(final GridKernalContext ctx, final IgniteH2Indexing h2) throws IgniteCheckedException {
        this.ctx = ctx;
        this.h2 = h2;

        log = ctx.log(GridReduceQueryExecutor.class);

        ctx.io().addMessageListener(GridTopic.TOPIC_QUERY, new GridMessageListener() {
            @Override public void onMessage(UUID nodeId, Object msg) {
                if (!busyLock.enterBusy())
                    return;

                try {
                    if (msg instanceof GridCacheQueryMarshallable)
                        ((GridCacheQueryMarshallable)msg).unmarshall(ctx.config().getMarshaller(), ctx);

                    GridReduceQueryExecutor.this.onMessage(nodeId, msg);
                }
                finally {
                    busyLock.leaveBusy();
                }
            }
        });

        ctx.event().addLocalEventListener(new GridLocalEventListener() {
            @Override public void onEvent(final Event evt) {
                UUID nodeId = ((DiscoveryEvent)evt).eventNode().id();

                for (QueryRun r : runs.values()) {
                    for (GridMergeIndex idx : r.idxs) {
                        if (idx.hasSource(nodeId)) {
                            handleNodeLeft(r, nodeId);

                            break;
                        }
                    }
                }
            }
        }, EventType.EVT_NODE_FAILED, EventType.EVT_NODE_LEFT);
    }

    /**
     * @param r Query run.
     * @param nodeId Left node ID.
     */
    private void handleNodeLeft(QueryRun r, UUID nodeId) {
        // Will attempt to retry. If reduce query was started it will fail on next page fetching.
        retry(r, h2.readyTopologyVersion(), nodeId);
    }

    /**
     * @param nodeId Node ID.
     * @param msg Message.
     */
    public void onMessage(UUID nodeId, Object msg) {
        try {
            assert msg != null;

            ClusterNode node = ctx.discovery().node(nodeId);

            if (node == null)
                return; // Node left, ignore.

            boolean processed = true;

            if (msg instanceof GridQueryNextPageResponse)
                onNextPage(node, (GridQueryNextPageResponse)msg);
            else if (msg instanceof GridQueryFailResponse)
                onFail(node, (GridQueryFailResponse)msg);
            else
                processed = false;

            if (processed && log.isDebugEnabled())
                log.debug("Processed response: " + nodeId + "->" + ctx.localNodeId() + " " + msg);
        }
        catch(Throwable th) {
            U.error(log, "Failed to process message: " + msg, th);
        }
    }

    /**
     * @param node Node.
     * @param msg Message.
     */
    private void onFail(ClusterNode node, GridQueryFailResponse msg) {
        QueryRun r = runs.get(msg.queryRequestId());

        fail(r, node.id(), msg.error(), msg.failCode());
    }

    /**
     * @param r Query run.
     * @param nodeId Failed node ID.
     * @param msg Error message.
     */
    private void fail(QueryRun r, UUID nodeId, String msg, byte failCode) {
        if (r != null) {
            CacheException e = new CacheException("Failed to execute map query on the node: " + nodeId + ", " + msg);

            if (failCode == GridQueryFailResponse.CANCELLED_BY_ORIGINATOR)
                e.addSuppressed(new QueryCancelledException());

            r.state(e, nodeId);
        }
    }

    /**
     * @param node Node.
     * @param msg Message.
     */
    private void onNextPage(final ClusterNode node, GridQueryNextPageResponse msg) {
        final long qryReqId = msg.queryRequestId();
        final int qry = msg.query();
        final int seg = msg.segmentId();

        final QueryRun r = runs.get(qryReqId);

        if (r == null) // Already finished with error or canceled.
            return;

        final int pageSize = r.pageSize;

        GridMergeIndex idx = r.idxs.get(msg.query());

        GridResultPage page;

        try {
            page = new GridResultPage(ctx, node.id(), msg) {
                @Override public void fetchNextPage() {
                    Object errState = r.state.get();

                    if (errState != null) {
                        CacheException err0 = errState instanceof CacheException ? (CacheException)errState : null;

                        if (err0 != null && err0.getCause() instanceof IgniteClientDisconnectedException)
                            throw err0;

                        CacheException e = new CacheException("Failed to fetch data from node: " + node.id());

                        if (err0 != null)
                            e.addSuppressed(err0);

                        throw e;
                    }

                    try {
                        GridQueryNextPageRequest msg0 = new GridQueryNextPageRequest(qryReqId, qry, seg, pageSize);

                        if (node.isLocal())
                            h2.mapQueryExecutor().onMessage(ctx.localNodeId(), msg0);
                        else
                            ctx.io().send(node, GridTopic.TOPIC_QUERY, msg0, QUERY_POOL);
                    }
                    catch (IgniteCheckedException e) {
                        throw new CacheException("Failed to fetch data from node: " + node.id(), e);
                    }
                }
            };
        }
        catch (Exception e) {
            U.error(log, "Error in message.", e);

            fail(r, node.id(), "Error in message.", GridQueryFailResponse.GENERAL_ERROR);

            return;
        }

        idx.addPage(page);

        if (msg.retry() != null)
            retry(r, msg.retry(), node.id());
        else if (msg.allRows() != -1) // Only the first page contains row count.
            r.latch.countDown();
    }

    /**
     * @param r Query run.
     * @param retryVer Retry version.
     * @param nodeId Node ID.
     */
    private void retry(QueryRun r, AffinityTopologyVersion retryVer, UUID nodeId) {
        r.state(retryVer, nodeId);
    }

    /**
     * @param cctx Cache context for main space.
     * @param extraSpaces Extra spaces.
     * @return {@code true} If preloading is active.
     */
    private boolean isPreloadingActive(final GridCacheContext<?, ?> cctx, List<Integer> extraSpaces) {
        if (hasMovingPartitions(cctx))
            return true;

        if (extraSpaces != null) {
            for (int i = 0; i < extraSpaces.size(); i++) {
                if (hasMovingPartitions(cacheContext(extraSpaces.get(i))))
                    return true;
            }
        }

        return false;
    }

    /**
     * @param cctx Cache context.
     * @return {@code True} If cache has partitions in {@link GridDhtPartitionState#MOVING} state.
     */
    private boolean hasMovingPartitions(GridCacheContext<?, ?> cctx) {
        return !cctx.isLocal() && cctx.topology().hasMovingPartitions();
    }

    /**
     * @param cacheId Cache ID.
     * @return Cache context.
     */
    private GridCacheContext<?,?> cacheContext(Integer cacheId) {
        return ctx.cache().context().cacheContext(cacheId);
    }

    /**
     * @param topVer Topology version.
     * @param cctx Cache context for main space.
     * @param extraSpaces Extra spaces.
     * @return Data nodes or {@code null} if repartitioning started and we need to retry.
     */
    private Collection<ClusterNode> stableDataNodes(
        AffinityTopologyVersion topVer,
        final GridCacheContext<?, ?> cctx,
        List<Integer> extraSpaces
    ) {
        Set<ClusterNode> nodes = new HashSet<>(cctx.affinity().assignment(topVer).primaryPartitionNodes());

        if (F.isEmpty(nodes))
            throw new CacheException("Failed to find data nodes for cache: " + cctx.name());

        if (!F.isEmpty(extraSpaces)) {
            for (int i = 0; i < extraSpaces.size(); i++) {
                GridCacheContext<?,?> extraCctx = cacheContext(extraSpaces.get(i));

                String extraSpace = extraCctx.name();

                if (extraCctx.isLocal())
                    continue; // No consistency guaranties for local caches.

                if (cctx.isReplicated() && !extraCctx.isReplicated())
                    throw new CacheException("Queries running on replicated cache should not contain JOINs " +
                        "with partitioned tables [rCache=" + cctx.name() + ", pCache=" + extraSpace + "]");

                Collection<ClusterNode> extraNodes = extraCctx.affinity().assignment(topVer).primaryPartitionNodes();

                if (F.isEmpty(extraNodes))
                    throw new CacheException("Failed to find data nodes for cache: " + extraSpace);

                if (cctx.isReplicated() && extraCctx.isReplicated()) {
                    nodes.retainAll(extraNodes);

                    if (nodes.isEmpty()) {
                        if (isPreloadingActive(cctx, extraSpaces))
                            return null; // Retry.
                        else
                            throw new CacheException("Caches have distinct sets of data nodes [cache1=" + cctx.name() +
                                ", cache2=" + extraSpace + "]");
                    }
                }
                else if (!cctx.isReplicated() && extraCctx.isReplicated()) {
                    if (!extraNodes.containsAll(nodes))
                        if (isPreloadingActive(cctx, extraSpaces))
                            return null; // Retry.
                        else
                            throw new CacheException("Caches have distinct sets of data nodes [cache1=" + cctx.name() +
                                ", cache2=" + extraSpace + "]");
                }
                else if (!cctx.isReplicated() && !extraCctx.isReplicated()) {
                    if (extraNodes.size() != nodes.size() || !nodes.containsAll(extraNodes))
                        if (isPreloadingActive(cctx, extraSpaces))
                            return null; // Retry.
                        else
                            throw new CacheException("Caches have distinct sets of data nodes [cache1=" + cctx.name() +
                                ", cache2=" + extraSpace + "]");
                }
                else
                    throw new IllegalStateException();
            }
        }

        return nodes;
    }

    /**
     * @param cctx Cache context.
     * @param qry Query.
     * @param keepPortable Keep portable.
     * @param enforceJoinOrder Enforce join order of tables.
     * @param timeoutMillis Timeout in milliseconds.
     * @param cancel Query cancel.
     * @return Rows iterator.
     */
    public Iterator<List<?>> query(
        GridCacheContext<?, ?> cctx,
        GridCacheTwoStepQuery qry,
        boolean keepPortable,
        boolean enforceJoinOrder,
        int timeoutMillis,
        GridQueryCancel cancel
    ) {
        for (int attempt = 0;; attempt++) {
            if (attempt != 0) {
                try {
                    Thread.sleep(attempt * 10); // Wait for exchange.
                }
                catch (InterruptedException e) {
                    Thread.currentThread().interrupt();

                    throw new CacheException("Query was interrupted.", e);
                }
            }

            final long qryReqId = qryIdGen.incrementAndGet();

            final String space = cctx.name();

            final QueryRun r = new QueryRun(qryReqId, qry.originalSql(), space,
                h2.connectionForSpace(space), qry.mapQueries().size(), qry.pageSize(),
                U.currentTimeMillis(), cancel);

            AffinityTopologyVersion topVer = h2.readyTopologyVersion();

            List<Integer> extraSpaces = qry.extraCaches();

            Collection<ClusterNode> nodes;

            // Explicit partition mapping for unstable topology.
            Map<ClusterNode, IntArray> partsMap = null;

            if (qry.isLocal())
                nodes = Collections.singleton(ctx.discovery().localNode());
            else {
                if (isPreloadingActive(cctx, extraSpaces)) {
                    if (cctx.isReplicated())
                        nodes = replicatedUnstableDataNodes(cctx, extraSpaces);
                    else {
                        partsMap = partitionedUnstableDataNodes(cctx, extraSpaces);

                        nodes = partsMap == null ? null : partsMap.keySet();
                    }
                }
                else
                    nodes = stableDataNodes(topVer, cctx, extraSpaces);

                if (nodes == null)
                    continue; // Retry.

                assert !nodes.isEmpty();

                if (cctx.isReplicated() || qry.explain()) {
                    assert qry.explain() || !nodes.contains(ctx.discovery().localNode()) :
                        "We must be on a client node.";

                    // Select random data node to run query on a replicated data or get EXPLAIN PLAN from a single node.
                    nodes = Collections.singleton(F.rand(nodes));
                }
            }

            final Collection<ClusterNode> finalNodes = nodes;

            int tblIdx = 0;

            final boolean skipMergeTbl = !qry.explain() && qry.skipMergeTable();

            final int segmentsPerIndex = cctx.config().getQueryParallelism();

            for (GridCacheSqlQuery mapQry : qry.mapQueries()) {
                GridMergeIndex idx;

                if (!skipMergeTbl) {
                    GridMergeTable tbl;

                    try {
                        tbl = createMergeTable(r.conn, mapQry, qry.explain());
                    }
                    catch (IgniteCheckedException e) {
                        throw new IgniteException(e);
                    }

                    idx = tbl.getScanIndex(null);

                    fakeTable(r.conn, tblIdx++).innerTable(tbl);
                }
                else
                    idx = GridMergeIndexUnsorted.createDummy(ctx);

                idx.setSources(nodes, segmentsPerIndex);

                r.idxs.add(idx);
            }

            r.latch = new CountDownLatch(r.idxs.size() * nodes.size() * segmentsPerIndex);

            runs.put(qryReqId, r);

            try {
                cancel.checkCancelled();

                if (ctx.clientDisconnected()) {
                    throw new CacheException("Query was cancelled, client node disconnected.",
                        new IgniteClientDisconnectedException(ctx.cluster().clientReconnectFuture(),
                            "Client node disconnected."));
                }

                List<GridCacheSqlQuery> mapQrys = qry.mapQueries();

                if (qry.explain()) {
                    mapQrys = new ArrayList<>(qry.mapQueries().size());

                    for (GridCacheSqlQuery mapQry : qry.mapQueries())
                        mapQrys.add(new GridCacheSqlQuery("EXPLAIN " + mapQry.query())
                            .parameters(mapQry.parameters(), mapQry.parameterIndexes()));
                }

                IgniteProductVersion minNodeVer = cctx.shared().exchange().minimumNodeVersion(topVer);

                final boolean oldStyle = minNodeVer.compareToIgnoreTimestamp(DISTRIBUTED_JOIN_SINCE) < 0;
                final boolean distributedJoins = qry.distributedJoins();

                cancel.set(new Runnable() {
                    @Override public void run() {
                        send(finalNodes, new GridQueryCancelRequest(qryReqId), null, false);
                    }
                });

                boolean retry = false;

                if (oldStyle && distributedJoins)
                    throw new CacheException("Failed to enable distributed joins. Topology contains older data nodes.");

                // Always enforce join order on map side to have consistent behavior.
                int flags = GridH2QueryRequest.FLAG_ENFORCE_JOIN_ORDER;

                if (distributedJoins)
                    flags |= GridH2QueryRequest.FLAG_DISTRIBUTED_JOINS;

                if (send(nodes,
                    oldStyle ?
                        new GridQueryRequest(qryReqId,
                            r.pageSize,
                            space,
                            mapQrys,
                            topVer,
                            extraSpaces(space, qry.spaces()),
                            null,
                            timeoutMillis) :
                        new GridH2QueryRequest()
                            .requestId(qryReqId)
                            .topologyVersion(topVer)
                            .pageSize(r.pageSize)
                            .caches(qry.caches())
                            .tables(distributedJoins ? qry.tables() : null)
                            .partitions(convert(partsMap))
                            .queries(mapQrys)
<<<<<<< HEAD
                            .flags((qry.isLocal() ? GridH2QueryRequest.FLAG_IS_LOCAL : 0) |
                                (distributedJoins ? GridH2QueryRequest.FLAG_DISTRIBUTED_JOINS : 0))
=======
                            .flags(flags)
>>>>>>> 43bf89f9
                            .timeout(timeoutMillis),
                    oldStyle && partsMap != null ? new ExplicitPartitionsSpecializer(partsMap) : null,
                    false)) {

                    awaitAllReplies(r, nodes, cancel);

                    Object state = r.state.get();

                    if (state != null) {
                        if (state instanceof CacheException) {
                            CacheException err = (CacheException)state;

                            if (err.getCause() instanceof IgniteClientDisconnectedException)
                                throw err;

                            if (wasCancelled(err))
                                throw new QueryCancelledException(); // Throw correct exception.

                            throw new CacheException("Failed to run map query remotely.", err);
                        }

                        if (state instanceof AffinityTopologyVersion) {
                            retry = true;

                            // If remote node asks us to retry then we have outdated full partition map.
                            h2.awaitForReadyTopologyVersion((AffinityTopologyVersion)state);
                        }
                    }
                }
                else // Send failed.
                    retry = true;

                Iterator<List<?>> resIter = null;

                if (!retry) {
                    if (skipMergeTbl) {
                        List<List<?>> res = new ArrayList<>();

                        assert r.idxs.size() == 1 : r.idxs;

                        GridMergeIndex idx = r.idxs.get(0);

                        Cursor cur = idx.findInStream(null, null);

                        while (cur.next()) {
                            Row row = cur.get();

                            int cols = row.getColumnCount();

                            List<Object> resRow = new ArrayList<>(cols);

                            for (int c = 0; c < cols; c++)
                                resRow.add(row.getValue(c).getObject());

                            res.add(resRow);
                        }

                        resIter = res.iterator();
                    }
                    else {
                        cancel.checkCancelled();

                        UUID locNodeId = ctx.localNodeId();

                        h2.setupConnection(r.conn, false, enforceJoinOrder);

                        GridH2QueryContext.set(new GridH2QueryContext(locNodeId, locNodeId, qryReqId, REDUCE)
                            .pageSize(r.pageSize).distributedJoinMode(OFF));

                        try {
                            if (qry.explain())
                                return explainPlan(r.conn, space, qry);

                            GridCacheSqlQuery rdc = qry.reduceQuery();

                            ResultSet res = h2.executeSqlQueryWithTimer(space,
                                r.conn,
                                rdc.query(),
                                F.asList(rdc.parameters()),
                                false,
                                timeoutMillis,
                                cancel);

                            resIter = new IgniteH2Indexing.FieldsIterator(res);
                        }
                        finally {
                            GridH2QueryContext.clearThreadLocal();
                        }
                    }
                }

                if (retry) {
                    if (Thread.currentThread().isInterrupted())
                        throw new IgniteInterruptedCheckedException("Query was interrupted.");

                    continue;
                }

                return new GridQueryCacheObjectsIterator(resIter, cctx, keepPortable);
            }
            catch (IgniteCheckedException | RuntimeException e) {
                U.closeQuiet(r.conn);

                if (e instanceof CacheException) {
                    if (wasCancelled((CacheException)e))
                        throw new CacheException("Failed to run reduce query locally.", new QueryCancelledException());

                    throw (CacheException)e;
                }

                Throwable cause = e;

                if (e instanceof IgniteCheckedException) {
                    Throwable disconnectedErr =
                        ((IgniteCheckedException)e).getCause(IgniteClientDisconnectedException.class);

                    if (disconnectedErr != null)
                        cause = disconnectedErr;
                }

                throw new CacheException("Failed to run reduce query locally.", cause);
            }
            finally {
                // Make sure any activity related to current attempt is cancelled.
                cancelRemoteQueriesIfNeeded(nodes, r, qryReqId, qry.distributedJoins());

                if (!runs.remove(qryReqId, r))
                    U.warn(log, "Query run was already removed: " + qryReqId);

                if (!skipMergeTbl) {
                    for (int i = 0, mapQrys = qry.mapQueries().size(); i < mapQrys; i++)
                        fakeTable(null, i).innerTable(null); // Drop all merge tables.
                }
            }
        }
    }

    /**
     * @param idxs Merge indexes.
     * @return {@code true} If all remote data was fetched.
     */
    private static boolean allIndexesFetched(List<GridMergeIndex> idxs) {
        for (int i = 0; i <  idxs.size(); i++) {
            if (!idxs.get(i).fetchedAll())
                return false;
        }

        return true;
    }

    /**
     * Returns true if the exception is triggered by query cancel.
     *
     * @param e Exception.
     * @return {@code true} if exception is caused by cancel.
     */
    private boolean wasCancelled(CacheException e) {
        return X.hasSuppressed(e, QueryCancelledException.class);
    }

    /**
     * @param nodes Query nodes.
     * @param r Query run.
     * @param qryReqId Query id.
     * @param distributedJoins Distributed join flag.
     */
    private void cancelRemoteQueriesIfNeeded(Collection<ClusterNode> nodes,
        QueryRun r,
        long qryReqId,
        boolean distributedJoins)
    {
        // For distributedJoins need always send cancel request to cleanup resources.
        if (distributedJoins)
            send(nodes, new GridQueryCancelRequest(qryReqId), null, false);
        else {
            for (GridMergeIndex idx : r.idxs) {
                if (!idx.fetchedAll()) {
                    send(nodes, new GridQueryCancelRequest(qryReqId), null, false);

                    break;
                }
            }
        }
    }

    /**
     * @param r Query run.
     * @param nodes Nodes to check periodically if they alive.
     * @param cancel Query cancel.
     * @throws IgniteInterruptedCheckedException If interrupted.
     */
    private void awaitAllReplies(QueryRun r, Collection<ClusterNode> nodes, GridQueryCancel cancel)
        throws IgniteInterruptedCheckedException, QueryCancelledException {
        while (!U.await(r.latch, 500, TimeUnit.MILLISECONDS)) {

            cancel.checkCancelled();

            for (ClusterNode node : nodes) {
                if (!ctx.discovery().alive(node)) {
                    handleNodeLeft(r, node.id());

                    assert r.latch.getCount() == 0;

                    return;
                }
            }
        }
    }

    /**
     * Gets or creates new fake table for index.
     *
     * @param c Connection.
     * @param idx Index of table.
     * @return Table.
     */
    private GridThreadLocalTable fakeTable(Connection c, int idx) {
        List<GridThreadLocalTable> tbls = fakeTbls;

        assert tbls.size() >= idx;

        if (tbls.size() == idx) { // If table for such index does not exist, create one.
            fakeTblsLock.lock();

            try {
                if ((tbls = fakeTbls).size() == idx) { // Double check inside of lock.
                    try (Statement stmt = c.createStatement()) {
                        stmt.executeUpdate("CREATE TABLE " + mergeTableIdentifier(idx) +
                            "(fake BOOL) ENGINE \"" + GridThreadLocalTable.Engine.class.getName() + '"');
                    }
                    catch (SQLException e) {
                        throw new IllegalStateException(e);
                    }

                    List<GridThreadLocalTable> newTbls = new ArrayList<>(tbls.size() + 1);

                    newTbls.addAll(tbls);
                    newTbls.add(GridThreadLocalTable.Engine.getCreated());

                    fakeTbls = tbls = newTbls;
                }
            }
            finally {
                fakeTblsLock.unlock();
            }
        }

        return tbls.get(idx);
    }

    /**
     * Calculates data nodes for replicated caches on unstable topology.
     *
     * @param cctx Cache context for main space.
     * @param extraSpaces Extra spaces.
     * @return Collection of all data nodes owning all the caches or {@code null} for retry.
     */
    private Collection<ClusterNode> replicatedUnstableDataNodes(final GridCacheContext<?, ?> cctx,
        List<Integer> extraSpaces) {
        assert cctx.isReplicated() : cctx.name() + " must be replicated";

        Set<ClusterNode> nodes = replicatedUnstableDataNodes(cctx);

        if (F.isEmpty(nodes))
            return null; // Retry.

        if (!F.isEmpty(extraSpaces)) {
            for (int i = 0; i < extraSpaces.size(); i++) {
                GridCacheContext<?, ?> extraCctx = cacheContext(extraSpaces.get(i));

                if (extraCctx.isLocal())
                    continue;

                if (!extraCctx.isReplicated())
                    throw new CacheException("Queries running on replicated cache should not contain JOINs " +
                        "with tables in partitioned caches [rCache=" + cctx.name() + ", pCache=" + extraCctx.name() + "]");

                Set<ClusterNode> extraOwners = replicatedUnstableDataNodes(extraCctx);

                if (F.isEmpty(extraOwners))
                    return null; // Retry.

                nodes.retainAll(extraOwners);

                if (nodes.isEmpty())
                    return null; // Retry.
            }
        }

        return nodes;
    }

    /**
     * @param space Cache name.
     * @param topVer Topology version.
     * @return Collection of data nodes.
     */
    private Collection<ClusterNode> dataNodes(String space, AffinityTopologyVersion topVer) {
        Collection<ClusterNode> res = ctx.discovery().cacheAffinityNodes(space, topVer);

        return res != null ? res : Collections.<ClusterNode>emptySet();
    }

    /**
     * Collects all the nodes owning all the partitions for the given replicated cache.
     *
     * @param cctx Cache context.
     * @return Owning nodes or {@code null} if we can't find owners for some partitions.
     */
    private Set<ClusterNode> replicatedUnstableDataNodes(GridCacheContext<?,?> cctx) {
        assert cctx.isReplicated() : cctx.name() + " must be replicated";

        String space = cctx.name();

        Set<ClusterNode> dataNodes = new HashSet<>(dataNodes(space, NONE));

        if (dataNodes.isEmpty())
            throw new CacheException("Failed to find data nodes for cache: " + space);

        // Find all the nodes owning all the partitions for replicated cache.
        for (int p = 0, parts = cctx.affinity().partitions(); p < parts; p++) {
            List<ClusterNode> owners = cctx.topology().owners(p);

            if (F.isEmpty(owners))
                return null; // Retry.

            dataNodes.retainAll(owners);

            if (dataNodes.isEmpty())
                return null; // Retry.
        }

        return dataNodes;
    }

    /**
     * Calculates partition mapping for partitioned cache on unstable topology.
     *
     * @param cctx Cache context for main space.
     * @param extraSpaces Extra spaces.
     * @return Partition mapping or {@code null} if we can't calculate it due to repartitioning and we need to retry.
     */
    @SuppressWarnings("unchecked")
    private Map<ClusterNode, IntArray> partitionedUnstableDataNodes(final GridCacheContext<?,?> cctx,
        List<Integer> extraSpaces) {
        assert !cctx.isReplicated() && !cctx.isLocal() : cctx.name() + " must be partitioned";

        final int partsCnt = cctx.affinity().partitions();

        if (extraSpaces != null) { // Check correct number of partitions for partitioned caches.
            for (int i = 0; i < extraSpaces.size(); i++) {
                GridCacheContext<?, ?> extraCctx = cacheContext(extraSpaces.get(i));

                if (extraCctx.isReplicated() || extraCctx.isLocal())
                    continue;

                int parts = extraCctx.affinity().partitions();

                if (parts != partsCnt)
                    throw new CacheException("Number of partitions must be the same for correct collocation [cache1=" +
                        cctx.name() + ", parts1=" + partsCnt + ", cache2=" + extraCctx.name() + ", parts2=" + parts + "]");
            }
        }

        Set<ClusterNode>[] partLocs = new Set[partsCnt];

        // Fill partition locations for main cache.
        for (int p = 0, parts =  cctx.affinity().partitions(); p < parts; p++) {
            List<ClusterNode> owners = cctx.topology().owners(p);

            if (F.isEmpty(owners)) {
                if (!F.isEmpty(dataNodes(cctx.name(), NONE)))
                    return null; // Retry.

                throw new CacheException("Failed to find data nodes [cache=" + cctx.name() + ", part=" + p + "]");
            }

            partLocs[p] = new HashSet<>(owners);
        }

        if (extraSpaces != null) {
            // Find owner intersections for each participating partitioned cache partition.
            // We need this for logical collocation between different partitioned caches with the same affinity.
            for (int i = 0; i < extraSpaces.size(); i++) {
                GridCacheContext<?, ?> extraCctx = cacheContext(extraSpaces.get(i));

                if (extraCctx.isReplicated() || extraCctx.isLocal())
                    continue;

                for (int p = 0, parts =  extraCctx.affinity().partitions(); p < parts; p++) {
                    List<ClusterNode> owners = extraCctx.topology().owners(p);

                    if (F.isEmpty(owners)) {
                        if (!F.isEmpty(dataNodes(extraCctx.name(), NONE)))
                            return null; // Retry.

                        throw new CacheException("Failed to find data nodes [cache=" + extraCctx.name() + ", part=" + p + "]");
                    }

                    if (partLocs[p] == null)
                        partLocs[p] = new HashSet<>(owners);
                    else {
                        partLocs[p].retainAll(owners); // Intersection of owners.

                        if (partLocs[p].isEmpty())
                            return null; // Intersection is empty -> retry.
                    }
                }
            }

            // Filter nodes where not all the replicated caches loaded.
            for (int i = 0; i < extraSpaces.size(); i++) {
                GridCacheContext<?,?> extraCctx = cacheContext(extraSpaces.get(i));

                if (!extraCctx.isReplicated())
                    continue;

                Set<ClusterNode> dataNodes = replicatedUnstableDataNodes(extraCctx);

                if (F.isEmpty(dataNodes))
                    return null; // Retry.

                for (Set<ClusterNode> partLoc : partLocs) {
                    partLoc.retainAll(dataNodes);

                    if (partLoc.isEmpty())
                        return null; // Retry.
                }
            }
        }

        // Collect the final partitions mapping.
        Map<ClusterNode, IntArray> res = new HashMap<>();

        // Here partitions in all IntArray's will be sorted in ascending order, this is important.
        for (int p = 0; p < partLocs.length; p++) {
            Set<ClusterNode> pl = partLocs[p];

            assert !F.isEmpty(pl) : pl;

            ClusterNode n = pl.size() == 1 ? F.first(pl) : F.rand(pl);

            IntArray parts = res.get(n);

            if (parts == null)
                res.put(n, parts = new IntArray());

            parts.add(p);
        }

        return res;
    }

    /**
     * @param mainSpace Main space.
     * @param allSpaces All spaces.
     * @return List of all extra spaces or {@code null} if none.
     */
    private List<String> extraSpaces(String mainSpace, Collection<String> allSpaces) {
        if (F.isEmpty(allSpaces) || (allSpaces.size() == 1 && allSpaces.contains(mainSpace)))
            return null;

        ArrayList<String> res = new ArrayList<>(allSpaces.size());

        for (String space : allSpaces) {
            if (!F.eq(space, mainSpace))
                res.add(space);
        }

        return res;
    }

    /**
     * @param c Connection.
     * @param space Space.
     * @param qry Query.
     * @return Cursor for plans.
     * @throws IgniteCheckedException if failed.
     */
    private Iterator<List<?>> explainPlan(JdbcConnection c, String space, GridCacheTwoStepQuery qry)
        throws IgniteCheckedException {
        List<List<?>> lists = new ArrayList<>();

        for (int i = 0, mapQrys = qry.mapQueries().size(); i < mapQrys; i++) {
            ResultSet rs = h2.executeSqlQueryWithTimer(space, c,
                "SELECT PLAN FROM " + mergeTableIdentifier(i), null, false, 0, null);

            lists.add(F.asList(getPlan(rs)));
        }

        int tblIdx = 0;

        for (GridCacheSqlQuery mapQry : qry.mapQueries()) {
            GridMergeTable tbl = createMergeTable(c, mapQry, false);

            fakeTable(c, tblIdx++).innerTable(tbl);
        }

        GridCacheSqlQuery rdc = qry.reduceQuery();

        ResultSet rs = h2.executeSqlQueryWithTimer(space,
            c,
            "EXPLAIN " + rdc.query(),
            F.asList(rdc.parameters()),
            false,
            0,
            null);

        lists.add(F.asList(getPlan(rs)));

        return lists.iterator();
    }

    /**
     * @param rs Result set.
     * @return Plan.
     * @throws IgniteCheckedException If failed.
     */
    private String getPlan(ResultSet rs) throws IgniteCheckedException {
        try {
            if (!rs.next())
                throw new IllegalStateException();

            return rs.getString(1);
        }
        catch (SQLException e) {
            throw new IgniteCheckedException(e);
        }
    }

    /**
     * @param nodes Nodes.
     * @param msg Message.
     * @param specialize Optional closure to specialize message for each node.
     * @param runLocParallel Run local handler in parallel thread.
     * @return {@code true} If all messages sent successfully.
     */
    private boolean send(
        Collection<ClusterNode> nodes,
        Message msg,
        @Nullable IgniteBiClosure<ClusterNode, Message, Message> specialize,
        boolean runLocParallel
    ) {
        if (log.isDebugEnabled())
            log.debug("Sending: [msg=" + msg + ", nodes=" + nodes + ", specialize=" + specialize + "]");

        return h2.send(GridTopic.TOPIC_QUERY,
            GridTopic.TOPIC_QUERY.ordinal(),
            nodes,
            msg,
            specialize,
            locNodeHnd,
            QUERY_POOL,
            runLocParallel);
    }

    /**
     * @param msg Message to copy.
     * @param node Node.
     * @param partsMap Partitions map.
     * @return Copy of message with partitions set.
     */
    private Message copy(Message msg, ClusterNode node, Map<ClusterNode,IntArray> partsMap) {
        assert partsMap != null;

        GridQueryRequest res = new GridQueryRequest((GridQueryRequest)msg);

        IntArray parts = partsMap.get(node);

        assert parts != null : node;

        res.partitions(toArray(parts));

        return res;
    }

    /**
     * @param ints Ints.
     * @return Array.
     */
    public static int[] toArray(IntArray ints) {
        int[] res = new int[ints.size()];

        ints.toArray(res);

        return res;
    }

    /**
     * @param m Map.
     * @return Converted map.
     */
    private static Map<UUID, int[]> convert(Map<ClusterNode, IntArray> m) {
        if (m == null)
            return null;

        Map<UUID, int[]> res = U.newHashMap(m.size());

        for (Map.Entry<ClusterNode,IntArray> entry : m.entrySet())
            res.put(entry.getKey().id(), toArray(entry.getValue()));

        return res;
    }

    /**
     * @param conn Connection.
     * @param qry Query.
     * @param explain Explain.
     * @return Table.
     * @throws IgniteCheckedException If failed.
     */
    private GridMergeTable createMergeTable(JdbcConnection conn, GridCacheSqlQuery qry, boolean explain)
        throws IgniteCheckedException {
        try {
            Session ses = (Session)conn.getSession();

            CreateTableData data  = new CreateTableData();

            data.tableName = "T___";
            data.schema = ses.getDatabase().getSchema(ses.getCurrentSchemaName());
            data.create = true;

            if (!explain) {
                LinkedHashMap<String,?> colsMap = qry.columns();

                assert colsMap != null;

                ArrayList<Column> cols = new ArrayList<>(colsMap.size());

                for (Map.Entry<String,?> e : colsMap.entrySet()) {
                    String alias = e.getKey();
                    GridSqlType t = (GridSqlType)e.getValue();

                    assert !F.isEmpty(alias);

                    Column c = new Column(alias, t.type(), t.precision(), t.scale(), t.displaySize());

                    cols.add(c);
                }

                data.columns = cols;
            }
            else
                data.columns = planColumns();

            return new GridMergeTable(data, ctx);
        }
        catch (Exception e) {
            U.closeQuiet(conn);

            throw new IgniteCheckedException(e);
        }
    }

    /**
     * @return Columns.
     */
    private static ArrayList<Column> planColumns() {
        ArrayList<Column> res = new ArrayList<>(1);

        res.add(new Column("PLAN", Value.STRING));

        return res;
    }

    /**
     * @param reconnectFut Reconnect future.
     */
    public void onDisconnected(IgniteFuture<?> reconnectFut) {
        CacheException err = new CacheException("Query was cancelled, client node disconnected.",
            new IgniteClientDisconnectedException(reconnectFut, "Client node disconnected."));

        for (Map.Entry<Long, QueryRun> e : runs.entrySet())
            e.getValue().disconnected(err);
    }

    /**
     * Collect queries that already running more than specified duration.
     *
     * @param duration Duration to check.
     * @return Collection of IDs and statements of long running queries.
     */
    public Collection<GridRunningQueryInfo> longRunningQueries(long duration) {
        Collection<GridRunningQueryInfo> res = new ArrayList<>();

        long curTime = U.currentTimeMillis();

        for (QueryRun run : runs.values()) {
            if (run.qry.longQuery(curTime, duration))
                res.add(run.qry);
        }

        return res;
    }

    /**
     * Cancel specified queries.
     *
     * @param queries Queries IDs to cancel.
     */
    public void cancelQueries(Collection<Long> queries) {
        for (Long qryId : queries) {
            QueryRun run = runs.get(qryId);

            if (run != null)
                run.qry.cancel();
        }
    }

    /**
     * Query run.
     */
    private static class QueryRun {
        /** */
        private final GridRunningQueryInfo qry;

        /** */
        private final List<GridMergeIndex> idxs;

        /** */
        private CountDownLatch latch;

        /** */
        private final JdbcConnection conn;

        /** */
        private final int pageSize;

        /** Can be either CacheException in case of error or AffinityTopologyVersion to retry if needed. */
        private final AtomicReference<Object> state = new AtomicReference<>();

        /**
         * @param id Query ID.
         * @param qry Query text.
         * @param cache Cache where query was executed.
         * @param conn Connection.
         * @param idxsCnt Number of indexes.
         * @param pageSize Page size.
         * @param startTime Start time.
         * @param cancel Query cancel handler.
         */
        private QueryRun(Long id, String qry, String cache, Connection conn, int idxsCnt, int pageSize, long startTime, GridQueryCancel cancel) {
            this.qry = new GridRunningQueryInfo(id, qry, SQL_FIELDS, cache, startTime, cancel, false);
            this.conn = (JdbcConnection)conn;
            this.idxs = new ArrayList<>(idxsCnt);
            this.pageSize = pageSize > 0 ? pageSize : GridCacheTwoStepQuery.DFLT_PAGE_SIZE;
        }

        /**
         * @param o Fail state object.
         * @param nodeId Node ID.
         */
        void state(Object o, @Nullable UUID nodeId) {
            assert o != null;
            assert o instanceof CacheException || o instanceof AffinityTopologyVersion : o.getClass();

            if (!state.compareAndSet(null, o))
                return;

            while (latch.getCount() != 0) // We don't need to wait for all nodes to reply.
                latch.countDown();

            for (GridMergeIndex idx : idxs) // Fail all merge indexes.
                idx.fail(nodeId, o instanceof CacheException ? (CacheException) o : null);
        }

        /**
         * @param e Error.
         */
        void disconnected(CacheException e) {
            if (!state.compareAndSet(null, e))
                return;

            while (latch.getCount() != 0) // We don't need to wait for all nodes to reply.
                latch.countDown();

            for (GridMergeIndex idx : idxs) // Fail all merge indexes.
                idx.fail(e);
        }
    }

    /**
     *
     */
    private class ExplicitPartitionsSpecializer implements IgniteBiClosure<ClusterNode,Message,Message> {
        /** */
        private final Map<ClusterNode,IntArray> partsMap;

        /**
         * @param partsMap Partitions map.
         */
        private ExplicitPartitionsSpecializer(Map<ClusterNode,IntArray> partsMap) {
            this.partsMap = partsMap;
        }

        /** {@inheritDoc} */
        @Override public Message apply(ClusterNode n, Message msg) {
            return copy(msg, n, partsMap);
        }
    }
}<|MERGE_RESOLUTION|>--- conflicted
+++ resolved
@@ -623,6 +623,9 @@
                 if (distributedJoins)
                     flags |= GridH2QueryRequest.FLAG_DISTRIBUTED_JOINS;
 
+                if (qry.isLocal())
+                    flags |= GridH2QueryRequest.FLAG_IS_LOCAL;
+
                 if (send(nodes,
                     oldStyle ?
                         new GridQueryRequest(qryReqId,
@@ -641,12 +644,7 @@
                             .tables(distributedJoins ? qry.tables() : null)
                             .partitions(convert(partsMap))
                             .queries(mapQrys)
-<<<<<<< HEAD
-                            .flags((qry.isLocal() ? GridH2QueryRequest.FLAG_IS_LOCAL : 0) |
-                                (distributedJoins ? GridH2QueryRequest.FLAG_DISTRIBUTED_JOINS : 0))
-=======
                             .flags(flags)
->>>>>>> 43bf89f9
                             .timeout(timeoutMillis),
                     oldStyle && partsMap != null ? new ExplicitPartitionsSpecializer(partsMap) : null,
                     false)) {
