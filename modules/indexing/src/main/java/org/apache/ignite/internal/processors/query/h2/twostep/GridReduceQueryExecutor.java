/*
 * Licensed to the Apache Software Foundation (ASF) under one or more
 * contributor license agreements.  See the NOTICE file distributed with
 * this work for additional information regarding copyright ownership.
 * The ASF licenses this file to You under the Apache License, Version 2.0
 * (the "License"); you may not use this file except in compliance with
 * the License.  You may obtain a copy of the License at
 *
 *      http://www.apache.org/licenses/LICENSE-2.0
 *
 * Unless required by applicable law or agreed to in writing, software
 * distributed under the License is distributed on an "AS IS" BASIS,
 * WITHOUT WARRANTIES OR CONDITIONS OF ANY KIND, either express or implied.
 * See the License for the specific language governing permissions and
 * limitations under the License.
 */

package org.apache.ignite.internal.processors.query.h2.twostep;

import java.sql.Connection;
import java.sql.ResultSet;
import java.sql.SQLException;
import java.sql.Statement;
import java.util.ArrayList;
import java.util.Arrays;
import java.util.Collection;
import java.util.Collections;
import java.util.HashMap;
import java.util.HashSet;
import java.util.Iterator;
import java.util.LinkedHashMap;
import java.util.List;
import java.util.Map;
import java.util.Set;
import java.util.UUID;
import java.util.concurrent.ConcurrentHashMap;
import java.util.concurrent.ConcurrentMap;
import java.util.concurrent.CountDownLatch;
import java.util.concurrent.TimeUnit;
import java.util.concurrent.atomic.AtomicInteger;
import java.util.concurrent.atomic.AtomicLong;
import java.util.concurrent.locks.Lock;
import java.util.concurrent.locks.ReentrantLock;
import javax.cache.CacheException;
import org.apache.ignite.IgniteCheckedException;
import org.apache.ignite.IgniteClientDisconnectedException;
import org.apache.ignite.IgniteException;
import org.apache.ignite.IgniteLogger;
import org.apache.ignite.IgniteSystemProperties;
import org.apache.ignite.cache.query.QueryCancelledException;
import org.apache.ignite.cluster.ClusterNode;
import org.apache.ignite.events.DiscoveryEvent;
import org.apache.ignite.events.Event;
import org.apache.ignite.events.EventType;
import org.apache.ignite.internal.GridKernalContext;
import org.apache.ignite.internal.GridTopic;
import org.apache.ignite.internal.IgniteInterruptedCheckedException;
import org.apache.ignite.internal.managers.communication.GridIoPolicy;
import org.apache.ignite.internal.managers.communication.GridMessageListener;
import org.apache.ignite.internal.managers.eventstorage.GridLocalEventListener;
import org.apache.ignite.internal.processors.affinity.AffinityTopologyVersion;
import org.apache.ignite.internal.processors.cache.GridCacheContext;
import org.apache.ignite.internal.processors.cache.distributed.dht.GridDhtPartitionState;
import org.apache.ignite.internal.processors.cache.distributed.near.GridNearTxLocal;
import org.apache.ignite.internal.processors.cache.distributed.near.GridNearTxSelectForUpdateFuture;
import org.apache.ignite.internal.processors.cache.distributed.near.TxTopologyVersionFuture;
import org.apache.ignite.internal.processors.cache.mvcc.MvccQueryTracker;
import org.apache.ignite.internal.processors.cache.mvcc.MvccUtils;
import org.apache.ignite.internal.processors.cache.query.GridCacheQueryMarshallable;
import org.apache.ignite.internal.processors.cache.query.GridCacheQueryType;
import org.apache.ignite.internal.processors.cache.query.GridCacheSqlQuery;
import org.apache.ignite.internal.processors.cache.query.GridCacheTwoStepQuery;
import org.apache.ignite.internal.processors.query.GridQueryCacheObjectsIterator;
import org.apache.ignite.internal.processors.query.GridQueryCancel;
import org.apache.ignite.internal.processors.query.GridRunningQueryInfo;
import org.apache.ignite.internal.processors.query.IgniteSQLException;
import org.apache.ignite.internal.processors.query.h2.H2FieldsIterator;
import org.apache.ignite.internal.processors.query.h2.H2Utils;
import org.apache.ignite.internal.processors.query.h2.IgniteH2Indexing;
import org.apache.ignite.internal.processors.query.h2.UpdateResult;
import org.apache.ignite.internal.processors.query.h2.opt.GridH2QueryContext;
import org.apache.ignite.internal.processors.query.h2.sql.GridSqlSortColumn;
import org.apache.ignite.internal.processors.query.h2.sql.GridSqlType;
import org.apache.ignite.internal.processors.query.h2.twostep.messages.GridQueryCancelRequest;
import org.apache.ignite.internal.processors.query.h2.twostep.messages.GridQueryFailResponse;
import org.apache.ignite.internal.processors.query.h2.twostep.messages.GridQueryNextPageRequest;
import org.apache.ignite.internal.processors.query.h2.twostep.messages.GridQueryNextPageResponse;
import org.apache.ignite.internal.processors.query.h2.twostep.msg.GridH2DmlRequest;
import org.apache.ignite.internal.processors.query.h2.twostep.msg.GridH2DmlResponse;
import org.apache.ignite.internal.processors.query.h2.twostep.msg.GridH2QueryRequest;
import org.apache.ignite.internal.processors.query.h2.twostep.msg.GridH2SelectForUpdateTxDetails;
import org.apache.ignite.internal.util.GridIntIterator;
import org.apache.ignite.internal.util.GridIntList;
import org.apache.ignite.internal.util.GridSpinBusyLock;
import org.apache.ignite.internal.util.typedef.C2;
import org.apache.ignite.internal.util.typedef.CIX2;
import org.apache.ignite.internal.util.typedef.F;
import org.apache.ignite.internal.util.typedef.X;
import org.apache.ignite.internal.util.typedef.internal.U;
import org.apache.ignite.lang.IgniteBiClosure;
import org.apache.ignite.lang.IgniteFuture;
import org.apache.ignite.lang.IgniteUuid;
import org.apache.ignite.plugin.extensions.communication.Message;
import org.apache.ignite.transactions.TransactionException;
import org.h2.command.ddl.CreateTableData;
import org.h2.engine.Session;
import org.h2.index.Index;
import org.h2.jdbc.JdbcConnection;
import org.h2.table.Column;
import org.h2.util.IntArray;
import org.h2.value.Value;
import org.jetbrains.annotations.Nullable;

import static java.util.Collections.singletonList;
import static org.apache.ignite.IgniteSystemProperties.IGNITE_SQL_RETRY_TIMEOUT;
import static org.apache.ignite.internal.processors.affinity.AffinityTopologyVersion.NONE;
import static org.apache.ignite.internal.processors.cache.mvcc.MvccUtils.*;
import static org.apache.ignite.internal.processors.cache.query.GridCacheSqlQuery.EMPTY_PARAMS;
import static org.apache.ignite.internal.processors.query.h2.opt.DistributedJoinMode.OFF;
import static org.apache.ignite.internal.processors.query.h2.opt.GridH2QueryType.REDUCE;
import static org.apache.ignite.internal.processors.query.h2.sql.GridSqlQuerySplitter.mergeTableIdentifier;

/**
 * Reduce query executor.
 */
public class GridReduceQueryExecutor {
    /** Default retry timeout. */
    public static final long DFLT_RETRY_TIMEOUT = 30_000L;

    /** */
    private static final String MERGE_INDEX_UNSORTED = "merge_scan";

    /** */
    private static final String MERGE_INDEX_SORTED = "merge_sorted";

    /** */
    private static final Set<ClusterNode> UNMAPPED_PARTS = Collections.emptySet();

    /** */
    private GridKernalContext ctx;

    /** */
    private IgniteH2Indexing h2;

    /** */
    private IgniteLogger log;

    /** */
    private final AtomicLong qryIdGen;

    /** */
    private final ConcurrentMap<Long, ReduceQueryRun> runs = new ConcurrentHashMap<>();

    /** Contexts of running DML requests. */
    private final ConcurrentMap<Long, DistributedUpdateRun> updRuns = new ConcurrentHashMap<>();

    /** */
    private volatile List<GridThreadLocalTable> fakeTbls = Collections.emptyList();

    /** */
    private final Lock fakeTblsLock = new ReentrantLock();

    /** */
    private final GridSpinBusyLock busyLock;

    /** */
    private final CIX2<ClusterNode,Message> locNodeHnd = new CIX2<ClusterNode,Message>() {
        @Override public void applyx(ClusterNode locNode, Message msg) {
            h2.mapQueryExecutor().onMessage(locNode.id(), msg);
        }
    };

    /**
     * @param qryIdGen Query ID generator.
     * @param busyLock Busy lock.
     */
    public GridReduceQueryExecutor(AtomicLong qryIdGen, GridSpinBusyLock busyLock) {
        this.qryIdGen = qryIdGen;
        this.busyLock = busyLock;
    }

    /**
     * @param ctx Context.
     * @param h2 H2 Indexing.
     * @throws IgniteCheckedException If failed.
     */
    public void start(final GridKernalContext ctx, final IgniteH2Indexing h2) throws IgniteCheckedException {
        this.ctx = ctx;
        this.h2 = h2;

        log = ctx.log(GridReduceQueryExecutor.class);

        ctx.io().addMessageListener(GridTopic.TOPIC_QUERY, new GridMessageListener() {
            @SuppressWarnings("deprecation")
            @Override public void onMessage(UUID nodeId, Object msg, byte plc) {
                if (!busyLock.enterBusy())
                    return;

                try {
                    if (msg instanceof GridCacheQueryMarshallable)
                        ((GridCacheQueryMarshallable)msg).unmarshall(ctx.config().getMarshaller(), ctx);

                    GridReduceQueryExecutor.this.onMessage(nodeId, msg);
                }
                finally {
                    busyLock.leaveBusy();
                }
            }
        });

        ctx.event().addLocalEventListener(new GridLocalEventListener() {
            @Override public void onEvent(final Event evt) {
                UUID nodeId = ((DiscoveryEvent)evt).eventNode().id();

                for (ReduceQueryRun r : runs.values()) {
                    for (GridMergeIndex idx : r.indexes()) {
                        if (idx.hasSource(nodeId)) {
                            handleNodeLeft(r, nodeId);

                            break;
                        }
                    }
                }

                for (DistributedUpdateRun r : updRuns.values())
                    r.handleNodeLeft(nodeId);

            }
        }, EventType.EVT_NODE_FAILED, EventType.EVT_NODE_LEFT);
    }

    /**
     * @param r Query run.
     * @param nodeId Left node ID.
     */
    private void handleNodeLeft(ReduceQueryRun r, UUID nodeId) {
        // Will attempt to retry. If reduce query was started it will fail on next page fetching.
        retry(r, h2.readyTopologyVersion(), nodeId);
    }

    /**
     * @param nodeId Node ID.
     * @param msg Message.
     */
    public void onMessage(UUID nodeId, Object msg) {
        try {
            assert msg != null;

            ClusterNode node = ctx.discovery().node(nodeId);

            if (node == null)
                return; // Node left, ignore.

            boolean processed = true;

            if (msg instanceof GridQueryNextPageResponse)
                onNextPage(node, (GridQueryNextPageResponse)msg);
            else if (msg instanceof GridQueryFailResponse)
                onFail(node, (GridQueryFailResponse)msg);
            else if (msg instanceof GridH2DmlResponse)
                onDmlResponse(node, (GridH2DmlResponse)msg);
            else
                processed = false;

            if (processed && log.isDebugEnabled())
                log.debug("Processed response: " + nodeId + "->" + ctx.localNodeId() + " " + msg);
        }
        catch(Throwable th) {
            U.error(log, "Failed to process message: " + msg, th);
        }
    }

    /**
     * @param node Node.
     * @param msg Message.
     */
    private void onFail(ClusterNode node, GridQueryFailResponse msg) {
        ReduceQueryRun r = runs.get(msg.queryRequestId());

        fail(r, node.id(), msg.error(), msg.failCode());
    }

    /**
     * @param r Query run.
     * @param nodeId Failed node ID.
     * @param msg Error message.
     */
    private void fail(ReduceQueryRun r, UUID nodeId, String msg, byte failCode) {
        if (r != null) {
            CacheException e = new CacheException("Failed to execute map query on the node: " + nodeId + ", " + msg);

            if (failCode == GridQueryFailResponse.CANCELLED_BY_ORIGINATOR)
                e.addSuppressed(new QueryCancelledException());

            r.state(e, nodeId);
        }
    }

    /**
     * @param node Node.
     * @param msg Message.
     */
    private void onNextPage(final ClusterNode node, final GridQueryNextPageResponse msg) {
        final long qryReqId = msg.queryRequestId();
        final int qry = msg.query();
        final int seg = msg.segmentId();

        final ReduceQueryRun r = runs.get(qryReqId);

        if (r == null) // Already finished with error or canceled.
            return;

        final int pageSize = r.pageSize();

        GridMergeIndex idx = r.indexes().get(msg.query());

        GridResultPage page;

        try {
            page = new GridResultPage(ctx, node.id(), msg) {
                @Override public void fetchNextPage() {

                    if (r.hasError()) {
                        CacheException err0 = r.cacheException();

                        if (err0 != null && err0.getCause() instanceof IgniteClientDisconnectedException)
                            throw err0;

                        CacheException e = new CacheException(
                            (msg.retryCause()!=null) ? msg.retryCause() : "Failed to fetch data from node: " + node.id());

                        if (err0 != null)
                            e.addSuppressed(err0);

                        throw e;
                    }

                    try {
                        GridQueryNextPageRequest msg0 = new GridQueryNextPageRequest(qryReqId, qry, seg, pageSize);

                        if (node.isLocal())
                            h2.mapQueryExecutor().onMessage(ctx.localNodeId(), msg0);
                        else
                            ctx.io().sendToGridTopic(node, GridTopic.TOPIC_QUERY, msg0, GridIoPolicy.QUERY_POOL);
                    }
                    catch (IgniteCheckedException e) {
                        throw new CacheException("Failed to fetch data from node: " + node.id(), e);
                    }
                }
            };
        }
        catch (Exception e) {
            U.error(log, "Error in message.", e);

            fail(r, node.id(), "Error in message.", GridQueryFailResponse.GENERAL_ERROR);

            return;
        }

        idx.addPage(page);

        if (msg.retry() != null)
<<<<<<< HEAD
            r.stateWithMessage(msg, node.id());
        else if (msg.page() == 0) // Do count down on each first page received.
=======
            retry(r, msg.retry(), node.id());
        else if (msg.page() == 0) {
            // Do count down on each first page received.
>>>>>>> d1b38824
            r.latch().countDown();

            GridNearTxSelectForUpdateFuture sfuFut = r.selectForUpdateFuture();

            if (sfuFut != null)
                sfuFut.onResult(node.id(), (long)msg.allRows(), msg.removeMapping(), null);
        }
    }

    /**
     * @param r Query run.
     * @param retryVer Retry version.
     * @param nodeId Node ID.
     */
    private void retry(ReduceQueryRun r, AffinityTopologyVersion retryVer, UUID nodeId) {
        r.state(retryVer, nodeId);
    }

    /**
     * @param cacheIds Cache IDs.
     * @return {@code true} If preloading is active.
     */
    private boolean isPreloadingActive(List<Integer> cacheIds) {
        for (Integer cacheId : cacheIds) {

            if (null == cacheContext(cacheId))
                throw new CacheException(String.format("Cache not found on local node [cacheId=%d]",cacheId));

            if (hasMovingPartitions(cacheContext(cacheId)))
                return true;
        }

        return false;
    }

    /**
     * @param cctx Cache context.
     * @return {@code True} If cache has partitions in {@link GridDhtPartitionState#MOVING} state.
     */
    private boolean hasMovingPartitions(GridCacheContext<?, ?> cctx) {
        assert cctx!=null;
        return !cctx.isLocal() && cctx.topology().hasMovingPartitions();
    }

    /**
     * @param cacheId Cache ID.
     * @return Cache context.
     */
    private GridCacheContext<?,?> cacheContext(Integer cacheId) {
        return ctx.cache().context().cacheContext(cacheId);
    }

    /**
     * @param topVer Topology version.
     * @param cctx Cache context.
     * @param parts Partitions.
     */
    private Map<ClusterNode, IntArray> stableDataNodesMap(AffinityTopologyVersion topVer,
        final GridCacheContext<?, ?> cctx, @Nullable final int[] parts) {

        Map<ClusterNode, IntArray> mapping = new HashMap<>();

        // Explicit partitions mapping is not applicable to replicated cache.
        if (cctx.isReplicated()) {
            for (ClusterNode clusterNode : cctx.affinity().assignment(topVer).nodes())
                mapping.put(clusterNode, null);

            return mapping;
        }

        List<List<ClusterNode>> assignment = cctx.affinity().assignment(topVer).assignment();

        boolean needPartsFilter = parts != null;

        GridIntIterator iter = needPartsFilter ? new GridIntList(parts).iterator() :
            U.forRange(0, cctx.affinity().partitions());

        while(iter.hasNext()) {
            int partId = iter.next();

            List<ClusterNode> partNodes = assignment.get(partId);

            if (!partNodes.isEmpty()) {
                ClusterNode prim = partNodes.get(0);

                if (!needPartsFilter) {
                    mapping.put(prim, null);

                    continue;
                }

                IntArray partIds = mapping.get(prim);

                if (partIds == null) {
                    partIds = new IntArray();

                    mapping.put(prim, partIds);
                }

                partIds.add(partId);
            }
        }

        return mapping;
    }

    /**
     * Load failed partition reservation.
     *
     * @param msg Message.
     */
    private void logRetry(String msg) {
        log.info(msg);
    }

    /**
     * @param isReplicatedOnly If we must only have replicated caches.
     * @param topVer Topology version.
     * @param cacheIds Participating cache IDs.
     * @param parts Partitions.
     * @param qryId Query ID.
     * @return Data nodes or {@code null} if repartitioning started and we need to retry.
     */
    private Map<ClusterNode, IntArray> stableDataNodes(boolean isReplicatedOnly, AffinityTopologyVersion topVer,
        List<Integer> cacheIds, int[] parts, long qryId) {
        GridCacheContext<?, ?> cctx = cacheContext(cacheIds.get(0));

        // If the first cache is not partitioned, find it (if it's present) and move it to index 0.
        if (!cctx.isPartitioned()) {
            for (int cacheId = 1; cacheId < cacheIds.size(); cacheId++) {
                GridCacheContext<?, ?> currCctx = cacheContext(cacheIds.get(cacheId));

                if (currCctx.isPartitioned()) {
                    Collections.swap(cacheIds, 0, cacheId);

                    cctx = currCctx;

                    break;
                }
            }
        }

        Map<ClusterNode, IntArray> map = stableDataNodesMap(topVer, cctx, parts);

        Set<ClusterNode> nodes = map.keySet();

        if (F.isEmpty(map))
            throw new CacheException("Failed to find data nodes for cache: " + cctx.name());

        for (int i = 1; i < cacheIds.size(); i++) {
            GridCacheContext<?,?> extraCctx = cacheContext(cacheIds.get(i));

            String extraCacheName = extraCctx.name();

            if (extraCctx.isLocal())
                continue; // No consistency guaranties for local caches.

            if (isReplicatedOnly && !extraCctx.isReplicated())
                throw new CacheException("Queries running on replicated cache should not contain JOINs " +
                    "with partitioned tables [replicatedCache=" + cctx.name() +
                    ", partitionedCache=" + extraCacheName + "]");

            Set<ClusterNode> extraNodes = stableDataNodesMap(topVer, extraCctx, parts).keySet();

            if (F.isEmpty(extraNodes))
                throw new CacheException("Failed to find data nodes for cache: " + extraCacheName);

            boolean disjoint;

            if (extraCctx.isReplicated()) {
                if (isReplicatedOnly) {
                    nodes.retainAll(extraNodes);

                    disjoint = map.isEmpty();
                }
                else
                    disjoint = !extraNodes.containsAll(nodes);
            }
            else
                disjoint = !extraNodes.equals(nodes);

            if (disjoint) {
                if (isPreloadingActive(cacheIds)) {
                    logRetry("Failed to calculate nodes for SQL query (got disjoint node map during rebalance) " +
                        "[qryId=" + qryId + ", affTopVer=" + topVer + ", cacheIds=" + cacheIds +
                        ", parts=" + (parts == null ? "[]" : Arrays.toString(parts)) +
                        ", replicatedOnly=" + isReplicatedOnly + ", lastCache=" + extraCctx.name() +
                        ", lastCacheId=" + extraCctx.cacheId() + ']');

                    return null; // Retry.
                }
                else
                    throw new CacheException("Caches have distinct sets of data nodes [cache1=" + cctx.name() +
                        ", cache2=" + extraCacheName + "]");
            }
        }

        return map;
    }

    /**
     * @param schemaName Schema name.
     * @param qry Query.
     * @param keepBinary Keep binary.
     * @param enforceJoinOrder Enforce join order of tables.
     * @param timeoutMillis Timeout in milliseconds.
     * @param cancel Query cancel.
     * @param params Query parameters.
     * @param parts Partitions.
     * @param lazy Lazy execution flag.
     * @param mvccTracker Query tracker.
     * @return Rows iterator.
     */
    public Iterator<List<?>> query(
        String schemaName,
        final GridCacheTwoStepQuery qry,
        boolean keepBinary,
        boolean enforceJoinOrder,
        int timeoutMillis,
        GridQueryCancel cancel,
        Object[] params,
        final int[] parts,
        boolean lazy,
        MvccQueryTracker mvccTracker) {
        assert !qry.mvccEnabled() || mvccTracker != null;

        if (F.isEmpty(params))
            params = EMPTY_PARAMS;

        final boolean isReplicatedOnly = qry.isReplicatedOnly();

        long retryTimeout = retryTimeout(timeoutMillis);

        final long startTime = U.currentTimeMillis();

        ReduceQueryRun lastRun = null;

        for (int attempt = 0;; attempt++) {
            if (attempt > 0 && retryTimeout > 0 && (U.currentTimeMillis() - startTime > retryTimeout)) {
                String rcValue = lastRun.rootCause();
                throw new CacheException((!F.isEmpty(rcValue))?rcValue:("Failed to map SQL query to topology."));
            }
            if (attempt != 0) {
                try {
                    Thread.sleep(attempt * 10); // Wait for exchange.
                }
                catch (InterruptedException e) {
                    Thread.currentThread().interrupt();

                    throw new CacheException("Query was interrupted.", e);
                }
            }

            long qryReqId = qryIdGen.incrementAndGet();

            List<Integer> cacheIds = qry.cacheIds();

            boolean mvccEnabled = mvccEnabled(ctx);

            final GridNearTxLocal curTx = mvccEnabled ? checkActive(tx(ctx)) : null;

            final GridNearTxSelectForUpdateFuture sfuFut;

            final boolean clientFirst;

            AffinityTopologyVersion topVer;

            if (qry.forUpdate()) {
                // Indexing should have started TX at this point for FOR UPDATE query.
                assert mvccEnabled && curTx != null;

                try {
                    TxTopologyVersionFuture topFut = new TxTopologyVersionFuture(curTx, mvccTracker.context());

                    topVer = topFut.get();

                    clientFirst = topFut.clientFirst();
                }
                catch (IgniteCheckedException e) {
                    throw new IgniteSQLException("Failed to map SELECT FOR UPDATE query on topology.", e);
                }

                sfuFut = new GridNearTxSelectForUpdateFuture(mvccTracker.context(), curTx, timeoutMillis);
            }
            else {
                sfuFut = null;

                clientFirst = false;

                topVer = h2.readyTopologyVersion();

                // Check if topology has changed while retrying on locked topology.
                if (h2.serverTopologyChanged(topVer) && ctx.cache().context().lockedTopologyVersion(null) != null) {
                    throw new CacheException(new TransactionException("Server topology is changed during query " +
                        "execution inside a transaction. It's recommended to rollback and retry transaction."));
                }
            }

            final ReduceQueryRun r = new ReduceQueryRun(qryReqId, qry.originalSql(), schemaName,
                h2.connectionForSchema(schemaName), qry.mapQueries().size(), qry.pageSize(),
                U.currentTimeMillis(), sfuFut, cancel);

            Collection<ClusterNode> nodes;

            // Explicit partition mapping for unstable topology.
            Map<ClusterNode, IntArray> partsMap = null;

            // Explicit partitions mapping for query.
            Map<ClusterNode, IntArray> qryMap = null;

            // Partitions are not supported for queries over all replicated caches.
            if (parts != null) {
                boolean replicatedOnly = true;

                for (Integer cacheId : cacheIds) {
                    if (!cacheContext(cacheId).isReplicated()) {
                        replicatedOnly = false;

                        break;
                    }
                }

                if (replicatedOnly)
                    throw new CacheException("Partitions are not supported for replicated caches");
            }

            if (qry.isLocal())
                nodes = singletonList(ctx.discovery().localNode());
            else {
                NodesForPartitionsResult nodesParts =
                    nodesForPartitions(cacheIds, topVer, parts, isReplicatedOnly, qryReqId);

                nodes = nodesParts.nodes();
                partsMap = nodesParts.partitionsMap();
                qryMap = nodesParts.queryPartitionsMap();

                if (nodes == null) {
                    if (sfuFut != null)
                        sfuFut.onDone(0L, null);

                    continue; // Retry.
                }

                assert !nodes.isEmpty();

                if (isReplicatedOnly || qry.explain()) {
                    ClusterNode locNode = ctx.discovery().localNode();

                    // Always prefer local node if possible.
                    if (nodes.contains(locNode))
                        nodes = singletonList(locNode);
                    else {
                        // Select random data node to run query on a replicated data or
                        // get EXPLAIN PLAN from a single node.
                        nodes = singletonList(F.rand(nodes));
                    }
                }
            }

            if (sfuFut != null && !sfuFut.isFailed())
                sfuFut.init(topVer, nodes);

            int tblIdx = 0;

            final boolean skipMergeTbl = !qry.explain() && qry.skipMergeTable();

            final int segmentsPerIndex = qry.explain() || isReplicatedOnly ? 1 :
                findFirstPartitioned(cacheIds).config().getQueryParallelism();

            int replicatedQrysCnt = 0;

            final Collection<ClusterNode> finalNodes = nodes;

            for (GridCacheSqlQuery mapQry : qry.mapQueries()) {
                GridMergeIndex idx;

                if (!skipMergeTbl) {
                    GridMergeTable tbl;

                    try {
                        tbl = createMergeTable(r.connection(), mapQry, qry.explain());
                    }
                    catch (IgniteCheckedException e) {
                        throw new IgniteException(e);
                    }

                    idx = tbl.getMergeIndex();

                    fakeTable(r.connection(), tblIdx++).innerTable(tbl);
                }
                else
                    idx = GridMergeIndexUnsorted.createDummy(ctx);

                // If the query has only replicated tables, we have to run it on a single node only.
                if (!mapQry.isPartitioned()) {
                    ClusterNode node = F.rand(nodes);

                    mapQry.node(node.id());

                    replicatedQrysCnt++;

                    idx.setSources(singletonList(node), 1); // Replicated tables can have only 1 segment.
                }
                else
                    idx.setSources(nodes, segmentsPerIndex);

                idx.setPageSize(r.pageSize());

                r.indexes().add(idx);
            }

            r.latch(new CountDownLatch(isReplicatedOnly ? 1 :
                (r.indexes().size() - replicatedQrysCnt) * nodes.size() * segmentsPerIndex + replicatedQrysCnt));

            runs.put(qryReqId, r);

            boolean release = true;

            try {
                cancel.checkCancelled();

                if (ctx.clientDisconnected()) {
                    throw new CacheException("Query was cancelled, client node disconnected.",
                        new IgniteClientDisconnectedException(ctx.cluster().clientReconnectFuture(),
                            "Client node disconnected."));
                }

                List<GridCacheSqlQuery> mapQrys = qry.mapQueries();

                if (qry.explain()) {
                    mapQrys = new ArrayList<>(qry.mapQueries().size());

                    for (GridCacheSqlQuery mapQry : qry.mapQueries())
                        mapQrys.add(new GridCacheSqlQuery("EXPLAIN " + mapQry.query())
                            .parameterIndexes(mapQry.parameterIndexes()));
                }

                final boolean distributedJoins = qry.distributedJoins();

                final long qryReqId0 = qryReqId;

                cancel.set(new Runnable() {
                    @Override public void run() {
                        send(finalNodes, new GridQueryCancelRequest(qryReqId0), null, false);
                    }
                });

                boolean retry = false;

                // Always enforce join order on map side to have consistent behavior.
                int flags = GridH2QueryRequest.FLAG_ENFORCE_JOIN_ORDER;

                if (distributedJoins)
                    flags |= GridH2QueryRequest.FLAG_DISTRIBUTED_JOINS;

                if (qry.isLocal())
                    flags |= GridH2QueryRequest.FLAG_IS_LOCAL;

                if (qry.explain())
                    flags |= GridH2QueryRequest.FLAG_EXPLAIN;

                if (isReplicatedOnly)
                    flags |= GridH2QueryRequest.FLAG_REPLICATED;

                if (lazy && mapQrys.size() == 1)
                    flags |= GridH2QueryRequest.FLAG_LAZY;

                GridH2QueryRequest req = new GridH2QueryRequest()
                    .requestId(qryReqId)
                    .topologyVersion(topVer)
                    .pageSize(r.pageSize())
                    .caches(qry.cacheIds())
                    .tables(distributedJoins ? qry.tables() : null)
                    .partitions(convert(partsMap))
                    .queries(mapQrys)
                    .parameters(params)
                    .flags(flags)
                    .timeout(timeoutMillis)
                    .schemaName(schemaName);

                if (curTx != null && curTx.mvccSnapshot() != null)
                    req.mvccSnapshot(curTx.mvccSnapshot());
                else if (mvccTracker != null)
                    req.mvccSnapshot(mvccTracker.snapshot());

                final C2<ClusterNode, Message, Message> pspec =
                    (parts == null ? null : new ExplicitPartitionsSpecializer(qryMap));

                final C2<ClusterNode, Message, Message> spec;

                if (qry.forUpdate()) {
                    final AtomicInteger cnt = new AtomicInteger();

                    spec = new C2<ClusterNode, Message, Message>() {
                        @Override public Message apply(ClusterNode clusterNode, Message msg) {
                            assert msg instanceof GridH2QueryRequest;

                            GridH2QueryRequest res = pspec != null ? (GridH2QueryRequest)pspec.apply(clusterNode, msg) :
                                new GridH2QueryRequest((GridH2QueryRequest)msg);

                            GridH2SelectForUpdateTxDetails txReq = new GridH2SelectForUpdateTxDetails(
                                curTx.threadId(),
                                IgniteUuid.randomUuid(),
                                cnt.incrementAndGet(),
                                curTx.subjectId(),
                                curTx.xidVersion(),
                                curTx.taskNameHash(),
                                clientFirst,
                                curTx.remainingTime());

                            res.txDetails(txReq);

                            return res;
                        }
                    };
                }
                else
                    spec = pspec;

                if (send(nodes, req, spec, false)) {
                    awaitAllReplies(r, nodes, cancel);

                    if (r.hasError()) {
                        if (r.cacheException() != null) {
                            CacheException err = r.cacheException();

                            if (err.getCause() instanceof IgniteClientDisconnectedException)
                                throw err;

                            if (wasCancelled(err))
                                throw new QueryCancelledException(); // Throw correct exception.

                            throw new CacheException("Failed to run map query remotely." + err.getMessage(), err);
                        } else {
                            retry = true;

                            // On-the-fly topology change must not be possible in FOR UPDATE case.
                            assert sfuFut == null;

                            // If remote node asks us to retry then we have outdated full partition map.
                            h2.awaitForReadyTopologyVersion(r.topVersion());
                        }
                    }
                }
                else // Send failed.
                    retry = true;

                Iterator<List<?>> resIter = null;

                if (!retry) {
                    if (skipMergeTbl) {
                        resIter = new GridMergeIndexIterator(this,
                            finalNodes,
                            r,
                            qryReqId,
                            qry.distributedJoins(),
                            mvccTracker);

                        release = false;
                    }
                    else {
                        cancel.checkCancelled();

                        UUID locNodeId = ctx.localNodeId();

                        H2Utils.setupConnection(r.connection(), false, enforceJoinOrder);

                        GridH2QueryContext.set(new GridH2QueryContext(locNodeId, locNodeId, qryReqId, REDUCE)
                            .pageSize(r.pageSize()).distributedJoinMode(OFF));

                        try {
                            if (qry.explain())
                                return explainPlan(r.connection(), qry, params);

                            GridCacheSqlQuery rdc = qry.reduceQuery();

                            ResultSet res = h2.executeSqlQueryWithTimer(r.connection(),
                                rdc.query(),
                                F.asList(rdc.parameters(params)),
                                false, // The statement will cache some extra thread local objects.
                                timeoutMillis,
                                cancel);

                            resIter = new H2FieldsIterator(res, mvccTracker, false);

                            mvccTracker = null; // To prevent callback inside finally block;
                        }
                        finally {
                            GridH2QueryContext.clearThreadLocal();
                        }
                    }
                }
<<<<<<< HEAD

                if (retry) {
                    assert r != null;
                    lastRun=r;

=======
                else {
>>>>>>> d1b38824
                    if (Thread.currentThread().isInterrupted())
                        throw new IgniteInterruptedCheckedException("Query was interrupted.");

                    if (sfuFut != null)
                        sfuFut.onDone(0L);

                    continue;
                }

                if (sfuFut != null)
                    sfuFut.get();

                return new GridQueryCacheObjectsIterator(resIter, h2.objectContext(), keepBinary);
            }
            catch (IgniteCheckedException | RuntimeException e) {
                release = true;

                U.closeQuiet(r.connection());

                CacheException resEx = null;

                if (e instanceof CacheException) {
                    if (wasCancelled((CacheException)e))
                        resEx = new  CacheException("Failed to run reduce query locally.",
                            new QueryCancelledException());
                    else
                        resEx = (CacheException)e;
                }

                if (resEx != null) {
                    if (sfuFut != null)
                        sfuFut.onDone(resEx);

                    throw resEx;
                }

                Throwable cause = e;

                if (e instanceof IgniteCheckedException) {
                    Throwable disconnectedErr =
                        ((IgniteCheckedException)e).getCause(IgniteClientDisconnectedException.class);

                    if (disconnectedErr != null)
                        cause = disconnectedErr;
                }

                resEx = new CacheException("Failed to run reduce query locally.", cause);

                if (sfuFut != null)
                    sfuFut.onDone(resEx);

                throw resEx;
            }
            finally {
                if (release) {
                    releaseRemoteResources(finalNodes, r, qryReqId, qry.distributedJoins(), mvccTracker);

                    if (!skipMergeTbl) {
                        for (int i = 0, mapQrys = qry.mapQueries().size(); i < mapQrys; i++)
                            fakeTable(null, i).innerTable(null); // Drop all merge tables.
                    }
                }
            }
        }
    }

    /**
     *
     * @param schemaName Schema name.
     * @param cacheIds Cache ids.
     * @param selectQry Select query.
     * @param params SQL parameters.
     * @param enforceJoinOrder Enforce join order of tables.
     * @param pageSize Page size.
     * @param timeoutMillis Timeout.
     * @param parts Partitions.
     * @param isReplicatedOnly Whether query uses only replicated caches.
     * @param cancel Cancel state.
     * @return Update result, or {@code null} when some map node doesn't support distributed DML.
     */
    public UpdateResult update(
        String schemaName,
        List<Integer> cacheIds,
        String selectQry,
        Object[] params,
        boolean enforceJoinOrder,
        int pageSize,
        int timeoutMillis,
        final int[] parts,
        boolean isReplicatedOnly,
        GridQueryCancel cancel
    ) {
        AffinityTopologyVersion topVer = h2.readyTopologyVersion();

        final long reqId = qryIdGen.incrementAndGet();

        NodesForPartitionsResult nodesParts = nodesForPartitions(cacheIds, topVer, parts, isReplicatedOnly, reqId);

        final GridRunningQueryInfo qryInfo = new GridRunningQueryInfo(reqId, selectQry, GridCacheQueryType.SQL_FIELDS,
            schemaName, U.currentTimeMillis(), cancel, false);

        Collection<ClusterNode> nodes = nodesParts.nodes();

        if (nodes == null)
            throw new CacheException("Failed to determine nodes participating in the update. " +
                "Explanation (Retry update once topology recovers).");

        if (isReplicatedOnly) {
            ClusterNode locNode = ctx.discovery().localNode();

            if (nodes.contains(locNode))
                nodes = singletonList(locNode);
            else
                nodes = singletonList(F.rand(nodes));
        }

        for (ClusterNode n : nodes) {
            if (!n.version().greaterThanEqual(2, 3, 0)) {
                log.warning("Server-side DML optimization is skipped because map node does not support it. " +
                    "Falling back to normal DML. [node=" + n.id() + ", v=" + n.version() + "].");

                return null;
            }
        }

        final DistributedUpdateRun r = new DistributedUpdateRun(nodes.size(), qryInfo);

        int flags = enforceJoinOrder ? GridH2QueryRequest.FLAG_ENFORCE_JOIN_ORDER : 0;

        if (isReplicatedOnly)
            flags |= GridH2QueryRequest.FLAG_REPLICATED;

        GridH2DmlRequest req = new GridH2DmlRequest()
            .requestId(reqId)
            .topologyVersion(topVer)
            .caches(cacheIds)
            .schemaName(schemaName)
            .query(selectQry)
            .pageSize(pageSize)
            .parameters(params)
            .timeout(timeoutMillis)
            .flags(flags);

        updRuns.put(reqId, r);

        boolean release = false;

        try {
            Map<ClusterNode, IntArray> partsMap = (nodesParts.queryPartitionsMap() != null) ?
                nodesParts.queryPartitionsMap() : nodesParts.partitionsMap();

            ExplicitPartitionsSpecializer partsSpec = (parts == null) ? null :
                new ExplicitPartitionsSpecializer(partsMap);

            final Collection<ClusterNode> finalNodes = nodes;

            cancel.set(new Runnable() {
                @Override public void run() {
                    r.future().onCancelled();

                    send(finalNodes, new GridQueryCancelRequest(reqId), null, false);
                }
            });

            // send() logs the debug message
            if (send(nodes, req, partsSpec, false))
                return r.future().get();

            throw new CacheException("Failed to send update request to participating nodes.");
        }
        catch (IgniteCheckedException | RuntimeException e) {
            release = true;

            U.error(log, "Error during update [localNodeId=" + ctx.localNodeId() + "]", e);

            throw new CacheException("Failed to run update. " + e.getMessage(), e);
        }
        finally {
            if (release)
                send(nodes, new GridQueryCancelRequest(reqId), null, false);

            if (!updRuns.remove(reqId, r))
                U.warn(log, "Update run was already removed: " + reqId);
        }
    }

    /**
     * Process response for DML request.
     *
     * @param node Node.
     * @param msg Message.
     */
    private void onDmlResponse(final ClusterNode node, GridH2DmlResponse msg) {
        try {
            long reqId = msg.requestId();

            DistributedUpdateRun r = updRuns.get(reqId);

            if (r == null) {
                U.warn(log, "Unexpected dml response (will ignore). [localNodeId=" + ctx.localNodeId() + ", nodeId=" +
                    node.id() + ", msg=" + msg.toString() + ']');

                return;
            }

            r.handleResponse(node.id(), msg);
        }
        catch (Exception e) {
            U.error(log, "Error in dml response processing. [localNodeId=" + ctx.localNodeId() + ", nodeId=" +
                node.id() + ", msg=" + msg.toString() + ']', e);
        }
    }

    /**
     * @param cacheIds Cache IDs.
     * @return The first partitioned cache context.
     */
    private GridCacheContext<?,?> findFirstPartitioned(List<Integer> cacheIds) {
        for (int i = 0; i < cacheIds.size(); i++) {
            GridCacheContext<?, ?> cctx = cacheContext(cacheIds.get(i));

            if (i == 0 && cctx.isLocal())
                throw new CacheException("Cache is LOCAL: " + cctx.name());

            if (!cctx.isReplicated() && !cctx.isLocal())
                return cctx;
        }

        throw new IllegalStateException("Failed to find partitioned cache.");
    }

    /**
     * Returns true if the exception is triggered by query cancel.
     *
     * @param e Exception.
     * @return {@code true} if exception is caused by cancel.
     */
    private boolean wasCancelled(CacheException e) {
        return X.hasSuppressed(e, QueryCancelledException.class);
    }

    /**
     * Release remote resources if needed.
     *
     * @param nodes Query nodes.
     * @param r Query run.
     * @param qryReqId Query id.
     * @param distributedJoins Distributed join flag.
     */
    public void releaseRemoteResources(Collection<ClusterNode> nodes, ReduceQueryRun r, long qryReqId,
        boolean distributedJoins, MvccQueryTracker mvccTracker) {
        if (mvccTracker != null)
            mvccTracker.onDone();

        // For distributedJoins need always send cancel request to cleanup resources.
        if (distributedJoins)
            send(nodes, new GridQueryCancelRequest(qryReqId), null, false);
        else {
            for (GridMergeIndex idx : r.indexes()) {
                if (!idx.fetchedAll()) {
                    send(nodes, new GridQueryCancelRequest(qryReqId), null, false);

                    break;
                }
            }
        }

        if (!runs.remove(qryReqId, r))
            U.warn(log, "Query run was already removed: " + qryReqId);
    }

    /**
     * @param r Query run.
     * @param nodes Nodes to check periodically if they alive.
     * @param cancel Query cancel.
     * @throws IgniteInterruptedCheckedException If interrupted.
     */
    private void awaitAllReplies(ReduceQueryRun r, Collection<ClusterNode> nodes, GridQueryCancel cancel)
        throws IgniteInterruptedCheckedException, QueryCancelledException {
        while (!U.await(r.latch(), 500, TimeUnit.MILLISECONDS)) {

            cancel.checkCancelled();

            for (ClusterNode node : nodes) {
                if (!ctx.discovery().alive(node)) {
                    handleNodeLeft(r, node.id());

                    assert r.latch().getCount() == 0;

                    return;
                }
            }
        }
    }

    /**
     * Gets or creates new fake table for index.
     *
     * @param c Connection.
     * @param idx Index of table.
     * @return Table.
     */
    private GridThreadLocalTable fakeTable(Connection c, int idx) {
        List<GridThreadLocalTable> tbls = fakeTbls;

        assert tbls.size() >= idx;

        if (tbls.size() == idx) { // If table for such index does not exist, create one.
            fakeTblsLock.lock();

            try {
                if ((tbls = fakeTbls).size() == idx) { // Double check inside of lock.
                    try (Statement stmt = c.createStatement()) {
                        stmt.executeUpdate("CREATE TABLE " + mergeTableIdentifier(idx) +
                            "(fake BOOL) ENGINE \"" + GridThreadLocalTable.Engine.class.getName() + '"');
                    }
                    catch (SQLException e) {
                        throw new IllegalStateException(e);
                    }

                    List<GridThreadLocalTable> newTbls = new ArrayList<>(tbls.size() + 1);

                    newTbls.addAll(tbls);
                    newTbls.add(GridThreadLocalTable.Engine.getCreated());

                    fakeTbls = tbls = newTbls;
                }
            }
            finally {
                fakeTblsLock.unlock();
            }
        }

        return tbls.get(idx);
    }

    /**
     * Calculates data nodes for replicated caches on unstable topology.
     *
     * @param cacheIds Cache IDs.
     * @param qryId Query ID.
     * @return Collection of all data nodes owning all the caches or {@code null} for retry.
     */
    private Collection<ClusterNode> replicatedUnstableDataNodes(List<Integer> cacheIds, long qryId) {
        int i = 0;

        GridCacheContext<?, ?> cctx = cacheContext(cacheIds.get(i++));

        // The main cache is allowed to be partitioned.
        if (!cctx.isReplicated()) {
            assert cacheIds.size() > 1: "no extra replicated caches with partitioned main cache";

            // Just replace the main cache with the first one extra.
            cctx = cacheContext(cacheIds.get(i++));

            assert cctx.isReplicated(): "all the extra caches must be replicated here";
        }

        Set<ClusterNode> nodes = replicatedUnstableDataNodes(cctx, qryId);

        if (F.isEmpty(nodes))
            return null; // Retry.

        for (;i < cacheIds.size(); i++) {
            GridCacheContext<?, ?> extraCctx = cacheContext(cacheIds.get(i));

            if (extraCctx.isLocal())
                continue;

            if (!extraCctx.isReplicated())
                throw new CacheException("Queries running on replicated cache should not contain JOINs " +
                    "with tables in partitioned caches [replicatedCache=" + cctx.name() + ", " +
                    "partitionedCache=" + extraCctx.name() + "]");

            Set<ClusterNode> extraOwners = replicatedUnstableDataNodes(extraCctx, qryId);

            if (F.isEmpty(extraOwners))
                return null; // Retry.

            nodes.retainAll(extraOwners);

            if (nodes.isEmpty()) {
                logRetry("Failed to calculate nodes for SQL query (got disjoint node map for REPLICATED caches " +
                    "during rebalance) [qryId=" + qryId + ", cacheIds=" + cacheIds +
                    ", lastCache=" + extraCctx.name() + ", lastCacheId=" + extraCctx.cacheId() + ']');

                return null; // Retry.
            }
        }

        return nodes;
    }

    /**
     * @param grpId Cache group ID.
     * @param topVer Topology version.
     * @return Collection of data nodes.
     */
    private Collection<ClusterNode> dataNodes(int grpId, AffinityTopologyVersion topVer) {
        Collection<ClusterNode> res = ctx.discovery().cacheGroupAffinityNodes(grpId, topVer);

        return res != null ? res : Collections.<ClusterNode>emptySet();
    }

    /**
     * Collects all the nodes owning all the partitions for the given replicated cache.
     *
     * @param cctx Cache context.
     * @param qryId Query ID.
     * @return Owning nodes or {@code null} if we can't find owners for some partitions.
     */
    private Set<ClusterNode> replicatedUnstableDataNodes(GridCacheContext<?,?> cctx, long qryId) {
        assert cctx.isReplicated() : cctx.name() + " must be replicated";

        String cacheName = cctx.name();

        Set<ClusterNode> dataNodes = new HashSet<>(dataNodes(cctx.groupId(), NONE));

        if (dataNodes.isEmpty())
            throw new CacheException("Failed to find data nodes for cache: " + cacheName);

        // Find all the nodes owning all the partitions for replicated cache.
        for (int p = 0, parts = cctx.affinity().partitions(); p < parts; p++) {
            List<ClusterNode> owners = cctx.topology().owners(p);

            if (F.isEmpty(owners)) {
                logRetry("Failed to calculate nodes for SQL query (partition of a REPLICATED cache has no owners) [" +
                    "qryId=" + qryId + ", cacheName=" + cctx.name() + ", cacheId=" + cctx.cacheId() +
                    ", part=" + p + ']');

                return null; // Retry.
            }

            dataNodes.retainAll(owners);

            if (dataNodes.isEmpty()) {
                logRetry("Failed to calculate nodes for SQL query (partitions of a REPLICATED has no common owners) [" +
                    "qryId=" + qryId + ", cacheName=" + cctx.name() + ", cacheId=" + cctx.cacheId() +
                    ", lastPart=" + p + ']');

                return null; // Retry.
            }
        }

        return dataNodes;
    }

    /**
     * Calculates partition mapping for partitioned cache on unstable topology.
     *
     * @param cacheIds Cache IDs.
     * @param qryId Query ID.
     * @return Partition mapping or {@code null} if we can't calculate it due to repartitioning and we need to retry.
     */
    @SuppressWarnings("unchecked")
    private Map<ClusterNode, IntArray> partitionedUnstableDataNodes(List<Integer> cacheIds, long qryId) {
        // If the main cache is replicated, just replace it with the first partitioned.
        GridCacheContext<?,?> cctx = findFirstPartitioned(cacheIds);

        final int partsCnt = cctx.affinity().partitions();

        if (cacheIds.size() > 1) { // Check correct number of partitions for partitioned caches.
            for (Integer cacheId : cacheIds) {
                GridCacheContext<?, ?> extraCctx = cacheContext(cacheId);

                if (extraCctx.isReplicated() || extraCctx.isLocal())
                    continue;

                int parts = extraCctx.affinity().partitions();

                if (parts != partsCnt)
                    throw new CacheException("Number of partitions must be the same for correct collocation [cache1=" +
                        cctx.name() + ", parts1=" + partsCnt + ", cache2=" + extraCctx.name() +
                        ", parts2=" + parts + "]");
            }
        }

        Set<ClusterNode>[] partLocs = new Set[partsCnt];

        // Fill partition locations for main cache.
        for (int p = 0; p < partsCnt; p++) {
            List<ClusterNode> owners = cctx.topology().owners(p);

            if (F.isEmpty(owners)) {
                // Handle special case: no mapping is configured for a partition.
                if (F.isEmpty(cctx.affinity().assignment(NONE).get(p))) {
                    partLocs[p] = UNMAPPED_PARTS; // Mark unmapped partition.

                    continue;
                }
                else if (!F.isEmpty(dataNodes(cctx.groupId(), NONE))) {
                    logRetry("Failed to calculate nodes for SQL query (partition has no owners, but corresponding " +
                        "cache group has data nodes) [qryId=" + qryId + ", cacheIds=" + cacheIds +
                        ", cacheName=" + cctx.name() + ", cacheId=" + cctx.cacheId() + ", part=" + p +
                        ", cacheGroupId=" + cctx.groupId() + ']');

                    return null; // Retry.
                }

                throw new CacheException("Failed to find data nodes [cache=" + cctx.name() + ", part=" + p + "]");
            }

            partLocs[p] = new HashSet<>(owners);
        }

        if (cacheIds.size() > 1) {
            // Find owner intersections for each participating partitioned cache partition.
            // We need this for logical collocation between different partitioned caches with the same affinity.
            for (Integer cacheId : cacheIds) {
                GridCacheContext<?, ?> extraCctx = cacheContext(cacheId);

                // This is possible if we have replaced a replicated cache with a partitioned one earlier.
                if (cctx == extraCctx)
                    continue;

                if (extraCctx.isReplicated() || extraCctx.isLocal())
                    continue;

                for (int p = 0, parts = extraCctx.affinity().partitions(); p < parts; p++) {
                    List<ClusterNode> owners = extraCctx.topology().owners(p);

                    if (partLocs[p] == UNMAPPED_PARTS)
                        continue; // Skip unmapped partitions.

                    if (F.isEmpty(owners)) {
                        if (!F.isEmpty(dataNodes(extraCctx.groupId(), NONE))) {
                            logRetry("Failed to calculate nodes for SQL query (partition has no owners, but " +
                                "corresponding cache group has data nodes) [qryId=" + qryId +
                                ", cacheIds=" + cacheIds + ", cacheName=" + extraCctx.name() +
                                ", cacheId=" + extraCctx.cacheId() + ", part=" + p +
                                ", cacheGroupId=" + extraCctx.groupId() + ']');

                            return null; // Retry.
                        }

                        throw new CacheException("Failed to find data nodes [cache=" + extraCctx.name() +
                            ", part=" + p + "]");
                    }

                    if (partLocs[p] == null)
                        partLocs[p] = new HashSet<>(owners);
                    else {
                        partLocs[p].retainAll(owners); // Intersection of owners.

                        if (partLocs[p].isEmpty()) {
                            logRetry("Failed to calculate nodes for SQL query (caches have no common data nodes for " +
                                "partition) [qryId=" + qryId + ", cacheIds=" + cacheIds +
                                ", lastCacheName=" + extraCctx.name() + ", lastCacheId=" + extraCctx.cacheId() +
                                ", part=" + p + ']');

                            return null; // Intersection is empty -> retry.
                        }
                    }
                }
            }

            // Filter nodes where not all the replicated caches loaded.
            for (Integer cacheId : cacheIds) {
                GridCacheContext<?, ?> extraCctx = cacheContext(cacheId);

                if (!extraCctx.isReplicated())
                    continue;

                Set<ClusterNode> dataNodes = replicatedUnstableDataNodes(extraCctx, qryId);

                if (F.isEmpty(dataNodes))
                    return null; // Retry.

                int part = 0;

                for (Set<ClusterNode> partLoc : partLocs) {
                    if (partLoc == UNMAPPED_PARTS)
                        continue; // Skip unmapped partition.

                    partLoc.retainAll(dataNodes);

                    if (partLoc.isEmpty()) {
                        logRetry("Failed to calculate nodes for SQL query (caches have no common data nodes for " +
                            "partition) [qryId=" + qryId + ", cacheIds=" + cacheIds +
                            ", lastReplicatedCacheName=" + extraCctx.name() +
                            ", lastReplicatedCacheId=" + extraCctx.cacheId() + ", part=" + part + ']');

                        return null; // Retry.
                    }

                    part++;
                }
            }
        }

        // Collect the final partitions mapping.
        Map<ClusterNode, IntArray> res = new HashMap<>();

        // Here partitions in all IntArray's will be sorted in ascending order, this is important.
        for (int p = 0; p < partLocs.length; p++) {
            Set<ClusterNode> pl = partLocs[p];

            // Skip unmapped partitions.
            if (pl == UNMAPPED_PARTS)
                continue;

            assert !F.isEmpty(pl) : pl;

            ClusterNode n = pl.size() == 1 ? F.first(pl) : F.rand(pl);

            IntArray parts = res.get(n);

            if (parts == null)
                res.put(n, parts = new IntArray());

            parts.add(p);
        }

        return res;
    }

    /**
     * @param c Connection.
     * @param qry Query.
     * @param params Query parameters.
     * @return Cursor for plans.
     * @throws IgniteCheckedException if failed.
     */
    private Iterator<List<?>> explainPlan(JdbcConnection c, GridCacheTwoStepQuery qry, Object[] params)
        throws IgniteCheckedException {
        List<List<?>> lists = new ArrayList<>();

        for (int i = 0, mapQrys = qry.mapQueries().size(); i < mapQrys; i++) {
            ResultSet rs =
                h2.executeSqlQueryWithTimer(c, "SELECT PLAN FROM " + mergeTableIdentifier(i), null, false, 0, null);

            lists.add(F.asList(getPlan(rs)));
        }

        int tblIdx = 0;

        for (GridCacheSqlQuery mapQry : qry.mapQueries()) {
            GridMergeTable tbl = createMergeTable(c, mapQry, false);

            fakeTable(c, tblIdx++).innerTable(tbl);
        }

        GridCacheSqlQuery rdc = qry.reduceQuery();

        ResultSet rs = h2.executeSqlQueryWithTimer(c,
            "EXPLAIN " + rdc.query(),
            F.asList(rdc.parameters(params)),
            false,
            0,
            null);

        lists.add(F.asList(getPlan(rs)));

        return lists.iterator();
    }

    /**
     * @param rs Result set.
     * @return Plan.
     * @throws IgniteCheckedException If failed.
     */
    private String getPlan(ResultSet rs) throws IgniteCheckedException {
        try {
            if (!rs.next())
                throw new IllegalStateException();

            return rs.getString(1);
        }
        catch (SQLException e) {
            throw new IgniteCheckedException(e);
        }
    }

    /**
     * @param nodes Nodes.
     * @param msg Message.
     * @param specialize Optional closure to specialize message for each node.
     * @param runLocParallel Run local handler in parallel thread.
     * @return {@code true} If all messages sent successfully.
     */
    public boolean send(
        Collection<ClusterNode> nodes,
        Message msg,
        @Nullable IgniteBiClosure<ClusterNode, Message, Message> specialize,
        boolean runLocParallel
    ) {
        if (log.isDebugEnabled())
            log.debug("Sending: [msg=" + msg + ", nodes=" + nodes + ", specialize=" + specialize + "]");

        return h2.send(GridTopic.TOPIC_QUERY,
            GridTopic.TOPIC_QUERY.ordinal(),
            nodes,
            msg,
            specialize,
            locNodeHnd,
            GridIoPolicy.QUERY_POOL,
            runLocParallel);
    }

    /**
     * @param ints Ints.
     * @return Array.
     */
    public static int[] toArray(IntArray ints) {
        int[] res = new int[ints.size()];

        ints.toArray(res);

        return res;
    }

    /**
     * @param m Map.
     * @return Converted map.
     */
    private static Map<UUID, int[]> convert(Map<ClusterNode, IntArray> m) {
        if (m == null)
            return null;

        Map<UUID, int[]> res = U.newHashMap(m.size());

        for (Map.Entry<ClusterNode,IntArray> entry : m.entrySet())
            res.put(entry.getKey().id(), toArray(entry.getValue()));

        return res;
    }

    /**
     * Evaluates nodes and nodes to partitions map given a list of cache ids, topology version and partitions.
     *
     * @param cacheIds Cache ids.
     * @param topVer Topology version.
     * @param parts Partitions array.
     * @param isReplicatedOnly Allow only replicated caches.
     * @param qryId Query ID.
     * @return Result.
     */
    private NodesForPartitionsResult nodesForPartitions(List<Integer> cacheIds, AffinityTopologyVersion topVer,
        int[] parts, boolean isReplicatedOnly, long qryId) {
        Collection<ClusterNode> nodes = null;
        Map<ClusterNode, IntArray> partsMap = null;
        Map<ClusterNode, IntArray> qryMap = null;

        if (isPreloadingActive(cacheIds)) {
            if (isReplicatedOnly)
                nodes = replicatedUnstableDataNodes(cacheIds, qryId);
            else {
                partsMap = partitionedUnstableDataNodes(cacheIds, qryId);

                if (partsMap != null) {
                    qryMap = narrowForQuery(partsMap, parts);

                    nodes = qryMap == null ? null : qryMap.keySet();
                }
            }
        }
        else {
            qryMap = stableDataNodes(isReplicatedOnly, topVer, cacheIds, parts, qryId);

            if (qryMap != null)
                nodes = qryMap.keySet();
        }

        return new NodesForPartitionsResult(nodes, partsMap, qryMap);
    }

    /**
     * @param conn Connection.
     * @param qry Query.
     * @param explain Explain.
     * @return Table.
     * @throws IgniteCheckedException If failed.
     */
    @SuppressWarnings("unchecked")
    private GridMergeTable createMergeTable(JdbcConnection conn, GridCacheSqlQuery qry, boolean explain)
        throws IgniteCheckedException {
        try {
            Session ses = (Session)conn.getSession();

            CreateTableData data  = new CreateTableData();

            data.tableName = "T___";
            data.schema = ses.getDatabase().getSchema(ses.getCurrentSchemaName());
            data.create = true;

            if (!explain) {
                LinkedHashMap<String,?> colsMap = qry.columns();

                assert colsMap != null;

                ArrayList<Column> cols = new ArrayList<>(colsMap.size());

                for (Map.Entry<String,?> e : colsMap.entrySet()) {
                    String alias = e.getKey();
                    GridSqlType t = (GridSqlType)e.getValue();

                    assert !F.isEmpty(alias);

                    Column c = new Column(alias, t.type(), t.precision(), t.scale(), t.displaySize());

                    cols.add(c);
                }

                data.columns = cols;
            }
            else
                data.columns = planColumns();

            boolean sortedIndex = !F.isEmpty(qry.sortColumns());

            GridMergeTable tbl = new GridMergeTable(data);

            ArrayList<Index> idxs = new ArrayList<>(2);

            if (explain) {
                idxs.add(new GridMergeIndexUnsorted(ctx, tbl,
                    sortedIndex ? MERGE_INDEX_SORTED : MERGE_INDEX_UNSORTED));
            }
            else if (sortedIndex) {
                List<GridSqlSortColumn> sortCols = (List<GridSqlSortColumn>)qry.sortColumns();

                GridMergeIndexSorted sortedMergeIdx = new GridMergeIndexSorted(ctx, tbl, MERGE_INDEX_SORTED,
                    GridSqlSortColumn.toIndexColumns(tbl, sortCols));

                idxs.add(GridMergeTable.createScanIndex(sortedMergeIdx));
                idxs.add(sortedMergeIdx);
            }
            else
                idxs.add(new GridMergeIndexUnsorted(ctx, tbl, MERGE_INDEX_UNSORTED));

            tbl.indexes(idxs);

            return tbl;
        }
        catch (Exception e) {
            U.closeQuiet(conn);

            throw new IgniteCheckedException(e);
        }
    }

    /**
     * @return Columns.
     */
    private static ArrayList<Column> planColumns() {
        ArrayList<Column> res = new ArrayList<>(1);

        res.add(new Column("PLAN", Value.STRING));

        return res;
    }

    /**
     * @param reconnectFut Reconnect future.
     */
    public void onDisconnected(IgniteFuture<?> reconnectFut) {
        CacheException err = new CacheException("Query was cancelled, client node disconnected.",
            new IgniteClientDisconnectedException(reconnectFut, "Client node disconnected."));

        for (Map.Entry<Long, ReduceQueryRun> e : runs.entrySet())
            e.getValue().disconnected(err);

        for (DistributedUpdateRun r: updRuns.values())
            r.handleDisconnect(err);
    }

    /**
     * Collect queries that already running more than specified duration.
     *
     * @param duration Duration to check.
     * @return Collection of IDs and statements of long running queries.
     */
    public Collection<GridRunningQueryInfo> longRunningQueries(long duration) {
        Collection<GridRunningQueryInfo> res = new ArrayList<>();

        long curTime = U.currentTimeMillis();

        for (ReduceQueryRun run : runs.values()) {
            if (run.queryInfo().longQuery(curTime, duration))
                res.add(run.queryInfo());
        }

        for (DistributedUpdateRun upd: updRuns.values()) {
            if (upd.queryInfo().longQuery(curTime, duration))
                res.add(upd.queryInfo());
        }

        return res;
    }

    /**
     * Cancel specified queries.
     *
     * @param queries Queries IDs to cancel.
     */
    public void cancelQueries(Collection<Long> queries) {
        for (Long qryId : queries) {
            ReduceQueryRun run = runs.get(qryId);

            if (run != null)
                run.queryInfo().cancel();
            else {
                DistributedUpdateRun upd = updRuns.get(qryId);

                if (upd != null)
                    upd.queryInfo().cancel();
            }
        }
    }

    /** */
    private Map<ClusterNode, IntArray> narrowForQuery(Map<ClusterNode, IntArray> partsMap, int[] parts) {
        if (parts == null)
            return partsMap;

        Map<ClusterNode, IntArray> cp = U.newHashMap(partsMap.size());

        for (Map.Entry<ClusterNode, IntArray> entry : partsMap.entrySet()) {
            IntArray filtered = new IntArray(parts.length);

            IntArray orig = entry.getValue();

            for (int i = 0; i < orig.size(); i++) {
                int p = orig.get(i);

                if (Arrays.binarySearch(parts, p) >= 0)
                    filtered.add(p);
            }

            if (filtered.size() > 0)
                cp.put(entry.getKey(), filtered);
        }

        return cp.isEmpty() ? null : cp;
    }

    /**
     * @param qryTimeout Query timeout.
     * @return Query retry timeout.
     */
    private static long retryTimeout(long qryTimeout) {
        if (qryTimeout > 0)
            return qryTimeout;

        return IgniteSystemProperties.getLong(IGNITE_SQL_RETRY_TIMEOUT, DFLT_RETRY_TIMEOUT);
    }

    /** */
    private static class ExplicitPartitionsSpecializer implements C2<ClusterNode, Message, Message> {
        /** Partitions map. */
        private final Map<ClusterNode, IntArray> partsMap;

        /**
         * @param partsMap Partitions map.
         */
        public ExplicitPartitionsSpecializer(Map<ClusterNode, IntArray> partsMap) {
            this.partsMap = partsMap;
        }

        /** {@inheritDoc} */
        @Override public Message apply(ClusterNode node, Message msg) {
            if (msg instanceof GridH2QueryRequest) {
                GridH2QueryRequest rq = new GridH2QueryRequest((GridH2QueryRequest)msg);

                rq.queryPartitions(toArray(partsMap.get(node)));

                return rq;
            } else if (msg instanceof GridH2DmlRequest) {
                GridH2DmlRequest rq = new GridH2DmlRequest((GridH2DmlRequest)msg);

                rq.queryPartitions(toArray(partsMap.get(node)));

                return rq;
            }

            return msg;
        }
    }

    /**
     * Result of nodes to partitions mapping for a query or update.
     */
    static class NodesForPartitionsResult {
        /** */
        final Collection<ClusterNode> nodes;

        /** */
        final Map<ClusterNode, IntArray> partsMap;

        /** */
        final Map<ClusterNode, IntArray> qryMap;

        /** */
        NodesForPartitionsResult(Collection<ClusterNode> nodes, Map<ClusterNode, IntArray> partsMap,
            Map<ClusterNode, IntArray> qryMap) {
            this.nodes = nodes;
            this.partsMap = partsMap;
            this.qryMap = qryMap;
        }

        /**
         * @return Collection of nodes a message shall be sent to.
         */
        Collection<ClusterNode> nodes() {
            return nodes;
        }

        /**
         * @return Maps a node to partition array.
         */
        Map<ClusterNode, IntArray> partitionsMap() {
            return partsMap;
        }

        /**
         * @return Maps a node to partition array.
         */
        Map<ClusterNode, IntArray> queryPartitionsMap() {
            return qryMap;
        }
    }
}<|MERGE_RESOLUTION|>--- conflicted
+++ resolved
@@ -360,14 +360,9 @@
         idx.addPage(page);
 
         if (msg.retry() != null)
-<<<<<<< HEAD
             r.stateWithMessage(msg, node.id());
-        else if (msg.page() == 0) // Do count down on each first page received.
-=======
-            retry(r, msg.retry(), node.id());
         else if (msg.page() == 0) {
             // Do count down on each first page received.
->>>>>>> d1b38824
             r.latch().countDown();
 
             GridNearTxSelectForUpdateFuture sfuFut = r.selectForUpdateFuture();
@@ -960,15 +955,10 @@
                         }
                     }
                 }
-<<<<<<< HEAD
-
-                if (retry) {
+                else {
                     assert r != null;
                     lastRun=r;
 
-=======
-                else {
->>>>>>> d1b38824
                     if (Thread.currentThread().isInterrupted())
                         throw new IgniteInterruptedCheckedException("Query was interrupted.");
 
