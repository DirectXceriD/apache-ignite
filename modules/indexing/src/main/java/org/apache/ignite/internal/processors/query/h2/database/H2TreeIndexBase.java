/*
 * Licensed to the Apache Software Foundation (ASF) under one or more
 * contributor license agreements.  See the NOTICE file distributed with
 * this work for additional information regarding copyright ownership.
 * The ASF licenses this file to You under the Apache License, Version 2.0
 * (the "License"); you may not use this file except in compliance with
 * the License.  You may obtain a copy of the License at
 *
 *      http://www.apache.org/licenses/LICENSE-2.0
 *
 * Unless required by applicable law or agreed to in writing, software
 * distributed under the License is distributed on an "AS IS" BASIS,
 * WITHOUT WARRANTIES OR CONDITIONS OF ANY KIND, either express or implied.
 * See the License for the specific language governing permissions and
 * limitations under the License.
 *
 */

package org.apache.ignite.internal.processors.query.h2.database;

import org.apache.ignite.internal.processors.query.h2.opt.GridH2IndexBase;
<<<<<<< HEAD
import org.h2.command.dml.AllColumnsForPlan;
=======
import org.apache.ignite.internal.processors.query.h2.opt.GridH2Table;
>>>>>>> 5551faa9
import org.h2.engine.Session;
import org.h2.index.IndexType;
import org.h2.result.SortOrder;
import org.h2.table.IndexColumn;
import org.h2.table.Table;
import org.h2.table.TableFilter;

/**
 * H2 tree index base.
 */
public abstract class H2TreeIndexBase extends GridH2IndexBase {
    /**
<<<<<<< HEAD
     * Initialize the base index.
     *
     * @param newTable the table.
     * @param id the object id.
     * @param name the index name.
     * @param newIndexColumns the columns that are indexed or null if this is not yet known.
     * @param newIndexType the index type.
     */
    protected H2TreeIndexBase(Table newTable, int id, String name, IndexColumn[] newIndexColumns,
        IndexType newIndexType) {
        super(newTable, id, name, newIndexColumns, newIndexType);
=======
     * Constructor.
     *
     * @param tbl Table.
     */
    protected H2TreeIndexBase(GridH2Table tbl) {
        super(tbl);
>>>>>>> 5551faa9
    }

    /** {@inheritDoc} */
    @Override public double getCost(Session ses, int[] masks, TableFilter[] filters, int filter,
        SortOrder sortOrder, AllColumnsForPlan allColsSet) {
        long rowCnt = getRowCountApproximation();

        double baseCost = getCostRangeIndex(masks, rowCnt, filters, filter, sortOrder, false, allColsSet);

        int mul = getDistributedMultiplier(ses, filters, filter);

        return mul * baseCost;
    }

    /** {@inheritDoc} */
    @Override public boolean canGetFirstOrLast() {
        return true;
    }

    /** {@inheritDoc} */
    @Override public long getRowCountApproximation() {
        return 10_000; // TODO
    }
}<|MERGE_RESOLUTION|>--- conflicted
+++ resolved
@@ -19,51 +19,38 @@
 package org.apache.ignite.internal.processors.query.h2.database;
 
 import org.apache.ignite.internal.processors.query.h2.opt.GridH2IndexBase;
-<<<<<<< HEAD
+import org.apache.ignite.internal.processors.query.h2.opt.GridH2Table;
 import org.h2.command.dml.AllColumnsForPlan;
-=======
-import org.apache.ignite.internal.processors.query.h2.opt.GridH2Table;
->>>>>>> 5551faa9
 import org.h2.engine.Session;
+import org.h2.index.Index;
 import org.h2.index.IndexType;
 import org.h2.result.SortOrder;
 import org.h2.table.IndexColumn;
-import org.h2.table.Table;
 import org.h2.table.TableFilter;
 
 /**
  * H2 tree index base.
  */
-public abstract class H2TreeIndexBase extends GridH2IndexBase {
+public abstract class H2TreeIndexBase extends GridH2IndexBase implements Index {
     /**
-<<<<<<< HEAD
-     * Initialize the base index.
-     *
-     * @param newTable the table.
-     * @param id the object id.
-     * @param name the index name.
-     * @param newIndexColumns the columns that are indexed or null if this is not yet known.
-     * @param newIndexType the index type.
-     */
-    protected H2TreeIndexBase(Table newTable, int id, String name, IndexColumn[] newIndexColumns,
-        IndexType newIndexType) {
-        super(newTable, id, name, newIndexColumns, newIndexType);
-=======
      * Constructor.
      *
      * @param tbl Table.
+     * @param name Index name.
+     * @param cols Indexed columns.
+     * @param type Index type.
      */
-    protected H2TreeIndexBase(GridH2Table tbl) {
-        super(tbl);
->>>>>>> 5551faa9
+    protected H2TreeIndexBase(GridH2Table tbl, String name, IndexColumn[] cols, IndexType type) {
+        super(tbl, name, cols, type);
     }
 
     /** {@inheritDoc} */
     @Override public double getCost(Session ses, int[] masks, TableFilter[] filters, int filter,
-        SortOrder sortOrder, AllColumnsForPlan allColsSet) {
+        SortOrder sortOrder, AllColumnsForPlan allColumnsSet) {
+
         long rowCnt = getRowCountApproximation();
 
-        double baseCost = getCostRangeIndex(masks, rowCnt, filters, filter, sortOrder, false, allColsSet);
+        double baseCost = getCostRangeIndex(masks, rowCnt, filters, filter, sortOrder, false, allColumnsSet);
 
         int mul = getDistributedMultiplier(ses, filters, filter);
 
