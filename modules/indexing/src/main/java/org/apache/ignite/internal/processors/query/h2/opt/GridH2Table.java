/*
 * Licensed to the Apache Software Foundation (ASF) under one or more
 * contributor license agreements.  See the NOTICE file distributed with
 * this work for additional information regarding copyright ownership.
 * The ASF licenses this file to You under the Apache License, Version 2.0
 * (the "License"); you may not use this file except in compliance with
 * the License.  You may obtain a copy of the License at
 *
 *      http://www.apache.org/licenses/LICENSE-2.0
 *
 * Unless required by applicable law or agreed to in writing, software
 * distributed under the License is distributed on an "AS IS" BASIS,
 * WITHOUT WARRANTIES OR CONDITIONS OF ANY KIND, either express or implied.
 * See the License for the specific language governing permissions and
 * limitations under the License.
 */

package org.apache.ignite.internal.processors.query.h2.opt;

import java.util.ArrayList;
import java.util.HashMap;
import java.util.List;
import java.util.Map;
import java.util.concurrent.ConcurrentMap;
import java.util.concurrent.locks.Lock;
import java.util.concurrent.locks.ReadWriteLock;
import java.util.concurrent.locks.ReentrantReadWriteLock;
import org.apache.ignite.IgniteCheckedException;
import org.apache.ignite.IgniteInterruptedException;
import org.apache.ignite.internal.processors.cache.GridCacheContext;
import org.apache.ignite.internal.processors.cache.persistence.CacheDataRow;
import org.apache.ignite.internal.processors.cache.query.QueryTable;
import org.apache.ignite.internal.processors.query.IgniteSQLException;
import org.apache.ignite.internal.processors.query.QueryField;
import org.apache.ignite.internal.processors.query.h2.database.H2RowFactory;
import org.apache.ignite.internal.processors.query.h2.database.H2TreeIndex;
import org.apache.ignite.internal.util.typedef.F;
import org.h2.command.ddl.CreateTableData;
import org.h2.command.dml.Insert;
import org.h2.engine.DbObject;
import org.h2.engine.Session;
import org.h2.engine.SysProperties;
import org.h2.index.Index;
import org.h2.index.IndexType;
import org.h2.index.SpatialIndex;
import org.h2.message.DbException;
import org.h2.result.Row;
import org.h2.result.SortOrder;
import org.h2.schema.SchemaObject;
import org.h2.table.Column;
import org.h2.table.IndexColumn;
import org.h2.table.TableBase;
import org.h2.table.TableType;
import org.h2.value.DataType;
import org.jetbrains.annotations.Nullable;
import org.jsr166.ConcurrentHashMap8;
import org.jsr166.LongAdder8;

import static org.apache.ignite.cache.CacheMode.PARTITIONED;
import static org.apache.ignite.internal.processors.query.h2.opt.GridH2KeyValueRowOnheap.DEFAULT_COLUMNS_COUNT;
import static org.apache.ignite.internal.processors.query.h2.opt.GridH2KeyValueRowOnheap.KEY_COL;

/**
 * H2 Table implementation.
 */
public class GridH2Table extends TableBase {
    /** Insert hack flag. */
    private static final ThreadLocal<Boolean> INSERT_HACK = new ThreadLocal<>();

    /** Cache context. */
    private final GridCacheContext cctx;

    /** */
    private final GridH2RowDescriptor desc;

    /** */
    private volatile ArrayList<Index> idxs;

    /** */
    private final int pkIndexPos;

    /** Total number of system indexes. */
    private final int sysIdxsCnt;

    /** */
    private final Map<String, GridH2IndexBase> tmpIdxs = new HashMap<>();

    /** */
    private final ReadWriteLock lock;

    /** */
    private boolean destroyed;

    /** */
    private final ConcurrentMap<Session, Boolean> sessions = new ConcurrentHashMap8<>();

    /** */
    private IndexColumn affKeyCol;

    /** */
    private final LongAdder8 size = new LongAdder8();

    /** */
    private final H2RowFactory rowFactory;

    /** */
    private volatile boolean rebuildFromHashInProgress;

    /** Identifier. */
    private final QueryTable identifier;

    /** Identifier as string. */
    private final String identifierStr;

    /** Flag remove index or not when table will be destroyed. */
    private volatile boolean rmIndex;

    /**
     * Creates table.
     *
     * @param createTblData Table description.
     * @param desc Row descriptor.
     * @param rowFactory Row factory.
     * @param idxsFactory Indexes factory.
     * @param cctx Cache context.
     */
    public GridH2Table(CreateTableData createTblData, GridH2RowDescriptor desc, H2RowFactory rowFactory,
        GridH2SystemIndexFactory idxsFactory, GridCacheContext cctx) {
        super(createTblData);

        assert idxsFactory != null;

        this.desc = desc;
        this.cctx = cctx;

        if (desc.context() != null && !desc.context().customAffinityMapper()) {
            boolean affinityColExists = true;

            String affKey = desc.type().affinityKey();

            int affKeyColId = -1;

            if (affKey != null) {
                if (doesColumnExist(affKey)) {
                    affKeyColId = getColumn(affKey).getColumnId();

                    if (desc.isKeyColumn(affKeyColId))
                        affKeyColId = KEY_COL;
                }
                else
                    affinityColExists = false;
            }
            else
                affKeyColId = KEY_COL;

            if (affinityColExists) {
                affKeyCol = indexColumn(affKeyColId, SortOrder.ASCENDING);

                assert affKeyCol != null;
            }
        }

        this.rowFactory = rowFactory;

        identifier = new QueryTable(getSchema().getName(), getName());

        identifierStr = identifier.schema() + "." + identifier.table();

        // Indexes must be created in the end when everything is ready.
        idxs = idxsFactory.createSystemIndexes(this);

        assert idxs != null;

        List<Index> clones = new ArrayList<>(idxs.size());
        for (Index index : idxs) {
            Index clone = createDuplicateIndexIfNeeded(index);
            if (clone != null)
                clones.add(clone);
        }
        idxs.addAll(clones);

        boolean hasHashIndex = idxs.size() >= 2 && index(0).getIndexType().isHash();

        // Add scan index at 0 which is required by H2.
        if (hasHashIndex)
            idxs.add(0, new GridH2PrimaryScanIndex(this, index(1), index(0)));
        else
            idxs.add(0, new GridH2PrimaryScanIndex(this, index(0), null));

        pkIndexPos = hasHashIndex ? 2 : 1;

        sysIdxsCnt = idxs.size();

        lock = new ReentrantReadWriteLock();
    }

    /**
     * @return {@code true} If this is a partitioned table.
     */
    public boolean isPartitioned() {
        return desc != null && desc.context().config().getCacheMode() == PARTITIONED;
    }

    /**
     * @return Affinity key column or {@code null} if not available.
     */
    @Nullable public IndexColumn getAffinityKeyColumn() {
        return affKeyCol;
    }

    /** {@inheritDoc} */
    @Override public long getDiskSpaceUsed() {
        return 0;
    }

    /**
     * @return Row descriptor.
     */
    public GridH2RowDescriptor rowDescriptor() {
        return desc;
    }

    /**
     * @return Cache name.
     */
    public String cacheName() {
        return cctx.name();
    }

    /**
     * @return Cache ID.
     */
    public int cacheId() {
        return cctx.cacheId();
    }

    /**
     * @return Cache context.
     */
    public GridCacheContext cache() {
        return cctx;
    }

    /** {@inheritDoc} */
    @Override public boolean lock(Session ses, boolean exclusive, boolean force) {
        // In accordance with base method semantics, we'll return true if we were already exclusively locked.
        Boolean res = sessions.get(ses);

        if (res != null)
            return res;

        // Acquire the lock.
        lock(exclusive);

        if (destroyed) {
            unlock(exclusive);

            throw new IllegalStateException("Table " + identifierString() + " already destroyed.");
        }

        // Mutate state.
        sessions.put(ses, exclusive);

        ses.addLock(this);

        return false;
    }

    /**
     * @return Table identifier.
     */
    public QueryTable identifier() {
        return identifier;
    }

    /**
     * @return Table identifier as string.
     */
    public String identifierString() {
        return identifierStr;
    }

    /**
     * Acquire table lock.
     *
     * @param exclusive Exclusive flag.
     */
    private void lock(boolean exclusive) {
        Lock l = exclusive ? lock.writeLock() : lock.readLock();

        try {
            l.lockInterruptibly();
        }
        catch (InterruptedException e) {
            Thread.currentThread().interrupt();

            throw new IgniteInterruptedException("Thread got interrupted while trying to acquire table lock.", e);
        }
    }

    /**
     * Release table lock.
     *
     * @param exclusive Exclusive flag.
     */
    private void unlock(boolean exclusive) {
        Lock l = exclusive ? lock.writeLock() : lock.readLock();

        l.unlock();
    }

    /**
     * Check if table is not destroyed.
     */
    private void ensureNotDestroyed() {
        if (destroyed)
            throw new IllegalStateException("Table " + identifierString() + " already destroyed.");
    }

    /** {@inheritDoc} */
    @Override public void close(Session ses) {
        // No-op.
    }

    /** {@inheritDoc} */
    @SuppressWarnings("ThrowableResultOfMethodCallIgnored")
    @Override public void removeChildrenAndResources(Session ses) {
        lock(true);

        try {
            super.removeChildrenAndResources(ses);

            // Clear all user indexes registered in schema.
            while (idxs.size() > sysIdxsCnt) {
                Index idx = idxs.get(sysIdxsCnt);

                if (idx.getName() != null && idx.getSchema().findIndex(ses, idx.getName()) == idx) {
                    // This call implicitly removes both idx and its proxy, if any, from idxs.
                    database.removeSchemaObject(ses, idx);

                    // We have to call destroy here if we are who has removed this index from the table.
                    if (idx instanceof GridH2IndexBase)
                        ((GridH2IndexBase)idx).destroy(rmIndex);
                }
            }

            if (SysProperties.CHECK) {
                for (SchemaObject obj : database.getAllSchemaObjects(DbObject.INDEX)) {
                    Index idx = (Index) obj;
                    if (idx.getTable() == this)
                        DbException.throwInternalError("index not dropped: " + idx.getName());
                }
            }

            database.removeMeta(ses, getId());
            invalidate();

        }
        finally {
            unlock(true);
        }
    }

    /**
     * Destroy the table.
     */
    public void destroy() {
        lock(true);

        try {
            ensureNotDestroyed();

            assert sessions.isEmpty() : sessions;

            destroyed = true;

            for (int i = 1, len = idxs.size(); i < len; i++)
                if (idxs.get(i) instanceof GridH2IndexBase)
                    index(i).destroy(rmIndex);
        }
        finally {
            unlock(true);
        }
    }

    /**
     * If flag {@code True}, index will be destroyed when table {@link #destroy()}.
     *
     * @param rmIndex Flag indicate remove index on destroy or not.
     */
    public void setRemoveIndexOnDestroy(boolean rmIndex){
        this.rmIndex = rmIndex;
    }

    /** {@inheritDoc} */
    @Override public void unlock(Session ses) {
        Boolean exclusive = sessions.remove(ses);

        if (exclusive == null)
            return;

        unlock(exclusive);
    }

    /**
     * Gets index by index.
     *
     * @param idx Index in list.
     * @return Index.
     */
    private GridH2IndexBase index(int idx) {
        return (GridH2IndexBase)idxs.get(idx);
    }

    /**
     * Gets primary key.
     *
     * @return Primary key.
     */
    private GridH2IndexBase pk() {
        return (GridH2IndexBase)idxs.get(2);
    }

    /**
     * Updates table for given key. If value is null then row with given key will be removed from table,
     * otherwise value and expiration time will be updated or new row will be added.
     *
     * @param row Row to be updated.
     * @param prevRow Previous row.
     * @param prevRowAvailable Whether previous row is available.
     * @throws IgniteCheckedException If failed.
     */
    public void update(CacheDataRow row, @Nullable CacheDataRow prevRow, boolean prevRowAvailable)
        throws IgniteCheckedException {
        assert desc != null;

        GridH2KeyValueRowOnheap row0 = (GridH2KeyValueRowOnheap)desc.createRow(row);
        GridH2KeyValueRowOnheap prevRow0 = prevRow != null ? (GridH2KeyValueRowOnheap)desc.createRow(prevRow) : null;

        row0.prepareValuesCache();

        if (prevRow0 != null)
            prevRow0.prepareValuesCache();

        try {
            lock(false);

            try {
                ensureNotDestroyed();

                boolean replaced;

                if (prevRowAvailable)
                    replaced = pk().putx(row0);
                else {
                    prevRow0 = (GridH2KeyValueRowOnheap)pk().put(row0);

                    replaced = prevRow0 != null;
                }

<<<<<<< HEAD
//TODO                assert (replaced && prevRow0 != null) || (!replaced && prevRow0 == null) : "Replaced: " + replaced;

=======
>>>>>>> a2e2e8df
                if (!replaced)
                    size.increment();

                for (int i = pkIndexPos + 1, len = idxs.size(); i < len; i++) {
                    Index idx = idxs.get(i);

                    if (idx instanceof GridH2IndexBase)
                        addToIndex((GridH2IndexBase)idx, row0, prevRow0);
                }

                if (!tmpIdxs.isEmpty()) {
                    for (GridH2IndexBase idx : tmpIdxs.values())
                        addToIndex(idx, row0, prevRow0);
                }
            }
            finally {
                unlock(false);
            }
        }
        finally {
            row0.clearValuesCache();

            if (prevRow0 != null)
                prevRow0.clearValuesCache();
        }
    }

    /**
     * Remove row.
     *
     * @param row Row.
     * @return {@code True} if was removed.
     * @throws IgniteCheckedException If failed.
     */
    public boolean remove(CacheDataRow row) throws IgniteCheckedException {
        GridH2Row row0 = desc.createRow(row);

        lock(false);

        try {
            ensureNotDestroyed();

            boolean rmv = pk().removex(row0);

            if (rmv) {
                for (int i = pkIndexPos + 1, len = idxs.size(); i < len; i++) {
                    Index idx = idxs.get(i);

                    if (idx instanceof GridH2IndexBase)
                        ((GridH2IndexBase)idx).removex(row0);
                }

                if (!tmpIdxs.isEmpty()) {
                    for (GridH2IndexBase idx : tmpIdxs.values())
                        idx.removex(row0);
                }

                size.decrement();
            }

            return rmv;
        }
        finally {
            unlock(false);
        }
    }

    /**
     * Add row to index.
     *
     * @param idx Index to add row to.
     * @param row Row to add to index.
     * @param prevRow Previous row state, if any.
     */
    private void addToIndex(GridH2IndexBase idx, GridH2Row row, GridH2Row prevRow) {
        boolean replaced = idx.putx(row);

        // Row was not replaced, need to remove manually.
        if (!replaced && prevRow != null)
            idx.removex(prevRow);
    }

    /**
     *
     */
    public void markRebuildFromHashInProgress(boolean value) {
        assert !value || (idxs.size() >= 2 && index(1).getIndexType().isHash()) : "Table has no hash index.";

        rebuildFromHashInProgress = value;
    }

    /**
     *
     */
    public boolean rebuildFromHashInProgress() {
        return rebuildFromHashInProgress;
    }

    /** {@inheritDoc} */
    @Override public Index addIndex(Session ses, String idxName, int idxId, IndexColumn[] cols, IndexType idxType,
        boolean create, String idxComment) {
        return commitUserIndex(ses, idxName);
    }

    /**
     * Add index that is in an intermediate state and is still being built, thus is not used in queries until it is
     * promoted.
     *
     * @param idx Index to add.
     * @throws IgniteCheckedException If failed.
     */
    public void proposeUserIndex(Index idx) throws IgniteCheckedException {
        assert idx instanceof GridH2IndexBase;

        lock(true);

        try {
            ensureNotDestroyed();

            for (Index oldIdx : idxs) {
                if (F.eq(oldIdx.getName(), idx.getName()))
                    throw new IgniteCheckedException("Index already exists: " + idx.getName());
            }

            Index oldTmpIdx = tmpIdxs.put(idx.getName(), (GridH2IndexBase)idx);

            assert oldTmpIdx == null;
        }
        finally {
            unlock(true);
        }
    }

    /**
     * Promote temporary index to make it usable in queries.
     *
     * @param ses H2 session.
     * @param idxName Index name.
     * @return Temporary index with given name.
     */
    private Index commitUserIndex(Session ses, String idxName) {
        lock(true);

        try {
            ensureNotDestroyed();

            Index idx = tmpIdxs.remove(idxName);

            assert idx != null;

            Index cloneIdx = createDuplicateIndexIfNeeded(idx);

            ArrayList<Index> newIdxs = new ArrayList<>(
                idxs.size() + ((cloneIdx == null) ? 1 : 2));

            newIdxs.addAll(idxs);

            newIdxs.add(idx);

            if (cloneIdx != null)
                newIdxs.add(cloneIdx);

            idxs = newIdxs;

            database.addSchemaObject(ses, idx);

            if (cloneIdx != null)
                database.addSchemaObject(ses, cloneIdx);

            setModified();

            return idx;
        }
        finally {
            unlock(true);
        }
    }

    /**
     * Remove user index without promoting it.
     *
     * @param idxName Index name.
     */
    public void rollbackUserIndex(String idxName) {
        lock(true);

        try {
            ensureNotDestroyed();

            GridH2IndexBase rmvIdx = tmpIdxs.remove(idxName);

            assert rmvIdx != null;
        }
        finally {
            unlock(true);
        }
    }

    /**
     * Check whether user index with provided name exists.
     *
     * @param idxName Index name.
     * @return {@code True} if exists.
     */
    public boolean containsUserIndex(String idxName) {
        for (int i = 2; i < idxs.size(); i++) {
            Index idx = idxs.get(i);

            if (idx.getName().equalsIgnoreCase(idxName))
                return true;
        }

        return false;
    }

    /** {@inheritDoc} */
    @Override public void removeIndex(Index h2Idx) {
        throw DbException.getUnsupportedException("must use removeIndex(session, idx)");
    }

    /**
     * Remove the given index from the list.
     *
     * @param h2Idx the index to remove
     */
    public void removeIndex(Session session, Index h2Idx) {
        lock(true);

        try {
            ArrayList<Index> idxs = new ArrayList<>(this.idxs);

            Index targetIdx = (h2Idx instanceof GridH2ProxyIndex) ?
                ((GridH2ProxyIndex)h2Idx).underlyingIndex() : h2Idx;

            for (int i = pkIndexPos; i < idxs.size();) {
                Index idx = idxs.get(i);

                if (idx == targetIdx || (idx instanceof GridH2ProxyIndex &&
                    ((GridH2ProxyIndex)idx).underlyingIndex() == targetIdx)) {

                    idxs.remove(i);

                    if (idx instanceof GridH2ProxyIndex &&
                        idx.getSchema().findIndex(session, idx.getName()) != null)
                        database.removeSchemaObject(session, idx);

                    continue;
                }

                i++;
            }

            this.idxs = idxs;
        }
        finally {
            unlock(true);
        }
    }

    /** {@inheritDoc} */
    @Override public void removeRow(Session ses, Row row) {
        throw DbException.getUnsupportedException("removeRow");
    }

    /** {@inheritDoc} */
    @Override public void truncate(Session ses) {
        throw DbException.getUnsupportedException("truncate");
    }

    /** {@inheritDoc} */
    @Override public void addRow(Session ses, Row row) {
        throw DbException.getUnsupportedException("addRow");
    }

    /** {@inheritDoc} */
    @Override public void checkSupportAlter() {
        throw DbException.getUnsupportedException("alter");
    }

    /** {@inheritDoc} */
    @Override public TableType getTableType() {
        return TableType.EXTERNAL_TABLE_ENGINE;
    }

    /** {@inheritDoc} */
    @Override public Index getScanIndex(Session ses) {
        return getIndexes().get(0); // Scan must be always first index.
    }

    /** {@inheritDoc} */
    @Override public Index getUniqueIndex() {
        if (rebuildFromHashInProgress)
            return index(1);
        else
            return index(2);
    }

    /** {@inheritDoc} */
    @Override public ArrayList<Index> getIndexes() {
        if (!rebuildFromHashInProgress)
            return idxs;

        ArrayList<Index> idxs = new ArrayList<>(2);

        idxs.add(this.idxs.get(0));
        idxs.add(this.idxs.get(1));

        return idxs;
    }

    /** {@inheritDoc} */
    @Override public boolean isLockedExclusively() {
        return false;
    }

    /** {@inheritDoc} */
    @Override public boolean isLockedExclusivelyBy(Session ses) {
        return false;
    }

    /** {@inheritDoc} */
    @Override public long getMaxDataModificationId() {
        return 0;
    }

    /** {@inheritDoc} */
    @Override public boolean isDeterministic() {
        return true;
    }

    /** {@inheritDoc} */
    @Override public boolean canGetRowCount() {
        return true;
    }

    /** {@inheritDoc} */
    @Override public boolean canDrop() {
        return true;
    }

    /** {@inheritDoc} */
    @Override public long getRowCount(@Nullable Session ses) {
        return getUniqueIndex().getRowCount(ses);
    }

    /** {@inheritDoc} */
    @Override public long getRowCountApproximation() {
        return size.longValue();
    }

    /** {@inheritDoc} */
    @Override public void checkRename() {
        throw DbException.getUnsupportedException("rename");
    }

    /**
     * Creates index column for table.
     *
     * @param col Column index.
     * @param sorting Sorting order {@link SortOrder}
     * @return Created index column.
     */
    public IndexColumn indexColumn(int col, int sorting) {
        IndexColumn res = new IndexColumn();

        res.column = getColumn(col);
        res.columnName = res.column.getName();
        res.sortType = sorting;

        return res;
    }

    /**
     * @return Data store.
     */
    public H2RowFactory rowFactory() {
        return rowFactory;
    }

    /**
     * Creates proxy index for given target index.
     * Proxy index refers to alternative key and val columns.
     *
     * @param target Index to clone.
     * @return Proxy index.
     */
    private Index createDuplicateIndexIfNeeded(Index target) {
        if (!(target instanceof H2TreeIndex) && !(target instanceof SpatialIndex))
            return null;

        IndexColumn[] cols = target.getIndexColumns();

        List<IndexColumn> proxyCols = new ArrayList<>(cols.length);

        boolean modified = false;

        for (IndexColumn col : cols) {
            IndexColumn proxyCol = new IndexColumn();

            proxyCol.columnName = col.columnName;
            proxyCol.column = col.column;
            proxyCol.sortType = col.sortType;

            int altColId = desc.getAlternativeColumnId(proxyCol.column.getColumnId());

            if (altColId != proxyCol.column.getColumnId()) {
                proxyCol.column = getColumn(altColId);

                proxyCol.columnName = proxyCol.column.getName();

                modified = true;
            }

            proxyCols.add(proxyCol);
        }

        if (modified) {
            String proxyName = target.getName() + "_proxy";

            if (target.getIndexType().isSpatial())
                return new GridH2ProxySpatialIndex(this, proxyName, proxyCols, target);

            return new GridH2ProxyIndex(this, proxyName, proxyCols, target);
        }

        return null;
    }

    /**
     * Add new columns to this table.
     *
     * @param cols Columns to add.
     * @param ifNotExists Ignore this command if {@code cols} has size of 1 and column with given name already exists.
     */
    public void addColumns(List<QueryField> cols, boolean ifNotExists) {
        assert !ifNotExists || cols.size() == 1;

        lock(true);

        try {
            int pos = columns.length;

            Column[] newCols = new Column[columns.length + cols.size()];

            // First, let's copy existing columns to new array
            System.arraycopy(columns, 0, newCols, 0, columns.length);

            // And now, let's add new columns
            for (QueryField col : cols) {
                if (doesColumnExist(col.name())) {
                    if (ifNotExists && cols.size() == 1)
                        return;
                    else
                        throw new IgniteSQLException("Column already exists [tblName=" + getName() +
                            ", colName=" + col.name() + ']');
                }

                try {
                    Column c = new Column(col.name(), DataType.getTypeFromClass(Class.forName(col.typeName())));

                    c.setNullable(col.isNullable());

                    newCols[pos++] = c;
                }
                catch (ClassNotFoundException e) {
                    throw new IgniteSQLException("H2 data type not found for class: " + col.typeName(), e);
                }
            }

            setColumns(newCols);

            desc.refreshMetadataFromTypeDescriptor();

            setModified();
        }
        finally {
            unlock(true);
        }
    }

    /**
     *
     * @param cols
     * @param ifExists
     */
    public void dropColumns(List<String> cols, boolean ifExists) {
        assert !ifExists || cols.size() == 1;

        lock(true);

        try {
            int size = columns.length;

            for (String name : cols) {
                if (!doesColumnExist(name)) {
                    if (ifExists && cols.size() == 1)
                        return;
                    else
                        throw new IgniteSQLException("Column does not exist [tblName=" + getName() +
                            ", colName=" + name + ']');
                }

                size --;
            }

            assert size > DEFAULT_COLUMNS_COUNT;

            Column[] newCols = new Column[size];

            int dst = 0;

            for (int i = 0; i < columns.length; i++) {
                Column column = columns[i];

                for (String name : cols) {
                    if (F.eq(name, column.getName())) {
                        column = null;

                        break;
                    }
                }

                if (column != null)
                    newCols[dst++] = column;
            }

            setColumns(newCols);

            desc.refreshMetadataFromTypeDescriptor();

            setModified();
        }
        finally {
            unlock(true);
        }
    }

    /** {@inheritDoc} */
    @Override public Column[] getColumns() {
        Boolean insertHack = INSERT_HACK.get();

        if (insertHack != null && insertHack) {
            StackTraceElement[] elems = Thread.currentThread().getStackTrace();

            StackTraceElement elem = elems[2];

            if (F.eq(elem.getClassName(), Insert.class.getName()) && F.eq(elem.getMethodName(), "prepare")) {
                Column[] columns0 = new Column[columns.length - 3];

                System.arraycopy(columns, 3, columns0, 0, columns0.length);

                return columns0;
            }
        }

        return columns;
    }

    /**
     * Set insert hack flag.
     *
     * @param val Value.
     */
    public static void insertHack(boolean val) {
        INSERT_HACK.set(val);
    }

    /**
     * Check whether insert hack is required. This is true in case statement contains "INSERT INTO ... VALUES".
     *
     * @param sql SQL statement.
     * @return {@code True} if target combination is found.
     */
    @SuppressWarnings("RedundantIfStatement")
    public static boolean insertHackRequired(String sql) {
        if (F.isEmpty(sql))
            return false;

        sql = sql.toLowerCase();

        int idxInsert = sql.indexOf("insert");

        if (idxInsert < 0)
            return false;

        int idxInto = sql.indexOf("into", idxInsert);

        if (idxInto < 0)
            return false;

        return true;
    }
}<|MERGE_RESOLUTION|>--- conflicted
+++ resolved
@@ -458,11 +458,6 @@
                     replaced = prevRow0 != null;
                 }
 
-<<<<<<< HEAD
-//TODO                assert (replaced && prevRow0 != null) || (!replaced && prevRow0 == null) : "Replaced: " + replaced;
-
-=======
->>>>>>> a2e2e8df
                 if (!replaced)
                     size.increment();
 
