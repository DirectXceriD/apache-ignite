/*
 * Licensed to the Apache Software Foundation (ASF) under one or more
 * contributor license agreements.  See the NOTICE file distributed with
 * this work for additional information regarding copyright ownership.
 * The ASF licenses this file to You under the Apache License, Version 2.0
 * (the "License"); you may not use this file except in compliance with
 * the License.  You may obtain a copy of the License at
 *
 *      http://www.apache.org/licenses/LICENSE-2.0
 *
 * Unless required by applicable law or agreed to in writing, software
 * distributed under the License is distributed on an "AS IS" BASIS,
 * WITHOUT WARRANTIES OR CONDITIONS OF ANY KIND, either express or implied.
 * See the License for the specific language governing permissions and
 * limitations under the License.
 */

package org.apache.ignite.internal.processors.query.h2.opt;

import java.util.ArrayList;
import java.util.HashMap;
import java.util.List;
import java.util.Map;
import java.util.concurrent.ConcurrentMap;
import java.util.concurrent.locks.Lock;
import java.util.concurrent.locks.ReadWriteLock;
import java.util.concurrent.locks.ReentrantReadWriteLock;
import org.apache.ignite.IgniteCheckedException;
import org.apache.ignite.IgniteInterruptedException;
import org.apache.ignite.internal.processors.cache.GridCacheContext;
import org.apache.ignite.internal.processors.cache.persistence.CacheDataRow;
import org.apache.ignite.internal.processors.cache.query.QueryTable;
import org.apache.ignite.internal.processors.query.IgniteSQLException;
import org.apache.ignite.internal.processors.query.QueryField;
import org.apache.ignite.internal.processors.query.h2.database.H2RowFactory;
import org.apache.ignite.internal.processors.query.h2.database.H2TreeIndex;
import org.apache.ignite.internal.util.typedef.F;
import org.h2.command.ddl.CreateTableData;
import org.h2.command.dml.Insert;
import org.h2.engine.DbObject;
import org.h2.engine.Session;
import org.h2.engine.SysProperties;
import org.h2.index.Index;
import org.h2.index.IndexType;
import org.h2.index.SpatialIndex;
import org.h2.message.DbException;
import org.h2.result.Row;
import org.h2.result.SortOrder;
import org.h2.schema.SchemaObject;
import org.h2.table.Column;
import org.h2.table.IndexColumn;
import org.h2.table.TableBase;
import org.h2.table.TableType;
import org.h2.value.DataType;
import org.jetbrains.annotations.Nullable;
import org.jsr166.ConcurrentHashMap8;
import org.jsr166.LongAdder8;

import static org.apache.ignite.cache.CacheMode.PARTITIONED;
import static org.apache.ignite.internal.processors.query.h2.opt.GridH2KeyValueRowOnheap.KEY_COL;

/**
 * H2 Table implementation.
 */
public class GridH2Table extends TableBase {
    /** Insert hack flag. */
    private static final ThreadLocal<Boolean> INSERT_HACK = new ThreadLocal<>();

    /** Cache context. */
    private final GridCacheContext cctx;

    /** */
    private final GridH2RowDescriptor desc;

    /** */
    private volatile ArrayList<Index> idxs;

    /** */
    private final int pkIndexPos;

    /** Total number of system indexes. */
    private final int sysIdxsCnt;

    /** */
    private final Map<String, GridH2IndexBase> tmpIdxs = new HashMap<>();

    /** */
    private final ReadWriteLock lock;

    /** */
    private boolean destroyed;

    /** */
    private final ConcurrentMap<Session, Boolean> sessions = new ConcurrentHashMap8<>();

    /** */
    private IndexColumn affKeyCol;

    /** */
    private final LongAdder8 size = new LongAdder8();

    /** */
    private final H2RowFactory rowFactory;

    /** */
    private volatile boolean rebuildFromHashInProgress;

    /** Identifier. */
    private final QueryTable identifier;

    /** Identifier as string. */
    private final String identifierStr;

    /** Flag remove index or not when table will be destroyed. */
    private volatile boolean rmIndex;

    /**
     * Creates table.
     *
     * @param createTblData Table description.
     * @param desc Row descriptor.
     * @param rowFactory Row factory.
     * @param idxsFactory Indexes factory.
     * @param cctx Cache context.
     */
    public GridH2Table(CreateTableData createTblData, GridH2RowDescriptor desc, H2RowFactory rowFactory,
        GridH2SystemIndexFactory idxsFactory, GridCacheContext cctx) {
        super(createTblData);

        assert idxsFactory != null;

        this.desc = desc;
        this.cctx = cctx;

        if (desc.context() != null && !desc.context().customAffinityMapper()) {
            boolean affinityColExists = true;

            String affKey = desc.type().affinityKey();

            int affKeyColId = -1;

            if (affKey != null) {
                if (doesColumnExist(affKey)) {
                    affKeyColId = getColumn(affKey).getColumnId();

                    if (desc.isKeyColumn(affKeyColId))
                        affKeyColId = KEY_COL;
                }
                else
                    affinityColExists = false;
            }
            else
                affKeyColId = KEY_COL;

            if (affinityColExists) {
                affKeyCol = indexColumn(affKeyColId, SortOrder.ASCENDING);

                assert affKeyCol != null;
            }
        }

        this.rowFactory = rowFactory;

        identifier = new QueryTable(getSchema().getName(), getName());

        identifierStr = identifier.schema() + "." + identifier.table();

        // Indexes must be created in the end when everything is ready.
        idxs = idxsFactory.createSystemIndexes(this);

        assert idxs != null;

        List<Index> clones = new ArrayList<>(idxs.size());
        for (Index index : idxs) {
            Index clone = createDuplicateIndexIfNeeded(index);
            if (clone != null)
                clones.add(clone);
        }
        idxs.addAll(clones);

        boolean hasHashIndex = idxs.size() >= 2 && index(0).getIndexType().isHash();

        // Add scan index at 0 which is required by H2.
        if (hasHashIndex)
            idxs.add(0, new GridH2PrimaryScanIndex(this, index(1), index(0)));
        else
            idxs.add(0, new GridH2PrimaryScanIndex(this, index(0), null));

        pkIndexPos = hasHashIndex ? 2 : 1;

        sysIdxsCnt = idxs.size();

        lock = new ReentrantReadWriteLock();
    }

    /**
     * @return {@code true} If this is a partitioned table.
     */
    public boolean isPartitioned() {
        return desc != null && desc.context().config().getCacheMode() == PARTITIONED;
    }

    /**
     * @return Affinity key column or {@code null} if not available.
     */
    @Nullable public IndexColumn getAffinityKeyColumn() {
        return affKeyCol;
    }

    /** {@inheritDoc} */
    @Override public long getDiskSpaceUsed() {
        return 0;
    }

    /**
     * @return Row descriptor.
     */
    public GridH2RowDescriptor rowDescriptor() {
        return desc;
    }

    /**
     * @return Cache name.
     */
    public String cacheName() {
        return cctx.name();
    }

    /**
     * @return Cache ID.
     */
    public int cacheId() {
        return cctx.cacheId();
    }

    /**
     * @return Cache context.
     */
    public GridCacheContext cache() {
        return cctx;
    }

    /** {@inheritDoc} */
    @Override public boolean lock(Session ses, boolean exclusive, boolean force) {
        // In accordance with base method semantics, we'll return true if we were already exclusively locked.
        Boolean res = sessions.get(ses);

        if (res != null)
            return res;

        // Acquire the lock.
        lock(exclusive);

        if (destroyed) {
            unlock(exclusive);

            throw new IllegalStateException("Table " + identifierString() + " already destroyed.");
        }

        // Mutate state.
        sessions.put(ses, exclusive);

        ses.addLock(this);

        return false;
    }

    /**
     * @return Table identifier.
     */
    public QueryTable identifier() {
        return identifier;
    }

    /**
     * @return Table identifier as string.
     */
    public String identifierString() {
        return identifierStr;
    }

    /**
     * Acquire table lock.
     *
     * @param exclusive Exclusive flag.
     */
    private void lock(boolean exclusive) {
        Lock l = exclusive ? lock.writeLock() : lock.readLock();

        try {
            l.lockInterruptibly();
        }
        catch (InterruptedException e) {
            Thread.currentThread().interrupt();

            throw new IgniteInterruptedException("Thread got interrupted while trying to acquire table lock.", e);
        }
    }

    /**
     * Release table lock.
     *
     * @param exclusive Exclusive flag.
     */
    private void unlock(boolean exclusive) {
        Lock l = exclusive ? lock.writeLock() : lock.readLock();

        l.unlock();
    }

    /**
     * Check if table is not destroyed.
     */
    private void ensureNotDestroyed() {
        if (destroyed)
            throw new IllegalStateException("Table " + identifierString() + " already destroyed.");
    }

    /** {@inheritDoc} */
    @Override public void close(Session ses) {
        // No-op.
    }

    /** {@inheritDoc} */
    @SuppressWarnings("ThrowableResultOfMethodCallIgnored")
    @Override public void removeChildrenAndResources(Session ses) {
        lock(true);

        try {
            super.removeChildrenAndResources(ses);

            // Clear all user indexes registered in schema.
            while (idxs.size() > sysIdxsCnt) {
                Index idx = idxs.get(sysIdxsCnt);

                if (idx.getName() != null && idx.getSchema().findIndex(ses, idx.getName()) == idx) {
                    // This call implicitly removes both idx and its proxy, if any, from idxs.
                    database.removeSchemaObject(ses, idx);

                    // We have to call destroy here if we are who has removed this index from the table.
                    if (idx instanceof GridH2IndexBase)
                        ((GridH2IndexBase)idx).destroy(rmIndex);
                }
            }

            if (SysProperties.CHECK) {
                for (SchemaObject obj : database.getAllSchemaObjects(DbObject.INDEX)) {
                    Index idx = (Index) obj;
                    if (idx.getTable() == this)
                        DbException.throwInternalError("index not dropped: " + idx.getName());
                }
            }

            database.removeMeta(ses, getId());
            invalidate();

        }
        finally {
            unlock(true);
        }
    }

    /**
     * Destroy the table.
     */
    public void destroy() {
        lock(true);

        try {
            ensureNotDestroyed();

            assert sessions.isEmpty() : sessions;

            destroyed = true;

            for (int i = 1, len = idxs.size(); i < len; i++)
                if (idxs.get(i) instanceof GridH2IndexBase)
                    index(i).destroy(rmIndex);
        }
        finally {
            unlock(true);
        }
    }

    /**
     * If flag {@code True}, index will be destroyed when table {@link #destroy()}.
     *
     * @param rmIndex Flag indicate remove index on destroy or not.
     */
    public void setRemoveIndexOnDestroy(boolean rmIndex){
        this.rmIndex = rmIndex;
    }

    /** {@inheritDoc} */
    @Override public void unlock(Session ses) {
        Boolean exclusive = sessions.remove(ses);

        if (exclusive == null)
            return;

        unlock(exclusive);
    }

    /**
     * Gets index by index.
     *
     * @param idx Index in list.
     * @return Index.
     */
    private GridH2IndexBase index(int idx) {
        return (GridH2IndexBase)idxs.get(idx);
    }

    /**
     * Gets primary key.
     *
     * @return Primary key.
     */
    private GridH2IndexBase pk() {
        return (GridH2IndexBase)idxs.get(2);
    }

    /**
     * Updates table for given key. If value is null then row with given key will be removed from table,
     * otherwise value and expiration time will be updated or new row will be added.
     *
     * @param row Row to be updated.
     * @param prevRow Previous row.
     * @param prevRowAvailable Whether previous row is available.
     * @throws IgniteCheckedException If failed.
     */
    public void update(CacheDataRow row, @Nullable CacheDataRow prevRow, boolean prevRowAvailable)
        throws IgniteCheckedException {
        assert desc != null;

        GridH2KeyValueRowOnheap row0 = (GridH2KeyValueRowOnheap)desc.createRow(row);
        GridH2KeyValueRowOnheap prevRow0 = prevRow != null ? (GridH2KeyValueRowOnheap)desc.createRow(prevRow) : null;

        row0.prepareValuesCache();

        if (prevRow0 != null)
            prevRow0.prepareValuesCache();

        try {
            lock(false);

            try {
                ensureNotDestroyed();

                boolean replaced;

                if (prevRowAvailable)
                    replaced = pk().putx(row0);
                else {
                    prevRow0 = (GridH2KeyValueRowOnheap)pk().put(row0);

                    replaced = prevRow0 != null;
                }
<<<<<<< HEAD
=======

                assert (replaced && prevRow0 != null) || (!replaced && prevRow0 == null) : "Replaced: " + replaced;
>>>>>>> f863ca01

                if (!replaced)
                    size.increment();

                for (int i = pkIndexPos + 1, len = idxs.size(); i < len; i++) {
                    Index idx = idxs.get(i);

                    if (idx instanceof GridH2IndexBase)
                        addToIndex((GridH2IndexBase)idx, row0, prevRow0);
                }

                if (!tmpIdxs.isEmpty()) {
                    for (GridH2IndexBase idx : tmpIdxs.values())
                        addToIndex(idx, row0, prevRow0);
                }
            }
            finally {
                unlock(false);
            }
        }
        finally {
            row0.clearValuesCache();

            if (prevRow0 != null)
                prevRow0.clearValuesCache();
        }
    }

    /**
     * Remove row.
     *
     * @param row Row.
     * @return {@code True} if was removed.
     * @throws IgniteCheckedException If failed.
     */
    public boolean remove(CacheDataRow row) throws IgniteCheckedException {
        GridH2Row row0 = desc.createRow(row);

        lock(false);

        try {
            ensureNotDestroyed();

            boolean rmv = pk().removex(row0);

            if (rmv) {
                for (int i = pkIndexPos + 1, len = idxs.size(); i < len; i++) {
                    Index idx = idxs.get(i);

                    if (idx instanceof GridH2IndexBase)
                        ((GridH2IndexBase)idx).removex(row0);
                }

                if (!tmpIdxs.isEmpty()) {
                    for (GridH2IndexBase idx : tmpIdxs.values())
                        idx.removex(row0);
                }

                size.decrement();
            }

            return rmv;
        }
        finally {
            unlock(false);
        }
    }

    /**
     * Add row to index.
     *
     * @param idx Index to add row to.
     * @param row Row to add to index.
     * @param prevRow Previous row state, if any.
     */
    private void addToIndex(GridH2IndexBase idx, GridH2Row row, GridH2Row prevRow) {
        boolean replaced = idx.putx(row);

        // Row was not replaced, need to remove manually.
        if (!replaced && prevRow != null)
            idx.removex(prevRow);
    }

    /**
     *
     */
    public void markRebuildFromHashInProgress(boolean value) {
        assert !value || (idxs.size() >= 2 && index(1).getIndexType().isHash()) : "Table has no hash index.";

        rebuildFromHashInProgress = value;
    }

    /**
     *
     */
    public boolean rebuildFromHashInProgress() {
        return rebuildFromHashInProgress;
    }

    /** {@inheritDoc} */
    @Override public Index addIndex(Session ses, String idxName, int idxId, IndexColumn[] cols, IndexType idxType,
        boolean create, String idxComment) {
        return commitUserIndex(ses, idxName);
    }

    /**
     * Add index that is in an intermediate state and is still being built, thus is not used in queries until it is
     * promoted.
     *
     * @param idx Index to add.
     * @throws IgniteCheckedException If failed.
     */
    public void proposeUserIndex(Index idx) throws IgniteCheckedException {
        assert idx instanceof GridH2IndexBase;

        lock(true);

        try {
            ensureNotDestroyed();

            for (Index oldIdx : idxs) {
                if (F.eq(oldIdx.getName(), idx.getName()))
                    throw new IgniteCheckedException("Index already exists: " + idx.getName());
            }

            Index oldTmpIdx = tmpIdxs.put(idx.getName(), (GridH2IndexBase)idx);

            assert oldTmpIdx == null;
        }
        finally {
            unlock(true);
        }
    }

    /**
     * Promote temporary index to make it usable in queries.
     *
     * @param ses H2 session.
     * @param idxName Index name.
     * @return Temporary index with given name.
     */
    private Index commitUserIndex(Session ses, String idxName) {
        lock(true);

        try {
            ensureNotDestroyed();

            Index idx = tmpIdxs.remove(idxName);

            assert idx != null;

            Index cloneIdx = createDuplicateIndexIfNeeded(idx);

            ArrayList<Index> newIdxs = new ArrayList<>(
                idxs.size() + ((cloneIdx == null) ? 1 : 2));

            newIdxs.addAll(idxs);

            newIdxs.add(idx);

            if (cloneIdx != null)
                newIdxs.add(cloneIdx);

            idxs = newIdxs;

            database.addSchemaObject(ses, idx);

            if (cloneIdx != null)
                database.addSchemaObject(ses, cloneIdx);

            setModified();

            return idx;
        }
        finally {
            unlock(true);
        }
    }

    /**
     * Remove user index without promoting it.
     *
     * @param idxName Index name.
     */
    public void rollbackUserIndex(String idxName) {
        lock(true);

        try {
            ensureNotDestroyed();

            GridH2IndexBase rmvIdx = tmpIdxs.remove(idxName);

            assert rmvIdx != null;
        }
        finally {
            unlock(true);
        }
    }

    /**
     * Check whether user index with provided name exists.
     *
     * @param idxName Index name.
     * @return {@code True} if exists.
     */
    public boolean containsUserIndex(String idxName) {
        for (int i = 2; i < idxs.size(); i++) {
            Index idx = idxs.get(i);

            if (idx.getName().equalsIgnoreCase(idxName))
                return true;
        }

        return false;
    }

    /** {@inheritDoc} */
    @Override public void removeIndex(Index h2Idx) {
        throw DbException.getUnsupportedException("must use removeIndex(session, idx)");
    }

    /**
     * Remove the given index from the list.
     *
     * @param h2Idx the index to remove
     */
    public void removeIndex(Session session, Index h2Idx) {
        lock(true);

        try {
            ArrayList<Index> idxs = new ArrayList<>(this.idxs);

            Index targetIdx = (h2Idx instanceof GridH2ProxyIndex) ?
                ((GridH2ProxyIndex)h2Idx).underlyingIndex() : h2Idx;

            for (int i = pkIndexPos; i < idxs.size();) {
                Index idx = idxs.get(i);

                if (idx == targetIdx || (idx instanceof GridH2ProxyIndex &&
                    ((GridH2ProxyIndex)idx).underlyingIndex() == targetIdx)) {

                    idxs.remove(i);

                    if (idx instanceof GridH2ProxyIndex &&
                        idx.getSchema().findIndex(session, idx.getName()) != null)
                        database.removeSchemaObject(session, idx);

                    continue;
                }

                i++;
            }

            this.idxs = idxs;
        }
        finally {
            unlock(true);
        }
    }

    /** {@inheritDoc} */
    @Override public void removeRow(Session ses, Row row) {
        throw DbException.getUnsupportedException("removeRow");
    }

    /** {@inheritDoc} */
    @Override public void truncate(Session ses) {
        throw DbException.getUnsupportedException("truncate");
    }

    /** {@inheritDoc} */
    @Override public void addRow(Session ses, Row row) {
        throw DbException.getUnsupportedException("addRow");
    }

    /** {@inheritDoc} */
    @Override public void checkSupportAlter() {
        throw DbException.getUnsupportedException("alter");
    }

    /** {@inheritDoc} */
    @Override public TableType getTableType() {
        return TableType.EXTERNAL_TABLE_ENGINE;
    }

    /** {@inheritDoc} */
    @Override public Index getScanIndex(Session ses) {
        return getIndexes().get(0); // Scan must be always first index.
    }

    /** {@inheritDoc} */
    @Override public Index getUniqueIndex() {
        if (rebuildFromHashInProgress)
            return index(1);
        else
            return index(2);
    }

    /** {@inheritDoc} */
    @Override public ArrayList<Index> getIndexes() {
        if (!rebuildFromHashInProgress)
            return idxs;

        ArrayList<Index> idxs = new ArrayList<>(2);

        idxs.add(this.idxs.get(0));
        idxs.add(this.idxs.get(1));

        return idxs;
    }

    /** {@inheritDoc} */
    @Override public boolean isLockedExclusively() {
        return false;
    }

    /** {@inheritDoc} */
    @Override public boolean isLockedExclusivelyBy(Session ses) {
        return false;
    }

    /** {@inheritDoc} */
    @Override public long getMaxDataModificationId() {
        return 0;
    }

    /** {@inheritDoc} */
    @Override public boolean isDeterministic() {
        return true;
    }

    /** {@inheritDoc} */
    @Override public boolean canGetRowCount() {
        return true;
    }

    /** {@inheritDoc} */
    @Override public boolean canDrop() {
        return true;
    }

    /** {@inheritDoc} */
    @Override public long getRowCount(@Nullable Session ses) {
        return getUniqueIndex().getRowCount(ses);
    }

    /** {@inheritDoc} */
    @Override public long getRowCountApproximation() {
        return size.longValue();
    }

    /** {@inheritDoc} */
    @Override public void checkRename() {
        throw DbException.getUnsupportedException("rename");
    }

    /**
     * Creates index column for table.
     *
     * @param col Column index.
     * @param sorting Sorting order {@link SortOrder}
     * @return Created index column.
     */
    public IndexColumn indexColumn(int col, int sorting) {
        IndexColumn res = new IndexColumn();

        res.column = getColumn(col);
        res.columnName = res.column.getName();
        res.sortType = sorting;

        return res;
    }

    /**
     * @return Data store.
     */
    public H2RowFactory rowFactory() {
        return rowFactory;
    }

    /**
     * Creates proxy index for given target index.
     * Proxy index refers to alternative key and val columns.
     *
     * @param target Index to clone.
     * @return Proxy index.
     */
    private Index createDuplicateIndexIfNeeded(Index target) {
        if (!(target instanceof H2TreeIndex) && !(target instanceof SpatialIndex))
            return null;

        IndexColumn[] cols = target.getIndexColumns();

        List<IndexColumn> proxyCols = new ArrayList<>(cols.length);

        boolean modified = false;

        for (IndexColumn col : cols) {
            IndexColumn proxyCol = new IndexColumn();

            proxyCol.columnName = col.columnName;
            proxyCol.column = col.column;
            proxyCol.sortType = col.sortType;

            int altColId = desc.getAlternativeColumnId(proxyCol.column.getColumnId());

            if (altColId != proxyCol.column.getColumnId()) {
                proxyCol.column = getColumn(altColId);

                proxyCol.columnName = proxyCol.column.getName();

                modified = true;
            }

            proxyCols.add(proxyCol);
        }

        if (modified) {
            String proxyName = target.getName() + "_proxy";

            if (target.getIndexType().isSpatial())
                return new GridH2ProxySpatialIndex(this, proxyName, proxyCols, target);

            return new GridH2ProxyIndex(this, proxyName, proxyCols, target);
        }

        return null;
    }

    /**
     * Add new columns to this table.
     *
     * @param cols Columns to add.
     * @param ifNotExists Ignore this command if {@code cols} has size of 1 and column with given name already exists.
     */
    public void addColumns(List<QueryField> cols, boolean ifNotExists) {
        assert !ifNotExists || cols.size() == 1;

        lock(true);

        try {
            int pos = columns.length;

            Column[] newCols = new Column[columns.length + cols.size()];

            // First, let's copy existing columns to new array
            System.arraycopy(columns, 0, newCols, 0, columns.length);

            // And now, let's add new columns
            for (QueryField col : cols) {
                if (doesColumnExist(col.name())) {
                    if (ifNotExists && cols.size() == 1)
                        return;
                    else
                        throw new IgniteSQLException("Column already exists [tblName=" + getName() +
                            ", colName=" + col.name() + ']');
                }

                try {
                    Column c = new Column(col.name(), DataType.getTypeFromClass(Class.forName(col.typeName())));

                    c.setNullable(col.isNullable());

                    newCols[pos++] = c;
                }
                catch (ClassNotFoundException e) {
                    throw new IgniteSQLException("H2 data type not found for class: " + col.typeName(), e);
                }
            }

            setColumns(newCols);

            desc.refreshMetadataFromTypeDescriptor();

            setModified();
        }
        finally {
            unlock(true);
        }
    }

    /** {@inheritDoc} */
    @Override public Column[] getColumns() {
        Boolean insertHack = INSERT_HACK.get();

        if (insertHack != null && insertHack) {
            StackTraceElement[] elems = Thread.currentThread().getStackTrace();

            StackTraceElement elem = elems[2];

            if (F.eq(elem.getClassName(), Insert.class.getName()) && F.eq(elem.getMethodName(), "prepare")) {
                Column[] columns0 = new Column[columns.length - 3];

                System.arraycopy(columns, 3, columns0, 0, columns0.length);

                return columns0;
            }
        }

        return columns;
    }

    /**
     * Set insert hack flag.
     *
     * @param val Value.
     */
    public static void insertHack(boolean val) {
        INSERT_HACK.set(val);
    }

    /**
     * Check whether insert hack is required. This is true in case statement contains "INSERT INTO ... VALUES".
     *
     * @param sql SQL statement.
     * @return {@code True} if target combination is found.
     */
    @SuppressWarnings("RedundantIfStatement")
    public static boolean insertHackRequired(String sql) {
        if (F.isEmpty(sql))
            return false;

        sql = sql.toLowerCase();

        int idxInsert = sql.indexOf("insert");

        if (idxInsert < 0)
            return false;

        int idxInto = sql.indexOf("into", idxInsert);

        if (idxInto < 0)
            return false;

        return true;
    }
}<|MERGE_RESOLUTION|>--- conflicted
+++ resolved
@@ -456,11 +456,8 @@
 
                     replaced = prevRow0 != null;
                 }
-<<<<<<< HEAD
-=======
 
                 assert (replaced && prevRow0 != null) || (!replaced && prevRow0 == null) : "Replaced: " + replaced;
->>>>>>> f863ca01
 
                 if (!replaced)
                     size.increment();
