--- conflicted
+++ resolved
@@ -298,29 +298,11 @@
             if (!exclusive || !GridMapQueryExecutor.FORCE_LAZY)
                 l.lockInterruptibly();
             else {
-<<<<<<< HEAD
-                // Attempt to acquire read lock (query execution, DML, cache update).
-                // If query is being executed inside a query pool, we do not want it to be blocked
-                // for a long time, as it would prevent other queries from being executed. So we
-                // wait a little and then force transfer to dedicated thread by throwing special
-                // timeout exception.GridNioSslSelfTest
-                // If query is not in the query pool, then we simply wait for lock acquisition.
-                if (isSqlNotInLazy()) {
-                    System.out.println(Thread.currentThread().getName() + System.identityHashCode(lock) + " +++ lock qry not lazy ");
-
-                    if (hasWaitedWriter || !l.tryLock(200, TimeUnit.MILLISECONDS)) {
-                        System.out.println(Thread.currentThread().getName() + " +++ lock FAIL");
-                        throw new GridH2RetryException("Long wait on Table lock: [tableName=" + getName()
-                            + ", hasWaitedWriter=" + hasWaitedWriter + ']');
-                    }
-                    System.out.println(Thread.currentThread().getName() + System.identityHashCode(lock) + " +++ lock OK");
-=======
                 for (;;) {
                     if (l.tryLock(200, TimeUnit.MILLISECONDS))
                         break;
                     else
                         Thread.yield();
->>>>>>> 7319b110
                 }
             }
         }
@@ -346,54 +328,6 @@
     }
 
     /**
-<<<<<<< HEAD
-     * Check if table is being locked in not lazy thread by SQL query.
-     *
-     * @return {@code True} if is in query pool.
-     */
-    private static boolean isSqlNotInLazy() {
-        return GridH2QueryContext.get() != null && MapQueryLazyWorker.currentWorker() == null;
-    }
-
-    /**
-     * Callback invoked when session is to be transferred to lazy thread. In order to prevent concurrent changes
-     * by DDL during move we increment counter before releasing read lock.
-     *
-     * @param ses Session.
-     */
-    public void onLazyTransferStarted(Session ses) {
-        assert sessions.containsKey(ses) : "Detached session have not locked the table: " + getName();
-
-        lazyTransferCnt.incrementAndGet();
-
-
-        System.out.println(Thread.currentThread().getName() + System.identityHashCode(this) + " +++ onLazyTransferStarted " + ses);
-        lock.readLock().unlock();
-    }
-
-    /**
-     * Callback invoked when lazy transfer finished. Acquire the lock, decrement transfer counter.
-     *
-     * @param ses Session to detach.
-     */
-    public void onLazyTransferFinished(Session ses) {
-        assert sessions.containsKey(ses) : "Attached session have not locked the table: " + getName();
-
-        try {
-            lock.readLock().lockInterruptibly();
-
-            lazyTransferCnt.decrementAndGet();
-        }
-        catch (InterruptedException e) {
-            Thread.currentThread().interrupt();
-
-            throw new IgniteInterruptedException("Thread got interrupted while trying to acquire table lock.", e);
-        }
-    }
-
-    /**
-=======
->>>>>>> 7319b110
      * Check if table is not destroyed.
      */
     private void ensureNotDestroyed() {
@@ -487,23 +421,7 @@
 
         System.out.println(Thread.currentThread().getName() + System.identityHashCode(this) + " +++ UNLOCK " + ses + " " + getName());
 
-<<<<<<< HEAD
-        GridH2QueryContext qctx = GridH2QueryContext.get();
-
-        if (qctx != null)
-            qctx.lockedTables().remove(this);
-
-        try {
-            unlock(exclusive);
-            System.out.println(Thread.currentThread().getName() + " +++ UNLOCK OK " + ses + " " + getName());
-        }
-        catch (Throwable e) {
-            System.out.println(Thread.currentThread().getName() + " +++ UNLOCK ERR " + ses + " " + getName());
-            e.printStackTrace();
-        }
-=======
         unlock(exclusive);
->>>>>>> 7319b110
     }
 
     /**
