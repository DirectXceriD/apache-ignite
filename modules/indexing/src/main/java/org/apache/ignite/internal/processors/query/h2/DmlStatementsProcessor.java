/*
 * Licensed to the Apache Software Foundation (ASF) under one or more
 * contributor license agreements.  See the NOTICE file distributed with
 * this work for additional information regarding copyright ownership.
 * The ASF licenses this file to You under the Apache License, Version 2.0
 * (the "License"); you may not use this file except in compliance with
 * the License.  You may obtain a copy of the License at
 *
 *      http://www.apache.org/licenses/LICENSE-2.0
 *
 * Unless required by applicable law or agreed to in writing, software
 * distributed under the License is distributed on an "AS IS" BASIS,
 * WITHOUT WARRANTIES OR CONDITIONS OF ANY KIND, either express or implied.
 * See the License for the specific language governing permissions and
 * limitations under the License.
 */

package org.apache.ignite.internal.processors.query.h2;

import java.lang.reflect.Array;
import java.sql.PreparedStatement;
import java.sql.SQLException;
import java.sql.Time;
import java.sql.Timestamp;
import java.util.ArrayList;
import java.util.Collections;
import java.util.Date;
import java.util.HashMap;
import java.util.Iterator;
import java.util.LinkedHashMap;
import java.util.LinkedHashSet;
import java.util.List;
import java.util.Map;
import java.util.Set;
import java.util.UUID;
import java.util.concurrent.ConcurrentMap;
import java.util.concurrent.TimeUnit;
import javax.cache.processor.EntryProcessor;
import javax.cache.processor.EntryProcessorException;
import javax.cache.processor.EntryProcessorResult;
import javax.cache.processor.MutableEntry;
import org.apache.ignite.IgniteCache;
import org.apache.ignite.IgniteCheckedException;
import org.apache.ignite.IgniteDataStreamer;
import org.apache.ignite.IgniteException;
import org.apache.ignite.IgniteLogger;
import org.apache.ignite.binary.BinaryObject;
import org.apache.ignite.binary.BinaryObjectBuilder;
import org.apache.ignite.cache.query.SqlFieldsQuery;
import org.apache.ignite.cluster.ClusterNode;
import org.apache.ignite.internal.GridKernalContext;
import org.apache.ignite.internal.processors.affinity.AffinityTopologyVersion;
import org.apache.ignite.internal.processors.cache.CacheOperationContext;
import org.apache.ignite.internal.processors.cache.GridCacheAdapter;
import org.apache.ignite.internal.processors.cache.GridCacheContext;
import org.apache.ignite.internal.processors.cache.QueryCursorImpl;
import org.apache.ignite.internal.processors.cache.query.IgniteQueryErrorCode;
import org.apache.ignite.internal.processors.odbc.SqlStateCode;
import org.apache.ignite.internal.processors.query.GridQueryCacheObjectsIterator;
import org.apache.ignite.internal.processors.query.GridQueryCancel;
import org.apache.ignite.internal.processors.query.GridQueryFieldsResult;
import org.apache.ignite.internal.processors.query.GridQueryFieldsResultAdapter;
import org.apache.ignite.internal.processors.query.GridQueryProperty;
import org.apache.ignite.internal.processors.query.GridQueryTypeDescriptor;
import org.apache.ignite.internal.processors.query.IgniteSQLException;
import org.apache.ignite.internal.processors.query.QueryUtils;
import org.apache.ignite.internal.processors.query.h2.dml.FastUpdateArguments;
import org.apache.ignite.internal.processors.query.h2.dml.UpdateMode;
import org.apache.ignite.internal.processors.query.h2.dml.UpdatePlan;
import org.apache.ignite.internal.processors.query.h2.dml.UpdatePlanBuilder;
import org.apache.ignite.internal.processors.query.h2.opt.GridH2RowDescriptor;
import org.apache.ignite.internal.processors.query.h2.sql.GridSqlQueryParser;
import org.apache.ignite.internal.util.GridBoundedConcurrentLinkedHashMap;
import org.apache.ignite.internal.util.lang.IgniteSingletonIterator;
import org.apache.ignite.internal.util.typedef.F;
import org.apache.ignite.internal.util.typedef.X;
import org.apache.ignite.internal.util.typedef.internal.U;
import org.apache.ignite.lang.IgniteBiTuple;
import org.apache.ignite.lang.IgniteInClosure;
import org.apache.ignite.spi.indexing.IndexingQueryFilter;
import org.h2.command.Prepared;
import org.h2.command.dml.Delete;
import org.h2.command.dml.Insert;
import org.h2.command.dml.Merge;
import org.h2.command.dml.Update;
import org.h2.table.Column;
import org.h2.util.DateTimeUtils;
import org.h2.util.LocalDateTimeUtils;
import org.h2.value.Value;
import org.h2.value.ValueDate;
import org.h2.value.ValueTime;
import org.h2.value.ValueTimestamp;
import org.jetbrains.annotations.NotNull;
import org.jetbrains.annotations.Nullable;

import static org.apache.ignite.internal.processors.cache.query.IgniteQueryErrorCode.createJdbcSqlException;
import static org.apache.ignite.internal.processors.query.h2.IgniteH2Indexing.UPDATE_RESULT_META;
import static org.apache.ignite.internal.processors.query.h2.opt.GridH2KeyValueRowOnheap.DEFAULT_COLUMNS_COUNT;

/**
 *
 */
public class DmlStatementsProcessor {
    /** Default number of attempts to re-run DELETE and UPDATE queries in case of concurrent modifications of values. */
    private final static int DFLT_DML_RERUN_ATTEMPTS = 4;

    /** Indexing. */
    private IgniteH2Indexing idx;

    /** Logger. */
    private IgniteLogger log;

    /** Default size for update plan cache. */
    private static final int PLAN_CACHE_SIZE = 1024;

    /** Update plans cache. */
    private final ConcurrentMap<H2DmlPlanKey, UpdatePlan> planCache =
        new GridBoundedConcurrentLinkedHashMap<>(PLAN_CACHE_SIZE);

    /**
     * Constructor.
     *
     * @param ctx Kernal context.
     * @param idx indexing.
     */
    public void start(GridKernalContext ctx, IgniteH2Indexing idx) {
        this.idx = idx;

        log = ctx.log(DmlStatementsProcessor.class);
    }

    /**
     * Handle cache stop.
     *
     * @param cacheName Cache name.
     */
    public void onCacheStop(String cacheName) {
        Iterator<Map.Entry<H2DmlPlanKey, UpdatePlan>> iter = planCache.entrySet().iterator();

        while (iter.hasNext()) {
            UpdatePlan plan = iter.next().getValue();

            if (F.eq(cacheName, plan.tbl.cacheName()))
                iter.remove();
        }
    }

    /**
     * Execute DML statement, possibly with few re-attempts in case of concurrent data modifications.
     *
     * @param schemaName Schema.
     * @param prepared Prepared JDBC statement.
     * @param fieldsQry Original query.
     * @param loc Query locality flag.
     * @param filters Cache name and key filter.
     * @param cancel Cancel.
     * @return Update result (modified items count and failed keys).
     * @throws IgniteCheckedException if failed.
     */
    private UpdateResult updateSqlFields(String schemaName, Prepared prepared, SqlFieldsQuery fieldsQry,
        boolean loc, IndexingQueryFilter filters, GridQueryCancel cancel) throws IgniteCheckedException {
        Object[] errKeys = null;

        long items = 0;

        UpdatePlan plan = getPlanForStatement(schemaName, prepared, null);

        GridCacheContext<?, ?> cctx = plan.tbl.rowDescriptor().context();

        for (int i = 0; i < DFLT_DML_RERUN_ATTEMPTS; i++) {
            CacheOperationContext opCtx = cctx.operationContextPerCall();

            // Force keepBinary for operation context to avoid binary deserialization inside entry processor
            if (cctx.binaryMarshaller()) {
                CacheOperationContext newOpCtx = null;

                if (opCtx == null)
                    // Mimics behavior of GridCacheAdapter#keepBinary and GridCacheProxyImpl#keepBinary
                    newOpCtx = new CacheOperationContext(false, null, true, null, false, null, false);
                else if (!opCtx.isKeepBinary())
                    newOpCtx = opCtx.keepBinary();

                if (newOpCtx != null)
                    cctx.operationContextPerCall(newOpCtx);
            }

            UpdateResult r;

            try {
                r = executeUpdateStatement(schemaName, cctx, prepared, fieldsQry, loc, filters, cancel, errKeys);
            }
            finally {
                cctx.operationContextPerCall(opCtx);
            }

            items += r.cnt;
            errKeys = r.errKeys;

            if (F.isEmpty(errKeys))
                break;
        }

        if (F.isEmpty(errKeys)) {
            if (items == 1L)
                return UpdateResult.ONE;
            else if (items == 0L)
                return UpdateResult.ZERO;
        }

        return new UpdateResult(items, errKeys);
    }

    /**
     * @param schemaName Schema.
     * @param p Prepared.
     * @param fieldsQry Initial query
     * @param cancel Query cancel.
     * @return Update result wrapped into {@link GridQueryFieldsResult}
     * @throws IgniteCheckedException if failed.
     */
    @SuppressWarnings("unchecked")
    QueryCursorImpl<List<?>> updateSqlFieldsDistributed(String schemaName, Prepared p,
        SqlFieldsQuery fieldsQry, GridQueryCancel cancel) throws IgniteCheckedException {
        UpdateResult res = updateSqlFields(schemaName, p, fieldsQry, false, null, cancel);

        QueryCursorImpl<List<?>> resCur = (QueryCursorImpl<List<?>>)new QueryCursorImpl(Collections.singletonList
            (Collections.singletonList(res.cnt)), cancel, false);

        resCur.fieldsMeta(UPDATE_RESULT_META);

        return resCur;
    }

    /**
     * Execute DML statement on local cache.
     *
     * @param schemaName Schema.
     * @param stmt Prepared statement.
     * @param fieldsQry Fields query.
     * @param filters Cache name and key filter.
     * @param cancel Query cancel.
     * @return Update result wrapped into {@link GridQueryFieldsResult}
     * @throws IgniteCheckedException if failed.
     */
    @SuppressWarnings("unchecked")
    GridQueryFieldsResult updateSqlFieldsLocal(String schemaName, PreparedStatement stmt,
        SqlFieldsQuery fieldsQry, IndexingQueryFilter filters, GridQueryCancel cancel)
        throws IgniteCheckedException {
        UpdateResult res = updateSqlFields(schemaName,  GridSqlQueryParser.prepared(stmt), fieldsQry, true,
            filters, cancel);

        return new GridQueryFieldsResultAdapter(UPDATE_RESULT_META,
            new IgniteSingletonIterator(Collections.singletonList(res.cnt)));
    }

    /**
     * Perform given statement against given data streamer. Only rows based INSERT is supported.
     *
     * @param streamer Streamer to feed data to.
     * @param stmt Statement.
     * @param args Statement arguments.
     * @return Number of rows in given INSERT statement.
     * @throws IgniteCheckedException if failed.
     */
    @SuppressWarnings({"unchecked", "ConstantConditions"})
    long streamUpdateQuery(IgniteDataStreamer streamer, PreparedStatement stmt, Object[] args)
        throws IgniteCheckedException {
        args = U.firstNotNull(args, X.EMPTY_OBJECT_ARRAY);

        Prepared p = GridSqlQueryParser.prepared(stmt);

        assert p != null;

        UpdatePlan plan = UpdatePlanBuilder.planForStatement(p, null);

        if (!F.eq(streamer.cacheName(), plan.tbl.rowDescriptor().context().name()))
            throw new IgniteSQLException("Cross cache streaming is not supported, please specify cache explicitly" +
                " in connection options", IgniteQueryErrorCode.UNSUPPORTED_OPERATION);

        if (plan.mode == UpdateMode.INSERT && plan.rowsNum > 0) {
            assert plan.isLocSubqry;

            final GridCacheContext cctx = plan.tbl.rowDescriptor().context();

            QueryCursorImpl<List<?>> cur;

            final ArrayList<List<?>> data = new ArrayList<>(plan.rowsNum);

            final GridQueryFieldsResult res = idx.queryLocalSqlFields(idx.schema(cctx.name()), plan.selectQry,
                F.asList(args), null, false, 0, null);

            QueryCursorImpl<List<?>> stepCur = new QueryCursorImpl<>(new Iterable<List<?>>() {
                @Override public Iterator<List<?>> iterator() {
                    try {
                        return new GridQueryCacheObjectsIterator(res.iterator(), idx.objectContext(),
                            cctx.keepBinary());
                    }
                    catch (IgniteCheckedException e) {
                        throw new IgniteException(e);
                    }
                }
            }, null);

            data.addAll(stepCur.getAll());

            cur = new QueryCursorImpl<>(new Iterable<List<?>>() {
                @Override public Iterator<List<?>> iterator() {
                    return data.iterator();
                }
            }, null);

            if (plan.rowsNum == 1) {
                IgniteBiTuple t = rowToKeyValue(cctx, cur.iterator().next(), plan);

                streamer.addData(t.getKey(), t.getValue());

                return 1;
            }

            Map<Object, Object> rows = new LinkedHashMap<>(plan.rowsNum);

            for (List<?> row : cur) {
                final IgniteBiTuple t = rowToKeyValue(cctx, row, plan);

                rows.put(t.getKey(), t.getValue());
            }

            streamer.addData(rows);

            return rows.size();
        }
        else
            throw new IgniteSQLException("Only tuple based INSERT statements are supported in streaming mode",
                IgniteQueryErrorCode.UNSUPPORTED_OPERATION);
    }

    /**
     * Actually perform SQL DML operation locally.
     *
     * @param schemaName Schema name.
     * @param cctx Cache context.
     * @param prepared Prepared statement for DML query.
     * @param fieldsQry Fields query.
     * @param loc Local query flag.
     * @param filters Cache name and key filter.
     * @param cancel Query cancel state holder.
     * @param failedKeys Keys to restrict UPDATE and DELETE operations with. Null or empty array means no restriction.
     * @return Pair [number of successfully processed items; keys that have failed to be processed]
     * @throws IgniteCheckedException if failed.
     */
    @SuppressWarnings({"ConstantConditions", "unchecked"})
    private UpdateResult executeUpdateStatement(String schemaName, final GridCacheContext cctx,
        Prepared prepared, SqlFieldsQuery fieldsQry, boolean loc, IndexingQueryFilter filters,
        GridQueryCancel cancel, Object[] failedKeys) throws IgniteCheckedException {
        Integer errKeysPos = null;

        UpdatePlan plan = getPlanForStatement(schemaName, prepared, errKeysPos);

        if (plan.fastUpdateArgs != null) {
            assert F.isEmpty(failedKeys) && errKeysPos == null;

            return doFastUpdate(plan, fieldsQry.getArgs());
        }

        assert !F.isEmpty(plan.selectQry);

        QueryCursorImpl<List<?>> cur;

        // Do a two-step query only if locality flag is not set AND if plan's SELECT corresponds to an actual
        // sub-query and not some dummy stuff like "select 1, 2, 3;"
        if (!loc && !plan.isLocSubqry) {
            SqlFieldsQuery newFieldsQry = new SqlFieldsQuery(plan.selectQry, fieldsQry.isCollocated())
                .setArgs(fieldsQry.getArgs())
                .setDistributedJoins(fieldsQry.isDistributedJoins())
                .setEnforceJoinOrder(fieldsQry.isEnforceJoinOrder())
                .setLocal(fieldsQry.isLocal())
                .setPageSize(fieldsQry.getPageSize())
                .setTimeout(fieldsQry.getTimeout(), TimeUnit.MILLISECONDS);

<<<<<<< HEAD
            cur = (QueryCursorImpl<List<?>>) idx.querySqlFields(schemaName, newFieldsQry, true, cancel);
=======
            cur = (QueryCursorImpl<List<?>>)idx.queryDistributedSqlFields(schemaName, newFieldsQry, true,
                cancel, mainCacheId, true).get(0);
>>>>>>> 8ffa1099
        }
        else {
            final GridQueryFieldsResult res = idx.queryLocalSqlFields(schemaName, plan.selectQry,
                F.asList(fieldsQry.getArgs()), filters, fieldsQry.isEnforceJoinOrder(), fieldsQry.getTimeout(), cancel);

            cur = new QueryCursorImpl<>(new Iterable<List<?>>() {
                @Override public Iterator<List<?>> iterator() {
                    try {
                        return new GridQueryCacheObjectsIterator(res.iterator(), idx.objectContext(), true);
                    }
                    catch (IgniteCheckedException e) {
                        throw new IgniteException(e);
                    }
                }
            }, cancel);
        }

        int pageSize = loc ? 0 : fieldsQry.getPageSize();

        switch (plan.mode) {
            case MERGE:
                return new UpdateResult(doMerge(plan, cur, pageSize), X.EMPTY_OBJECT_ARRAY);

            case INSERT:
                return new UpdateResult(doInsert(plan, cur, pageSize), X.EMPTY_OBJECT_ARRAY);

            case UPDATE:
                return doUpdate(plan, cur, pageSize);

            case DELETE:
                return doDelete(cctx, cur, pageSize);

            default:
                throw new IgniteSQLException("Unexpected DML operation [mode=" + plan.mode + ']',
                    IgniteQueryErrorCode.UNEXPECTED_OPERATION);
        }
    }

    /**
     * Generate SELECT statements to retrieve data for modifications from and find fast UPDATE or DELETE args,
     * if available.
     *
     * @param schema Schema.
     * @param p Prepared JDBC statement.
     * @return Update plan.
     */
    @SuppressWarnings({"unchecked", "ConstantConditions"})
    private UpdatePlan getPlanForStatement(String schema, Prepared p, @Nullable Integer errKeysPos)
        throws IgniteCheckedException {
        H2DmlPlanKey planKey = new H2DmlPlanKey(schema, p.getSQL());

        UpdatePlan res = (errKeysPos == null ? planCache.get(planKey) : null);

        if (res != null)
            return res;

        res = UpdatePlanBuilder.planForStatement(p, errKeysPos);

        // Don't cache re-runs
        if (errKeysPos == null)
            return U.firstNotNull(planCache.putIfAbsent(planKey, res), res);
        else
            return res;
    }

    /**
     * Perform single cache operation based on given args.
     * @param args Query parameters.
     * @return 1 if an item was affected, 0 otherwise.
     * @throws IgniteCheckedException if failed.
     */
    @SuppressWarnings({"unchecked", "ConstantConditions"})
    private static UpdateResult doFastUpdate(UpdatePlan plan, Object[] args) throws IgniteCheckedException {
        GridCacheContext cctx = plan.tbl.rowDescriptor().context();

        FastUpdateArguments singleUpdate = plan.fastUpdateArgs;

        assert singleUpdate != null;

        boolean valBounded = (singleUpdate.val != FastUpdateArguments.NULL_ARGUMENT);

        if (singleUpdate.newVal != FastUpdateArguments.NULL_ARGUMENT) { // Single item UPDATE
            Object key = singleUpdate.key.apply(args);
            Object newVal = singleUpdate.newVal.apply(args);

            if (valBounded) {
                Object val = singleUpdate.val.apply(args);

                return (cctx.cache().replace(key, val, newVal) ? UpdateResult.ONE : UpdateResult.ZERO);
            }
            else
                return (cctx.cache().replace(key, newVal) ? UpdateResult.ONE : UpdateResult.ZERO);
        }
        else { // Single item DELETE
            Object key = singleUpdate.key.apply(args);
            Object val = singleUpdate.val.apply(args);

            if (singleUpdate.val == FastUpdateArguments.NULL_ARGUMENT) // No _val bound in source query
                return cctx.cache().remove(key) ? UpdateResult.ONE : UpdateResult.ZERO;
            else
                return cctx.cache().remove(key, val) ? UpdateResult.ONE : UpdateResult.ZERO;
        }
    }

    /**
     * Perform DELETE operation on top of results of SELECT.
     * @param cctx Cache context.
     * @param cursor SELECT results.
     * @param pageSize Batch size for streaming, anything <= 0 for single page operations.
     * @return Results of DELETE (number of items affected AND keys that failed to be updated).
     */
    @SuppressWarnings({"unchecked", "ConstantConditions", "ThrowableResultOfMethodCallIgnored"})
    private UpdateResult doDelete(GridCacheContext cctx, Iterable<List<?>> cursor, int pageSize)
        throws IgniteCheckedException {
        BatchSender sender = new BatchSender(cctx, pageSize);

        for (List<?> row : cursor) {
            if (row.size() != 2) {
                U.warn(log, "Invalid row size on DELETE - expected 2, got " + row.size());

                continue;
            }

            sender.add(row.get(0), new ModifyingEntryProcessor(row.get(1), RMV));
        }

        sender.flush();

        SQLException resEx = sender.error();

        if (resEx != null) {
            if (!F.isEmpty(sender.failedKeys())) {
                // Don't go for a re-run if processing of some keys yielded exceptions and report keys that
                // had been modified concurrently right away.
                String msg = "Failed to DELETE some keys because they had been modified concurrently " +
                    "[keys=" + sender.failedKeys() + ']';

                SQLException conEx = createJdbcSqlException(msg, IgniteQueryErrorCode.CONCURRENT_UPDATE);

                conEx.setNextException(resEx);

                resEx = conEx;
            }

            throw new IgniteSQLException(resEx);
        }

        return new UpdateResult(sender.updateCount(), sender.failedKeys().toArray());
    }

    /**
     * Perform UPDATE operation on top of results of SELECT.
     * @param cursor SELECT results.
     * @param pageSize Batch size for streaming, anything <= 0 for single page operations.
     * @return Pair [cursor corresponding to results of UPDATE (contains number of items affected); keys whose values
     *     had been modified concurrently (arguments for a re-run)].
     */
    @SuppressWarnings({"unchecked", "ThrowableResultOfMethodCallIgnored"})
    private UpdateResult doUpdate(UpdatePlan plan, Iterable<List<?>> cursor, int pageSize)
        throws IgniteCheckedException {
        GridH2RowDescriptor desc = plan.tbl.rowDescriptor();

        GridCacheContext cctx = desc.context();

        boolean bin = cctx.binaryMarshaller();

        String[] updatedColNames = plan.colNames;

        int valColIdx = plan.valColIdx;

        boolean hasNewVal = (valColIdx != -1);

        // Statement updates distinct properties if it does not have _val in updated columns list
        // or if its list of updated columns includes only _val, i.e. is single element.
        boolean hasProps = !hasNewVal || updatedColNames.length > 1;

        BatchSender sender = new BatchSender(cctx, pageSize);

        for (List<?> row : cursor) {
            Object key = row.get(0);

            Object newVal;

            Map<String, Object> newColVals = new HashMap<>();

            for (int i = 0; i < plan.colNames.length; i++) {
                if (hasNewVal && i == valColIdx - 2)
                    continue;

                GridQueryProperty prop = plan.tbl.rowDescriptor().type().property(plan.colNames[i]);

                assert prop != null;

                newColVals.put(plan.colNames[i], convert(row.get(i + 2), desc, prop.type(), plan.colTypes[i]));
            }

            newVal = plan.valSupplier.apply(row);

            if (newVal == null)
                throw new IgniteSQLException("New value for UPDATE must not be null", IgniteQueryErrorCode.NULL_VALUE);

            // Skip key and value - that's why we start off with 3rd column
            for (int i = 0; i < plan.tbl.getColumns().length - DEFAULT_COLUMNS_COUNT; i++) {
                Column c = plan.tbl.getColumn(i + DEFAULT_COLUMNS_COUNT);

                if (desc.isKeyValueOrVersionColumn(c.getColumnId()))
                    continue;

                GridQueryProperty prop = desc.type().property(c.getName());

                if (prop.key())
                    continue; // Don't get values of key's columns - we won't use them anyway

                boolean hasNewColVal = newColVals.containsKey(c.getName());

                if (!hasNewColVal)
                    continue;

                Object colVal = newColVals.get(c.getName());

                // UPDATE currently does not allow to modify key or its fields, so we must be safe to pass null as key.
                desc.setColumnValue(null, newVal, colVal, i);
            }

            if (bin && hasProps) {
                assert newVal instanceof BinaryObjectBuilder;

                newVal = ((BinaryObjectBuilder) newVal).build();
            }

            desc.type().validateKeyAndValue(key, newVal);

            Object srcVal = row.get(1);

            if (bin && !(srcVal instanceof BinaryObject))
                srcVal = cctx.grid().binary().toBinary(srcVal);

            sender.add(key, new ModifyingEntryProcessor(srcVal, new EntryValueUpdater(newVal)));
        }

        sender.flush();

        SQLException resEx = sender.error();

        if (resEx != null) {
            if (!F.isEmpty(sender.failedKeys())) {
                // Don't go for a re-run if processing of some keys yielded exceptions and report keys that
                // had been modified concurrently right away.
                String msg = "Failed to UPDATE some keys because they had been modified concurrently " +
                    "[keys=" + sender.failedKeys() + ']';

                SQLException dupEx = createJdbcSqlException(msg, IgniteQueryErrorCode.CONCURRENT_UPDATE);

                dupEx.setNextException(resEx);

                resEx = dupEx;
            }

            throw new IgniteSQLException(resEx);
        }

        return new UpdateResult(sender.updateCount(), sender.failedKeys().toArray());
    }

    /**
     * Convert value to column's expected type by means of H2.
     *
     * @param val Source value.
     * @param desc Row descriptor.
     * @param expCls Expected value class.
     * @param type Expected column type to convert to.
     * @return Converted object.
     * @throws IgniteCheckedException if failed.
     */
    @SuppressWarnings({"ConstantConditions", "SuspiciousSystemArraycopy"})
    private static Object convert(Object val, GridH2RowDescriptor desc, Class<?> expCls, int type)
        throws IgniteCheckedException {
        if (val == null)
            return null;

        Class<?> currCls = val.getClass();

        try {
            if (val instanceof Date && currCls != Date.class && expCls == Date.class) {
                // H2 thinks that java.util.Date is always a Timestamp, while binary marshaller expects
                // precise Date instance. Let's satisfy it.
                return new Date(((Date) val).getTime());
            }

            // User-given UUID is always serialized by H2 to byte array, so we have to deserialize manually
            if (type == Value.UUID && currCls == byte[].class)
                return U.unmarshal(desc.context().marshaller(), (byte[]) val,
                    U.resolveClassLoader(desc.context().gridConfig()));

            if (LocalDateTimeUtils.isJava8DateApiPresent()) {
                if (val instanceof Timestamp && LocalDateTimeUtils.isLocalDateTime(expCls))
                    return LocalDateTimeUtils.valueToLocalDateTime(ValueTimestamp.get((Timestamp) val));

                if (val instanceof Date && LocalDateTimeUtils.isLocalDate(expCls))
                    return LocalDateTimeUtils.valueToLocalDate(ValueDate.fromDateValue(
                        DateTimeUtils.dateValueFromDate(((Date) val).getTime())));

                if (val instanceof Time && LocalDateTimeUtils.isLocalTime(expCls))
                    return LocalDateTimeUtils.valueToLocalTime(ValueTime.get((Time) val));
            }

            // We have to convert arrays of reference types manually -
            // see https://issues.apache.org/jira/browse/IGNITE-4327
            // Still, we only can convert from Object[] to something more precise.
            if (type == Value.ARRAY && currCls != expCls) {
                if (currCls != Object[].class)
                    throw new IgniteCheckedException("Unexpected array type - only conversion from Object[] " +
                        "is assumed");

                // Why would otherwise type be Value.ARRAY?
                assert expCls.isArray();

                Object[] curr = (Object[]) val;

                Object newArr = Array.newInstance(expCls.getComponentType(), curr.length);

                System.arraycopy(curr, 0, newArr, 0, curr.length);

                return newArr;
            }

            return H2Utils.convert(val, desc, type);
        }
        catch (Exception e) {
            throw new IgniteSQLException("Value conversion failed [from=" + currCls.getName() + ", to=" +
                expCls.getName() +']', IgniteQueryErrorCode.CONVERSION_FAILED, e);
        }
    }

    /**
     * Process errors of entry processor - split the keys into duplicated/concurrently modified and those whose
     * processing yielded an exception.
     *
     * @param res Result of {@link GridCacheAdapter#invokeAll)}
     * @return pair [array of duplicated/concurrently modified keys, SQL exception for erroneous keys] (exception is
     * null if all keys are duplicates/concurrently modified ones).
     */
    private static PageProcessingErrorResult splitErrors(Map<Object, EntryProcessorResult<Boolean>> res) {
        Set<Object> errKeys = new LinkedHashSet<>(res.keySet());

        SQLException currSqlEx = null;

        SQLException firstSqlEx = null;

        int errors = 0;

        // Let's form a chain of SQL exceptions
        for (Map.Entry<Object, EntryProcessorResult<Boolean>> e : res.entrySet()) {
            try {
                e.getValue().get();
            }
            catch (EntryProcessorException ex) {
                SQLException next = createJdbcSqlException("Failed to process key '" + e.getKey() + '\'',
                    IgniteQueryErrorCode.ENTRY_PROCESSING);

                next.initCause(ex);

                if (currSqlEx != null)
                    currSqlEx.setNextException(next);
                else
                    firstSqlEx = next;

                currSqlEx = next;

                errKeys.remove(e.getKey());

                errors++;
            }
        }

        return new PageProcessingErrorResult(errKeys.toArray(), firstSqlEx, errors);
    }

    /**
     * Execute MERGE statement plan.
     * @param cursor Cursor to take inserted data from.
     * @param pageSize Batch size to stream data from {@code cursor}, anything <= 0 for single page operations.
     * @return Number of items affected.
     * @throws IgniteCheckedException if failed.
     */
    @SuppressWarnings("unchecked")
    private long doMerge(UpdatePlan plan, Iterable<List<?>> cursor, int pageSize) throws IgniteCheckedException {
        GridH2RowDescriptor desc = plan.tbl.rowDescriptor();

        GridCacheContext cctx = desc.context();

        // If we have just one item to put, just do so
        if (plan.rowsNum == 1) {
            IgniteBiTuple t = rowToKeyValue(cctx, cursor.iterator().next(), plan);

            cctx.cache().put(t.getKey(), t.getValue());

            return 1;
        }
        else {
            int resCnt = 0;

            Map<Object, Object> rows = new LinkedHashMap<>();

            for (Iterator<List<?>> it = cursor.iterator(); it.hasNext();) {
                List<?> row = it.next();

                IgniteBiTuple t = rowToKeyValue(cctx, row, plan);

                rows.put(t.getKey(), t.getValue());

                if ((pageSize > 0 && rows.size() == pageSize) || !it.hasNext()) {
                    cctx.cache().putAll(rows);

                    resCnt += rows.size();

                    if (it.hasNext())
                        rows.clear();
                }
            }

            return resCnt;
        }
    }

    /**
     * Execute INSERT statement plan.
     * @param cursor Cursor to take inserted data from.
     * @param pageSize Batch size for streaming, anything <= 0 for single page operations.
     * @return Number of items affected.
     * @throws IgniteCheckedException if failed, particularly in case of duplicate keys.
     */
    @SuppressWarnings({"unchecked", "ConstantConditions"})
    private long doInsert(UpdatePlan plan, Iterable<List<?>> cursor, int pageSize) throws IgniteCheckedException {
        GridH2RowDescriptor desc = plan.tbl.rowDescriptor();

        GridCacheContext cctx = desc.context();

        // If we have just one item to put, just do so
        if (plan.rowsNum == 1) {
            IgniteBiTuple t = rowToKeyValue(cctx, cursor.iterator().next(), plan);

            if (cctx.cache().putIfAbsent(t.getKey(), t.getValue()))
                return 1;
            else
                throw new IgniteSQLException("Duplicate key during INSERT [key=" + t.getKey() + ']',
                    IgniteQueryErrorCode.DUPLICATE_KEY);
        }
        else {
            // Keys that failed to INSERT due to duplication.
            BatchSender sender = new BatchSender(cctx, pageSize);

            for (List<?> row : cursor) {
                final IgniteBiTuple keyValPair = rowToKeyValue(cctx, row, plan);

                sender.add(keyValPair.getKey(), new InsertEntryProcessor(keyValPair.getValue()));
            }

            sender.flush();

            SQLException resEx = sender.error();

            if (!F.isEmpty(sender.failedKeys())) {
                String msg = "Failed to INSERT some keys because they are already in cache " +
                    "[keys=" + sender.failedKeys() + ']';

                SQLException dupEx = new SQLException(msg, SqlStateCode.CONSTRAINT_VIOLATION);

                if (resEx == null)
                    resEx = dupEx;
                else
                    resEx.setNextException(dupEx);
            }

            if (resEx != null)
                throw new IgniteSQLException(resEx);

            return sender.updateCount();
        }
    }

    /**
     * Execute given entry processors and collect errors, if any.
     * @param cctx Cache context.
     * @param rows Rows to process.
     * @return Triple [number of rows actually changed; keys that failed to update (duplicates or concurrently
     *     updated ones); chain of exceptions for all keys whose processing resulted in error, or null for no errors].
     * @throws IgniteCheckedException If failed.
     */
    @SuppressWarnings({"unchecked", "ConstantConditions"})
    private static PageProcessingResult processPage(GridCacheContext cctx,
        Map<Object, EntryProcessor<Object, Object, Boolean>> rows) throws IgniteCheckedException {
        Map<Object, EntryProcessorResult<Boolean>> res = cctx.cache().invokeAll(rows);

        if (F.isEmpty(res))
            return new PageProcessingResult(rows.size(), null, null);

        PageProcessingErrorResult splitRes = splitErrors(res);

        int keysCnt = splitRes.errKeys.length;

        return new PageProcessingResult(rows.size() - keysCnt - splitRes.cnt, splitRes.errKeys, splitRes.ex);
    }

    /**
     * Convert row presented as an array of Objects into key-value pair to be inserted to cache.
     * @param cctx Cache context.
     * @param row Row to process.
     * @param plan Update plan.
     * @throws IgniteCheckedException if failed.
     */
    @SuppressWarnings({"unchecked", "ConstantConditions", "ResultOfMethodCallIgnored"})
    private IgniteBiTuple<?, ?> rowToKeyValue(GridCacheContext cctx, List<?> row, UpdatePlan plan)
        throws IgniteCheckedException {
        GridH2RowDescriptor rowDesc = plan.tbl.rowDescriptor();
        GridQueryTypeDescriptor desc = rowDesc.type();

        Object key = plan.keySupplier.apply(row);

        if (QueryUtils.isSqlType(desc.keyClass())) {
            assert plan.keyColIdx != -1;

            key = convert(key, rowDesc, desc.keyClass(), plan.colTypes[plan.keyColIdx]);
        }

        Object val = plan.valSupplier.apply(row);

        if (QueryUtils.isSqlType(desc.valueClass())) {
            assert plan.valColIdx != -1;

            val = convert(val, rowDesc, desc.valueClass(), plan.colTypes[plan.valColIdx]);
        }

        if (key == null) {
            if (F.isEmpty(desc.keyFieldName()))
                throw new IgniteSQLException("Key for INSERT or MERGE must not be null", IgniteQueryErrorCode.NULL_KEY);
            else
                throw new IgniteSQLException("Null value is not allowed for column '" + desc.keyFieldName() + "'",
                    IgniteQueryErrorCode.NULL_KEY);
        }

        if (val == null) {
            if (F.isEmpty(desc.valueFieldName()))
                throw new IgniteSQLException("Value for INSERT, MERGE, or UPDATE must not be null",
                    IgniteQueryErrorCode.NULL_VALUE);
            else
                throw new IgniteSQLException("Null value is not allowed for column '" + desc.valueFieldName() + "'",
                    IgniteQueryErrorCode.NULL_VALUE);
        }

        Map<String, Object> newColVals = new HashMap<>();

        for (int i = 0; i < plan.colNames.length; i++) {
            if (i == plan.keyColIdx || i == plan.valColIdx)
                continue;

            String colName = plan.colNames[i];

            GridQueryProperty prop = desc.property(colName);

            assert prop != null;

            Class<?> expCls = prop.type();

            newColVals.put(colName, convert(row.get(i), rowDesc, expCls, plan.colTypes[i]));
        }

        // We update columns in the order specified by the table for a reason - table's
        // column order preserves their precedence for correct update of nested properties.
        Column[] cols = plan.tbl.getColumns();

        // First 3 columns are _key, _val and _ver. Skip 'em.
        for (int i = DEFAULT_COLUMNS_COUNT; i < cols.length; i++) {
            if (plan.tbl.rowDescriptor().isKeyValueOrVersionColumn(i))
                continue;

            String colName = cols[i].getName();

            if (!newColVals.containsKey(colName))
                continue;

            Object colVal = newColVals.get(colName);

            desc.setValue(colName, key, val, colVal);
        }

        if (cctx.binaryMarshaller()) {
            if (key instanceof BinaryObjectBuilder)
                key = ((BinaryObjectBuilder) key).build();

            if (val instanceof BinaryObjectBuilder)
                val = ((BinaryObjectBuilder) val).build();
        }

        desc.validateKeyAndValue(key, val);

        return new IgniteBiTuple<>(key, val);
    }

    /** */
    private final static class InsertEntryProcessor implements EntryProcessor<Object, Object, Boolean> {
        /** Value to set. */
        private final Object val;

        /** */
        private InsertEntryProcessor(Object val) {
            this.val = val;
        }

        /** {@inheritDoc} */
        @Override public Boolean process(MutableEntry<Object, Object> entry, Object... arguments)
            throws EntryProcessorException {
            if (entry.exists())
                return false;

            entry.setValue(val);
            return null; // To leave out only erroneous keys - nulls are skipped on results' processing.
        }
    }

    /**
     * Entry processor invoked by UPDATE and DELETE operations.
     */
    private final static class ModifyingEntryProcessor implements EntryProcessor<Object, Object, Boolean> {
        /** Value to expect. */
        private final Object val;

        /** Action to perform on entry. */
        private final IgniteInClosure<MutableEntry<Object, Object>> entryModifier;

        /** */
        private ModifyingEntryProcessor(Object val, IgniteInClosure<MutableEntry<Object, Object>> entryModifier) {
            assert val != null;

            this.val = val;
            this.entryModifier = entryModifier;
        }

        /** {@inheritDoc} */
        @Override public Boolean process(MutableEntry<Object, Object> entry, Object... arguments)
            throws EntryProcessorException {
            if (!entry.exists())
                return null; // Someone got ahead of us and removed this entry, let's skip it.

            Object entryVal = entry.getValue();

            if (entryVal == null)
                return null;

            // Something happened to the cache while we were performing map-reduce.
            if (!F.eq(entryVal, val))
                return false;

            entryModifier.apply(entry);

            return null; // To leave out only erroneous keys - nulls are skipped on results' processing.
        }
    }

    /** */
    private static IgniteInClosure<MutableEntry<Object, Object>> RMV = new IgniteInClosure<MutableEntry<Object, Object>>() {
        /** {@inheritDoc} */
        @Override public void apply(MutableEntry<Object, Object> e) {
            e.remove();
        }
    };

    /**
     *
     */
    private static final class EntryValueUpdater implements IgniteInClosure<MutableEntry<Object, Object>> {
        /** Value to set. */
        private final Object val;

        /** */
        private EntryValueUpdater(Object val) {
            assert val != null;

            this.val = val;
        }

        /** {@inheritDoc} */
        @Override public void apply(MutableEntry<Object, Object> e) {
            e.setValue(val);
        }
    }

    /**
     * Check whether statement is DML statement.
     *
     * @param stmt Statement.
     * @return {@code True} if this is DML.
     */
    static boolean isDmlStatement(Prepared stmt) {
        return stmt instanceof Merge || stmt instanceof Insert || stmt instanceof Update || stmt instanceof Delete;
    }

    /** Update result - modifications count and keys to re-run query with, if needed. */
    private final static class UpdateResult {
        /** Result to return for operations that affected 1 item - mostly to be used for fast updates and deletes. */
        final static UpdateResult ONE = new UpdateResult(1, X.EMPTY_OBJECT_ARRAY);

        /** Result to return for operations that affected 0 items - mostly to be used for fast updates and deletes. */
        final static UpdateResult ZERO = new UpdateResult(0, X.EMPTY_OBJECT_ARRAY);

        /** Number of processed items. */
        final long cnt;

        /** Keys that failed to be updated or deleted due to concurrent modification of values. */
        @NotNull
        final Object[] errKeys;

        /** */
        @SuppressWarnings("ConstantConditions")
        private UpdateResult(long cnt, Object[] errKeys) {
            this.cnt = cnt;
            this.errKeys = U.firstNotNull(errKeys, X.EMPTY_OBJECT_ARRAY);
        }
    }

    /** Result of processing an individual page with {@link IgniteCache#invokeAll} including error details, if any. */
    private final static class PageProcessingResult {
        /** Number of successfully processed items. */
        final long cnt;

        /** Keys that failed to be updated or deleted due to concurrent modification of values. */
        @NotNull
        final Object[] errKeys;

        /** Chain of exceptions corresponding to failed keys. Null if no keys yielded an exception. */
        final SQLException ex;

        /** */
        @SuppressWarnings("ConstantConditions")
        private PageProcessingResult(long cnt, Object[] errKeys, SQLException ex) {
            this.cnt = cnt;
            this.errKeys = U.firstNotNull(errKeys, X.EMPTY_OBJECT_ARRAY);
            this.ex = ex;
        }
    }

    /** Result of splitting keys whose processing resulted into an exception from those skipped by
     * logic of {@link EntryProcessor}s (most likely INSERT duplicates, or UPDATE/DELETE keys whose values
     * had been modified concurrently), counting and collecting entry processor exceptions.
     */
    private final static class PageProcessingErrorResult {
        /** Keys that failed to be processed by {@link EntryProcessor} (not due to an exception). */
        @NotNull
        final Object[] errKeys;

        /** Number of entries whose processing resulted into an exception. */
        final int cnt;

        /** Chain of exceptions corresponding to failed keys. Null if no keys yielded an exception. */
        final SQLException ex;

        /** */
        @SuppressWarnings("ConstantConditions")
        private PageProcessingErrorResult(@NotNull Object[] errKeys, SQLException ex, int exCnt) {
            errKeys = U.firstNotNull(errKeys, X.EMPTY_OBJECT_ARRAY);
            // When exceptions count must be zero, exceptions chain must be not null, and vice versa.
            assert exCnt == 0 ^ ex != null;

            this.errKeys = errKeys;
            this.cnt = exCnt;
            this.ex = ex;
        }
    }

    /**
     * Batch sender class.
     */
    private static class BatchSender {
        /** Cache context. */
        private final GridCacheContext cctx;

        /** Batch size. */
        private final int size;

        /** Batches. */
        private final Map<UUID, Map<Object, EntryProcessor<Object, Object, Boolean>>> batches = new HashMap<>();

        /** Result count. */
        private long updateCnt;

        /** Failed keys. */
        private List<Object> failedKeys;

        /** Exception. */
        private SQLException err;

        /**
         * Constructor.
         *
         * @param cctx Cache context.
         * @param size Batch.
         */
        public BatchSender(GridCacheContext cctx, int size) {
            this.cctx = cctx;
            this.size = size;
        }

        /**
         * Add entry to batch.
         *
         * @param key Key.
         * @param proc Processor.
         */
        public void add(Object key, EntryProcessor<Object, Object, Boolean> proc) throws IgniteCheckedException {
            ClusterNode node = cctx.affinity().primaryByKey(key, AffinityTopologyVersion.NONE);

            if (node == null)
                throw new IgniteCheckedException("Failed to map key to node.");

            UUID nodeId = node.id();

            Map<Object, EntryProcessor<Object, Object, Boolean>> batch = batches.get(nodeId);

            if (batch == null) {
                batch = new HashMap<>();

                batches.put(nodeId, batch);
            }

            batch.put(key, proc);

            if (batch.size() >= size) {
                sendBatch(batch);

                batch.clear();
            }
        }

        /**
         * Flush any remaining entries.
         *
         * @throws IgniteCheckedException If failed.
         */
        public void flush() throws IgniteCheckedException {
            for (Map<Object, EntryProcessor<Object, Object, Boolean>> batch : batches.values()) {
                if (!batch.isEmpty())
                    sendBatch(batch);
            }
        }

        /**
         * @return Update count.
         */
        public long updateCount() {
            return updateCnt;
        }

        /**
         * @return Failed keys.
         */
        public List<Object> failedKeys() {
            return failedKeys != null ? failedKeys : Collections.emptyList();
        }

        /**
         * @return Error.
         */
        public SQLException error() {
            return err;
        }

        /**
         * Send the batch.
         *
         * @param batch Batch.
         * @throws IgniteCheckedException If failed.
         */
        private void sendBatch(Map<Object, EntryProcessor<Object, Object, Boolean>> batch)
            throws IgniteCheckedException {
            PageProcessingResult pageRes = processPage(cctx, batch);

            updateCnt += pageRes.cnt;

            if (failedKeys == null)
                failedKeys = new ArrayList<>();

            failedKeys.addAll(F.asList(pageRes.errKeys));

            if (pageRes.ex != null) {
                if (err == null)
                    err = pageRes.ex;
                else
                    err.setNextException(pageRes.ex);
            }
        }
    }
}<|MERGE_RESOLUTION|>--- conflicted
+++ resolved
@@ -377,12 +377,9 @@
                 .setPageSize(fieldsQry.getPageSize())
                 .setTimeout(fieldsQry.getTimeout(), TimeUnit.MILLISECONDS);
 
-<<<<<<< HEAD
-            cur = (QueryCursorImpl<List<?>>) idx.querySqlFields(schemaName, newFieldsQry, true, cancel);
-=======
             cur = (QueryCursorImpl<List<?>>)idx.queryDistributedSqlFields(schemaName, newFieldsQry, true,
                 cancel, mainCacheId, true).get(0);
->>>>>>> 8ffa1099
+            //cur = (QueryCursorImpl<List<?>>) idx.querySqlFields(schemaName, newFieldsQry, true, cancel);
         }
         else {
             final GridQueryFieldsResult res = idx.queryLocalSqlFields(schemaName, plan.selectQry,
