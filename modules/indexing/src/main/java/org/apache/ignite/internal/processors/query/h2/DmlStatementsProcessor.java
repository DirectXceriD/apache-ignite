/*
 * Licensed to the Apache Software Foundation (ASF) under one or more
 * contributor license agreements.  See the NOTICE file distributed with
 * this work for additional information regarding copyright ownership.
 * The ASF licenses this file to You under the Apache License, Version 2.0
 * (the "License"); you may not use this file except in compliance with
 * the License.  You may obtain a copy of the License at
 *
 *      http://www.apache.org/licenses/LICENSE-2.0
 *
 * Unless required by applicable law or agreed to in writing, software
 * distributed under the License is distributed on an "AS IS" BASIS,
 * WITHOUT WARRANTIES OR CONDITIONS OF ANY KIND, either express or implied.
 * See the License for the specific language governing permissions and
 * limitations under the License.
 */

package org.apache.ignite.internal.processors.query.h2;

import java.lang.reflect.Array;
import java.sql.PreparedStatement;
import java.sql.SQLException;
import java.util.ArrayList;
import java.util.Arrays;
import java.util.Collections;
import java.util.Date;
import java.util.HashMap;
import java.util.Iterator;
import java.util.LinkedHashMap;
import java.util.LinkedHashSet;
import java.util.List;
import java.util.Map;
import java.util.Set;
import java.util.concurrent.ConcurrentHashMap;
import java.util.concurrent.ConcurrentMap;
import java.util.concurrent.TimeUnit;
import javax.cache.processor.EntryProcessor;
import javax.cache.processor.EntryProcessorException;
import javax.cache.processor.EntryProcessorResult;
import javax.cache.processor.MutableEntry;
import org.apache.ignite.IgniteCache;
import org.apache.ignite.IgniteCheckedException;
import org.apache.ignite.IgniteException;
import org.apache.ignite.binary.BinaryArrayIdentityResolver;
import org.apache.ignite.binary.BinaryObject;
import org.apache.ignite.binary.BinaryObjectBuilder;
import org.apache.ignite.cache.query.SqlFieldsQuery;
import org.apache.ignite.internal.processors.cache.CacheOperationContext;
import org.apache.ignite.internal.processors.cache.GridCacheAdapter;
import org.apache.ignite.internal.processors.cache.GridCacheContext;
import org.apache.ignite.internal.processors.cache.QueryCursorImpl;
import org.apache.ignite.internal.processors.cache.query.IgniteQueryErrorCode;
import org.apache.ignite.internal.processors.query.GridQueryCacheObjectsIterator;
import org.apache.ignite.internal.processors.query.GridQueryCancel;
import org.apache.ignite.internal.processors.query.GridQueryFieldMetadata;
import org.apache.ignite.internal.processors.query.GridQueryFieldsResult;
import org.apache.ignite.internal.processors.query.GridQueryFieldsResultAdapter;
import org.apache.ignite.internal.processors.query.GridQueryProperty;
import org.apache.ignite.internal.processors.query.GridQueryTypeDescriptor;
import org.apache.ignite.internal.processors.query.IgniteSQLException;
import org.apache.ignite.internal.processors.query.h2.dml.FastUpdateArgument;
import org.apache.ignite.internal.processors.query.h2.dml.FastUpdateArguments;
import org.apache.ignite.internal.processors.query.h2.dml.UpdatePlan;
import org.apache.ignite.internal.processors.query.h2.dml.UpdatePlanBuilder;
import org.apache.ignite.internal.processors.query.h2.opt.GridH2RowDescriptor;
import org.apache.ignite.internal.processors.query.h2.sql.GridSqlQueryParser;
import org.apache.ignite.internal.util.GridBoundedConcurrentLinkedHashMap;
import org.apache.ignite.internal.util.lang.IgniteSingletonIterator;
import org.apache.ignite.internal.util.typedef.F;
import org.apache.ignite.internal.util.typedef.X;
import org.apache.ignite.internal.util.typedef.internal.U;
import org.apache.ignite.lang.IgniteBiTuple;
import org.apache.ignite.lang.IgniteInClosure;
import org.apache.ignite.spi.indexing.IndexingQueryFilter;
import org.h2.command.Prepared;
import org.h2.jdbc.JdbcPreparedStatement;
import org.h2.table.Column;
import org.h2.value.DataType;
import org.h2.value.Value;
import org.jetbrains.annotations.NotNull;
import org.jetbrains.annotations.Nullable;
import org.jsr166.ConcurrentHashMap8;

import static org.apache.ignite.internal.processors.cache.query.IgniteQueryErrorCode.createJdbcSqlException;

/**
 *
 */
public class DmlStatementsProcessor {
    /** Default number of attempts to re-run DELETE and UPDATE queries in case of concurrent modifications of values. */
    private final static int DFLT_DML_RERUN_ATTEMPTS = 4;

    /** Indexing. */
    private final IgniteH2Indexing indexing;

    /** Set of binary type ids for which warning about missing identity in configuration has been printed. */
    private final static Set<Integer> WARNED_TYPES =
        Collections.newSetFromMap(new ConcurrentHashMap8<Integer, Boolean>());

    /** Default size for update plan cache. */
    private static final int PLAN_CACHE_SIZE = 1024;

    /** Update plans cache. */
    private final ConcurrentMap<String, ConcurrentMap<String, UpdatePlan>> planCache = new ConcurrentHashMap<>();

    /** Dummy metadata for update result. */
    private final static List<GridQueryFieldMetadata> UPDATE_RESULT_META = Collections.<GridQueryFieldMetadata>
        singletonList(new IgniteH2Indexing.SqlFieldMetadata(null, null, "UPDATED", Long.class.getName()));

    /**
     * @param indexing indexing.
     */
    DmlStatementsProcessor(IgniteH2Indexing indexing) {
        this.indexing = indexing;
    }

    /**
     * Execute DML statement, possibly with few re-attempts in case of concurrent data modifications.
     *
     * @param spaceName Space name.
     * @param stmt JDBC statement.
     * @param fieldsQry Original query.
     * @param loc Query locality flag.
     * @param filters Space name and key filter.
     * @param cancel Cancel.
     * @return Update result (modified items count and failed keys).
     * @throws IgniteCheckedException if failed.
     */
    private long updateSqlFields(String spaceName, PreparedStatement stmt, SqlFieldsQuery fieldsQry,
        boolean loc, IndexingQueryFilter filters, GridQueryCancel cancel) throws IgniteCheckedException {
        Object[] errKeys = null;

        long items = 0;

        UpdatePlan plan = getPlanForStatement(spaceName, stmt, null);

        GridCacheContext<?, ?> cctx = plan.tbl.rowDescriptor().context();

        for (int i = 0; i < DFLT_DML_RERUN_ATTEMPTS; i++) {
            CacheOperationContext opCtx = cctx.operationContextPerCall();

            // Force keepBinary for operation context to avoid binary deserialization inside entry processor
            if (cctx.binaryMarshaller()) {
                CacheOperationContext newOpCtx = null;

                if (opCtx == null)
                    // Mimics behavior of GridCacheAdapter#keepBinary and GridCacheProxyImpl#keepBinary
                    newOpCtx = new CacheOperationContext(false, null, true, null, false, null);
                else if (!opCtx.isKeepBinary())
                    newOpCtx = opCtx.keepBinary();

                if (newOpCtx != null)
                    cctx.operationContextPerCall(newOpCtx);
            }

            UpdateResult r;

            try {
                r = executeUpdateStatement(cctx, stmt, fieldsQry, loc, filters,
                    cancel, errKeys);
            }
            finally {
                cctx.operationContextPerCall(opCtx);
            }

            if (F.isEmpty(r.errKeys))
                return r.cnt + items;
            else {
                items += r.cnt;
                errKeys = r.errKeys;
            }
        }

        throw new IgniteSQLException("Failed to update or delete some keys: " + Arrays.deepToString(errKeys),
            IgniteQueryErrorCode.CONCURRENT_UPDATE);
    }

    /**
     * @param spaceName Space name.
     * @param stmt Prepared statement.
     * @param fieldsQry Initial query.
     * @param cancel Query cancel.
     * @return Update result wrapped into {@link GridQueryFieldsResult}
     * @throws IgniteCheckedException if failed.
     */
    @SuppressWarnings("unchecked")
    QueryCursorImpl<List<?>> updateSqlFieldsTwoStep(String spaceName, PreparedStatement stmt,
        SqlFieldsQuery fieldsQry, GridQueryCancel cancel) throws IgniteCheckedException {
        long res = updateSqlFields(spaceName, stmt, fieldsQry, false, null, cancel);

        return cursorForUpdateResult(res);
    }

    /**
     * Execute DML statement on local cache.
     * @param spaceName Space name.
     * @param stmt Prepared statement.
     * @param filters Space name and key filter.
     * @param cancel Query cancel.
     * @return Update result wrapped into {@link GridQueryFieldsResult}
     * @throws IgniteCheckedException if failed.
     */
    @SuppressWarnings("unchecked")
    GridQueryFieldsResult updateLocalSqlFields(String spaceName, PreparedStatement stmt,
        SqlFieldsQuery fieldsQry, IndexingQueryFilter filters, GridQueryCancel cancel) throws IgniteCheckedException {
        long res = updateSqlFields(spaceName, stmt, fieldsQry, true, filters, cancel);

        return new GridQueryFieldsResultAdapter(UPDATE_RESULT_META,
            new IgniteSingletonIterator(Collections.singletonList(res)));
    }

    /**
     * Actually perform SQL DML operation locally.
     * @param cctx Cache context.
     * @param prepStmt Prepared statement for DML query.
     * @param filters Space name and key filter.
     * @param failedKeys Keys to restrict UPDATE and DELETE operations with. Null or empty array means no restriction.
     * @return Pair [number of successfully processed items; keys that have failed to be processed]
     * @throws IgniteCheckedException if failed.
     */
    @SuppressWarnings("ConstantConditions")
    private UpdateResult executeUpdateStatement(final GridCacheContext cctx, PreparedStatement prepStmt,
        SqlFieldsQuery fieldsQry, boolean loc, IndexingQueryFilter filters, GridQueryCancel cancel, Object[] failedKeys)
        throws IgniteCheckedException {
        Integer errKeysPos = null;

        Object[] params = fieldsQry.getArgs();

        if (!F.isEmpty(failedKeys)) {
            int paramsCnt = F.isEmpty(params) ? 0 : params.length;
            params = Arrays.copyOf(U.firstNotNull(params, X.EMPTY_OBJECT_ARRAY), paramsCnt + 1);
            params[paramsCnt] = failedKeys;
            errKeysPos = paramsCnt; // Last position
        }

        UpdatePlan plan = getPlanForStatement(cctx.name(), prepStmt, errKeysPos);

        if (plan.fastUpdateArgs != null) {
            assert F.isEmpty(failedKeys) && errKeysPos == null;

            return new UpdateResult(doSingleUpdate(plan, params), X.EMPTY_OBJECT_ARRAY);
        }

        assert !F.isEmpty(plan.rows) ^ !F.isEmpty(plan.selectQry);

        Iterable<List<?>> cur;

        // Do a two-step query only if locality flag is not set AND if plan's SELECT corresponds to an actual
        // subquery and not some dummy stuff like "select 1, 2, 3;"
        if (!loc && !plan.isLocSubqry) {
            assert !F.isEmpty(plan.selectQry);

            SqlFieldsQuery newFieldsQry = new SqlFieldsQuery(plan.selectQry, fieldsQry.isCollocated())
                .setArgs(params)
                .setDistributedJoins(fieldsQry.isDistributedJoins())
                .setEnforceJoinOrder(fieldsQry.isEnforceJoinOrder())
                .setLocal(fieldsQry.isLocal())
                .setPageSize(fieldsQry.getPageSize())
                .setTimeout(fieldsQry.getTimeout(), TimeUnit.MILLISECONDS);

            cur = indexing.queryTwoStep(cctx, newFieldsQry, cancel);
        }
        else if (F.isEmpty(plan.rows)) {
            final GridQueryFieldsResult res = indexing.queryLocalSqlFields(cctx.name(), plan.selectQry, F.asList(params),
                filters, fieldsQry.isEnforceJoinOrder(), fieldsQry.getTimeout(), cancel);

            QueryCursorImpl<List<?>> resCur = new QueryCursorImpl<>(new Iterable<List<?>>() {
                @Override public Iterator<List<?>> iterator() {
                    try {
                        return new GridQueryCacheObjectsIterator(res.iterator(), cctx, cctx.keepBinary());
                    }
                    catch (IgniteCheckedException e) {
                        throw new IgniteException(e);
                    }
                }
            }, cancel);

            resCur.fieldsMeta(res.metaData());

            cur = resCur;
        }
        else {
            assert plan.rowsNum > 0 && !F.isEmpty(plan.colNames);

            List<List<?>> args = new ArrayList<>(plan.rowsNum);

            GridH2RowDescriptor desc = plan.tbl.rowDescriptor();

            for (List<FastUpdateArgument> argRow : plan.rows) {
                List<Object> row = new ArrayList<>();

                for (int j = 0; j < plan.colNames.length; j++) {
                    Object colVal = argRow.get(j).apply(fieldsQry.getArgs());

                    if (j == plan.keyColIdx || j == plan.valColIdx)
                        colVal = convert(colVal, j == plan.keyColIdx ? desc.type().keyClass() : desc.type().valueClass(),
                            desc);

                    row.add(colVal);
                }

                args.add(row);
            }

            cur = args;
        }

        int pageSize = loc ? 0 : fieldsQry.getPageSize();

        switch (plan.mode) {
            case MERGE:
                return new UpdateResult(doMerge(plan, cur, pageSize), X.EMPTY_OBJECT_ARRAY);

            case INSERT:
                return new UpdateResult(doInsert(plan, cur, pageSize), X.EMPTY_OBJECT_ARRAY);

            case UPDATE:
                return doUpdate(plan, cur, pageSize);

            case DELETE:
                return doDelete(cctx, cur, pageSize);

            default:
                throw new IgniteSQLException("Unexpected DML operation [mode=" + plan.mode + ']',
                    IgniteQueryErrorCode.UNEXPECTED_OPERATION);
        }
    }

    /**
     * Generate SELECT statements to retrieve data for modifications from and find fast UPDATE or DELETE args,
     * if available.
     * @param spaceName Space name.
     * @param prepStmt JDBC statement.
     * @return Update plan.
     */
    @SuppressWarnings({"unchecked", "ConstantConditions"})
    private UpdatePlan getPlanForStatement(String spaceName, PreparedStatement prepStmt,
        @Nullable Integer errKeysPos) throws IgniteCheckedException {
        Prepared p = GridSqlQueryParser.prepared((JdbcPreparedStatement) prepStmt);

        spaceName = F.isEmpty(spaceName) ? "default" : spaceName;

        ConcurrentMap<String, UpdatePlan> spacePlans = planCache.get(spaceName);

        if (spacePlans == null) {
            spacePlans = new GridBoundedConcurrentLinkedHashMap<>(PLAN_CACHE_SIZE);

            spacePlans = U.firstNotNull(planCache.putIfAbsent(spaceName, spacePlans), spacePlans);
        }

        // getSQL returns field value, so it's fast
        // Don't look for re-runs in cache, we don't cache them
        UpdatePlan res = (errKeysPos == null ? spacePlans.get(p.getSQL()) : null);

        if (res != null)
            return res;

        res = UpdatePlanBuilder.planForStatement(p, errKeysPos);

        // Don't cache re-runs
        if (errKeysPos == null)
            return U.firstNotNull(spacePlans.putIfAbsent(p.getSQL(), res), res);
        else
            return res;
    }

    /**
     * Perform single cache operation based on given args.
     * @param params Query parameters.
     * @return 1 if an item was affected, 0 otherwise.
     * @throws IgniteCheckedException if failed.
     */
    @SuppressWarnings({"unchecked", "ConstantConditions"})
    private static long doSingleUpdate(UpdatePlan plan, Object[] params) throws IgniteCheckedException {
        GridCacheContext cctx = plan.tbl.rowDescriptor().context();

        FastUpdateArguments singleUpdate = plan.fastUpdateArgs;

        assert singleUpdate != null;

        int res;

        Object key = singleUpdate.key.apply(params);
        Object val = singleUpdate.val.apply(params);
        Object newVal = singleUpdate.newVal.apply(params);

        if (newVal != null) { // Single item UPDATE
            if (val == null) // No _val bound in source query
                res = cctx.cache().replace(key, newVal) ? 1 : 0;
            else
                res = cctx.cache().replace(key, val, newVal) ? 1 : 0;
        }
        else { // Single item DELETE
            if (val == null) // No _val bound in source query
                res = cctx.cache().remove(key) ? 1 : 0;
            else
                res = cctx.cache().remove(key, val) ? 1 : 0;
        }

        return res;
    }

    /**
     * Perform DELETE operation on top of results of SELECT.
     * @param cctx Cache context.
     * @param cursor SELECT results.
     * @param pageSize Batch size for streaming, anything <= 0 for single page operations.
     * @return Results of DELETE (number of items affected AND keys that failed to be updated).
     */
    @SuppressWarnings({"unchecked", "ConstantConditions", "ThrowableResultOfMethodCallIgnored"})
    private UpdateResult doDelete(GridCacheContext cctx, Iterable<List<?>> cursor, int pageSize)
        throws IgniteCheckedException {
        // With DELETE, we have only two columns - key and value.
        long res = 0;

        // Keys that failed to DELETE due to concurrent updates.
        List<Object> failedKeys = new ArrayList<>();

        SQLException resEx = null;


        Iterator<List<?>> it = cursor.iterator();
        Map<Object, EntryProcessor<Object, Object, Boolean>> rows = new LinkedHashMap<>();

        while (it.hasNext()) {
            List<?> e = it.next();
            if (e.size() != 2) {
                U.warn(indexing.getLogger(), "Invalid row size on DELETE - expected 2, got " + e.size());
                continue;
            }

            rows.put(e.get(0), new ModifyingEntryProcessor(e.get(1), RMV));

            if ((pageSize > 0 && rows.size() == pageSize) || (!it.hasNext())) {
                PageProcessingResult pageRes = processPage(cctx, rows);

                res += pageRes.cnt;

                failedKeys.addAll(F.asList(pageRes.errKeys));

                if (pageRes.ex != null) {
                    if (resEx == null)
                        resEx = pageRes.ex;
                    else
                        resEx.setNextException(pageRes.ex);
                }

                if (it.hasNext())
                    rows.clear(); // No need to clear after the last batch.
            }
        }

        if (resEx != null) {
            if (!F.isEmpty(failedKeys)) {
                // Don't go for a re-run if processing of some keys yielded exceptions and report keys that
                // had been modified concurrently right away.
                String msg = "Failed to DELETE some keys because they had been modified concurrently " +
                    "[keys=" + failedKeys + ']';

                SQLException conEx = createJdbcSqlException(msg, IgniteQueryErrorCode.CONCURRENT_UPDATE);

                conEx.setNextException(resEx);

                resEx = conEx;
            }

            throw new IgniteSQLException(resEx);
        }

        return new UpdateResult(res, failedKeys.toArray());
    }

    /**
     * Perform UPDATE operation on top of results of SELECT.
     * @param cursor SELECT results.
     * @param pageSize Batch size for streaming, anything <= 0 for single page operations.
     * @return Pair [cursor corresponding to results of UPDATE (contains number of items affected); keys whose values
     *     had been modified concurrently (arguments for a re-run)].
     */
    @SuppressWarnings({"unchecked", "ThrowableResultOfMethodCallIgnored"})
    private UpdateResult doUpdate(UpdatePlan plan, Iterable<List<?>> cursor, int pageSize)
        throws IgniteCheckedException {
        GridH2RowDescriptor desc = plan.tbl.rowDescriptor();

        GridCacheContext cctx = desc.context();

        boolean bin = cctx.binaryMarshaller();

        String[] updatedColNames = plan.colNames;

        int valColIdx = plan.valColIdx;

        boolean hasNewVal = (valColIdx != -1);

        // Statement updates distinct properties if it does not have _val in updated columns list
        // or if its list of updated columns includes only _val, i.e. is single element.
        boolean hasProps = !hasNewVal || updatedColNames.length > 1;

        long res = 0;

        Map<Object, EntryProcessor<Object, Object, Boolean>> rows = new LinkedHashMap<>();

        // Keys that failed to UPDATE due to concurrent updates.
        List<Object> failedKeys = new ArrayList<>();

        SQLException resEx = null;

        Iterator<List<?>> it = cursor.iterator();

        while (it.hasNext()) {
            List<?> e = it.next();
            Object key = e.get(0);

            Object newVal;

            Map<String, Object> newColVals = new HashMap<>();

            for (int i = 0; i < plan.colNames.length; i++) {
                if (hasNewVal && i == valColIdx - 2)
                    continue;

                newColVals.put(plan.colNames[i], convert(e.get(i + 2), plan.colNames[i],
                    plan.tbl.rowDescriptor()));
            }

            newVal = plan.valSupplier.apply(e);

            if (newVal == null)
                throw new IgniteSQLException("New value for UPDATE must not be null", IgniteQueryErrorCode.NULL_VALUE);

            // Skip key and value - that's why we start off with 2nd column
            for (int i = 0; i < plan.tbl.getColumns().length - 2; i++) {
                Column c = plan.tbl.getColumn(i + 2);

                GridQueryProperty prop = desc.type().property(c.getName());

                if (prop.key())
                    continue; // Don't get values of key's columns - we won't use them anyway

                boolean hasNewColVal = newColVals.containsKey(c.getName());

                if (!hasNewColVal)
                    continue;

                Object colVal = newColVals.get(c.getName());

                // UPDATE currently does not allow to modify key or its fields, so we must be safe to pass null as key.
                desc.setColumnValue(null, newVal, colVal, i);
            }

            if (bin && hasProps) {
                assert newVal instanceof BinaryObjectBuilder;

                newVal = ((BinaryObjectBuilder) newVal).build();
            }

            Object srcVal = e.get(1);

            if (bin && !(srcVal instanceof BinaryObject))
                srcVal = cctx.grid().binary().toBinary(srcVal);

            rows.put(key, new ModifyingEntryProcessor(srcVal, new EntryValueUpdater(newVal)));

            if ((pageSize > 0 && rows.size() == pageSize) || (!it.hasNext())) {
                PageProcessingResult pageRes = processPage(cctx, rows);

                res += pageRes.cnt;

                failedKeys.addAll(F.asList(pageRes.errKeys));

                if (pageRes.ex != null) {
                    if (resEx == null)
                        resEx = pageRes.ex;
                    else
                        resEx.setNextException(pageRes.ex);
                }

                if (it.hasNext())
                    rows.clear(); // No need to clear after the last batch.
            }
        }

        if (resEx != null) {
            if (!F.isEmpty(failedKeys)) {
                // Don't go for a re-run if processing of some keys yielded exceptions and report keys that
                // had been modified concurrently right away.
                String msg = "Failed to UPDATE some keys because they had been modified concurrently " +
                    "[keys=" + failedKeys + ']';

                SQLException dupEx = createJdbcSqlException(msg, IgniteQueryErrorCode.CONCURRENT_UPDATE);

                dupEx.setNextException(resEx);

                resEx = dupEx;
            }

            throw new IgniteSQLException(resEx);
        }


        return new UpdateResult(res, failedKeys.toArray());
    }

    /**
     * Convert value to column's expected type by means of H2.
     *
     * @param val Source value.
     * @param colName Column name to search for property.
     * @param desc Row descriptor.
     * @return Converted object.
     * @throws IgniteCheckedException if failed.
     */
    @SuppressWarnings({"ConstantConditions", "SuspiciousSystemArraycopy"})
    private static Object convert(Object val, String colName, GridH2RowDescriptor desc)
        throws IgniteCheckedException {
        if (val == null)
            return null;

        GridQueryProperty prop = desc.type().property(colName);

        assert prop != null;

        Class<?> expCls = prop.type();

        return convert(val, expCls, desc);
    }

    /**
     * Convert value to column's expected type by means of H2.
     *
     * @param val Source value.
     * @param expCls Expected property class.
     * @param desc Row descriptor.
     * @return Converted object.
     * @throws IgniteCheckedException if failed.
     */
    @SuppressWarnings({"ConstantConditions", "SuspiciousSystemArraycopy"})
    private static Object convert(Object val, Class<?> expCls, GridH2RowDescriptor desc)
        throws IgniteCheckedException {
        Class<?> currCls = val.getClass();

        if (val instanceof Date && currCls != Date.class && expCls == Date.class) {
            // H2 thinks that java.util.Date is always a Timestamp, while binary marshaller expects
            // precise Date instance. Let's satisfy it.
            return new Date(((Date) val).getTime());
        }

        int type = DataType.getTypeFromClass(expCls);

        // We have to convert arrays of reference types manually - see https://issues.apache.org/jira/browse/IGNITE-4327
        // Still, we only can convert from Object[] to something more precise.
        if (type == Value.ARRAY && currCls != expCls) {
            if (currCls != Object[].class)
                throw new IgniteCheckedException("Unexpected array type - only conversion from Object[] is assumed");

            // Why would otherwise type be Value.ARRAY?
            assert expCls.isArray();

            Object[] curr = (Object[]) val;

            Object newArr = Array.newInstance(expCls.getComponentType(), curr.length);

            System.arraycopy(curr, 0, newArr, 0, curr.length);

            return newArr;
        }

        int objType = DataType.getTypeFromClass(val.getClass());

        if (objType == type)
            return val;

        Value h2Val = desc.wrap(val, objType);

        return h2Val.convertTo(type).getObject();
    }

    /**
     * Process errors of entry processor - split the keys into duplicated/concurrently modified and those whose
     * processing yielded an exception.
     *
     * @param res Result of {@link GridCacheAdapter#invokeAll)}
     * @return pair [array of duplicated/concurrently modified keys, SQL exception for erroneous keys] (exception is
     * null if all keys are duplicates/concurrently modified ones).
     */
    private static PageProcessingErrorResult splitErrors(Map<Object, EntryProcessorResult<Boolean>> res) {
        Set<Object> errKeys = new LinkedHashSet<>(res.keySet());

        SQLException currSqlEx = null;

        SQLException firstSqlEx = null;

        int errors = 0;

        // Let's form a chain of SQL exceptions
        for (Map.Entry<Object, EntryProcessorResult<Boolean>> e : res.entrySet()) {
            try {
                e.getValue().get();
            }
            catch (EntryProcessorException ex) {
                SQLException next = createJdbcSqlException("Failed to process key '" + e.getKey() + '\'',
                    IgniteQueryErrorCode.ENTRY_PROCESSING);

                next.initCause(ex);

                if (currSqlEx != null)
                    currSqlEx.setNextException(next);
                else
                    firstSqlEx = next;

                currSqlEx = next;

                errKeys.remove(e.getKey());

                errors++;
            }
        }

        return new PageProcessingErrorResult(errKeys.toArray(), firstSqlEx, errors);
    }

    /**
     * Execute MERGE statement plan.
     * @param cursor Cursor to take inserted data from.
     * @param pageSize Batch size to stream data from {@code cursor}, anything <= 0 for single page operations.
     * @return Number of items affected.
     * @throws IgniteCheckedException if failed.
     */
    @SuppressWarnings("unchecked")
    private long doMerge(UpdatePlan plan, Iterable<List<?>> cursor, int pageSize) throws IgniteCheckedException {
        GridH2RowDescriptor desc = plan.tbl.rowDescriptor();

        GridCacheContext cctx = desc.context();

        // If we have just one item to put, just do so
        if (plan.rowsNum == 1) {
<<<<<<< HEAD
            IgniteBiTuple t = rowToKeyValue(cctx, cursor.iterator().next(),
                plan);
=======
            IgniteBiTuple t = rowToKeyValue(cctx, cursor.iterator().next().toArray(), plan.colNames, plan.keySupplier,
                plan.valSupplier, plan.keyColIdx, plan.valColIdx, desc);
>>>>>>> d362da5f

            cctx.cache().put(t.getKey(), t.getValue());
            return 1;
        }
        else {
            int resCnt = 0;
            Map<Object, Object> rows = new LinkedHashMap<>();

            for (Iterator<List<?>> it = cursor.iterator(); it.hasNext();) {
                List<?> row = it.next();

<<<<<<< HEAD
                IgniteBiTuple t = rowToKeyValue(cctx, row, plan);
=======
                IgniteBiTuple t = rowToKeyValue(cctx, row.toArray(), plan.colNames, plan.keySupplier, plan.valSupplier,
                    plan.keyColIdx, plan.valColIdx, desc);
>>>>>>> d362da5f

                rows.put(t.getKey(), t.getValue());

                if ((pageSize > 0 && rows.size() == pageSize) || !it.hasNext()) {
                    cctx.cache().putAll(rows);
                    resCnt += rows.size();

                    if (it.hasNext())
                        rows.clear();
                }
            }

            return resCnt;
        }
    }

    /**
     * Execute INSERT statement plan.
     * @param cursor Cursor to take inserted data from.
     * @param pageSize Batch size for streaming, anything <= 0 for single page operations.
     * @return Number of items affected.
     * @throws IgniteCheckedException if failed, particularly in case of duplicate keys.
     */
    @SuppressWarnings({"unchecked", "ConstantConditions"})
    private long doInsert(UpdatePlan plan, Iterable<List<?>> cursor, int pageSize) throws IgniteCheckedException {
        GridH2RowDescriptor desc = plan.tbl.rowDescriptor();

        GridCacheContext cctx = desc.context();

        // If we have just one item to put, just do so
        if (plan.rowsNum == 1) {
<<<<<<< HEAD
            IgniteBiTuple t = rowToKeyValue(cctx, cursor.iterator().next(), plan);
=======
            IgniteBiTuple t = rowToKeyValue(cctx, cursor.iterator().next().toArray(), plan.colNames,
                plan.keySupplier, plan.valSupplier, plan.keyColIdx, plan.valColIdx, desc);
>>>>>>> d362da5f

            if (cctx.cache().putIfAbsent(t.getKey(), t.getValue()))
                return 1;
            else
                throw new IgniteSQLException("Duplicate key during INSERT [key=" + t.getKey() + ']',
                    IgniteQueryErrorCode.DUPLICATE_KEY);
        }
        else {
            Map<Object, EntryProcessor<Object, Object, Boolean>> rows = plan.isLocSubqry ?
                new LinkedHashMap<Object, EntryProcessor<Object, Object, Boolean>>(plan.rowsNum) :
                new LinkedHashMap<Object, EntryProcessor<Object, Object, Boolean>>();

            // Keys that failed to INSERT due to duplication.
            List<Object> duplicateKeys = new ArrayList<>();

            int resCnt = 0;

            SQLException resEx = null;

            Iterator<List<?>> it = cursor.iterator();

            while (it.hasNext()) {
                List<?> row = it.next();

<<<<<<< HEAD
                final IgniteBiTuple t = rowToKeyValue(cctx, row, plan);
=======
                final IgniteBiTuple t = rowToKeyValue(cctx, row.toArray(), plan.colNames, plan.keySupplier,
                    plan.valSupplier, plan.keyColIdx, plan.valColIdx, desc);
>>>>>>> d362da5f

                rows.put(t.getKey(), new InsertEntryProcessor(t.getValue()));

                if (!it.hasNext() || (pageSize > 0 && rows.size() == pageSize)) {
                    PageProcessingResult pageRes = processPage(cctx, rows);

                    resCnt += pageRes.cnt;

                    duplicateKeys.addAll(F.asList(pageRes.errKeys));

                    if (pageRes.ex != null) {
                        if (resEx == null)
                            resEx = pageRes.ex;
                        else
                            resEx.setNextException(pageRes.ex);
                    }

                    rows.clear();
                }
            }

            if (!F.isEmpty(duplicateKeys)) {
                String msg = "Failed to INSERT some keys because they are already in cache " +
                    "[keys=" + duplicateKeys + ']';

                SQLException dupEx = new SQLException(msg, null, IgniteQueryErrorCode.DUPLICATE_KEY);

                if (resEx == null)
                    resEx = dupEx;
                else
                    resEx.setNextException(dupEx);
            }

            if (resEx != null)
                throw new IgniteSQLException(resEx);

            return resCnt;
        }
    }

    /**
     * Execute given entry processors and collect errors, if any.
     * @param cctx Cache context.
     * @param rows Rows to process.
     * @return Triple [number of rows actually changed; keys that failed to update (duplicates or concurrently
     *     updated ones); chain of exceptions for all keys whose processing resulted in error, or null for no errors].
     * @throws IgniteCheckedException
     */
    @SuppressWarnings({"unchecked", "ConstantConditions"})
    private static PageProcessingResult processPage(GridCacheContext cctx,
        Map<Object, EntryProcessor<Object, Object, Boolean>> rows) throws IgniteCheckedException {
        Map<Object, EntryProcessorResult<Boolean>> res = cctx.cache().invokeAll(rows);

        if (F.isEmpty(res))
            return new PageProcessingResult(rows.size(), null, null);

        PageProcessingErrorResult splitRes = splitErrors(res);

        int keysCnt = splitRes.errKeys.length;

        return new PageProcessingResult(rows.size() - keysCnt - splitRes.cnt, splitRes.errKeys, splitRes.ex);
    }

    /**
     * Convert row presented as an array of Objects into key-value pair to be inserted to cache.
     * @param cctx Cache context.
     * @param row Row to process.
<<<<<<< HEAD
     * @param plan Update plan.
     * @throws IgniteCheckedException if failed.
     */
    @SuppressWarnings({"unchecked", "ConstantConditions", "ResultOfMethodCallIgnored"})
    private IgniteBiTuple<?, ?> rowToKeyValue(GridCacheContext cctx, List<?> row, UpdatePlan plan)
        throws IgniteCheckedException {
        Object key = plan.keySupplier.apply(row);
        Object val = plan.valSupplier.apply(row);
=======
     * @param cols Query cols.
     * @param keySupplier Key instantiation method.
     * @param valSupplier Key instantiation method.
     * @param keyColIdx Key column index, or {@code -1} if no key column is mentioned in {@code cols}.
     * @param valColIdx Value column index, or {@code -1} if no value column is mentioned in {@code cols}.
     * @param rowDesc Row descriptor.
     * @throws IgniteCheckedException if failed.
     */
    @SuppressWarnings({"unchecked", "ConstantConditions", "ResultOfMethodCallIgnored"})
    private IgniteBiTuple<?, ?> rowToKeyValue(GridCacheContext cctx, Object[] row, String[] cols,
        KeyValueSupplier keySupplier, KeyValueSupplier valSupplier, int keyColIdx, int valColIdx,
        GridH2RowDescriptor rowDesc) throws IgniteCheckedException {
        List<Object> rowList = F.asList(row);

        Object key = keySupplier.apply(rowList);
        Object val = valSupplier.apply(rowList);
>>>>>>> d362da5f

        if (key == null)
            throw new IgniteSQLException("Key for INSERT or MERGE must not be null",  IgniteQueryErrorCode.NULL_KEY);

        if (val == null)
            throw new IgniteSQLException("Value for INSERT or MERGE must not be null", IgniteQueryErrorCode.NULL_VALUE);

        GridQueryTypeDescriptor desc = plan.tbl.rowDescriptor().type();

        Map<String, Object> newColVals = new HashMap<>();

        for (int i = 0; i < plan.colNames.length; i++) {
            if (i == plan.keyColIdx || i == plan.valColIdx)
                continue;

            newColVals.put(plan.colNames[i], convert(row.get(i), plan.colNames[i],
                plan.tbl.rowDescriptor(), plan.colTypes[i]));
        }

        // We update columns in the order specified by the table for a reason - table's
        // column order preserves their precedence for correct update of nested properties.
        Column[] cols = plan.tbl.getColumns();

        // First 2 columns are _key and _val, skip 'em.
        for (int i = 2; i < cols.length; i++) {
            String colName = cols[i].getName();

            if (!newColVals.containsKey(colName))
                continue;

<<<<<<< HEAD
            Object colVal = newColVals.get(colName);

            desc.setValue(colName, key, val, colVal);
=======
            desc.setValue(cols[i], key, val, convert(row[i], cols[i], rowDesc));
>>>>>>> d362da5f
        }

        if (cctx.binaryMarshaller()) {
            if (key instanceof BinaryObjectBuilder)
                key = ((BinaryObjectBuilder) key).build();

            if (val instanceof BinaryObjectBuilder)
                val = ((BinaryObjectBuilder) val).build();

            if (key instanceof BinaryObject)
                key = updateHashCodeIfNeeded(cctx, (BinaryObject) key);

            if (val instanceof BinaryObject)
                val = updateHashCodeIfNeeded(cctx, (BinaryObject) val);
        }

        return new IgniteBiTuple<>(key, val);
    }

    /**
     * Set hash code to binary object if it does not have one.
     *
     * @param cctx Cache context.
     * @param binObj Binary object.
     * @return Binary object with hash code set.
     */
    private BinaryObject updateHashCodeIfNeeded(GridCacheContext cctx, BinaryObject binObj) {
        if (U.isHashCodeEmpty(binObj)) {
            if (WARNED_TYPES.add(binObj.type().typeId()))
                U.warn(indexing.getLogger(), "Binary object's type does not have identity resolver explicitly set, therefore " +
                    "BinaryArrayIdentityResolver is used to generate hash codes for its instances, and therefore " +
                    "hash code of this binary object will most likely not match that of its non serialized form. " +
                    "For finer control over identity of this type, please update your BinaryConfiguration accordingly." +
                    " [typeId=" + binObj.type().typeId() + ", typeName=" + binObj.type().typeName() + ']');

            int hash = BinaryArrayIdentityResolver.instance().hashCode(binObj);

            // Empty hash code means no identity set for the type, therefore, we can safely set hash code
            // via this Builder as it won't be overwritten.
            return cctx.grid().binary().builder(binObj)
                .hashCode(hash)
                .build();
        }
        else
            return binObj;
    }

    /** */
    private final static class InsertEntryProcessor implements EntryProcessor<Object, Object, Boolean> {
        /** Value to set. */
        private final Object val;

        /** */
        private InsertEntryProcessor(Object val) {
            this.val = val;
        }

        /** {@inheritDoc} */
        @Override public Boolean process(MutableEntry<Object, Object> entry, Object... arguments) throws EntryProcessorException {
            if (entry.exists())
                return false;

            entry.setValue(val);
            return null; // To leave out only erroneous keys - nulls are skipped on results' processing.
        }
    }

    /**
     * Entry processor invoked by UPDATE and DELETE operations.
     */
    private final static class ModifyingEntryProcessor implements EntryProcessor<Object, Object, Boolean> {
        /** Value to expect. */
        private final Object val;

        /** Action to perform on entry. */
        private final IgniteInClosure<MutableEntry<Object, Object>> entryModifier;

        /** */
        private ModifyingEntryProcessor(Object val, IgniteInClosure<MutableEntry<Object, Object>> entryModifier) {
            assert val != null;

            this.val = val;
            this.entryModifier = entryModifier;
        }

        /** {@inheritDoc} */
        @Override public Boolean process(MutableEntry<Object, Object> entry, Object... arguments) throws EntryProcessorException {
            if (!entry.exists())
                return null; // Someone got ahead of us and removed this entry, let's skip it.

            Object entryVal = entry.getValue();

            if (entryVal == null)
                return null;

            // Something happened to the cache while we were performing map-reduce.
            if (!F.eq(entryVal, val))
                return false;

            entryModifier.apply(entry);

            return null; // To leave out only erroneous keys - nulls are skipped on results' processing.
        }
    }

    /** */
    private static IgniteInClosure<MutableEntry<Object, Object>> RMV = new IgniteInClosure<MutableEntry<Object, Object>>() {
        /** {@inheritDoc} */
        @Override public void apply(MutableEntry<Object, Object> e) {
            e.remove();
        }
    };

    /**
     *
     */
    private static final class EntryValueUpdater implements IgniteInClosure<MutableEntry<Object, Object>> {
        /** Value to set. */
        private final Object val;

        /** */
        private EntryValueUpdater(Object val) {
            assert val != null;

            this.val = val;
        }

        /** {@inheritDoc} */
        @Override public void apply(MutableEntry<Object, Object> e) {
            e.setValue(val);
        }
    }

    /**
     * Wrap result of DML operation (number of items affected) to Iterable suitable to be wrapped by cursor.
     *
     * @param itemsCnt Update result to wrap.
     * @return Resulting Iterable.
     */
    @SuppressWarnings("unchecked")
    private static QueryCursorImpl<List<?>> cursorForUpdateResult(long itemsCnt) {
        QueryCursorImpl<List<?>> res =
            new QueryCursorImpl(Collections.singletonList(Collections.singletonList(itemsCnt)), null, false);

        res.fieldsMeta(UPDATE_RESULT_META);

        return res;
    }

    /** Update result - modifications count and keys to re-run query with, if needed. */
    private final static class UpdateResult {
        /** Number of processed items. */
        final long cnt;

        /** Keys that failed to be UPDATEd or DELETEd due to concurrent modification of values. */
        @NotNull
        final Object[] errKeys;

        /** */
        @SuppressWarnings("ConstantConditions")
        private UpdateResult(long cnt, Object[] errKeys) {
            this.cnt = cnt;
            this.errKeys = U.firstNotNull(errKeys, X.EMPTY_OBJECT_ARRAY);
        }
    }

    /** Result of processing an individual page with {@link IgniteCache#invokeAll} including error details, if any. */
    private final static class PageProcessingResult {
        /** Number of successfully processed items. */
        final long cnt;

        /** Keys that failed to be UPDATEd or DELETEd due to concurrent modification of values. */
        @NotNull
        final Object[] errKeys;

        /** Chain of exceptions corresponding to failed keys. Null if no keys yielded an exception. */
        final SQLException ex;

        /** */
        @SuppressWarnings("ConstantConditions")
        private PageProcessingResult(long cnt, Object[] errKeys, SQLException ex) {
            this.cnt = cnt;
            this.errKeys = U.firstNotNull(errKeys, X.EMPTY_OBJECT_ARRAY);
            this.ex = ex;
        }
    }

    /** Result of splitting keys whose processing resulted into an exception from those skipped by
     * logic of {@link EntryProcessor}s (most likely INSERT duplicates, or UPDATE/DELETE keys whose values
     * had been modified concurrently), counting and collecting entry processor exceptions.
     */
    private final static class PageProcessingErrorResult {
        /** Keys that failed to be processed by {@link EntryProcessor} (not due to an exception). */
        @NotNull
        final Object[] errKeys;

        /** Number of entries whose processing resulted into an exception. */
        final int cnt;

        /** Chain of exceptions corresponding to failed keys. Null if no keys yielded an exception. */
        final SQLException ex;

        /** */
        @SuppressWarnings("ConstantConditions")
        private PageProcessingErrorResult(@NotNull Object[] errKeys, SQLException ex, int exCnt) {
            errKeys = U.firstNotNull(errKeys, X.EMPTY_OBJECT_ARRAY);
            // When exceptions count must be zero, exceptions chain must be not null, and vice versa.
            assert exCnt == 0 ^ ex != null;

            this.errKeys = errKeys;
            this.cnt = exCnt;
            this.ex = ex;
        }
    }
}<|MERGE_RESOLUTION|>--- conflicted
+++ resolved
@@ -734,13 +734,8 @@
 
         // If we have just one item to put, just do so
         if (plan.rowsNum == 1) {
-<<<<<<< HEAD
             IgniteBiTuple t = rowToKeyValue(cctx, cursor.iterator().next(),
                 plan);
-=======
-            IgniteBiTuple t = rowToKeyValue(cctx, cursor.iterator().next().toArray(), plan.colNames, plan.keySupplier,
-                plan.valSupplier, plan.keyColIdx, plan.valColIdx, desc);
->>>>>>> d362da5f
 
             cctx.cache().put(t.getKey(), t.getValue());
             return 1;
@@ -752,12 +747,7 @@
             for (Iterator<List<?>> it = cursor.iterator(); it.hasNext();) {
                 List<?> row = it.next();
 
-<<<<<<< HEAD
                 IgniteBiTuple t = rowToKeyValue(cctx, row, plan);
-=======
-                IgniteBiTuple t = rowToKeyValue(cctx, row.toArray(), plan.colNames, plan.keySupplier, plan.valSupplier,
-                    plan.keyColIdx, plan.valColIdx, desc);
->>>>>>> d362da5f
 
                 rows.put(t.getKey(), t.getValue());
 
@@ -789,12 +779,7 @@
 
         // If we have just one item to put, just do so
         if (plan.rowsNum == 1) {
-<<<<<<< HEAD
             IgniteBiTuple t = rowToKeyValue(cctx, cursor.iterator().next(), plan);
-=======
-            IgniteBiTuple t = rowToKeyValue(cctx, cursor.iterator().next().toArray(), plan.colNames,
-                plan.keySupplier, plan.valSupplier, plan.keyColIdx, plan.valColIdx, desc);
->>>>>>> d362da5f
 
             if (cctx.cache().putIfAbsent(t.getKey(), t.getValue()))
                 return 1;
@@ -819,12 +804,7 @@
             while (it.hasNext()) {
                 List<?> row = it.next();
 
-<<<<<<< HEAD
                 final IgniteBiTuple t = rowToKeyValue(cctx, row, plan);
-=======
-                final IgniteBiTuple t = rowToKeyValue(cctx, row.toArray(), plan.colNames, plan.keySupplier,
-                    plan.valSupplier, plan.keyColIdx, plan.valColIdx, desc);
->>>>>>> d362da5f
 
                 rows.put(t.getKey(), new InsertEntryProcessor(t.getValue()));
 
@@ -892,7 +872,6 @@
      * Convert row presented as an array of Objects into key-value pair to be inserted to cache.
      * @param cctx Cache context.
      * @param row Row to process.
-<<<<<<< HEAD
      * @param plan Update plan.
      * @throws IgniteCheckedException if failed.
      */
@@ -901,24 +880,6 @@
         throws IgniteCheckedException {
         Object key = plan.keySupplier.apply(row);
         Object val = plan.valSupplier.apply(row);
-=======
-     * @param cols Query cols.
-     * @param keySupplier Key instantiation method.
-     * @param valSupplier Key instantiation method.
-     * @param keyColIdx Key column index, or {@code -1} if no key column is mentioned in {@code cols}.
-     * @param valColIdx Value column index, or {@code -1} if no value column is mentioned in {@code cols}.
-     * @param rowDesc Row descriptor.
-     * @throws IgniteCheckedException if failed.
-     */
-    @SuppressWarnings({"unchecked", "ConstantConditions", "ResultOfMethodCallIgnored"})
-    private IgniteBiTuple<?, ?> rowToKeyValue(GridCacheContext cctx, Object[] row, String[] cols,
-        KeyValueSupplier keySupplier, KeyValueSupplier valSupplier, int keyColIdx, int valColIdx,
-        GridH2RowDescriptor rowDesc) throws IgniteCheckedException {
-        List<Object> rowList = F.asList(row);
-
-        Object key = keySupplier.apply(rowList);
-        Object val = valSupplier.apply(rowList);
->>>>>>> d362da5f
 
         if (key == null)
             throw new IgniteSQLException("Key for INSERT or MERGE must not be null",  IgniteQueryErrorCode.NULL_KEY);
@@ -934,8 +895,7 @@
             if (i == plan.keyColIdx || i == plan.valColIdx)
                 continue;
 
-            newColVals.put(plan.colNames[i], convert(row.get(i), plan.colNames[i],
-                plan.tbl.rowDescriptor(), plan.colTypes[i]));
+            newColVals.put(plan.colNames[i], convert(row.get(i), plan.colNames[i], plan.tbl.rowDescriptor()));
         }
 
         // We update columns in the order specified by the table for a reason - table's
@@ -949,13 +909,9 @@
             if (!newColVals.containsKey(colName))
                 continue;
 
-<<<<<<< HEAD
             Object colVal = newColVals.get(colName);
 
             desc.setValue(colName, key, val, colVal);
-=======
-            desc.setValue(cols[i], key, val, convert(row[i], cols[i], rowDesc));
->>>>>>> d362da5f
         }
 
         if (cctx.binaryMarshaller()) {
