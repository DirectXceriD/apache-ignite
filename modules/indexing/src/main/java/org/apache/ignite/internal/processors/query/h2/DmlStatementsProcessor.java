--- conflicted
+++ resolved
@@ -359,7 +359,6 @@
 
         UpdatePlan plan = getPlanForStatement(schemaName, c, prepared, fieldsQry, loc, errKeysPos);
 
-<<<<<<< HEAD
         GridCacheContext cctx0 = plan.cacheContext();
 
         if (cctx0.mvccEnabled()) {
@@ -442,13 +441,7 @@
             }
         }
 
-        FastUpdate fastUpdate = plan.fastUpdate();
-
-        if (fastUpdate != null) {
-            assert F.isEmpty(failedKeys) && errKeysPos == null;
-=======
         UpdateResult fastUpdateRes = plan.processFast(fieldsQry.getArgs());
->>>>>>> 97ddf7e1
 
         if (fastUpdateRes != null)
             return fastUpdateRes;
