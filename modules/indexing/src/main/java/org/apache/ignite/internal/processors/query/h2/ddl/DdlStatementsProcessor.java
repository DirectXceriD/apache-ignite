--- conflicted
+++ resolved
@@ -24,13 +24,10 @@
 import java.util.List;
 import java.util.Map;
 import java.util.UUID;
-<<<<<<< HEAD
 import java.util.concurrent.ExecutorService;
 import java.util.concurrent.Executors;
 import java.util.concurrent.Future;
 import java.util.concurrent.ThreadFactory;
-=======
->>>>>>> da2a88b1
 import java.util.concurrent.atomic.AtomicBoolean;
 import java.util.concurrent.atomic.AtomicInteger;
 import org.apache.ignite.IgniteCheckedException;
@@ -55,11 +52,8 @@
 import org.apache.ignite.internal.processors.query.h2.sql.GridSqlDropIndex;
 import org.apache.ignite.internal.processors.query.h2.sql.GridSqlQueryParser;
 import org.apache.ignite.internal.processors.query.h2.sql.GridSqlStatement;
-<<<<<<< HEAD
 import org.apache.ignite.internal.util.typedef.CAX;
-=======
 import org.apache.ignite.internal.util.future.GridFutureAdapter;
->>>>>>> da2a88b1
 import org.apache.ignite.internal.util.typedef.internal.U;
 import org.apache.ignite.lang.IgniteRunnable;
 import org.apache.ignite.lang.IgniteUuid;
@@ -142,26 +136,7 @@
             }
         });
 
-<<<<<<< HEAD
-        ctx.discovery().setCustomEventListener(DdlOperationCancel.class, new CustomEventListener<DdlOperationCancel>() {
-            /** {@inheritDoc} */
-            @SuppressWarnings({"ThrowableResultOfMethodCallIgnored", "unchecked"})
-            @Override public void onCustomEvent(AffinityTopologyVersion topVer, ClusterNode snd,
-                final DdlOperationCancel msg) {
-                try {
-                    onCancel(msg);
-                }
-                catch (Throwable e) {
-                    DdlStatementsProcessor.this.idx.getLogger()
-                        .error("Failed to process CANCEL event [opId=" + msg.getOperationId() + ']', e);
-                }
-            }
-        });
-
-        ctx.io().addMessageListener(GridTopic.TOPIC_DDL, new GridMessageListener() {
-=======
         ctx.io().addMessageListener(GridTopic.TOPIC_QUERY, new GridMessageListener() {
->>>>>>> da2a88b1
             /** {@inheritDoc} */
             @Override public void onMessage(UUID nodeId, Object msg) {
                 if (msg instanceof DdlOperationResult) {
@@ -177,31 +152,6 @@
                 }
             }
         });
-    }
-
-    /**
-<<<<<<< HEAD
-     * Process local event of cancel. <b>Coordinator</b> takes additional actions for cleanup and client notification.
-     *
-     * @param msg Message.
-     */
-    @SuppressWarnings("unchecked")
-    private void onCancel(final DdlOperationCancel msg) {
-        final DdlCommandArguments args = operationArgs.remove(msg.getOperationId());
-
-        // Node does not know anything about this operation, nothing to do.
-        if (args == null)
-            return;
-
-        DdlOperationRunContext runCtx = operationRuns.remove(msg.getOperationId());
-
-        // We're on the coordinator, let's notify the client about cancellation and its reason
-        if (runCtx != null) {
-            IgniteCheckedException ex = new IgniteCheckedException("DDL operation has been cancelled at INIT " +
-                "stage", msg.getError());
-
-            sendResult(args.getOperationArguments(), ex);
-        }
     }
 
     /**
@@ -225,8 +175,6 @@
     }
 
     /**
-=======
->>>>>>> da2a88b1
      * Handle {@code ACK} message on a <b>peer node</b> - do local portion of actual DDL job and notify
      * <b>coordinator</b> about success or failure.
      *
@@ -268,15 +216,10 @@
      * @throws IgniteCheckedException if failed.
      */
     @SuppressWarnings("unchecked")
-<<<<<<< HEAD
-    void doAck(final DdlCommandArguments args) throws IgniteCheckedException {
-        args.getOperationArguments().opType.command().execute(args);
-=======
     void doAck(DdlCommandArguments args) throws IgniteCheckedException {
         if (args instanceof CreateIndexArguments) {
             // No-op.
         }
->>>>>>> da2a88b1
     }
 
     /**
@@ -397,13 +340,8 @@
             ctx.io().send(args.clientNodeId(), GridTopic.TOPIC_QUERY, res, GridIoPolicy.IDX_POOL);
         }
         catch (IgniteCheckedException e) {
-<<<<<<< HEAD
-            idx.getLogger().error("Failed to notify client node about DDL operation result " +
-                "[opId=" + args.opId + ", sndNodeId=" + args.sndNodeId + ']', e);
-=======
             idx.getLogger().error("Failed to notify client node about DDL operation failure " +
                 "[opId=" + args.operationId() + ", clientNodeId=" + args.clientNodeId() + ']', e);
->>>>>>> da2a88b1
         }
     }
 
@@ -455,11 +393,6 @@
         if (!msg.getNodesState().containsKey(ctx.localNodeId()))
             return;
 
-<<<<<<< HEAD
-        operationArgs.put(args.getOperationArguments().opId, args);
-
-=======
->>>>>>> da2a88b1
         try {
             doInit(args);
         }
@@ -490,15 +423,10 @@
      * @throws IgniteCheckedException if failed.
      */
     @SuppressWarnings("unchecked")
-<<<<<<< HEAD
-    void doInit(final DdlCommandArguments args) throws IgniteCheckedException {
-        args.getOperationArguments().opType.command().init(args);
-=======
     void doInit(DdlCommandArguments args) throws IgniteCheckedException {
         if (args instanceof CreateIndexArguments) {
             // No-op.
         }
->>>>>>> da2a88b1
     }
 
     /**
@@ -521,12 +449,10 @@
         if (!isStopped.compareAndSet(false, true))
             throw new IgniteCheckedException(new IllegalStateException("DDL processor has been stopped already"));
 
-<<<<<<< HEAD
         worker.shutdown();
-=======
+
         for (Map.Entry<IgniteUuid, GridFutureAdapter> e : operations.entrySet())
             e.getValue().onDone(new IgniteCheckedException("Operation has been cancelled [opId=" + e.getKey() +']'));
->>>>>>> da2a88b1
     }
 
     /**
@@ -534,12 +460,7 @@
      *
      * @param stmt H2 statement to parse and execute.
      */
-<<<<<<< HEAD
-    public QueryCursor<List<?>> runDdlStatement(PreparedStatement stmt, boolean loc) throws IgniteCheckedException {
-=======
-    public QueryCursor<List<?>> runDdlStatement(PreparedStatement stmt)
-        throws IgniteCheckedException {
->>>>>>> da2a88b1
+    public QueryCursor<List<?>> runDdlStatement(PreparedStatement stmt) throws IgniteCheckedException {
         if (isStopped.get())
             throw new IgniteCheckedException(new IllegalStateException("DDL processor has been stopped"));
 
