/*
 * Licensed to the Apache Software Foundation (ASF) under one or more
 * contributor license agreements.  See the NOTICE file distributed with
 * this work for additional information regarding copyright ownership.
 * The ASF licenses this file to You under the Apache License, Version 2.0
 * (the "License"); you may not use this file except in compliance with
 * the License.  You may obtain a copy of the License at
 *
 *      http://www.apache.org/licenses/LICENSE-2.0
 *
 * Unless required by applicable law or agreed to in writing, software
 * distributed under the License is distributed on an "AS IS" BASIS,
 * WITHOUT WARRANTIES OR CONDITIONS OF ANY KIND, either express or implied.
 * See the License for the specific language governing permissions and
 * limitations under the License.
 */

package org.apache.ignite.internal.processors.query.h2.ddl;

import java.sql.PreparedStatement;
import java.util.ArrayList;
import java.util.Collection;
import java.util.HashMap;
import java.util.List;
import java.util.Map;
import java.util.UUID;
import java.util.concurrent.ExecutionException;
import java.util.concurrent.ExecutorService;
import java.util.concurrent.Executors;
import java.util.concurrent.Future;
import java.util.concurrent.ThreadFactory;
import java.util.concurrent.atomic.AtomicBoolean;
import java.util.concurrent.atomic.AtomicInteger;
import org.apache.ignite.IgniteCheckedException;
import org.apache.ignite.cache.query.QueryCursor;
import org.apache.ignite.cluster.ClusterNode;
import org.apache.ignite.internal.GridKernalContext;
import org.apache.ignite.internal.GridTopic;
import org.apache.ignite.internal.managers.communication.GridIoPolicy;
import org.apache.ignite.internal.managers.communication.GridMessageListener;
import org.apache.ignite.internal.managers.discovery.CustomEventListener;
import org.apache.ignite.internal.processors.affinity.AffinityTopologyVersion;
import org.apache.ignite.internal.processors.cache.query.IgniteQueryErrorCode;
import org.apache.ignite.internal.processors.query.IgniteSQLException;
import org.apache.ignite.internal.processors.query.h2.DmlStatementsProcessor;
import org.apache.ignite.internal.processors.query.h2.IgniteH2Indexing;
import org.apache.ignite.internal.processors.query.h2.ddl.msg.DdlOperationAck;
import org.apache.ignite.internal.processors.query.h2.ddl.msg.DdlOperationCancel;
import org.apache.ignite.internal.processors.query.h2.ddl.msg.DdlOperationInit;
import org.apache.ignite.internal.processors.query.h2.ddl.msg.DdlOperationNodeResult;
import org.apache.ignite.internal.processors.query.h2.ddl.msg.DdlOperationResult;
import org.apache.ignite.internal.processors.query.h2.sql.GridSqlCreateIndex;
import org.apache.ignite.internal.processors.query.h2.sql.GridSqlDropIndex;
import org.apache.ignite.internal.processors.query.h2.sql.GridSqlQueryParser;
import org.apache.ignite.internal.processors.query.h2.sql.GridSqlStatement;
import org.apache.ignite.internal.util.typedef.CAX;
import org.apache.ignite.internal.util.typedef.internal.U;
import org.apache.ignite.lang.IgniteRunnable;
import org.apache.ignite.lang.IgniteUuid;
import org.h2.command.Prepared;
import org.h2.command.ddl.CreateIndex;
import org.h2.command.ddl.DropIndex;
import org.h2.jdbc.JdbcPreparedStatement;
import org.jetbrains.annotations.NotNull;
import org.jsr166.ConcurrentHashMap8;

/**
 * DDL statements processor.<p>
 * Contains higher level logic to handle operations as a whole and communicate with the client.
 */
public class DdlStatementsProcessor {
    /** Kernal context. */
    GridKernalContext ctx;

    /** Indexing engine. */
    private IgniteH2Indexing idx;

    /** State flag. */
    private AtomicBoolean isStopped = new AtomicBoolean();

    /** Running operations originating at this node as a client. */
    private Map<IgniteUuid, DdlOperationFuture> operations = new ConcurrentHashMap8<>();

    /** Arguments of operations for which this node is a server. Are stored at {@code INIT} stage. */
    private Map<IgniteUuid, DdlCommandArguments> operationArgs = new ConcurrentHashMap8<>();

    /** Running operations <b>coordinated by</b> this node. */
    private Map<IgniteUuid, DdlOperationRunContext> operationRuns = new ConcurrentHashMap8<>();

    /** Single threaded worker. */
    private ExecutorService worker;

    /**
     * Initialize message handlers and this' fields needed for further operation.
     *
     * @param ctx Kernal context.
     * @param idx Indexing.
     */
    public void start(final GridKernalContext ctx, IgniteH2Indexing idx) {
        this.ctx = ctx;
        this.idx = idx;

        worker = Executors.newSingleThreadExecutor(new ThreadFactory() {
            /** {@inheritDoc} */
            @Override public Thread newThread(@NotNull Runnable r) {
                Thread res = new Thread(r);

                res.setName("ddl-worker");

                return res;
            }
        });

        ctx.discovery().setCustomEventListener(DdlOperationInit.class, new CustomEventListener<DdlOperationInit>() {
            /** {@inheritDoc} */
            @SuppressWarnings("ThrowableResultOfMethodCallIgnored")
            @Override public void onCustomEvent(final AffinityTopologyVersion topVer, final ClusterNode snd,
                                                final DdlOperationInit msg) {
                try {
                    runJob(new CAX() {
                        /** {@inheritDoc} */
                        @Override public void applyx() throws IgniteCheckedException {
                            onInit(topVer, msg);
                        }
                    }).get();
                }
                catch (InterruptedException ignored) {
                    // No-op.
                }
                catch (ExecutionException e) {
                    msg.getNodesState().put(ctx.localNodeId(), wrapThrowableIfNeeded(e.getCause()));
                }
            }
        });

        ctx.discovery().setCustomEventListener(DdlOperationAck.class, new CustomEventListener<DdlOperationAck>() {
            /** {@inheritDoc} */
            @Override public void onCustomEvent(AffinityTopologyVersion topVer, final ClusterNode snd,
                final DdlOperationAck msg) {
                runJob(new CAX() {
                    /** {@inheritDoc} */
                    @Override public void applyx() throws IgniteCheckedException {
                        onAck(snd, msg);
                    }
                });
            }
        });

        ctx.discovery().setCustomEventListener(DdlOperationCancel.class, new CustomEventListener<DdlOperationCancel>() {
            /** {@inheritDoc} */
            @SuppressWarnings({"ThrowableResultOfMethodCallIgnored", "unchecked"})
            @Override public void onCustomEvent(AffinityTopologyVersion topVer, ClusterNode snd,
                final DdlOperationCancel msg) {
                runJob(new CAX() {
                    /** {@inheritDoc} */
                    @Override public void applyx() throws IgniteCheckedException {
                        onCancel(msg);
                    }
                });
            }
        });

        ctx.io().addMessageListener(GridTopic.TOPIC_DDL, new GridMessageListener() {
            /** {@inheritDoc} */
            @Override public void onMessage(UUID nodeId, Object msg) {
                if (msg instanceof DdlOperationResult) {
                    DdlOperationResult res = (DdlOperationResult) msg;

                    onResult(res.getOperationId(), bytesToException(res.getError()));
                }

                if (msg instanceof DdlOperationNodeResult) {
                    DdlOperationNodeResult res = (DdlOperationNodeResult) msg;

                    onNodeResult(res.getOperationId(), bytesToException(res.getError()));
                }
            }
        });
    }

    /**
     * Process local event of cancel. <b>Coordinator</b> takes additional actions for cleanup and client notification.
     *
     * @param msg Message.
     */
    @SuppressWarnings("unchecked")
    private void onCancel(final DdlOperationCancel msg) {
        final DdlCommandArguments args = operationArgs.remove(msg.getOperationId());

        // Node does not know anything about this operation, nothing to do.
        if (args == null)
            return;

        try {
            args.getOperationArguments().opType.command().cancel(args);
        }
        catch (IgniteCheckedException e) {
            idx.getLogger().warning("Failed to process DDL CANCEL locally [opId=" + args.getOperationArguments()
                .opId +']', e);
        }

        DdlOperationRunContext runCtx = operationRuns.remove(msg.getOperationId());

        // We're on the coordinator, let's notify the client about cancellation and its reason
        if (runCtx != null) {
            IgniteCheckedException ex = new IgniteCheckedException("DDL operation has been cancelled at INIT " +
                "stage", msg.getError());

            sendResult(args.getOperationArguments(), ex);
        }
    }

    /**
     * Submit a task to {@link #worker} for async execution.
     *
     * @param clo Task to execute.
     * @return
     */
    private Future<?> runJob(final IgniteRunnable clo) {
        return worker.submit(new Runnable() {
            /** {@inheritDoc} */
            @Override public void run() {
                try {
                    clo.run();
                }
                catch (Throwable e) {
                    idx.getLogger().warning("Unhandled exception in DDL worker", e);
                }
            }
        });
    }

    /**
     * Handle {@code ACK} message on a <b>peer node</b> - do local portion of actual DDL job and notify
     * <b>coordinator</b> about success or failure.
     *
     * @param snd Sender.
     * @param msg Message.
     */
    @SuppressWarnings({"ThrowableInstanceNeverThrown", "unchecked"})
    private void onAck(ClusterNode snd, DdlOperationAck msg) {
        IgniteCheckedException ex = null;

        DdlCommandArguments args = operationArgs.get(msg.getOperationId());

        if (args == null) {
            ex = new IgniteCheckedException("DDL operation not found by its id at its peer node [opId=" +
                 "nodeId=" + ctx.localNodeId() + ']');
        }
        else {
            try {
                doAck(args);
            }
            catch (Throwable e) {
                ex = wrapThrowableIfNeeded(e);
            }
        }

        try {
            DdlOperationNodeResult res = new DdlOperationNodeResult();

            res.setOperationId(msg.getOperationId());
            res.setError(exceptionToBytes(ex));

            ctx.io().send(snd, GridTopic.TOPIC_DDL, res, GridIoPolicy.IDX_POOL);
        }
        catch (Throwable e) {
            idx.getLogger().error("Failed to notify coordinator about local DLL operation completion [opId=" +
                msg.getOperationId() + ", sndNodeId=" + snd.id() + ']', e);
        }
    }

    /**
     * Perform local portion of DDL operation.
     * Exists as a separate method to allow overriding it in tests to check behavior in case of errors.
     *
     * @param args Operation arguments.
     * @throws IgniteCheckedException if failed.
     */
    @SuppressWarnings("unchecked")
    void doAck(final DdlCommandArguments args) throws IgniteCheckedException {
        args.getOperationArguments().opType.command().execute(args);
    }

    /**
     * Handle local DDL operation result from <b>a peer node</b> on <b>the coordinator</b>.
     *
     * @param opId DDL operation ID.
     * @param err Exception that occurred on the <b>peer</b>, or null if the local operation has been successful.
     */
<<<<<<< HEAD
    @SuppressWarnings({"ThrowableResultOfMethodCallIgnored", "SynchronizationOnLocalVariableOrMethodParameter",
        "ForLoopReplaceableByForEach"})
=======
    @SuppressWarnings({"ThrowableResultOfMethodCallIgnored", "SynchronizationOnLocalVariableOrMethodParameter", "ForLoopReplaceableByForEach"})
>>>>>>> dd956a21
    private void onNodeResult(IgniteUuid opId, IgniteCheckedException err) {
        DdlOperationRunContext runCtx = operationRuns.get(opId);

        if (runCtx == null)
            throw new IgniteSQLException("Run context not found on coordinator [opId=" +
                opId + ']'); // Can't throw a checked ex from here

        DdlCommandArguments args = operationArgs.get(opId);

        assert args != null;

        if (err != null) {
            synchronized (runCtx) { // Let's synchronize for correct list mutation here
                List<IgniteCheckedException> errs = runCtx.errs;

                if (errs == null) {
                    errs = new ArrayList<>();

                    runCtx.errs = errs;
                }

                errs.add(err);
            }
        }

        // Return if we expect more messages like this
        if (runCtx.nodesCnt.decrementAndGet() > 0)
            return;

        List<IgniteCheckedException> errs = runCtx.errs;

        IgniteCheckedException resEx = null;

        if (errs != null) {
            resEx = new IgniteCheckedException("DDL operation execution has failed [opId=" +
                args.getOperationArguments().opId + ']');

            for (int i = 0; i < errs.size(); i++)
                resEx.addSuppressed(errs.get(i));
        }

        sendResult(args.getOperationArguments(), resEx);
    }

    /**
     * Notify client about result.
     *
     * @param args Operation arguments.
     * @param err Error, if any.
     */
    private void sendResult(DdlOperationArguments args, IgniteCheckedException err) {
        assert args != null;

        DdlOperationResult res = new DdlOperationResult();

        res.setError(exceptionToBytes(err));
        res.setOperationId(args.opId);

        try {
            ctx.io().send(args.sndNodeId, GridTopic.TOPIC_DDL, res, GridIoPolicy.IDX_POOL);
        }
        catch (IgniteCheckedException e) {
            idx.getLogger().error("Failed to notify client node about DDL operation failure " +
                "[opId=" + args.opId + ", sndNodeId=" + args.sndNodeId + ']', e);
        }
    }

    /**
     * Callback handling whole DDL operation result <b>on the client</b>.
     *
     * @param opId DDL operation ID.
     * @param err Error, if any.
     */
    @SuppressWarnings("unchecked")
    private void onResult(IgniteUuid opId, IgniteCheckedException err) {
        DdlOperationFuture fut = operations.get(opId);

        if (fut == null) {
            idx.getLogger().warning("DDL operation not found at its client [opId=" + opId + ", nodeId=" +
                ctx.localNodeId() + ']');

            return;
        }

        fut.onDone(null, err);
    }

    /**
     * Perform preliminary actions and checks for {@code INIT} stage of DDL statement execution <b>on a peer node</b>.
     *
     * @param topVer topology version.
     * @param msg {@code INIT} message.
     */
    @SuppressWarnings({"unchecked", "ThrowableResultOfMethodCallIgnored"})
    private void onInit(AffinityTopologyVersion topVer, final DdlOperationInit msg) {
        final DdlCommandArguments args = msg.getArguments();

        if (msg.getNodesState() == null) {
            // Null state means we're at coordinator, so let's populate state with participating nodes
            // in accordance with topology version.
            // We take cache nodes and not just affinity nodes as long as we must create index on client
            // nodes as well to build query plans correctly.
            Collection<ClusterNode> nodes = args.getOperationArguments().opType.command().filterNodes(ctx, args,
                topVer);

            Map<UUID, IgniteCheckedException> newNodesState = new HashMap<>();

            for (ClusterNode node : nodes)
                newNodesState.put(node.id(), null);

            msg.setNodesState(newNodesState);

            operationRuns.put(args.getOperationArguments().opId, new DdlOperationRunContext(newNodesState.size()));
        }
        else if (!msg.getNodesState().containsKey(ctx.localNodeId()))
            return;

        operationArgs.put(args.getOperationArguments().opId, args);

        try {
            doInit(args);
        }
        catch (Throwable e) {
            msg.getNodesState().put(ctx.localNodeId(), wrapThrowableIfNeeded(e));
        }
    }

    /**
     * Perform actual INIT actions.
     * Exists as a separate method to allow overriding it in tests to check behavior in case of errors.
     *
     * @param args Operation arguments.
     * @throws IgniteCheckedException if failed.
     */
    @SuppressWarnings("unchecked")
    void doInit(final DdlCommandArguments args) throws IgniteCheckedException {
        args.getOperationArguments().opType.command().init(args);
    }

    /**
     * Optionally wrap a {@link Throwable} into an {@link IgniteCheckedException}.
     *
     * @param e Throwable to wrap.
     * @return {@code e} if it's an {@link IgniteCheckedException} or an {@link IgniteCheckedException} wrapping it.
     */
    private static IgniteCheckedException wrapThrowableIfNeeded(Throwable e) {
        if (e instanceof IgniteCheckedException)
            return (IgniteCheckedException) e;
        else
            return new IgniteCheckedException(e);
    }

    /**
     * Do cleanup.
     */
    public void stop() throws IgniteCheckedException {
        if (!isStopped.compareAndSet(false, true))
            throw new IgniteCheckedException(new IllegalStateException("DDL processor has been stopped already"));

        worker.shutdown();
    }

    /**
     * Execute DDL statement.
     *
     * @param stmt H2 statement to parse and execute.
     */
    public QueryCursor<List<?>> runDdlStatement(PreparedStatement stmt, boolean loc) throws IgniteCheckedException {
        if (isStopped.get())
            throw new IgniteCheckedException(new IllegalStateException("DDL processor has been stopped"));

        assert stmt instanceof JdbcPreparedStatement;

        GridSqlStatement gridStmt = new GridSqlQueryParser().parse(GridSqlQueryParser
            .prepared((JdbcPreparedStatement) stmt));

        IgniteUuid opId = IgniteUuid.randomUuid();

        DdlCommandArguments args;

        if (gridStmt instanceof GridSqlCreateIndex) {
            GridSqlCreateIndex createIdx = (GridSqlCreateIndex) gridStmt;

            DdlOperationArguments opArgs = new DdlOperationArguments(ctx.localNodeId(), opId,
                DdlOperationType.CREATE_INDEX);

            args = new CreateIndexArguments(opArgs, createIdx.index(), createIdx.cacheName(),
                createIdx.ifNotExists());
        }
        else if (gridStmt instanceof GridSqlDropIndex)
            throw new UnsupportedOperationException("DROP INDEX");
        else
            throw new IgniteSQLException("Unexpected DDL operation [type=" + gridStmt.getClass() + ']',
                IgniteQueryErrorCode.UNEXPECTED_OPERATION);

        if (!loc)
            executeDistributed(args);
        else
            executeLocal(args);

        return DmlStatementsProcessor.cursorForUpdateResult(0L);
    }

    /**
     * Start whole DDL operation and wait for its result.
     *
     * @param args Operation arguments.
     * @throws IgniteCheckedException if failed.
     */
    private void executeDistributed(DdlCommandArguments args) throws IgniteCheckedException {
        DdlOperationFuture op = new DdlOperationFuture(args.getOperationArguments().opId);

        operations.put(args.getOperationArguments().opId, op);

        try {
            DdlOperationInit initMsg = new DdlOperationInit();

            initMsg.setArguments(args);

            ctx.discovery().sendCustomEvent(initMsg);

            op.get();
        }
        finally {
            operations.remove(args.getOperationArguments().opId);
        }
    }

    /**
     * Run a DDL operation locally.
     *
     * @param args Operation arguments.
     * @throws IgniteCheckedException if failed.
     */
    @SuppressWarnings("unchecked")
    private void executeLocal(DdlCommandArguments args) throws IgniteCheckedException {
        try {
            doInit(args);
        }
        catch (Throwable e) {
            Throwable ex = e;

            try {
                args.getOperationArguments().opType.command().cancel(args);
            }
            catch (Throwable e1) {
                e1.addSuppressed(e);

                ex = e1;
            }

            throw new IgniteCheckedException("DDL operation has been cancelled at INIT stage", ex);
        }

        try {
            doAck(args);
        }
        catch (Throwable e) {
            throw new IgniteCheckedException("DDL operation execution has failed [opId=" +
                args.getOperationArguments().opId + ']', e);
        }
    }

    /**
     * Serialize exception or at least its message to bytes.
     *
     * @param ex Exception.
     * @return Serialized exception.
     */
    private byte[] exceptionToBytes(IgniteCheckedException ex) {
        if (ex == null)
            return null;

        try {
            return U.marshal(ctx, ex);
        }
        catch (IgniteCheckedException e) {
            IgniteCheckedException resEx;

            // Let's try to serialize at least the message
            try {
                resEx = new IgniteCheckedException("Failed to serialize exception " +
                    "[msg=" + ex.getMessage() + ']');
            }
            catch (Throwable ignored) {
                resEx = new IgniteCheckedException("Failed to serialize exception");
            }

            try {
                return U.marshal(ctx, resEx);
            }
            catch (IgniteCheckedException exx) {
                // Why would it fail? We've sanitized it...
                throw new AssertionError(exx);
            }
        }
    }

    /**
     * Deserialize exception from bytes.
     *
     * @param ex Exception.
     * @return Serialized exception.
     */
    private IgniteCheckedException bytesToException(byte[] ex) {
        if (ex == null)
            return null;

        try {
            return U.unmarshal(ctx, ex, U.resolveClassLoader(ctx.config()));
        }
        catch (Throwable e) {
            return new IgniteCheckedException("Failed to deserialize exception", e);
        }
    }

    /**
     * @param cmd Statement.
     * @return Whether {@code cmd} is a DDL statement we're able to handle.
     */
    public static boolean isDdlStatement(Prepared cmd) {
        return cmd instanceof CreateIndex || cmd instanceof DropIndex;
    }

    /**
     * Operation run context on the <b>coordinator</b>.
     */
    private static class DdlOperationRunContext {
        /** Latch replacement to expect all nodes to finish their local jobs for this operation. */
        final AtomicInteger nodesCnt;

        /** Errors from nodes, if any. */
        volatile List<IgniteCheckedException> errs;

        /**
         * @param nodesCnt Nodes count to initialize latch with.
         */
        DdlOperationRunContext(int nodesCnt) {
            this.nodesCnt = new AtomicInteger(nodesCnt);
        }
    }
}<|MERGE_RESOLUTION|>--- conflicted
+++ resolved
@@ -288,12 +288,8 @@
      * @param opId DDL operation ID.
      * @param err Exception that occurred on the <b>peer</b>, or null if the local operation has been successful.
      */
-<<<<<<< HEAD
     @SuppressWarnings({"ThrowableResultOfMethodCallIgnored", "SynchronizationOnLocalVariableOrMethodParameter",
         "ForLoopReplaceableByForEach"})
-=======
-    @SuppressWarnings({"ThrowableResultOfMethodCallIgnored", "SynchronizationOnLocalVariableOrMethodParameter", "ForLoopReplaceableByForEach"})
->>>>>>> dd956a21
     private void onNodeResult(IgniteUuid opId, IgniteCheckedException err) {
         DdlOperationRunContext runCtx = operationRuns.get(opId);
 
