--- conflicted
+++ resolved
@@ -213,11 +213,7 @@
             if (fut != null)
                 fut.get();
 
-<<<<<<< HEAD
-            return IgniteH2Indexing.dummyCursor();
-=======
             return H2Utils.zeroCursor();
->>>>>>> 7366809e
         }
         catch (SchemaOperationException e) {
             throw convert(e);
