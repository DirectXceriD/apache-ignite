/*
 * Licensed to the Apache Software Foundation (ASF) under one or more
 * contributor license agreements.  See the NOTICE file distributed with
 * this work for additional information regarding copyright ownership.
 * The ASF licenses this file to You under the Apache License, Version 2.0
 * (the "License"); you may not use this file except in compliance with
 * the License.  You may obtain a copy of the License at
 *
 *      http://www.apache.org/licenses/LICENSE-2.0
 *
 * Unless required by applicable law or agreed to in writing, software
 * distributed under the License is distributed on an "AS IS" BASIS,
 * WITHOUT WARRANTIES OR CONDITIONS OF ANY KIND, either express or implied.
 * See the License for the specific language governing permissions and
 * limitations under the License.
 */

package org.apache.ignite.internal.processors.query.h2;

import java.lang.reflect.Method;
import java.lang.reflect.Modifier;
import java.math.BigDecimal;
import java.math.BigInteger;
import java.sql.Connection;
import java.sql.DriverManager;
import java.sql.PreparedStatement;
import java.sql.ResultSet;
import java.sql.SQLException;
import java.sql.Statement;
import java.sql.Types;
import java.text.MessageFormat;
import java.util.ArrayList;
import java.util.Arrays;
import java.util.Collection;
import java.util.Collections;
import java.util.HashSet;
import java.util.Iterator;
import java.util.LinkedHashSet;
import java.util.List;
import java.util.Map;
import java.util.UUID;
import java.util.concurrent.ConcurrentHashMap;
import java.util.concurrent.ConcurrentMap;
import java.util.concurrent.TimeUnit;
import java.util.concurrent.atomic.AtomicLong;
import java.util.regex.Pattern;
import javax.cache.Cache;
import javax.cache.CacheException;
import org.apache.ignite.IgniteCheckedException;
import org.apache.ignite.IgniteDataStreamer;
import org.apache.ignite.IgniteException;
import org.apache.ignite.IgniteLogger;
import org.apache.ignite.IgniteSystemProperties;
import org.apache.ignite.cache.query.FieldsQueryCursor;
import org.apache.ignite.cache.query.QueryCancelledException;
import org.apache.ignite.cache.query.QueryCursor;
import org.apache.ignite.cache.query.SqlFieldsQuery;
import org.apache.ignite.cache.query.SqlQuery;
import org.apache.ignite.cache.query.annotations.QuerySqlFunction;
import org.apache.ignite.cluster.ClusterNode;
import org.apache.ignite.internal.GridKernalContext;
import org.apache.ignite.internal.GridTopic;
import org.apache.ignite.internal.IgniteInternalFuture;
import org.apache.ignite.internal.processors.affinity.AffinityTopologyVersion;
import org.apache.ignite.internal.processors.cache.CacheEntryImpl;
import org.apache.ignite.internal.processors.cache.CacheObjectUtils;
import org.apache.ignite.internal.processors.cache.CacheObjectValueContext;
import org.apache.ignite.internal.processors.cache.GridCacheContext;
import org.apache.ignite.internal.processors.cache.GridCacheSharedContext;
import org.apache.ignite.internal.processors.cache.QueryCursorImpl;
import org.apache.ignite.internal.processors.cache.distributed.dht.preloader.GridDhtPartitionsExchangeFuture;
import org.apache.ignite.internal.processors.cache.persistence.CacheDataRow;
import org.apache.ignite.internal.processors.cache.persistence.tree.io.PageIO;
import org.apache.ignite.internal.processors.cache.query.CacheQueryPartitionInfo;
import org.apache.ignite.internal.processors.cache.query.GridCacheQueryManager;
import org.apache.ignite.internal.processors.cache.query.GridCacheQueryMarshallable;
import org.apache.ignite.internal.processors.cache.query.GridCacheTwoStepQuery;
import org.apache.ignite.internal.processors.cache.query.IgniteQueryErrorCode;
import org.apache.ignite.internal.processors.cache.query.QueryTable;
import org.apache.ignite.internal.processors.cache.query.SqlFieldsQueryEx;
import org.apache.ignite.internal.processors.query.CacheQueryObjectValueContext;
import org.apache.ignite.internal.processors.query.GridQueryCacheObjectsIterator;
import org.apache.ignite.internal.processors.query.GridQueryCancel;
import org.apache.ignite.internal.processors.query.GridQueryFieldMetadata;
import org.apache.ignite.internal.processors.query.GridQueryFieldsResult;
import org.apache.ignite.internal.processors.query.GridQueryFieldsResultAdapter;
import org.apache.ignite.internal.processors.query.GridQueryIndexing;
import org.apache.ignite.internal.processors.query.GridQueryRowCacheCleaner;
import org.apache.ignite.internal.processors.query.GridQueryTypeDescriptor;
import org.apache.ignite.internal.processors.query.GridRunningQueryInfo;
import org.apache.ignite.internal.processors.query.IgniteSQLException;
import org.apache.ignite.internal.processors.query.QueryField;
import org.apache.ignite.internal.processors.query.QueryIndexDescriptorImpl;
import org.apache.ignite.internal.processors.query.QueryUtils;
import org.apache.ignite.internal.processors.query.h2.database.H2RowFactory;
import org.apache.ignite.internal.processors.query.h2.database.H2TreeIndex;
import org.apache.ignite.internal.processors.query.h2.database.io.H2ExtrasInnerIO;
import org.apache.ignite.internal.processors.query.h2.database.io.H2ExtrasLeafIO;
import org.apache.ignite.internal.processors.query.h2.database.io.H2InnerIO;
import org.apache.ignite.internal.processors.query.h2.database.io.H2LeafIO;
import org.apache.ignite.internal.processors.query.h2.ddl.DdlStatementsProcessor;
import org.apache.ignite.internal.processors.query.h2.dml.DmlUtils;
import org.apache.ignite.internal.processors.query.h2.opt.GridH2DefaultTableEngine;
import org.apache.ignite.internal.processors.query.h2.opt.GridH2IndexBase;
import org.apache.ignite.internal.processors.query.h2.opt.GridH2PlainRowFactory;
import org.apache.ignite.internal.processors.query.h2.opt.GridH2QueryContext;
import org.apache.ignite.internal.processors.query.h2.opt.GridH2Row;
import org.apache.ignite.internal.processors.query.h2.opt.GridH2RowDescriptor;
import org.apache.ignite.internal.processors.query.h2.opt.GridH2Table;
import org.apache.ignite.internal.processors.query.h2.sql.GridSqlQuery;
import org.apache.ignite.internal.processors.query.h2.sql.GridSqlQueryParser;
import org.apache.ignite.internal.processors.query.h2.sql.GridSqlQuerySplitter;
import org.apache.ignite.internal.processors.query.h2.sql.GridSqlStatement;
import org.apache.ignite.internal.processors.query.h2.twostep.GridMapQueryExecutor;
import org.apache.ignite.internal.processors.query.h2.twostep.GridReduceQueryExecutor;
import org.apache.ignite.internal.processors.query.h2.twostep.MapQueryLazyWorker;
import org.apache.ignite.internal.processors.query.schema.SchemaIndexCacheVisitor;
import org.apache.ignite.internal.processors.query.schema.SchemaIndexCacheVisitorClosure;
import org.apache.ignite.internal.processors.query.schema.SchemaIndexCacheVisitorImpl;
import org.apache.ignite.internal.processors.timeout.GridTimeoutProcessor;
import org.apache.ignite.internal.sql.SqlParseException;
import org.apache.ignite.internal.sql.SqlParser;
import org.apache.ignite.internal.sql.command.SqlBulkLoadCommand;
import org.apache.ignite.internal.sql.command.SqlAlterTableCommand;
import org.apache.ignite.internal.sql.command.SqlCommand;
import org.apache.ignite.internal.sql.command.SqlCreateIndexCommand;
import org.apache.ignite.internal.sql.command.SqlDropIndexCommand;
import org.apache.ignite.internal.util.GridBoundedConcurrentLinkedHashMap;
import org.apache.ignite.internal.util.GridEmptyCloseableIterator;
import org.apache.ignite.internal.util.GridSpinBusyLock;
import org.apache.ignite.internal.util.lang.GridCloseableIterator;
import org.apache.ignite.internal.util.lang.GridPlainRunnable;
import org.apache.ignite.internal.util.lang.IgniteInClosure2X;
import org.apache.ignite.internal.util.typedef.F;
import org.apache.ignite.internal.util.typedef.internal.CU;
import org.apache.ignite.internal.util.typedef.internal.LT;
import org.apache.ignite.internal.util.typedef.internal.SB;
import org.apache.ignite.internal.util.typedef.internal.U;
import org.apache.ignite.lang.IgniteBiClosure;
import org.apache.ignite.lang.IgniteBiTuple;
import org.apache.ignite.lang.IgniteFuture;
import org.apache.ignite.lang.IgniteInClosure;
import org.apache.ignite.marshaller.Marshaller;
import org.apache.ignite.marshaller.jdk.JdkMarshaller;
import org.apache.ignite.plugin.extensions.communication.Message;
import org.apache.ignite.resources.LoggerResource;
import org.apache.ignite.spi.indexing.IndexingQueryFilter;
import org.apache.ignite.spi.indexing.IndexingQueryFilterImpl;
import org.h2.api.ErrorCode;
import org.h2.api.JavaObjectSerializer;
import org.h2.command.Prepared;
import org.h2.command.dml.Insert;
import org.h2.command.dml.NoOperation;
import org.h2.engine.Session;
import org.h2.engine.SysProperties;
import org.h2.index.Index;
import org.h2.jdbc.JdbcStatement;
import org.h2.server.web.WebServer;
import org.h2.table.IndexColumn;
import org.h2.tools.Server;
import org.h2.util.JdbcUtils;
import org.jetbrains.annotations.NotNull;
import org.jetbrains.annotations.Nullable;

import static org.apache.ignite.IgniteSystemProperties.IGNITE_H2_DEBUG_CONSOLE;
import static org.apache.ignite.IgniteSystemProperties.IGNITE_H2_DEBUG_CONSOLE_PORT;
import static org.apache.ignite.IgniteSystemProperties.IGNITE_H2_INDEXING_CACHE_CLEANUP_PERIOD;
import static org.apache.ignite.IgniteSystemProperties.IGNITE_H2_INDEXING_CACHE_THREAD_USAGE_TIMEOUT;
import static org.apache.ignite.IgniteSystemProperties.getInteger;
import static org.apache.ignite.IgniteSystemProperties.getString;
import static org.apache.ignite.internal.processors.cache.query.GridCacheQueryType.SQL;
import static org.apache.ignite.internal.processors.cache.query.GridCacheQueryType.SQL_FIELDS;
import static org.apache.ignite.internal.processors.cache.query.GridCacheQueryType.TEXT;
import static org.apache.ignite.internal.processors.query.QueryUtils.KEY_FIELD_NAME;
import static org.apache.ignite.internal.processors.query.QueryUtils.VAL_FIELD_NAME;
import static org.apache.ignite.internal.processors.query.QueryUtils.VER_FIELD_NAME;
import static org.apache.ignite.internal.processors.query.h2.opt.DistributedJoinMode.OFF;
import static org.apache.ignite.internal.processors.query.h2.opt.DistributedJoinMode.distributedJoinMode;
import static org.apache.ignite.internal.processors.query.h2.opt.GridH2QueryType.LOCAL;
import static org.apache.ignite.internal.processors.query.h2.opt.GridH2QueryType.PREPARE;

/**
 * Indexing implementation based on H2 database engine. In this implementation main query language is SQL,
 * fulltext indexing can be performed using Lucene.
 * <p>
 * For each registered {@link GridQueryTypeDescriptor} this SPI will create respective SQL table with
 * {@code '_key'} and {@code '_val'} fields for key and value, and fields from
 * {@link GridQueryTypeDescriptor#fields()}.
 * For each table it will create indexes declared in {@link GridQueryTypeDescriptor#indexes()}.
 */
@SuppressWarnings({"UnnecessaryFullyQualifiedName", "NonFinalStaticVariableUsedInClassInitialization"})
public class IgniteH2Indexing implements GridQueryIndexing {
    public static final Pattern INTERNAL_CMD_RE = Pattern.compile(
        "^(create|drop)\\s+index|^alter\\s+table|^copy", Pattern.CASE_INSENSITIVE);

    /*
     * Register IO for indexes.
     */
    static {
        PageIO.registerH2(H2InnerIO.VERSIONS, H2LeafIO.VERSIONS);
        H2ExtrasInnerIO.register();
        H2ExtrasLeafIO.register();

        // Initialize system properties for H2.
        System.setProperty("h2.objectCache", "false");
        System.setProperty("h2.serializeJavaObject", "false");
        System.setProperty("h2.objectCacheMaxPerElementSize", "0"); // Avoid ValueJavaObject caching.
        System.setProperty("h2.optimizeTwoEquals", "false"); // Makes splitter fail on subqueries in WHERE.
    }

    /** Default DB options. */
    private static final String DB_OPTIONS = ";LOCK_MODE=3;MULTI_THREADED=1;DB_CLOSE_ON_EXIT=FALSE" +
        ";DEFAULT_LOCK_TIMEOUT=10000;FUNCTIONS_IN_SCHEMA=true;OPTIMIZE_REUSE_RESULTS=0;QUERY_CACHE_SIZE=0" +
        ";RECOMPILE_ALWAYS=1;MAX_OPERATION_MEMORY=0;NESTED_JOINS=0;BATCH_JOINS=1" +
        ";ROW_FACTORY=\"" + GridH2PlainRowFactory.class.getName() + "\"" +
        ";DEFAULT_TABLE_ENGINE=" + GridH2DefaultTableEngine.class.getName();

        // Uncomment this setting to get debug output from H2 to sysout.
//        ";TRACE_LEVEL_SYSTEM_OUT=3";

    /** Dummy metadata for update result. */
    public static final List<GridQueryFieldMetadata> UPDATE_RESULT_META = Collections.<GridQueryFieldMetadata>
        singletonList(new H2SqlFieldMetadata(null, null, "UPDATED", Long.class.getName()));

    /** */
    private static final int PREPARED_STMT_CACHE_SIZE = 256;

    /** */
    private static final int TWO_STEP_QRY_CACHE_SIZE = 1024;

    /** The period of clean up the {@link #stmtCache}. */
    private final Long CLEANUP_STMT_CACHE_PERIOD = Long.getLong(IGNITE_H2_INDEXING_CACHE_CLEANUP_PERIOD, 10_000);

    /** The period of clean up the {@link #conns}. */
    private final Long CLEANUP_CONNECTIONS_PERIOD = 2000L;

    /** The timeout to remove entry from the {@link #stmtCache} if the thread doesn't perform any queries. */
    private final Long STATEMENT_CACHE_THREAD_USAGE_TIMEOUT =
        Long.getLong(IGNITE_H2_INDEXING_CACHE_THREAD_USAGE_TIMEOUT, 600 * 1000);

    /** */
    private GridTimeoutProcessor.CancelableTask stmtCacheCleanupTask;

    /** */
    private GridTimeoutProcessor.CancelableTask connCleanupTask;

    /** Logger. */
    @LoggerResource
    private IgniteLogger log;

    /** Node ID. */
    private UUID nodeId;

    /** */
    private Marshaller marshaller;

    /** Collection of schemaNames and registered tables. */
    private final ConcurrentMap<String, H2Schema> schemas = new ConcurrentHashMap<>();

    /** */
    private String dbUrl = "jdbc:h2:mem:";

    /** */
    private final ConcurrentMap<Thread, Connection> conns = new ConcurrentHashMap<>();

    /** */
    private GridMapQueryExecutor mapQryExec;

    /** */
    private GridReduceQueryExecutor rdcQryExec;

    /** Cache name -> schema name */
    private final Map<String, String> cacheName2schema = new ConcurrentHashMap<>();

    /** */
    private AtomicLong qryIdGen;

    /** */
    private GridSpinBusyLock busyLock;

    /** */
    private final Object schemaMux = new Object();

    /** */
    private final ConcurrentMap<Long, GridRunningQueryInfo> runs = new ConcurrentHashMap<>();

    /** Row cache. */
    private final H2RowCacheRegistry rowCache = new H2RowCacheRegistry();

    /** */
    private final ThreadLocal<H2ConnectionWrapper> connCache = new ThreadLocal<H2ConnectionWrapper>() {
        @Nullable @Override public H2ConnectionWrapper get() {
            H2ConnectionWrapper c = super.get();

            boolean reconnect = true;

            try {
                reconnect = c == null || c.connection().isClosed();
            }
            catch (SQLException e) {
                U.warn(log, "Failed to check connection status.", e);
            }

            if (reconnect) {
                c = initialValue();

                set(c);

                // Reset statement cache when new connection is created.
                stmtCache.remove(Thread.currentThread());
            }

            return c;
        }

        @Nullable @Override protected H2ConnectionWrapper initialValue() {
            Connection c;

            try {
                c = DriverManager.getConnection(dbUrl);
            }
            catch (SQLException e) {
                throw new IgniteSQLException("Failed to initialize DB connection: " + dbUrl, e);
            }

            conns.put(Thread.currentThread(), c);

            return new H2ConnectionWrapper(c);
        }
    };

    /** */
    protected volatile GridKernalContext ctx;

    /** Cache object value context. */
    protected CacheQueryObjectValueContext valCtx;

    /** */
    private DmlStatementsProcessor dmlProc;

    /** */
    private DdlStatementsProcessor ddlProc;

    /** */
    private final ConcurrentMap<QueryTable, GridH2Table> dataTables = new ConcurrentHashMap<>();

    /** Statement cache. */
    private final ConcurrentHashMap<Thread, H2StatementCache> stmtCache = new ConcurrentHashMap<>();

    /** */
    private final GridBoundedConcurrentLinkedHashMap<H2TwoStepCachedQueryKey, H2TwoStepCachedQuery> twoStepCache =
        new GridBoundedConcurrentLinkedHashMap<>(TWO_STEP_QRY_CACHE_SIZE);

    /** */
    private final IgniteInClosure<? super IgniteInternalFuture<?>> logger = new IgniteInClosure<IgniteInternalFuture<?>>() {
        @Override public void apply(IgniteInternalFuture<?> fut) {
            try {
                fut.get();
            }
            catch (IgniteCheckedException e) {
                U.error(log, e.getMessage(), e);
            }
        }
    };

    /**
     * @return Kernal context.
     */
    public GridKernalContext kernalContext() {
        return ctx;
    }

    /**
     * @param schema Schema.
     * @return Connection.
     */
    public Connection connectionForSchema(String schema) {
        try {
            return connectionForThread(schema);
        }
        catch (IgniteCheckedException e) {
            throw new IgniteException(e);
        }
    }

    /**
     * @param c Connection.
     * @param sql SQL.
     * @return <b>Cached</b> prepared statement.
     */
    @SuppressWarnings("ConstantConditions")
    @Nullable private PreparedStatement cachedStatement(Connection c, String sql) {
        try {
            return prepareStatement(c, sql, true, true);
        }
        catch (SQLException e) {
            // We actually don't except anything SQL related here as we're supposed to work with cache only.
            throw new AssertionError(e);
        }
    }

    /**
     * @param c Connection.
     * @param sql SQL.
     * @param useStmtCache If {@code true} uses statement cache.
     * @return Prepared statement.
     * @throws SQLException If failed.
     */
    @SuppressWarnings("ConstantConditions")
    @NotNull private PreparedStatement prepareStatement(Connection c, String sql, boolean useStmtCache)
        throws SQLException {
        return prepareStatement(c, sql, useStmtCache, false);
    }

    /**
     * @param c Connection.
     * @param sql SQL.
     * @param useStmtCache If {@code true} uses statement cache.
     * @param cachedOnly Whether parsing should be avoided if statement has not been found in cache.
     * @return Prepared statement.
     * @throws SQLException If failed.
     */
    @Nullable private PreparedStatement prepareStatement(Connection c, String sql, boolean useStmtCache,
        boolean cachedOnly) throws SQLException {
        // We can't avoid parsing and avoid using cache at the same time.
        assert useStmtCache || !cachedOnly;

        if (useStmtCache) {
            H2StatementCache cache = getStatementsCacheForCurrentThread();

            H2CachedStatementKey key = new H2CachedStatementKey(c.getSchema(), sql);

            PreparedStatement stmt = cache.get(key);

            if (stmt != null && !stmt.isClosed() && !((JdbcStatement)stmt).isCancelled() &&
                !GridSqlQueryParser.prepared(stmt).needRecompile()) {
                assert stmt.getConnection() == c;

                return stmt;
            }

            if (cachedOnly)
                return null;

            stmt = prepare0(c, sql);

            cache.put(key, stmt);

            return stmt;
        }
        else
            return prepare0(c, sql);
    }

    /**
     * Prepare statement.
     *
     * @param c Connection.
     * @param sql SQL.
     * @return Prepared statement.
     * @throws SQLException If failed.
     */
    private PreparedStatement prepare0(Connection c, String sql) throws SQLException {
        boolean insertHack = GridH2Table.insertHackRequired(sql);

        if (insertHack) {
            GridH2Table.insertHack(true);

            try {
                return c.prepareStatement(sql);
            }
            finally {
                GridH2Table.insertHack(false);
            }
        }
        else
            return c.prepareStatement(sql);
    }

    /**
     * @return {@link H2StatementCache} associated with current thread.
     */
    @NotNull private H2StatementCache getStatementsCacheForCurrentThread() {
        Thread curThread = Thread.currentThread();

        H2StatementCache cache = stmtCache.get(curThread);

        if (cache == null) {
            H2StatementCache cache0 = new H2StatementCache(PREPARED_STMT_CACHE_SIZE);

            cache = stmtCache.putIfAbsent(curThread, cache0);

            if (cache == null)
                cache = cache0;
        }

        cache.updateLastUsage();

        return cache;
    }

    /** {@inheritDoc} */
    @Override public PreparedStatement prepareNativeStatement(String schemaName, String sql) throws SQLException {
        Connection conn = connectionForSchema(schemaName);

        return prepareStatement(conn, sql, true);
    }

    /**
     * Gets DB connection.
     *
     * @param schema Whether to set schema for connection or not.
     * @return DB connection.
     * @throws IgniteCheckedException In case of error.
     */
    private Connection connectionForThread(@Nullable String schema) throws IgniteCheckedException {
        H2ConnectionWrapper c = connCache.get();

        if (c == null)
            throw new IgniteCheckedException("Failed to get DB connection for thread (check log for details).");

        if (schema != null && !F.eq(c.schema(), schema)) {
            Statement stmt = null;

            try {
                stmt = c.connection().createStatement();

                stmt.executeUpdate("SET SCHEMA " + H2Utils.withQuotes(schema));

                if (log.isDebugEnabled())
                    log.debug("Set schema: " + schema);

                c.schema(schema);
            }
            catch (SQLException e) {
                throw new IgniteSQLException("Failed to set schema for DB connection for thread [schema=" +
                    schema + "]", e);
            }
            finally {
                U.close(stmt, log);
            }
        }

        return c.connection();
    }

    /**
     * Creates DB schema if it has not been created yet.
     *
     * @param schema Schema name.
     * @throws IgniteCheckedException If failed to create db schema.
     */
    private void createSchema(String schema) throws IgniteCheckedException {
        executeStatement("INFORMATION_SCHEMA", "CREATE SCHEMA IF NOT EXISTS " + H2Utils.withQuotes(schema));

        // This method is typically called from internal Ignite threads on bootstrap, no need to cache this connection.
        conns.remove(Thread.currentThread());

        if (log.isDebugEnabled())
            log.debug("Created H2 schema for index database: " + schema);
    }

    /**
     * Creates DB schema if it has not been created yet.
     *
     * @param schema Schema name.
     * @throws IgniteCheckedException If failed to create db schema.
     */
    private void dropSchema(String schema) throws IgniteCheckedException {
        executeStatement("INFORMATION_SCHEMA", "DROP SCHEMA IF EXISTS " + H2Utils.withQuotes(schema));

        if (log.isDebugEnabled())
            log.debug("Dropped H2 schema for index database: " + schema);
    }

    /**
     * @param schema Schema
     * @param sql SQL statement.
     * @throws IgniteCheckedException If failed.
     */
    public void executeStatement(String schema, String sql) throws IgniteCheckedException {
        Statement stmt = null;

        try {
            Connection c = connectionForThread(schema);

            stmt = c.createStatement();

            stmt.executeUpdate(sql);
        }
        catch (SQLException e) {
            onSqlException();

            throw new IgniteSQLException("Failed to execute statement: " + sql, e);
        }
        finally {
            U.close(stmt, log);
        }
    }

    /**
     * Binds object to prepared statement.
     *
     * @param stmt SQL statement.
     * @param idx Index.
     * @param obj Value to store.
     * @throws IgniteCheckedException If failed.
     */
    private void bindObject(PreparedStatement stmt, int idx, @Nullable Object obj) throws IgniteCheckedException {
        try {
            if (obj == null)
                stmt.setNull(idx, Types.VARCHAR);
            else if (obj instanceof BigInteger)
                stmt.setObject(idx, obj, Types.JAVA_OBJECT);
            else if (obj instanceof BigDecimal)
                stmt.setObject(idx, obj, Types.DECIMAL);
            else
                stmt.setObject(idx, obj);
        }
        catch (SQLException e) {
            throw new IgniteCheckedException("Failed to bind parameter [idx=" + idx + ", obj=" + obj + ", stmt=" +
                stmt + ']', e);
        }
    }

    /**
     * Handles SQL exception.
     */
    private void onSqlException() {
        Connection conn = connCache.get().connection();

        connCache.set(null);

        if (conn != null) {
            conns.remove(Thread.currentThread());

            // Reset connection to receive new one at next call.
            U.close(conn, log);
        }
    }

    /** {@inheritDoc} */
    @Override public void store(GridCacheContext cctx, GridQueryTypeDescriptor type, CacheDataRow row,
        @Nullable CacheDataRow prevRow, boolean prevRowAvailable) throws IgniteCheckedException {
        String cacheName = cctx.name();

        H2TableDescriptor tbl = tableDescriptor(schema(cacheName), cacheName, type.name());

        if (tbl == null)
            return; // Type was rejected.

        tbl.table().update(row, prevRow, prevRowAvailable);

        if (tbl.luceneIndex() != null) {
            long expireTime = row.expireTime();

            if (expireTime == 0L)
                expireTime = Long.MAX_VALUE;

            tbl.luceneIndex().store(row.key(), row.value(), row.version(), expireTime);
        }
    }

    /** {@inheritDoc} */
    @Override public void remove(GridCacheContext cctx, GridQueryTypeDescriptor type, CacheDataRow row)
        throws IgniteCheckedException
    {
        if (log.isDebugEnabled()) {
            log.debug("Removing key from cache query index [locId=" + nodeId +
                ", key=" + row.key() +
                ", val=" + row.value() + ']');
        }

        String cacheName = cctx.name();

        H2TableDescriptor tbl = tableDescriptor(schema(cacheName), cacheName, type.name());

        if (tbl == null)
            return;

        if (tbl.table().remove(row)) {
            if (tbl.luceneIndex() != null)
                tbl.luceneIndex().remove(row.key());
        }
    }

    /**
     * Drops table form h2 database and clear all related indexes (h2 text, lucene).
     *
     * @param tbl Table to unregister.
     * @throws IgniteCheckedException If failed to unregister.
     */
    private void dropTable(H2TableDescriptor tbl) throws IgniteCheckedException {
        assert tbl != null;

        if (log.isDebugEnabled())
            log.debug("Removing query index table: " + tbl.fullTableName());

        Connection c = connectionForThread(tbl.schemaName());

        Statement stmt = null;

        try {
            stmt = c.createStatement();

            String sql = "DROP TABLE IF EXISTS " + tbl.fullTableName();

            if (log.isDebugEnabled())
                log.debug("Dropping database index table with SQL: " + sql);

            stmt.executeUpdate(sql);
        }
        catch (SQLException e) {
            onSqlException();

            throw new IgniteSQLException("Failed to drop database index table [type=" + tbl.type().name() +
                ", table=" + tbl.fullTableName() + "]", IgniteQueryErrorCode.TABLE_DROP_FAILED, e);
        }
        finally {
            U.close(stmt, log);
        }
    }

    /**
     * Add initial user index.
     *
     * @param schemaName Schema name.
     * @param desc Table descriptor.
     * @param h2Idx User index.
     * @throws IgniteCheckedException If failed.
     */
    private void addInitialUserIndex(String schemaName, H2TableDescriptor desc, GridH2IndexBase h2Idx)
        throws IgniteCheckedException {
        GridH2Table h2Tbl = desc.table();

        h2Tbl.proposeUserIndex(h2Idx);

        try {
            String sql = H2Utils.indexCreateSql(desc.fullTableName(), h2Idx, false);

            executeSql(schemaName, sql);
        }
        catch (Exception e) {
            // Rollback and re-throw.
            h2Tbl.rollbackUserIndex(h2Idx.getName());

            throw e;
        }
    }

    /** {@inheritDoc} */
    @Override public void dynamicIndexCreate(final String schemaName, final String tblName,
        final QueryIndexDescriptorImpl idxDesc, boolean ifNotExists, SchemaIndexCacheVisitor cacheVisitor)
        throws IgniteCheckedException {
        // Locate table.
        H2Schema schema = schemas.get(schemaName);

        H2TableDescriptor desc = (schema != null ? schema.tableByName(tblName) : null);

        if (desc == null)
            throw new IgniteCheckedException("Table not found in internal H2 database [schemaName=" + schemaName +
                ", tblName=" + tblName + ']');

        GridH2Table h2Tbl = desc.table();

        // Create index.
        final GridH2IndexBase h2Idx = desc.createUserIndex(idxDesc);

        h2Tbl.proposeUserIndex(h2Idx);

        try {
            // Populate index with existing cache data.
            final GridH2RowDescriptor rowDesc = h2Tbl.rowDescriptor();

            SchemaIndexCacheVisitorClosure clo = new SchemaIndexCacheVisitorClosure() {
                @Override public void apply(CacheDataRow row) throws IgniteCheckedException {
                    GridH2Row h2Row = rowDesc.createRow(row);

                    h2Idx.putx(h2Row);
                }
            };

            cacheVisitor.visit(clo);

            // At this point index is in consistent state, promote it through H2 SQL statement, so that cached
            // prepared statements are re-built.
            String sql = H2Utils.indexCreateSql(desc.fullTableName(), h2Idx, ifNotExists);

            executeSql(schemaName, sql);
        }
        catch (Exception e) {
            // Rollback and re-throw.
            h2Tbl.rollbackUserIndex(h2Idx.getName());

            throw e;
        }
    }

    /** {@inheritDoc} */
    @SuppressWarnings("SynchronizationOnLocalVariableOrMethodParameter")
    @Override public void dynamicIndexDrop(final String schemaName, String idxName, boolean ifExists)
        throws IgniteCheckedException{
        String sql = H2Utils.indexDropSql(schemaName, idxName, ifExists);

        executeSql(schemaName, sql);
    }

    /** {@inheritDoc} */
    @Override public void dynamicAddColumn(String schemaName, String tblName, List<QueryField> cols,
        boolean ifTblExists, boolean ifColNotExists) throws IgniteCheckedException {
        // Locate table.
        H2Schema schema = schemas.get(schemaName);

        H2TableDescriptor desc = (schema != null ? schema.tableByName(tblName) : null);

        if (desc == null) {
            if (!ifTblExists)
                throw new IgniteCheckedException("Table not found in internal H2 database [schemaName=" + schemaName +
                    ", tblName=" + tblName + ']');
            else
                return;
        }

        desc.table().addColumns(cols, ifColNotExists);

        clearCachedQueries();
    }

    /** {@inheritDoc} */
    @Override public void dynamicDropColumn(String schemaName, String tblName, List<String> cols, boolean ifTblExists,
        boolean ifColExists) throws IgniteCheckedException {
        // Locate table.
        H2Schema schema = schemas.get(schemaName);

        H2TableDescriptor desc = (schema != null ? schema.tableByName(tblName) : null);

        if (desc == null) {
            if (!ifTblExists)
                throw new IgniteCheckedException("Table not found in internal H2 database [schemaName=" + schemaName +
                    ",tblName=" + tblName + ']');
            else
                return;
        }

        desc.table().dropColumns(cols, ifColExists);

        clearCachedQueries();
    }

    /**
     * Execute DDL command.
     *
     * @param schemaName Schema name.
     * @param sql SQL.
     * @throws IgniteCheckedException If failed.
     */
    private void executeSql(String schemaName, String sql) throws IgniteCheckedException {
        try {
            Connection conn = connectionForSchema(schemaName);

            try (PreparedStatement stmt = prepareStatement(conn, sql, false)) {
                stmt.execute();
            }
        }
        catch (Exception e) {
            throw new IgniteCheckedException("Failed to execute SQL statement on internal H2 database: " + sql, e);
        }
    }

    /**
     * Create sorted index.
     *
     * @param name Index name,
     * @param tbl Table.
     * @param pk Primary key flag.
     * @param cols Columns.
     * @param inlineSize Index inline size.
     * @return Index.
     */
    GridH2IndexBase createSortedIndex(String name, GridH2Table tbl, boolean pk, List<IndexColumn> cols,
        int inlineSize) {
        try {
            GridCacheContext cctx = tbl.cache();

            if (log.isDebugEnabled())
                log.debug("Creating cache index [cacheId=" + cctx.cacheId() + ", idxName=" + name + ']');

            final int segments = tbl.rowDescriptor().context().config().getQueryParallelism();

            H2RowCache cache = rowCache.forGroup(cctx.groupId());

            return new H2TreeIndex(cctx, cache, tbl, name, pk, cols, inlineSize, segments);
        }
        catch (IgniteCheckedException e) {
            throw new IgniteException(e);
        }
    }

    /** {@inheritDoc} */
    @SuppressWarnings("unchecked")
    @Override public <K, V> GridCloseableIterator<IgniteBiTuple<K, V>> queryLocalText(String schemaName,
        String cacheName, String qry, String typeName, IndexingQueryFilter filters) throws IgniteCheckedException {
        H2TableDescriptor tbl = tableDescriptor(schemaName, cacheName, typeName);

        if (tbl != null && tbl.luceneIndex() != null) {
            GridRunningQueryInfo run = new GridRunningQueryInfo(qryIdGen.incrementAndGet(), qry, TEXT, schemaName,
                U.currentTimeMillis(), null, true);

            try {
                runs.put(run.id(), run);

                return tbl.luceneIndex().query(qry.toUpperCase(), filters);
            }
            finally {
                runs.remove(run.id());
            }
        }

        return new GridEmptyCloseableIterator<>();
    }

    /**
     * Queries individual fields (generally used by JDBC drivers).
     *
     * @param schemaName Schema name.
     * @param qry Query.
     * @param params Query parameters.
     * @param filter Cache name and key filter.
     * @param enforceJoinOrder Enforce join order of tables in the query.
     * @param timeout Query timeout in milliseconds.
     * @param cancel Query cancel.
     * @return Query result.
     * @throws IgniteCheckedException If failed.
     */
    @SuppressWarnings("unchecked")
    GridQueryFieldsResult queryLocalSqlFields(final String schemaName, final String qry,
        @Nullable final Collection<Object> params, final IndexingQueryFilter filter, boolean enforceJoinOrder,
        final int timeout, final GridQueryCancel cancel) throws IgniteCheckedException {
        final Connection conn = connectionForSchema(schemaName);

        H2Utils.setupConnection(conn, false, enforceJoinOrder);

        final PreparedStatement stmt = preparedStatementWithParams(conn, qry, params, true);

        if (GridSqlQueryParser.checkMultipleStatements(stmt))
            throw new IgniteSQLException("Multiple statements queries are not supported for local queries");

        Prepared p = GridSqlQueryParser.prepared(stmt);

        if (DmlStatementsProcessor.isDmlStatement(p)) {
            SqlFieldsQuery fldsQry = new SqlFieldsQuery(qry);

            if (params != null)
                fldsQry.setArgs(params.toArray());

            fldsQry.setEnforceJoinOrder(enforceJoinOrder);
            fldsQry.setTimeout(timeout, TimeUnit.MILLISECONDS);

            return dmlProc.updateSqlFieldsLocal(schemaName, conn, p, fldsQry, filter, cancel);
        }
        else if (DdlStatementsProcessor.isDdlStatement(p))
            throw new IgniteSQLException("DDL statements are supported for the whole cluster only",
                IgniteQueryErrorCode.UNSUPPORTED_OPERATION);

        List<GridQueryFieldMetadata> meta;

        try {
            meta = H2Utils.meta(stmt.getMetaData());
        }
        catch (SQLException e) {
            throw new IgniteCheckedException("Cannot prepare query metadata", e);
        }

        final GridH2QueryContext ctx = new GridH2QueryContext(nodeId, nodeId, 0, LOCAL)
            .filter(filter).distributedJoinMode(OFF);

        return new GridQueryFieldsResultAdapter(meta, null) {
            @Override public GridCloseableIterator<List<?>> iterator() throws IgniteCheckedException {
                assert GridH2QueryContext.get() == null;

                GridH2QueryContext.set(ctx);

                GridRunningQueryInfo run = new GridRunningQueryInfo(qryIdGen.incrementAndGet(), qry, SQL_FIELDS,
                    schemaName, U.currentTimeMillis(), cancel, true);

                runs.putIfAbsent(run.id(), run);

                try {
                    ResultSet rs = executeSqlQueryWithTimer(stmt, conn, qry, params, timeout, cancel);

                    return new H2FieldsIterator(rs);
                }
                finally {
                    GridH2QueryContext.clearThreadLocal();

                    runs.remove(run.id());
                }
            }
        };
    }

    /** {@inheritDoc} */
    @Override public long streamUpdateQuery(String schemaName, String qry,
        @Nullable Object[] params, IgniteDataStreamer<?, ?> streamer) throws IgniteCheckedException {
        final Connection conn = connectionForSchema(schemaName);

        final PreparedStatement stmt;

        try {
            stmt = prepareStatement(conn, qry, true);
        }
        catch (SQLException e) {
            throw new IgniteSQLException(e);
        }

        return dmlProc.streamUpdateQuery(streamer, stmt, params);
    }

    /**
     * Prepares sql statement.
     *
     * @param conn Connection.
     * @param sql Sql.
     * @param params Params.
     * @param useStmtCache If {@code true} use stmt cache.
     * @return Prepared statement with set parameters.
     * @throws IgniteCheckedException If failed.
     */
    private PreparedStatement preparedStatementWithParams(Connection conn, String sql, Collection<Object> params,
        boolean useStmtCache) throws IgniteCheckedException {
        final PreparedStatement stmt;

        try {
            stmt = prepareStatement(conn, sql, useStmtCache);
        }
        catch (SQLException e) {
            throw new IgniteCheckedException("Failed to parse SQL query: " + sql, e);
        }

        bindParameters(stmt, params);

        return stmt;
    }

    /**
     * Executes sql query statement.
     *
     * @param conn Connection,.
     * @param stmt Statement.
     * @param timeoutMillis Query timeout.
     * @param cancel Query cancel.
     * @return Result.
     * @throws IgniteCheckedException If failed.
     */
    private ResultSet executeSqlQuery(final Connection conn, final PreparedStatement stmt,
        int timeoutMillis, @Nullable GridQueryCancel cancel) throws IgniteCheckedException {
        final MapQueryLazyWorker lazyWorker = MapQueryLazyWorker.currentWorker();

        if (cancel != null) {
            cancel.set(new Runnable() {
                @Override public void run() {
                    if (lazyWorker != null) {
                        lazyWorker.submit(new Runnable() {
                            @Override public void run() {
                                cancelStatement(stmt);
                            }
                        });
                    }
                    else
                        cancelStatement(stmt);
                }
            });
        }

        Session ses = H2Utils.session(conn);

        if (timeoutMillis > 0)
            ses.setQueryTimeout(timeoutMillis);

        if (lazyWorker != null)
            ses.setLazyQueryExecution(true);

        try {
            return stmt.executeQuery();
        }
        catch (SQLException e) {
            // Throw special exception.
            if (e.getErrorCode() == ErrorCode.STATEMENT_WAS_CANCELED)
                throw new QueryCancelledException();

            throw new IgniteCheckedException("Failed to execute SQL query. " + e.getMessage(), e);
        }
        finally {
            if (timeoutMillis > 0)
                ses.setQueryTimeout(0);

            if (lazyWorker != null)
                ses.setLazyQueryExecution(false);
        }
    }

    /**
     * Cancel prepared statement.
     *
     * @param stmt Statement.
     */
    private static void cancelStatement(PreparedStatement stmt) {
        try {
            stmt.cancel();
        }
        catch (SQLException ignored) {
            // No-op.
        }
    }

    /**
     * Executes sql query and prints warning if query is too slow..
     *
     * @param conn Connection,
     * @param sql Sql query.
     * @param params Parameters.
     * @param useStmtCache If {@code true} uses stmt cache.
     * @param timeoutMillis Query timeout.
     * @param cancel Query cancel.
     * @return Result.
     * @throws IgniteCheckedException If failed.
     */
    public ResultSet executeSqlQueryWithTimer(Connection conn, String sql, @Nullable Collection<Object> params,
        boolean useStmtCache, int timeoutMillis, @Nullable GridQueryCancel cancel) throws IgniteCheckedException {
        return executeSqlQueryWithTimer(preparedStatementWithParams(conn, sql, params, useStmtCache),
            conn, sql, params, timeoutMillis, cancel);
    }

    /**
     * Executes sql query and prints warning if query is too slow.
     *
     * @param stmt Prepared statement for query.
     * @param conn Connection.
     * @param sql Sql query.
     * @param params Parameters.
     * @param timeoutMillis Query timeout.
     * @param cancel Query cancel.
     * @return Result.
     * @throws IgniteCheckedException If failed.
     */
    private ResultSet executeSqlQueryWithTimer(PreparedStatement stmt, Connection conn, String sql,
        @Nullable Collection<Object> params, int timeoutMillis, @Nullable GridQueryCancel cancel)
        throws IgniteCheckedException {
        long start = U.currentTimeMillis();

        try {
            ResultSet rs = executeSqlQuery(conn, stmt, timeoutMillis, cancel);

            long time = U.currentTimeMillis() - start;

            long longQryExecTimeout = ctx.config().getLongQueryWarningTimeout();

            if (time > longQryExecTimeout) {
                String msg = "Query execution is too long (" + time + " ms): " + sql;

                ResultSet plan = executeSqlQuery(conn, preparedStatementWithParams(conn, "EXPLAIN " + sql,
                    params, false), 0, null);

                plan.next();

                // Add SQL explain result message into log.
                String longMsg = "Query execution is too long [time=" + time + " ms, sql='" + sql + '\'' +
                    ", plan=" + U.nl() + plan.getString(1) + U.nl() + ", parameters=" +
                    (params == null ? "[]" : Arrays.deepToString(params.toArray())) + "]";

                LT.warn(log, longMsg, msg);
            }

            return rs;
        }
        catch (SQLException e) {
            onSqlException();

            throw new IgniteCheckedException(e);
        }
    }

    /**
     * Binds parameters to prepared statement.
     *
     * @param stmt Prepared statement.
     * @param params Parameters collection.
     * @throws IgniteCheckedException If failed.
     */
    public void bindParameters(PreparedStatement stmt,
        @Nullable Collection<Object> params) throws IgniteCheckedException {
        if (!F.isEmpty(params)) {
            int idx = 1;

            for (Object arg : params)
                bindObject(stmt, idx++, arg);
        }
    }

    /** {@inheritDoc} */
    @Override public FieldsQueryCursor<List<?>> queryLocalSqlFields(String schemaName, SqlFieldsQuery qry,
        final boolean keepBinary, IndexingQueryFilter filter, GridQueryCancel cancel) throws IgniteCheckedException {
        String sql = qry.getSql();
        Object[] args = qry.getArgs();

        final GridQueryFieldsResult res = queryLocalSqlFields(schemaName, sql, F.asList(args), filter,
            qry.isEnforceJoinOrder(), qry.getTimeout(), cancel);

        QueryCursorImpl<List<?>> cursor = new QueryCursorImpl<>(new Iterable<List<?>>() {
            @Override public Iterator<List<?>> iterator() {
                try {
                    return new GridQueryCacheObjectsIterator(res.iterator(), objectContext(), keepBinary);
                }
                catch (IgniteCheckedException e) {
                    throw new IgniteException(e);
                }
            }
        }, cancel);

        cursor.fieldsMeta(res.metaData());

        return cursor;
    }

    /** {@inheritDoc} */
    @SuppressWarnings("unchecked")
    @Override public <K, V> QueryCursor<Cache.Entry<K,V>> queryLocalSql(String schemaName, String cacheName,
        final SqlQuery qry, final IndexingQueryFilter filter, final boolean keepBinary) throws IgniteCheckedException {
        String type = qry.getType();
        String sqlQry = qry.getSql();
        String alias = qry.getAlias();
        Object[] params = qry.getArgs();

        GridQueryCancel cancel = new GridQueryCancel();

        final GridCloseableIterator<IgniteBiTuple<K, V>> i = queryLocalSql(schemaName, cacheName, sqlQry, alias,
            F.asList(params), type, filter, cancel);

        return new QueryCursorImpl<>(new Iterable<Cache.Entry<K, V>>() {
            @Override public Iterator<Cache.Entry<K, V>> iterator() {
                return new ClIter<Cache.Entry<K, V>>() {
                    @Override public void close() throws Exception {
                        i.close();
                    }

                    @Override public boolean hasNext() {
                        return i.hasNext();
                    }

                    @Override public Cache.Entry<K, V> next() {
                        IgniteBiTuple<K, V> t = i.next();

                        K key = (K)CacheObjectUtils.unwrapBinaryIfNeeded(objectContext(), t.get1(), keepBinary, false);
                        V val = (V)CacheObjectUtils.unwrapBinaryIfNeeded(objectContext(), t.get2(), keepBinary, false);

                        return new CacheEntryImpl<>(key, val);
                    }

                    @Override public void remove() {
                        throw new UnsupportedOperationException();
                    }
                };
            }
        }, cancel);
    }

    /**
     * Executes regular query.
     *
     * @param schemaName Schema name.
     * @param cacheName Cache name.
     * @param qry Query.
     * @param alias Table alias.
     * @param params Query parameters.
     * @param type Query return type.
     * @param filter Cache name and key filter.
     * @param cancel Cancel object.
     * @return Queried rows.
     * @throws IgniteCheckedException If failed.
     */
    @SuppressWarnings("unchecked")
    <K, V> GridCloseableIterator<IgniteBiTuple<K, V>> queryLocalSql(String schemaName, String cacheName,
        final String qry, String alias, @Nullable final Collection<Object> params, String type,
        final IndexingQueryFilter filter, GridQueryCancel cancel) throws IgniteCheckedException {
        final H2TableDescriptor tbl = tableDescriptor(schemaName, cacheName, type);

        if (tbl == null)
            throw new IgniteSQLException("Failed to find SQL table for type: " + type,
                IgniteQueryErrorCode.TABLE_NOT_FOUND);

        String sql = generateQuery(qry, alias, tbl);

        Connection conn = connectionForThread(tbl.schemaName());

        H2Utils.setupConnection(conn, false, false);

        GridH2QueryContext.set(new GridH2QueryContext(nodeId, nodeId, 0, LOCAL).filter(filter)
            .distributedJoinMode(OFF));

        GridRunningQueryInfo run = new GridRunningQueryInfo(qryIdGen.incrementAndGet(), qry, SQL, schemaName,
            U.currentTimeMillis(), null, true);

        runs.put(run.id(), run);

        try {
            ResultSet rs = executeSqlQueryWithTimer(conn, sql, params, true, 0, cancel);

            return new H2KeyValueIterator(rs);
        }
        finally {
            GridH2QueryContext.clearThreadLocal();

            runs.remove(run.id());
        }
    }

    /**
     * @param schemaName Schema name.
     * @param qry Query.
     * @param keepCacheObj Flag to keep cache object.
     * @param enforceJoinOrder Enforce join order of tables.
     * @param timeoutMillis Query timeout.
     * @param cancel Cancel object.
     * @param params Query parameters.
     * @param parts Partitions.
     * @param lazy Lazy query execution flag.
     * @return Iterable result.
     */
    private Iterable<List<?>> runQueryTwoStep(
        final String schemaName,
        final GridCacheTwoStepQuery qry,
        final boolean keepCacheObj,
        final boolean enforceJoinOrder,
        final int timeoutMillis,
        final GridQueryCancel cancel,
        final Object[] params,
        final int[] parts,
        final boolean lazy
    ) {
        return new Iterable<List<?>>() {
            @Override public Iterator<List<?>> iterator() {
                return rdcQryExec.query(schemaName, qry, keepCacheObj, enforceJoinOrder, timeoutMillis, cancel, params,
                    parts, lazy);
            }
        };
    }

    /**
     * Run DML on remote nodes.
     *
     * @param schemaName Schema name.
     * @param fieldsQry Initial update query.
     * @param cacheIds Cache identifiers.
     * @param isReplicatedOnly Whether query uses only replicated caches.
     * @param cancel Cancel state.
     * @return Update result.
     */
    UpdateResult runDistributedUpdate(
        String schemaName,
        SqlFieldsQuery fieldsQry,
        List<Integer> cacheIds,
        boolean isReplicatedOnly,
        GridQueryCancel cancel) {
        return rdcQryExec.update(schemaName, cacheIds, fieldsQry.getSql(), fieldsQry.getArgs(),
            fieldsQry.isEnforceJoinOrder(), fieldsQry.getPageSize(), fieldsQry.getTimeout(),
            fieldsQry.getPartitions(), isReplicatedOnly, cancel);
    }

    /** {@inheritDoc} */
    @SuppressWarnings("unchecked")
    @Override public <K, V> QueryCursor<Cache.Entry<K, V>> queryDistributedSql(String schemaName, String cacheName,
        SqlQuery qry, boolean keepBinary) {
        String type = qry.getType();

        H2TableDescriptor tblDesc = tableDescriptor(schemaName, cacheName, type);

        if (tblDesc == null)
            throw new IgniteSQLException("Failed to find SQL table for type: " + type,
                IgniteQueryErrorCode.TABLE_NOT_FOUND);

        String sql;

        try {
            sql = generateQuery(qry.getSql(), qry.getAlias(), tblDesc);
        }
        catch (IgniteCheckedException e) {
            throw new IgniteException(e);
        }

        SqlFieldsQuery fqry = new SqlFieldsQuery(sql);

        fqry.setArgs(qry.getArgs());
        fqry.setPageSize(qry.getPageSize());
        fqry.setDistributedJoins(qry.isDistributedJoins());
        fqry.setPartitions(qry.getPartitions());
        fqry.setLocal(qry.isLocal());

        if (qry.getTimeout() > 0)
            fqry.setTimeout(qry.getTimeout(), TimeUnit.MILLISECONDS);

        final QueryCursor<List<?>> res =
            querySqlFields(schemaName, fqry, keepBinary, true, null).get(0);

        final Iterable<Cache.Entry<K, V>> converted = new Iterable<Cache.Entry<K, V>>() {
            @Override public Iterator<Cache.Entry<K, V>> iterator() {
                final Iterator<List<?>> iter0 = res.iterator();

                return new Iterator<Cache.Entry<K, V>>() {
                    @Override public boolean hasNext() {
                        return iter0.hasNext();
                    }

                    @Override public Cache.Entry<K, V> next() {
                        List<?> l = iter0.next();

                        return new CacheEntryImpl<>((K)l.get(0), (V)l.get(1));
                    }

                    @Override public void remove() {
                        throw new UnsupportedOperationException();
                    }
                };
            }
        };

        // No metadata for SQL queries.
        return new QueryCursorImpl<Cache.Entry<K, V>>(converted) {
            @Override public void close() {
                res.close();
            }
        };
    }

    /**
     * Try executing query using native facilities.
     *
     * @param schemaName Schema name.
     * @param qry Query.
     * @return Result or {@code null} if cannot parse/process this query.
     */
    private List<FieldsQueryCursor<List<?>>> tryQueryDistributedSqlFieldsNative(String schemaName, SqlFieldsQuery qry) {
        // Heuristic check for fast return.
        if (!INTERNAL_CMD_RE.matcher(qry.getSql().trim()).find())
            return null;

        // Parse.
        SqlCommand cmd;

        try {
            SqlParser parser = new SqlParser(schemaName, qry.getSql());

            cmd = parser.nextCommand();

            // No support for multiple commands for now.
            if (parser.nextCommand() != null)
                return null;

            // Currently supported commands are: CREATE/DROP INDEX/COPY/ALTER TABLE
            if (!(cmd instanceof SqlCreateIndexCommand || cmd instanceof SqlDropIndexCommand ||
                cmd instanceof SqlBulkLoadCommand || cmd instanceof SqlAlterTableCommand))
                return null;
        }
        catch (Exception e) {
            // Cannot parse, return.
            if (log.isDebugEnabled())
                log.debug("Failed to parse SQL with native parser [qry=" + qry.getSql() + ", err=" + e + ']');

            if (!IgniteSystemProperties.getBoolean(IgniteSystemProperties.IGNITE_SQL_PARSER_DISABLE_H2_FALLBACK))
                return null;

            int code = IgniteQueryErrorCode.PARSING;

            if (e instanceof SqlParseException)
                code = ((SqlParseException)e).code();

            throw new IgniteSQLException("Failed to parse DDL statement: " + qry.getSql() + ": " + e.getMessage(),
                code, e);
        }

        // Execute.
        if (cmd instanceof SqlBulkLoadCommand) {
<<<<<<< HEAD
            try {
                FieldsQueryCursor<List<?>> cursor = dmlProc.runDmlStatement(qry.getSql(), cmd);

                return Collections.singletonList(cursor);
            }
            catch (IgniteCheckedException e) {
                throw new IgniteSQLException("Failed to execute DML statement [stmt=" + qry.getSql() + "]: "
                    + e.getMessage(), e);
            }
=======
            FieldsQueryCursor<List<?>> cursor = dmlProc.runNativeDmlStatement(qry.getSql(), cmd);

            return Collections.singletonList(cursor);
>>>>>>> c48c4ab2
        }
        else {
            try {
                FieldsQueryCursor<List<?>> cursor = ddlProc.runDdlStatement(qry.getSql(), cmd);

                return Collections.singletonList(cursor);
            }
            catch (IgniteCheckedException e) {
                throw new IgniteSQLException("Failed to execute DDL statement [stmt=" + qry.getSql() + "]: "
                    + e.getMessage(), e);
            }
        }
    }

    /**
     * Check expected statement type (when it is set by JDBC) and given statement type.
     *
     * @param qry Query.
     * @param isQry {@code true} for select queries, otherwise (DML/DDL queries) {@code false}.
     */
    private void checkQueryType(SqlFieldsQuery qry, boolean isQry) {
        Boolean qryFlag = qry instanceof SqlFieldsQueryEx ? ((SqlFieldsQueryEx) qry).isQuery() : null;

        if (qryFlag != null && qryFlag != isQry)
            throw new IgniteSQLException("Given statement type does not match that declared by JDBC driver",
                IgniteQueryErrorCode.STMT_TYPE_MISMATCH);
    }


    /** {@inheritDoc} */
    @SuppressWarnings("StringEquality")
    @Override public List<FieldsQueryCursor<List<?>>> querySqlFields(String schemaName, SqlFieldsQuery qry,
        boolean keepBinary, boolean failOnMultipleStmts, GridQueryCancel cancel) {
        List<FieldsQueryCursor<List<?>>> res = tryQueryDistributedSqlFieldsNative(schemaName, qry);

        if (res != null)
            return res;

        {
            // First, let's check if we already have a two-step query for this statement...
            H2TwoStepCachedQueryKey cachedQryKey = new H2TwoStepCachedQueryKey(schemaName, qry.getSql(),
                qry.isCollocated(), qry.isDistributedJoins(), qry.isEnforceJoinOrder(), qry.isLocal());

            H2TwoStepCachedQuery cachedQry;

            if ((cachedQry = twoStepCache.get(cachedQryKey)) != null) {
                checkQueryType(qry, true);

                GridCacheTwoStepQuery twoStepQry = cachedQry.query().copy();

                List<GridQueryFieldMetadata> meta = cachedQry.meta();

                res = Collections.singletonList(doRunDistributedQuery(schemaName, qry, twoStepQry, meta, keepBinary,
                    cancel));

                if (!twoStepQry.explain())
                    twoStepCache.putIfAbsent(cachedQryKey, new H2TwoStepCachedQuery(meta, twoStepQry.copy()));

                return res;
            }
        }

        {
            // Second, let's check if we already have a parsed statement...
            PreparedStatement cachedStmt;

            if ((cachedStmt = cachedStatement(connectionForSchema(schemaName), qry.getSql())) != null) {
                Prepared prepared = GridSqlQueryParser.prepared(cachedStmt);

                // We may use this cached statement only for local queries and non queries.
                if (qry.isLocal() || !prepared.isQuery())
                    return (List<FieldsQueryCursor<List<?>>>)doRunPrepared(schemaName, prepared, qry, null, null,
                            keepBinary, cancel);
            }
        }

        res = new ArrayList<>(1);

        int firstArg = 0;

        String remainingSql = qry.getSql();

        while (remainingSql != null) {
            ParsingResult parseRes = parseAndSplit(schemaName,
                remainingSql != qry.getSql() ? cloneFieldsQuery(qry).setSql(remainingSql) : qry, firstArg);

            // Let's avoid second reflection getter call by returning Prepared object too
            Prepared prepared = parseRes.prepared();

            GridCacheTwoStepQuery twoStepQry = parseRes.twoStepQuery();

            List<GridQueryFieldMetadata> meta = parseRes.meta();

            SqlFieldsQuery newQry = parseRes.newQuery();

            remainingSql = parseRes.remainingSql();

            if (remainingSql != null && failOnMultipleStmts)
                throw new IgniteSQLException("Multiple statements queries are not supported");

            firstArg += prepared.getParameters().size();

            res.addAll(doRunPrepared(schemaName, prepared, newQry, twoStepQry, meta, keepBinary, cancel));

            if (parseRes.twoStepQuery() != null && parseRes.twoStepQueryKey() != null &&
                    !parseRes.twoStepQuery().explain())
                twoStepCache.putIfAbsent(parseRes.twoStepQueryKey(), new H2TwoStepCachedQuery(meta, twoStepQry.copy()));
        }

        return res;
    }

    /**
     * Execute an all-ready {@link SqlFieldsQuery}.
     * @param schemaName Schema name.
     * @param prepared H2 command.
     * @param qry Fields query with flags.
     * @param twoStepQry Two-step query if this query must be executed in a distributed way.
     * @param meta Metadata for {@code twoStepQry}.
     * @param keepBinary Whether binary objects must not be deserialized automatically.
     * @param cancel Query cancel state holder.
     * @return Query result.
     */
    private List<? extends FieldsQueryCursor<List<?>>> doRunPrepared(String schemaName, Prepared prepared,
        SqlFieldsQuery qry, GridCacheTwoStepQuery twoStepQry, List<GridQueryFieldMetadata> meta, boolean keepBinary,
        GridQueryCancel cancel) {
        String sqlQry = qry.getSql();

        boolean loc = qry.isLocal();

        IndexingQueryFilter filter = (loc ? backupFilter(null, qry.getPartitions()) : null);

        if (!prepared.isQuery()) {
            if (DmlStatementsProcessor.isDmlStatement(prepared)) {
                try {
                    Connection conn = connectionForSchema(schemaName);

                    if (!loc)
                        return dmlProc.updateSqlFieldsDistributed(schemaName, conn, prepared, qry, cancel);
                    else {
                        final GridQueryFieldsResult updRes =
                            dmlProc.updateSqlFieldsLocal(schemaName, conn, prepared, qry, filter, cancel);

                        return Collections.singletonList(new QueryCursorImpl<>(new Iterable<List<?>>() {
                            @Override public Iterator<List<?>> iterator() {
                                try {
                                    return new GridQueryCacheObjectsIterator(updRes.iterator(), objectContext(),
                                        true);
                                }
                                catch (IgniteCheckedException e) {
                                    throw new IgniteException(e);
                                }
                            }
                        }, cancel));
                    }
                }
                catch (IgniteCheckedException e) {
                    throw new IgniteSQLException("Failed to execute DML statement [stmt=" + sqlQry +
                        ", params=" + Arrays.deepToString(qry.getArgs()) + "]", e);
                }
            }

            if (DdlStatementsProcessor.isDdlStatement(prepared)) {
                if (loc)
                    throw new IgniteSQLException("DDL statements are not supported for LOCAL caches",
                        IgniteQueryErrorCode.UNSUPPORTED_OPERATION);

                try {
                    return Collections.singletonList(ddlProc.runDdlStatement(sqlQry, prepared));
                }
                catch (IgniteCheckedException e) {
                    throw new IgniteSQLException("Failed to execute DDL statement [stmt=" + sqlQry + ']', e);
                }
            }

            if (prepared instanceof NoOperation) {
                QueryCursorImpl<List<?>> resCur = (QueryCursorImpl<List<?>>)new QueryCursorImpl(
                    Collections.singletonList(Collections.singletonList(0L)), null, false);

                resCur.fieldsMeta(UPDATE_RESULT_META);

                return Collections.singletonList(resCur);
            }

            throw new IgniteSQLException("Unsupported DDL/DML operation: " + prepared.getClass().getName());
        }

        if (twoStepQry != null) {
            if (log.isDebugEnabled())
                log.debug("Parsed query: `" + sqlQry + "` into two step query: " + twoStepQry);

            checkQueryType(qry, true);

            return Collections.singletonList(doRunDistributedQuery(schemaName, qry, twoStepQry, meta, keepBinary,
                cancel));
        }

        // We've encountered a local query, let's just run it.
        try {
            return Collections.singletonList(queryLocalSqlFields(schemaName, qry, keepBinary, filter, cancel));
        }
        catch (IgniteCheckedException e) {
            throw new IgniteSQLException("Failed to execute local statement [stmt=" + sqlQry +
                ", params=" + Arrays.deepToString(qry.getArgs()) + "]", e);
        }
    }

    /**
     * Parse and split query if needed, cache either two-step query or statement.
     * @param schemaName Schema name.
     * @param qry Query.
     * @param firstArg Position of the first argument of the following {@code Prepared}.
     * @return Result: prepared statement, H2 command, two-step query (if needed),
     *     metadata for two-step query (if needed), evaluated query local execution flag.
     */
    private ParsingResult parseAndSplit(String schemaName, SqlFieldsQuery qry, int firstArg) {
        Connection c = connectionForSchema(schemaName);

        // For queries that are explicitly local, we rely on the flag specified in the query
        // because this parsing result will be cached and used for queries directly.
        // For other queries, we enforce join order at this stage to avoid premature optimizations
        // (and therefore longer parsing) as long as there'll be more parsing at split stage.
        boolean enforceJoinOrderOnParsing = (!qry.isLocal() || qry.isEnforceJoinOrder());

        H2Utils.setupConnection(c, /*distributedJoins*/false, /*enforceJoinOrder*/enforceJoinOrderOnParsing);

        boolean loc = qry.isLocal();

        PreparedStatement stmt = prepareStatementAndCaches(c, qry.getSql());

        if (loc && GridSqlQueryParser.checkMultipleStatements(stmt))
            throw new IgniteSQLException("Multiple statements queries are not supported for local queries");

        GridSqlQueryParser.PreparedWithRemaining prep = GridSqlQueryParser.preparedWithRemaining(stmt);

        Prepared prepared = prep.prepared();

        checkQueryType(qry, prepared.isQuery());

        String remainingSql = prep.remainingSql();

        int paramsCnt = prepared.getParameters().size();

        Object[] argsOrig = qry.getArgs();

        Object[] args = null;

        if (!DmlUtils.isBatched(qry) && paramsCnt > 0) {
            if (argsOrig == null || argsOrig.length < firstArg + paramsCnt) {
                throw new IgniteException("Invalid number of query parameters. " +
                    "Cannot find " + (argsOrig != null ? argsOrig.length + 1 - firstArg : 1) + " parameter.");
            }

            args = Arrays.copyOfRange(argsOrig, firstArg, firstArg + paramsCnt);
        }

       if (prepared.isQuery()) {
            try {
                bindParameters(stmt, F.asList(args));
            }
            catch (IgniteCheckedException e) {
                U.closeQuiet(stmt);

                throw new IgniteSQLException("Failed to bind parameters: [qry=" + prepared.getSQL() + ", params=" +
                    Arrays.deepToString(args) + "]", IgniteQueryErrorCode.PARSING, e);
            }

            GridSqlQueryParser parser = null;

            if (!loc) {
                parser = new GridSqlQueryParser(false);

                GridSqlStatement parsedStmt = parser.parse(prepared);

                // Legit assertion - we have H2 query flag above.
                assert parsedStmt instanceof GridSqlQuery;

                loc = parser.isLocalQuery(qry.isReplicatedOnly());
            }

            if (loc) {
                if (parser == null) {
                    parser = new GridSqlQueryParser(false);

                    parser.parse(prepared);
                }

                GridCacheContext cctx = parser.getFirstPartitionedCache();

                if (cctx != null && cctx.config().getQueryParallelism() > 1) {
                    loc = false;

                    qry.setDistributedJoins(true);
                }
            }
        }

        SqlFieldsQuery newQry = cloneFieldsQuery(qry).setSql(prepared.getSQL()).setArgs(args);

        boolean hasTwoStep = !loc && prepared.isQuery();

        // Let's not cache multiple statements and distributed queries as whole two step query will be cached later on.
        if (remainingSql != null || hasTwoStep)
            getStatementsCacheForCurrentThread().remove(schemaName, qry.getSql());

        if (!hasTwoStep)
            return new ParsingResult(prepared, newQry, remainingSql, null, null, null);

        final UUID locNodeId = ctx.localNodeId();

        // Now we're sure to have a distributed query. Let's try to get a two-step plan from the cache, or perform the
        // split if needed.
        H2TwoStepCachedQueryKey cachedQryKey = new H2TwoStepCachedQueryKey(schemaName, qry.getSql(),
            qry.isCollocated(), qry.isDistributedJoins(), qry.isEnforceJoinOrder(), qry.isLocal());

        H2TwoStepCachedQuery cachedQry;

        if ((cachedQry = twoStepCache.get(cachedQryKey)) != null) {
            checkQueryType(qry, true);

            GridCacheTwoStepQuery twoStepQry = cachedQry.query().copy();

            List<GridQueryFieldMetadata> meta = cachedQry.meta();

            return new ParsingResult(prepared, newQry, remainingSql, twoStepQry, cachedQryKey, meta);
        }

        try {
            GridH2QueryContext.set(new GridH2QueryContext(locNodeId, locNodeId, 0, PREPARE)
                .distributedJoinMode(distributedJoinMode(qry.isLocal(), qry.isDistributedJoins())));

            try {
                return new ParsingResult(prepared, newQry, remainingSql, split(prepared, newQry),
                    cachedQryKey, H2Utils.meta(stmt.getMetaData()));
            }
            catch (IgniteCheckedException e) {
                throw new IgniteSQLException("Failed to bind parameters: [qry=" + newQry.getSql() + ", params=" +
                    Arrays.deepToString(newQry.getArgs()) + "]", IgniteQueryErrorCode.PARSING, e);
            }
            catch (SQLException e) {
                throw new IgniteSQLException(e);
            }
            finally {
                U.close(stmt, log);
            }
        }
        finally {
            GridH2QueryContext.clearThreadLocal();
        }
    }

    /**
     * Make a copy of {@link SqlFieldsQuery} with all flags and preserving type.
     * @param oldQry Query to copy.
     * @return Query copy.
     */
    private SqlFieldsQuery cloneFieldsQuery(SqlFieldsQuery oldQry) {
        return oldQry.copy().setLocal(oldQry.isLocal()).setPageSize(oldQry.getPageSize());
    }

    /**
     * Split query into two-step query.
     * @param prepared JDBC prepared statement.
     * @param qry Original fields query.
     * @return Two-step query.
     * @throws IgniteCheckedException in case of error inside {@link GridSqlQuerySplitter}.
     * @throws SQLException in case of error inside {@link GridSqlQuerySplitter}.
     */
    private GridCacheTwoStepQuery split(Prepared prepared, SqlFieldsQuery qry) throws IgniteCheckedException,
        SQLException {
        GridCacheTwoStepQuery res = GridSqlQuerySplitter.split(connectionForThread(qry.getSchema()), prepared,
            qry.getArgs(), qry.isCollocated(), qry.isDistributedJoins(), qry.isEnforceJoinOrder(), this);

        List<Integer> cacheIds = collectCacheIds(null, res);

        if (F.isEmpty(cacheIds))
            res.local(true);
        else {
            res.cacheIds(cacheIds);
            res.local(qry.isLocal());
        }

        res.pageSize(qry.getPageSize());

        return res;
    }

    /**
     * Run distributed query on detected set of partitions.
     * @param schemaName Schema name.
     * @param qry Original query.
     * @param twoStepQry Two-step query.
     * @param meta Metadata to set to cursor.
     * @param keepBinary Keep binary flag.
     * @param cancel Cancel handler.
     * @return Cursor representing distributed query result.
     */
    private FieldsQueryCursor<List<?>> doRunDistributedQuery(String schemaName, SqlFieldsQuery qry,
        GridCacheTwoStepQuery twoStepQry, List<GridQueryFieldMetadata> meta, boolean keepBinary,
        GridQueryCancel cancel) {
        if (log.isDebugEnabled())
            log.debug("Parsed query: `" + qry.getSql() + "` into two step query: " + twoStepQry);

        twoStepQry.pageSize(qry.getPageSize());

        if (cancel == null)
            cancel = new GridQueryCancel();

        int partitions[] = qry.getPartitions();

        if (partitions == null && twoStepQry.derivedPartitions() != null) {
            try {
                partitions = calculateQueryPartitions(twoStepQry.derivedPartitions(), qry.getArgs());
            }
            catch (IgniteCheckedException e) {
                throw new CacheException("Failed to calculate derived partitions: [qry=" + qry.getSql() + ", params=" +
                    Arrays.deepToString(qry.getArgs()) + "]", e);
            }
        }

        QueryCursorImpl<List<?>> cursor = new QueryCursorImpl<>(
            runQueryTwoStep(schemaName, twoStepQry, keepBinary, qry.isEnforceJoinOrder(), qry.getTimeout(), cancel,
                qry.getArgs(), partitions, qry.isLazy()), cancel);

        cursor.fieldsMeta(meta);

        return cursor;
    }

    /**
     * Do initial parsing of the statement and create query caches, if needed.
     * @param c Connection.
     * @param sqlQry Query.
     * @return H2 prepared statement.
     */
    private PreparedStatement prepareStatementAndCaches(Connection c, String sqlQry) {
        boolean cachesCreated = false;

        while (true) {
            try {
                return prepareStatement(c, sqlQry, true);
            }
            catch (SQLException e) {
                if (!cachesCreated && (
                        e.getErrorCode() == ErrorCode.SCHEMA_NOT_FOUND_1 ||
                            e.getErrorCode() == ErrorCode.TABLE_OR_VIEW_NOT_FOUND_1 ||
                            e.getErrorCode() == ErrorCode.INDEX_NOT_FOUND_1)
                        ) {
                    try {
                        ctx.cache().createMissingQueryCaches();
                    }
                    catch (IgniteCheckedException ignored) {
                        throw new CacheException("Failed to create missing caches.", e);
                    }

                    cachesCreated = true;
                }
                else
                    throw new IgniteSQLException("Failed to parse query. " + e.getMessage(),
                        IgniteQueryErrorCode.PARSING, e);
            }
        }
    }

    /**
     * Run DML request from other node.
     *
     * @param schemaName Schema name.
     * @param fldsQry Query.
     * @param filter Filter.
     * @param cancel Cancel state.
     * @param local Locality flag.
     * @return Update result.
     * @throws IgniteCheckedException if failed.
     */
    public UpdateResult mapDistributedUpdate(String schemaName, SqlFieldsQuery fldsQry, IndexingQueryFilter filter,
        GridQueryCancel cancel, boolean local) throws IgniteCheckedException {
        Connection conn = connectionForSchema(schemaName);

        H2Utils.setupConnection(conn, false, fldsQry.isEnforceJoinOrder());

        PreparedStatement stmt = preparedStatementWithParams(conn, fldsQry.getSql(),
            Arrays.asList(fldsQry.getArgs()), true);

        return dmlProc.mapDistributedUpdate(schemaName, stmt, fldsQry, filter, cancel, local);
    }

    /**
     * @param cacheIds Caches identifiers.
     * @throws IllegalStateException if segmented indices used with non-segmented indices.
     */
    private void checkCacheIndexSegmentation(Collection<Integer> cacheIds) {
        if (cacheIds.isEmpty())
            return; // Nothing to check

        GridCacheSharedContext sharedCtx = ctx.cache().context();

        int expectedParallelism = 0;

        for (Integer cacheId : cacheIds) {
            GridCacheContext cctx = sharedCtx.cacheContext(cacheId);

            assert cctx != null;

            if (!cctx.isPartitioned())
                continue;

            if (expectedParallelism == 0)
                expectedParallelism = cctx.config().getQueryParallelism();
            else if (cctx.config().getQueryParallelism() != expectedParallelism) {
                throw new IllegalStateException("Using indexes with different parallelism levels in same query is " +
                    "forbidden.");
            }
        }
    }

    /**
     * Prepares statement for query.
     *
     * @param qry Query string.
     * @param tableAlias table alias.
     * @param tbl Table to use.
     * @return Prepared statement.
     * @throws IgniteCheckedException In case of error.
     */
    private String generateQuery(String qry, String tableAlias, H2TableDescriptor tbl) throws IgniteCheckedException {
        assert tbl != null;

        final String qry0 = qry;

        String t = tbl.fullTableName();

        String from = " ";

        qry = qry.trim();

        String upper = qry.toUpperCase();

        if (upper.startsWith("SELECT")) {
            qry = qry.substring(6).trim();

            final int star = qry.indexOf('*');

            if (star == 0)
                qry = qry.substring(1).trim();
            else if (star > 0) {
                if (F.eq('.', qry.charAt(star - 1))) {
                    t = qry.substring(0, star - 1);

                    qry = qry.substring(star + 1).trim();
                }
                else
                    throw new IgniteCheckedException("Invalid query (missing alias before asterisk): " + qry0);
            }
            else
                throw new IgniteCheckedException("Only queries starting with 'SELECT *' and 'SELECT alias.*' " +
                    "are supported (rewrite your query or use SqlFieldsQuery instead): " + qry0);

            upper = qry.toUpperCase();
        }

        if (!upper.startsWith("FROM"))
            from = " FROM " + t + (tableAlias != null ? " as " + tableAlias : "") +
                (upper.startsWith("WHERE") || upper.startsWith("ORDER") || upper.startsWith("LIMIT") ?
                    " " : " WHERE ");

        if(tableAlias != null)
            t = tableAlias;

        qry = "SELECT " + t + "." + KEY_FIELD_NAME + ", " + t + "." + VAL_FIELD_NAME + from + qry;

        return qry;
    }

    /**
     * Registers new class description.
     *
     * This implementation doesn't support type reregistration.
     *
     * @param type Type description.
     * @throws IgniteCheckedException In case of error.
     */
    @Override public boolean registerType(GridCacheContext cctx, GridQueryTypeDescriptor type)
        throws IgniteCheckedException {
        validateTypeDescriptor(type);

        String schemaName = schema(cctx.name());

        H2Schema schema = schemas.get(schemaName);

        H2TableDescriptor tbl = new H2TableDescriptor(this, schema, type, cctx);

        try {
            Connection conn = connectionForThread(schemaName);

            createTable(schemaName, schema, tbl, conn);

            schema.add(tbl);
        }
        catch (SQLException e) {
            onSqlException();

            throw new IgniteCheckedException("Failed to register query type: " + type, e);
        }

        return true;
    }

    /**
     * Validates properties described by query types.
     *
     * @param type Type descriptor.
     * @throws IgniteCheckedException If validation failed.
     */
    private void validateTypeDescriptor(GridQueryTypeDescriptor type)
        throws IgniteCheckedException {
        assert type != null;

        Collection<String> names = new HashSet<>();

        names.addAll(type.fields().keySet());

        if (names.size() < type.fields().size())
            throw new IgniteCheckedException("Found duplicated properties with the same name [keyType=" +
                type.keyClass().getName() + ", valueType=" + type.valueClass().getName() + "]");

        String ptrn = "Name ''{0}'' is reserved and cannot be used as a field name [type=" + type.name() + "]";

        for (String name : names) {
            if (name.equalsIgnoreCase(KEY_FIELD_NAME) ||
                name.equalsIgnoreCase(VAL_FIELD_NAME) ||
                name.equalsIgnoreCase(VER_FIELD_NAME))
                throw new IgniteCheckedException(MessageFormat.format(ptrn, name));
        }
    }

    /**
     * Create db table by using given table descriptor.
     *
     * @param schemaName Schema name.
     * @param schema Schema.
     * @param tbl Table descriptor.
     * @param conn Connection.
     * @throws SQLException If failed to create db table.
     * @throws IgniteCheckedException If failed.
     */
    private void createTable(String schemaName, H2Schema schema, H2TableDescriptor tbl, Connection conn)
        throws SQLException, IgniteCheckedException {
        assert schema != null;
        assert tbl != null;

        String keyType = dbTypeFromClass(tbl.type().keyClass());
        String valTypeStr = dbTypeFromClass(tbl.type().valueClass());

        SB sql = new SB();

        String keyValVisibility = tbl.type().fields().isEmpty() ? " VISIBLE" : " INVISIBLE";

        sql.a("CREATE TABLE ").a(tbl.fullTableName()).a(" (")
            .a(KEY_FIELD_NAME).a(' ').a(keyType).a(keyValVisibility).a(" NOT NULL");

        sql.a(',').a(VAL_FIELD_NAME).a(' ').a(valTypeStr).a(keyValVisibility);
        sql.a(',').a(VER_FIELD_NAME).a(" OTHER INVISIBLE");

        for (Map.Entry<String, Class<?>> e : tbl.type().fields().entrySet())
            sql.a(',').a(H2Utils.withQuotes(e.getKey())).a(' ').a(dbTypeFromClass(e.getValue()))
            .a(tbl.type().property(e.getKey()).notNull()? " NOT NULL" : "");

        sql.a(')');

        if (log.isDebugEnabled())
            log.debug("Creating DB table with SQL: " + sql);

        GridH2RowDescriptor rowDesc = new GridH2RowDescriptor(this, tbl, tbl.type());

        H2RowFactory rowFactory = tbl.rowFactory(rowDesc);

        GridH2Table h2Tbl = H2TableEngine.createTable(conn, sql.toString(), rowDesc, rowFactory, tbl);

        for (GridH2IndexBase usrIdx : tbl.createUserIndexes())
            addInitialUserIndex(schemaName, tbl, usrIdx);

        if (dataTables.putIfAbsent(h2Tbl.identifier(), h2Tbl) != null)
            throw new IllegalStateException("Table already exists: " + h2Tbl.identifierString());
    }

    /**
     * Find table by name in given schema.
     *
     * @param schemaName Schema name.
     * @param tblName Table name.
     * @return Table or {@code null} if none found.
     */
    public GridH2Table dataTable(String schemaName, String tblName) {
        return dataTable(new QueryTable(schemaName, tblName));
    }

    /**
     * Find table by it's identifier.
     *
     * @param tbl Identifier.
     * @return Table or {@code null} if none found.
     */
    public GridH2Table dataTable(QueryTable tbl) {
        return dataTables.get(tbl);
    }

    /**
     * @param h2Tbl Remove data table.
     */
    public void removeDataTable(GridH2Table h2Tbl) {
        dataTables.remove(h2Tbl.identifier(), h2Tbl);
    }

    /**
     * Find table for index.
     *
     * @param schemaName Schema name.
     * @param idxName Index name.
     * @return Table or {@code null} if index is not found.
     */
    public GridH2Table dataTableForIndex(String schemaName, String idxName) {
        for (Map.Entry<QueryTable, GridH2Table> dataTableEntry : dataTables.entrySet()) {
            if (F.eq(dataTableEntry.getKey().schema(), schemaName)) {
                GridH2Table h2Tbl = dataTableEntry.getValue();

                if (h2Tbl.containsUserIndex(idxName))
                    return h2Tbl;
            }
        }

        return null;
    }

    /**
     * Gets corresponding DB type from java class.
     *
     * @param cls Java class.
     * @return DB type name.
     */
    private String dbTypeFromClass(Class<?> cls) {
        return H2DatabaseType.fromClass(cls).dBTypeAsString();
    }

    /**
     * Get table descriptor.
     *
     * @param schemaName Schema name.
     * @param cacheName Cache name.
     * @param type Type name.
     * @return Descriptor.
     */
    @Nullable private H2TableDescriptor tableDescriptor(String schemaName, String cacheName, String type) {
        H2Schema schema = schemas.get(schemaName);

        if (schema == null)
            return null;

        return schema.tableByTypeName(cacheName, type);
    }

    /** {@inheritDoc} */
    @Override public String schema(String cacheName) {
        String res = cacheName2schema.get(cacheName);

        if (res == null)
            res = "";

        return res;
    }

    /**
     * Gets collection of table for given schema name.
     *
     * @param cacheName Schema name.
     * @return Collection of table descriptors.
     */
    private Collection<H2TableDescriptor> tables(String cacheName) {
        H2Schema s = schemas.get(schema(cacheName));

        if (s == null)
            return Collections.emptySet();

        List<H2TableDescriptor> tbls = new ArrayList<>();

        for (H2TableDescriptor tbl : s.tables()) {
            if (F.eq(tbl.cache().name(), cacheName))
                tbls.add(tbl);
        }

        return tbls;
    }

    /** {@inheritDoc} */
    @Override public boolean isInsertStatement(PreparedStatement nativeStmt) {
        Prepared prep = GridSqlQueryParser.prepared(nativeStmt);

        return prep instanceof Insert;
    }

    /** {@inheritDoc} */
    @Override public GridQueryRowCacheCleaner rowCacheCleaner(int grpId) {
        return rowCache.forGroup(grpId);
    }

    /**
     * Called periodically by {@link GridTimeoutProcessor} to clean up the {@link #stmtCache}.
     */
    private void cleanupStatementCache() {
        long cur = U.currentTimeMillis();

        for (Iterator<Map.Entry<Thread, H2StatementCache>> it = stmtCache.entrySet().iterator(); it.hasNext(); ) {
            Map.Entry<Thread, H2StatementCache> entry = it.next();

            Thread t = entry.getKey();

            if (t.getState() == Thread.State.TERMINATED
                || cur - entry.getValue().lastUsage() > STATEMENT_CACHE_THREAD_USAGE_TIMEOUT)
                it.remove();
        }
    }

    /**
     * Called periodically by {@link GridTimeoutProcessor} to clean up the {@link #stmtCache}.
     */
    private void cleanupConnections() {
        for (Iterator<Map.Entry<Thread, Connection>> it = conns.entrySet().iterator(); it.hasNext(); ) {
            Map.Entry<Thread, Connection> entry = it.next();

            Thread t = entry.getKey();

            if (t.getState() == Thread.State.TERMINATED) {
                U.close(entry.getValue(), log);

                it.remove();
            }
        }
    }

    /**
     * Rebuild indexes from hash index.
     *
     * @param cacheName Cache name.
     * @throws IgniteCheckedException If failed.
     */
    @Override public void rebuildIndexesFromHash(String cacheName) throws IgniteCheckedException {
        int cacheId = CU.cacheId(cacheName);

        GridCacheContext cctx = ctx.cache().context().cacheContext(cacheId);

        final GridCacheQueryManager qryMgr = cctx.queries();

        SchemaIndexCacheVisitor visitor = new SchemaIndexCacheVisitorImpl(cctx);

        visitor.visit(new RebuldIndexFromHashClosure(qryMgr));

        for (H2TableDescriptor tblDesc : tables(cacheName))
            tblDesc.table().markRebuildFromHashInProgress(false);
    }

    /** {@inheritDoc} */
    @Override public void markForRebuildFromHash(String cacheName) {
        for (H2TableDescriptor tblDesc : tables(cacheName)) {
            assert tblDesc.table() != null;

            tblDesc.table().markRebuildFromHashInProgress(true);
        }
    }

    /**
     * @return Busy lock.
     */
    public GridSpinBusyLock busyLock() {
        return busyLock;
    }

    /**
     * @return Map query executor.
     */
    public GridMapQueryExecutor mapQueryExecutor() {
        return mapQryExec;
    }

    /**
     * @return Reduce query executor.
     */
    public GridReduceQueryExecutor reduceQueryExecutor() {
        return rdcQryExec;
    }

    /** {@inheritDoc} */
    @SuppressWarnings({"NonThreadSafeLazyInitialization", "deprecation"})
    @Override public void start(GridKernalContext ctx, GridSpinBusyLock busyLock) throws IgniteCheckedException {
        if (log.isDebugEnabled())
            log.debug("Starting cache query index...");

        this.busyLock = busyLock;

        qryIdGen = new AtomicLong();

        if (SysProperties.serializeJavaObject) {
            U.warn(log, "Serialization of Java objects in H2 was enabled.");

            SysProperties.serializeJavaObject = false;
        }

        String dbName = (ctx != null ? ctx.localNodeId() : UUID.randomUUID()).toString();

        dbUrl = "jdbc:h2:mem:" + dbName + DB_OPTIONS;

        org.h2.Driver.load();

        try {
            if (getString(IGNITE_H2_DEBUG_CONSOLE) != null) {
                Connection c = DriverManager.getConnection(dbUrl);

                int port = getInteger(IGNITE_H2_DEBUG_CONSOLE_PORT, 0);

                WebServer webSrv = new WebServer();
                Server web = new Server(webSrv, "-webPort", Integer.toString(port));
                web.start();
                String url = webSrv.addSession(c);

                U.quietAndInfo(log, "H2 debug console URL: " + url);

                try {
                    Server.openBrowser(url);
                }
                catch (Exception e) {
                    U.warn(log, "Failed to open browser: " + e.getMessage());
                }
            }
        }
        catch (SQLException e) {
            throw new IgniteCheckedException(e);
        }

        if (ctx == null) {
            // This is allowed in some tests.
            nodeId = UUID.randomUUID();
            marshaller = new JdkMarshaller();
        }
        else {
            this.ctx = ctx;

            schemas.put(QueryUtils.DFLT_SCHEMA, new H2Schema(QueryUtils.DFLT_SCHEMA));

            valCtx = new CacheQueryObjectValueContext(ctx);

            nodeId = ctx.localNodeId();
            marshaller = ctx.config().getMarshaller();

            mapQryExec = new GridMapQueryExecutor(busyLock);
            rdcQryExec = new GridReduceQueryExecutor(qryIdGen, busyLock);

            mapQryExec.start(ctx, this);
            rdcQryExec.start(ctx, this);

            stmtCacheCleanupTask = ctx.timeout().schedule(new Runnable() {
                @Override public void run() {
                    cleanupStatementCache();
                }
            }, CLEANUP_STMT_CACHE_PERIOD, CLEANUP_STMT_CACHE_PERIOD);

            dmlProc = new DmlStatementsProcessor();
            ddlProc = new DdlStatementsProcessor();

            dmlProc.start(ctx, this);
            ddlProc.start(ctx, this);
        }

        if (JdbcUtils.serializer != null)
            U.warn(log, "Custom H2 serialization is already configured, will override.");

        JdbcUtils.serializer = h2Serializer();

        connCleanupTask = ctx.timeout().schedule(new Runnable() {
            @Override public void run() {
                cleanupConnections();
            }
        }, CLEANUP_CONNECTIONS_PERIOD, CLEANUP_CONNECTIONS_PERIOD);
    }

    /**
     * @return Value object context.
     */
    public CacheObjectValueContext objectContext() {
        return ctx.query().objectContext();
    }

    /**
     * @param topic Topic.
     * @param topicOrd Topic ordinal for {@link GridTopic}.
     * @param nodes Nodes.
     * @param msg Message.
     * @param specialize Optional closure to specialize message for each node.
     * @param locNodeHnd Handler for local node.
     * @param plc Policy identifying the executor service which will process message.
     * @param runLocParallel Run local handler in parallel thread.
     * @return {@code true} If all messages sent successfully.
     */
    public boolean send(
        Object topic,
        int topicOrd,
        Collection<ClusterNode> nodes,
        Message msg,
        @Nullable IgniteBiClosure<ClusterNode, Message, Message> specialize,
        @Nullable final IgniteInClosure2X<ClusterNode, Message> locNodeHnd,
        byte plc,
        boolean runLocParallel
    ) {
        boolean ok = true;

        if (specialize == null && msg instanceof GridCacheQueryMarshallable)
            ((GridCacheQueryMarshallable)msg).marshall(marshaller);

        ClusterNode locNode = null;

        for (ClusterNode node : nodes) {
            if (node.isLocal()) {
                if (locNode != null)
                    throw new IllegalStateException();

                locNode = node;

                continue;
            }

            try {
                if (specialize != null) {
                    msg = specialize.apply(node, msg);

                    if (msg instanceof GridCacheQueryMarshallable)
                        ((GridCacheQueryMarshallable)msg).marshall(marshaller);
                }

                ctx.io().sendGeneric(node, topic, topicOrd, msg, plc);
            }
            catch (IgniteCheckedException e) {
                ok = false;

                U.warn(log, "Failed to send message [node=" + node + ", msg=" + msg +
                    ", errMsg=" + e.getMessage() + "]");
            }
        }

        // Local node goes the last to allow parallel execution.
        if (locNode != null) {
            assert locNodeHnd != null;

            if (specialize != null)
                msg = specialize.apply(locNode, msg);

            if (runLocParallel) {
                final ClusterNode finalLocNode = locNode;
                final Message finalMsg = msg;

                try {
                    // We prefer runLocal to runLocalSafe, because the latter can produce deadlock here.
                    ctx.closure().runLocal(new GridPlainRunnable() {
                        @Override public void run() {
                            if (!busyLock.enterBusy())
                                return;

                            try {
                                locNodeHnd.apply(finalLocNode, finalMsg);
                            }
                            finally {
                                busyLock.leaveBusy();
                            }
                        }
                    }, plc).listen(logger);
                }
                catch (IgniteCheckedException e) {
                    ok = false;

                    U.error(log, "Failed to execute query locally.", e);
                }
            }
            else
                locNodeHnd.apply(locNode, msg);
        }

        return ok;
    }

    /**
     * @return Serializer.
     */
    private JavaObjectSerializer h2Serializer() {
        return new JavaObjectSerializer() {
            @Override public byte[] serialize(Object obj) throws Exception {
                return U.marshal(marshaller, obj);
            }

            @Override public Object deserialize(byte[] bytes) throws Exception {
                ClassLoader clsLdr = ctx != null ? U.resolveClassLoader(ctx.config()) : null;

                return U.unmarshal(marshaller, bytes, clsLdr);
            }
        };
    }

    /**
     * Registers SQL functions.
     *
     * @param schema Schema.
     * @param clss Classes.
     * @throws IgniteCheckedException If failed.
     */
    private void createSqlFunctions(String schema, Class<?>[] clss) throws IgniteCheckedException {
        if (F.isEmpty(clss))
            return;

        for (Class<?> cls : clss) {
            for (Method m : cls.getDeclaredMethods()) {
                QuerySqlFunction ann = m.getAnnotation(QuerySqlFunction.class);

                if (ann != null) {
                    int modifiers = m.getModifiers();

                    if (!Modifier.isStatic(modifiers) || !Modifier.isPublic(modifiers))
                        throw new IgniteCheckedException("Method " + m.getName() + " must be public static.");

                    String alias = ann.alias().isEmpty() ? m.getName() : ann.alias();

                    String clause = "CREATE ALIAS IF NOT EXISTS " + alias + (ann.deterministic() ?
                        " DETERMINISTIC FOR \"" :
                        " FOR \"") +
                        cls.getName() + '.' + m.getName() + '"';

                    executeStatement(schema, clause);
                }
            }
        }
    }

    /** {@inheritDoc} */
    @Override public void stop() throws IgniteCheckedException {
        if (log.isDebugEnabled())
            log.debug("Stopping cache query index...");

        mapQryExec.cancelLazyWorkers();

        for (Connection c : conns.values())
            U.close(c, log);

        conns.clear();
        schemas.clear();
        cacheName2schema.clear();

        try (Connection c = DriverManager.getConnection(dbUrl); Statement s = c.createStatement()) {
            s.execute("SHUTDOWN");
        }
        catch (SQLException e) {
            U.error(log, "Failed to shutdown database.", e);
        }

        if (stmtCacheCleanupTask != null)
            stmtCacheCleanupTask.close();

        if (connCleanupTask != null)
            connCleanupTask.close();

        GridH2QueryContext.clearLocalNodeStop(nodeId);

        if (log.isDebugEnabled())
            log.debug("Cache query index stopped.");
    }

    /**
     * Whether this is default schema.
     *
     * @param schemaName Schema name.
     * @return {@code True} if default.
     */
    private boolean isDefaultSchema(String schemaName) {
        return F.eq(schemaName, QueryUtils.DFLT_SCHEMA);
    }

    /** {@inheritDoc} */
    @Override public void registerCache(String cacheName, String schemaName, GridCacheContext<?, ?> cctx)
        throws IgniteCheckedException {
        rowCache.onCacheRegistered(cctx);

        if (!isDefaultSchema(schemaName)) {
            synchronized (schemaMux) {
                H2Schema schema = new H2Schema(schemaName);

                H2Schema oldSchema = schemas.putIfAbsent(schemaName, schema);

                if (oldSchema == null)
                    createSchema(schemaName);
                else
                    schema = oldSchema;

                schema.incrementUsageCount();
            }
        }

        cacheName2schema.put(cacheName, schemaName);

        createSqlFunctions(schemaName, cctx.config().getSqlFunctionClasses());
    }

    /** {@inheritDoc} */
    @Override public void unregisterCache(GridCacheContext cctx, boolean rmvIdx) {
        rowCache.onCacheUnregistered(cctx);

        String cacheName = cctx.name();

        String schemaName = schema(cacheName);

        H2Schema schema = schemas.get(schemaName);

        if (schema != null) {
            mapQryExec.onCacheStop(cacheName);
            dmlProc.onCacheStop(cacheName);

            // Remove this mapping only after callback to DML proc - it needs that mapping internally
            cacheName2schema.remove(cacheName);

            // Drop tables.
            Collection<H2TableDescriptor> rmvTbls = new HashSet<>();

            for (H2TableDescriptor tbl : schema.tables()) {
                if (F.eq(tbl.cache().name(), cacheName)) {
                    try {
                        tbl.table().setRemoveIndexOnDestroy(rmvIdx);

                        dropTable(tbl);
                    }
                    catch (IgniteCheckedException e) {
                        U.error(log, "Failed to drop table on cache stop (will ignore): " + tbl.fullTableName(), e);
                    }

                    schema.drop(tbl);

                    rmvTbls.add(tbl);
                }
            }

            if (!isDefaultSchema(schemaName)) {
                synchronized (schemaMux) {
                    if (schema.decrementUsageCount() == 0) {
                        schemas.remove(schemaName);

                        try {
                            dropSchema(schemaName);
                        }
                        catch (IgniteCheckedException e) {
                            U.error(log, "Failed to drop schema on cache stop (will ignore): " + cacheName, e);
                        }
                    }
                }
            }

            stmtCache.clear();

            for (H2TableDescriptor tbl : rmvTbls) {
                for (Index idx : tbl.table().getIndexes())
                    idx.close(null);
            }

            int cacheId = CU.cacheId(cacheName);

            for (Iterator<Map.Entry<H2TwoStepCachedQueryKey, H2TwoStepCachedQuery>> it =
                twoStepCache.entrySet().iterator(); it.hasNext();) {
                Map.Entry<H2TwoStepCachedQueryKey, H2TwoStepCachedQuery> e = it.next();

                GridCacheTwoStepQuery qry = e.getValue().query();

                if (!F.isEmpty(qry.cacheIds()) && qry.cacheIds().contains(cacheId))
                    it.remove();
            }
        }
    }

    /**
     * Remove all cached queries from cached two-steps queries.
     */
    private void clearCachedQueries() {
        twoStepCache.clear();
    }

    /** {@inheritDoc} */
    @Override public IndexingQueryFilter backupFilter(@Nullable final AffinityTopologyVersion topVer,
        @Nullable final int[] parts) {
        return new IndexingQueryFilterImpl(ctx, topVer, parts);
    }

    /**
     * @return Ready topology version.
     */
    public AffinityTopologyVersion readyTopologyVersion() {
        return ctx.cache().context().exchange().readyAffinityVersion();
    }

    /**
     * @param readyVer Ready topology version.
     *
     * @return {@code true} If pending distributed exchange exists because server topology is changed.
     */
    public boolean serverTopologyChanged(AffinityTopologyVersion readyVer) {
        GridDhtPartitionsExchangeFuture fut = ctx.cache().context().exchange().lastTopologyFuture();

        if (fut.isDone())
            return false;

        AffinityTopologyVersion initVer = fut.initialVersion();

        return initVer.compareTo(readyVer) > 0 && !CU.clientNode(fut.firstEvent().node());
    }

    /**
     * @param topVer Topology version.
     * @throws IgniteCheckedException If failed.
     */
    public void awaitForReadyTopologyVersion(AffinityTopologyVersion topVer) throws IgniteCheckedException {
        IgniteInternalFuture<?> fut = ctx.cache().context().exchange().affinityReadyFuture(topVer);

        if (fut != null)
            fut.get();
    }

    /** {@inheritDoc} */
    @Override public void onDisconnected(IgniteFuture<?> reconnectFut) {
        rdcQryExec.onDisconnected(reconnectFut);
    }

    /**
     * Bind query parameters and calculate partitions derived from the query.
     *
     * @param partInfoList Collection of query derived partition info.
     * @param params Query parameters.
     * @return Partitions.
     * @throws IgniteCheckedException, If fails.
     */
    private int[] calculateQueryPartitions(CacheQueryPartitionInfo[] partInfoList, Object[] params)
        throws IgniteCheckedException {

        ArrayList<Integer> list = new ArrayList<>(partInfoList.length);

        for (CacheQueryPartitionInfo partInfo: partInfoList) {
            int partId = (partInfo.partition() >= 0) ? partInfo.partition() :
                bindPartitionInfoParameter(partInfo, params);

            int i = 0;

            while (i < list.size() && list.get(i) < partId)
                i++;

            if (i < list.size()) {
                if (list.get(i) > partId)
                    list.add(i, partId);
            }
            else
                list.add(partId);
        }

        int[] result = new int[list.size()];

        for (int i = 0; i < list.size(); i++)
            result[i] = list.get(i);

        return result;
    }

    /**
     * Bind query parameter to partition info and calculate partition.
     *
     * @param partInfo Partition Info.
     * @param params Query parameters.
     * @return Partition.
     * @throws IgniteCheckedException, If fails.
     */
    private int bindPartitionInfoParameter(CacheQueryPartitionInfo partInfo, Object[] params)
        throws IgniteCheckedException {
        assert partInfo != null;
        assert partInfo.partition() < 0;

        GridH2RowDescriptor desc = dataTable(schema(partInfo.cacheName()), partInfo.tableName()).rowDescriptor();

        Object param = H2Utils.convert(params[partInfo.paramIdx()],
                desc, partInfo.dataType());

        return kernalContext().affinity().partition(partInfo.cacheName(), param);
    }

    /** {@inheritDoc} */
    @Override public Collection<GridRunningQueryInfo> runningQueries(long duration) {
        Collection<GridRunningQueryInfo> res = new ArrayList<>();

        res.addAll(runs.values());
        res.addAll(rdcQryExec.longRunningQueries(duration));

        return res;
    }

    /** {@inheritDoc} */
    @Override public void cancelQueries(Collection<Long> queries) {
        if (!F.isEmpty(queries)) {
            for (Long qryId : queries) {
                GridRunningQueryInfo run = runs.get(qryId);

                if (run != null)
                    run.cancel();
            }

            rdcQryExec.cancelQueries(queries);
        }
    }

    /** {@inheritDoc} */
    @Override public void cancelAllQueries() {
        mapQryExec.cancelLazyWorkers();

        for (Connection c : conns.values())
            U.close(c, log);
    }

    /**
     * @return Per-thread connections.
     */
    public Map<Thread, Connection> perThreadConnections() {
        return conns;
    }

    /**
     * Collect cache identifiers from two-step query.
     *
     * @param mainCacheId Id of main cache.
     * @param twoStepQry Two-step query.
     * @return Result.
     */
    @Nullable public List<Integer> collectCacheIds(@Nullable Integer mainCacheId, GridCacheTwoStepQuery twoStepQry) {
        LinkedHashSet<Integer> caches0 = new LinkedHashSet<>();

        int tblCnt = twoStepQry.tablesCount();

        if (mainCacheId != null)
            caches0.add(mainCacheId);

        if (tblCnt > 0) {
            for (QueryTable tblKey : twoStepQry.tables()) {
                GridH2Table tbl = dataTable(tblKey);

                int cacheId = tbl.cacheId();

                caches0.add(cacheId);
            }
        }

        if (caches0.isEmpty())
            return null;
        else {
            //Prohibit usage indices with different numbers of segments in same query.
            List<Integer> cacheIds = new ArrayList<>(caches0);

            checkCacheIndexSegmentation(cacheIds);

            return cacheIds;
        }
    }

    /**
     * Closeable iterator.
     */
    private interface ClIter<X> extends AutoCloseable, Iterator<X> {
        // No-op.
    }

    /** */
    private static class RebuldIndexFromHashClosure implements SchemaIndexCacheVisitorClosure {
        /** */
        private final GridCacheQueryManager qryMgr;

        /**
         * @param qryMgr Query manager.
         */
        RebuldIndexFromHashClosure(GridCacheQueryManager qryMgr) {
            this.qryMgr = qryMgr;
        }

        /** {@inheritDoc} */
        @Override public void apply(CacheDataRow row) throws IgniteCheckedException {
            qryMgr.store(row, null, false);
        }
    }
}<|MERGE_RESOLUTION|>--- conflicted
+++ resolved
@@ -1479,21 +1479,9 @@
 
         // Execute.
         if (cmd instanceof SqlBulkLoadCommand) {
-<<<<<<< HEAD
-            try {
-                FieldsQueryCursor<List<?>> cursor = dmlProc.runDmlStatement(qry.getSql(), cmd);
-
-                return Collections.singletonList(cursor);
-            }
-            catch (IgniteCheckedException e) {
-                throw new IgniteSQLException("Failed to execute DML statement [stmt=" + qry.getSql() + "]: "
-                    + e.getMessage(), e);
-            }
-=======
             FieldsQueryCursor<List<?>> cursor = dmlProc.runNativeDmlStatement(qry.getSql(), cmd);
 
             return Collections.singletonList(cursor);
->>>>>>> c48c4ab2
         }
         else {
             try {
