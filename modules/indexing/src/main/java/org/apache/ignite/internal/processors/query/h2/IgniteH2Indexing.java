--- conflicted
+++ resolved
@@ -1399,13 +1399,9 @@
         final boolean distributedJoins = qry.isDistributedJoins() && cctx.isPartitioned();
         final boolean grpByCollocated = qry.isCollocated();
 
-<<<<<<< HEAD
         final DistributedJoinMode distributedJoinMode = distributedJoinMode(qry.isLocal(), distributedJoins);
 
-        GridCacheTwoStepQuery twoStepQry;
-=======
         GridCacheTwoStepQuery twoStepQry = null;
->>>>>>> 43bf89f9
         List<GridQueryFieldMetadata> meta;
 
         final TwoStepCachedQueryKey cachedQryKey = new TwoStepCachedQueryKey(space, sqlQry, grpByCollocated,
@@ -1455,16 +1451,8 @@
                         }
                     }
 
-<<<<<<< HEAD
-            Prepared prepared = GridSqlQueryParser.prepared((JdbcPreparedStatement)stmt);
-
-            if (qry instanceof JdbcSqlFieldsQuery && ((JdbcSqlFieldsQuery)qry).isQuery() != prepared.isQuery())
-                throw new IgniteSQLException("Given statement type does not match that declared by JDBC driver",
-                    IgniteQueryErrorCode.STMT_TYPE_MISMATCH);
-=======
 
                     Prepared prepared = GridSqlQueryParser.prepared((JdbcPreparedStatement) stmt);
->>>>>>> 43bf89f9
 
                     if (qry instanceof JdbcSqlFieldsQuery && ((JdbcSqlFieldsQuery) qry).isQuery() != prepared.isQuery())
                         throw new IgniteSQLException("Given statement type does not match that declared by JDBC driver",
