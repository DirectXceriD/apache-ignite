/*
 * Licensed to the Apache Software Foundation (ASF) under one or more
 * contributor license agreements.  See the NOTICE file distributed with
 * this work for additional information regarding copyright ownership.
 * The ASF licenses this file to You under the Apache License, Version 2.0
 * (the "License"); you may not use this file except in compliance with
 * the License.  You may obtain a copy of the License at
 *
 *      http://www.apache.org/licenses/LICENSE-2.0
 *
 * Unless required by applicable law or agreed to in writing, software
 * distributed under the License is distributed on an "AS IS" BASIS,
 * WITHOUT WARRANTIES OR CONDITIONS OF ANY KIND, either express or implied.
 * See the License for the specific language governing permissions and
 * limitations under the License.
 */

package org.apache.ignite.internal.processors.query.h2;

import java.io.Externalizable;
import java.io.IOException;
import java.io.ObjectInput;
import java.io.ObjectOutput;
import java.lang.reflect.Constructor;
import java.lang.reflect.Field;
import java.lang.reflect.Method;
import java.lang.reflect.Modifier;
import java.math.BigDecimal;
import java.sql.Connection;
import java.sql.Date;
import java.sql.DriverManager;
import java.sql.PreparedStatement;
import java.sql.ResultSet;
import java.sql.ResultSetMetaData;
import java.sql.SQLException;
import java.sql.Statement;
import java.sql.Time;
import java.sql.Timestamp;
import java.sql.Types;
import java.text.MessageFormat;
import java.util.ArrayList;
import java.util.Arrays;
import java.util.Collection;
import java.util.Collections;
import java.util.HashMap;
import java.util.HashSet;
import java.util.Iterator;
import java.util.LinkedHashMap;
import java.util.List;
import java.util.Map;
import java.util.UUID;
import java.util.concurrent.ConcurrentHashMap;
import java.util.concurrent.ConcurrentMap;
import javax.cache.Cache;
import javax.cache.CacheException;
import org.apache.ignite.IgniteCheckedException;
import org.apache.ignite.IgniteException;
import org.apache.ignite.IgniteLogger;
import org.apache.ignite.cache.CacheMemoryMode;
import org.apache.ignite.cache.query.QueryCursor;
import org.apache.ignite.cache.query.SqlFieldsQuery;
import org.apache.ignite.cache.query.SqlQuery;
import org.apache.ignite.cache.query.SqlUpdate;
import org.apache.ignite.cache.query.annotations.QuerySqlFunction;
import org.apache.ignite.cluster.ClusterNode;
import org.apache.ignite.configuration.CacheConfiguration;
import org.apache.ignite.internal.GridKernalContext;
import org.apache.ignite.internal.GridTopic;
import org.apache.ignite.internal.IgniteInternalFuture;
import org.apache.ignite.internal.processors.affinity.AffinityTopologyVersion;
import org.apache.ignite.internal.processors.cache.CacheEntryImpl;
import org.apache.ignite.internal.processors.cache.CacheObject;
import org.apache.ignite.internal.processors.cache.CacheObjectContext;
import org.apache.ignite.internal.processors.cache.GridCacheAdapter;
import org.apache.ignite.internal.processors.cache.GridCacheAffinityManager;
import org.apache.ignite.internal.processors.cache.GridCacheContext;
import org.apache.ignite.internal.processors.cache.IgniteInternalCache;
import org.apache.ignite.internal.processors.cache.QueryCursorImpl;
import org.apache.ignite.internal.processors.cache.query.GridCacheQueryMarshallable;
import org.apache.ignite.internal.processors.cache.query.GridCacheTwoStepQuery;
import org.apache.ignite.internal.processors.query.GridQueryFieldMetadata;
import org.apache.ignite.internal.processors.query.GridQueryFieldsResult;
import org.apache.ignite.internal.processors.query.GridQueryFieldsResultAdapter;
import org.apache.ignite.internal.processors.query.GridQueryIndexDescriptor;
import org.apache.ignite.internal.processors.query.GridQueryIndexing;
import org.apache.ignite.internal.processors.query.GridQueryProperty;
import org.apache.ignite.internal.processors.query.GridQueryTypeDescriptor;
import org.apache.ignite.internal.processors.query.h2.opt.GridH2DefaultTableEngine;
import org.apache.ignite.internal.processors.query.h2.opt.GridH2KeyValueRowOffheap;
import org.apache.ignite.internal.processors.query.h2.opt.GridH2KeyValueRowOnheap;
import org.apache.ignite.internal.processors.query.h2.opt.GridH2QueryContext;
import org.apache.ignite.internal.processors.query.h2.opt.GridH2Row;
import org.apache.ignite.internal.processors.query.h2.opt.GridH2RowDescriptor;
import org.apache.ignite.internal.processors.query.h2.opt.GridH2RowFactory;
import org.apache.ignite.internal.processors.query.h2.opt.GridH2Table;
import org.apache.ignite.internal.processors.query.h2.opt.GridH2TreeIndex;
import org.apache.ignite.internal.processors.query.h2.opt.GridH2ValueCacheObject;
import org.apache.ignite.internal.processors.query.h2.opt.GridLuceneIndex;
import org.apache.ignite.internal.processors.query.h2.sql.GridSqlColumn;
import org.apache.ignite.internal.processors.query.h2.sql.GridSqlConst;
import org.apache.ignite.internal.processors.query.h2.sql.GridSqlElement;
import org.apache.ignite.internal.processors.query.h2.sql.GridSqlMerge;
import org.apache.ignite.internal.processors.query.h2.sql.GridSqlParameter;
import org.apache.ignite.internal.processors.query.h2.sql.GridSqlQuery;
import org.apache.ignite.internal.processors.query.h2.sql.GridSqlQueryParser;
import org.apache.ignite.internal.processors.query.h2.sql.GridSqlQuerySplitter;
import org.apache.ignite.internal.processors.query.h2.sql.GridSqlStatement;
import org.apache.ignite.internal.processors.query.h2.twostep.GridMapQueryExecutor;
import org.apache.ignite.internal.processors.query.h2.twostep.GridReduceQueryExecutor;
import org.apache.ignite.internal.processors.timeout.GridTimeoutProcessor;
import org.apache.ignite.internal.util.GridBoundedConcurrentLinkedHashMap;
import org.apache.ignite.internal.util.GridEmptyCloseableIterator;
import org.apache.ignite.internal.util.GridSpinBusyLock;
import org.apache.ignite.internal.util.lang.GridCloseableIterator;
import org.apache.ignite.internal.util.lang.GridPlainRunnable;
import org.apache.ignite.internal.util.lang.IgniteInClosure2X;
import org.apache.ignite.internal.util.offheap.unsafe.GridUnsafeGuard;
import org.apache.ignite.internal.util.offheap.unsafe.GridUnsafeMemory;
import org.apache.ignite.internal.util.typedef.F;
<<<<<<< HEAD
import org.apache.ignite.internal.util.typedef.T3;
import org.apache.ignite.internal.util.typedef.internal.A;
=======
import org.apache.ignite.internal.util.typedef.internal.CU;
>>>>>>> ca5c8d80
import org.apache.ignite.internal.util.typedef.internal.LT;
import org.apache.ignite.internal.util.typedef.internal.S;
import org.apache.ignite.internal.util.typedef.internal.SB;
import org.apache.ignite.internal.util.typedef.internal.U;
import org.apache.ignite.lang.IgniteBiClosure;
import org.apache.ignite.lang.IgniteBiPredicate;
import org.apache.ignite.lang.IgniteBiTuple;
import org.apache.ignite.lang.IgniteFuture;
import org.apache.ignite.lang.IgniteInClosure;
import org.apache.ignite.marshaller.Marshaller;
import org.apache.ignite.marshaller.jdk.JdkMarshaller;
import org.apache.ignite.plugin.extensions.communication.Message;
import org.apache.ignite.resources.LoggerResource;
import org.apache.ignite.spi.indexing.IndexingQueryFilter;
import org.h2.api.ErrorCode;
import org.h2.api.JavaObjectSerializer;
import org.h2.command.CommandInterface;
import org.h2.engine.Session;
import org.h2.engine.SysProperties;
import org.h2.index.Index;
import org.h2.index.SpatialIndex;
import org.h2.jdbc.JdbcConnection;
import org.h2.jdbc.JdbcPreparedStatement;
import org.h2.message.DbException;
import org.h2.mvstore.cache.CacheLongKeyLIRS;
import org.h2.result.SortOrder;
import org.h2.server.web.WebServer;
import org.h2.table.Column;
import org.h2.table.IndexColumn;
import org.h2.table.Table;
import org.h2.tools.Server;
import org.h2.util.JdbcUtils;
import org.h2.value.DataType;
import org.h2.value.Value;
import org.h2.value.ValueArray;
import org.h2.value.ValueBoolean;
import org.h2.value.ValueByte;
import org.h2.value.ValueBytes;
import org.h2.value.ValueDate;
import org.h2.value.ValueDecimal;
import org.h2.value.ValueDouble;
import org.h2.value.ValueFloat;
import org.h2.value.ValueGeometry;
import org.h2.value.ValueInt;
import org.h2.value.ValueJavaObject;
import org.h2.value.ValueLong;
import org.h2.value.ValueNull;
import org.h2.value.ValueShort;
import org.h2.value.ValueString;
import org.h2.value.ValueTime;
import org.h2.value.ValueTimestamp;
import org.h2.value.ValueUuid;
import org.jetbrains.annotations.Nullable;
import org.jsr166.ConcurrentHashMap8;

import static org.apache.ignite.IgniteSystemProperties.IGNITE_H2_DEBUG_CONSOLE;
import static org.apache.ignite.IgniteSystemProperties.IGNITE_H2_INDEXING_CACHE_CLEANUP_PERIOD;
import static org.apache.ignite.IgniteSystemProperties.IGNITE_H2_INDEXING_CACHE_THREAD_USAGE_TIMEOUT;
import static org.apache.ignite.IgniteSystemProperties.getString;
import static org.apache.ignite.internal.processors.query.GridQueryIndexType.FULLTEXT;
import static org.apache.ignite.internal.processors.query.GridQueryIndexType.GEO_SPATIAL;
import static org.apache.ignite.internal.processors.query.GridQueryIndexType.SORTED;
import static org.apache.ignite.internal.processors.query.h2.opt.GridH2AbstractKeyValueRow.KEY_COL;
import static org.apache.ignite.internal.processors.query.h2.opt.GridH2QueryType.LOCAL;
import static org.apache.ignite.internal.processors.query.h2.opt.GridH2QueryType.PREPARE;

/**
 * Indexing implementation based on H2 database engine. In this implementation main query language is SQL,
 * fulltext indexing can be performed using Lucene. For each registered space
 * the SPI will create respective schema, for default space (where space name is null) schema
 * with name {@code ""} will be used. To avoid name conflicts user should not explicitly name
 * a schema {@code ""}.
 * <p>
 * For each registered {@link GridQueryTypeDescriptor} this SPI will create respective SQL table with
 * {@code '_key'} and {@code '_val'} fields for key and value, and fields from
 * {@link GridQueryTypeDescriptor#fields()}.
 * For each table it will create indexes declared in {@link GridQueryTypeDescriptor#indexes()}.
 */
@SuppressWarnings({"UnnecessaryFullyQualifiedName", "NonFinalStaticVariableUsedInClassInitialization"})
public class IgniteH2Indexing implements GridQueryIndexing {
    /** Default DB options. */
    private static final String DB_OPTIONS = ";LOCK_MODE=3;MULTI_THREADED=1;DB_CLOSE_ON_EXIT=FALSE" +
<<<<<<< HEAD
        ";DEFAULT_LOCK_TIMEOUT=10000;FUNCTIONS_IN_SCHEMA=true;OPTIMIZE_REUSE_RESULTS=0;QUERY_CACHE_SIZE=0;" +
        "RECOMPILE_ALWAYS=1;MAX_OPERATION_MEMORY=0;DATABASE_TO_UPPER=false";
=======
        ";DEFAULT_LOCK_TIMEOUT=10000;FUNCTIONS_IN_SCHEMA=true;OPTIMIZE_REUSE_RESULTS=0;QUERY_CACHE_SIZE=0" +
        ";RECOMPILE_ALWAYS=1;MAX_OPERATION_MEMORY=0;NESTED_JOINS=0;BATCH_JOINS=1" +
        ";ROW_FACTORY=\"" + GridH2RowFactory.class.getName() + "\"" +
        ";DEFAULT_TABLE_ENGINE=" + GridH2DefaultTableEngine.class.getName();
>>>>>>> ca5c8d80

    /** */
    private static final int PREPARED_STMT_CACHE_SIZE = 256;

    /** */
    private static final int TWO_STEP_QRY_CACHE_SIZE = 1024;

    /** Field name for key. */
    public static final String KEY_FIELD_NAME = "_key";

    /** Field name for value. */
    public static final String VAL_FIELD_NAME = "_val";

    /** */
    private static final Field COMMAND_FIELD;

    /** */
    private static final char ESC_CH = '\"';

    /** */
    private static final String ESC_STR = ESC_CH + "" + ESC_CH;

    /** The period of clean up the {@link #stmtCache}. */
    private final Long CLEANUP_STMT_CACHE_PERIOD = Long.getLong(IGNITE_H2_INDEXING_CACHE_CLEANUP_PERIOD, 10_000);

    /** The timeout to remove entry from the {@link #stmtCache} if the thread doesn't perform any queries. */
    private final Long STATEMENT_CACHE_THREAD_USAGE_TIMEOUT =
        Long.getLong(IGNITE_H2_INDEXING_CACHE_THREAD_USAGE_TIMEOUT, 600 * 1000);

    /** */
    private GridTimeoutProcessor.CancelableTask stmtCacheCleanupTask;

    /**
     * Command in H2 prepared statement.
     */
    static {
        // Initialize system properties for H2.
        System.setProperty("h2.objectCache", "false");
        System.setProperty("h2.serializeJavaObject", "false");
        System.setProperty("h2.objectCacheMaxPerElementSize", "0"); // Avoid ValueJavaObject caching.

        try {
            COMMAND_FIELD = JdbcPreparedStatement.class.getDeclaredField("command");

            COMMAND_FIELD.setAccessible(true);
        }
        catch (NoSuchFieldException e) {
            throw new IllegalStateException("Check H2 version in classpath.", e);
        }
    }

    /** Logger. */
    @LoggerResource
    private IgniteLogger log;

    /** Node ID. */
    private UUID nodeId;

    /** */
    private Marshaller marshaller;

    /** Collection of schemaNames and registered tables. */
    private final ConcurrentMap<String, Schema> schemas = new ConcurrentHashMap8<>();

    /** */
    private String dbUrl = "jdbc:h2:mem:";

    /** */
    private final Collection<Connection> conns = Collections.synchronizedCollection(new ArrayList<Connection>());

    /** */
    private GridMapQueryExecutor mapQryExec;

    /** */
    private GridReduceQueryExecutor rdcQryExec;

    /** space name -> schema name */
    private final Map<String, String> space2schema = new ConcurrentHashMap8<>();

    /** */
    private GridSpinBusyLock busyLock;

    /** */
    private final ThreadLocal<ConnectionWrapper> connCache = new ThreadLocal<ConnectionWrapper>() {
        @Nullable @Override public ConnectionWrapper get() {
            ConnectionWrapper c = super.get();

            boolean reconnect = true;

            try {
                reconnect = c == null || c.connection().isClosed();
            }
            catch (SQLException e) {
                U.warn(log, "Failed to check connection status.", e);
            }

            if (reconnect) {
                c = initialValue();

                set(c);

                // Reset statement cache when new connection is created.
                stmtCache.remove(Thread.currentThread());
            }

            return c;
        }

        @Nullable @Override protected ConnectionWrapper initialValue() {
            Connection c;

            try {
                c = DriverManager.getConnection(dbUrl);
            }
            catch (SQLException e) {
                throw new IgniteException("Failed to initialize DB connection: " + dbUrl, e);
            }

            conns.add(c);

            return new ConnectionWrapper(c);
        }
    };

    /** */
    private volatile GridKernalContext ctx;

    /** */
    private final ConcurrentMap<String, GridH2Table> dataTables = new ConcurrentHashMap8<>();

    /** Statement cache. */
    private final ConcurrentHashMap<Thread, StatementCache> stmtCache = new ConcurrentHashMap<>();

    /** */
    private final GridBoundedConcurrentLinkedHashMap<TwoStepCachedQueryKey, TwoStepCachedQuery> twoStepCache =
        new GridBoundedConcurrentLinkedHashMap<>(TWO_STEP_QRY_CACHE_SIZE);

    /** */
    private final IgniteInClosure<? super IgniteInternalFuture<?>> logger = new IgniteInClosure<IgniteInternalFuture<?>>() {
        @Override public void apply(IgniteInternalFuture<?> fut) {
            try {
                fut.get();
            }
            catch (IgniteCheckedException e) {
                U.error(log, e.getMessage(), e);
            }
        }
    };

    /**
     * @return Kernal context.
     */
    public GridKernalContext kernalContext() {
        return ctx;
    }

    /**
     * @param space Space.
     * @return Connection.
     */
    public Connection connectionForSpace(@Nullable String space) {
        try {
            return connectionForThread(schema(space));
        }
        catch (IgniteCheckedException e) {
            throw new IgniteException(e);
        }
    }

    /**
     * @param c Connection.
     * @param sql SQL.
     * @param useStmtCache If {@code true} uses statement cache.
     * @return Prepared statement.
     * @throws SQLException If failed.
     */
    private PreparedStatement prepareStatement(Connection c, String sql, boolean useStmtCache) throws SQLException {
        if (useStmtCache) {
            Thread curThread = Thread.currentThread();

            StatementCache cache = stmtCache.get(curThread);

            if (cache == null) {
                StatementCache cache0 = new StatementCache(PREPARED_STMT_CACHE_SIZE);

                cache = stmtCache.putIfAbsent(curThread, cache0);

                if (cache == null)
                    cache = cache0;
            }

            cache.updateLastUsage();

            PreparedStatement stmt = cache.get(sql);

            if (stmt != null && !stmt.isClosed()) {
                assert stmt.getConnection() == c;

                return stmt;
            }

            stmt = c.prepareStatement(sql);

            cache.put(sql, stmt);

            return stmt;
        }
        else
            return c.prepareStatement(sql);
    }

    /**
     * Gets DB connection.
     *
     * @param schema Whether to set schema for connection or not.
     * @return DB connection.
     * @throws IgniteCheckedException In case of error.
     */
    private Connection connectionForThread(@Nullable String schema) throws IgniteCheckedException {
        ConnectionWrapper c = connCache.get();

        if (c == null)
            throw new IgniteCheckedException("Failed to get DB connection for thread (check log for details).");

        if (schema != null && !F.eq(c.schema(), schema)) {
            Statement stmt = null;

            try {
                stmt = c.connection().createStatement();

                stmt.executeUpdate("SET SCHEMA " + schema);

                if (log.isDebugEnabled())
                    log.debug("Set schema: " + schema);

                c.schema(schema);
            }
            catch (SQLException e) {
                throw new IgniteCheckedException("Failed to set schema for DB connection for thread [schema=" +
                    schema + "]", e);
            }
            finally {
                U.close(stmt, log);
            }
        }

        return c.connection();
    }

    /**
     * Creates DB schema if it has not been created yet.
     *
     * @param schema Schema name.
     * @throws IgniteCheckedException If failed to create db schema.
     */
    private void createSchema(String schema) throws IgniteCheckedException {
        executeStatement("INFORMATION_SCHEMA", "CREATE SCHEMA IF NOT EXISTS " + schema);

        if (log.isDebugEnabled())
            log.debug("Created H2 schema for index database: " + schema);
    }

    /**
     * Creates DB schema if it has not been created yet.
     *
     * @param schema Schema name.
     * @throws IgniteCheckedException If failed to create db schema.
     */
    private void dropSchema(String schema) throws IgniteCheckedException {
        executeStatement("INFORMATION_SCHEMA", "DROP SCHEMA IF EXISTS " + schema);

        if (log.isDebugEnabled())
            log.debug("Dropped H2 schema for index database: " + schema);
    }

    /**
     * @param schema Schema
     * @param sql SQL statement.
     * @throws IgniteCheckedException If failed.
     */
    public void executeStatement(String schema, String sql) throws IgniteCheckedException {
        Statement stmt = null;

        try {
            Connection c = connectionForThread(schema);

            stmt = c.createStatement();

            stmt.executeUpdate(sql);
        }
        catch (SQLException e) {
            onSqlException();

            throw new IgniteCheckedException("Failed to execute statement: " + sql, e);
        }
        finally {
            U.close(stmt, log);
        }
    }

    /**
     * Removes entry with specified key from any tables (if exist).
     *
     * @param spaceName Space name.
     * @param key Key.
     * @param tblToUpdate Table to update.
     * @throws IgniteCheckedException In case of error.
     */
    private void removeKey(@Nullable String spaceName, CacheObject key, TableDescriptor tblToUpdate)
        throws IgniteCheckedException {
        try {
            Collection<TableDescriptor> tbls = tables(schema(spaceName));

            Class<?> keyCls = getClass(objectContext(spaceName), key);

            for (TableDescriptor tbl : tbls) {
                if (tbl != tblToUpdate && tbl.type().keyClass().isAssignableFrom(keyCls)) {
                    if (tbl.tbl.update(key, null, 0, true)) {
                        if (tbl.luceneIdx != null)
                            tbl.luceneIdx.remove(key);

                        return;
                    }
                }
            }
        }
        catch (Exception e) {
            throw new IgniteCheckedException("Failed to remove key: " + key, e);
        }
    }

    /**
     * Binds object to prepared statement.
     *
     * @param stmt SQL statement.
     * @param idx Index.
     * @param obj Value to store.
     * @throws IgniteCheckedException If failed.
     */
    private void bindObject(PreparedStatement stmt, int idx, @Nullable Object obj) throws IgniteCheckedException {
        try {
            if (obj == null)
                stmt.setNull(idx, Types.VARCHAR);
            else
                stmt.setObject(idx, obj);
        }
        catch (SQLException e) {
            throw new IgniteCheckedException("Failed to bind parameter [idx=" + idx + ", obj=" + obj + ", stmt=" +
                stmt + ']', e);
        }
    }

    /**
     * Handles SQL exception.
     */
    private void onSqlException() {
        Connection conn = connCache.get().connection();

        connCache.set(null);

        if (conn != null) {
            conns.remove(conn);

            // Reset connection to receive new one at next call.
            U.close(conn, log);
        }
    }

    /** {@inheritDoc} */
    @Override public void store(@Nullable String spaceName, GridQueryTypeDescriptor type, CacheObject k, CacheObject v,
        byte[] ver, long expirationTime) throws IgniteCheckedException {
        TableDescriptor tbl = tableDescriptor(spaceName, type);

        removeKey(spaceName, k, tbl);

        if (tbl == null)
            return; // Type was rejected.

        if (expirationTime == 0)
            expirationTime = Long.MAX_VALUE;

        tbl.tbl.update(k, v, expirationTime, false);

        if (tbl.luceneIdx != null)
            tbl.luceneIdx.store(k, v, ver, expirationTime);
    }

    /**
     * @param o Object.
     * @return {@code true} If it is a binary object.
     */
    private boolean isBinary(CacheObject o) {
        if (ctx == null)
            return false;

        return ctx.cacheObjects().isBinaryObject(o);
    }

    /**
     * @param coctx Cache object context.
     * @param o Object.
     * @return Object class.
     */
    private Class<?> getClass(CacheObjectContext coctx, CacheObject o) {
        return isBinary(o) ?
            Object.class :
            o.value(coctx, false).getClass();
    }

    /**
     * @param space Space.
     * @return Cache object context.
     */
    private CacheObjectContext objectContext(String space) {
        if (ctx == null)
            return null;

        return ctx.cache().internalCache(space).context().cacheObjectContext();
    }

    /**
     * @param space Space.
     * @return Cache object context.
     */
    private GridCacheContext cacheContext(String space) {
        if (ctx == null)
            return null;

        return ctx.cache().internalCache(space).context();
    }

    /** {@inheritDoc} */
    @Override public void remove(@Nullable String spaceName, CacheObject key, CacheObject val) throws IgniteCheckedException {
        if (log.isDebugEnabled())
            log.debug("Removing key from cache query index [locId=" + nodeId + ", key=" + key + ", val=" + val + ']');

        CacheObjectContext coctx = objectContext(spaceName);

        Class<?> keyCls = getClass(coctx, key);
        Class<?> valCls = val == null ? null : getClass(coctx, val);

        for (TableDescriptor tbl : tables(schema(spaceName))) {
            if (tbl.type().keyClass().isAssignableFrom(keyCls)
                && (val == null || tbl.type().valueClass().isAssignableFrom(valCls))) {
                if (tbl.tbl.update(key, val, 0, true)) {
                    if (tbl.luceneIdx != null)
                        tbl.luceneIdx.remove(key);

                    return;
                }
            }
        }
    }

    /** {@inheritDoc} */
    @Override public void onSwap(@Nullable String spaceName, CacheObject key) throws IgniteCheckedException {
        Schema schema = schemas.get(schema(spaceName));

        if (schema == null)
            return;

        Class<?> keyCls = getClass(objectContext(spaceName), key);

        for (TableDescriptor tbl : schema.tbls.values()) {
            if (tbl.type().keyClass().isAssignableFrom(keyCls)) {
                try {
                    if (tbl.tbl.onSwap(key))
                        return;
                }
                catch (IgniteCheckedException e) {
                    throw new IgniteCheckedException(e);
                }
            }
        }
    }

    /** {@inheritDoc} */
    @Override public void onUnswap(@Nullable String spaceName, CacheObject key, CacheObject val)
        throws IgniteCheckedException {
        assert val != null;

        CacheObjectContext coctx = objectContext(spaceName);

        Class<?> keyCls = getClass(coctx, key);
        Class<?> valCls = getClass(coctx, val);

        for (TableDescriptor tbl : tables(schema(spaceName))) {
            if (tbl.type().keyClass().isAssignableFrom(keyCls)
                && tbl.type().valueClass().isAssignableFrom(valCls)) {
                try {
                    if (tbl.tbl.onUnswap(key, val))
                        return;
                }
                catch (IgniteCheckedException e) {
                    throw new IgniteCheckedException(e);
                }
            }
        }
    }

    /**
     * Drops table form h2 database and clear all related indexes (h2 text, lucene).
     *
     * @param tbl Table to unregister.
     * @throws IgniteCheckedException If failed to unregister.
     */
    private void removeTable(TableDescriptor tbl) throws IgniteCheckedException {
        assert tbl != null;

        if (log.isDebugEnabled())
            log.debug("Removing query index table: " + tbl.fullTableName());

        Connection c = connectionForThread(tbl.schemaName());

        Statement stmt = null;

        try {
            // NOTE: there is no method dropIndex() for lucene engine correctly working.
            // So we have to drop all lucene index.
            // FullTextLucene.dropAll(c); TODO: GG-4015: fix this

            stmt = c.createStatement();

            String sql = "DROP TABLE IF EXISTS " + tbl.fullTableName();

            if (log.isDebugEnabled())
                log.debug("Dropping database index table with SQL: " + sql);

            stmt.executeUpdate(sql);
        }
        catch (SQLException e) {
            onSqlException();

            throw new IgniteCheckedException("Failed to drop database index table [type=" + tbl.type().name() +
                ", table=" + tbl.fullTableName() + "]", e);
        }
        finally {
            U.close(stmt, log);
        }

        if (tbl.luceneIdx != null)
            U.closeQuiet(tbl.luceneIdx);

        tbl.schema.tbls.remove(tbl.name());
    }

    /** {@inheritDoc} */
    @SuppressWarnings("unchecked")
    @Override public <K, V> GridCloseableIterator<IgniteBiTuple<K, V>> queryLocalText(
        @Nullable String spaceName, String qry, GridQueryTypeDescriptor type,
        IndexingQueryFilter filters) throws IgniteCheckedException {
        TableDescriptor tbl = tableDescriptor(spaceName, type);

        if (tbl != null && tbl.luceneIdx != null)
            return tbl.luceneIdx.query(qry, filters);

        return new GridEmptyCloseableIterator<>();
    }

    /** {@inheritDoc} */
    @Override public void unregisterType(@Nullable String spaceName, GridQueryTypeDescriptor type)
        throws IgniteCheckedException {
        TableDescriptor tbl = tableDescriptor(spaceName, type);

        if (tbl != null)
            removeTable(tbl);
    }

    /** {@inheritDoc} */
    @SuppressWarnings("unchecked")
    @Override public GridQueryFieldsResult queryLocalSqlFields(@Nullable final String spaceName, final String qry,
        @Nullable final Collection<Object> params, final IndexingQueryFilter filters, boolean enforceJoinOrder)
        throws IgniteCheckedException {
        Connection conn = connectionForSpace(spaceName);

        initLocalQueryContext(conn, enforceJoinOrder, filters);

        try {
            ResultSet rs = executeSqlQueryWithTimer(spaceName, conn, qry, params, true);

            List<GridQueryFieldMetadata> meta = null;

            if (rs != null) {
                try {
                    meta = meta(rs.getMetaData());
                }
                catch (SQLException e) {
                    throw new IgniteCheckedException("Failed to get meta data.", e);
                }
            }

            return new GridQueryFieldsResultAdapter(meta, new FieldsIterator(rs));
        }
        finally {
            GridH2QueryContext.clearThreadLocal();
        }
    }

    /**
     * @param rsMeta Metadata.
     * @return List of fields metadata.
     * @throws SQLException If failed.
     */
    private static List<GridQueryFieldMetadata> meta(ResultSetMetaData rsMeta) throws SQLException {
        List<GridQueryFieldMetadata> meta = new ArrayList<>(rsMeta.getColumnCount());

        for (int i = 1; i <= rsMeta.getColumnCount(); i++) {
            String schemaName = rsMeta.getSchemaName(i);
            String typeName = rsMeta.getTableName(i);
            String name = rsMeta.getColumnLabel(i);
            String type = rsMeta.getColumnClassName(i);

            if (type == null) // Expression always returns NULL.
                type = Void.class.getName();

            meta.add(new SqlFieldMetadata(schemaName, typeName, name, type));
        }

        return meta;
    }

    /**
     * @param stmt Prepared statement.
     * @return Command type.
     */
    private static int commandType(PreparedStatement stmt) {
        try {
            return ((CommandInterface)COMMAND_FIELD.get(stmt)).getCommandType();
        }
        catch (IllegalAccessException e) {
            throw new IllegalStateException(e);
        }
    }

    /**
     * Stores rule for constructing schemaName according to cache configuration.
     *
     * @param ccfg Cache configuration.
     * @return Proper schema name according to ANSI-99 standard.
     */
    private static String schemaNameFromCacheConf(CacheConfiguration<?,?> ccfg) {
        if (ccfg.getSqlSchema() == null)
            return escapeName(ccfg.getName(), true);

        if (ccfg.getSqlSchema().charAt(0) == ESC_CH)
            return ccfg.getSqlSchema();

        return ccfg.isSqlEscapeAll() ? escapeName(ccfg.getSqlSchema(), true) : ccfg.getSqlSchema().toUpperCase();
    }

    /**
     * Executes sql query.
     *
     * @param conn Connection,.
     * @param sql Sql query.
     * @param params Parameters.
     * @param useStmtCache If {@code true} uses statement cache.
     * @return Result.
     * @throws IgniteCheckedException If failed.
     */
    private ResultSet executeSqlQuery(Connection conn, String sql, Collection<Object> params, boolean useStmtCache)
        throws IgniteCheckedException {
        PreparedStatement stmt;

        try {
            stmt = prepareStatement(conn, sql, useStmtCache);
        }
        catch (SQLException e) {
            throw new IgniteCheckedException("Failed to parse SQL query: " + sql, e);
        }

        switch (commandType(stmt)) {
            case CommandInterface.SELECT:
            case CommandInterface.CALL:
            case CommandInterface.EXPLAIN:
            case CommandInterface.ANALYZE:
                break;
            default:
                throw new IgniteCheckedException("Failed to execute non-query SQL statement: " + sql);
        }

        bindParameters(stmt, params);

        try {
            return stmt.executeQuery();
        }
        catch (SQLException e) {
            throw new IgniteCheckedException("Failed to execute SQL query.", e);
        }
    }

    /**
     * Executes sql query and prints warning if query is too slow..
     *
     * @param space Space name.
     * @param conn Connection,.
     * @param sql Sql query.
     * @param params Parameters.
     * @param useStmtCache If {@code true} uses statement cache.
     * @return Result.
     * @throws IgniteCheckedException If failed.
     */
    public ResultSet executeSqlQueryWithTimer(String space,
        Connection conn,
        String sql,
        @Nullable Collection<Object> params,
        boolean useStmtCache) throws IgniteCheckedException {
        long start = U.currentTimeMillis();

        try {
            ResultSet rs = executeSqlQuery(conn, sql, params, useStmtCache);

            long time = U.currentTimeMillis() - start;

            long longQryExecTimeout = schemas.get(schema(space)).ccfg.getLongQueryWarningTimeout();

            if (time > longQryExecTimeout) {
                String msg = "Query execution is too long (" + time + " ms): " + sql;

                ResultSet plan = executeSqlQuery(conn, "EXPLAIN " + sql, params, false);

                plan.next();

                // Add SQL explain result message into log.
                String longMsg = "Query execution is too long [time=" + time + " ms, sql='" + sql + '\'' +
                    ", plan=" + U.nl() + plan.getString(1) + U.nl() + ", parameters=" + params + "]";

                LT.warn(log, null, longMsg, msg);
            }

            return rs;
        }
        catch (SQLException e) {
            onSqlException();

            throw new IgniteCheckedException(e);
        }
    }

    /**
<<<<<<< HEAD
     * Executes sql query.
     *
     * @param cctx
     * @param conn Connection,.
     * @param desc
     * @param sql Sql query.
     * @param params Parameters.   @return Result.
     * @throws IgniteCheckedException If failed.
     */
    private int executeSqlUpdateQuery(GridCacheContext<?, ?> cctx, Connection conn, TableDescriptor desc, String sql,
                                      Object[] params)
        throws IgniteCheckedException {
        PreparedStatement stmt;

        try {
            stmt = prepareStatement(conn, sql, true);
        }
        catch (SQLException e) {
            throw new IgniteCheckedException("Failed to parse SQL query: " + sql, e);
        }

        switch (commandType(stmt)) {
            case CommandInterface.MERGE:
                break;
            default:
                throw new IgniteCheckedException("Failed to execute non-query SQL statement: " + sql);
        }

        A.ensure(stmt instanceof JdbcPreparedStatement, "H2 JDBC prepared statement expected");

        GridSqlStatement gridStmt = GridSqlQueryParser.parse((JdbcPreparedStatement)stmt);

        A.ensure(!(gridStmt instanceof GridSqlQuery), "Non query grid SQL statement expected");

        if (gridStmt instanceof GridSqlMerge)
            return doMerge(cctx, (GridSqlMerge)gridStmt, desc, params);

        throw new UnsupportedOperationException("Unsupported SQL data modification statement [cls=" +
            gridStmt.getClass() + ']');
    }


    /**
     * @param cctx
     * @param gridStmt
     * @param desc
     * @param params
     * @return
     * @throws IgniteCheckedException
     */
    @SuppressWarnings("unchecked")
    private int doMerge(GridCacheContext cctx, GridSqlMerge gridStmt, TableDescriptor desc, Object[] params)
        throws IgniteCheckedException {
        A.ensure(!F.isEmpty(gridStmt.rows()) && gridStmt.query() == null, "SQL MERGE from SELECT is not supported");

        GridSqlColumn[] cols = gridStmt.columns();

        int keyColIdx = -1;
        for (int i = 0; i < cols.length; i++)
            if (cols[i].columnName().equalsIgnoreCase(KEY_FIELD_NAME)) {
                keyColIdx = i;
                break;
            }

        if (gridStmt.rows().size() == 1) {
            IgniteBiTuple t = rowToKeyValue(desc, cols, gridStmt.rows().get(0), params, keyColIdx);
            cctx.cache().put(t.getKey(), t.getValue());
        }
        else {
            Map<Object, Object> rows = new LinkedHashMap<>(gridStmt.rows().size());
            for (GridSqlElement[] row : gridStmt.rows()) {
                IgniteBiTuple t = rowToKeyValue(desc, cols, row, params, keyColIdx);
                rows.put(t.getKey(), t.getValue());
            }
            cctx.cache().putAll(rows);
        }

        return 0;
    }

    /**
     * Convert bunch of {@link GridSqlElement}s into key-value pair to be inserted to cache.
     * @param desc Table descriptor.
     * @param cols Query cols.
     * @param row Row to process.
     * @param params Params to fill {@link GridSqlParameter}s.
     * @param keyColIdx Index of <tt>_key</tt> column if it's present in query.
     * @return Key-value pair.
     * @throws IgniteCheckedException if failed.
     */
    private static IgniteBiTuple<?, ?> rowToKeyValue(TableDescriptor desc, GridSqlColumn[] cols, GridSqlElement[] row,
        Object[] params, int keyColIdx) throws IgniteCheckedException {
        A.ensure(keyColIdx != -1 || desc.type().cacheKeyProperty() != null, "Key for new values must be provided " +
            "either via column list and literals, or with @QueryCacheKey annotated member of value class [valCls=" +
            desc.type().valueClass().getName() + ']');

        for (GridSqlElement rowEl : row)
            A.ensure(rowEl instanceof GridSqlConst || rowEl instanceof GridSqlParameter,
                "SQL INSERT and MERGE statements support literal values only");

        Object val = desc.type().newValue();

        for (int i = 0; i < cols.length; i++)
            if (i != keyColIdx)
                desc.type().setValue(cols[i].columnName(), null, val, getLiteralValue(row[i], params));

        //noinspection ConstantConditions
        Object key = keyColIdx != -1 ? getLiteralValue(row[keyColIdx], params) :
            desc.type().cacheKeyProperty().value(null, val);

        return new IgniteBiTuple<>(key, val);
    }

    /**
     * @param element SQL element.
     * @param params Params to use if {@code element} is a {@link GridSqlParameter}.
     * @return literal object value.
     */
    private static Object getLiteralValue(GridSqlElement element, Object[] params) {
        if (element instanceof GridSqlConst)
            return GridH2Utils.getObjectFromValue(((GridSqlConst)element).value());
        else if (element instanceof GridSqlParameter)
            return params[((GridSqlParameter)element).index()];
        else
            throw new IllegalArgumentException("Unexpected SQL literal type [cls=" + element.getClass().getName() + ']');
    }

    /**
     * Executes query.
     *
     * @param space Space.
     * @param qry Query.
     * @param params Query parameters.
     * @param tbl Target table of query to generate select.
     * @return Result set.
     * @throws IgniteCheckedException If failed.
     */
    private ResultSet executeQuery(String space, String qry, @Nullable Collection<Object> params, TableDescriptor tbl)
            throws IgniteCheckedException {
        Connection conn = connectionForThread(tbl.schemaName());

        String sql = generateQuery(qry, tbl);

        return executeSqlQueryWithTimer(space, conn, sql, params, true);
    }

    /**
=======
>>>>>>> ca5c8d80
     * Binds parameters to prepared statement.
     *
     * @param stmt Prepared statement.
     * @param params Parameters collection.
     * @throws IgniteCheckedException If failed.
     */
    public void bindParameters(PreparedStatement stmt, @Nullable Collection<Object> params) throws IgniteCheckedException {
        if (!F.isEmpty(params)) {
            int idx = 1;

            for (Object arg : params)
                bindObject(stmt, idx++, arg);
        }
    }

    /**
     * @param conn Connection.
     * @param enforceJoinOrder Enforce join order of tables.
     * @param filter Filter.
     */
    private void initLocalQueryContext(Connection conn, boolean enforceJoinOrder, IndexingQueryFilter filter) {
        setupConnection(conn, false, enforceJoinOrder);

        GridH2QueryContext.set(new GridH2QueryContext(nodeId, nodeId, 0, LOCAL).filter(filter).distributedJoins(false));
    }

    /**
     * @param conn Connection to use.
     * @param distributedJoins If distributed joins are enabled.
     * @param enforceJoinOrder Enforce join order of tables.
     */
    public void setupConnection(Connection conn, boolean distributedJoins, boolean enforceJoinOrder) {
        Session s = session(conn);

        s.setForceJoinOrder(enforceJoinOrder);
        s.setJoinBatchEnabled(distributedJoins);
    }

    /** {@inheritDoc} */
    @SuppressWarnings("unchecked")
    @Override public <K, V> GridCloseableIterator<IgniteBiTuple<K, V>> queryLocalSql(@Nullable String spaceName,
        final String qry, @Nullable final Collection<Object> params, GridQueryTypeDescriptor type,
        final IndexingQueryFilter filter) throws IgniteCheckedException {
        final TableDescriptor tbl = tableDescriptor(spaceName, type);

        if (tbl == null)
            throw new CacheException("Failed to find SQL table for type: " + type.name());

        String sql = generateQuery(qry, tbl);

        Connection conn = connectionForThread(tbl.schemaName());

        initLocalQueryContext(conn, false, filter);

        try {
            ResultSet rs = executeSqlQueryWithTimer(spaceName, conn, sql, params, true);

            return new KeyValIterator(rs);
        }
        finally {
            GridH2QueryContext.clearThreadLocal();
        }
    }

    /**
     * @param cctx Cache context.
     * @param qry Query.
     * @param keepCacheObj Flag to keep cache object.
     * @param enforceJoinOrder Enforce join order of tables.
     * @return Iterable result.
     */
    private Iterable<List<?>> runQueryTwoStep(final GridCacheContext<?,?> cctx, final GridCacheTwoStepQuery qry,
        final boolean keepCacheObj, final boolean enforceJoinOrder) {
        return new Iterable<List<?>>() {
            @Override public Iterator<List<?>> iterator() {
                return rdcQryExec.query(cctx, qry, keepCacheObj, enforceJoinOrder);
            }
        };
    }

    /** {@inheritDoc} */
    @SuppressWarnings("unchecked")
    @Override public <K, V> QueryCursor<Cache.Entry<K,V>> queryTwoStep(GridCacheContext<?,?> cctx, SqlQuery qry) {
        String type = qry.getType();
        String space = cctx.name();

        TableDescriptor tblDesc = tableDescriptor(type, space);

        if (tblDesc == null)
            throw new CacheException("Failed to find SQL table for type: " + type);

        String sql;

        try {
            sql = generateQuery(qry.getSql(), tblDesc);
        }
        catch (IgniteCheckedException e) {
            throw new IgniteException(e);
        }

        SqlFieldsQuery fqry = new SqlFieldsQuery(sql);

        fqry.setArgs(qry.getArgs());
        fqry.setPageSize(qry.getPageSize());
        fqry.setDistributedJoins(qry.isDistributedJoins());

        final QueryCursor<List<?>> res = queryTwoStep(cctx, fqry);

        final Iterable<Cache.Entry<K, V>> converted = new Iterable<Cache.Entry<K, V>>() {
            @Override public Iterator<Cache.Entry<K, V>> iterator() {
                final Iterator<List<?>> iter0 = res.iterator();

                return new Iterator<Cache.Entry<K,V>>() {
                    @Override public boolean hasNext() {
                        return iter0.hasNext();
                    }

                    @Override public Cache.Entry<K,V> next() {
                        List<?> l = iter0.next();

                        return new CacheEntryImpl<>((K)l.get(0),(V)l.get(1));
                    }

                    @Override public void remove() {
                        throw new UnsupportedOperationException();
                    }
                };
            }
        };

        // No metadata for SQL queries.
        return new QueryCursorImpl<Cache.Entry<K,V>>(converted) {
            @Override public void close() {
                res.close();
            }
        };
    }

    /**
     * @param c Connection.
     * @return Session.
     */
    public static Session session(Connection c) {
        return (Session)((JdbcConnection)c).getSession();
    }

    /** {@inheritDoc} */
    @Override public QueryCursor<List<?>> queryTwoStep(GridCacheContext<?,?> cctx, SqlFieldsQuery qry) {
        final String space = cctx.name();
        final String sqlQry = qry.getSql();

        Connection c = connectionForSpace(space);

        final boolean enforceJoinOrder = qry.isEnforceJoinOrder();
        final boolean distributedJoins = qry.isDistributedJoins() && cctx.isPartitioned();
        final boolean grpByCollocated = qry.isCollocated();

        GridCacheTwoStepQuery twoStepQry;
        List<GridQueryFieldMetadata> meta;

        final TwoStepCachedQueryKey cachedQryKey = new TwoStepCachedQueryKey(space, sqlQry, grpByCollocated,
            distributedJoins, enforceJoinOrder);
        TwoStepCachedQuery cachedQry = twoStepCache.get(cachedQryKey);

        if (cachedQry != null) {
            twoStepQry = cachedQry.twoStepQry.copy(qry.getArgs());
            meta = cachedQry.meta;
        }
        else {
            final UUID locNodeId = ctx.localNodeId();

            setupConnection(c, distributedJoins, enforceJoinOrder);

            GridH2QueryContext.set(new GridH2QueryContext(locNodeId, locNodeId, 0, PREPARE)
                .distributedJoins(distributedJoins));

            PreparedStatement stmt;

            boolean cachesCreated = false;

            try {
                while (true) {
                    try {
                        // Do not cache this statement because the whole two step query object will be cached later on.
                        stmt = prepareStatement(c, sqlQry, false);

                        break;
                    }
                    catch (SQLException e) {
                        if (!cachesCreated && e.getErrorCode() == ErrorCode.SCHEMA_NOT_FOUND_1) {
                            try {
                                ctx.cache().createMissingCaches();
                            }
                            catch (IgniteCheckedException e1) {
                                throw new CacheException("Failed to create missing caches.", e);
                            }

                            cachesCreated = true;
                        }
                        else
                            throw new CacheException("Failed to parse query: " + sqlQry, e);
                    }
                }
            }
            finally {
                GridH2QueryContext.clearThreadLocal();
            }

            try {
                bindParameters(stmt, F.asList(qry.getArgs()));

                twoStepQry = GridSqlQuerySplitter.split((JdbcPreparedStatement)stmt, qry.getArgs(), grpByCollocated,
                    distributedJoins);

                List<Integer> caches;
                List<Integer> extraCaches = null;

                // Setup spaces from schemas.
                if (!twoStepQry.schemas().isEmpty()) {
                    Collection<String> spaces = new ArrayList<>(twoStepQry.schemas().size());
                    caches = new ArrayList<>(twoStepQry.schemas().size() + 1);
                    caches.add(cctx.cacheId());

                    for (String schema : twoStepQry.schemas()) {
                        String space0 = space(schema);

                        spaces.add(space0);

                        if (!F.eq(space0, space)) {
                            int cacheId = CU.cacheId(space0);

                            caches.add(cacheId);

                            if (extraCaches == null)
                                extraCaches = new ArrayList<>();

                            extraCaches.add(cacheId);
                        }
                    }

                    twoStepQry.spaces(spaces);
                }
                else {
                    caches = Collections.singletonList(cctx.cacheId());
                    extraCaches = null;
                }

                twoStepQry.caches(caches);
                twoStepQry.extraCaches(extraCaches);

                meta = meta(stmt.getMetaData());
            }
            catch (IgniteCheckedException e) {
                throw new CacheException("Failed to bind parameters: [qry=" + sqlQry + ", params=" +
                    Arrays.deepToString(qry.getArgs()) + "]", e);
            }
            catch (SQLException e) {
                throw new CacheException(e);
            }
            finally {
                U.close(stmt, log);
            }
        }

        if (log.isDebugEnabled())
            log.debug("Parsed query: `" + sqlQry + "` into two step query: " + twoStepQry);

        twoStepQry.pageSize(qry.getPageSize());

        QueryCursorImpl<List<?>> cursor = new QueryCursorImpl<>(
            runQueryTwoStep(cctx, twoStepQry, cctx.keepBinary(), enforceJoinOrder));

        cursor.fieldsMeta(meta);

        if (cachedQry == null && !twoStepQry.explain()) {
            cachedQry = new TwoStepCachedQuery(meta, twoStepQry.copy(null));
            twoStepCache.putIfAbsent(cachedQryKey, cachedQry);
        }

        return cursor;
    }

    /** {@inheritDoc} */
    @Override public int update(GridCacheContext<?,?> cctx, SqlUpdate qry) throws IgniteCheckedException {

        String space = cctx.name();

        Connection conn = connectionForSpace(space);

        TableDescriptor d = tableDescriptor(qry.getType(), space);

        return executeSqlUpdateQuery(cctx, conn, d, qry.getSql(), qry.getArgs());
    }

    /**
     * Prepares statement for query.
     *
     * @param qry Query string.
     * @param tbl Table to use.
     * @return Prepared statement.
     * @throws IgniteCheckedException In case of error.
     */
    private String generateQuery(String qry, TableDescriptor tbl) throws IgniteCheckedException {
        assert tbl != null;

        final String qry0 = qry;

        String t = tbl.fullTableName();

        String from = " ";

        qry = qry.trim();

        String upper = qry.toUpperCase();

        if (upper.startsWith("SELECT")) {
            qry = qry.substring(6).trim();

            final int star = qry.indexOf('*');

            if (star == 0)
                qry = qry.substring(1).trim();
            else if (star > 0) {
                if (F.eq('.', qry.charAt(star - 1))) {
                    t = qry.substring(0, star - 1);

                    qry = qry.substring(star + 1).trim();
                }
                else
                    throw new IgniteCheckedException("Invalid query (missing alias before asterisk): " + qry0);
            }
            else
                throw new IgniteCheckedException("Only queries starting with 'SELECT *' and 'SELECT alias.*' " +
                    "are supported (rewrite your query or use SqlFieldsQuery instead): " + qry0);

            upper = qry.toUpperCase();
        }

        if (!upper.startsWith("FROM"))
            from = " FROM " + t +
                (upper.startsWith("WHERE") || upper.startsWith("ORDER") || upper.startsWith("LIMIT") ?
                " " : " WHERE ");

        qry = "SELECT " + t + "." + KEY_FIELD_NAME + ", " + t + "." + VAL_FIELD_NAME + from + qry;

        return qry;
    }

    /**
     * Registers new class description.
     *
     * This implementation doesn't support type reregistration.
     *
     * @param type Type description.
     * @throws IgniteCheckedException In case of error.
     */
    @Override public boolean registerType(@Nullable String spaceName, GridQueryTypeDescriptor type)
        throws IgniteCheckedException {
        if (!validateTypeDescriptor(type))
            return false;

        String schemaName = schema(spaceName);

        Schema schema = schemas.get(schemaName);

        TableDescriptor tbl = new TableDescriptor(schema, type);

        try {
            Connection conn = connectionForThread(schemaName);

            createTable(schema, tbl, conn);

            schema.add(tbl);
        }
        catch (SQLException e) {
            onSqlException();

            throw new IgniteCheckedException("Failed to register query type: " + type, e);
        }

        return true;
    }

    /**
     * Validates properties described by query types.
     *
     * @param type Type descriptor.
     * @return True if type is valid.
     * @throws IgniteCheckedException If validation failed.
     */
    private boolean validateTypeDescriptor(GridQueryTypeDescriptor type)
        throws IgniteCheckedException {
        assert type != null;

        Collection<String> names = new HashSet<>();

        names.addAll(type.fields().keySet());

        if (names.size() < type.fields().size())
            throw new IgniteCheckedException("Found duplicated properties with the same name [keyType=" +
                type.keyClass().getName() + ", valueType=" + type.valueClass().getName() + "]");

        String ptrn = "Name ''{0}'' is reserved and cannot be used as a field name [type=" + type.name() + "]";

        for (String name : names) {
            if (name.equals(KEY_FIELD_NAME) || name.equals(VAL_FIELD_NAME))
                throw new IgniteCheckedException(MessageFormat.format(ptrn, name));
        }

        return true;
    }

    /**
     * Returns empty string, if {@code nullableString} is empty.
     *
     * @param nullableString String for convertion. Could be null.
     * @return Non null string. Could be empty.
     */
    private static String emptyIfNull(String nullableString) {
        return nullableString == null ? "" : nullableString;
    }

    /**
     * Escapes name to be valid SQL identifier. Currently just replaces '.' and '$' sign with '_'.
     *
     * @param name Name.
     * @param escapeAll Escape flag.
     * @return Escaped name.
     */
    private static String escapeName(String name, boolean escapeAll) {
        if (name == null) // It is possible only for a cache name.
            return ESC_STR;

        if (escapeAll)
            return ESC_CH + name + ESC_CH;

        SB sb = null;

        for (int i = 0; i < name.length(); i++) {
            char ch = name.charAt(i);

            if (!Character.isLetter(ch) && !Character.isDigit(ch) && ch != '_' &&
                !(ch == '"' && (i == 0 || i == name.length() - 1)) && ch != '-') {
                // Class name can also contain '$' or '.' - these should be escaped.
                assert ch == '$' || ch == '.';

                if (sb == null)
                    sb = new SB();

                sb.a(name.substring(sb.length(), i));

                // Replace illegal chars with '_'.
                sb.a('_');
            }
        }

        if (sb == null)
            return name;

        sb.a(name.substring(sb.length(), name.length()));

        return sb.toString();
    }

    /**
     * Create db table by using given table descriptor.
     *
     * @param schema Schema.
     * @param tbl Table descriptor.
     * @param conn Connection.
     * @throws SQLException If failed to create db table.
     */
    private void createTable(Schema schema, TableDescriptor tbl, Connection conn) throws SQLException {
        assert schema != null;
        assert tbl != null;

        boolean escapeAll = schema.escapeAll();

        String keyType = dbTypeFromClass(tbl.type().keyClass());
        String valTypeStr = dbTypeFromClass(tbl.type().valueClass());

        SB sql = new SB();

        sql.a("CREATE TABLE ").a(tbl.fullTableName()).a(" (")
            .a(KEY_FIELD_NAME).a(' ').a(keyType).a(" NOT NULL");

        sql.a(',').a(VAL_FIELD_NAME).a(' ').a(valTypeStr);

        for (Map.Entry<String, Class<?>> e: tbl.type().fields().entrySet())
            sql.a(',').a(escapeName(e.getKey(), escapeAll)).a(' ').a(dbTypeFromClass(e.getValue()));

        sql.a(')');

        if (log.isDebugEnabled())
            log.debug("Creating DB table with SQL: " + sql);

        GridH2RowDescriptor desc = new RowDescriptor(tbl.type(), schema);

        GridH2Table res = GridH2Table.Engine.createTable(conn, sql.toString(), desc, tbl, tbl.schema.spaceName);

        if (dataTables.putIfAbsent(res.identifier(), res) != null)
            throw new IllegalStateException("Table already exists: " + res.identifier());
    }

    /**
     * @param identifier Table identifier.
     * @return Data table.
     */
    public GridH2Table dataTable(String identifier) {
        return dataTables.get(identifier);
    }

    /**
     * Gets corresponding DB type from java class.
     *
     * @param cls Java class.
     * @return DB type name.
     */
    private String dbTypeFromClass(Class<?> cls) {
        return DBTypeEnum.fromClass(cls).dBTypeAsString();
    }

    /**
     * Gets table descriptor by value type.
     *
     * @param spaceName Space name.
     * @param type Value type descriptor.
     * @return Table descriptor or {@code null} if not found.
     */
    @Nullable private TableDescriptor tableDescriptor(@Nullable String spaceName, GridQueryTypeDescriptor type) {
        return tableDescriptor(type.name(), spaceName);
    }

    /**
     * Gets table descriptor by type and space names.
     *
     * @param type Type name.
     * @param space Space name.
     * @return Table descriptor.
     */
    @Nullable private TableDescriptor tableDescriptor(String type, @Nullable String space) {
        Schema s = schemas.get(schema(space));

        if (s == null)
            return null;

        return s.tbls.get(type);
    }

    /**
     * Gets collection of table for given schema name.
     *
     * @param schema Schema name.
     * @return Collection of table descriptors.
     */
    private Collection<TableDescriptor> tables(String schema) {
        Schema s = schemas.get(schema);

        if (s == null)
            return Collections.emptySet();

        return s.tbls.values();
    }

    /**
     * Gets database schema from space.
     *
     * @param space Space name. {@code null} would be converted to an empty string.
     * @return Schema name. Should not be null since we should not fail for an invalid space name.
     */
    private String schema(@Nullable String space) {
        return emptyIfNull(space2schema.get(emptyIfNull(space)));
    }

    /**
     * Called periodically by {@link GridTimeoutProcessor} to clean up the {@link #stmtCache}.
     */
    private void cleanupStatementCache() {
        long cur = U.currentTimeMillis();

        for(Iterator<Map.Entry<Thread, StatementCache>> it = stmtCache.entrySet().iterator(); it.hasNext(); ) {
            Map.Entry<Thread, StatementCache> entry = it.next();

            Thread t = entry.getKey();

            if (t.getState() == Thread.State.TERMINATED
                || cur - entry.getValue().lastUsage() > STATEMENT_CACHE_THREAD_USAGE_TIMEOUT)
                it.remove();
        }
    }

    /**
     * Gets space name from database schema.
     *
     * @param schemaName Schema name. Could not be null. Could be empty.
     * @return Space name. Could be null.
     */
    public String space(String schemaName) {
        assert schemaName != null;

        Schema schema = schemas.get(schemaName);

        // For the compatibility with conversion from """" to "" inside h2 lib
        if (schema == null) {
            assert schemaName.isEmpty() || schemaName.charAt(0) != ESC_CH;

            schema = schemas.get(escapeName(schemaName, true));
        }

        return schema.spaceName;
    }

    /** {@inheritDoc} */
    @Override public void rebuildIndexes(@Nullable String spaceName, GridQueryTypeDescriptor type) {
        TableDescriptor tbl = tableDescriptor(spaceName, type);

        if (tbl == null)
            return;

        if (tbl.schema.offheap != null)
            throw new UnsupportedOperationException("Index rebuilding is not supported when off-heap memory is used");

        tbl.tbl.rebuildIndexes();
    }

    /**
     * Gets size (for tests only).
     *
     * @param spaceName Space name.
     * @param type Type descriptor.
     * @return Size.
     * @throws IgniteCheckedException If failed or {@code -1} if the type is unknown.
     */
    long size(@Nullable String spaceName, GridQueryTypeDescriptor type) throws IgniteCheckedException {
        TableDescriptor tbl = tableDescriptor(spaceName, type);

        if (tbl == null)
            return -1;

        Connection conn = connectionForSpace(spaceName);

        setupConnection(conn, false, false);

        ResultSet rs = executeSqlQuery(conn,
            "SELECT COUNT(*) FROM " + tbl.fullTableName(), null, false);

        try {
            if (!rs.next())
                throw new IllegalStateException();

            return rs.getLong(1);
        }
        catch (SQLException e) {
            throw new IgniteCheckedException(e);
        }
    }

    /**
     * @return Busy lock.
     */
    public GridSpinBusyLock busyLock() {
        return busyLock;
    }

    /**
     * @return Map query executor.
     */
    public GridMapQueryExecutor mapQueryExecutor() {
        return mapQryExec;
    }

    /**
     * @return Reduce query executor.
     */
    public GridReduceQueryExecutor reduceQueryExecutor() {
        return rdcQryExec;
    }

    /** {@inheritDoc} */
    @SuppressWarnings("NonThreadSafeLazyInitialization")
    @Override public void start(GridKernalContext ctx, GridSpinBusyLock busyLock) throws IgniteCheckedException {
        if (log.isDebugEnabled())
            log.debug("Starting cache query index...");

        this.busyLock = busyLock;

        if (SysProperties.serializeJavaObject) {
            U.warn(log, "Serialization of Java objects in H2 was enabled.");

            SysProperties.serializeJavaObject = false;
        }

        if (JdbcUtils.serializer != null)
            U.warn(log, "Custom H2 serialization is already configured, will override.");

        JdbcUtils.serializer = h2Serializer();

        String dbName = (ctx != null ? ctx.localNodeId() : UUID.randomUUID()).toString();

        dbUrl = "jdbc:h2:mem:" + dbName + DB_OPTIONS;

        org.h2.Driver.load();

        try {
            if (getString(IGNITE_H2_DEBUG_CONSOLE) != null) {
                Connection c = DriverManager.getConnection(dbUrl);

                WebServer webSrv = new WebServer();
                Server web = new Server(webSrv, "-webPort", "0");
                web.start();
                String url = webSrv.addSession(c);

                try {
                    Server.openBrowser(url);
                }
                catch (Exception e) {
                    U.warn(log, "Failed to open browser: " + e.getMessage());
                }
            }
        }
        catch (SQLException e) {
            throw new IgniteCheckedException(e);
        }

        if (ctx == null) {
            // This is allowed in some tests.
            nodeId = UUID.randomUUID();
            marshaller = new JdkMarshaller();
        }
        else {
            this.ctx = ctx;

            nodeId = ctx.localNodeId();
            marshaller = ctx.config().getMarshaller();

            mapQryExec = new GridMapQueryExecutor(busyLock);
            rdcQryExec = new GridReduceQueryExecutor(busyLock);

            mapQryExec.start(ctx, this);
            rdcQryExec.start(ctx, this);

            stmtCacheCleanupTask = ctx.timeout().schedule(new Runnable() {
                @Override public void run() {
                    cleanupStatementCache();
                }
            }, CLEANUP_STMT_CACHE_PERIOD, CLEANUP_STMT_CACHE_PERIOD);
        }

        // TODO https://issues.apache.org/jira/browse/IGNITE-2139
        // registerMBean(gridName, this, GridH2IndexingSpiMBean.class);
    }

    /**
     * @param topic Topic.
     * @param topicOrd Topic ordinal for {@link GridTopic}.
     * @param nodes Nodes.
     * @param msg Message.
     * @param specialize Optional closure to specialize message for each node.
     * @param locNodeHnd Handler for local node.
     * @param plc Policy identifying the executor service which will process message.
     * @param runLocParallel Run local handler in parallel thread.
     * @return {@code true} If all messages sent successfully.
     */
    public boolean send(
        Object topic,
        int topicOrd,
        Collection<ClusterNode> nodes,
        Message msg,
        @Nullable IgniteBiClosure<ClusterNode, Message, Message> specialize,
        @Nullable final IgniteInClosure2X<ClusterNode, Message> locNodeHnd,
        byte plc,
        boolean runLocParallel
    ) {
        boolean ok = true;

        if (specialize == null && msg instanceof GridCacheQueryMarshallable)
            ((GridCacheQueryMarshallable)msg).marshall(marshaller);

        ClusterNode locNode = null;

        for (ClusterNode node : nodes) {
            if (node.isLocal()) {
                locNode = node;

                continue;
            }

            try {
                if (specialize != null) {
                    msg = specialize.apply(node, msg);

                    if (msg instanceof GridCacheQueryMarshallable)
                        ((GridCacheQueryMarshallable)msg).marshall(marshaller);
                }

                ctx.io().send(node, topic, topicOrd, msg, plc);
            }
            catch (IgniteCheckedException e) {
                ok = false;

                U.warn(log, "Failed to send message [node=" + node + ", msg=" + msg +
                    ", errMsg=" + e.getMessage() + "]");
            }
        }

        // Local node goes the last to allow parallel execution.
        if (locNode != null) {
            if (specialize != null)
                msg = specialize.apply(locNode, msg);

            if (runLocParallel) {
                final ClusterNode finalLocNode = locNode;
                final Message finalMsg = msg;

                try {
                    // We prefer runLocal to runLocalSafe, because the latter can produce deadlock here.
                    ctx.closure().runLocal(new GridPlainRunnable() {
                        @Override public void run() {
                            locNodeHnd.apply(finalLocNode, finalMsg);
                        }
                    }, plc).listen(logger);
                }
                catch (IgniteCheckedException e) {
                    ok = false;

                    U.error(log, "Failed to execute query locally.", e);
                }
            }
            else
                locNodeHnd.apply(locNode, msg);
        }

        return ok;
    }

    /**
     * @return Serializer.
     */
    private JavaObjectSerializer h2Serializer() {
        return new JavaObjectSerializer() {
                @Override public byte[] serialize(Object obj) throws Exception {
                    return marshaller.marshal(obj);
                }

                @Override public Object deserialize(byte[] bytes) throws Exception {
                    ClassLoader clsLdr = ctx != null ? U.resolveClassLoader(ctx.config()) : null;

                    return marshaller.unmarshal(bytes, clsLdr);
                }
            };
    }

    /**
     * Registers SQL functions.
     *
     * @param schema Schema.
     * @param clss Classes.
     * @throws IgniteCheckedException If failed.
     */
    private void createSqlFunctions(String schema, Class<?>[] clss) throws IgniteCheckedException {
        if (F.isEmpty(clss))
            return;

        for (Class<?> cls : clss) {
            for (Method m : cls.getDeclaredMethods()) {
                QuerySqlFunction ann = m.getAnnotation(QuerySqlFunction.class);

                if (ann != null) {
                    int modifiers = m.getModifiers();

                    if (!Modifier.isStatic(modifiers) || !Modifier.isPublic(modifiers))
                        throw new IgniteCheckedException("Method " + m.getName() + " must be public static.");

                    String alias = ann.alias().isEmpty() ? m.getName() : ann.alias();

                    String clause = "CREATE ALIAS IF NOT EXISTS " + alias + (ann.deterministic() ?
                        " DETERMINISTIC FOR \"" :
                        " FOR \"") +
                        cls.getName() + '.' + m.getName() + '"';

                    executeStatement(schema, clause);
                }
            }
        }
    }

    /** {@inheritDoc} */
    @Override public void stop() throws IgniteCheckedException {
        if (log.isDebugEnabled())
            log.debug("Stopping cache query index...");

//        unregisterMBean(); TODO https://issues.apache.org/jira/browse/IGNITE-2139

        for (Schema schema : schemas.values()) {
            for (TableDescriptor desc : schema.tbls.values()) {
                if (desc.luceneIdx != null)
                    U.closeQuiet(desc.luceneIdx);
            }
        }

        for (Connection c : conns)
            U.close(c, log);

        conns.clear();
        schemas.clear();
        space2schema.clear();

        try (Connection c = DriverManager.getConnection(dbUrl);
             Statement s = c.createStatement()) {
            s.execute("SHUTDOWN");
        }
        catch (SQLException e) {
            U.error(log, "Failed to shutdown database.", e);
        }

        if (stmtCacheCleanupTask != null)
            stmtCacheCleanupTask.close();

        GridH2QueryContext.clearLocalNodeStop(nodeId);

        if (log.isDebugEnabled())
            log.debug("Cache query index stopped.");
    }

    /** {@inheritDoc} */
    @Override public void registerCache(GridCacheContext<?, ?> cctx, CacheConfiguration<?,?> ccfg)
        throws IgniteCheckedException {
        String schema = schemaNameFromCacheConf(ccfg);

        if (schemas.putIfAbsent(schema, new Schema(ccfg.getName(), schema, cctx, ccfg)) != null)
            throw new IgniteCheckedException("Cache already registered: " + U.maskName(ccfg.getName()));

        space2schema.put(emptyIfNull(ccfg.getName()), schema);

        createSchema(schema);

        createSqlFunctions(schema, ccfg.getSqlFunctionClasses());
    }

    /** {@inheritDoc} */
    @Override public void unregisterCache(CacheConfiguration<?, ?> ccfg) {
        String schema = schema(ccfg.getName());
        Schema rmv = schemas.remove(schema);

        if (rmv != null) {
            space2schema.remove(emptyIfNull(rmv.spaceName));
            mapQryExec.onCacheStop(ccfg.getName());

            rmv.onDrop();

            try {
                dropSchema(schema);
            }
            catch (IgniteCheckedException e) {
                U.error(log, "Failed to drop schema on cache stop (will ignore): " + U.maskName(ccfg.getName()), e);
            }

            for (Iterator<Map.Entry<TwoStepCachedQueryKey, TwoStepCachedQuery>> it = twoStepCache.entrySet().iterator();
                 it.hasNext();) {
                Map.Entry<TwoStepCachedQueryKey, TwoStepCachedQuery> e = it.next();

                if (F.eq(e.getKey().space, ccfg.getName()))
                    it.remove();
            }
        }
    }

    /** {@inheritDoc} */
    @Override public IndexingQueryFilter backupFilter(
        @Nullable final AffinityTopologyVersion topVer,
        @Nullable final int[] parts
    ) {
        final AffinityTopologyVersion topVer0 = topVer != null ? topVer : AffinityTopologyVersion.NONE;

        return new IndexingQueryFilter() {
            @Nullable @Override public <K, V> IgniteBiPredicate<K, V> forSpace(String spaceName) {
                final GridCacheAdapter<Object, Object> cache = ctx.cache().internalCache(spaceName);

                if (cache.context().isReplicated())
                    return null;

                final GridCacheAffinityManager aff = cache.context().affinity();

                if (parts != null) {
                    if (parts.length < 64) { // Fast scan for small arrays.
                        return new IgniteBiPredicate<K,V>() {
                            @Override public boolean apply(K k, V v) {
                                int p = aff.partition(k);

                                for (int p0 : parts) {
                                    if (p0 == p)
                                        return true;

                                    if (p0 > p) // Array is sorted.
                                        return false;
                                }

                                return false;
                            }
                        };
                    }

                    return new IgniteBiPredicate<K,V>() {
                        @Override public boolean apply(K k, V v) {
                            int p = aff.partition(k);

                            return Arrays.binarySearch(parts, p) >= 0;
                        }
                    };
                }

                final ClusterNode locNode = ctx.discovery().localNode();

                return new IgniteBiPredicate<K, V>() {
                    @Override public boolean apply(K k, V v) {
                        return aff.primary(locNode, k, topVer0);
                    }
                };
            }

            @Override public boolean isValueRequired() {
                return false;
            }

            @Override public String toString() {
                return "IndexingQueryFilter [ver=" + topVer + ']';
            }
        };
    }

    /**
     * @return Ready topology version.
     */
    public AffinityTopologyVersion readyTopologyVersion() {
        return ctx.cache().context().exchange().readyAffinityVersion();
    }

    /**
     * @param topVer Topology version.
     * @throws IgniteCheckedException If failed.
     */
    public void awaitForReadyTopologyVersion(AffinityTopologyVersion topVer) throws IgniteCheckedException {
        IgniteInternalFuture<?> fut = ctx.cache().context().exchange().affinityReadyFuture(topVer);

        if (fut != null)
            fut.get();
    }

    /** {@inheritDoc} */
    @Override public void onDisconnected(IgniteFuture<?> reconnectFut) {
        rdcQryExec.onDisconnected(reconnectFut);
    }

    /**
     * Key for cached two-step query.
     */
    private static final class TwoStepCachedQueryKey {
        /** */
        private final String space;

        /** */
        private final String sql;

        /** */
        private final boolean grpByCollocated;

        /** */
        private final boolean distributedJoins;

        /** */
        private final boolean enforceJoinOrder;

        /**
         * @param space Space.
         * @param sql Sql.
         * @param grpByCollocated Collocated GROUP BY.
         * @param distributedJoins Distributed joins enabled.
         * @param enforceJoinOrder Enforce join order of tables.
         */
        private TwoStepCachedQueryKey(String space,
            String sql,
            boolean grpByCollocated,
            boolean distributedJoins,
            boolean enforceJoinOrder) {
            this.space = space;
            this.sql = sql;
            this.grpByCollocated = grpByCollocated;
            this.distributedJoins = distributedJoins;
            this.enforceJoinOrder = enforceJoinOrder;
        }

        /** {@inheritDoc} */
        @Override public boolean equals(Object o) {
            if (this == o)
                return true;

            if (o == null || getClass() != o.getClass())
                return false;

            TwoStepCachedQueryKey that = (TwoStepCachedQueryKey)o;

            if (grpByCollocated != that.grpByCollocated)
                return false;

            if (distributedJoins != that.distributedJoins)
                return false;

            if (enforceJoinOrder != that.enforceJoinOrder)
                return false;

            if (space != null ? !space.equals(that.space) : that.space != null)
                return false;

            return sql.equals(that.sql);
        }

        /** {@inheritDoc} */
        @Override public int hashCode() {
            int res = space != null ? space.hashCode() : 0;
            res = 31 * res + sql.hashCode();
            res = 31 * res + (grpByCollocated ? 1 : 0);
            res = 31 * res + (distributedJoins ? 1 : 0);
            res = 31 * res + (enforceJoinOrder ? 1 : 0);

            return res;
        }
    }

    /**
     * Cached two-step query.
     */
    private static final class TwoStepCachedQuery {
        /** */
        final List<GridQueryFieldMetadata> meta;

        /** */
        final GridCacheTwoStepQuery twoStepQry;

        /**
         * @param meta Fields metadata.
         * @param twoStepQry Query.
         */
        public TwoStepCachedQuery(List<GridQueryFieldMetadata> meta, GridCacheTwoStepQuery twoStepQry) {
            this.meta = meta;
            this.twoStepQry = twoStepQry;
        }

        /** {@inheritDoc} */
        @Override public String toString() {
            return S.toString(TwoStepCachedQuery.class, this);
        }
    }

    /**
     * @param c1 First column.
     * @param c2 Second column.
     * @return {@code true} If they are the same.
     */
    private static boolean equal(IndexColumn c1, IndexColumn c2) {
        return c1.column.getColumnId() == c2.column.getColumnId();
    }

    /**
     * @param cols Columns list.
     * @param col Column to find.
     * @return {@code true} If found.
     */
    private static boolean containsColumn(List<IndexColumn> cols, IndexColumn col) {
        for (int i = cols.size() - 1; i >= 0; i--) {
            if (equal(cols.get(i), col))
                return true;
        }

        return false;
    }

    /**
     * @param cols Columns list.
     * @param keyCol Primary key column.
     * @param affCol Affinity key column.
     * @return The same list back.
     */
    private static List<IndexColumn> treeIndexColumns(List<IndexColumn> cols, IndexColumn keyCol, IndexColumn affCol) {
        assert keyCol != null;

        if (!containsColumn(cols, keyCol))
            cols.add(keyCol);

        if (affCol != null && !containsColumn(cols, affCol))
            cols.add(affCol);

        return cols;
    }

    /**
     * Wrapper to store connection and flag is schema set or not.
     */
    private static class ConnectionWrapper {
        /** */
        private Connection conn;

        /** */
        private volatile String schema;

        /**
         * @param conn Connection to use.
         */
        ConnectionWrapper(Connection conn) {
            this.conn = conn;
        }

        /**
         * @return Schema name if schema is set, null otherwise.
         */
        public String schema() {
            return schema;
        }

        /**
         * @param schema Schema name set on this connection.
         */
        public void schema(@Nullable String schema) {
            this.schema = schema;
        }

        /**
         * @return Connection.
         */
        public Connection connection() {
            return conn;
        }

        /** {@inheritDoc} */
        @Override public String toString() {
            return S.toString(ConnectionWrapper.class, this);
        }
    }

    /**
     * Enum that helps to map java types to database types.
     */
    private enum DBTypeEnum {
        /** */
        INT("INT"),

        /** */
        BOOL("BOOL"),

        /** */
        TINYINT("TINYINT"),

        /** */
        SMALLINT("SMALLINT"),

        /** */
        BIGINT("BIGINT"),

        /** */
        DECIMAL("DECIMAL"),

        /** */
        DOUBLE("DOUBLE"),

        /** */
        REAL("REAL"),

        /** */
        TIME("TIME"),

        /** */
        TIMESTAMP("TIMESTAMP"),

        /** */
        DATE("DATE"),

        /** */
        VARCHAR("VARCHAR"),

        /** */
        CHAR("CHAR"),

        /** */
        BINARY("BINARY"),

        /** */
        UUID("UUID"),

        /** */
        ARRAY("ARRAY"),

        /** */
        GEOMETRY("GEOMETRY"),

        /** */
        OTHER("OTHER");

        /** Map of Class to enum. */
        private static final Map<Class<?>, DBTypeEnum> map = new HashMap<>();

        /**
         * Initialize map of DB types.
         */
        static {
            map.put(int.class, INT);
            map.put(Integer.class, INT);
            map.put(boolean.class, BOOL);
            map.put(Boolean.class, BOOL);
            map.put(byte.class, TINYINT);
            map.put(Byte.class, TINYINT);
            map.put(short.class, SMALLINT);
            map.put(Short.class, SMALLINT);
            map.put(long.class, BIGINT);
            map.put(Long.class, BIGINT);
            map.put(BigDecimal.class, DECIMAL);
            map.put(double.class, DOUBLE);
            map.put(Double.class, DOUBLE);
            map.put(float.class, REAL);
            map.put(Float.class, REAL);
            map.put(Time.class, TIME);
            map.put(Timestamp.class, TIMESTAMP);
            map.put(java.util.Date.class, TIMESTAMP);
            map.put(java.sql.Date.class, DATE);
            map.put(String.class, VARCHAR);
            map.put(UUID.class, UUID);
            map.put(byte[].class, BINARY);
        }

        /** */
        private final String dbType;

        /**
         * Constructs new instance.
         *
         * @param dbType DB type name.
         */
        DBTypeEnum(String dbType) {
            this.dbType = dbType;
        }

        /**
         * Resolves enum by class.
         *
         * @param cls Class.
         * @return Enum value.
         */
        public static DBTypeEnum fromClass(Class<?> cls) {
            DBTypeEnum res = map.get(cls);

            if (res != null)
                return res;

            if (DataType.isGeometryClass(cls))
                return GEOMETRY;

            return cls.isArray() && !cls.getComponentType().isPrimitive() ? ARRAY : OTHER;
        }

        /**
         * Gets DB type name.
         *
         * @return DB type name.
         */
        public String dBTypeAsString() {
            return dbType;
        }

        /** {@inheritDoc} */
        @Override public String toString() {
            return S.toString(DBTypeEnum.class, this);
        }
    }

    /**
     * Information about table in database.
     */
    private class TableDescriptor implements GridH2Table.IndexesFactory {
        /** */
        private final String fullTblName;

        /** */
        private final GridQueryTypeDescriptor type;

        /** */
        private final Schema schema;

        /** */
        private GridH2Table tbl;

        /** */
        private GridLuceneIndex luceneIdx;

        /**
         * @param schema Schema.
         * @param type Type descriptor.
         */
        TableDescriptor(Schema schema, GridQueryTypeDescriptor type) {
            this.type = type;
            this.schema = schema;

            fullTblName = schema.schemaName + "." + escapeName(type.name(), schema.escapeAll());
        }

        /**
         * @return Schema name.
         */
        public String schemaName() {
            return schema.schemaName;
        }

        /**
         * @return Database table name.
         */
        String fullTableName() {
            return fullTblName;
        }

        /**
         * @return Database table name.
         */
        String name() {
            return type.name();
        }

        /**
         * @return Type.
         */
        GridQueryTypeDescriptor type() {
            return type;
        }

        /** {@inheritDoc} */
        @Override public String toString() {
            return S.toString(TableDescriptor.class, this);
        }

        /** {@inheritDoc} */
        @Override public ArrayList<Index> createIndexes(GridH2Table tbl) {
            this.tbl = tbl;

            ArrayList<Index> idxs = new ArrayList<>();

            IndexColumn keyCol = tbl.indexColumn(KEY_COL, SortOrder.ASCENDING);
            IndexColumn affCol = tbl.getAffinityKeyColumn();

            if (affCol != null && equal(affCol, keyCol))
                affCol = null;

            // Add primary key index.
            idxs.add(new GridH2TreeIndex("_key_PK", tbl, true,
                treeIndexColumns(new ArrayList<IndexColumn>(2), keyCol, affCol)));

            if (type().valueClass() == String.class) {
                try {
                    luceneIdx = new GridLuceneIndex(ctx, schema.offheap, schema.spaceName, type);
                }
                catch (IgniteCheckedException e1) {
                    throw new IgniteException(e1);
                }
            }

            boolean affIdxFound = false;

            for (Map.Entry<String, GridQueryIndexDescriptor> e : type.indexes().entrySet()) {
                String name = e.getKey();
                GridQueryIndexDescriptor idx = e.getValue();

                if (idx.type() == FULLTEXT) {
                    try {
                        luceneIdx = new GridLuceneIndex(ctx, schema.offheap, schema.spaceName, type);
                    }
                    catch (IgniteCheckedException e1) {
                        throw new IgniteException(e1);
                    }
                }
                else {
                    List<IndexColumn> cols = new ArrayList<>(idx.fields().size() + 2);

                    boolean escapeAll = schema.escapeAll();

                    for (String field : idx.fields()) {
                        String fieldName = escapeAll ? field : escapeName(field, false).toUpperCase();

                        Column col = tbl.getColumn(fieldName);

                        cols.add(tbl.indexColumn(col.getColumnId(),
                            idx.descending(field) ? SortOrder.DESCENDING : SortOrder.ASCENDING));
                    }

                    if (idx.type() == SORTED) {
                        // We don't care about number of fields in affinity index, just affinity key must be the first.
                        affIdxFound |= affCol != null && equal(cols.get(0), affCol);

                        cols = treeIndexColumns(cols, keyCol, affCol);

                        idxs.add(new GridH2TreeIndex(name, tbl, false, cols));
                    }
                    else if (idx.type() == GEO_SPATIAL)
                        idxs.add(createH2SpatialIndex(tbl, name, cols.toArray(new IndexColumn[cols.size()])));
                    else
                        throw new IllegalStateException("Index type: " + idx.type());
                }
            }

            // Add explicit affinity key index if nothing alike was found.
            if (affCol != null && !affIdxFound) {
                idxs.add(new GridH2TreeIndex("AFFINITY_KEY", tbl, false,
                    treeIndexColumns(new ArrayList<IndexColumn>(2), affCol, keyCol)));
            }

            return idxs;
        }

        /**
         * @param tbl Table.
         * @param idxName Index name.
         * @param cols Columns.
         */
        private SpatialIndex createH2SpatialIndex(
            Table tbl,
            String idxName,
            IndexColumn[] cols
        ) {
            String className = "org.apache.ignite.internal.processors.query.h2.opt.GridH2SpatialIndex";

            try {
                Class<?> cls = Class.forName(className);

                Constructor<?> ctor = cls.getConstructor(
                    Table.class,
                    String.class,
                    IndexColumn[].class);

                if (!ctor.isAccessible())
                    ctor.setAccessible(true);

                return (SpatialIndex)ctor.newInstance(tbl, idxName, cols);
            }
            catch (Exception e) {
                throw new IgniteException("Failed to instantiate: " + className, e);
            }
        }
    }

    /**
     * Special field set iterator based on database result set.
     */
    private static class FieldsIterator extends GridH2ResultSetIterator<List<?>> {
        /** */
        private static final long serialVersionUID = 0L;

        /**
         * @param data Data.
         * @throws IgniteCheckedException If failed.
         */
        protected FieldsIterator(ResultSet data) throws IgniteCheckedException {
            super(data, false);
        }

        /** {@inheritDoc} */
        @Override protected List<?> createRow() {
            ArrayList<Object> res = new ArrayList<>(row.length);

            Collections.addAll(res, row);

            return res;
        }
    }

    /**
     * Special key/value iterator based on database result set.
     */
    private static class KeyValIterator<K, V> extends GridH2ResultSetIterator<IgniteBiTuple<K, V>> {
        /** */
        private static final long serialVersionUID = 0L;

        /**
         * @param data Data array.
         * @throws IgniteCheckedException If failed.
         */
        protected KeyValIterator(ResultSet data) throws IgniteCheckedException {
            super(data, false);
        }

        /** {@inheritDoc} */
        @SuppressWarnings("unchecked")
        @Override protected IgniteBiTuple<K, V> createRow() {
            K key = (K)row[0];
            V val = (V)row[1];

            return new IgniteBiTuple<>(key, val);
        }
    }

    /**
     * Field descriptor.
     */
    private static class SqlFieldMetadata implements GridQueryFieldMetadata {
        /** */
        private static final long serialVersionUID = 0L;

        /** Schema name. */
        private String schemaName;

        /** Type name. */
        private String typeName;

        /** Name. */
        private String name;

        /** Type. */
        private String type;

        /**
         * Required by {@link Externalizable}.
         */
        public SqlFieldMetadata() {
            // No-op
        }

        /**
         * @param schemaName Schema name.
         * @param typeName Type name.
         * @param name Name.
         * @param type Type.
         */
        SqlFieldMetadata(@Nullable String schemaName, @Nullable String typeName, String name, String type) {
            assert name != null && type != null : schemaName + " | " + typeName + " | " + name + " | " + type;

            this.schemaName = schemaName;
            this.typeName = typeName;
            this.name = name;
            this.type = type;
        }

        /** {@inheritDoc} */
        @Override public String schemaName() {
            return schemaName;
        }

        /** {@inheritDoc} */
        @Override public String typeName() {
            return typeName;
        }

        /** {@inheritDoc} */
        @Override public String fieldName() {
            return name;
        }

        /** {@inheritDoc} */
        @Override public String fieldTypeName() {
            return type;
        }

        /** {@inheritDoc} */
        @Override public void writeExternal(ObjectOutput out) throws IOException {
            U.writeString(out, schemaName);
            U.writeString(out, typeName);
            U.writeString(out, name);
            U.writeString(out, type);
        }

        /** {@inheritDoc} */
        @Override public void readExternal(ObjectInput in) throws IOException, ClassNotFoundException {
            schemaName = U.readString(in);
            typeName = U.readString(in);
            name = U.readString(in);
            type = U.readString(in);
        }

        /** {@inheritDoc} */
        @Override public String toString() {
            return S.toString(SqlFieldMetadata.class, this);
        }
    }

    /**
     * Database schema object.
     */
    private class Schema {
        /** */
        private final String spaceName;

        /** */
        private final String schemaName;

        /** */
        private final GridUnsafeMemory offheap;

        /** */
        private final ConcurrentMap<String, TableDescriptor> tbls = new ConcurrentHashMap8<>();

        /** Cache for deserialized offheap rows. */
        private final CacheLongKeyLIRS<GridH2KeyValueRowOffheap> rowCache;

        /** */
        private final GridCacheContext<?,?> cctx;

        /** */
        private final CacheConfiguration<?,?> ccfg;

        /**
         * @param spaceName Space name.
         * @param schemaName Schema name.
         * @param cctx Cache context.
         * @param ccfg Cache configuration.
         */
        private Schema(String spaceName, String schemaName, GridCacheContext<?,?> cctx, CacheConfiguration<?,?> ccfg) {
            this.spaceName = spaceName;
            this.cctx = cctx;
            this.schemaName = schemaName;
            this.ccfg = ccfg;

            offheap = ccfg.getOffHeapMaxMemory() >= 0 || ccfg.getMemoryMode() == CacheMemoryMode.OFFHEAP_TIERED ?
                new GridUnsafeMemory(0) : null;

            if (offheap != null) {
                CacheLongKeyLIRS.Config lirsCfg = new CacheLongKeyLIRS.Config();

                lirsCfg.maxMemory = ccfg.getSqlOnheapRowCacheSize();

                rowCache = new CacheLongKeyLIRS<>(lirsCfg);
            } else
                rowCache = null;
        }

        /**
         * @param tbl Table descriptor.
         */
        public void add(TableDescriptor tbl) {
            if (tbls.putIfAbsent(tbl.name(), tbl) != null)
                throw new IllegalStateException("Table already registered: " + tbl.name());
        }

        /**
         * @return Escape all.
         */
        public boolean escapeAll() {
            return ccfg.isSqlEscapeAll();
        }

        /**
         * Called after the schema was dropped.
         */
        public void onDrop() {
            for (TableDescriptor tblDesc : tbls.values()) {
                GridH2Table tbl = tblDesc.tbl;

                dataTables.remove(tbl.identifier(), tbl);

                tbl.destroy();
            }
        }
    }

    /**
     * Row descriptor.
     */
    private class RowDescriptor implements GridH2RowDescriptor {
        /** */
        private final GridQueryTypeDescriptor type;

        /** */
        private final String[] fields;

        /** */
        private final int[] fieldTypes;

        /** */
        private final int keyType;

        /** */
        private final int valType;

        /** */
        private final Schema schema;

        /** */
        private final GridUnsafeGuard guard;

        /** */
        private final boolean preferSwapVal;

        /** */
        private final boolean snapshotableIdx;

        /** */
        private final GridQueryProperty[] props;

        /**
         * @param type Type descriptor.
         * @param schema Schema.
         */
        RowDescriptor(GridQueryTypeDescriptor type, Schema schema) {
            assert type != null;
            assert schema != null;

            this.type = type;
            this.schema = schema;

            guard = schema.offheap == null ? null : new GridUnsafeGuard();

            Map<String, Class<?>> allFields = new LinkedHashMap<>();

            allFields.putAll(type.fields());

            fields = allFields.keySet().toArray(new String[allFields.size()]);

            fieldTypes = new int[fields.length];

            Class[] classes = allFields.values().toArray(new Class[fields.length]);

            for (int i = 0; i < fieldTypes.length; i++)
                fieldTypes[i] = DataType.getTypeFromClass(classes[i]);

            keyType = DataType.getTypeFromClass(type.keyClass());
            valType = DataType.getTypeFromClass(type.valueClass());

            props = new GridQueryProperty[fields.length];

            for (int i = 0; i < fields.length; i++) {
                GridQueryProperty p = type.property(fields[i]);

                assert p != null : fields[i];

                props[i] = p;
            }

            preferSwapVal = schema.ccfg.getMemoryMode() == CacheMemoryMode.OFFHEAP_TIERED;
            snapshotableIdx = schema.ccfg.isSnapshotableIndex() || schema.offheap != null;
        }

        /** {@inheritDoc} */
        @Override public IgniteH2Indexing indexing() {
            return IgniteH2Indexing.this;
        }

        /** {@inheritDoc} */
        @Override public GridQueryTypeDescriptor type() {
            return type;
        }

        /** {@inheritDoc} */
        @Override public GridCacheContext<?,?> context() {
            return schema.cctx;
        }

        /** {@inheritDoc} */
        @Override public CacheConfiguration configuration() {
            return schema.ccfg;
        }

        /** {@inheritDoc} */
        @Override public GridUnsafeGuard guard() {
            return guard;
        }

        /** {@inheritDoc} */
        @Override public void cache(GridH2KeyValueRowOffheap row) {
            long ptr = row.pointer();

            assert ptr > 0 : ptr;

            schema.rowCache.put(ptr, row);
        }

        /** {@inheritDoc} */
        @Override public void uncache(long ptr) {
            schema.rowCache.remove(ptr);
        }

        /** {@inheritDoc} */
        @Override public GridUnsafeMemory memory() {
            return schema.offheap;
        }

        /** {@inheritDoc} */
        @Override public Value wrap(Object obj, int type) throws IgniteCheckedException {
            assert obj != null;

            if (obj instanceof CacheObject) { // Handle cache object.
                CacheObject co = (CacheObject)obj;

                if (type == Value.JAVA_OBJECT)
                    return new GridH2ValueCacheObject(cacheContext(schema.spaceName), co);

                obj = co.value(objectContext(schema.spaceName), false);
            }

            switch (type) {
                case Value.BOOLEAN:
                    return ValueBoolean.get((Boolean)obj);
                case Value.BYTE:
                    return ValueByte.get((Byte)obj);
                case Value.SHORT:
                    return ValueShort.get((Short)obj);
                case Value.INT:
                    return ValueInt.get((Integer)obj);
                case Value.FLOAT:
                    return ValueFloat.get((Float)obj);
                case Value.LONG:
                    return ValueLong.get((Long)obj);
                case Value.DOUBLE:
                    return ValueDouble.get((Double)obj);
                case Value.UUID:
                    UUID uuid = (UUID)obj;
                    return ValueUuid.get(uuid.getMostSignificantBits(), uuid.getLeastSignificantBits());
                case Value.DATE:
                    return ValueDate.get((Date)obj);
                case Value.TIME:
                    return ValueTime.get((Time)obj);
                case Value.TIMESTAMP:
                    if (obj instanceof java.util.Date && !(obj instanceof Timestamp))
                        obj = new Timestamp(((java.util.Date) obj).getTime());

                    return ValueTimestamp.get((Timestamp)obj);
                case Value.DECIMAL:
                    return ValueDecimal.get((BigDecimal)obj);
                case Value.STRING:
                    return ValueString.get(obj.toString());
                case Value.BYTES:
                    return ValueBytes.get((byte[])obj);
                case Value.JAVA_OBJECT:
                    return ValueJavaObject.getNoCopy(obj, null, null);
                case Value.ARRAY:
                    Object[] arr = (Object[])obj;

                    Value[] valArr = new Value[arr.length];

                    for (int i = 0; i < arr.length; i++) {
                        Object o = arr[i];

                        valArr[i] = o == null ? ValueNull.INSTANCE : wrap(o, DataType.getTypeFromClass(o.getClass()));
                    }

                    return ValueArray.get(valArr);

                case Value.GEOMETRY:
                    return ValueGeometry.getFromGeometry(obj);
            }

            throw new IgniteCheckedException("Failed to wrap value[type=" + type + ", value=" + obj + "]");
        }

        /** {@inheritDoc} */
        @Override public GridH2Row createRow(CacheObject key, @Nullable CacheObject val, long expirationTime)
            throws IgniteCheckedException {
            try {
                if (val == null) // Only can happen for remove operation, can create simple search row.
                    return GridH2RowFactory.create(wrap(key, keyType));

                return schema.offheap == null ?
                    new GridH2KeyValueRowOnheap(this, key, keyType, val, valType, expirationTime) :
                    new GridH2KeyValueRowOffheap(this, key, keyType, val, valType, expirationTime);
            }
            catch (ClassCastException e) {
                throw new IgniteCheckedException("Failed to convert key to SQL type. " +
                    "Please make sure that you always store each value type with the same key type " +
                    "or configure key type as common super class for all actual keys for this value type.", e);
            }
        }

        /** {@inheritDoc} */
        @SuppressWarnings("unchecked")
        @Override public Object readFromSwap(Object key) throws IgniteCheckedException {
            IgniteInternalCache<Object, ?> cache = ctx.cache().cache(schema.spaceName);

            GridCacheContext cctx = cache.context();

            if (cctx.isNear())
                cctx = cctx.near().dht().context();

            CacheObject v = cctx.swap().readValue(cctx.toCacheKeyObject(key), true, true);

            if (v == null)
                return null;

            return v;
        }

        /** {@inheritDoc} */
        @Override public int valueType() {
            return valType;
        }

        /** {@inheritDoc} */
        @Override public int fieldsCount() {
            return fields.length;
        }

        /** {@inheritDoc} */
        @Override public int fieldType(int col) {
            return fieldTypes[col];
        }

        /** {@inheritDoc} */
        @Override public Object columnValue(Object key, Object val, int col) {
            try {
                return props[col].value(key, val);
            }
            catch (IgniteCheckedException e) {
                throw DbException.convert(e);
            }
        }

        /** {@inheritDoc} */
        @Override public GridH2KeyValueRowOffheap createPointer(long ptr) {
            GridH2KeyValueRowOffheap row = schema.rowCache.get(ptr);

            if (row != null) {
                assert row.pointer() == ptr : ptr + " " + row.pointer();

                return row;
            }

            return new GridH2KeyValueRowOffheap(this, ptr);
        }

        /** {@inheritDoc} */
        @Override public boolean preferSwapValue() {
            return preferSwapVal;
        }

        /** {@inheritDoc} */
        @Override public boolean snapshotableIndex() {
            return snapshotableIdx;
        }
    }

    /**
     * Statement cache.
     */
    private static class StatementCache extends LinkedHashMap<String, PreparedStatement> {
        /** */
        private int size;

        /** Last usage. */
        private volatile long lastUsage;

        /**
         * @param size Size.
         */
        private StatementCache(int size) {
            super(size, (float)0.75, true);

            this.size = size;
        }

        /** {@inheritDoc} */
        @Override protected boolean removeEldestEntry(Map.Entry<String, PreparedStatement> eldest) {
            boolean rmv = size() > size;

            if (rmv) {
                PreparedStatement stmt = eldest.getValue();

                U.closeQuiet(stmt);
            }

            return rmv;
        }

        /**
         * The timestamp of the last usage of the cache. Used by {@link #cleanupStatementCache()} to remove unused caches.
         * @return last usage timestamp
         */
        private long lastUsage() {
            return lastUsage;
        }

        /**
         * Updates the {@link #lastUsage} timestamp by current time.
         */
        private void updateLastUsage() {
            lastUsage = U.currentTimeMillis();
        }
    }
}<|MERGE_RESOLUTION|>--- conflicted
+++ resolved
@@ -117,12 +117,9 @@
 import org.apache.ignite.internal.util.offheap.unsafe.GridUnsafeGuard;
 import org.apache.ignite.internal.util.offheap.unsafe.GridUnsafeMemory;
 import org.apache.ignite.internal.util.typedef.F;
-<<<<<<< HEAD
 import org.apache.ignite.internal.util.typedef.T3;
 import org.apache.ignite.internal.util.typedef.internal.A;
-=======
 import org.apache.ignite.internal.util.typedef.internal.CU;
->>>>>>> ca5c8d80
 import org.apache.ignite.internal.util.typedef.internal.LT;
 import org.apache.ignite.internal.util.typedef.internal.S;
 import org.apache.ignite.internal.util.typedef.internal.SB;
@@ -205,15 +202,10 @@
 public class IgniteH2Indexing implements GridQueryIndexing {
     /** Default DB options. */
     private static final String DB_OPTIONS = ";LOCK_MODE=3;MULTI_THREADED=1;DB_CLOSE_ON_EXIT=FALSE" +
-<<<<<<< HEAD
-        ";DEFAULT_LOCK_TIMEOUT=10000;FUNCTIONS_IN_SCHEMA=true;OPTIMIZE_REUSE_RESULTS=0;QUERY_CACHE_SIZE=0;" +
-        "RECOMPILE_ALWAYS=1;MAX_OPERATION_MEMORY=0;DATABASE_TO_UPPER=false";
-=======
         ";DEFAULT_LOCK_TIMEOUT=10000;FUNCTIONS_IN_SCHEMA=true;OPTIMIZE_REUSE_RESULTS=0;QUERY_CACHE_SIZE=0" +
-        ";RECOMPILE_ALWAYS=1;MAX_OPERATION_MEMORY=0;NESTED_JOINS=0;BATCH_JOINS=1" +
+        ";RECOMPILE_ALWAYS=1;MAX_OPERATION_MEMORY=0;NESTED_JOINS=0;BATCH_JOINS=1;DATABASE_TO_UPPER=false" +
         ";ROW_FACTORY=\"" + GridH2RowFactory.class.getName() + "\"" +
         ";DEFAULT_TABLE_ENGINE=" + GridH2DefaultTableEngine.class.getName();
->>>>>>> ca5c8d80
 
     /** */
     private static final int PREPARED_STMT_CACHE_SIZE = 256;
@@ -954,7 +946,6 @@
     }
 
     /**
-<<<<<<< HEAD
      * Executes sql query.
      *
      * @param cctx
@@ -1102,8 +1093,6 @@
     }
 
     /**
-=======
->>>>>>> ca5c8d80
      * Binds parameters to prepared statement.
      *
      * @param stmt Prepared statement.
@@ -1396,6 +1385,17 @@
         TableDescriptor d = tableDescriptor(qry.getType(), space);
 
         return executeSqlUpdateQuery(cctx, conn, d, qry.getSql(), qry.getArgs());
+    }
+
+    /**
+     * Sets filters for current thread. Must be set to not null value
+     * before executeQuery and reset to null after in finally block since it signals
+     * to table that it should return content without expired values.
+     *
+     * @param filters Filters.
+     */
+    public void setFilters(@Nullable IndexingQueryFilter filters) {
+        GridH2IndexBase.setFiltersForThread(filters);
     }
 
     /**
