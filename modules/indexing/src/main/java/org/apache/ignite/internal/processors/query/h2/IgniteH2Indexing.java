/*
 * Licensed to the Apache Software Foundation (ASF) under one or more
 * contributor license agreements.  See the NOTICE file distributed with
 * this work for additional information regarding copyright ownership.
 * The ASF licenses this file to You under the Apache License, Version 2.0
 * (the "License"); you may not use this file except in compliance with
 * the License.  You may obtain a copy of the License at
 *
 *      http://www.apache.org/licenses/LICENSE-2.0
 *
 * Unless required by applicable law or agreed to in writing, software
 * distributed under the License is distributed on an "AS IS" BASIS,
 * WITHOUT WARRANTIES OR CONDITIONS OF ANY KIND, either express or implied.
 * See the License for the specific language governing permissions and
 * limitations under the License.
 */

package org.apache.ignite.internal.processors.query.h2;

import java.lang.reflect.Method;
import java.lang.reflect.Modifier;
import java.math.BigDecimal;
import java.math.BigInteger;
import java.sql.Connection;
import java.sql.DriverManager;
import java.sql.PreparedStatement;
import java.sql.ResultSet;
import java.sql.SQLException;
import java.sql.Statement;
import java.sql.Types;
import java.text.MessageFormat;
import java.util.ArrayList;
import java.util.Arrays;
import java.util.Collection;
import java.util.Collections;
import java.util.HashSet;
import java.util.Iterator;
import java.util.LinkedHashSet;
import java.util.List;
import java.util.Map;
import java.util.UUID;
import java.util.concurrent.ConcurrentHashMap;
import java.util.concurrent.ConcurrentMap;
import java.util.concurrent.TimeUnit;
import java.util.concurrent.atomic.AtomicLong;
import javax.cache.Cache;
import javax.cache.CacheException;
import org.apache.ignite.IgniteCheckedException;
import org.apache.ignite.IgniteDataStreamer;
import org.apache.ignite.IgniteException;
import org.apache.ignite.IgniteLogger;
import org.apache.ignite.IgniteSystemProperties;
import org.apache.ignite.cache.query.FieldsQueryCursor;
import org.apache.ignite.cache.query.QueryCancelledException;
import org.apache.ignite.cache.query.QueryCursor;
import org.apache.ignite.cache.query.SqlFieldsQuery;
import org.apache.ignite.cache.query.SqlQuery;
import org.apache.ignite.cache.query.annotations.QuerySqlFunction;
import org.apache.ignite.cluster.ClusterNode;
import org.apache.ignite.internal.GridKernalContext;
import org.apache.ignite.internal.GridTopic;
import org.apache.ignite.internal.IgniteInternalFuture;
import org.apache.ignite.internal.processors.affinity.AffinityTopologyVersion;
import org.apache.ignite.internal.processors.cache.CacheEntryImpl;
import org.apache.ignite.internal.processors.cache.CacheObjectUtils;
import org.apache.ignite.internal.processors.cache.CacheObjectValueContext;
import org.apache.ignite.internal.processors.cache.GridCacheContext;
import org.apache.ignite.internal.processors.cache.GridCacheSharedContext;
import org.apache.ignite.internal.processors.cache.QueryCursorImpl;
import org.apache.ignite.internal.processors.cache.distributed.dht.preloader.GridDhtPartitionsExchangeFuture;
import org.apache.ignite.internal.processors.cache.persistence.CacheDataRow;
import org.apache.ignite.internal.processors.cache.persistence.tree.io.PageIO;
import org.apache.ignite.internal.processors.cache.query.CacheQueryPartitionInfo;
import org.apache.ignite.internal.processors.cache.query.GridCacheQueryManager;
import org.apache.ignite.internal.processors.cache.query.GridCacheQueryMarshallable;
import org.apache.ignite.internal.processors.cache.query.GridCacheTwoStepQuery;
import org.apache.ignite.internal.processors.cache.query.IgniteQueryErrorCode;
import org.apache.ignite.internal.processors.cache.query.QueryTable;
import org.apache.ignite.internal.processors.cache.query.SqlFieldsQueryEx;
import org.apache.ignite.internal.processors.query.CacheQueryObjectValueContext;
import org.apache.ignite.internal.processors.query.GridQueryCacheObjectsIterator;
import org.apache.ignite.internal.processors.query.GridQueryCancel;
import org.apache.ignite.internal.processors.query.GridQueryFieldMetadata;
import org.apache.ignite.internal.processors.query.GridQueryFieldsResult;
import org.apache.ignite.internal.processors.query.GridQueryFieldsResultAdapter;
import org.apache.ignite.internal.processors.query.GridQueryIndexing;
import org.apache.ignite.internal.processors.query.GridQueryTypeDescriptor;
import org.apache.ignite.internal.processors.query.GridRunningQueryInfo;
import org.apache.ignite.internal.processors.query.IgniteSQLException;
import org.apache.ignite.internal.processors.query.QueryField;
import org.apache.ignite.internal.processors.query.QueryIndexDescriptorImpl;
import org.apache.ignite.internal.processors.query.QueryUtils;
import org.apache.ignite.internal.processors.query.h2.database.H2RowFactory;
import org.apache.ignite.internal.processors.query.h2.database.H2TreeIndex;
import org.apache.ignite.internal.processors.query.h2.database.io.H2ExtrasInnerIO;
import org.apache.ignite.internal.processors.query.h2.database.io.H2ExtrasLeafIO;
import org.apache.ignite.internal.processors.query.h2.database.io.H2InnerIO;
import org.apache.ignite.internal.processors.query.h2.database.io.H2LeafIO;
import org.apache.ignite.internal.processors.query.h2.ddl.DdlStatementsProcessor;
import org.apache.ignite.internal.processors.query.h2.opt.GridH2DefaultTableEngine;
import org.apache.ignite.internal.processors.query.h2.opt.GridH2IndexBase;
import org.apache.ignite.internal.processors.query.h2.opt.GridH2PlainRowFactory;
import org.apache.ignite.internal.processors.query.h2.opt.GridH2QueryContext;
import org.apache.ignite.internal.processors.query.h2.opt.GridH2Row;
import org.apache.ignite.internal.processors.query.h2.opt.GridH2RowDescriptor;
import org.apache.ignite.internal.processors.query.h2.opt.GridH2Table;
import org.apache.ignite.internal.processors.query.h2.sql.GridSqlQuery;
import org.apache.ignite.internal.processors.query.h2.sql.GridSqlQueryParser;
import org.apache.ignite.internal.processors.query.h2.sql.GridSqlQuerySplitter;
import org.apache.ignite.internal.processors.query.h2.sql.GridSqlStatement;
import org.apache.ignite.internal.processors.query.h2.twostep.GridMapQueryExecutor;
import org.apache.ignite.internal.processors.query.h2.twostep.GridReduceQueryExecutor;
import org.apache.ignite.internal.processors.query.h2.twostep.MapQueryLazyWorker;
import org.apache.ignite.internal.processors.query.schema.SchemaIndexCacheVisitor;
import org.apache.ignite.internal.processors.query.schema.SchemaIndexCacheVisitorClosure;
import org.apache.ignite.internal.processors.query.schema.SchemaIndexCacheVisitorImpl;
import org.apache.ignite.internal.processors.timeout.GridTimeoutProcessor;
import org.apache.ignite.internal.sql.SqlParseException;
import org.apache.ignite.internal.sql.SqlParser;
import org.apache.ignite.internal.sql.command.SqlCommand;
import org.apache.ignite.internal.sql.command.SqlCreateIndexCommand;
import org.apache.ignite.internal.sql.command.SqlDropIndexCommand;
import org.apache.ignite.internal.util.GridBoundedConcurrentLinkedHashMap;
import org.apache.ignite.internal.util.GridEmptyCloseableIterator;
import org.apache.ignite.internal.util.GridSpinBusyLock;
import org.apache.ignite.internal.util.lang.GridCloseableIterator;
import org.apache.ignite.internal.util.lang.GridPlainRunnable;
import org.apache.ignite.internal.util.lang.IgniteInClosure2X;
import org.apache.ignite.internal.util.typedef.F;
import org.apache.ignite.internal.util.typedef.internal.CU;
import org.apache.ignite.internal.util.typedef.internal.LT;
import org.apache.ignite.internal.util.typedef.internal.SB;
import org.apache.ignite.internal.util.typedef.internal.U;
import org.apache.ignite.lang.IgniteBiClosure;
import org.apache.ignite.lang.IgniteBiTuple;
import org.apache.ignite.lang.IgniteFuture;
import org.apache.ignite.lang.IgniteInClosure;
import org.apache.ignite.marshaller.Marshaller;
import org.apache.ignite.marshaller.jdk.JdkMarshaller;
import org.apache.ignite.plugin.extensions.communication.Message;
import org.apache.ignite.resources.LoggerResource;
import org.apache.ignite.spi.indexing.IndexingQueryFilter;
import org.apache.ignite.spi.indexing.IndexingQueryFilterImpl;
import org.h2.api.ErrorCode;
import org.h2.api.JavaObjectSerializer;
import org.h2.command.Prepared;
import org.h2.command.dml.Insert;
import org.h2.engine.Session;
import org.h2.engine.SysProperties;
import org.h2.index.Index;
import org.h2.jdbc.JdbcStatement;
import org.h2.server.web.WebServer;
import org.h2.table.IndexColumn;
import org.h2.tools.Server;
import org.h2.util.JdbcUtils;
import org.jetbrains.annotations.NotNull;
import org.jetbrains.annotations.Nullable;
import org.jsr166.ConcurrentHashMap8;

import static org.apache.ignite.IgniteSystemProperties.IGNITE_H2_DEBUG_CONSOLE;
import static org.apache.ignite.IgniteSystemProperties.IGNITE_H2_DEBUG_CONSOLE_PORT;
import static org.apache.ignite.IgniteSystemProperties.IGNITE_H2_INDEXING_CACHE_CLEANUP_PERIOD;
import static org.apache.ignite.IgniteSystemProperties.IGNITE_H2_INDEXING_CACHE_THREAD_USAGE_TIMEOUT;
import static org.apache.ignite.IgniteSystemProperties.getInteger;
import static org.apache.ignite.IgniteSystemProperties.getString;
import static org.apache.ignite.internal.processors.cache.query.GridCacheQueryType.SQL;
import static org.apache.ignite.internal.processors.cache.query.GridCacheQueryType.SQL_FIELDS;
import static org.apache.ignite.internal.processors.cache.query.GridCacheQueryType.TEXT;
import static org.apache.ignite.internal.processors.query.QueryUtils.KEY_FIELD_NAME;
import static org.apache.ignite.internal.processors.query.QueryUtils.VAL_FIELD_NAME;
import static org.apache.ignite.internal.processors.query.QueryUtils.VER_FIELD_NAME;
import static org.apache.ignite.internal.processors.query.h2.opt.DistributedJoinMode.OFF;
import static org.apache.ignite.internal.processors.query.h2.opt.DistributedJoinMode.distributedJoinMode;
import static org.apache.ignite.internal.processors.query.h2.opt.GridH2QueryType.LOCAL;
import static org.apache.ignite.internal.processors.query.h2.opt.GridH2QueryType.PREPARE;

/**
 * Indexing implementation based on H2 database engine. In this implementation main query language is SQL,
 * fulltext indexing can be performed using Lucene.
 * <p>
 * For each registered {@link GridQueryTypeDescriptor} this SPI will create respective SQL table with
 * {@code '_key'} and {@code '_val'} fields for key and value, and fields from
 * {@link GridQueryTypeDescriptor#fields()}.
 * For each table it will create indexes declared in {@link GridQueryTypeDescriptor#indexes()}.
 */
@SuppressWarnings({"UnnecessaryFullyQualifiedName", "NonFinalStaticVariableUsedInClassInitialization"})
public class IgniteH2Indexing implements GridQueryIndexing {
    /*
     * Register IO for indexes.
     */
    static {
        PageIO.registerH2(H2InnerIO.VERSIONS, H2LeafIO.VERSIONS);
        H2ExtrasInnerIO.register();
        H2ExtrasLeafIO.register();

        // Initialize system properties for H2.
        System.setProperty("h2.objectCache", "false");
        System.setProperty("h2.serializeJavaObject", "false");
        System.setProperty("h2.objectCacheMaxPerElementSize", "0"); // Avoid ValueJavaObject caching.
        System.setProperty("h2.optimizeTwoEquals", "false"); // Makes splitter fail on subqueries in WHERE.
    }

    /** Default DB options. */
    private static final String DB_OPTIONS = ";LOCK_MODE=3;MULTI_THREADED=1;DB_CLOSE_ON_EXIT=FALSE" +
        ";DEFAULT_LOCK_TIMEOUT=10000;FUNCTIONS_IN_SCHEMA=true;OPTIMIZE_REUSE_RESULTS=0;QUERY_CACHE_SIZE=0" +
        ";RECOMPILE_ALWAYS=1;MAX_OPERATION_MEMORY=0;NESTED_JOINS=0;BATCH_JOINS=1" +
        ";ROW_FACTORY=\"" + GridH2PlainRowFactory.class.getName() + "\"" +
        ";DEFAULT_TABLE_ENGINE=" + GridH2DefaultTableEngine.class.getName();

        // Uncomment this setting to get debug output from H2 to sysout.
//        ";TRACE_LEVEL_SYSTEM_OUT=3";

    /** Dummy metadata for update result. */
    public static final List<GridQueryFieldMetadata> UPDATE_RESULT_META = Collections.<GridQueryFieldMetadata>
        singletonList(new H2SqlFieldMetadata(null, null, "UPDATED", Long.class.getName()));

    /** */
    private static final int PREPARED_STMT_CACHE_SIZE = 256;

    /** */
    private static final int TWO_STEP_QRY_CACHE_SIZE = 1024;

    /** The period of clean up the {@link #stmtCache}. */
    private final Long CLEANUP_STMT_CACHE_PERIOD = Long.getLong(IGNITE_H2_INDEXING_CACHE_CLEANUP_PERIOD, 10_000);

    /** The timeout to remove entry from the {@link #stmtCache} if the thread doesn't perform any queries. */
    private final Long STATEMENT_CACHE_THREAD_USAGE_TIMEOUT =
        Long.getLong(IGNITE_H2_INDEXING_CACHE_THREAD_USAGE_TIMEOUT, 600 * 1000);

    /** */
    private GridTimeoutProcessor.CancelableTask stmtCacheCleanupTask;

    /** Logger. */
    @LoggerResource
    private IgniteLogger log;

    /** Node ID. */
    private UUID nodeId;

    /** */
    private Marshaller marshaller;

    /** Collection of schemaNames and registered tables. */
    private final ConcurrentMap<String, H2Schema> schemas = new ConcurrentHashMap8<>();

    /** */
    private String dbUrl = "jdbc:h2:mem:";

    /** */
    private final Collection<Connection> conns = Collections.synchronizedCollection(new ArrayList<Connection>());

    /** */
    private GridMapQueryExecutor mapQryExec;

    /** */
    private GridReduceQueryExecutor rdcQryExec;

    /** Cache name -> schema name */
    private final Map<String, String> cacheName2schema = new ConcurrentHashMap8<>();

    /** */
    private AtomicLong qryIdGen;

    /** */
    private GridSpinBusyLock busyLock;

    /** */
    private final Object schemaMux = new Object();

    /** */
    private final ConcurrentMap<Long, GridRunningQueryInfo> runs = new ConcurrentHashMap8<>();

    /** */
    private final ThreadLocal<H2ConnectionWrapper> connCache = new ThreadLocal<H2ConnectionWrapper>() {
        @Nullable @Override public H2ConnectionWrapper get() {
            H2ConnectionWrapper c = super.get();

            boolean reconnect = true;

            try {
                reconnect = c == null || c.connection().isClosed();
            }
            catch (SQLException e) {
                U.warn(log, "Failed to check connection status.", e);
            }

            if (reconnect) {
                c = initialValue();

                set(c);

                // Reset statement cache when new connection is created.
                stmtCache.remove(Thread.currentThread());
            }

            return c;
        }

        @Nullable @Override protected H2ConnectionWrapper initialValue() {
            Connection c;

            try {
                c = DriverManager.getConnection(dbUrl);
            }
            catch (SQLException e) {
                throw new IgniteSQLException("Failed to initialize DB connection: " + dbUrl, e);
            }

            conns.add(c);

            return new H2ConnectionWrapper(c);
        }
    };

    /** */
    protected volatile GridKernalContext ctx;

    /** Cache object value context. */
    protected CacheQueryObjectValueContext valCtx;

    /** */
    private DmlStatementsProcessor dmlProc;

    /** */
    private DdlStatementsProcessor ddlProc;

    /** */
    private final ConcurrentMap<QueryTable, GridH2Table> dataTables = new ConcurrentHashMap8<>();

    /** Statement cache. */
    private final ConcurrentHashMap<Thread, H2StatementCache> stmtCache = new ConcurrentHashMap<>();

    /** */
    private final GridBoundedConcurrentLinkedHashMap<H2TwoStepCachedQueryKey, H2TwoStepCachedQuery> twoStepCache =
        new GridBoundedConcurrentLinkedHashMap<>(TWO_STEP_QRY_CACHE_SIZE);

    /** */
    private final IgniteInClosure<? super IgniteInternalFuture<?>> logger = new IgniteInClosure<IgniteInternalFuture<?>>() {
        @Override public void apply(IgniteInternalFuture<?> fut) {
            try {
                fut.get();
            }
            catch (IgniteCheckedException e) {
                U.error(log, e.getMessage(), e);
            }
        }
    };

    /**
     * @return Kernal context.
     */
    public GridKernalContext kernalContext() {
        return ctx;
    }

    /**
     * @param schema Schema.
     * @return Connection.
     */
    public Connection connectionForSchema(String schema) {
        try {
            return connectionForThread(schema);
        }
        catch (IgniteCheckedException e) {
            throw new IgniteException(e);
        }
    }

    /**
     * @param c Connection.
     * @param sql SQL.
     * @return <b>Cached</b> prepared statement.
     */
    @SuppressWarnings("ConstantConditions")
    @Nullable private PreparedStatement cachedStatement(Connection c, String sql) {
        try {
            return prepareStatement(c, sql, true, true);
        }
        catch (SQLException e) {
            // We actually don't except anything SQL related here as we're supposed to work with cache only.
            throw new AssertionError(e);
        }
    }

    /**
     * @param c Connection.
     * @param sql SQL.
     * @param useStmtCache If {@code true} uses statement cache.
     * @return Prepared statement.
     * @throws SQLException If failed.
     */
    @SuppressWarnings("ConstantConditions")
    @NotNull private PreparedStatement prepareStatement(Connection c, String sql, boolean useStmtCache)
        throws SQLException {
        return prepareStatement(c, sql, useStmtCache, false);
    }

    /**
     * @param c Connection.
     * @param sql SQL.
     * @param useStmtCache If {@code true} uses statement cache.
     * @param cachedOnly Whether parsing should be avoided if statement has not been found in cache.
     * @return Prepared statement.
     * @throws SQLException If failed.
     */
    @Nullable private PreparedStatement prepareStatement(Connection c, String sql, boolean useStmtCache,
        boolean cachedOnly) throws SQLException {
        // We can't avoid parsing and avoid using cache at the same time.
        assert useStmtCache || !cachedOnly;

        if (useStmtCache) {
            H2StatementCache cache = getStatementsCacheForCurrentThread();

            H2CachedStatementKey key = new H2CachedStatementKey(c.getSchema(), sql);

            PreparedStatement stmt = cache.get(key);

            if (stmt != null && !stmt.isClosed() && !((JdbcStatement)stmt).isCancelled() &&
                !GridSqlQueryParser.prepared(stmt).needRecompile()) {
                assert stmt.getConnection() == c;

                return stmt;
            }

            if (cachedOnly)
                return null;

            stmt = prepare0(c, sql);

            cache.put(key, stmt);

            return stmt;
        }
        else
            return prepare0(c, sql);
    }

    /**
     * Prepare statement.
     *
     * @param c Connection.
     * @param sql SQL.
     * @return Prepared statement.
     * @throws SQLException If failed.
     */
    private PreparedStatement prepare0(Connection c, String sql) throws SQLException {
        boolean insertHack = GridH2Table.insertHackRequired(sql);

        if (insertHack) {
            GridH2Table.insertHack(true);

            try {
                return c.prepareStatement(sql);
            }
            finally {
                GridH2Table.insertHack(false);
            }
        }
        else
            return c.prepareStatement(sql);
    }

    /**
     * @return {@link H2StatementCache} associated with current thread.
     */
    @NotNull private H2StatementCache getStatementsCacheForCurrentThread() {
        Thread curThread = Thread.currentThread();

        H2StatementCache cache = stmtCache.get(curThread);

        if (cache == null) {
            H2StatementCache cache0 = new H2StatementCache(PREPARED_STMT_CACHE_SIZE);

            cache = stmtCache.putIfAbsent(curThread, cache0);

            if (cache == null)
                cache = cache0;
        }

        cache.updateLastUsage();

        return cache;
    }

    /** {@inheritDoc} */
    @Override public PreparedStatement prepareNativeStatement(String schemaName, String sql) throws SQLException {
        Connection conn = connectionForSchema(schemaName);

        return prepareStatement(conn, sql, true);
    }

    /**
     * Gets DB connection.
     *
     * @param schema Whether to set schema for connection or not.
     * @return DB connection.
     * @throws IgniteCheckedException In case of error.
     */
    private Connection connectionForThread(@Nullable String schema) throws IgniteCheckedException {
        H2ConnectionWrapper c = connCache.get();

        if (c == null)
            throw new IgniteCheckedException("Failed to get DB connection for thread (check log for details).");

        if (schema != null && !F.eq(c.schema(), schema)) {
            Statement stmt = null;

            try {
                stmt = c.connection().createStatement();

                stmt.executeUpdate("SET SCHEMA " + H2Utils.withQuotes(schema));

                if (log.isDebugEnabled())
                    log.debug("Set schema: " + schema);

                c.schema(schema);
            }
            catch (SQLException e) {
                throw new IgniteSQLException("Failed to set schema for DB connection for thread [schema=" +
                    schema + "]", e);
            }
            finally {
                U.close(stmt, log);
            }
        }

        return c.connection();
    }

    /**
     * Creates DB schema if it has not been created yet.
     *
     * @param schema Schema name.
     * @throws IgniteCheckedException If failed to create db schema.
     */
    private void createSchema(String schema) throws IgniteCheckedException {
        executeStatement("INFORMATION_SCHEMA", "CREATE SCHEMA IF NOT EXISTS " + H2Utils.withQuotes(schema));

        if (log.isDebugEnabled())
            log.debug("Created H2 schema for index database: " + schema);
    }

    /**
     * Creates DB schema if it has not been created yet.
     *
     * @param schema Schema name.
     * @throws IgniteCheckedException If failed to create db schema.
     */
    private void dropSchema(String schema) throws IgniteCheckedException {
        executeStatement("INFORMATION_SCHEMA", "DROP SCHEMA IF EXISTS " + H2Utils.withQuotes(schema));

        if (log.isDebugEnabled())
            log.debug("Dropped H2 schema for index database: " + schema);
    }

    /**
     * @param schema Schema
     * @param sql SQL statement.
     * @throws IgniteCheckedException If failed.
     */
    private void executeStatement(String schema, String sql) throws IgniteCheckedException {
        Statement stmt = null;

        try {
            Connection c = connectionForThread(schema);

            stmt = c.createStatement();

            stmt.executeUpdate(sql);
        }
        catch (SQLException e) {
            onSqlException();

            throw new IgniteSQLException("Failed to execute statement: " + sql, e);
        }
        finally {
            U.close(stmt, log);
        }
    }

    /**
     * Binds object to prepared statement.
     *
     * @param stmt SQL statement.
     * @param idx Index.
     * @param obj Value to store.
     * @throws IgniteCheckedException If failed.
     */
    private void bindObject(PreparedStatement stmt, int idx, @Nullable Object obj) throws IgniteCheckedException {
        try {
            if (obj == null)
                stmt.setNull(idx, Types.VARCHAR);
            else if (obj instanceof BigInteger)
                stmt.setObject(idx, obj, Types.JAVA_OBJECT);
            else if (obj instanceof BigDecimal)
                stmt.setObject(idx, obj, Types.DECIMAL);
            else
                stmt.setObject(idx, obj);
        }
        catch (SQLException e) {
            throw new IgniteCheckedException("Failed to bind parameter [idx=" + idx + ", obj=" + obj + ", stmt=" +
                stmt + ']', e);
        }
    }

    /**
     * Handles SQL exception.
     */
    private void onSqlException() {
        Connection conn = connCache.get().connection();

        connCache.set(null);

        if (conn != null) {
            conns.remove(conn);

            // Reset connection to receive new one at next call.
            U.close(conn, log);
        }
    }

    /** {@inheritDoc} */
    @Override public void store(GridCacheContext cctx, GridQueryTypeDescriptor type, CacheDataRow row,
        @Nullable CacheDataRow prevRow, boolean prevRowAvailable) throws IgniteCheckedException {
        String cacheName = cctx.name();

        H2TableDescriptor tbl = tableDescriptor(schema(cacheName), cacheName, type.name());

        if (tbl == null)
            return; // Type was rejected.

        tbl.table().update(row, prevRow, prevRowAvailable);

        if (tbl.luceneIndex() != null) {
            long expireTime = row.expireTime();

            if (expireTime == 0L)
                expireTime = Long.MAX_VALUE;

            tbl.luceneIndex().store(row.key(), row.value(), row.version(), expireTime);
        }
    }

    /** {@inheritDoc} */
    @Override public void remove(GridCacheContext cctx, GridQueryTypeDescriptor type, CacheDataRow row)
        throws IgniteCheckedException
    {
        if (log.isDebugEnabled()) {
            log.debug("Removing key from cache query index [locId=" + nodeId +
                ", key=" + row.key() +
                ", val=" + row.value() + ']');
        }

        String cacheName = cctx.name();

        H2TableDescriptor tbl = tableDescriptor(schema(cacheName), cacheName, type.name());

        if (tbl == null)
            return;

        if (tbl.table().remove(row)) {
            if (tbl.luceneIndex() != null)
                tbl.luceneIndex().remove(row.key());
        }
    }

    /**
     * Drops table form h2 database and clear all related indexes (h2 text, lucene).
     *
     * @param tbl Table to unregister.
     * @throws IgniteCheckedException If failed to unregister.
     */
    private void dropTable(H2TableDescriptor tbl) throws IgniteCheckedException {
        assert tbl != null;

        if (log.isDebugEnabled())
            log.debug("Removing query index table: " + tbl.fullTableName());

        Connection c = connectionForThread(tbl.schemaName());

        Statement stmt = null;

        try {
            stmt = c.createStatement();

            String sql = "DROP TABLE IF EXISTS " + tbl.fullTableName();

            if (log.isDebugEnabled())
                log.debug("Dropping database index table with SQL: " + sql);

            stmt.executeUpdate(sql);
        }
        catch (SQLException e) {
            onSqlException();

            throw new IgniteSQLException("Failed to drop database index table [type=" + tbl.type().name() +
                ", table=" + tbl.fullTableName() + "]", IgniteQueryErrorCode.TABLE_DROP_FAILED, e);
        }
        finally {
            U.close(stmt, log);
        }
    }

    /**
     * Add initial user index.
     *
     * @param schemaName Schema name.
     * @param desc Table descriptor.
     * @param h2Idx User index.
     * @throws IgniteCheckedException If failed.
     */
    private void addInitialUserIndex(String schemaName, H2TableDescriptor desc, GridH2IndexBase h2Idx)
        throws IgniteCheckedException {
        GridH2Table h2Tbl = desc.table();

        h2Tbl.proposeUserIndex(h2Idx);

        try {
            String sql = H2Utils.indexCreateSql(desc.fullTableName(), h2Idx, false);

            executeSql(schemaName, sql);
        }
        catch (Exception e) {
            // Rollback and re-throw.
            h2Tbl.rollbackUserIndex(h2Idx.getName());

            throw e;
        }
    }

    /** {@inheritDoc} */
    @Override public void dynamicIndexCreate(final String schemaName, final String tblName,
        final QueryIndexDescriptorImpl idxDesc, boolean ifNotExists, SchemaIndexCacheVisitor cacheVisitor)
        throws IgniteCheckedException {
        // Locate table.
        H2Schema schema = schemas.get(schemaName);

        H2TableDescriptor desc = (schema != null ? schema.tableByName(tblName) : null);

        if (desc == null)
            throw new IgniteCheckedException("Table not found in internal H2 database [schemaName=" + schemaName +
                ", tblName=" + tblName + ']');

        GridH2Table h2Tbl = desc.table();

        // Create index.
        final GridH2IndexBase h2Idx = desc.createUserIndex(idxDesc);

        h2Tbl.proposeUserIndex(h2Idx);

        try {
            // Populate index with existing cache data.
            final GridH2RowDescriptor rowDesc = h2Tbl.rowDescriptor();

            SchemaIndexCacheVisitorClosure clo = new SchemaIndexCacheVisitorClosure() {
                @Override public void apply(CacheDataRow row) throws IgniteCheckedException {
                    GridH2Row h2Row = rowDesc.createRow(row);

                    h2Idx.putx(h2Row);
                }
            };

            cacheVisitor.visit(clo);

            // At this point index is in consistent state, promote it through H2 SQL statement, so that cached
            // prepared statements are re-built.
            String sql = H2Utils.indexCreateSql(desc.fullTableName(), h2Idx, ifNotExists);

            executeSql(schemaName, sql);
        }
        catch (Exception e) {
            // Rollback and re-throw.
            h2Tbl.rollbackUserIndex(h2Idx.getName());

            throw e;
        }
    }

    /** {@inheritDoc} */
    @SuppressWarnings("SynchronizationOnLocalVariableOrMethodParameter")
    @Override public void dynamicIndexDrop(final String schemaName, String idxName, boolean ifExists)
        throws IgniteCheckedException{
        String sql = H2Utils.indexDropSql(schemaName, idxName, ifExists);

        executeSql(schemaName, sql);
    }

    /** {@inheritDoc} */
    @Override public void dynamicAddColumn(String schemaName, String tblName, List<QueryField> cols,
        boolean ifTblExists, boolean ifColNotExists) throws IgniteCheckedException {
        // Locate table.
        H2Schema schema = schemas.get(schemaName);

        H2TableDescriptor desc = (schema != null ? schema.tableByName(tblName) : null);

        if (desc == null) {
            if (!ifTblExists)
                throw new IgniteCheckedException("Table not found in internal H2 database [schemaName=" + schemaName +
                    ", tblName=" + tblName + ']');
            else
                return;
        }

        desc.table().addColumns(cols, ifColNotExists);

        clearCachedQueries();
    }

    /**
     * Execute DDL command.
     *
     * @param schemaName Schema name.
     * @param sql SQL.
     * @throws IgniteCheckedException If failed.
     */
    private void executeSql(String schemaName, String sql) throws IgniteCheckedException {
        try {
            Connection conn = connectionForSchema(schemaName);

            try (PreparedStatement stmt = prepareStatement(conn, sql, false)) {
                stmt.execute();
            }
        }
        catch (Exception e) {
            throw new IgniteCheckedException("Failed to execute SQL statement on internal H2 database: " + sql, e);
        }
    }

    /**
     * Create sorted index.
     *
     * @param name Index name,
     * @param tbl Table.
     * @param pk Primary key flag.
     * @param cols Columns.
     * @return Index.
     */
    GridH2IndexBase createSortedIndex(String name, GridH2Table tbl, boolean pk, List<IndexColumn> cols,
        int inlineSize) {
        try {
            GridCacheContext cctx = tbl.cache();

            if (log.isDebugEnabled())
                log.debug("Creating cache index [cacheId=" + cctx.cacheId() + ", idxName=" + name + ']');

            final int segments = tbl.rowDescriptor().context().config().getQueryParallelism();

            return new H2TreeIndex(cctx, tbl, name, pk, cols, inlineSize, segments);
        }
        catch (IgniteCheckedException e) {
            throw new IgniteException(e);
        }
    }

    /** {@inheritDoc} */
    @SuppressWarnings("unchecked")
    @Override public <K, V> GridCloseableIterator<IgniteBiTuple<K, V>> queryLocalText(String schemaName,
        String cacheName, String qry, String typeName, IndexingQueryFilter filters) throws IgniteCheckedException {
        H2TableDescriptor tbl = tableDescriptor(schemaName, cacheName, typeName);

        if (tbl != null && tbl.luceneIndex() != null) {
            GridRunningQueryInfo run = new GridRunningQueryInfo(qryIdGen.incrementAndGet(), qry, TEXT, schemaName,
                U.currentTimeMillis(), null, true);

            try {
                runs.put(run.id(), run);

                return tbl.luceneIndex().query(qry, filters);
            }
            finally {
                runs.remove(run.id());
            }
        }

        return new GridEmptyCloseableIterator<>();
    }

    /**
     * Queries individual fields (generally used by JDBC drivers).
     *
     * @param schemaName Schema name.
     * @param qry Query.
     * @param params Query parameters.
     * @param filter Cache name and key filter.
     * @param enforceJoinOrder Enforce join order of tables in the query.
     * @param timeout Query timeout in milliseconds.
     * @param cancel Query cancel.
     * @return Query result.
     * @throws IgniteCheckedException If failed.
     */
    @SuppressWarnings("unchecked")
    GridQueryFieldsResult queryLocalSqlFields(final String schemaName, final String qry,
        @Nullable final Collection<Object> params, final IndexingQueryFilter filter, boolean enforceJoinOrder,
        final int timeout, final GridQueryCancel cancel) throws IgniteCheckedException {
        final Connection conn = connectionForSchema(schemaName);

        H2Utils.setupConnection(conn, false, enforceJoinOrder);

        final PreparedStatement stmt = preparedStatementWithParams(conn, qry, params, true);

        Prepared p = GridSqlQueryParser.prepared(stmt);

        if (DmlStatementsProcessor.isDmlStatement(p)) {
            SqlFieldsQuery fldsQry = new SqlFieldsQuery(qry);

            if (params != null)
                fldsQry.setArgs(params.toArray());

            fldsQry.setEnforceJoinOrder(enforceJoinOrder);
            fldsQry.setTimeout(timeout, TimeUnit.MILLISECONDS);

            return dmlProc.updateSqlFieldsLocal(schemaName, conn, p, fldsQry, filter, cancel);
        }
        else if (DdlStatementsProcessor.isDdlStatement(p))
            throw new IgniteSQLException("DDL statements are supported for the whole cluster only",
                IgniteQueryErrorCode.UNSUPPORTED_OPERATION);

        List<GridQueryFieldMetadata> meta;

        try {
            meta = H2Utils.meta(stmt.getMetaData());
        }
        catch (SQLException e) {
            throw new IgniteCheckedException("Cannot prepare query metadata", e);
        }

        final GridH2QueryContext ctx = new GridH2QueryContext(nodeId, nodeId, 0, LOCAL)
            .filter(filter).distributedJoinMode(OFF);

        return new GridQueryFieldsResultAdapter(meta, null) {
            @Override public GridCloseableIterator<List<?>> iterator() throws IgniteCheckedException {
                assert GridH2QueryContext.get() == null;

                GridH2QueryContext.set(ctx);

                GridRunningQueryInfo run = new GridRunningQueryInfo(qryIdGen.incrementAndGet(), qry, SQL_FIELDS,
                    schemaName, U.currentTimeMillis(), cancel, true);

                runs.putIfAbsent(run.id(), run);

                try {
                    ResultSet rs = executeSqlQueryWithTimer(stmt, conn, qry, params, timeout, cancel);

                    return new H2FieldsIterator(rs);
                }
                finally {
                    GridH2QueryContext.clearThreadLocal();

                    runs.remove(run.id());
                }
            }
        };
    }

    /** {@inheritDoc} */
    @Override public long streamUpdateQuery(String schemaName, String qry,
        @Nullable Object[] params, IgniteDataStreamer<?, ?> streamer) throws IgniteCheckedException {
        final Connection conn = connectionForSchema(schemaName);

        final PreparedStatement stmt;

        try {
            stmt = prepareStatement(conn, qry, true);
        }
        catch (SQLException e) {
            throw new IgniteSQLException(e);
        }

        return dmlProc.streamUpdateQuery(streamer, stmt, params);
    }

    /**
     * Prepares sql statement.
     *
     * @param conn Connection.
     * @param sql Sql.
     * @param params Params.
     * @param useStmtCache If {@code true} use stmt cache.
     * @return Prepared statement with set parameters.
     * @throws IgniteCheckedException If failed.
     */
    private PreparedStatement preparedStatementWithParams(Connection conn, String sql, Collection<Object> params,
        boolean useStmtCache) throws IgniteCheckedException {
        final PreparedStatement stmt;

        try {
            stmt = prepareStatement(conn, sql, useStmtCache);
        }
        catch (SQLException e) {
            throw new IgniteCheckedException("Failed to parse SQL query: " + sql, e);
        }

        bindParameters(stmt, params);

        return stmt;
    }

    /**
     * Executes sql query statement.
     *
     * @param conn Connection,.
     * @param stmt Statement.
     * @param cancel Query cancel.
     * @return Result.
     * @throws IgniteCheckedException If failed.
     */
    private ResultSet executeSqlQuery(final Connection conn, final PreparedStatement stmt,
        int timeoutMillis, @Nullable GridQueryCancel cancel) throws IgniteCheckedException {
        final MapQueryLazyWorker lazyWorker = MapQueryLazyWorker.currentWorker();

        if (cancel != null) {
            cancel.set(new Runnable() {
                @Override public void run() {
                    if (lazyWorker != null) {
                        lazyWorker.submit(new Runnable() {
                            @Override public void run() {
                                cancelStatement(stmt);
                            }
                        });
                    }
                    else
                        cancelStatement(stmt);
                }
            });
        }

        Session ses = H2Utils.session(conn);

        if (timeoutMillis > 0)
            ses.setQueryTimeout(timeoutMillis);

        if (lazyWorker != null)
            ses.setLazyQueryExecution(true);

        try {
            return stmt.executeQuery();
        }
        catch (SQLException e) {
            // Throw special exception.
            if (e.getErrorCode() == ErrorCode.STATEMENT_WAS_CANCELED)
                throw new QueryCancelledException();

            throw new IgniteCheckedException("Failed to execute SQL query.", e);
        }
        finally {
            if (timeoutMillis > 0)
                ses.setQueryTimeout(0);

            if (lazyWorker != null)
                ses.setLazyQueryExecution(false);
        }
    }

    /**
     * Cancel prepared statement.
     *
     * @param stmt Statement.
     */
    private static void cancelStatement(PreparedStatement stmt) {
        try {
            stmt.cancel();
        }
        catch (SQLException ignored) {
            // No-op.
        }
    }

    /**
     * Executes sql query and prints warning if query is too slow..
     *
     * @param conn Connection,
     * @param sql Sql query.
     * @param params Parameters.
     * @param useStmtCache If {@code true} uses stmt cache.
     * @param cancel Query cancel.
     * @return Result.
     * @throws IgniteCheckedException If failed.
     */
    public ResultSet executeSqlQueryWithTimer(Connection conn, String sql, @Nullable Collection<Object> params,
        boolean useStmtCache, int timeoutMillis, @Nullable GridQueryCancel cancel) throws IgniteCheckedException {
        return executeSqlQueryWithTimer(preparedStatementWithParams(conn, sql, params, useStmtCache),
            conn, sql, params, timeoutMillis, cancel);
    }

    /**
     * Executes sql query and prints warning if query is too slow.
     *
     * @param stmt Prepared statement for query.
     * @param conn Connection.
     * @param sql Sql query.
     * @param params Parameters.
     * @param cancel Query cancel.
     * @return Result.
     * @throws IgniteCheckedException If failed.
     */
    private ResultSet executeSqlQueryWithTimer(PreparedStatement stmt, Connection conn, String sql,
        @Nullable Collection<Object> params, int timeoutMillis, @Nullable GridQueryCancel cancel)
        throws IgniteCheckedException {
        long start = U.currentTimeMillis();

        try {
            ResultSet rs = executeSqlQuery(conn, stmt, timeoutMillis, cancel);

            long time = U.currentTimeMillis() - start;

            long longQryExecTimeout = ctx.config().getLongQueryWarningTimeout();

            if (time > longQryExecTimeout) {
                String msg = "Query execution is too long (" + time + " ms): " + sql;

                ResultSet plan = executeSqlQuery(conn, preparedStatementWithParams(conn, "EXPLAIN " + sql,
                    params, false), 0, null);

                plan.next();

                // Add SQL explain result message into log.
                String longMsg = "Query execution is too long [time=" + time + " ms, sql='" + sql + '\'' +
                    ", plan=" + U.nl() + plan.getString(1) + U.nl() + ", parameters=" +
                    (params == null ? "[]" : Arrays.deepToString(params.toArray())) + "]";

                LT.warn(log, longMsg, msg);
            }

            return rs;
        }
        catch (SQLException e) {
            onSqlException();

            throw new IgniteCheckedException(e);
        }
    }

    /**
     * Binds parameters to prepared statement.
     *
     * @param stmt Prepared statement.
     * @param params Parameters collection.
     * @throws IgniteCheckedException If failed.
     */
    public void bindParameters(PreparedStatement stmt,
        @Nullable Collection<Object> params) throws IgniteCheckedException {
        if (!F.isEmpty(params)) {
            int idx = 1;

            for (Object arg : params)
                bindObject(stmt, idx++, arg);
        }
    }

    /** {@inheritDoc} */
    @Override public FieldsQueryCursor<List<?>> queryLocalSqlFields(String schemaName, SqlFieldsQuery qry,
        final boolean keepBinary, IndexingQueryFilter filter, GridQueryCancel cancel) throws IgniteCheckedException {
        String sql = qry.getSql();
        Object[] args = qry.getArgs();

        final GridQueryFieldsResult res = queryLocalSqlFields(schemaName, sql, F.asList(args), filter,
            qry.isEnforceJoinOrder(), qry.getTimeout(), cancel);

        QueryCursorImpl<List<?>> cursor = new QueryCursorImpl<>(new Iterable<List<?>>() {
            @Override public Iterator<List<?>> iterator() {
                try {
                    return new GridQueryCacheObjectsIterator(res.iterator(), objectContext(), keepBinary);
                }
                catch (IgniteCheckedException e) {
                    throw new IgniteException(e);
                }
            }
        }, cancel);

        cursor.fieldsMeta(res.metaData());

        return cursor;
    }

    /** {@inheritDoc} */
    @SuppressWarnings("unchecked")
    @Override public <K, V> QueryCursor<Cache.Entry<K,V>> queryLocalSql(String schemaName, String cacheName,
        final SqlQuery qry, final IndexingQueryFilter filter, final boolean keepBinary) throws IgniteCheckedException {
        String type = qry.getType();
        String sqlQry = qry.getSql();
        String alias = qry.getAlias();
        Object[] params = qry.getArgs();

        GridQueryCancel cancel = new GridQueryCancel();

        final GridCloseableIterator<IgniteBiTuple<K, V>> i = queryLocalSql(schemaName, cacheName, sqlQry, alias,
            F.asList(params), type, filter, cancel);

        return new QueryCursorImpl<>(new Iterable<Cache.Entry<K, V>>() {
            @Override public Iterator<Cache.Entry<K, V>> iterator() {
                return new ClIter<Cache.Entry<K, V>>() {
                    @Override public void close() throws Exception {
                        i.close();
                    }

                    @Override public boolean hasNext() {
                        return i.hasNext();
                    }

                    @Override public Cache.Entry<K, V> next() {
                        IgniteBiTuple<K, V> t = i.next();

                        K key = (K)CacheObjectUtils.unwrapBinaryIfNeeded(objectContext(), t.get1(), keepBinary, false);
                        V val = (V)CacheObjectUtils.unwrapBinaryIfNeeded(objectContext(), t.get2(), keepBinary, false);

                        return new CacheEntryImpl<>(key, val);
                    }

                    @Override public void remove() {
                        throw new UnsupportedOperationException();
                    }
                };
            }
        }, cancel);
    }

    /**
     * Executes regular query.
     *
     * @param schemaName Schema name.
     * @param cacheName Cache name.
     * @param qry Query.
     * @param alias Table alias.
     * @param params Query parameters.
     * @param type Query return type.
     * @param filter Cache name and key filter.      @return Queried rows.
     * @throws IgniteCheckedException If failed.
     */
    @SuppressWarnings("unchecked")
    <K, V> GridCloseableIterator<IgniteBiTuple<K, V>> queryLocalSql(String schemaName, String cacheName,
        final String qry, String alias, @Nullable final Collection<Object> params, String type,
        final IndexingQueryFilter filter, GridQueryCancel cancel) throws IgniteCheckedException {
        final H2TableDescriptor tbl = tableDescriptor(schemaName, cacheName, type);

        if (tbl == null)
            throw new IgniteSQLException("Failed to find SQL table for type: " + type,
                IgniteQueryErrorCode.TABLE_NOT_FOUND);

        String sql = generateQuery(qry, alias, tbl);

        Connection conn = connectionForThread(tbl.schemaName());

        H2Utils.setupConnection(conn, false, false);

        GridH2QueryContext.set(new GridH2QueryContext(nodeId, nodeId, 0, LOCAL).filter(filter)
            .distributedJoinMode(OFF));

        GridRunningQueryInfo run = new GridRunningQueryInfo(qryIdGen.incrementAndGet(), qry, SQL, schemaName,
            U.currentTimeMillis(), null, true);

        runs.put(run.id(), run);

        try {
            ResultSet rs = executeSqlQueryWithTimer(conn, sql, params, true, 0, cancel);

            return new H2KeyValueIterator(rs);
        }
        finally {
            GridH2QueryContext.clearThreadLocal();

            runs.remove(run.id());
        }
    }

    /**
     * @param schemaName Schema name.
     * @param qry Query.
     * @param keepCacheObj Flag to keep cache object.
     * @param enforceJoinOrder Enforce join order of tables.
     * @param parts Partitions.
     * @param lazy Lazy query execution flag.
     * @return Iterable result.
     */
    private Iterable<List<?>> runQueryTwoStep(
        final String schemaName,
        final GridCacheTwoStepQuery qry,
        final boolean keepCacheObj,
        final boolean enforceJoinOrder,
        final int timeoutMillis,
        final GridQueryCancel cancel,
        final Object[] params,
        final int[] parts,
        final boolean lazy
    ) {
        return new Iterable<List<?>>() {
            @Override public Iterator<List<?>> iterator() {
                return rdcQryExec.query(schemaName, qry, keepCacheObj, enforceJoinOrder, timeoutMillis, cancel, params,
                    parts, lazy);
            }
        };
    }

    /**
     * Run DML on remote nodes.
     *
     * @param schemaName Schema name.
     * @param fieldsQry Initial update query.
     * @param cacheIds Cache identifiers.
     * @param isReplicatedOnly Whether query uses only replicated caches.
     * @param cancel Cancel state.
     * @return Update result.
     */
    UpdateResult runDistributedUpdate(
        String schemaName,
        SqlFieldsQuery fieldsQry,
        List<Integer> cacheIds,
        boolean isReplicatedOnly,
        GridQueryCancel cancel) {
        return rdcQryExec.update(schemaName, cacheIds, fieldsQry.getSql(), fieldsQry.getArgs(),
            fieldsQry.isEnforceJoinOrder(), fieldsQry.getPageSize(), fieldsQry.getTimeout(),
            fieldsQry.getPartitions(), isReplicatedOnly, cancel);
    }

    /** {@inheritDoc} */
    @SuppressWarnings("unchecked")
    @Override public <K, V> QueryCursor<Cache.Entry<K, V>> queryDistributedSql(String schemaName, String cacheName,
        SqlQuery qry, boolean keepBinary) {
        String type = qry.getType();

        H2TableDescriptor tblDesc = tableDescriptor(schemaName, cacheName, type);

        if (tblDesc == null)
            throw new IgniteSQLException("Failed to find SQL table for type: " + type,
                IgniteQueryErrorCode.TABLE_NOT_FOUND);

        String sql;

        try {
            sql = generateQuery(qry.getSql(), qry.getAlias(), tblDesc);
        }
        catch (IgniteCheckedException e) {
            throw new IgniteException(e);
        }

        SqlFieldsQuery fqry = new SqlFieldsQuery(sql);

        fqry.setArgs(qry.getArgs());
        fqry.setPageSize(qry.getPageSize());
        fqry.setDistributedJoins(qry.isDistributedJoins());
        fqry.setPartitions(qry.getPartitions());
        fqry.setLocal(qry.isLocal());

        if (qry.getTimeout() > 0)
            fqry.setTimeout(qry.getTimeout(), TimeUnit.MILLISECONDS);

        final QueryCursor<List<?>> res =
            querySqlFields(schemaName, fqry, keepBinary, true, null).get(0);

        final Iterable<Cache.Entry<K, V>> converted = new Iterable<Cache.Entry<K, V>>() {
            @Override public Iterator<Cache.Entry<K, V>> iterator() {
                final Iterator<List<?>> iter0 = res.iterator();

                return new Iterator<Cache.Entry<K, V>>() {
                    @Override public boolean hasNext() {
                        return iter0.hasNext();
                    }

                    @Override public Cache.Entry<K, V> next() {
                        List<?> l = iter0.next();

                        return new CacheEntryImpl<>((K)l.get(0), (V)l.get(1));
                    }

                    @Override public void remove() {
                        throw new UnsupportedOperationException();
                    }
                };
            }
        };

        // No metadata for SQL queries.
        return new QueryCursorImpl<Cache.Entry<K, V>>(converted) {
            @Override public void close() {
                res.close();
            }
        };
    }

    /**
     * Try executing query using native facilities.
     *
     * @param schemaName Schema name.
     * @param qry Query.
     * @return Result or {@code null} if cannot parse/process this query.
     */
    private List<FieldsQueryCursor<List<?>>> tryQueryDistributedSqlFieldsNative(String schemaName, SqlFieldsQuery qry) {
        // Heuristic check for fast return.
        if (!qry.getSql().toUpperCase().contains("INDEX"))
            return null;

        // Parse.
        SqlCommand cmd;

        try {
            SqlParser parser = new SqlParser(schemaName, qry.getSql());

            cmd = parser.nextCommand();

            // No support for multiple commands for now.
            if (parser.nextCommand() != null)
                return null;

            // Only CREATE/DROP INDEX is supported for now.
            if (!(cmd instanceof SqlCreateIndexCommand || cmd instanceof SqlDropIndexCommand))
                return null;
        }
        catch (Exception e) {
            // Cannot parse, return.
            if (log.isDebugEnabled())
                log.debug("Failed to parse SQL with native parser [qry=" + qry.getSql() + ", err=" + e + ']');

            if (!IgniteSystemProperties.getBoolean(IgniteSystemProperties.IGNITE_SQL_PARSER_DISABLE_H2_FALLBACK))
                return null;

            int code = IgniteQueryErrorCode.PARSING;

            if (e instanceof SqlParseException)
                code = ((SqlParseException)e).code();

            throw new IgniteSQLException("Failed to parse DDL statement: " + qry.getSql(), code, e);
        }

        // Execute.
        try {
            FieldsQueryCursor<List<?>> res = ddlProc.runDdlStatement(qry.getSql(), cmd);

            return Collections.singletonList(res);
        }
        catch (IgniteCheckedException e) {
            throw new IgniteSQLException("Failed to execute DDL statement [stmt=" + qry.getSql() + ']', e);
        }
    }

    /**
     * Check expected statement type (when it is set by JDBC) and given statement type.
     *
     * @param qry Query.
     * @param isQry {@code true} for select queries, otherwise (DML/DDL queries) {@code false}.
     */
    private void checkQueryType(SqlFieldsQuery qry, boolean isQry) {
        Boolean qryFlag = qry instanceof SqlFieldsQueryEx ? ((SqlFieldsQueryEx) qry).isQuery() : null;

        if (qryFlag != null && qryFlag != isQry)
            throw new IgniteSQLException("Given statement type does not match that declared by JDBC driver",
                IgniteQueryErrorCode.STMT_TYPE_MISMATCH);
    }


    /** {@inheritDoc} */
    @SuppressWarnings("StringEquality")
    @Override public List<FieldsQueryCursor<List<?>>> querySqlFields(String schemaName, SqlFieldsQuery qry,
        boolean keepBinary, boolean failOnMultipleStmts, GridQueryCancel cancel) {
        List<FieldsQueryCursor<List<?>>> res = tryQueryDistributedSqlFieldsNative(schemaName, qry);

        if (res != null)
            return res;

        {
            // First, let's check if we already have a two-step query for this statement...
            H2TwoStepCachedQueryKey cachedQryKey = new H2TwoStepCachedQueryKey(schemaName, qry.getSql(),
                qry.isCollocated(), qry.isDistributedJoins(), qry.isEnforceJoinOrder(), qry.isLocal());

            H2TwoStepCachedQuery cachedQry;

            if ((cachedQry = twoStepCache.get(cachedQryKey)) != null) {
                checkQueryType(qry, true);

                GridCacheTwoStepQuery twoStepQry = cachedQry.query().copy();

                List<GridQueryFieldMetadata> meta = cachedQry.meta();

                res = Collections.singletonList(doRunDistributedQuery(schemaName, qry, twoStepQry, meta, keepBinary,
                    cancel));

                if (!twoStepQry.explain())
                    twoStepCache.putIfAbsent(cachedQryKey, new H2TwoStepCachedQuery(meta, twoStepQry.copy()));

                return res;
            }
        }

        {
            // Second, let's check if we already have a parsed statement...
            PreparedStatement cachedStmt;
<<<<<<< HEAD

            if ((cachedStmt = cachedStatement(connectionForSchema(schemaName), qry.getSql())) != null) {
                Prepared prepared = GridSqlQueryParser.prepared(cachedStmt);

=======

            if ((cachedStmt = cachedStatement(connectionForSchema(schemaName), qry.getSql())) != null) {
                Prepared prepared = GridSqlQueryParser.prepared(cachedStmt);

>>>>>>> 1bb91949
                // We may use this cached statement only for local queries and non queries.
                if (qry.isLocal() || !prepared.isQuery())
                    return Collections.singletonList(doRunPrepared(schemaName, prepared, qry, null, null, keepBinary,
                        cancel));
            }
        }

        res = new ArrayList<>(1);

        int firstArg = 0;

        String remainingSql = qry.getSql();

        while (remainingSql != null) {
            ParsingResult parseRes = parseAndSplit(schemaName,
                remainingSql != qry.getSql() ? cloneFieldsQuery(qry).setSql(remainingSql) : qry, firstArg);

            // Let's avoid second reflection getter call by returning Prepared object too
            Prepared prepared = parseRes.prepared();

            GridCacheTwoStepQuery twoStepQry = parseRes.twoStepQuery();

            List<GridQueryFieldMetadata> meta = parseRes.meta();

            SqlFieldsQuery newQry = parseRes.newQuery();

            remainingSql = parseRes.remainingSql();

            if (remainingSql != null && failOnMultipleStmts)
                throw new IgniteSQLException("Multiple statements queries are not supported");

            firstArg += prepared.getParameters().size();

            res.add(doRunPrepared(schemaName, prepared, newQry, twoStepQry, meta, keepBinary, cancel));

            if (parseRes.twoStepQuery() != null && parseRes.twoStepQueryKey() != null &&
                    !parseRes.twoStepQuery().explain())
                twoStepCache.putIfAbsent(parseRes.twoStepQueryKey(), new H2TwoStepCachedQuery(meta, twoStepQry.copy()));
        }

        return res;
    }

    /**
     * Execute an all-ready {@link SqlFieldsQuery}.
     * @param schemaName Schema name.
     * @param prepared H2 command.
     * @param qry Fields query with flags.
     * @param twoStepQry Two-step query if this query must be executed in a distributed way.
     * @param meta Metadata for {@code twoStepQry}.
     * @param keepBinary Whether binary objects must not be deserialized automatically.
     * @param cancel Query cancel state holder.
     * @return Query result.
     */
    private FieldsQueryCursor<List<?>> doRunPrepared(String schemaName, Prepared prepared, SqlFieldsQuery qry,
        GridCacheTwoStepQuery twoStepQry, List<GridQueryFieldMetadata> meta, boolean keepBinary,
        GridQueryCancel cancel) {
        String sqlQry = qry.getSql();

        boolean loc = qry.isLocal();

        IndexingQueryFilter filter = (loc ? backupFilter(null, qry.getPartitions()) : null);

        if (!prepared.isQuery()) {
            if (DmlStatementsProcessor.isDmlStatement(prepared)) {
                try {
                    Connection conn = connectionForSchema(schemaName);

                    if (!loc)
                        return dmlProc.updateSqlFieldsDistributed(schemaName, conn, prepared, qry, cancel);
                    else {
                        final GridQueryFieldsResult updRes =
                            dmlProc.updateSqlFieldsLocal(schemaName, conn, prepared, qry, filter, cancel);

                        return new QueryCursorImpl<>(new Iterable<List<?>>() {
                            @Override public Iterator<List<?>> iterator() {
                                try {
                                    return new GridQueryCacheObjectsIterator(updRes.iterator(), objectContext(),
                                        true);
                                }
                                catch (IgniteCheckedException e) {
                                    throw new IgniteException(e);
                                }
                            }
                        }, cancel);
                    }
                }
                catch (IgniteCheckedException e) {
                    throw new IgniteSQLException("Failed to execute DML statement [stmt=" + sqlQry +
                        ", params=" + Arrays.deepToString(qry.getArgs()) + "]", e);
                }
            }

            if (DdlStatementsProcessor.isDdlStatement(prepared)) {
                if (loc)
                    throw new IgniteSQLException("DDL statements are not supported for LOCAL caches",
                        IgniteQueryErrorCode.UNSUPPORTED_OPERATION);

                try {
                    return ddlProc.runDdlStatement(sqlQry, prepared);
                }
                catch (IgniteCheckedException e) {
                    throw new IgniteSQLException("Failed to execute DDL statement [stmt=" + sqlQry + ']', e);
                }
            }

            throw new IgniteSQLException("Unsupported DDL/DML operation: " + prepared.getClass().getName());
        }

        if (twoStepQry != null) {
            if (log.isDebugEnabled())
                log.debug("Parsed query: `" + sqlQry + "` into two step query: " + twoStepQry);

            checkQueryType(qry, true);

            return doRunDistributedQuery(schemaName, qry, twoStepQry, meta, keepBinary, cancel);
        }

        // We've encountered a local query, let's just run it.
        try {
            return queryLocalSqlFields(schemaName, qry, keepBinary, filter, cancel);
        }
        catch (IgniteCheckedException e) {
            throw new IgniteSQLException("Failed to execute local statement [stmt=" + sqlQry +
                ", params=" + Arrays.deepToString(qry.getArgs()) + "]", e);
        }
    }

    /**
     * Parse and split query if needed, cache either two-step query or statement.
     * @param schemaName Schema name.
     * @param qry Query.
     * @param firstArg Position of the first argument of the following {@code Prepared}.
     * @return Result: prepared statement, H2 command, two-step query (if needed),
     *     metadata for two-step query (if needed), evaluated query local execution flag.
     */
    private ParsingResult parseAndSplit(String schemaName, SqlFieldsQuery qry, int firstArg) {
        Connection c = connectionForSchema(schemaName);

        // For queries that are explicitly local, we rely on the flag specified in the query
        // because this parsing result will be cached and used for queries directly.
        // For other queries, we enforce join order at this stage to avoid premature optimizations
        // (and therefore longer parsing) as long as there'll be more parsing at split stage.
        boolean enforceJoinOrderOnParsing = (!qry.isLocal() || qry.isEnforceJoinOrder());

        H2Utils.setupConnection(c, /*distributedJoins*/false, /*enforceJoinOrder*/enforceJoinOrderOnParsing);

        boolean loc = qry.isLocal();

        PreparedStatement stmt = prepareStatementAndCaches(c, qry.getSql());

        GridSqlQueryParser.PreparedWithRemaining prep = GridSqlQueryParser.preparedWithRemaining(stmt);

        Prepared prepared = prep.prepared();

        checkQueryType(qry, prepared.isQuery());

        String remainingSql = prep.remainingSql();

        int paramsCnt = prepared.getParameters().size();

        Object[] argsOrig = qry.getArgs();

        Object[] args = null;

        if (paramsCnt > 0) {
            if (argsOrig == null || argsOrig.length < firstArg + paramsCnt) {
                throw new IgniteException("Invalid number of query parameters. " +
                    "Cannot find " + (argsOrig != null ? (argsOrig.length + 1 - firstArg) : paramsCnt) +
                    " parameter(s).");
            }

            args = Arrays.copyOfRange(argsOrig, firstArg, firstArg + paramsCnt);
        }

       if (prepared.isQuery()) {
            try {
                bindParameters(stmt, F.asList(args));
            }
            catch (IgniteCheckedException e) {
                U.closeQuiet(stmt);

                throw new IgniteSQLException("Failed to bind parameters: [qry=" + prepared.getSQL() + ", params=" +
                    Arrays.deepToString(args) + "]", IgniteQueryErrorCode.PARSING, e);
            }

<<<<<<< HEAD
            if (!loc) {
                GridSqlQueryParser parser = new GridSqlQueryParser(false);
=======
           GridSqlQueryParser parser = null;

           if (!loc) {
                parser = new GridSqlQueryParser(false);
>>>>>>> 1bb91949

                GridSqlStatement parsedStmt = parser.parse(prepared);

                // Legit assertion - we have H2 query flag above.
                assert parsedStmt instanceof GridSqlQuery;
<<<<<<< HEAD

                loc = GridSqlQueryParser.isLocalQuery(parser.allTables(), qry.isReplicatedOnly());
            }

            if (loc) {
                GridCacheContext cctx = GridSqlQueryParser.getFirstPartitionedCache(prepared);
=======

                loc = parser.isLocalQuery(qry.isReplicatedOnly());
            }

            if (loc) {
                if (parser == null) {
                    parser = new GridSqlQueryParser(false);

                    parser.parse(prepared);
                }

                GridCacheContext cctx = parser.getFirstPartitionedCache();
>>>>>>> 1bb91949

                if (cctx != null && cctx.config().getQueryParallelism() > 1) {
                    loc = false;

                    qry.setDistributedJoins(true);
                }
            }
        }

        SqlFieldsQuery newQry = cloneFieldsQuery(qry).setSql(prepared.getSQL()).setArgs(args);

        boolean hasTwoStep = !loc && prepared.isQuery();

        // Let's not cache multiple statements and distributed queries as whole two step query will be cached later on.
        if (remainingSql != null || hasTwoStep)
            getStatementsCacheForCurrentThread().remove(schemaName, qry.getSql());
<<<<<<< HEAD

        if (!hasTwoStep)
            return new ParsingResult(prepared, newQry, remainingSql, null, null, null);

        final UUID locNodeId = ctx.localNodeId();

        // Now we're sure to have a distributed query. Let's try to get a two-step plan from the cache, or perform the
        // split if needed.
        H2TwoStepCachedQueryKey cachedQryKey = new H2TwoStepCachedQueryKey(schemaName, qry.getSql(),
            qry.isCollocated(), qry.isDistributedJoins(), qry.isEnforceJoinOrder(), qry.isLocal());

        H2TwoStepCachedQuery cachedQry;

        if ((cachedQry = twoStepCache.get(cachedQryKey)) != null) {
            checkQueryType(qry, true);

            GridCacheTwoStepQuery twoStepQry = cachedQry.query().copy();

            List<GridQueryFieldMetadata> meta = cachedQry.meta();

            return new ParsingResult(prepared, newQry, remainingSql, twoStepQry, cachedQryKey, meta);
        }

=======

        if (!hasTwoStep)
            return new ParsingResult(prepared, newQry, remainingSql, null, null, null);

        final UUID locNodeId = ctx.localNodeId();

        // Now we're sure to have a distributed query. Let's try to get a two-step plan from the cache, or perform the
        // split if needed.
        H2TwoStepCachedQueryKey cachedQryKey = new H2TwoStepCachedQueryKey(schemaName, qry.getSql(),
            qry.isCollocated(), qry.isDistributedJoins(), qry.isEnforceJoinOrder(), qry.isLocal());

        H2TwoStepCachedQuery cachedQry;

        if ((cachedQry = twoStepCache.get(cachedQryKey)) != null) {
            checkQueryType(qry, true);

            GridCacheTwoStepQuery twoStepQry = cachedQry.query().copy();

            List<GridQueryFieldMetadata> meta = cachedQry.meta();

            return new ParsingResult(prepared, newQry, remainingSql, twoStepQry, cachedQryKey, meta);
        }

>>>>>>> 1bb91949
        try {
            GridH2QueryContext.set(new GridH2QueryContext(locNodeId, locNodeId, 0, PREPARE)
                .distributedJoinMode(distributedJoinMode(qry.isLocal(), qry.isDistributedJoins())));

            try {
                return new ParsingResult(prepared, newQry, remainingSql, split(prepared, newQry),
                    cachedQryKey, H2Utils.meta(stmt.getMetaData()));
            }
            catch (IgniteCheckedException e) {
                throw new IgniteSQLException("Failed to bind parameters: [qry=" + newQry.getSql() + ", params=" +
                    Arrays.deepToString(newQry.getArgs()) + "]", IgniteQueryErrorCode.PARSING, e);
            }
            catch (SQLException e) {
                throw new IgniteSQLException(e);
            }
            finally {
                U.close(stmt, log);
            }
        }
        finally {
            GridH2QueryContext.clearThreadLocal();
        }
    }

    /**
     * Make a copy of {@link SqlFieldsQuery} with all flags and preserving type.
     * @param oldQry Query to copy.
     * @return Query copy.
     */
    private SqlFieldsQuery cloneFieldsQuery(SqlFieldsQuery oldQry) {
        return oldQry.copy().setLocal(oldQry.isLocal()).setPageSize(oldQry.getPageSize());
    }

    /**
     * Split query into two-step query.
     * @param prepared JDBC prepared statement.
     * @param qry Original fields query.
     * @return Two-step query.
     * @throws IgniteCheckedException in case of error inside {@link GridSqlQuerySplitter}.
     * @throws SQLException in case of error inside {@link GridSqlQuerySplitter}.
     */
    private GridCacheTwoStepQuery split(Prepared prepared, SqlFieldsQuery qry) throws IgniteCheckedException,
        SQLException {
        GridCacheTwoStepQuery res = GridSqlQuerySplitter.split(connectionForThread(qry.getSchema()), prepared,
            qry.getArgs(), qry.isCollocated(), qry.isDistributedJoins(), qry.isEnforceJoinOrder(), this);

        List<Integer> cacheIds = collectCacheIds(null, res);

        if (F.isEmpty(cacheIds))
            res.local(true);
        else {
            res.cacheIds(cacheIds);
            res.local(qry.isLocal());
        }

        res.pageSize(qry.getPageSize());

        return res;
    }

    /**
     * Run distributed query on detected set of partitions.
     * @param schemaName Schema name.
     * @param qry Original query.
     * @param twoStepQry Two-step query.
     * @param meta Metadata to set to cursor.
     * @param keepBinary Keep binary flag.
     * @param cancel Cancel handler.
     * @return Cursor representing distributed query result.
     */
    private FieldsQueryCursor<List<?>> doRunDistributedQuery(String schemaName, SqlFieldsQuery qry,
        GridCacheTwoStepQuery twoStepQry, List<GridQueryFieldMetadata> meta, boolean keepBinary,
        GridQueryCancel cancel) {
        if (log.isDebugEnabled())
            log.debug("Parsed query: `" + qry.getSql() + "` into two step query: " + twoStepQry);

        twoStepQry.pageSize(qry.getPageSize());

        if (cancel == null)
            cancel = new GridQueryCancel();

        int partitions[] = qry.getPartitions();

        if (partitions == null && twoStepQry.derivedPartitions() != null) {
            try {
                partitions = calculateQueryPartitions(twoStepQry.derivedPartitions(), qry.getArgs());
            }
            catch (IgniteCheckedException e) {
                throw new CacheException("Failed to calculate derived partitions: [qry=" + qry.getSql() + ", params=" +
                    Arrays.deepToString(qry.getArgs()) + "]", e);
            }
        }

        QueryCursorImpl<List<?>> cursor = new QueryCursorImpl<>(
            runQueryTwoStep(schemaName, twoStepQry, keepBinary, qry.isEnforceJoinOrder(), qry.getTimeout(), cancel,
                qry.getArgs(), partitions, qry.isLazy()), cancel);

        cursor.fieldsMeta(meta);

        return cursor;
    }

    /**
     * Do initial parsing of the statement and create query caches, if needed.
     * @param c Connection.
     * @param sqlQry Query.
     * @return H2 prepared statement.
     */
    private PreparedStatement prepareStatementAndCaches(Connection c, String sqlQry) {
        boolean cachesCreated = false;

        while (true) {
            try {
                return prepareStatement(c, sqlQry, true);
            }
            catch (SQLException e) {
                if (!cachesCreated && (
                        e.getErrorCode() == ErrorCode.SCHEMA_NOT_FOUND_1 ||
                            e.getErrorCode() == ErrorCode.TABLE_OR_VIEW_NOT_FOUND_1 ||
                            e.getErrorCode() == ErrorCode.INDEX_NOT_FOUND_1)
                        ) {
                    try {
                        ctx.cache().createMissingQueryCaches();
                    }
                    catch (IgniteCheckedException ignored) {
                        throw new CacheException("Failed to create missing caches.", e);
                    }

                    cachesCreated = true;
                }
                else
                    throw new IgniteSQLException("Failed to parse query: " + sqlQry,
                        IgniteQueryErrorCode.PARSING, e);
            }
        }
    }

    /**
     * Run DML request from other node.
     *
     * @param schemaName Schema name.
     * @param fldsQry Query.
     * @param filter Filter.
     * @param cancel Cancel state.
     * @param local Locality flag.
     * @return Update result.
     * @throws IgniteCheckedException if failed.
     */
    public UpdateResult mapDistributedUpdate(String schemaName, SqlFieldsQuery fldsQry, IndexingQueryFilter filter,
        GridQueryCancel cancel, boolean local) throws IgniteCheckedException {
        Connection conn = connectionForSchema(schemaName);

        H2Utils.setupConnection(conn, false, fldsQry.isEnforceJoinOrder());

        PreparedStatement stmt = preparedStatementWithParams(conn, fldsQry.getSql(),
            Arrays.asList(fldsQry.getArgs()), true);

        return dmlProc.mapDistributedUpdate(schemaName, stmt, fldsQry, filter, cancel, local);
    }

    /**
     * @throws IllegalStateException if segmented indices used with non-segmented indices.
     */
    private void checkCacheIndexSegmentation(Collection<Integer> cacheIds) {
        if (cacheIds.isEmpty())
            return; // Nothing to check

        GridCacheSharedContext sharedCtx = ctx.cache().context();

        int expectedParallelism = 0;

        for (Integer cacheId : cacheIds) {
            GridCacheContext cctx = sharedCtx.cacheContext(cacheId);

            assert cctx != null;

            if (!cctx.isPartitioned())
                continue;

            if (expectedParallelism == 0)
                expectedParallelism = cctx.config().getQueryParallelism();
            else if (cctx.config().getQueryParallelism() != expectedParallelism) {
                throw new IllegalStateException("Using indexes with different parallelism levels in same query is " +
                    "forbidden.");
            }
        }
    }

    /**
     * Prepares statement for query.
     *
     * @param qry Query string.
     * @param tableAlias table alias.
     * @param tbl Table to use.
     * @return Prepared statement.
     * @throws IgniteCheckedException In case of error.
     */
    private String generateQuery(String qry, String tableAlias, H2TableDescriptor tbl) throws IgniteCheckedException {
        assert tbl != null;

        final String qry0 = qry;

        String t = tbl.fullTableName();

        String from = " ";

        qry = qry.trim();

        String upper = qry.toUpperCase();

        if (upper.startsWith("SELECT")) {
            qry = qry.substring(6).trim();

            final int star = qry.indexOf('*');

            if (star == 0)
                qry = qry.substring(1).trim();
            else if (star > 0) {
                if (F.eq('.', qry.charAt(star - 1))) {
                    t = qry.substring(0, star - 1);

                    qry = qry.substring(star + 1).trim();
                }
                else
                    throw new IgniteCheckedException("Invalid query (missing alias before asterisk): " + qry0);
            }
            else
                throw new IgniteCheckedException("Only queries starting with 'SELECT *' and 'SELECT alias.*' " +
                    "are supported (rewrite your query or use SqlFieldsQuery instead): " + qry0);

            upper = qry.toUpperCase();
        }

        if (!upper.startsWith("FROM"))
            from = " FROM " + t + (tableAlias != null ? " as " + tableAlias : "") +
                (upper.startsWith("WHERE") || upper.startsWith("ORDER") || upper.startsWith("LIMIT") ?
                    " " : " WHERE ");

        if(tableAlias != null)
            t = tableAlias;

        qry = "SELECT " + t + "." + KEY_FIELD_NAME + ", " + t + "." + VAL_FIELD_NAME + from + qry;

        return qry;
    }

    /**
     * Registers new class description.
     *
     * This implementation doesn't support type reregistration.
     *
     * @param type Type description.
     * @throws IgniteCheckedException In case of error.
     */
    @Override public boolean registerType(GridCacheContext cctx, GridQueryTypeDescriptor type)
        throws IgniteCheckedException {
        validateTypeDescriptor(type);

        String schemaName = schema(cctx.name());

        H2Schema schema = schemas.get(schemaName);

        H2TableDescriptor tbl = new H2TableDescriptor(this, schema, type, cctx);

        try {
            Connection conn = connectionForThread(schemaName);

            createTable(schemaName, schema, tbl, conn);

            schema.add(tbl);
        }
        catch (SQLException e) {
            onSqlException();

            throw new IgniteCheckedException("Failed to register query type: " + type, e);
        }

        return true;
    }

    /**
     * Validates properties described by query types.
     *
     * @param type Type descriptor.
     * @throws IgniteCheckedException If validation failed.
     */
    private void validateTypeDescriptor(GridQueryTypeDescriptor type)
        throws IgniteCheckedException {
        assert type != null;

        Collection<String> names = new HashSet<>();

        names.addAll(type.fields().keySet());

        if (names.size() < type.fields().size())
            throw new IgniteCheckedException("Found duplicated properties with the same name [keyType=" +
                type.keyClass().getName() + ", valueType=" + type.valueClass().getName() + "]");

        String ptrn = "Name ''{0}'' is reserved and cannot be used as a field name [type=" + type.name() + "]";

        for (String name : names) {
            if (name.equalsIgnoreCase(KEY_FIELD_NAME) ||
                name.equalsIgnoreCase(VAL_FIELD_NAME) ||
                name.equalsIgnoreCase(VER_FIELD_NAME))
                throw new IgniteCheckedException(MessageFormat.format(ptrn, name));
        }
    }

    /**
     * Create db table by using given table descriptor.
     *
     * @param schemaName Schema name.
     * @param schema Schema.
     * @param tbl Table descriptor.
     * @param conn Connection.
     * @throws SQLException If failed to create db table.
     * @throws IgniteCheckedException If failed.
     */
    private void createTable(String schemaName, H2Schema schema, H2TableDescriptor tbl, Connection conn)
        throws SQLException, IgniteCheckedException {
        assert schema != null;
        assert tbl != null;

        String keyType = dbTypeFromClass(tbl.type().keyClass());
        String valTypeStr = dbTypeFromClass(tbl.type().valueClass());

        SB sql = new SB();

        String keyValVisibility = tbl.type().fields().isEmpty() ? " VISIBLE" : " INVISIBLE";

        sql.a("CREATE TABLE ").a(tbl.fullTableName()).a(" (")
            .a(KEY_FIELD_NAME).a(' ').a(keyType).a(keyValVisibility).a(" NOT NULL");

        sql.a(',').a(VAL_FIELD_NAME).a(' ').a(valTypeStr).a(keyValVisibility);
        sql.a(',').a(VER_FIELD_NAME).a(" OTHER INVISIBLE");

        for (Map.Entry<String, Class<?>> e : tbl.type().fields().entrySet())
            sql.a(',').a(H2Utils.withQuotes(e.getKey())).a(' ').a(dbTypeFromClass(e.getValue()))
            .a(tbl.type().property(e.getKey()).notNull()? " NOT NULL" : "");

        sql.a(')');

        if (log.isDebugEnabled())
            log.debug("Creating DB table with SQL: " + sql);

        GridH2RowDescriptor rowDesc = new GridH2RowDescriptor(this, tbl, tbl.type());

        H2RowFactory rowFactory = tbl.rowFactory(rowDesc);

        GridH2Table h2Tbl = H2TableEngine.createTable(conn, sql.toString(), rowDesc, rowFactory, tbl);

        for (GridH2IndexBase usrIdx : tbl.createUserIndexes())
            addInitialUserIndex(schemaName, tbl, usrIdx);

        if (dataTables.putIfAbsent(h2Tbl.identifier(), h2Tbl) != null)
            throw new IllegalStateException("Table already exists: " + h2Tbl.identifierString());
    }

    /**
     * Find table by name in given schema.
     *
     * @param schemaName Schema name.
     * @param tblName Table name.
     * @return Table or {@code null} if none found.
     */
    public GridH2Table dataTable(String schemaName, String tblName) {
        return dataTable(new QueryTable(schemaName, tblName));
    }

    /**
     * Find table by it's identifier.
     *
     * @param tbl Identifier.
     * @return Table or {@code null} if none found.
     */
    public GridH2Table dataTable(QueryTable tbl) {
        return dataTables.get(tbl);
    }

    /**
     * @param h2Tbl Remove data table.
     */
    public void removeDataTable(GridH2Table h2Tbl) {
        dataTables.remove(h2Tbl.identifier(), h2Tbl);
    }

    /**
     * Find table for index.
     *
     * @param schemaName Schema name.
     * @param idxName Index name.
     * @return Table or {@code null} if index is not found.
     */
    public GridH2Table dataTableForIndex(String schemaName, String idxName) {
        for (Map.Entry<QueryTable, GridH2Table> dataTableEntry : dataTables.entrySet()) {
            if (F.eq(dataTableEntry.getKey().schema(), schemaName)) {
                GridH2Table h2Tbl = dataTableEntry.getValue();

                if (h2Tbl.containsUserIndex(idxName))
                    return h2Tbl;
            }
        }

        return null;
    }

    /**
     * Gets corresponding DB type from java class.
     *
     * @param cls Java class.
     * @return DB type name.
     */
    private String dbTypeFromClass(Class<?> cls) {
        return H2DatabaseType.fromClass(cls).dBTypeAsString();
    }

    /**
     * Get table descriptor.
     *
     * @param schemaName Schema name.
     * @param type Type name.
     * @return Descriptor.
     */
    @Nullable private H2TableDescriptor tableDescriptor(String schemaName, String cacheName, String type) {
        H2Schema schema = schemas.get(schemaName);

        if (schema == null)
            return null;

        return schema.tableByTypeName(cacheName, type);
    }

    /** {@inheritDoc} */
    @Override public String schema(String cacheName) {
        String res = cacheName2schema.get(cacheName);

        if (res == null)
            res = "";

        return res;
    }

    /**
     * Gets collection of table for given schema name.
     *
     * @param cacheName Schema name.
     * @return Collection of table descriptors.
     */
    private Collection<H2TableDescriptor> tables(String cacheName) {
        H2Schema s = schemas.get(schema(cacheName));

        if (s == null)
            return Collections.emptySet();

        List<H2TableDescriptor> tbls = new ArrayList<>();

        for (H2TableDescriptor tbl : s.tables()) {
            if (F.eq(tbl.cache().name(), cacheName))
                tbls.add(tbl);
        }

        return tbls;
    }

    /** {@inheritDoc} */
    @Override public boolean isInsertStatement(PreparedStatement nativeStmt) {
        Prepared prep = GridSqlQueryParser.prepared(nativeStmt);

        return prep instanceof Insert;
    }

    /**
     * Called periodically by {@link GridTimeoutProcessor} to clean up the {@link #stmtCache}.
     */
    private void cleanupStatementCache() {
        long cur = U.currentTimeMillis();

        for (Iterator<Map.Entry<Thread, H2StatementCache>> it = stmtCache.entrySet().iterator(); it.hasNext(); ) {
            Map.Entry<Thread, H2StatementCache> entry = it.next();

            Thread t = entry.getKey();

            if (t.getState() == Thread.State.TERMINATED
                || cur - entry.getValue().lastUsage() > STATEMENT_CACHE_THREAD_USAGE_TIMEOUT)
                it.remove();
        }
    }

    /**
     * Rebuild indexes from hash index.
     *
     * @param cacheName Cache name.
     * @throws IgniteCheckedException If failed.
     */
    @Override public void rebuildIndexesFromHash(String cacheName) throws IgniteCheckedException {
        int cacheId = CU.cacheId(cacheName);

        GridCacheContext cctx = ctx.cache().context().cacheContext(cacheId);

        final GridCacheQueryManager qryMgr = cctx.queries();

        SchemaIndexCacheVisitor visitor = new SchemaIndexCacheVisitorImpl(cctx);

        visitor.visit(new RebuldIndexFromHashClosure(qryMgr));

        for (H2TableDescriptor tblDesc : tables(cacheName))
            tblDesc.table().markRebuildFromHashInProgress(false);
    }

    /** {@inheritDoc} */
    @Override public void markForRebuildFromHash(String cacheName) {
        for (H2TableDescriptor tblDesc : tables(cacheName)) {
            assert tblDesc.table() != null;

            tblDesc.table().markRebuildFromHashInProgress(true);
        }
    }

    /**
     * @return Busy lock.
     */
    public GridSpinBusyLock busyLock() {
        return busyLock;
    }

    /**
     * @return Map query executor.
     */
    public GridMapQueryExecutor mapQueryExecutor() {
        return mapQryExec;
    }

    /**
     * @return Reduce query executor.
     */
    public GridReduceQueryExecutor reduceQueryExecutor() {
        return rdcQryExec;
    }

    /** {@inheritDoc} */
    @SuppressWarnings({"NonThreadSafeLazyInitialization", "deprecation"})
    @Override public void start(GridKernalContext ctx, GridSpinBusyLock busyLock) throws IgniteCheckedException {
        if (log.isDebugEnabled())
            log.debug("Starting cache query index...");

        this.busyLock = busyLock;

        qryIdGen = new AtomicLong();

        if (SysProperties.serializeJavaObject) {
            U.warn(log, "Serialization of Java objects in H2 was enabled.");

            SysProperties.serializeJavaObject = false;
        }

        String dbName = (ctx != null ? ctx.localNodeId() : UUID.randomUUID()).toString();

        dbUrl = "jdbc:h2:mem:" + dbName + DB_OPTIONS;

        org.h2.Driver.load();

        try {
            if (getString(IGNITE_H2_DEBUG_CONSOLE) != null) {
                Connection c = DriverManager.getConnection(dbUrl);

                int port = getInteger(IGNITE_H2_DEBUG_CONSOLE_PORT, 0);

                WebServer webSrv = new WebServer();
                Server web = new Server(webSrv, "-webPort", Integer.toString(port));
                web.start();
                String url = webSrv.addSession(c);

                U.quietAndInfo(log, "H2 debug console URL: " + url);

                try {
                    Server.openBrowser(url);
                }
                catch (Exception e) {
                    U.warn(log, "Failed to open browser: " + e.getMessage());
                }
            }
        }
        catch (SQLException e) {
            throw new IgniteCheckedException(e);
        }

        if (ctx == null) {
            // This is allowed in some tests.
            nodeId = UUID.randomUUID();
            marshaller = new JdkMarshaller();
        }
        else {
            this.ctx = ctx;

            schemas.put(QueryUtils.DFLT_SCHEMA, new H2Schema(QueryUtils.DFLT_SCHEMA));

            valCtx = new CacheQueryObjectValueContext(ctx);

            nodeId = ctx.localNodeId();
            marshaller = ctx.config().getMarshaller();

            mapQryExec = new GridMapQueryExecutor(busyLock);
            rdcQryExec = new GridReduceQueryExecutor(qryIdGen, busyLock);

            mapQryExec.start(ctx, this);
            rdcQryExec.start(ctx, this);

            stmtCacheCleanupTask = ctx.timeout().schedule(new Runnable() {
                @Override public void run() {
                    cleanupStatementCache();
                }
            }, CLEANUP_STMT_CACHE_PERIOD, CLEANUP_STMT_CACHE_PERIOD);

            dmlProc = new DmlStatementsProcessor();
            ddlProc = new DdlStatementsProcessor();

            dmlProc.start(ctx, this);
            ddlProc.start(ctx, this);
        }

        if (JdbcUtils.serializer != null)
            U.warn(log, "Custom H2 serialization is already configured, will override.");

        JdbcUtils.serializer = h2Serializer();
    }

    /**
     * @return Value object context.
     */
    public CacheObjectValueContext objectContext() {
        return ctx.query().objectContext();
    }

    /**
     * @param topic Topic.
     * @param topicOrd Topic ordinal for {@link GridTopic}.
     * @param nodes Nodes.
     * @param msg Message.
     * @param specialize Optional closure to specialize message for each node.
     * @param locNodeHnd Handler for local node.
     * @param plc Policy identifying the executor service which will process message.
     * @param runLocParallel Run local handler in parallel thread.
     * @return {@code true} If all messages sent successfully.
     */
    public boolean send(
        Object topic,
        int topicOrd,
        Collection<ClusterNode> nodes,
        Message msg,
        @Nullable IgniteBiClosure<ClusterNode, Message, Message> specialize,
        @Nullable final IgniteInClosure2X<ClusterNode, Message> locNodeHnd,
        byte plc,
        boolean runLocParallel
    ) {
        boolean ok = true;

        if (specialize == null && msg instanceof GridCacheQueryMarshallable)
            ((GridCacheQueryMarshallable)msg).marshall(marshaller);

        ClusterNode locNode = null;

        for (ClusterNode node : nodes) {
            if (node.isLocal()) {
                if (locNode != null)
                    throw new IllegalStateException();

                locNode = node;

                continue;
            }

            try {
                if (specialize != null) {
                    msg = specialize.apply(node, msg);

                    if (msg instanceof GridCacheQueryMarshallable)
                        ((GridCacheQueryMarshallable)msg).marshall(marshaller);
                }

                ctx.io().sendGeneric(node, topic, topicOrd, msg, plc);
            }
            catch (IgniteCheckedException e) {
                ok = false;

                U.warn(log, "Failed to send message [node=" + node + ", msg=" + msg +
                    ", errMsg=" + e.getMessage() + "]");
            }
        }

        // Local node goes the last to allow parallel execution.
        if (locNode != null) {
            assert locNodeHnd != null;

            if (specialize != null)
                msg = specialize.apply(locNode, msg);

            if (runLocParallel) {
                final ClusterNode finalLocNode = locNode;
                final Message finalMsg = msg;

                try {
                    // We prefer runLocal to runLocalSafe, because the latter can produce deadlock here.
                    ctx.closure().runLocal(new GridPlainRunnable() {
                        @Override public void run() {
                            if (!busyLock.enterBusy())
                                return;

                            try {
                                locNodeHnd.apply(finalLocNode, finalMsg);
                            }
                            finally {
                                busyLock.leaveBusy();
                            }
                        }
                    }, plc).listen(logger);
                }
                catch (IgniteCheckedException e) {
                    ok = false;

                    U.error(log, "Failed to execute query locally.", e);
                }
            }
            else
                locNodeHnd.apply(locNode, msg);
        }

        return ok;
    }

    /**
     * @return Serializer.
     */
    private JavaObjectSerializer h2Serializer() {
        return new JavaObjectSerializer() {
            @Override public byte[] serialize(Object obj) throws Exception {
                return U.marshal(marshaller, obj);
            }

            @Override public Object deserialize(byte[] bytes) throws Exception {
                ClassLoader clsLdr = ctx != null ? U.resolveClassLoader(ctx.config()) : null;

                return U.unmarshal(marshaller, bytes, clsLdr);
            }
        };
    }

    /**
     * Registers SQL functions.
     *
     * @param schema Schema.
     * @param clss Classes.
     * @throws IgniteCheckedException If failed.
     */
    private void createSqlFunctions(String schema, Class<?>[] clss) throws IgniteCheckedException {
        if (F.isEmpty(clss))
            return;

        for (Class<?> cls : clss) {
            for (Method m : cls.getDeclaredMethods()) {
                QuerySqlFunction ann = m.getAnnotation(QuerySqlFunction.class);

                if (ann != null) {
                    int modifiers = m.getModifiers();

                    if (!Modifier.isStatic(modifiers) || !Modifier.isPublic(modifiers))
                        throw new IgniteCheckedException("Method " + m.getName() + " must be public static.");

                    String alias = ann.alias().isEmpty() ? m.getName() : ann.alias();

                    String clause = "CREATE ALIAS IF NOT EXISTS " + alias + (ann.deterministic() ?
                        " DETERMINISTIC FOR \"" :
                        " FOR \"") +
                        cls.getName() + '.' + m.getName() + '"';

                    executeStatement(schema, clause);
                }
            }
        }
    }

    /** {@inheritDoc} */
    @Override public void stop() throws IgniteCheckedException {
        if (log.isDebugEnabled())
            log.debug("Stopping cache query index...");

        mapQryExec.cancelLazyWorkers();

        for (Connection c : conns)
            U.close(c, log);

        conns.clear();
        schemas.clear();
        cacheName2schema.clear();

        try (Connection c = DriverManager.getConnection(dbUrl); Statement s = c.createStatement()) {
            s.execute("SHUTDOWN");
        }
        catch (SQLException e) {
            U.error(log, "Failed to shutdown database.", e);
        }

        if (stmtCacheCleanupTask != null)
            stmtCacheCleanupTask.close();

        GridH2QueryContext.clearLocalNodeStop(nodeId);

        if (log.isDebugEnabled())
            log.debug("Cache query index stopped.");
    }

    /**
     * Whether this is default schema.
     *
     * @param schemaName Schema name.
     * @return {@code True} if default.
     */
    private boolean isDefaultSchema(String schemaName) {
        return F.eq(schemaName, QueryUtils.DFLT_SCHEMA);
    }

    /** {@inheritDoc} */
    @Override public void registerCache(String cacheName, String schemaName, GridCacheContext<?, ?> cctx)
        throws IgniteCheckedException {
        if (!isDefaultSchema(schemaName)) {
            synchronized (schemaMux) {
                H2Schema schema = new H2Schema(schemaName);

                H2Schema oldSchema = schemas.putIfAbsent(schemaName, schema);

                if (oldSchema == null)
                    createSchema(schemaName);
                else
                    schema = oldSchema;

                schema.incrementUsageCount();
            }
        }

        cacheName2schema.put(cacheName, schemaName);

        createSqlFunctions(schemaName, cctx.config().getSqlFunctionClasses());
    }

    /** {@inheritDoc} */
    @Override public void unregisterCache(String cacheName, boolean rmvIdx) {
        String schemaName = schema(cacheName);

        H2Schema schema = schemas.get(schemaName);

        if (schema != null) {
            mapQryExec.onCacheStop(cacheName);
            dmlProc.onCacheStop(cacheName);

            // Remove this mapping only after callback to DML proc - it needs that mapping internally
            cacheName2schema.remove(cacheName);

            // Drop tables.
            Collection<H2TableDescriptor> rmvTbls = new HashSet<>();

            for (H2TableDescriptor tbl : schema.tables()) {
                if (F.eq(tbl.cache().name(), cacheName)) {
                    try {
                        tbl.table().setRemoveIndexOnDestroy(rmvIdx);

                        dropTable(tbl);
                    }
                    catch (IgniteCheckedException e) {
                        U.error(log, "Failed to drop table on cache stop (will ignore): " + tbl.fullTableName(), e);
                    }

                    schema.drop(tbl);

                    rmvTbls.add(tbl);
                }
            }

            if (!isDefaultSchema(schemaName)) {
                synchronized (schemaMux) {
                    if (schema.decrementUsageCount() == 0) {
                        schemas.remove(schemaName);

                        try {
                            dropSchema(schemaName);
                        }
                        catch (IgniteCheckedException e) {
                            U.error(log, "Failed to drop schema on cache stop (will ignore): " + cacheName, e);
                        }
                    }
                }
            }

            stmtCache.clear();

            for (H2TableDescriptor tbl : rmvTbls) {
                for (Index idx : tbl.table().getIndexes())
                    idx.close(null);
            }

            int cacheId = CU.cacheId(cacheName);

            for (Iterator<Map.Entry<H2TwoStepCachedQueryKey, H2TwoStepCachedQuery>> it =
                twoStepCache.entrySet().iterator(); it.hasNext();) {
                Map.Entry<H2TwoStepCachedQueryKey, H2TwoStepCachedQuery> e = it.next();

                GridCacheTwoStepQuery qry = e.getValue().query();

                if (!F.isEmpty(qry.cacheIds()) && qry.cacheIds().contains(cacheId))
                    it.remove();
            }
        }
    }

    /**
     * Remove all cached queries from cached two-steps queries.
     */
    private void clearCachedQueries() {
        twoStepCache.clear();
    }

    /** {@inheritDoc} */
    @Override public IndexingQueryFilter backupFilter(@Nullable final AffinityTopologyVersion topVer,
        @Nullable final int[] parts) {
        return new IndexingQueryFilterImpl(ctx, topVer, parts);
    }

    /**
     * @return Ready topology version.
     */
    public AffinityTopologyVersion readyTopologyVersion() {
        return ctx.cache().context().exchange().readyAffinityVersion();
    }

    /**
     * @param readyVer Ready topology version.
     *
     * @return {@code true} If pending distributed exchange exists because server topology is changed.
     */
    public boolean serverTopologyChanged(AffinityTopologyVersion readyVer) {
        GridDhtPartitionsExchangeFuture fut = ctx.cache().context().exchange().lastTopologyFuture();

        if (fut.isDone())
            return false;

        AffinityTopologyVersion initVer = fut.initialVersion();

        return initVer.compareTo(readyVer) > 0 && !CU.clientNode(fut.firstEvent().node());
    }

    /**
     * @param topVer Topology version.
     * @throws IgniteCheckedException If failed.
     */
    public void awaitForReadyTopologyVersion(AffinityTopologyVersion topVer) throws IgniteCheckedException {
        IgniteInternalFuture<?> fut = ctx.cache().context().exchange().affinityReadyFuture(topVer);

        if (fut != null)
            fut.get();
    }

    /** {@inheritDoc} */
    @Override public void onDisconnected(IgniteFuture<?> reconnectFut) {
        rdcQryExec.onDisconnected(reconnectFut);
    }

    /**
     * Bind query parameters and calculate partitions derived from the query.
     *
     * @param partInfoList Collection of query derived partition info.
     * @param params Query parameters.
     * @return Partitions.
     * @throws IgniteCheckedException, If fails.
     */
    private int[] calculateQueryPartitions(CacheQueryPartitionInfo[] partInfoList, Object[] params)
        throws IgniteCheckedException {

        ArrayList<Integer> list = new ArrayList<>(partInfoList.length);

        for (CacheQueryPartitionInfo partInfo: partInfoList) {
            int partId = (partInfo.partition() >= 0) ? partInfo.partition() :
                bindPartitionInfoParameter(partInfo, params);

            int i = 0;

            while (i < list.size() && list.get(i) < partId)
                i++;

            if (i < list.size()) {
                if (list.get(i) > partId)
                    list.add(i, partId);
            }
            else
                list.add(partId);
        }

        int[] result = new int[list.size()];

        for (int i = 0; i < list.size(); i++)
            result[i] = list.get(i);

        return result;
    }

    /**
     * Bind query parameter to partition info and calculate partition.
     *
     * @param partInfo Partition Info.
     * @param params Query parameters.
     * @return Partition.
     * @throws IgniteCheckedException, If fails.
     */
    private int bindPartitionInfoParameter(CacheQueryPartitionInfo partInfo, Object[] params)
        throws IgniteCheckedException {
        assert partInfo != null;
        assert partInfo.partition() < 0;

        GridH2RowDescriptor desc = dataTable(schema(partInfo.cacheName()), partInfo.tableName()).rowDescriptor();

        Object param = H2Utils.convert(params[partInfo.paramIdx()],
                desc, partInfo.dataType());

        return kernalContext().affinity().partition(partInfo.cacheName(), param);
    }

    /** {@inheritDoc} */
    @Override public Collection<GridRunningQueryInfo> runningQueries(long duration) {
        Collection<GridRunningQueryInfo> res = new ArrayList<>();

        res.addAll(runs.values());
        res.addAll(rdcQryExec.longRunningQueries(duration));

        return res;
    }

    /** {@inheritDoc} */
    @Override public void cancelQueries(Collection<Long> queries) {
        if (!F.isEmpty(queries)) {
            for (Long qryId : queries) {
                GridRunningQueryInfo run = runs.get(qryId);

                if (run != null)
                    run.cancel();
            }

            rdcQryExec.cancelQueries(queries);
        }
    }

    /** {@inheritDoc} */
    @Override public void cancelAllQueries() {
        mapQryExec.cancelLazyWorkers();

        for (Connection conn : conns)
            U.close(conn, log);
    }

    /**
     * Collect cache identifiers from two-step query.
     *
     * @param mainCacheId Id of main cache.
     * @param twoStepQry Two-step query.
     * @return Result.
     */
    @Nullable public List<Integer> collectCacheIds(@Nullable Integer mainCacheId, GridCacheTwoStepQuery twoStepQry) {
        LinkedHashSet<Integer> caches0 = new LinkedHashSet<>();

        int tblCnt = twoStepQry.tablesCount();

        if (mainCacheId != null)
            caches0.add(mainCacheId);

        if (tblCnt > 0) {
            for (QueryTable tblKey : twoStepQry.tables()) {
                GridH2Table tbl = dataTable(tblKey);

                int cacheId = tbl.cacheId();

                caches0.add(cacheId);
            }
        }

        if (caches0.isEmpty())
            return null;
        else {
            //Prohibit usage indices with different numbers of segments in same query.
            List<Integer> cacheIds = new ArrayList<>(caches0);

            checkCacheIndexSegmentation(cacheIds);

            return cacheIds;
        }
    }

    /**
     * Closeable iterator.
     */
    private interface ClIter<X> extends AutoCloseable, Iterator<X> {
        // No-op.
    }

    /** */
    private static class RebuldIndexFromHashClosure implements SchemaIndexCacheVisitorClosure {
        /** */
        private final GridCacheQueryManager qryMgr;

        /**
         * @param qryMgr Query manager.
         */
        RebuldIndexFromHashClosure(GridCacheQueryManager qryMgr) {
            this.qryMgr = qryMgr;
        }

        /** {@inheritDoc} */
        @Override public void apply(CacheDataRow row) throws IgniteCheckedException {
            qryMgr.store(row, null, false);
        }
    }
}<|MERGE_RESOLUTION|>--- conflicted
+++ resolved
@@ -1482,17 +1482,10 @@
         {
             // Second, let's check if we already have a parsed statement...
             PreparedStatement cachedStmt;
-<<<<<<< HEAD
 
             if ((cachedStmt = cachedStatement(connectionForSchema(schemaName), qry.getSql())) != null) {
                 Prepared prepared = GridSqlQueryParser.prepared(cachedStmt);
 
-=======
-
-            if ((cachedStmt = cachedStatement(connectionForSchema(schemaName), qry.getSql())) != null) {
-                Prepared prepared = GridSqlQueryParser.prepared(cachedStmt);
-
->>>>>>> 1bb91949
                 // We may use this cached statement only for local queries and non queries.
                 if (qry.isLocal() || !prepared.isQuery())
                     return Collections.singletonList(doRunPrepared(schemaName, prepared, qry, null, null, keepBinary,
@@ -1679,28 +1672,15 @@
                     Arrays.deepToString(args) + "]", IgniteQueryErrorCode.PARSING, e);
             }
 
-<<<<<<< HEAD
-            if (!loc) {
-                GridSqlQueryParser parser = new GridSqlQueryParser(false);
-=======
            GridSqlQueryParser parser = null;
 
            if (!loc) {
                 parser = new GridSqlQueryParser(false);
->>>>>>> 1bb91949
 
                 GridSqlStatement parsedStmt = parser.parse(prepared);
 
                 // Legit assertion - we have H2 query flag above.
                 assert parsedStmt instanceof GridSqlQuery;
-<<<<<<< HEAD
-
-                loc = GridSqlQueryParser.isLocalQuery(parser.allTables(), qry.isReplicatedOnly());
-            }
-
-            if (loc) {
-                GridCacheContext cctx = GridSqlQueryParser.getFirstPartitionedCache(prepared);
-=======
 
                 loc = parser.isLocalQuery(qry.isReplicatedOnly());
             }
@@ -1713,7 +1693,6 @@
                 }
 
                 GridCacheContext cctx = parser.getFirstPartitionedCache();
->>>>>>> 1bb91949
 
                 if (cctx != null && cctx.config().getQueryParallelism() > 1) {
                     loc = false;
@@ -1730,7 +1709,6 @@
         // Let's not cache multiple statements and distributed queries as whole two step query will be cached later on.
         if (remainingSql != null || hasTwoStep)
             getStatementsCacheForCurrentThread().remove(schemaName, qry.getSql());
-<<<<<<< HEAD
 
         if (!hasTwoStep)
             return new ParsingResult(prepared, newQry, remainingSql, null, null, null);
@@ -1754,31 +1732,6 @@
             return new ParsingResult(prepared, newQry, remainingSql, twoStepQry, cachedQryKey, meta);
         }
 
-=======
-
-        if (!hasTwoStep)
-            return new ParsingResult(prepared, newQry, remainingSql, null, null, null);
-
-        final UUID locNodeId = ctx.localNodeId();
-
-        // Now we're sure to have a distributed query. Let's try to get a two-step plan from the cache, or perform the
-        // split if needed.
-        H2TwoStepCachedQueryKey cachedQryKey = new H2TwoStepCachedQueryKey(schemaName, qry.getSql(),
-            qry.isCollocated(), qry.isDistributedJoins(), qry.isEnforceJoinOrder(), qry.isLocal());
-
-        H2TwoStepCachedQuery cachedQry;
-
-        if ((cachedQry = twoStepCache.get(cachedQryKey)) != null) {
-            checkQueryType(qry, true);
-
-            GridCacheTwoStepQuery twoStepQry = cachedQry.query().copy();
-
-            List<GridQueryFieldMetadata> meta = cachedQry.meta();
-
-            return new ParsingResult(prepared, newQry, remainingSql, twoStepQry, cachedQryKey, meta);
-        }
-
->>>>>>> 1bb91949
         try {
             GridH2QueryContext.set(new GridH2QueryContext(locNodeId, locNodeId, 0, PREPARE)
                 .distributedJoinMode(distributedJoinMode(qry.isLocal(), qry.isDistributedJoins())));
