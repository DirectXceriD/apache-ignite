--- conflicted
+++ resolved
@@ -580,17 +580,12 @@
     }
 
     /** {@inheritDoc} */
-<<<<<<< HEAD
     @Override public void store(GridCacheContext cctx,
         GridQueryTypeDescriptor type,
         CacheDataRow row,
         @Nullable CacheDataRow prevRow,
-        @Nullable MvccCoordinatorVersion newVer) throws IgniteCheckedException
+        @Nullable MvccCoordinatorVersion newVer, boolean prevRowAvailable) throws IgniteCheckedException
     {
-=======
-    @Override public void store(GridCacheContext cctx, GridQueryTypeDescriptor type, CacheDataRow row,
-        @Nullable CacheDataRow prevRow, boolean prevRowAvailable) throws IgniteCheckedException {
->>>>>>> 8c278ca9
         String cacheName = cctx.name();
 
         H2TableDescriptor tbl = tableDescriptor(schema(cacheName), cacheName, type.name());
@@ -598,11 +593,7 @@
         if (tbl == null)
             return; // Type was rejected.
 
-<<<<<<< HEAD
-        tbl.table().update(row, prevRow, newVer);
-=======
-        tbl.table().update(row, prevRow, prevRowAvailable);
->>>>>>> 8c278ca9
+        tbl.table().update(row, prevRow, newVer, prevRowAvailable);
 
         if (tbl.luceneIndex() != null) {
             long expireTime = row.expireTime();
