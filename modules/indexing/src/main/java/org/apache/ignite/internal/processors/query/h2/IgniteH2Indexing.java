--- conflicted
+++ resolved
@@ -1200,8 +1200,7 @@
                 String longMsg = "Query execution is too long [time=" + time + " ms, sql='" + sql + '\'' +
                     ", plan=" + U.nl() + plan.getString(1) + U.nl() + ", parameters=" + params + "]";
 
-<<<<<<< HEAD
-                LT.warn(log, null, longMsg, msg);
+                LT.warn(log, longMsg, msg);
             }
 
             return rs;
@@ -1614,10 +1613,6 @@
         else
             throw new IgniteCheckedException("Unexpected SQL expression type [cls=" + element.getClass().getName() + ']');
     }
-=======
-                LT.warn(log, longMsg, msg);
-            }
->>>>>>> 5afd6546
 
     /**
      * Executes query.
