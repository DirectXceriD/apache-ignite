/*
 * Licensed to the Apache Software Foundation (ASF) under one or more
 * contributor license agreements.  See the NOTICE file distributed with
 * this work for additional information regarding copyright ownership.
 * The ASF licenses this file to You under the Apache License, Version 2.0
 * (the "License"); you may not use this file except in compliance with
 * the License.  You may obtain a copy of the License at
 *
 *      http://www.apache.org/licenses/LICENSE-2.0
 *
 * Unless required by applicable law or agreed to in writing, software
 * distributed under the License is distributed on an "AS IS" BASIS,
 * WITHOUT WARRANTIES OR CONDITIONS OF ANY KIND, either express or implied.
 * See the License for the specific language governing permissions and
 * limitations under the License.
 */

package org.apache.ignite.internal.processors.query.h2;

import java.lang.reflect.Method;
import java.lang.reflect.Modifier;
import java.sql.Connection;
import java.sql.DriverManager;
import java.sql.PreparedStatement;
import java.sql.ResultSet;
import java.sql.SQLException;
import java.sql.Statement;
import java.sql.Types;
import java.text.MessageFormat;
import java.util.ArrayList;
import java.util.Arrays;
import java.util.Collection;
import java.util.Collections;
import java.util.HashSet;
import java.util.Iterator;
import java.util.LinkedHashSet;
import java.util.List;
import java.util.Map;
import java.util.UUID;
import java.util.concurrent.ConcurrentHashMap;
import java.util.concurrent.ConcurrentMap;
import java.util.concurrent.TimeUnit;
import java.util.concurrent.atomic.AtomicLong;
import javax.cache.Cache;
import javax.cache.CacheException;
import org.apache.ignite.IgniteCheckedException;
import org.apache.ignite.IgniteDataStreamer;
import org.apache.ignite.IgniteException;
import org.apache.ignite.IgniteLogger;
import org.apache.ignite.cache.query.FieldsQueryCursor;
import org.apache.ignite.cache.query.QueryCancelledException;
import org.apache.ignite.cache.query.QueryCursor;
import org.apache.ignite.cache.query.SqlFieldsQuery;
import org.apache.ignite.cache.query.SqlQuery;
import org.apache.ignite.cache.query.annotations.QuerySqlFunction;
import org.apache.ignite.cluster.ClusterNode;
import org.apache.ignite.configuration.CacheConfiguration;
import org.apache.ignite.internal.GridKernalContext;
import org.apache.ignite.internal.GridTopic;
import org.apache.ignite.internal.IgniteInternalFuture;
import org.apache.ignite.internal.jdbc2.JdbcSqlFieldsQuery;
import org.apache.ignite.internal.processors.affinity.AffinityTopologyVersion;
import org.apache.ignite.internal.processors.cache.CacheEntryImpl;
import org.apache.ignite.internal.processors.cache.CacheObject;
import org.apache.ignite.internal.processors.cache.CacheObjectContext;
import org.apache.ignite.internal.processors.cache.GridCacheAdapter;
import org.apache.ignite.internal.processors.cache.GridCacheAffinityManager;
import org.apache.ignite.internal.processors.cache.GridCacheContext;
import org.apache.ignite.internal.processors.cache.GridCacheSharedContext;
import org.apache.ignite.internal.processors.cache.KeyCacheObject;
import org.apache.ignite.internal.processors.cache.GridCacheEntryEx;
import org.apache.ignite.internal.processors.cache.GridCacheEntryRemovedException;
import org.apache.ignite.internal.processors.cache.QueryCursorImpl;
import org.apache.ignite.internal.processors.cache.database.CacheDataRow;
import org.apache.ignite.internal.processors.cache.database.tree.io.PageIO;
import org.apache.ignite.internal.processors.cache.query.GridCacheQueryMarshallable;
import org.apache.ignite.internal.processors.cache.query.GridCacheTwoStepQuery;
import org.apache.ignite.internal.processors.cache.query.IgniteQueryErrorCode;
import org.apache.ignite.internal.processors.cache.query.QueryTable;
import org.apache.ignite.internal.processors.cache.version.GridCacheVersion;
import org.apache.ignite.internal.processors.query.GridQueryCacheObjectsIterator;
import org.apache.ignite.internal.processors.query.GridQueryCancel;
import org.apache.ignite.internal.processors.query.GridQueryFieldMetadata;
import org.apache.ignite.internal.processors.query.GridQueryFieldsResult;
import org.apache.ignite.internal.processors.query.GridQueryFieldsResultAdapter;
import org.apache.ignite.internal.processors.query.GridQueryIndexing;
import org.apache.ignite.internal.processors.query.GridQueryTypeDescriptor;
import org.apache.ignite.internal.processors.query.GridRunningQueryInfo;
import org.apache.ignite.internal.processors.query.IgniteSQLException;
import org.apache.ignite.internal.processors.query.QueryIndexDescriptorImpl;
import org.apache.ignite.internal.processors.query.h2.ddl.DdlStatementsProcessor;
import org.apache.ignite.internal.processors.query.h2.opt.DistributedJoinMode;
import org.apache.ignite.internal.processors.query.h2.database.H2PkHashIndex;
import org.apache.ignite.internal.processors.query.h2.database.H2RowFactory;
import org.apache.ignite.internal.processors.query.h2.database.H2TreeIndex;
import org.apache.ignite.internal.processors.query.h2.database.io.H2ExtrasInnerIO;
import org.apache.ignite.internal.processors.query.h2.database.io.H2ExtrasLeafIO;
import org.apache.ignite.internal.processors.query.h2.database.io.H2InnerIO;
import org.apache.ignite.internal.processors.query.h2.database.io.H2LeafIO;
import org.apache.ignite.internal.processors.query.h2.opt.GridH2DefaultTableEngine;
import org.apache.ignite.internal.processors.query.h2.opt.GridH2IndexBase;
import org.apache.ignite.internal.processors.query.h2.opt.GridH2QueryContext;
import org.apache.ignite.internal.processors.query.h2.opt.GridH2Row;
import org.apache.ignite.internal.processors.query.h2.opt.GridH2RowDescriptor;
import org.apache.ignite.internal.processors.query.h2.opt.GridH2RowFactory;
import org.apache.ignite.internal.processors.query.h2.opt.GridH2Table;
import org.apache.ignite.internal.processors.query.h2.sql.GridSqlQueryParser;
import org.apache.ignite.internal.processors.query.h2.sql.GridSqlQuerySplitter;
import org.apache.ignite.internal.processors.query.h2.twostep.GridMapQueryExecutor;
import org.apache.ignite.internal.processors.query.h2.twostep.GridReduceQueryExecutor;
import org.apache.ignite.internal.processors.query.schema.SchemaIndexCacheVisitor;
import org.apache.ignite.internal.processors.query.schema.SchemaIndexCacheVisitorClosure;
import org.apache.ignite.internal.processors.timeout.GridTimeoutProcessor;
import org.apache.ignite.internal.util.GridBoundedConcurrentLinkedHashMap;
import org.apache.ignite.internal.util.GridEmptyCloseableIterator;
import org.apache.ignite.internal.util.GridSpinBusyLock;
import org.apache.ignite.internal.util.lang.GridCloseableIterator;
import org.apache.ignite.internal.util.lang.GridPlainRunnable;
import org.apache.ignite.internal.util.lang.IgniteInClosure2X;
import org.apache.ignite.internal.util.typedef.F;
import org.apache.ignite.internal.util.typedef.internal.CU;
import org.apache.ignite.internal.util.typedef.internal.LT;
import org.apache.ignite.internal.util.typedef.internal.SB;
import org.apache.ignite.internal.util.typedef.internal.U;
import org.apache.ignite.lang.IgniteBiClosure;
import org.apache.ignite.lang.IgniteBiPredicate;
import org.apache.ignite.lang.IgniteBiTuple;
import org.apache.ignite.lang.IgniteFuture;
import org.apache.ignite.lang.IgniteInClosure;
import org.apache.ignite.marshaller.Marshaller;
import org.apache.ignite.marshaller.jdk.JdkMarshaller;
import org.apache.ignite.plugin.extensions.communication.Message;
import org.apache.ignite.resources.LoggerResource;
import org.apache.ignite.spi.indexing.IndexingQueryFilter;
import org.h2.api.ErrorCode;
import org.h2.api.JavaObjectSerializer;
import org.h2.command.Prepared;
import org.h2.command.dml.Insert;
import org.h2.engine.Session;
import org.h2.engine.SysProperties;
import org.h2.index.Cursor;
import org.h2.index.Index;
import org.h2.jdbc.JdbcPreparedStatement;
import org.h2.jdbc.JdbcStatement;
import org.h2.server.web.WebServer;
import org.h2.table.IndexColumn;
import org.h2.tools.Server;
import org.h2.util.JdbcUtils;
import org.jetbrains.annotations.Nullable;
import org.jsr166.ConcurrentHashMap8;

import static org.apache.ignite.IgniteSystemProperties.IGNITE_H2_DEBUG_CONSOLE;
import static org.apache.ignite.IgniteSystemProperties.IGNITE_H2_DEBUG_CONSOLE_PORT;
import static org.apache.ignite.IgniteSystemProperties.IGNITE_H2_INDEXING_CACHE_CLEANUP_PERIOD;
import static org.apache.ignite.IgniteSystemProperties.IGNITE_H2_INDEXING_CACHE_THREAD_USAGE_TIMEOUT;
import static org.apache.ignite.IgniteSystemProperties.getInteger;
import static org.apache.ignite.IgniteSystemProperties.getString;
import static org.apache.ignite.internal.processors.cache.query.GridCacheQueryType.SQL;
import static org.apache.ignite.internal.processors.cache.query.GridCacheQueryType.SQL_FIELDS;
import static org.apache.ignite.internal.processors.cache.query.GridCacheQueryType.TEXT;
import static org.apache.ignite.internal.processors.query.QueryUtils.KEY_FIELD_NAME;
import static org.apache.ignite.internal.processors.query.QueryUtils.VAL_FIELD_NAME;
import static org.apache.ignite.internal.processors.query.QueryUtils.VER_FIELD_NAME;
import static org.apache.ignite.internal.processors.query.h2.opt.DistributedJoinMode.OFF;
import static org.apache.ignite.internal.processors.query.h2.opt.DistributedJoinMode.distributedJoinMode;
import static org.apache.ignite.internal.processors.query.h2.opt.GridH2QueryType.LOCAL;
import static org.apache.ignite.internal.processors.query.h2.opt.GridH2QueryType.PREPARE;

/**
 * Indexing implementation based on H2 database engine. In this implementation main query language is SQL,
 * fulltext indexing can be performed using Lucene.
 * <p>
 * For each registered {@link GridQueryTypeDescriptor} this SPI will create respective SQL table with
 * {@code '_key'} and {@code '_val'} fields for key and value, and fields from
 * {@link GridQueryTypeDescriptor#fields()}.
 * For each table it will create indexes declared in {@link GridQueryTypeDescriptor#indexes()}.
 */
@SuppressWarnings({"UnnecessaryFullyQualifiedName", "NonFinalStaticVariableUsedInClassInitialization"})
public class IgniteH2Indexing implements GridQueryIndexing {
    /*
     * Register IO for indexes.
     */
    static {
        PageIO.registerH2(H2InnerIO.VERSIONS, H2LeafIO.VERSIONS);
        H2ExtrasInnerIO.register();
        H2ExtrasLeafIO.register();

        // Initialize system properties for H2.
        System.setProperty("h2.objectCache", "false");
        System.setProperty("h2.serializeJavaObject", "false");
        System.setProperty("h2.objectCacheMaxPerElementSize", "0"); // Avoid ValueJavaObject caching.
    }

    /** Default DB options. */
    private static final String DB_OPTIONS = ";LOCK_MODE=3;MULTI_THREADED=1;DB_CLOSE_ON_EXIT=FALSE" +
        ";DEFAULT_LOCK_TIMEOUT=10000;FUNCTIONS_IN_SCHEMA=true;OPTIMIZE_REUSE_RESULTS=0;QUERY_CACHE_SIZE=0" +
        ";RECOMPILE_ALWAYS=1;MAX_OPERATION_MEMORY=0;NESTED_JOINS=0;BATCH_JOINS=1" +
        ";ROW_FACTORY=\"" + GridH2RowFactory.class.getName() + "\"" +
        ";DEFAULT_TABLE_ENGINE=" + GridH2DefaultTableEngine.class.getName();

        // Uncomment this setting to get debug output from H2 to sysout.
//        ";TRACE_LEVEL_SYSTEM_OUT=3";

    /** Dummy metadata for update result. */
    public static final List<GridQueryFieldMetadata> UPDATE_RESULT_META = Collections.<GridQueryFieldMetadata>
        singletonList(new H2SqlFieldMetadata(null, null, "UPDATED", Long.class.getName()));

    /** */
    private static final int PREPARED_STMT_CACHE_SIZE = 256;

    /** */
    private static final int TWO_STEP_QRY_CACHE_SIZE = 1024;

    /** The period of clean up the {@link #stmtCache}. */
    private final Long CLEANUP_STMT_CACHE_PERIOD = Long.getLong(IGNITE_H2_INDEXING_CACHE_CLEANUP_PERIOD, 10_000);

    /** The timeout to remove entry from the {@link #stmtCache} if the thread doesn't perform any queries. */
    private final Long STATEMENT_CACHE_THREAD_USAGE_TIMEOUT =
        Long.getLong(IGNITE_H2_INDEXING_CACHE_THREAD_USAGE_TIMEOUT, 600 * 1000);

    /** */
    private GridTimeoutProcessor.CancelableTask stmtCacheCleanupTask;

    /** Logger. */
    @LoggerResource
    private IgniteLogger log;

    /** Node ID. */
    private UUID nodeId;

    /** */
    private Marshaller marshaller;

    /** Collection of schemaNames and registered tables. */
    private final ConcurrentMap<String, H2Schema> schemas = new ConcurrentHashMap8<>();

    /** */
    private String dbUrl = "jdbc:h2:mem:";

    /** */
    private final Collection<Connection> conns = Collections.synchronizedCollection(new ArrayList<Connection>());

    /** */
    private GridMapQueryExecutor mapQryExec;

    /** */
    private GridReduceQueryExecutor rdcQryExec;

    /** Cache name -> schema name */
    private final Map<String, String> cacheName2schema = new ConcurrentHashMap8<>();

    /** */
    private AtomicLong qryIdGen;

    /** */
    private GridSpinBusyLock busyLock;

    /** */
    private final ConcurrentMap<Long, GridRunningQueryInfo> runs = new ConcurrentHashMap8<>();

    /** */
    private final ThreadLocal<H2ConnectionWrapper> connCache = new ThreadLocal<H2ConnectionWrapper>() {
        @Nullable @Override public H2ConnectionWrapper get() {
            H2ConnectionWrapper c = super.get();

            boolean reconnect = true;

            try {
                reconnect = c == null || c.connection().isClosed();
            }
            catch (SQLException e) {
                U.warn(log, "Failed to check connection status.", e);
            }

            if (reconnect) {
                c = initialValue();

                set(c);

                // Reset statement cache when new connection is created.
                stmtCache.remove(Thread.currentThread());
            }

            return c;
        }

        @Nullable @Override protected H2ConnectionWrapper initialValue() {
            Connection c;

            try {
                c = DriverManager.getConnection(dbUrl);
            }
            catch (SQLException e) {
                throw new IgniteSQLException("Failed to initialize DB connection: " + dbUrl, e);
            }

            conns.add(c);

            return new H2ConnectionWrapper(c);
        }
    };

    /** */
    protected volatile GridKernalContext ctx;

    /** */
    private DmlStatementsProcessor dmlProc;

    /** */
    private DdlStatementsProcessor ddlProc;

    /** */
    private final ConcurrentMap<QueryTable, GridH2Table> dataTables = new ConcurrentHashMap8<>();

    /** Statement cache. */
    private final ConcurrentHashMap<Thread, H2StatementCache> stmtCache = new ConcurrentHashMap<>();

    /** */
    private final GridBoundedConcurrentLinkedHashMap<H2TwoStepCachedQueryKey, H2TwoStepCachedQuery> twoStepCache =
        new GridBoundedConcurrentLinkedHashMap<>(TWO_STEP_QRY_CACHE_SIZE);

    /** */
    private final IgniteInClosure<? super IgniteInternalFuture<?>> logger = new IgniteInClosure<IgniteInternalFuture<?>>() {
        @Override public void apply(IgniteInternalFuture<?> fut) {
            try {
                fut.get();
            }
            catch (IgniteCheckedException e) {
                U.error(log, e.getMessage(), e);
            }
        }
    };

    /**
     * @return Kernal context.
     */
    public GridKernalContext kernalContext() {
        return ctx;
    }

    /**
     * @param cacheName Cache name.
     * @return Connection.
     */
    public Connection connectionForCache(String cacheName) {
        return connectionForSchema(schema(cacheName));
    }

    /**
     * @param schema Schema.
     * @return Connection.
     */
    public Connection connectionForSchema(String schema) {
        try {
            return connectionForThread(schema);
        }
        catch (IgniteCheckedException e) {
            throw new IgniteException(e);
        }
    }

    /**
     * @param c Connection.
     * @param sql SQL.
     * @param useStmtCache If {@code true} uses statement cache.
     * @return Prepared statement.
     * @throws SQLException If failed.
     */
    private PreparedStatement prepareStatement(Connection c, String sql, boolean useStmtCache) throws SQLException {
        if (useStmtCache) {
            Thread curThread = Thread.currentThread();

            H2StatementCache cache = stmtCache.get(curThread);

            if (cache == null) {
                H2StatementCache cache0 = new H2StatementCache(PREPARED_STMT_CACHE_SIZE);

                cache = stmtCache.putIfAbsent(curThread, cache0);

                if (cache == null)
                    cache = cache0;
            }

            cache.updateLastUsage();

            PreparedStatement stmt = cache.get(sql);

            if (stmt != null && !stmt.isClosed() && !((JdbcStatement)stmt).isCancelled()) {
                assert stmt.getConnection() == c;

                return stmt;
            }

            stmt = c.prepareStatement(sql);

            cache.put(sql, stmt);

            return stmt;
        }
        else
            return c.prepareStatement(sql);
    }

    /** {@inheritDoc} */
    @Override public PreparedStatement prepareNativeStatement(String cacheName, String sql) throws SQLException {
        return prepareStatement(connectionForCache(cacheName), sql, true);
    }

    /** {@inheritDoc} */
    @SuppressWarnings("unchecked")
    @Override public IgniteDataStreamer<?, ?> createStreamer(String cacheName, PreparedStatement nativeStmt,
        long autoFlushFreq, int nodeBufSize, int nodeParOps, boolean allowOverwrite) {
        Prepared prep = GridSqlQueryParser.prepared(nativeStmt);

        if (!(prep instanceof Insert))
            throw new IgniteSQLException("Only INSERT operations are supported in streaming mode",
                IgniteQueryErrorCode.UNSUPPORTED_OPERATION);

        IgniteDataStreamer streamer = ctx.grid().dataStreamer(cacheName);

        streamer.autoFlushFrequency(autoFlushFreq);

        streamer.allowOverwrite(allowOverwrite);

        if (nodeBufSize > 0)
            streamer.perNodeBufferSize(nodeBufSize);

        if (nodeParOps > 0)
            streamer.perNodeParallelOperations(nodeParOps);

        return streamer;
    }

    /**
     * Gets DB connection.
     *
     * @param schema Whether to set schema for connection or not.
     * @return DB connection.
     * @throws IgniteCheckedException In case of error.
     */
    private Connection connectionForThread(@Nullable String schema) throws IgniteCheckedException {
        H2ConnectionWrapper c = connCache.get();

        if (c == null)
            throw new IgniteCheckedException("Failed to get DB connection for thread (check log for details).");

        if (schema != null && !F.eq(c.schema(), schema)) {
            Statement stmt = null;

            try {
                stmt = c.connection().createStatement();

                stmt.executeUpdate("SET SCHEMA " + schema);

                if (log.isDebugEnabled())
                    log.debug("Set schema: " + schema);

                c.schema(schema);
            }
            catch (SQLException e) {
                throw new IgniteSQLException("Failed to set schema for DB connection for thread [schema=" +
                    schema + "]", e);
            }
            finally {
                U.close(stmt, log);
            }
        }

        return c.connection();
    }

    /**
     * Creates DB schema if it has not been created yet.
     *
     * @param schema Schema name.
     * @throws IgniteCheckedException If failed to create db schema.
     */
    private void createSchema(String schema) throws IgniteCheckedException {
        executeStatement("INFORMATION_SCHEMA", "CREATE SCHEMA IF NOT EXISTS " + schema);

        if (log.isDebugEnabled())
            log.debug("Created H2 schema for index database: " + schema);
    }

    /**
     * Creates DB schema if it has not been created yet.
     *
     * @param schema Schema name.
     * @throws IgniteCheckedException If failed to create db schema.
     */
    private void dropSchema(String schema) throws IgniteCheckedException {
        executeStatement("INFORMATION_SCHEMA", "DROP SCHEMA IF EXISTS " + schema);

        if (log.isDebugEnabled())
            log.debug("Dropped H2 schema for index database: " + schema);
    }

    /**
     * @param schema Schema
     * @param sql SQL statement.
     * @throws IgniteCheckedException If failed.
     */
    public void executeStatement(String schema, String sql) throws IgniteCheckedException {
        Statement stmt = null;

        try {
            Connection c = connectionForThread(schema);

            stmt = c.createStatement();

            stmt.executeUpdate(sql);
        }
        catch (SQLException e) {
            onSqlException();

            throw new IgniteSQLException("Failed to execute statement: " + sql, e);
        }
        finally {
            U.close(stmt, log);
        }
    }

    /**
     * Binds object to prepared statement.
     *
     * @param stmt SQL statement.
     * @param idx Index.
     * @param obj Value to store.
     * @throws IgniteCheckedException If failed.
     */
    private void bindObject(PreparedStatement stmt, int idx, @Nullable Object obj) throws IgniteCheckedException {
        try {
            if (obj == null)
                stmt.setNull(idx, Types.VARCHAR);
            else
                stmt.setObject(idx, obj);
        }
        catch (SQLException e) {
            throw new IgniteCheckedException("Failed to bind parameter [idx=" + idx + ", obj=" + obj + ", stmt=" +
                stmt + ']', e);
        }
    }

    /**
     * Handles SQL exception.
     */
    private void onSqlException() {
        Connection conn = connCache.get().connection();

        connCache.set(null);

        if (conn != null) {
            conns.remove(conn);

            // Reset connection to receive new one at next call.
            U.close(conn, log);
        }
    }

    /** {@inheritDoc} */
    @Override public void store(String cacheName,
        String typeName,
        KeyCacheObject k,
        int partId,
        CacheObject v,
        GridCacheVersion ver,
        long expirationTime,
        long link) throws IgniteCheckedException {
        H2TableDescriptor tbl = tableDescriptor(typeName, cacheName);

        if (tbl == null)
            return; // Type was rejected.

        if (expirationTime == 0)
            expirationTime = Long.MAX_VALUE;

        tbl.table().update(k, partId, v, ver, expirationTime, false, link);

        if (tbl.luceneIndex() != null)
            tbl.luceneIndex().store(k, v, ver, expirationTime);
    }

    /**
     * @param cacheName Cache name.
     * @return Cache object context.
     */
    public CacheObjectContext objectContext(String cacheName) {
        GridCacheContext cctx = cacheContext(cacheName);

        return cctx != null ? cctx.cacheObjectContext() : null;
    }

    /**
     * @param cacheName Cache name.
     * @return Cache object context.
     */
    public GridCacheContext cacheContext(String cacheName) {
        if (ctx == null)
            return null;

        return ctx.cache().internalCache(cacheName).context();
    }

    /** {@inheritDoc} */
    @Override public void remove(String cacheName,
        GridQueryTypeDescriptor type,
        KeyCacheObject key,
        int partId,
        CacheObject val,
        GridCacheVersion ver) throws IgniteCheckedException {
        if (log.isDebugEnabled())
            log.debug("Removing key from cache query index [locId=" + nodeId + ", key=" + key + ", val=" + val + ']');

        H2TableDescriptor tbl = tableDescriptor(type.name(), cacheName);

        if (tbl == null)
            return;

        if (tbl.table().update(key, partId, val, ver, 0, true, 0)) {
            if (tbl.luceneIndex() != null)
                tbl.luceneIndex().remove(key);
        }
    }

    /**
     * Drops table form h2 database and clear all related indexes (h2 text, lucene).
     *
     * @param tbl Table to unregister.
     * @throws IgniteCheckedException If failed to unregister.
     */
    private void removeTable(H2TableDescriptor tbl) throws IgniteCheckedException {
        assert tbl != null;

        if (log.isDebugEnabled())
            log.debug("Removing query index table: " + tbl.fullTableName());

        Connection c = connectionForThread(tbl.schemaName());

        Statement stmt = null;

        try {
            // NOTE: there is no method dropIndex() for lucene engine correctly working.
            // So we have to drop all lucene index.
            // FullTextLucene.dropAll(c); TODO: GG-4015: fix this

            stmt = c.createStatement();

            String sql = "DROP TABLE IF EXISTS " + tbl.fullTableName();

            if (log.isDebugEnabled())
                log.debug("Dropping database index table with SQL: " + sql);

            stmt.executeUpdate(sql);
        }
        catch (SQLException e) {
            onSqlException();

            throw new IgniteSQLException("Failed to drop database index table [type=" + tbl.type().name() +
                ", table=" + tbl.fullTableName() + "]", IgniteQueryErrorCode.TABLE_DROP_FAILED, e);
        }
        finally {
            U.close(stmt, log);
        }

        tbl.onDrop();

        tbl.schema().tables().remove(tbl.typeName());
    }

    /**
     * Add initial user index.
     *
     * @param cacheName Cache name.
     * @param desc Table descriptor.
     * @param h2Idx User index.
     * @throws IgniteCheckedException If failed.
     */
    private void addInitialUserIndex(String cacheName, H2TableDescriptor desc, GridH2IndexBase h2Idx)
        throws IgniteCheckedException {
        GridH2Table h2Tbl = desc.table();

        h2Tbl.proposeUserIndex(h2Idx);

        try {
            String sql = H2Utils.indexCreateSql(desc.fullTableName(), h2Idx, false, desc.schema().escapeAll());

            executeSql(cacheName, sql);
        }
        catch (Exception e) {
            // Rollback and re-throw.
            h2Tbl.rollbackUserIndex(h2Idx.getName());

            throw e;
        }
    }

    /** {@inheritDoc} */
    @Override public void dynamicIndexCreate(final String cacheName, final String tblName,
        final QueryIndexDescriptorImpl idxDesc, boolean ifNotExists, SchemaIndexCacheVisitor cacheVisitor)
        throws IgniteCheckedException {
        // Locate table.
        String schemaName = schema(cacheName);

        H2Schema schema = schemas.get(schemaName);

        H2TableDescriptor desc = (schema != null ? schema.tables().get(tblName) : null);

        if (desc == null)
            throw new IgniteCheckedException("Table not found in internal H2 database [schemaName=" + schemaName +
                ", tblName=" + tblName + ']');

        GridH2Table h2Tbl = desc.table();

        // Create index.
        final GridH2IndexBase h2Idx = desc.createUserIndex(idxDesc);

        h2Tbl.proposeUserIndex(h2Idx);

        try {
            // Populate index with existing cache data.
            final GridH2RowDescriptor rowDesc = h2Tbl.rowDescriptor();

            SchemaIndexCacheVisitorClosure clo = new SchemaIndexCacheVisitorClosure() {
                @Override public void apply(KeyCacheObject key, int part, CacheObject val, GridCacheVersion ver,
                    long expTime, long link) throws IgniteCheckedException {
                    if (expTime == 0L)
                        expTime = Long.MAX_VALUE;

                    GridH2Row row = rowDesc.createRow(key, part, val, ver, expTime);

                    row.link(link);

                    h2Idx.put(row);
                }
            };

            cacheVisitor.visit(clo);

            // At this point index is in consistent state, promote it through H2 SQL statement, so that cached
            // prepared statements are re-built.
            String sql = H2Utils.indexCreateSql(desc.fullTableName(), h2Idx, ifNotExists, schema.escapeAll());

            executeSql(cacheName, sql);
        }
        catch (Exception e) {
            // Rollback and re-throw.
            h2Tbl.rollbackUserIndex(h2Idx.getName());

            throw e;
        }
    }

    /** {@inheritDoc} */
    @SuppressWarnings("SynchronizationOnLocalVariableOrMethodParameter")
    @Override public void dynamicIndexDrop(final String cacheName, String idxName, boolean ifExists)
        throws IgniteCheckedException{
        String schemaName = schema(cacheName);

        H2Schema schema = schemas.get(schemaName);

        String sql = H2Utils.indexDropSql(schemaName, idxName, ifExists, schema.escapeAll());

        executeSql(cacheName, sql);
    }

    /**
     * Execute DDL command.
     *
     * @param cacheName Cache name.
     * @param sql SQL.
     * @throws IgniteCheckedException If failed.
     */
    private void executeSql(String cacheName, String sql) throws IgniteCheckedException {
        try {
            Connection conn = connectionForCache(cacheName);

            try (PreparedStatement stmt = prepareStatement(conn, sql, false)) {
                stmt.execute();
            }
        }
        catch (Exception e) {
            throw new IgniteCheckedException("Failed to execute SQL statement on internal H2 database: " + sql, e);
        }
    }

    /**
     * Create sorted index.
     *
     * @param schema Schema.
     * @param name Index name,
     * @param tbl Table.
     * @param pk Primary key flag.
     * @param cols Columns.
     * @return Index.
     */
    public GridH2IndexBase createSortedIndex(H2Schema schema, String name, GridH2Table tbl, boolean pk,
        List<IndexColumn> cols, int inlineSize) {
        try {
            GridCacheContext cctx = schema.cacheContext();

            if (log.isDebugEnabled())
                log.debug("Creating cache index [cacheId=" + cctx.cacheId() + ", idxName=" + name + ']');

            final int segments = tbl.rowDescriptor().configuration().getQueryParallelism();

            return new H2TreeIndex(cctx, tbl, name, pk, cols, inlineSize, segments);
        }
        catch (IgniteCheckedException e) {
            throw new IgniteException(e);
        }
    }

    @SuppressWarnings("unchecked")
    @Override public <K, V> GridCloseableIterator<IgniteBiTuple<K, V>> queryLocalText(
        String cacheName, String qry, String typeName,
        IndexingQueryFilter filters) throws IgniteCheckedException {
        H2TableDescriptor tbl = tableDescriptor(typeName, cacheName);

        if (tbl != null && tbl.luceneIndex() != null) {
            GridRunningQueryInfo run = new GridRunningQueryInfo(qryIdGen.incrementAndGet(), qry, TEXT, cacheName,
                U.currentTimeMillis(), null, true);

            try {
                runs.put(run.id(), run);

                return tbl.luceneIndex().query(qry, filters);
            }
            finally {
                runs.remove(run.id());
            }
        }

        return new GridEmptyCloseableIterator<>();
    }

    /** {@inheritDoc} */
    @Override public void unregisterType(String cacheName, String typeName)
        throws IgniteCheckedException {
        H2TableDescriptor tbl = tableDescriptor(typeName, cacheName);

        if (tbl != null)
            removeTable(tbl);
    }

    /**
     * Queries individual fields (generally used by JDBC drivers).
     *
     * @param cacheName Cache name.
     * @param qry Query.
     * @param params Query parameters.
     * @param filter Cache name and key filter.
     * @param enforceJoinOrder Enforce join order of tables in the query.
     * @param timeout Query timeout in milliseconds.
     * @param cancel Query cancel.
     * @return Query result.
     * @throws IgniteCheckedException If failed.
     */
    @SuppressWarnings("unchecked")
    public GridQueryFieldsResult queryLocalSqlFields(final String cacheName, final String qry,
        @Nullable final Collection<Object> params, final IndexingQueryFilter filter, boolean enforceJoinOrder,
        final int timeout, final GridQueryCancel cancel) throws IgniteCheckedException {
        final String schema = schema(cacheName);

        final Connection conn = connectionForSchema(schema);

        H2Utils.setupConnection(conn, false, enforceJoinOrder);

        final PreparedStatement stmt = preparedStatementWithParams(conn, qry, params, true);

        Prepared p = GridSqlQueryParser.prepared(stmt);

        if (DmlStatementsProcessor.isDmlStatement(p)) {
            SqlFieldsQuery fldsQry = new SqlFieldsQuery(qry);

            if (params != null)
                fldsQry.setArgs(params.toArray());

            fldsQry.setEnforceJoinOrder(enforceJoinOrder);
            fldsQry.setTimeout(timeout, TimeUnit.MILLISECONDS);

            return dmlProc.updateSqlFieldsLocal(schema, stmt, fldsQry, filter, cancel);
        }
        else if (DdlStatementsProcessor.isDdlStatement(p))
            throw new IgniteSQLException("DDL statements are supported for the whole cluster only",
                IgniteQueryErrorCode.UNSUPPORTED_OPERATION);

        List<GridQueryFieldMetadata> meta;

        try {
            meta = H2Utils.meta(stmt.getMetaData());
        }
        catch (SQLException e) {
            throw new IgniteCheckedException("Cannot prepare query metadata", e);
        }

        final GridH2QueryContext ctx = new GridH2QueryContext(nodeId, nodeId, 0, LOCAL)
            .filter(filter).distributedJoinMode(OFF);

        return new GridQueryFieldsResultAdapter(meta, null) {
            @Override public GridCloseableIterator<List<?>> iterator() throws IgniteCheckedException {
                assert GridH2QueryContext.get() == null;

                GridH2QueryContext.set(ctx);

                GridRunningQueryInfo run = new GridRunningQueryInfo(qryIdGen.incrementAndGet(), qry, SQL_FIELDS,
                    cacheName, U.currentTimeMillis(), cancel, true);

                runs.putIfAbsent(run.id(), run);

                try {
                    ResultSet rs = executeSqlQueryWithTimer(schema, stmt, conn, qry, params, timeout, cancel);

                    return new H2FieldsIterator(rs);
                }
                finally {
                    GridH2QueryContext.clearThreadLocal();

                    runs.remove(run.id());
                }
            }
        };
    }

    /** {@inheritDoc} */
    @Override public long streamUpdateQuery(String cacheName, String qry,
        @Nullable Object[] params, IgniteDataStreamer<?, ?> streamer) throws IgniteCheckedException {
        final Connection conn = connectionForCache(cacheName);

        final PreparedStatement stmt;

        try {
            stmt = prepareStatement(conn, qry, true);
        }
        catch (SQLException e) {
            throw new IgniteSQLException(e);
        }

        return dmlProc.streamUpdateQuery(streamer, stmt, params);
    }

    /**
     * Prepares sql statement.
     *
     * @param conn Connection.
     * @param sql Sql.
     * @param params Params.
     * @param useStmtCache If {@code true} use stmt cache.
     * @return Prepared statement with set parameters.
     * @throws IgniteCheckedException If failed.
     */
    private PreparedStatement preparedStatementWithParams(Connection conn, String sql, Collection<Object> params,
        boolean useStmtCache) throws IgniteCheckedException {
        final PreparedStatement stmt;

        try {
            stmt = prepareStatement(conn, sql, useStmtCache);
        }
        catch (SQLException e) {
            throw new IgniteCheckedException("Failed to parse SQL query: " + sql, e);
        }

        bindParameters(stmt, params);

        return stmt;
    }

    /**
     * Executes sql query statement.
     *
     * @param conn Connection,.
     * @param stmt Statement.
     * @param cancel Query cancel.
     * @return Result.
     * @throws IgniteCheckedException If failed.
     */
    private ResultSet executeSqlQuery(final Connection conn, final PreparedStatement stmt,
        int timeoutMillis, @Nullable GridQueryCancel cancel)
        throws IgniteCheckedException {

        if (cancel != null) {
            cancel.set(new Runnable() {
                @Override public void run() {
                    try {
                        stmt.cancel();
                    }
                    catch (SQLException ignored) {
                        // No-op.
                    }
                }
            });
        }

        if (timeoutMillis > 0)
            H2Utils.session(conn).setQueryTimeout(timeoutMillis);

        try {
            return stmt.executeQuery();
        }
        catch (SQLException e) {
            // Throw special exception.
            if (e.getErrorCode() == ErrorCode.STATEMENT_WAS_CANCELED)
                throw new QueryCancelledException();

            throw new IgniteCheckedException("Failed to execute SQL query.", e);
        }
        finally {
            if (timeoutMillis > 0)
                H2Utils.session(conn).setQueryTimeout(0);
        }
    }

    /**
     * Executes sql query and prints warning if query is too slow..
     *
     * @param schema Schema.
     * @param conn Connection,.
     * @param sql Sql query.
     * @param params Parameters.
     * @param useStmtCache If {@code true} uses stmt cache.
     * @param cancel Query cancel.
     * @return Result.
     * @throws IgniteCheckedException If failed.
     */
    public ResultSet executeSqlQueryWithTimer(String schema,
        Connection conn,
        String sql,
        @Nullable Collection<Object> params,
        boolean useStmtCache,
        int timeoutMillis,
        @Nullable GridQueryCancel cancel) throws IgniteCheckedException {
        return executeSqlQueryWithTimer(schema, preparedStatementWithParams(conn, sql, params, useStmtCache),
            conn, sql, params, timeoutMillis, cancel);
    }

    /**
     * Executes sql query and prints warning if query is too slow.
     *
     * @param schema Schema.
     * @param stmt Prepared statement for query.
     * @param conn Connection.
     * @param sql Sql query.
     * @param params Parameters.
     * @param cancel Query cancel.
     * @return Result.
     * @throws IgniteCheckedException If failed.
     */
    private ResultSet executeSqlQueryWithTimer(String schema, PreparedStatement stmt,
        Connection conn,
        String sql,
        @Nullable Collection<Object> params,
        int timeoutMillis,
        @Nullable GridQueryCancel cancel) throws IgniteCheckedException {
        long start = U.currentTimeMillis();

        try {
            ResultSet rs = executeSqlQuery(conn, stmt, timeoutMillis, cancel);

            long time = U.currentTimeMillis() - start;

            long longQryExecTimeout = schemas.get(schema).cacheContext().config().getLongQueryWarningTimeout();

            if (time > longQryExecTimeout) {
                String msg = "Query execution is too long (" + time + " ms): " + sql;

                ResultSet plan = executeSqlQuery(conn, preparedStatementWithParams(conn, "EXPLAIN " + sql,
                    params, false), 0, null);

                plan.next();

                // Add SQL explain result message into log.
                String longMsg = "Query execution is too long [time=" + time + " ms, sql='" + sql + '\'' +
                    ", plan=" + U.nl() + plan.getString(1) + U.nl() + ", parameters=" + params + "]";

                LT.warn(log, longMsg, msg);
            }

            return rs;
        }
        catch (SQLException e) {
            onSqlException();

            throw new IgniteCheckedException(e);
        }
    }

    /**
     * Binds parameters to prepared statement.
     *
     * @param stmt Prepared statement.
     * @param params Parameters collection.
     * @throws IgniteCheckedException If failed.
     */
    public void bindParameters(PreparedStatement stmt,
        @Nullable Collection<Object> params) throws IgniteCheckedException {
        if (!F.isEmpty(params)) {
            int idx = 1;

            for (Object arg : params)
                bindObject(stmt, idx++, arg);
        }
    }

    /** {@inheritDoc} */
    @Override public FieldsQueryCursor<List<?>> queryLocalSqlFields(final GridCacheContext<?, ?> cctx,
        final SqlFieldsQuery qry, final boolean keepBinary, final IndexingQueryFilter filter,
        final GridQueryCancel cancel) throws IgniteCheckedException {

        if (cctx.config().getQueryParallelism() > 1) {
            qry.setDistributedJoins(true);

            assert qry.isLocal();

            return queryDistributedSqlFields(cctx, qry, keepBinary, cancel);
        }
        else {
            final String cacheName = cctx.name();
            final String sql = qry.getSql();
            final Object[] args = qry.getArgs();

            final GridQueryFieldsResult res = queryLocalSqlFields(cacheName, sql, F.asList(args), filter,
                qry.isEnforceJoinOrder(), qry.getTimeout(), cancel);

            QueryCursorImpl<List<?>> cursor = new QueryCursorImpl<>(new Iterable<List<?>>() {
                @Override public Iterator<List<?>> iterator() {
                    try {
                        return new GridQueryCacheObjectsIterator(res.iterator(), cctx, keepBinary);
                    }
                    catch (IgniteCheckedException e) {
                        throw new IgniteException(e);
                    }
                }
            }, cancel);

            cursor.fieldsMeta(res.metaData());

            return cursor;
        }
    }

    /** {@inheritDoc} */
    @SuppressWarnings("unchecked")
    @Override public <K, V> QueryCursor<Cache.Entry<K,V>> queryLocalSql(final GridCacheContext<?, ?> cctx,
        final SqlQuery qry, final IndexingQueryFilter filter, final boolean keepBinary) throws IgniteCheckedException {
        if (cctx.config().getQueryParallelism() > 1) {
            qry.setDistributedJoins(true);

            assert qry.isLocal();

            return queryDistributedSql(cctx, qry, keepBinary);
        }
        else {
            String cacheName = cctx.name();
            String type = qry.getType();
            String sqlQry = qry.getSql();
            String alias = qry.getAlias();
            Object[] params = qry.getArgs();

            GridQueryCancel cancel = new GridQueryCancel();

            final GridCloseableIterator<IgniteBiTuple<K, V>> i = queryLocalSql(cacheName, sqlQry, alias,
                F.asList(params), type, filter, cancel);

            return new QueryCursorImpl<>(new Iterable<Cache.Entry<K, V>>() {
                @Override public Iterator<Cache.Entry<K, V>> iterator() {
                    return new ClIter<Cache.Entry<K, V>>() {
                        @Override public void close() throws Exception {
                            i.close();
                        }

                        @Override public boolean hasNext() {
                            return i.hasNext();
                        }

                        @Override public Cache.Entry<K, V> next() {
                            IgniteBiTuple<K, V> t = i.next();

                            return new CacheEntryImpl<>(
                                (K)cctx.unwrapBinaryIfNeeded(t.get1(), keepBinary, false),
                                (V)cctx.unwrapBinaryIfNeeded(t.get2(), keepBinary, false));
                        }

                        @Override public void remove() {
                            throw new UnsupportedOperationException();
                        }
                    };
                }
            }, cancel);
        }
    }

    /**
     * Executes regular query.
     *
     * @param cacheName Cache name.
     * @param qry Query.
     * @param alias Table alias.
     * @param params Query parameters.
     * @param type Query return type.
     * @param filter Cache name and key filter.
     * @return Queried rows.
     * @throws IgniteCheckedException If failed.
     */
    @SuppressWarnings("unchecked")
    public <K, V> GridCloseableIterator<IgniteBiTuple<K, V>> queryLocalSql(String cacheName,
        final String qry, String alias, @Nullable final Collection<Object> params, String type,
        final IndexingQueryFilter filter, GridQueryCancel cancel) throws IgniteCheckedException {
        final H2TableDescriptor tbl = tableDescriptor(type, cacheName);

        if (tbl == null)
            throw new IgniteSQLException("Failed to find SQL table for type: " + type,
                IgniteQueryErrorCode.TABLE_NOT_FOUND);

        String sql = generateQuery(qry, alias, tbl);

        Connection conn = connectionForThread(tbl.schemaName());

        H2Utils.setupConnection(conn, false, false);

        GridH2QueryContext.set(new GridH2QueryContext(nodeId, nodeId, 0, LOCAL).filter(filter)
            .distributedJoinMode(OFF));

        GridRunningQueryInfo run = new GridRunningQueryInfo(qryIdGen.incrementAndGet(), qry, SQL, cacheName,
            U.currentTimeMillis(), null, true);

        runs.put(run.id(), run);

        try {
            ResultSet rs = executeSqlQueryWithTimer(schema(cacheName), conn, sql, params, true, 0, cancel);

            return new H2KeyValueIterator(rs);
        }
        finally {
            GridH2QueryContext.clearThreadLocal();

            runs.remove(run.id());
        }
    }

    /**
     * @param cctx Cache context.
     * @param qry Query.
     * @param keepCacheObj Flag to keep cache object.
     * @param enforceJoinOrder Enforce join order of tables.
     * @param parts Partitions.
     * @return Iterable result.
     */
    private Iterable<List<?>> runQueryTwoStep(
        final GridCacheContext<?,?> cctx,
        final GridCacheTwoStepQuery qry,
        final boolean keepCacheObj,
        final boolean enforceJoinOrder,
        final int timeoutMillis,
        final GridQueryCancel cancel,
        final Object[] params,
        final int[] parts
    ) {
        return new Iterable<List<?>>() {
            @Override public Iterator<List<?>> iterator() {
                return rdcQryExec.query(cctx, qry, keepCacheObj, enforceJoinOrder, timeoutMillis, cancel, params,
                    parts);
            }
        };
    }

    /** {@inheritDoc} */
    @SuppressWarnings("unchecked")
    @Override public <K, V> QueryCursor<Cache.Entry<K, V>> queryDistributedSql(GridCacheContext<?, ?> cctx,
        SqlQuery qry, boolean keepBinary) {
        String type = qry.getType();
        String cacheName = cctx.name();

        H2TableDescriptor tblDesc = tableDescriptor(type, cacheName);

        if (tblDesc == null)
            throw new IgniteSQLException("Failed to find SQL table for type: " + type,
                IgniteQueryErrorCode.TABLE_NOT_FOUND);

        String sql;

        try {
            sql = generateQuery(qry.getSql(), qry.getAlias(), tblDesc);
        }
        catch (IgniteCheckedException e) {
            throw new IgniteException(e);
        }

        SqlFieldsQuery fqry = new SqlFieldsQuery(sql);

        fqry.setArgs(qry.getArgs());
        fqry.setPageSize(qry.getPageSize());
        fqry.setDistributedJoins(qry.isDistributedJoins());
        fqry.setPartitions(qry.getPartitions());
        fqry.setLocal(qry.isLocal());

        if (qry.getTimeout() > 0)
            fqry.setTimeout(qry.getTimeout(), TimeUnit.MILLISECONDS);

        final QueryCursor<List<?>> res = queryDistributedSqlFields(cctx, fqry, keepBinary, null);

        final Iterable<Cache.Entry<K, V>> converted = new Iterable<Cache.Entry<K, V>>() {
            @Override public Iterator<Cache.Entry<K, V>> iterator() {
                final Iterator<List<?>> iter0 = res.iterator();

                return new Iterator<Cache.Entry<K, V>>() {
                    @Override public boolean hasNext() {
                        return iter0.hasNext();
                    }

                    @Override public Cache.Entry<K, V> next() {
                        List<?> l = iter0.next();

                        return new CacheEntryImpl<>((K)l.get(0), (V)l.get(1));
                    }

                    @Override public void remove() {
                        throw new UnsupportedOperationException();
                    }
                };
            }
        };

        // No metadata for SQL queries.
        return new QueryCursorImpl<Cache.Entry<K, V>>(converted) {
            @Override public void close() {
                res.close();
            }
        };
    }

    /** {@inheritDoc} */
    @Override public FieldsQueryCursor<List<?>> queryDistributedSqlFields(GridCacheContext<?, ?> cctx,
        SqlFieldsQuery qry, boolean keepBinary, GridQueryCancel cancel) {
        final String cacheName = cctx.name();
        final String sqlQry = qry.getSql();

        String schema = schema(cctx.name());

        Connection c = connectionForSchema(schema);

        final boolean enforceJoinOrder = qry.isEnforceJoinOrder();
        final boolean distributedJoins = qry.isDistributedJoins();
        final boolean grpByCollocated = qry.isCollocated();

        final DistributedJoinMode distributedJoinMode = distributedJoinMode(qry.isLocal(), distributedJoins);

        GridCacheTwoStepQuery twoStepQry = null;
        List<GridQueryFieldMetadata> meta;

        final H2TwoStepCachedQueryKey cachedQryKey = new H2TwoStepCachedQueryKey(cacheName, sqlQry, grpByCollocated,
            distributedJoins, enforceJoinOrder, qry.isLocal());
        H2TwoStepCachedQuery cachedQry = twoStepCache.get(cachedQryKey);

        if (cachedQry != null) {
            twoStepQry = cachedQry.twoStepQry.copy();
            meta = cachedQry.meta;
        }
        else {
            final UUID locNodeId = ctx.localNodeId();

            // Here we will just parse the statement, no need to optimize it at all.
            H2Utils.setupConnection(c, /*distributedJoins*/false, /*enforceJoinOrder*/true);

            GridH2QueryContext.set(new GridH2QueryContext(locNodeId, locNodeId, 0, PREPARE)
                .distributedJoinMode(distributedJoinMode));

            PreparedStatement stmt = null;
            Prepared prepared;

            boolean cachesCreated = false;

            try {
                try {
                    while (true) {
                        try {
                            // Do not cache this statement because the whole query object will be cached later on.
                            stmt = prepareStatement(c, sqlQry, false);

                            break;
                        }
                        catch (SQLException e) {
                            if (!cachesCreated && (
                                e.getErrorCode() == ErrorCode.SCHEMA_NOT_FOUND_1 ||
                                e.getErrorCode() == ErrorCode.TABLE_OR_VIEW_NOT_FOUND_1 ||
                                e.getErrorCode() == ErrorCode.INDEX_NOT_FOUND_1)
                            ) {
                                try {
                                    ctx.cache().createMissingQueryCaches();
                                }
                                catch (IgniteCheckedException ignored) {
                                    throw new CacheException("Failed to create missing caches.", e);
                                }

                                cachesCreated = true;
                            }
                            else
                                throw new IgniteSQLException("Failed to parse query: " + sqlQry,
                                    IgniteQueryErrorCode.PARSING, e);
                        }
                    }

                    prepared = GridSqlQueryParser.prepared(stmt);

                    if (qry instanceof JdbcSqlFieldsQuery && ((JdbcSqlFieldsQuery) qry).isQuery() != prepared.isQuery())
                        throw new IgniteSQLException("Given statement type does not match that declared by JDBC driver",
                            IgniteQueryErrorCode.STMT_TYPE_MISMATCH);

                    if (prepared.isQuery()) {
                        bindParameters(stmt, F.asList(qry.getArgs()));

                        twoStepQry = GridSqlQuerySplitter.split((JdbcPreparedStatement)stmt, qry.getArgs(),
                            grpByCollocated, distributedJoins, enforceJoinOrder, this);

                        assert twoStepQry != null;
                    }
                }
                finally {
                    GridH2QueryContext.clearThreadLocal();
                }

                // It is a DML statement if we did not create a twoStepQuery.
                if (twoStepQry == null) {
                    if (DmlStatementsProcessor.isDmlStatement(prepared)) {
                        try {
                            return dmlProc.updateSqlFieldsDistributed(schema, stmt, qry, cancel);
                        }
                        catch (IgniteCheckedException e) {
                            throw new IgniteSQLException("Failed to execute DML statement [stmt=" + sqlQry +
                                ", params=" + Arrays.deepToString(qry.getArgs()) + "]", e);
                        }
                    }

                    if (DdlStatementsProcessor.isDdlStatement(prepared)) {
                        try {
                            return ddlProc.runDdlStatement(sqlQry, stmt);
                        }
                        catch (IgniteCheckedException e) {
                            throw new IgniteSQLException("Failed to execute DDL statement [stmt=" + sqlQry + ']', e);
                        }
                    }
                }

                LinkedHashSet<Integer> caches0 = new LinkedHashSet<>();

                // Setup caches from schemas.
                assert twoStepQry != null;

                int tblCnt = twoStepQry.tablesCount();

                if (tblCnt > 0) {
                    caches0.add(cctx.cacheId());

                    for (QueryTable table : twoStepQry.tables()) {
                        String tblCacheName = cacheNameForSchemaAndTable(table.schema(), table.table());

                        int cacheId = CU.cacheId(tblCacheName);

                        caches0.add(cacheId);
                    }
                }
                else
                    caches0.add(cctx.cacheId());

                //Prohibit usage indices with different numbers of segments in same query.
                List<Integer> cacheIds = new ArrayList<>(caches0);

                checkCacheIndexSegmentation(cacheIds);

                twoStepQry.cacheIds(cacheIds);
                twoStepQry.local(qry.isLocal());

                meta = H2Utils.meta(stmt.getMetaData());
            }
            catch (IgniteCheckedException e) {
                throw new CacheException("Failed to bind parameters: [qry=" + sqlQry + ", params=" +
                    Arrays.deepToString(qry.getArgs()) + "]", e);
            }
            catch (SQLException e) {
                throw new IgniteSQLException(e);
            }
            finally {
                U.close(stmt, log);
            }
        }

        if (log.isDebugEnabled())
            log.debug("Parsed query: `" + sqlQry + "` into two step query: " + twoStepQry);

        twoStepQry.pageSize(qry.getPageSize());

        if (cancel == null)
            cancel = new GridQueryCancel();

        QueryCursorImpl<List<?>> cursor = new QueryCursorImpl<>(
            runQueryTwoStep(cctx, twoStepQry, keepBinary, enforceJoinOrder, qry.getTimeout(), cancel,
                qry.getArgs(), qry.getPartitions()), cancel);

        cursor.fieldsMeta(meta);

        if (cachedQry == null && !twoStepQry.explain()) {
            cachedQry = new H2TwoStepCachedQuery(meta, twoStepQry.copy());
            twoStepCache.putIfAbsent(cachedQryKey, cachedQry);
        }

        return cursor;
    }

    /**
     * Get cache for schema and table.
     *
     * @param schemaName Schema name.
     * @param tblName Table name.
     * @return Cache name.
     */
    private String cacheNameForSchemaAndTable(String schemaName, String tblName) {
        return cacheName(schemaName);
    }

    /**
     * @throws IllegalStateException if segmented indices used with non-segmented indices.
     */
    private void checkCacheIndexSegmentation(List<Integer> cacheIds) {
        if (cacheIds.isEmpty())
            return; // Nothing to check

        GridCacheSharedContext sharedCtx = ctx.cache().context();

        int expectedParallelism = 0;

        for (Integer cacheId : cacheIds) {
            GridCacheContext cctx = sharedCtx.cacheContext(cacheId);

            assert cctx != null;

            if (!cctx.isPartitioned())
                continue;

            if (expectedParallelism == 0)
                expectedParallelism = cctx.config().getQueryParallelism();
            else if (cctx.config().getQueryParallelism() != expectedParallelism) {
                throw new IllegalStateException("Using indexes with different parallelism levels in same query is " +
                    "forbidden.");
            }
        }
    }

    /**
     * Prepares statement for query.
     *
     * @param qry Query string.
     * @param tableAlias table alias.
     * @param tbl Table to use.
     * @return Prepared statement.
     * @throws IgniteCheckedException In case of error.
     */
    private String generateQuery(String qry, String tableAlias, H2TableDescriptor tbl) throws IgniteCheckedException {
        assert tbl != null;

        final String qry0 = qry;

        String t = tbl.fullTableName();

        String from = " ";

        qry = qry.trim();

        String upper = qry.toUpperCase();

        if (upper.startsWith("SELECT")) {
            qry = qry.substring(6).trim();

            final int star = qry.indexOf('*');

            if (star == 0)
                qry = qry.substring(1).trim();
            else if (star > 0) {
                if (F.eq('.', qry.charAt(star - 1))) {
                    t = qry.substring(0, star - 1);

                    qry = qry.substring(star + 1).trim();
                }
                else
                    throw new IgniteCheckedException("Invalid query (missing alias before asterisk): " + qry0);
            }
            else
                throw new IgniteCheckedException("Only queries starting with 'SELECT *' and 'SELECT alias.*' " +
                    "are supported (rewrite your query or use SqlFieldsQuery instead): " + qry0);

            upper = qry.toUpperCase();
        }

        if (!upper.startsWith("FROM"))
            from = " FROM " + t + (tableAlias != null ? " as " + tableAlias : "") +
                (upper.startsWith("WHERE") || upper.startsWith("ORDER") || upper.startsWith("LIMIT") ?
                    " " : " WHERE ");

        if(tableAlias != null)
            t = tableAlias;

        qry = "SELECT " + t + "." + KEY_FIELD_NAME + ", " + t + "." + VAL_FIELD_NAME + from + qry;

        return qry;
    }

    /**
     * Registers new class description.
     *
     * This implementation doesn't support type reregistration.
     *
     * @param type Type description.
     * @throws IgniteCheckedException In case of error.
     */
    @Override public boolean registerType(String cacheName, GridQueryTypeDescriptor type)
        throws IgniteCheckedException {
        validateTypeDescriptor(type);

        String schemaName = schema(cacheName);

        H2Schema schema = schemas.get(schemaName);

        H2TableDescriptor tbl = new H2TableDescriptor(this, schema, type);

        try {
            Connection conn = connectionForThread(schemaName);

            createTable(cacheName, schema, tbl, conn);

            schema.add(tbl);
        }
        catch (SQLException e) {
            onSqlException();

            throw new IgniteCheckedException("Failed to register query type: " + type, e);
        }

        return true;
    }

    /**
     * Validates properties described by query types.
     *
     * @param type Type descriptor.
     * @throws IgniteCheckedException If validation failed.
     */
    private void validateTypeDescriptor(GridQueryTypeDescriptor type)
        throws IgniteCheckedException {
        assert type != null;

        Collection<String> names = new HashSet<>();

        names.addAll(type.fields().keySet());

        if (names.size() < type.fields().size())
            throw new IgniteCheckedException("Found duplicated properties with the same name [keyType=" +
                type.keyClass().getName() + ", valueType=" + type.valueClass().getName() + "]");

        String ptrn = "Name ''{0}'' is reserved and cannot be used as a field name [type=" + type.name() + "]";

        for (String name : names) {
            if (name.equalsIgnoreCase(KEY_FIELD_NAME) ||
                name.equalsIgnoreCase(VAL_FIELD_NAME) ||
                name.equalsIgnoreCase(VER_FIELD_NAME))
                throw new IgniteCheckedException(MessageFormat.format(ptrn, name));
        }

        if (type.keyFieldName() != null && !type.fields().containsKey(type.keyFieldName())) {
            throw new IgniteCheckedException(MessageFormat.format("Name ''{0}'' must be amongst fields since it " +
                "is configured as ''keyFieldName'' [type=" + type.name() + "]", type.keyFieldName()));
        }

        if (type.valueFieldName() != null && !type.fields().containsKey(type.valueFieldName())) {
            throw new IgniteCheckedException(MessageFormat.format("Name ''{0}'' must be amongst fields since it " +
                "is configured as ''valueFieldName'' [type=" + type.name() + "]", type.valueFieldName()));
        }
    }

    /**
     * Create db table by using given table descriptor.
     *
     * @param cacheName Cache name.
     * @param schema Schema.
     * @param tbl Table descriptor.
     * @param conn Connection.
     * @throws SQLException If failed to create db table.
     * @throws IgniteCheckedException If failed.
     */
    private void createTable(String cacheName, H2Schema schema, H2TableDescriptor tbl, Connection conn)
        throws SQLException, IgniteCheckedException {
        assert schema != null;
        assert tbl != null;

        boolean escapeAll = schema.escapeAll();

        String keyType = dbTypeFromClass(tbl.type().keyClass());
        String valTypeStr = dbTypeFromClass(tbl.type().valueClass());

        SB sql = new SB();

        String keyValVisibility = tbl.type().fields().isEmpty() ? " VISIBLE" : " INVISIBLE";

        sql.a("CREATE TABLE ").a(tbl.fullTableName()).a(" (")
            .a(KEY_FIELD_NAME).a(' ').a(keyType).a(keyValVisibility).a(" NOT NULL");

        sql.a(',').a(VAL_FIELD_NAME).a(' ').a(valTypeStr).a(keyValVisibility);
        sql.a(',').a(VER_FIELD_NAME).a(" OTHER INVISIBLE");

        for (Map.Entry<String, Class<?>> e : tbl.type().fields().entrySet())
            sql.a(',').a(H2Utils.escapeName(e.getKey(), escapeAll)).a(' ').a(dbTypeFromClass(e.getValue()));

        sql.a(')');

        if (log.isDebugEnabled())
            log.debug("Creating DB table with SQL: " + sql);

        GridH2RowDescriptor rowDesc = new H2RowDescriptor(this, tbl.type(), schema);

        H2RowFactory rowFactory = tbl.rowFactory(rowDesc);

        GridH2Table h2Tbl = H2TableEngine.createTable(conn, sql.toString(), rowDesc, rowFactory, tbl);

        for (GridH2IndexBase usrIdx : tbl.createUserIndexes())
            addInitialUserIndex(cacheName, tbl, usrIdx);

        if (dataTables.putIfAbsent(h2Tbl.identifier(), h2Tbl) != null)
            throw new IllegalStateException("Table already exists: " + h2Tbl.identifierString());
    }

    /**
     * Find table by name in given schema.
     *
     * @param schemaName Schema name.
     * @param tblName Table name.
     * @return Table or {@code null} if none found.
     */
    public GridH2Table dataTable(String schemaName, String tblName) {
        return dataTable(new QueryTable(schemaName, tblName));
    }

    /**
     * Find table by it's identifier.
     *
     * @param tbl Identifier.
     * @return Table or {@code null} if none found.
     */
    public GridH2Table dataTable(QueryTable tbl) {
        return dataTables.get(tbl);
    }

    /**
     * @param h2Tbl Remove data table.
     */
    public void removeDataTable(GridH2Table h2Tbl) {
        dataTables.remove(h2Tbl.identifier(), h2Tbl);
    }

    /**
     * Find table for index.
     *
     * @param schemaName Schema name.
     * @param idxName Index name.
     * @return Table or {@code null} if index is not found.
     */
    public GridH2Table dataTableForIndex(String schemaName, String idxName) {
        for (Map.Entry<QueryTable, GridH2Table> dataTableEntry : dataTables.entrySet()) {
            if (F.eq(dataTableEntry.getKey().schema(), schemaName)) {
                GridH2Table h2Tbl = dataTableEntry.getValue();

                if (h2Tbl.containsUserIndex(idxName))
                    return h2Tbl;
            }
        }

        return null;
    }

    /**
     * Gets corresponding DB type from java class.
     *
     * @param cls Java class.
     * @return DB type name.
     */
    private String dbTypeFromClass(Class<?> cls) {
        return H2DatabaseType.fromClass(cls).dBTypeAsString();
    }

    /**
     * Gets table descriptor by type and cache names.
     *
     * @param type Type name.
     * @param cacheName Cache name.
     * @return Table descriptor.
     */
    @Nullable private H2TableDescriptor tableDescriptor(String type, String cacheName) {
        String schemaName = schema(cacheName);

        H2Schema schema = schemas.get(schemaName);

        if (schema == null)
            return null;

        return schema.tables().get(type);
    }

    /**
     * Gets database schema from cache name.
     *
     * @param cacheName Cache name. {@code null} would be converted to an empty string.
     * @return Schema name. Should not be null since we should not fail for an invalid cache name.
     */
    public String schema(String cacheName) {
        String res = cacheName2schema.get(cacheName);

        if (res == null)
            res = "";

        return res;
    }

    /**
     * Called periodically by {@link GridTimeoutProcessor} to clean up the {@link #stmtCache}.
     */
    private void cleanupStatementCache() {
        long cur = U.currentTimeMillis();

        for (Iterator<Map.Entry<Thread, H2StatementCache>> it = stmtCache.entrySet().iterator(); it.hasNext(); ) {
            Map.Entry<Thread, H2StatementCache> entry = it.next();

            Thread t = entry.getKey();

            if (t.getState() == Thread.State.TERMINATED
                || cur - entry.getValue().lastUsage() > STATEMENT_CACHE_THREAD_USAGE_TIMEOUT)
                it.remove();
        }
    }

    /** {@inheritDoc} */
    @Override public String cacheName(String schemaName) {
        assert schemaName != null;

        H2Schema schema = schemas.get(schemaName);

        // For the compatibility with conversion from """" to "" inside h2 lib
        if (schema == null) {
            assert schemaName.isEmpty() || schemaName.charAt(0) != H2Utils.ESC_CH;

            schema = schemas.get(H2Utils.escapeName(schemaName, true));
        }

        return schema.cacheName();
    }

    /**
     * Rebuild indexes from hash index.
     *
     * @param cacheName Cache name.
     * @param type Type descriptor.
     * @throws IgniteCheckedException If failed.
     */
    @SuppressWarnings("SynchronizationOnLocalVariableOrMethodParameter")
    @Override public void rebuildIndexesFromHash(String cacheName,
        GridQueryTypeDescriptor type) throws IgniteCheckedException {
        H2TableDescriptor tbl = tableDescriptor(type.name(), cacheName);

        if (tbl == null)
            return;

        assert tbl.table() != null;

        assert tbl.table().rebuildFromHashInProgress();

        H2PkHashIndex hashIdx = tbl.primaryKeyHashIndex();

        Cursor cursor = hashIdx.find((Session)null, null, null);

        int cacheId = CU.cacheId(tbl.schema().cacheName());

        GridCacheContext cctx = ctx.cache().context().cacheContext(cacheId);

        while (cursor.next()) {
            CacheDataRow dataRow = (CacheDataRow)cursor.get();

            boolean done = false;

            while (!done) {
                GridCacheEntryEx entry = cctx.cache().entryEx(dataRow.key());

                try {
                    synchronized (entry) {
                        // TODO : How to correctly get current value and link here?

                        GridH2Row row = tbl.table().rowDescriptor().createRow(entry.key(), entry.partition(),
                            dataRow.value(), entry.version(), entry.expireTime());

                        row.link(dataRow.link());

                        List<Index> indexes = tbl.table().getAllIndexes();

                        for (int i = 2; i < indexes.size(); i++) {
                            Index idx = indexes.get(i);

                            if (idx instanceof H2TreeIndex)
                                ((H2TreeIndex)idx).put(row);
                        }

                        done = true;
                    }
                }
                catch (GridCacheEntryRemovedException e) {
                    // No-op
                }
            }

        }

        tbl.table().markRebuildFromHashInProgress(false);
    }

    /** {@inheritDoc} */
    @Override public void markForRebuildFromHash(String cacheName, GridQueryTypeDescriptor type) {
        H2TableDescriptor tbl = tableDescriptor(type.name(), cacheName);

        if (tbl == null)
            return;

        assert tbl.table() != null;

        tbl.table().markRebuildFromHashInProgress(true);
    }

    /**
     * Gets size (for tests only).
     *
     * @param cacheName Cache name.
     * @param typeName Type name.
     * @return Size.
     * @throws IgniteCheckedException If failed or {@code -1} if the type is unknown.
     */
    long size(String cacheName, String typeName) throws IgniteCheckedException {
        H2TableDescriptor tbl = tableDescriptor(typeName, cacheName);

        if (tbl == null)
            return -1;

        Connection conn = connectionForCache(cacheName);

        H2Utils.setupConnection(conn, false, false);

        try {
            ResultSet rs = executeSqlQuery(conn, prepareStatement(conn, "SELECT COUNT(*) FROM " + tbl.fullTableName(),
                false), 0, null);

            if (!rs.next())
                throw new IllegalStateException();

            return rs.getLong(1);
        }
        catch (SQLException e) {
            throw new IgniteCheckedException(e);
        }
    }

    /**
     * @return Busy lock.
     */
    public GridSpinBusyLock busyLock() {
        return busyLock;
    }

    /**
     * @return Map query executor.
     */
    public GridMapQueryExecutor mapQueryExecutor() {
        return mapQryExec;
    }

    /**
     * @return Reduce query executor.
     */
    public GridReduceQueryExecutor reduceQueryExecutor() {
        return rdcQryExec;
    }

    /** {@inheritDoc} */
    @SuppressWarnings("NonThreadSafeLazyInitialization")
    @Override public void start(GridKernalContext ctx, GridSpinBusyLock busyLock) throws IgniteCheckedException {
        if (log.isDebugEnabled())
            log.debug("Starting cache query index...");

        this.busyLock = busyLock;

        qryIdGen = new AtomicLong();

        if (SysProperties.serializeJavaObject) {
            U.warn(log, "Serialization of Java objects in H2 was enabled.");

            SysProperties.serializeJavaObject = false;
        }

        String dbName = (ctx != null ? ctx.localNodeId() : UUID.randomUUID()).toString();

        dbUrl = "jdbc:h2:mem:" + dbName + DB_OPTIONS;

        org.h2.Driver.load();

        try {
            if (getString(IGNITE_H2_DEBUG_CONSOLE) != null) {
                Connection c = DriverManager.getConnection(dbUrl);

                int port = getInteger(IGNITE_H2_DEBUG_CONSOLE_PORT, 0);

                WebServer webSrv = new WebServer();
                Server web = new Server(webSrv, "-webPort", Integer.toString(port));
                web.start();
                String url = webSrv.addSession(c);

                U.quietAndInfo(log, "H2 debug console URL: " + url);

                try {
                    Server.openBrowser(url);
                }
                catch (Exception e) {
                    U.warn(log, "Failed to open browser: " + e.getMessage());
                }
            }
        }
        catch (SQLException e) {
            throw new IgniteCheckedException(e);
        }

        if (ctx == null) {
            // This is allowed in some tests.
            nodeId = UUID.randomUUID();
            marshaller = new JdkMarshaller();
        }
        else {
            this.ctx = ctx;

            nodeId = ctx.localNodeId();
            marshaller = ctx.config().getMarshaller();

            mapQryExec = new GridMapQueryExecutor(busyLock);
            rdcQryExec = new GridReduceQueryExecutor(qryIdGen, busyLock);

            mapQryExec.start(ctx, this);
            rdcQryExec.start(ctx, this);

            stmtCacheCleanupTask = ctx.timeout().schedule(new Runnable() {
                @Override public void run() {
                    cleanupStatementCache();
                }
            }, CLEANUP_STMT_CACHE_PERIOD, CLEANUP_STMT_CACHE_PERIOD);

            dmlProc = new DmlStatementsProcessor();
            ddlProc = new DdlStatementsProcessor();

            dmlProc.start(ctx, this);
            ddlProc.start(ctx, this);
        }

        if (JdbcUtils.serializer != null)
            U.warn(log, "Custom H2 serialization is already configured, will override.");

        JdbcUtils.serializer = h2Serializer();

        // TODO https://issues.apache.org/jira/browse/IGNITE-2139
        // registerMBean(igniteInstanceName, this, GridH2IndexingSpiMBean.class);
    }

    /**
     * @param topic Topic.
     * @param topicOrd Topic ordinal for {@link GridTopic}.
     * @param nodes Nodes.
     * @param msg Message.
     * @param specialize Optional closure to specialize message for each node.
     * @param locNodeHnd Handler for local node.
     * @param plc Policy identifying the executor service which will process message.
     * @param runLocParallel Run local handler in parallel thread.
     * @return {@code true} If all messages sent successfully.
     */
    public boolean send(
        Object topic,
        int topicOrd,
        Collection<ClusterNode> nodes,
        Message msg,
        @Nullable IgniteBiClosure<ClusterNode, Message, Message> specialize,
        @Nullable final IgniteInClosure2X<ClusterNode, Message> locNodeHnd,
        byte plc,
        boolean runLocParallel
    ) {
        boolean ok = true;

        if (specialize == null && msg instanceof GridCacheQueryMarshallable)
            ((GridCacheQueryMarshallable)msg).marshall(marshaller);

        ClusterNode locNode = null;

        for (ClusterNode node : nodes) {
            if (node.isLocal()) {
                if (locNode != null)
                    throw new IllegalStateException();

                locNode = node;

                continue;
            }

            try {
                if (specialize != null) {
                    msg = specialize.apply(node, msg);

                    if (msg instanceof GridCacheQueryMarshallable)
                        ((GridCacheQueryMarshallable)msg).marshall(marshaller);
                }

                ctx.io().sendGeneric(node, topic, topicOrd, msg, plc);
            }
            catch (IgniteCheckedException e) {
                ok = false;

                U.warn(log, "Failed to send message [node=" + node + ", msg=" + msg +
                    ", errMsg=" + e.getMessage() + "]");
            }
        }

        // Local node goes the last to allow parallel execution.
        if (locNode != null) {
            assert locNodeHnd != null;

            if (specialize != null)
                msg = specialize.apply(locNode, msg);

            if (runLocParallel) {
                final ClusterNode finalLocNode = locNode;
                final Message finalMsg = msg;

                try {
                    // We prefer runLocal to runLocalSafe, because the latter can produce deadlock here.
                    ctx.closure().runLocal(new GridPlainRunnable() {
                        @Override public void run() {
                            if (!busyLock.enterBusy())
                                return;

                            try {
                                locNodeHnd.apply(finalLocNode, finalMsg);
                            }
                            finally {
                                busyLock.leaveBusy();
                            }
                        }
                    }, plc).listen(logger);
                }
                catch (IgniteCheckedException e) {
                    ok = false;

                    U.error(log, "Failed to execute query locally.", e);
                }
            }
            else
                locNodeHnd.apply(locNode, msg);
        }

        return ok;
    }

    /**
     * @return Serializer.
     */
    private JavaObjectSerializer h2Serializer() {
        return new JavaObjectSerializer() {
            @Override public byte[] serialize(Object obj) throws Exception {
                return U.marshal(marshaller, obj);
            }

            @Override public Object deserialize(byte[] bytes) throws Exception {
                ClassLoader clsLdr = ctx != null ? U.resolveClassLoader(ctx.config()) : null;

                return U.unmarshal(marshaller, bytes, clsLdr);
            }
        };
    }

    /**
     * Registers SQL functions.
     *
     * @param schema Schema.
     * @param clss Classes.
     * @throws IgniteCheckedException If failed.
     */
    private void createSqlFunctions(String schema, Class<?>[] clss) throws IgniteCheckedException {
        if (F.isEmpty(clss))
            return;

        for (Class<?> cls : clss) {
            for (Method m : cls.getDeclaredMethods()) {
                QuerySqlFunction ann = m.getAnnotation(QuerySqlFunction.class);

                if (ann != null) {
                    int modifiers = m.getModifiers();

                    if (!Modifier.isStatic(modifiers) || !Modifier.isPublic(modifiers))
                        throw new IgniteCheckedException("Method " + m.getName() + " must be public static.");

                    String alias = ann.alias().isEmpty() ? m.getName() : ann.alias();

                    String clause = "CREATE ALIAS IF NOT EXISTS " + alias + (ann.deterministic() ?
                        " DETERMINISTIC FOR \"" :
                        " FOR \"") +
                        cls.getName() + '.' + m.getName() + '"';

                    executeStatement(schema, clause);
                }
            }
        }
    }

    /** {@inheritDoc} */
    @Override public void stop() throws IgniteCheckedException {
        if (log.isDebugEnabled())
            log.debug("Stopping cache query index...");

//        unregisterMBean(); TODO https://issues.apache.org/jira/browse/IGNITE-2139
        if (ctx != null && !ctx.cache().context().database().persistenceEnabled()) {
            for (H2Schema schema : schemas.values())
                schema.onDrop();
        }

        for (Connection c : conns)
            U.close(c, log);

        conns.clear();
        schemas.clear();
        cacheName2schema.clear();

        try (Connection c = DriverManager.getConnection(dbUrl);
             Statement s = c.createStatement()) {
            s.execute("SHUTDOWN");
        }
        catch (SQLException e) {
            U.error(log, "Failed to shutdown database.", e);
        }

        if (stmtCacheCleanupTask != null)
            stmtCacheCleanupTask.close();

        GridH2QueryContext.clearLocalNodeStop(nodeId);

        if (log.isDebugEnabled())
            log.debug("Cache query index stopped.");
    }

    /** {@inheritDoc} */
    @Override public void registerCache(String cacheName, GridCacheContext<?, ?> cctx, CacheConfiguration<?, ?> ccfg)
        throws IgniteCheckedException {
        String schema = H2Utils.schemaNameFromCacheConfiguration(ccfg);

        if (schemas.putIfAbsent(schema, new H2Schema(cacheName, schema, cctx, ccfg)) != null)
            throw new IgniteCheckedException("Cache already registered: " + U.maskName(cacheName));

        cacheName2schema.put(cacheName, schema);

        createSchema(schema);

        createSqlFunctions(schema, ccfg.getSqlFunctionClasses());
    }

    /** {@inheritDoc} */
    @Override public void unregisterCache(String cacheName) {
        String schema = schema(cacheName);
        H2Schema rmv = schemas.remove(schema);

        if (rmv != null) {
            cacheName2schema.remove(rmv.cacheName());
            mapQryExec.onCacheStop(cacheName);
            dmlProc.onCacheStop(cacheName);

            rmv.onDrop();

            try {
                dropSchema(schema);
            }
            catch (IgniteCheckedException e) {
                U.error(log, "Failed to drop schema on cache stop (will ignore): " + cacheName, e);
            }

            for (H2TableDescriptor tblDesc : rmv.tables().values())
                for (Index idx : tblDesc.table().getIndexes())
                    idx.close(null);

            for (Iterator<Map.Entry<H2TwoStepCachedQueryKey, H2TwoStepCachedQuery>> it =
                twoStepCache.entrySet().iterator(); it.hasNext();) {
                Map.Entry<H2TwoStepCachedQueryKey, H2TwoStepCachedQuery> e = it.next();

                if (F.eq(e.getKey().cacheName(), cacheName))
                    it.remove();
            }
        }
    }

    /** {@inheritDoc} */
    @Override public IndexingQueryFilter backupFilter(@Nullable final AffinityTopologyVersion topVer,
        @Nullable final int[] parts) {
        final AffinityTopologyVersion topVer0 = topVer != null ? topVer : AffinityTopologyVersion.NONE;

        return new IndexingQueryFilter() {
            @Nullable @Override public <K, V> IgniteBiPredicate<K, V> forCache(String cacheName) {
                final GridCacheAdapter<Object, Object> cache = ctx.cache().internalCache(cacheName);

                if (cache.context().isReplicated())
                    return null;

                final GridCacheAffinityManager aff = cache.context().affinity();

                if (parts != null) {
                    if (parts.length < 64) { // Fast scan for small arrays.
                        return new IgniteBiPredicate<K, V>() {
                            @Override public boolean apply(K k, V v) {
                                int p = aff.partition(k);

                                for (int p0 : parts) {
                                    if (p0 == p)
                                        return true;

                                    if (p0 > p) // Array is sorted.
                                        return false;
                                }

                                return false;
                            }
                        };
                    }

                    return new IgniteBiPredicate<K, V>() {
                        @Override public boolean apply(K k, V v) {
                            int p = aff.partition(k);

                            return Arrays.binarySearch(parts, p) >= 0;
                        }
                    };
                }

                final ClusterNode locNode = ctx.discovery().localNode();

                return new IgniteBiPredicate<K, V>() {
                    @Override public boolean apply(K k, V v) {
                        return aff.primaryByKey(locNode, k, topVer0);
                    }
                };
            }

            @Override public boolean isValueRequired() {
                return false;
            }

            @Override public String toString() {
                return "IndexingQueryFilter [ver=" + topVer + ']';
            }
        };
    }

    /**
     * @return Ready topology version.
     */
    public AffinityTopologyVersion readyTopologyVersion() {
        return ctx.cache().context().exchange().readyAffinityVersion();
    }

    /**
     * @param topVer Topology version.
     * @throws IgniteCheckedException If failed.
     */
    public void awaitForReadyTopologyVersion(AffinityTopologyVersion topVer) throws IgniteCheckedException {
        IgniteInternalFuture<?> fut = ctx.cache().context().exchange().affinityReadyFuture(topVer);

        if (fut != null)
            fut.get();
    }

    /** {@inheritDoc} */
    @Override public void onDisconnected(IgniteFuture<?> reconnectFut) {
        rdcQryExec.onDisconnected(reconnectFut);
    }

    /** {@inheritDoc} */
    @Override public Collection<GridRunningQueryInfo> runningQueries(long duration) {
        Collection<GridRunningQueryInfo> res = new ArrayList<>();

        res.addAll(runs.values());
        res.addAll(rdcQryExec.longRunningQueries(duration));

        return res;
    }

    /** {@inheritDoc} */
    @Override public void cancelQueries(Collection<Long> queries) {
        if (!F.isEmpty(queries)) {
            for (Long qryId : queries) {
                GridRunningQueryInfo run = runs.get(qryId);

                if (run != null)
                    run.cancel();
            }

            rdcQryExec.cancelQueries(queries);
        }
    }

    /** {@inheritDoc} */
    @Override public void cancelAllQueries() {
        for (Connection conn : conns)
            U.close(conn, log);
    }

    /**
     * Closeable iterator.
     */
    private interface ClIter<X> extends AutoCloseable, Iterator<X> {
        // No-op.
    }

<<<<<<< HEAD
    /**
     * Enum that helps to map java types to database types.
     */
    private enum DBTypeEnum {
        /** */
        INT("INT"),

        /** */
        BOOL("BOOL"),

        /** */
        TINYINT("TINYINT"),

        /** */
        SMALLINT("SMALLINT"),

        /** */
        BIGINT("BIGINT"),

        /** */
        DECIMAL("DECIMAL"),

        /** */
        DOUBLE("DOUBLE"),

        /** */
        REAL("REAL"),

        /** */
        TIME("TIME"),

        /** */
        TIMESTAMP("TIMESTAMP"),

        /** */
        DATE("DATE"),

        /** */
        VARCHAR("VARCHAR"),

        /** */
        CHAR("CHAR"),

        /** */
        BINARY("BINARY"),

        /** */
        UUID("UUID"),

        /** */
        ARRAY("ARRAY"),

        /** */
        GEOMETRY("GEOMETRY"),

        /** */
        OTHER("OTHER");

        /** Map of Class to enum. */
        private static final Map<Class<?>, DBTypeEnum> map = new HashMap<>();

        /**
         * Initialize map of DB types.
         */
        static {
            map.put(int.class, INT);
            map.put(Integer.class, INT);
            map.put(boolean.class, BOOL);
            map.put(Boolean.class, BOOL);
            map.put(byte.class, TINYINT);
            map.put(Byte.class, TINYINT);
            map.put(short.class, SMALLINT);
            map.put(Short.class, SMALLINT);
            map.put(long.class, BIGINT);
            map.put(Long.class, BIGINT);
            map.put(BigDecimal.class, DECIMAL);
            map.put(double.class, DOUBLE);
            map.put(Double.class, DOUBLE);
            map.put(float.class, REAL);
            map.put(Float.class, REAL);
            map.put(Time.class, TIME);
            map.put(Timestamp.class, TIMESTAMP);
            map.put(java.util.Date.class, TIMESTAMP);
            map.put(java.sql.Date.class, DATE);
            map.put(String.class, VARCHAR);
            map.put(UUID.class, UUID);
            map.put(byte[].class, BINARY);
        }

        /** */
        private final String dbType;

        /**
         * Constructs new instance.
         *
         * @param dbType DB type name.
         */
        DBTypeEnum(String dbType) {
            this.dbType = dbType;
        }

        /**
         * Resolves enum by class.
         *
         * @param cls Class.
         * @return Enum value.
         */
        public static DBTypeEnum fromClass(Class<?> cls) {
            DBTypeEnum res = map.get(cls);

            if (res != null)
                return res;

            if (DataType.isGeometryClass(cls))
                return GEOMETRY;

            return cls.isArray() && !cls.getComponentType().isPrimitive() ? ARRAY : OTHER;
        }

        /**
         * Gets DB type name.
         *
         * @return DB type name.
         */
        public String dBTypeAsString() {
            return dbType;
        }

        /** {@inheritDoc} */
        @Override public String toString() {
            return S.toString(DBTypeEnum.class, this);
        }
    }

    /**
     * Information about table in database.
     */
    private class TableDescriptor implements GridH2SystemIndexFactory {
        /** */
        private final String fullTblName;

        /** */
        private final GridQueryTypeDescriptor type;

        /** */
        private final Schema schema;

        /** */
        private GridH2Table tbl;

        /** */
        private GridLuceneIndex luceneIdx;

        /** */
        private H2PkHashIndex pkHashIdx;

        /**
         * @param schema Schema.
         * @param type Type descriptor.
         */
        TableDescriptor(Schema schema, GridQueryTypeDescriptor type) {
            this.type = type;
            this.schema = schema;

            String tblName = escapeName(type.tableName(), schema.escapeAll());

            fullTblName = schema.schemaName + "." + tblName;
        }

        /**
         * @return Schema name.
         */
        public String schemaName() {
            return schema.schemaName;
        }

        /**
         * @return Database full table name.
         */
        String fullTableName() {
            return fullTblName;
        }

        /**
         * @return type name.
         */
        String typeName() {
            return type.name();
        }

        /**
         * @return Type.
         */
        GridQueryTypeDescriptor type() {
            return type;
        }

        /** {@inheritDoc} */
        @Override public String toString() {
            return S.toString(TableDescriptor.class, this);
        }

        /**
         * Create H2 row factory.
         *
         * @param rowDesc Row descriptor.
         * @return H2 row factory.
         */
        H2RowFactory rowFactory(GridH2RowDescriptor rowDesc) {
            GridCacheContext cctx = schema.cacheContext();

            if (cctx.affinityNode() && cctx.offheapIndex())
                return new H2RowFactory(rowDesc, cctx);

            return null;
        }

        /** {@inheritDoc} */
        @Override public ArrayList<Index> createSystemIndexes(GridH2Table tbl) {
            ArrayList<Index> idxs = new ArrayList<>();

            IndexColumn keyCol = tbl.indexColumn(KEY_COL, SortOrder.ASCENDING);
            IndexColumn affCol = tbl.getAffinityKeyColumn();

            if (affCol != null && equal(affCol, keyCol))
                affCol = null;

            GridH2RowDescriptor desc = tbl.rowDescriptor();

            Index hashIdx = createHashIndex(
                schema,
                tbl,
                "_key_PK_hash",
                treeIndexColumns(desc, new ArrayList<IndexColumn>(2), keyCol, affCol)
            );

            if (hashIdx != null)
                idxs.add(hashIdx);

            // Add primary key index.
            Index pkIdx = createSortedIndex(
                schema,
                "_key_PK",
                tbl,
                true,
                treeIndexColumns(desc, new ArrayList<IndexColumn>(2), keyCol, affCol),
                -1
            );

            idxs.add(pkIdx);

            if (type().valueClass() == String.class) {
                try {
                    luceneIdx = new GridLuceneIndex(ctx, schema.offheap, schema.spaceName, type);
                }
                catch (IgniteCheckedException e1) {
                    throw new IgniteException(e1);
                }
            }

            boolean affIdxFound = false;

            GridQueryIndexDescriptor textIdx = type.textIndex();

            if (textIdx != null) {
                try {
                    luceneIdx = new GridLuceneIndex(ctx, schema.offheap, schema.spaceName, type);
                }
                catch (IgniteCheckedException e1) {
                    throw new IgniteException(e1);
                }
            }

            // Locate index where affinity column is first (if any).
            if (affCol != null) {
                for (GridQueryIndexDescriptor idxDesc : type.indexes().values()) {
                    if (idxDesc.type() != QueryIndexType.SORTED)
                        continue;

                    String firstField = idxDesc.fields().iterator().next();

                    String firstFieldName =
                        schema.escapeAll() ? firstField : escapeName(firstField, false).toUpperCase();

                    Column col = tbl.getColumn(firstFieldName);

                    IndexColumn idxCol = tbl.indexColumn(col.getColumnId(),
                        idxDesc.descending(firstField) ? SortOrder.DESCENDING : SortOrder.ASCENDING);

                    affIdxFound |= equal(idxCol, affCol);
                }
            }

            // Add explicit affinity key index if nothing alike was found.
            if (affCol != null && !affIdxFound) {
                idxs.add(createSortedIndex(schema, "AFFINITY_KEY", tbl, false,
                    treeIndexColumns(desc, new ArrayList<IndexColumn>(2), affCol, keyCol), -1));
            }

            return idxs;
        }

        /**
         * Get collection of user indexes.
         *
         * @return User indexes.
         */
        public Collection<GridH2IndexBase> createUserIndexes() {
            assert tbl != null;

            ArrayList<GridH2IndexBase> res = new ArrayList<>();

            for (GridQueryIndexDescriptor idxDesc : type.indexes().values()) {
                GridH2IndexBase idx = createUserIndex(idxDesc);

                res.add(idx);
            }

            return res;
        }

        /**
         * Create user index.
         *
         * @param idxDesc Index descriptor.
         * @return Index.
         */
        private GridH2IndexBase createUserIndex(GridQueryIndexDescriptor idxDesc) {
            String name = schema.escapeAll() ? idxDesc.name() : escapeName(idxDesc.name(), false).toUpperCase();

            IndexColumn keyCol = tbl.indexColumn(KEY_COL, SortOrder.ASCENDING);
            IndexColumn affCol = tbl.getAffinityKeyColumn();

            List<IndexColumn> cols = new ArrayList<>(idxDesc.fields().size() + 2);

            boolean escapeAll = schema.escapeAll();

            for (String field : idxDesc.fields()) {
                String fieldName = escapeAll ? field : escapeName(field, false).toUpperCase();

                Column col = tbl.getColumn(fieldName);

                cols.add(tbl.indexColumn(col.getColumnId(),
                    idxDesc.descending(field) ? SortOrder.DESCENDING : SortOrder.ASCENDING));
            }

            GridH2RowDescriptor desc = tbl.rowDescriptor();
            if (idxDesc.type() == QueryIndexType.SORTED) {
                cols = treeIndexColumns(desc, cols, keyCol, affCol);
                return createSortedIndex(schema, name, tbl, false, cols, idxDesc.inlineSize());
            }
            else if (idxDesc.type() == QueryIndexType.GEOSPATIAL) {
                return createSpatialIndex(tbl, name, cols.toArray(new IndexColumn[cols.size()]));
            }

            throw new IllegalStateException("Index type: " + idxDesc.type());
        }

        /**
         * Create hash index.
         *
         * @param schema Schema.
         * @param tbl Table.
         * @param idxName Index name.
         * @param cols Columns.
         * @return Index.
         */
        private Index createHashIndex(Schema schema, GridH2Table tbl, String idxName, List<IndexColumn> cols) {
            GridCacheContext cctx = schema.cacheContext();

            if (cctx.affinityNode() && cctx.offheapIndex()) {
                assert pkHashIdx == null : pkHashIdx;

                pkHashIdx = new H2PkHashIndex(cctx, tbl, idxName, cols);

                return pkHashIdx;
            }

            return null;
        }

        /**
         *
         */
        void onDrop() {
            dataTables.remove(tbl.identifier(), tbl);

            tbl.destroy();

            U.closeQuiet(luceneIdx);
        }
    }

    /**
     * Special field set iterator based on database result set.
     */
    public static class FieldsIterator extends GridH2ResultSetIterator<List<?>> {
        /** */
        private static final long serialVersionUID = 0L;

        /**
         * @param data Data.
         * @throws IgniteCheckedException If failed.
         */
        public FieldsIterator(ResultSet data) throws IgniteCheckedException {
            super(data, false, true);
        }

        /** {@inheritDoc} */
        @Override protected List<?> createRow() {
            ArrayList<Object> res = new ArrayList<>(row.length);

            Collections.addAll(res, row);

            return res;
        }
    }

    /**
     * Special key/value iterator based on database result set.
     */
    private static class KeyValIterator<K, V> extends GridH2ResultSetIterator<IgniteBiTuple<K, V>> {
        /** */
        private static final long serialVersionUID = 0L;

        /**
         * @param data Data array.
         * @throws IgniteCheckedException If failed.
         */
        protected KeyValIterator(ResultSet data) throws IgniteCheckedException {
            super(data, false, true);
        }

        /** {@inheritDoc} */
        @SuppressWarnings("unchecked")
        @Override protected IgniteBiTuple<K, V> createRow() {
            K key = (K)row[0];
            V val = (V)row[1];

            return new IgniteBiTuple<>(key, val);
        }
    }

    /**
     * Closeable iterator.
     */
    private interface ClIter<X> extends AutoCloseable, Iterator<X> {
        // No-op.
    }

    /**
     * Field descriptor.
     */
    static class SqlFieldMetadata implements GridQueryFieldMetadata {
        /** */
        private static final long serialVersionUID = 0L;

        /** Schema name. */
        private String schemaName;

        /** Type name. */
        private String typeName;

        /** Name. */
        private String name;

        /** Type. */
        private String type;

        /**
         * Required by {@link Externalizable}.
         */
        public SqlFieldMetadata() {
            // No-op
        }

        /**
         * @param schemaName Schema name.
         * @param typeName Type name.
         * @param name Name.
         * @param type Type.
         */
        SqlFieldMetadata(@Nullable String schemaName, @Nullable String typeName, String name, String type) {
            assert name != null && type != null : schemaName + " | " + typeName + " | " + name + " | " + type;

            this.schemaName = schemaName;
            this.typeName = typeName;
            this.name = name;
            this.type = type;
        }

        /** {@inheritDoc} */
        @Override public String schemaName() {
            return schemaName;
        }

        /** {@inheritDoc} */
        @Override public String typeName() {
            return typeName;
        }

        /** {@inheritDoc} */
        @Override public String fieldName() {
            return name;
        }

        /** {@inheritDoc} */
        @Override public String fieldTypeName() {
            return type;
        }

        /** {@inheritDoc} */
        @Override public void writeExternal(ObjectOutput out) throws IOException {
            U.writeString(out, schemaName);
            U.writeString(out, typeName);
            U.writeString(out, name);
            U.writeString(out, type);
        }

        /** {@inheritDoc} */
        @Override public void readExternal(ObjectInput in) throws IOException, ClassNotFoundException {
            schemaName = U.readString(in);
            typeName = U.readString(in);
            name = U.readString(in);
            type = U.readString(in);
        }

        /** {@inheritDoc} */
        @Override public String toString() {
            return S.toString(SqlFieldMetadata.class, this);
        }
    }

    /**
     * Database schema object.
     */
    private class Schema {
        /** */
        private final String spaceName;

        /** */
        private final String schemaName;

        /** */
        private final GridUnsafeMemory offheap = null;

        /** */
        private final ConcurrentMap<String, TableDescriptor> tbls = new ConcurrentHashMap8<>();

        /** Cache for deserialized offheap rows. */
        private final CacheLongKeyLIRS<GridH2Row> rowCache;

        /** */
        private final GridCacheContext<?, ?> cctx;

        /** */
        private final CacheConfiguration<?, ?> ccfg;

        /**
         * @param spaceName Space name.
         * @param schemaName Schema name.
         * @param cctx Cache context.
         * @param ccfg Cache configuration.
         */
        private Schema(String spaceName, String schemaName, GridCacheContext<?, ?> cctx,
            CacheConfiguration<?, ?> ccfg) {
            this.spaceName = spaceName;
            this.cctx = cctx;
            this.schemaName = schemaName;
            this.ccfg = ccfg;

            rowCache = null;
        }

        /**
         * @return Cache context.
         */
        public GridCacheContext cacheContext() {
            return cctx;
        }

        /**
         * @param tbl Table descriptor.
         */
        public void add(TableDescriptor tbl) {
            if (tbls.putIfAbsent(tbl.typeName(), tbl) != null)
                throw new IllegalStateException("Table already registered: " + tbl.fullTableName());
        }

        /**
         * @return Escape all.
         */
        public boolean escapeAll() {
            return ccfg.isSqlEscapeAll();
        }

        /**
         * Called after the schema was dropped.
         */
        public void onDrop() {
            for (TableDescriptor tblDesc : tbls.values())
                tblDesc.onDrop();
        }
    }

    /**
     * Row descriptor.
     */
    private class RowDescriptor implements GridH2RowDescriptor {
        /** */
        private final GridQueryTypeDescriptor type;

        /** */
        private final String[] fields;

        /** */
        private final int[] fieldTypes;

        /** */
        private final int keyType;

        /** */
        private final int valType;

        /** */
        private final Schema schema;

        /** */
        private final GridUnsafeGuard guard;

        /** */
        private final boolean snapshotableIdx;

        /** */
        private final GridQueryProperty[] props;

        /** Id of user-defined key column */
        private final int keyAliasColumnId;

        /** Id of user-defined value column */
        private final int valueAliasColumnId;

        /**
         * @param type Type descriptor.
         * @param schema Schema.
         */
        RowDescriptor(GridQueryTypeDescriptor type, Schema schema) {
            assert type != null;
            assert schema != null;

            this.type = type;
            this.schema = schema;

            guard = schema.offheap == null ? null : new GridUnsafeGuard();

            Map<String, Class<?>> allFields = new LinkedHashMap<>();

            allFields.putAll(type.fields());

            fields = allFields.keySet().toArray(new String[allFields.size()]);

            fieldTypes = new int[fields.length];

            Class[] classes = allFields.values().toArray(new Class[fields.length]);

            for (int i = 0; i < fieldTypes.length; i++)
                fieldTypes[i] = DataType.getTypeFromClass(classes[i]);

            keyType = DataType.getTypeFromClass(type.keyClass());
            valType = DataType.getTypeFromClass(type.valueClass());

            props = new GridQueryProperty[fields.length];

            for (int i = 0; i < fields.length; i++) {
                GridQueryProperty p = type.property(fields[i]);

                assert p != null : fields[i];

                props[i] = p;
            }

            final List<String> fieldsList = Arrays.asList(fields);
            keyAliasColumnId = (type.keyFieldName() != null) ? DEFAULT_COLUMNS_COUNT + fieldsList.indexOf(type.keyFieldName()) : -1;
            valueAliasColumnId = (type.valueFieldName() != null) ? DEFAULT_COLUMNS_COUNT + fieldsList.indexOf(type.valueFieldName()) : -1;

            // Index is not snapshotable in db-x.
            snapshotableIdx = false;
        }

        /** {@inheritDoc} */
        @Override public IgniteH2Indexing indexing() {
            return IgniteH2Indexing.this;
        }

        /** {@inheritDoc} */
        @Override public GridQueryTypeDescriptor type() {
            return type;
        }

        /** {@inheritDoc} */
        @Override public GridCacheContext<?, ?> context() {
            return schema.cacheContext();
        }

        /** {@inheritDoc} */
        @Override public CacheConfiguration configuration() {
            return schema.ccfg;
        }

        /** {@inheritDoc} */
        @Override public GridUnsafeGuard guard() {
            return guard;
        }

        /** {@inheritDoc} */
        @Override public void cache(GridH2Row row) {
            long ptr = row.pointer();

            assert ptr > 0 : ptr;

            schema.rowCache.put(ptr, row);
        }

        /** {@inheritDoc} */
        @Override public void uncache(long ptr) {
            schema.rowCache.remove(ptr);
        }

        /** {@inheritDoc} */
        @Override public GridUnsafeMemory memory() {
            return schema.offheap;
        }

        /** {@inheritDoc} */
        @Override public Value wrap(Object obj, int type) throws IgniteCheckedException {
            assert obj != null;

            if (obj instanceof CacheObject) { // Handle cache object.
                CacheObject co = (CacheObject)obj;

                if (type == Value.JAVA_OBJECT)
                    return new GridH2ValueCacheObject(cacheContext(schema.spaceName), co);

                obj = co.value(objectContext(schema.spaceName), false);
            }

            switch (type) {
                case Value.BOOLEAN:
                    return ValueBoolean.get((Boolean)obj);
                case Value.BYTE:
                    return ValueByte.get((Byte)obj);
                case Value.SHORT:
                    return ValueShort.get((Short)obj);
                case Value.INT:
                    return ValueInt.get((Integer)obj);
                case Value.FLOAT:
                    return ValueFloat.get((Float)obj);
                case Value.LONG:
                    return ValueLong.get((Long)obj);
                case Value.DOUBLE:
                    return ValueDouble.get((Double)obj);
                case Value.UUID:
                    UUID uuid = (UUID)obj;
                    return ValueUuid.get(uuid.getMostSignificantBits(), uuid.getLeastSignificantBits());
                case Value.DATE:
                    return ValueDate.get((Date)obj);
                case Value.TIME:
                    return ValueTime.get((Time)obj);
                case Value.TIMESTAMP:
                    if (obj instanceof java.util.Date && !(obj instanceof Timestamp))
                        obj = new Timestamp(((java.util.Date)obj).getTime());

                    return ValueTimestamp.get((Timestamp)obj);
                case Value.DECIMAL:
                    return ValueDecimal.get((BigDecimal)obj);
                case Value.STRING:
                    return ValueString.get(obj.toString());
                case Value.BYTES:
                    return ValueBytes.get((byte[])obj);
                case Value.JAVA_OBJECT:
                    return ValueJavaObject.getNoCopy(obj, null, null);
                case Value.ARRAY:
                    Object[] arr = (Object[])obj;

                    Value[] valArr = new Value[arr.length];

                    for (int i = 0; i < arr.length; i++) {
                        Object o = arr[i];

                        valArr[i] = o == null ? ValueNull.INSTANCE : wrap(o, DataType.getTypeFromClass(o.getClass()));
                    }

                    return ValueArray.get(valArr);

                case Value.GEOMETRY:
                    return ValueGeometry.getFromGeometry(obj);
            }

            throw new IgniteCheckedException("Failed to wrap value[type=" + type + ", value=" + obj + "]");
        }

        /** {@inheritDoc} */
        @Override public GridH2Row createRow(KeyCacheObject key, int partId, @Nullable CacheObject val,
            GridCacheVersion ver,
            long expirationTime) throws IgniteCheckedException {
            GridH2Row row;

            try {
                if (val == null) // Only can happen for remove operation, can create simple search row.
                    row = GridH2RowFactory.create(wrap(key, keyType));
                else
                    row = schema.offheap == null ?
                        new GridH2KeyValueRowOnheap(this, key, keyType, val, valType, ver, expirationTime) :
                        new GridH2KeyValueRowOffheap(this, key, keyType, val, valType, ver, expirationTime);
            }
            catch (ClassCastException e) {
                throw new IgniteCheckedException("Failed to convert key to SQL type. " +
                    "Please make sure that you always store each value type with the same key type " +
                    "or configure key type as common super class for all actual keys for this value type.", e);
            }

            GridCacheContext cctx = cacheContext(schema.spaceName);

            if (cctx.offheapIndex()) {
                row.ver = ver;

                row.key = key;
                row.val = val;
                row.partId = partId;
            }

            return row;
        }

        /** {@inheritDoc} */
        @Override public int valueType() {
            return valType;
        }

        /** {@inheritDoc} */
        @Override public int fieldsCount() {
            return fields.length;
        }

        /** {@inheritDoc} */
        @Override public int fieldType(int col) {
            return fieldTypes[col];
        }

        /** {@inheritDoc} */
        @Override public Object columnValue(Object key, Object val, int col) {
            try {
                return props[col].value(key, val);
            }
            catch (IgniteCheckedException e) {
                throw DbException.convert(e);
            }
        }

        /** {@inheritDoc} */
        @Override public void setColumnValue(Object key, Object val, Object colVal, int col) {
            try {
                props[col].setValue(key, val, colVal);
            }
            catch (IgniteCheckedException e) {
                throw DbException.convert(e);
            }
        }

        /** {@inheritDoc} */
        @Override public boolean isColumnKeyProperty(int col) {
            return props[col].key();
        }

        /** {@inheritDoc} */
        @Override public GridH2KeyValueRowOffheap createPointer(long ptr) {
            GridH2KeyValueRowOffheap row = (GridH2KeyValueRowOffheap)schema.rowCache.get(ptr);

            if (row != null) {
                assert row.pointer() == ptr : ptr + " " + row.pointer();

                return row;
            }

            return new GridH2KeyValueRowOffheap(this, ptr);
        }

        /** {@inheritDoc} */
        @Override public GridH2Row cachedRow(long link) {
            return schema.rowCache.get(link);
        }

        /** {@inheritDoc} */
        @Override public boolean snapshotableIndex() {
            return snapshotableIdx;
        }

        /** {@inheritDoc} */
        @Override public boolean isKeyColumn(int columnId) {
            assert columnId >= 0;
            return columnId == KEY_COL || columnId == keyAliasColumnId;
        }

        /** {@inheritDoc} */
        @Override public boolean isValueColumn(int columnId) {
            assert columnId >= 0;
            return columnId == VAL_COL || columnId == valueAliasColumnId;
        }

        /** {@inheritDoc} */
        @Override public boolean isKeyValueOrVersionColumn(int columnId) {
            assert columnId >= 0;
            if (columnId < DEFAULT_COLUMNS_COUNT)
                return true;
            if (columnId == keyAliasColumnId)
                return true;
            if (columnId == valueAliasColumnId)
                return true;
            return false;
        }

        /** {@inheritDoc} */
        @Override public boolean checkKeyIndexCondition(int masks[], int mask) {
            assert masks != null;
            assert masks.length > 0;

            if (keyAliasColumnId < 0)
                return (masks[KEY_COL] & mask) != 0;
            else
                return (masks[KEY_COL] & mask) != 0 || (masks[keyAliasColumnId] & mask) != 0;
        }

        /** {@inheritDoc} */
        @Override public void initValueCache(Value valCache[], Value key, Value value, Value version) {
            assert valCache != null;
            assert valCache.length > 0;

            valCache[KEY_COL] = key;
            valCache[VAL_COL] = value;
            valCache[VER_COL] = version;

            if (keyAliasColumnId > 0)
                valCache[keyAliasColumnId] = key;

            if (valueAliasColumnId > 0)
                valCache[valueAliasColumnId] = value;
        }

        /** {@inheritDoc} */
        @Override public SearchRow prepareProxyIndexRow(SearchRow row) {
            if (row == null)
                return null;

            Value[] data = new Value[row.getColumnCount()];
            for (int idx = 0; idx < data.length; idx++)
                data[idx] = row.getValue(idx);

            copyAliasColumnData(data, KEY_COL, keyAliasColumnId);
            copyAliasColumnData(data, VAL_COL, valueAliasColumnId);

            return new SimpleRow(data);
        }

        /**
         * Copies data between original and alias columns
         *
         * @param data Array of values.
         * @param colId Original column id.
         * @param aliasColId Alias column id.
         */
        private void copyAliasColumnData(Value[] data, int colId, int aliasColId) {
            if (aliasColId <= 0)
                return;

            if (data[aliasColId] == null && data[colId] != null)
                data[aliasColId] = data[colId];

            if (data[colId] == null && data[aliasColId] != null)
                data[colId] = data[aliasColId];
        }

        /** {@inheritDoc} */
        @Override public int getAlternativeColumnId(int colId) {
            if (keyAliasColumnId > 0) {
                if (colId == KEY_COL)
                    return keyAliasColumnId;
                else if (colId == keyAliasColumnId)
                    return KEY_COL;
            }
            if (valueAliasColumnId > 0) {
                if (colId == VAL_COL)
                    return valueAliasColumnId;
                else if (colId == valueAliasColumnId)
                    return VAL_COL;
            }

            return colId;
        }
    }

    /**
     * Statement cache.
     */
    private static class StatementCache extends LinkedHashMap<String, PreparedStatement> {
        /** */
        private int size;

        /** Last usage. */
        private volatile long lastUsage;

        /**
         * @param size Size.
         */
        private StatementCache(int size) {
            super(size, (float)0.75, true);

            this.size = size;
        }

        /** {@inheritDoc} */
        @Override protected boolean removeEldestEntry(Map.Entry<String, PreparedStatement> eldest) {
            boolean rmv = size() > size;

            if (rmv) {
                PreparedStatement stmt = eldest.getValue();

                U.closeQuiet(stmt);
            }

            return rmv;
        }

        /**
         * The timestamp of the last usage of the cache. Used by {@link #cleanupStatementCache()} to remove unused caches.
         * @return last usage timestamp
         */
        private long lastUsage() {
            return lastUsage;
        }

        /**
         * Updates the {@link #lastUsage} timestamp by current time.
         */
        private void updateLastUsage() {
            lastUsage = U.currentTimeMillis();
        }
    }

    /**
     * H2 Table engine.
     */
    public static class H2TableEngine implements TableEngine {
        /** */
        private static GridH2RowDescriptor rowDesc0;

        /** */
        private static H2RowFactory rowFactory0;

        /** */
        private static GridH2SystemIndexFactory idxFactory0;

        /** */
        private static GridH2Table resTbl0;

        /**
         * Creates table using given connection, DDL clause for given type descriptor and list of indexes.
         *
         * @param conn Connection.
         * @param sql DDL clause.
         * @param rowDesc Row descriptor.
         * @param rowFactory Row factory.
         * @param idxFactory Index factory.
         * @throws SQLException If failed.
         * @return Created table.
         */
        public static synchronized GridH2Table createTable(Connection conn, String sql,
            @Nullable GridH2RowDescriptor rowDesc, H2RowFactory rowFactory, GridH2SystemIndexFactory idxFactory)
            throws SQLException {
            rowDesc0 = rowDesc;
            rowFactory0 = rowFactory;
            idxFactory0 = idxFactory;

            try {
                try (Statement s = conn.createStatement()) {
                    s.execute(sql + " engine \"" + H2TableEngine.class.getName() + "\"");
                }

                if (idxFactory instanceof TableDescriptor)
                    ((TableDescriptor)idxFactory).tbl = resTbl0;

                return resTbl0;
            }
            finally {
                resTbl0 = null;
                idxFactory0 = null;
                rowFactory0 = null;
                rowDesc0 = null;
            }
        }

        /** {@inheritDoc} */
        @Override public TableBase createTable(CreateTableData createTblData) {
            String spaceName = null;

            if (idxFactory0 instanceof TableDescriptor)
                spaceName = ((TableDescriptor)idxFactory0).schema.spaceName;

            resTbl0 = new GridH2Table(createTblData, rowDesc0, rowFactory0, idxFactory0, spaceName);

            return resTbl0;
        }
    }
=======
>>>>>>> b5c7b6f5
}<|MERGE_RESOLUTION|>--- conflicted
+++ resolved
@@ -2416,1119 +2416,4 @@
         // No-op.
     }
 
-<<<<<<< HEAD
-    /**
-     * Enum that helps to map java types to database types.
-     */
-    private enum DBTypeEnum {
-        /** */
-        INT("INT"),
-
-        /** */
-        BOOL("BOOL"),
-
-        /** */
-        TINYINT("TINYINT"),
-
-        /** */
-        SMALLINT("SMALLINT"),
-
-        /** */
-        BIGINT("BIGINT"),
-
-        /** */
-        DECIMAL("DECIMAL"),
-
-        /** */
-        DOUBLE("DOUBLE"),
-
-        /** */
-        REAL("REAL"),
-
-        /** */
-        TIME("TIME"),
-
-        /** */
-        TIMESTAMP("TIMESTAMP"),
-
-        /** */
-        DATE("DATE"),
-
-        /** */
-        VARCHAR("VARCHAR"),
-
-        /** */
-        CHAR("CHAR"),
-
-        /** */
-        BINARY("BINARY"),
-
-        /** */
-        UUID("UUID"),
-
-        /** */
-        ARRAY("ARRAY"),
-
-        /** */
-        GEOMETRY("GEOMETRY"),
-
-        /** */
-        OTHER("OTHER");
-
-        /** Map of Class to enum. */
-        private static final Map<Class<?>, DBTypeEnum> map = new HashMap<>();
-
-        /**
-         * Initialize map of DB types.
-         */
-        static {
-            map.put(int.class, INT);
-            map.put(Integer.class, INT);
-            map.put(boolean.class, BOOL);
-            map.put(Boolean.class, BOOL);
-            map.put(byte.class, TINYINT);
-            map.put(Byte.class, TINYINT);
-            map.put(short.class, SMALLINT);
-            map.put(Short.class, SMALLINT);
-            map.put(long.class, BIGINT);
-            map.put(Long.class, BIGINT);
-            map.put(BigDecimal.class, DECIMAL);
-            map.put(double.class, DOUBLE);
-            map.put(Double.class, DOUBLE);
-            map.put(float.class, REAL);
-            map.put(Float.class, REAL);
-            map.put(Time.class, TIME);
-            map.put(Timestamp.class, TIMESTAMP);
-            map.put(java.util.Date.class, TIMESTAMP);
-            map.put(java.sql.Date.class, DATE);
-            map.put(String.class, VARCHAR);
-            map.put(UUID.class, UUID);
-            map.put(byte[].class, BINARY);
-        }
-
-        /** */
-        private final String dbType;
-
-        /**
-         * Constructs new instance.
-         *
-         * @param dbType DB type name.
-         */
-        DBTypeEnum(String dbType) {
-            this.dbType = dbType;
-        }
-
-        /**
-         * Resolves enum by class.
-         *
-         * @param cls Class.
-         * @return Enum value.
-         */
-        public static DBTypeEnum fromClass(Class<?> cls) {
-            DBTypeEnum res = map.get(cls);
-
-            if (res != null)
-                return res;
-
-            if (DataType.isGeometryClass(cls))
-                return GEOMETRY;
-
-            return cls.isArray() && !cls.getComponentType().isPrimitive() ? ARRAY : OTHER;
-        }
-
-        /**
-         * Gets DB type name.
-         *
-         * @return DB type name.
-         */
-        public String dBTypeAsString() {
-            return dbType;
-        }
-
-        /** {@inheritDoc} */
-        @Override public String toString() {
-            return S.toString(DBTypeEnum.class, this);
-        }
-    }
-
-    /**
-     * Information about table in database.
-     */
-    private class TableDescriptor implements GridH2SystemIndexFactory {
-        /** */
-        private final String fullTblName;
-
-        /** */
-        private final GridQueryTypeDescriptor type;
-
-        /** */
-        private final Schema schema;
-
-        /** */
-        private GridH2Table tbl;
-
-        /** */
-        private GridLuceneIndex luceneIdx;
-
-        /** */
-        private H2PkHashIndex pkHashIdx;
-
-        /**
-         * @param schema Schema.
-         * @param type Type descriptor.
-         */
-        TableDescriptor(Schema schema, GridQueryTypeDescriptor type) {
-            this.type = type;
-            this.schema = schema;
-
-            String tblName = escapeName(type.tableName(), schema.escapeAll());
-
-            fullTblName = schema.schemaName + "." + tblName;
-        }
-
-        /**
-         * @return Schema name.
-         */
-        public String schemaName() {
-            return schema.schemaName;
-        }
-
-        /**
-         * @return Database full table name.
-         */
-        String fullTableName() {
-            return fullTblName;
-        }
-
-        /**
-         * @return type name.
-         */
-        String typeName() {
-            return type.name();
-        }
-
-        /**
-         * @return Type.
-         */
-        GridQueryTypeDescriptor type() {
-            return type;
-        }
-
-        /** {@inheritDoc} */
-        @Override public String toString() {
-            return S.toString(TableDescriptor.class, this);
-        }
-
-        /**
-         * Create H2 row factory.
-         *
-         * @param rowDesc Row descriptor.
-         * @return H2 row factory.
-         */
-        H2RowFactory rowFactory(GridH2RowDescriptor rowDesc) {
-            GridCacheContext cctx = schema.cacheContext();
-
-            if (cctx.affinityNode() && cctx.offheapIndex())
-                return new H2RowFactory(rowDesc, cctx);
-
-            return null;
-        }
-
-        /** {@inheritDoc} */
-        @Override public ArrayList<Index> createSystemIndexes(GridH2Table tbl) {
-            ArrayList<Index> idxs = new ArrayList<>();
-
-            IndexColumn keyCol = tbl.indexColumn(KEY_COL, SortOrder.ASCENDING);
-            IndexColumn affCol = tbl.getAffinityKeyColumn();
-
-            if (affCol != null && equal(affCol, keyCol))
-                affCol = null;
-
-            GridH2RowDescriptor desc = tbl.rowDescriptor();
-
-            Index hashIdx = createHashIndex(
-                schema,
-                tbl,
-                "_key_PK_hash",
-                treeIndexColumns(desc, new ArrayList<IndexColumn>(2), keyCol, affCol)
-            );
-
-            if (hashIdx != null)
-                idxs.add(hashIdx);
-
-            // Add primary key index.
-            Index pkIdx = createSortedIndex(
-                schema,
-                "_key_PK",
-                tbl,
-                true,
-                treeIndexColumns(desc, new ArrayList<IndexColumn>(2), keyCol, affCol),
-                -1
-            );
-
-            idxs.add(pkIdx);
-
-            if (type().valueClass() == String.class) {
-                try {
-                    luceneIdx = new GridLuceneIndex(ctx, schema.offheap, schema.spaceName, type);
-                }
-                catch (IgniteCheckedException e1) {
-                    throw new IgniteException(e1);
-                }
-            }
-
-            boolean affIdxFound = false;
-
-            GridQueryIndexDescriptor textIdx = type.textIndex();
-
-            if (textIdx != null) {
-                try {
-                    luceneIdx = new GridLuceneIndex(ctx, schema.offheap, schema.spaceName, type);
-                }
-                catch (IgniteCheckedException e1) {
-                    throw new IgniteException(e1);
-                }
-            }
-
-            // Locate index where affinity column is first (if any).
-            if (affCol != null) {
-                for (GridQueryIndexDescriptor idxDesc : type.indexes().values()) {
-                    if (idxDesc.type() != QueryIndexType.SORTED)
-                        continue;
-
-                    String firstField = idxDesc.fields().iterator().next();
-
-                    String firstFieldName =
-                        schema.escapeAll() ? firstField : escapeName(firstField, false).toUpperCase();
-
-                    Column col = tbl.getColumn(firstFieldName);
-
-                    IndexColumn idxCol = tbl.indexColumn(col.getColumnId(),
-                        idxDesc.descending(firstField) ? SortOrder.DESCENDING : SortOrder.ASCENDING);
-
-                    affIdxFound |= equal(idxCol, affCol);
-                }
-            }
-
-            // Add explicit affinity key index if nothing alike was found.
-            if (affCol != null && !affIdxFound) {
-                idxs.add(createSortedIndex(schema, "AFFINITY_KEY", tbl, false,
-                    treeIndexColumns(desc, new ArrayList<IndexColumn>(2), affCol, keyCol), -1));
-            }
-
-            return idxs;
-        }
-
-        /**
-         * Get collection of user indexes.
-         *
-         * @return User indexes.
-         */
-        public Collection<GridH2IndexBase> createUserIndexes() {
-            assert tbl != null;
-
-            ArrayList<GridH2IndexBase> res = new ArrayList<>();
-
-            for (GridQueryIndexDescriptor idxDesc : type.indexes().values()) {
-                GridH2IndexBase idx = createUserIndex(idxDesc);
-
-                res.add(idx);
-            }
-
-            return res;
-        }
-
-        /**
-         * Create user index.
-         *
-         * @param idxDesc Index descriptor.
-         * @return Index.
-         */
-        private GridH2IndexBase createUserIndex(GridQueryIndexDescriptor idxDesc) {
-            String name = schema.escapeAll() ? idxDesc.name() : escapeName(idxDesc.name(), false).toUpperCase();
-
-            IndexColumn keyCol = tbl.indexColumn(KEY_COL, SortOrder.ASCENDING);
-            IndexColumn affCol = tbl.getAffinityKeyColumn();
-
-            List<IndexColumn> cols = new ArrayList<>(idxDesc.fields().size() + 2);
-
-            boolean escapeAll = schema.escapeAll();
-
-            for (String field : idxDesc.fields()) {
-                String fieldName = escapeAll ? field : escapeName(field, false).toUpperCase();
-
-                Column col = tbl.getColumn(fieldName);
-
-                cols.add(tbl.indexColumn(col.getColumnId(),
-                    idxDesc.descending(field) ? SortOrder.DESCENDING : SortOrder.ASCENDING));
-            }
-
-            GridH2RowDescriptor desc = tbl.rowDescriptor();
-            if (idxDesc.type() == QueryIndexType.SORTED) {
-                cols = treeIndexColumns(desc, cols, keyCol, affCol);
-                return createSortedIndex(schema, name, tbl, false, cols, idxDesc.inlineSize());
-            }
-            else if (idxDesc.type() == QueryIndexType.GEOSPATIAL) {
-                return createSpatialIndex(tbl, name, cols.toArray(new IndexColumn[cols.size()]));
-            }
-
-            throw new IllegalStateException("Index type: " + idxDesc.type());
-        }
-
-        /**
-         * Create hash index.
-         *
-         * @param schema Schema.
-         * @param tbl Table.
-         * @param idxName Index name.
-         * @param cols Columns.
-         * @return Index.
-         */
-        private Index createHashIndex(Schema schema, GridH2Table tbl, String idxName, List<IndexColumn> cols) {
-            GridCacheContext cctx = schema.cacheContext();
-
-            if (cctx.affinityNode() && cctx.offheapIndex()) {
-                assert pkHashIdx == null : pkHashIdx;
-
-                pkHashIdx = new H2PkHashIndex(cctx, tbl, idxName, cols);
-
-                return pkHashIdx;
-            }
-
-            return null;
-        }
-
-        /**
-         *
-         */
-        void onDrop() {
-            dataTables.remove(tbl.identifier(), tbl);
-
-            tbl.destroy();
-
-            U.closeQuiet(luceneIdx);
-        }
-    }
-
-    /**
-     * Special field set iterator based on database result set.
-     */
-    public static class FieldsIterator extends GridH2ResultSetIterator<List<?>> {
-        /** */
-        private static final long serialVersionUID = 0L;
-
-        /**
-         * @param data Data.
-         * @throws IgniteCheckedException If failed.
-         */
-        public FieldsIterator(ResultSet data) throws IgniteCheckedException {
-            super(data, false, true);
-        }
-
-        /** {@inheritDoc} */
-        @Override protected List<?> createRow() {
-            ArrayList<Object> res = new ArrayList<>(row.length);
-
-            Collections.addAll(res, row);
-
-            return res;
-        }
-    }
-
-    /**
-     * Special key/value iterator based on database result set.
-     */
-    private static class KeyValIterator<K, V> extends GridH2ResultSetIterator<IgniteBiTuple<K, V>> {
-        /** */
-        private static final long serialVersionUID = 0L;
-
-        /**
-         * @param data Data array.
-         * @throws IgniteCheckedException If failed.
-         */
-        protected KeyValIterator(ResultSet data) throws IgniteCheckedException {
-            super(data, false, true);
-        }
-
-        /** {@inheritDoc} */
-        @SuppressWarnings("unchecked")
-        @Override protected IgniteBiTuple<K, V> createRow() {
-            K key = (K)row[0];
-            V val = (V)row[1];
-
-            return new IgniteBiTuple<>(key, val);
-        }
-    }
-
-    /**
-     * Closeable iterator.
-     */
-    private interface ClIter<X> extends AutoCloseable, Iterator<X> {
-        // No-op.
-    }
-
-    /**
-     * Field descriptor.
-     */
-    static class SqlFieldMetadata implements GridQueryFieldMetadata {
-        /** */
-        private static final long serialVersionUID = 0L;
-
-        /** Schema name. */
-        private String schemaName;
-
-        /** Type name. */
-        private String typeName;
-
-        /** Name. */
-        private String name;
-
-        /** Type. */
-        private String type;
-
-        /**
-         * Required by {@link Externalizable}.
-         */
-        public SqlFieldMetadata() {
-            // No-op
-        }
-
-        /**
-         * @param schemaName Schema name.
-         * @param typeName Type name.
-         * @param name Name.
-         * @param type Type.
-         */
-        SqlFieldMetadata(@Nullable String schemaName, @Nullable String typeName, String name, String type) {
-            assert name != null && type != null : schemaName + " | " + typeName + " | " + name + " | " + type;
-
-            this.schemaName = schemaName;
-            this.typeName = typeName;
-            this.name = name;
-            this.type = type;
-        }
-
-        /** {@inheritDoc} */
-        @Override public String schemaName() {
-            return schemaName;
-        }
-
-        /** {@inheritDoc} */
-        @Override public String typeName() {
-            return typeName;
-        }
-
-        /** {@inheritDoc} */
-        @Override public String fieldName() {
-            return name;
-        }
-
-        /** {@inheritDoc} */
-        @Override public String fieldTypeName() {
-            return type;
-        }
-
-        /** {@inheritDoc} */
-        @Override public void writeExternal(ObjectOutput out) throws IOException {
-            U.writeString(out, schemaName);
-            U.writeString(out, typeName);
-            U.writeString(out, name);
-            U.writeString(out, type);
-        }
-
-        /** {@inheritDoc} */
-        @Override public void readExternal(ObjectInput in) throws IOException, ClassNotFoundException {
-            schemaName = U.readString(in);
-            typeName = U.readString(in);
-            name = U.readString(in);
-            type = U.readString(in);
-        }
-
-        /** {@inheritDoc} */
-        @Override public String toString() {
-            return S.toString(SqlFieldMetadata.class, this);
-        }
-    }
-
-    /**
-     * Database schema object.
-     */
-    private class Schema {
-        /** */
-        private final String spaceName;
-
-        /** */
-        private final String schemaName;
-
-        /** */
-        private final GridUnsafeMemory offheap = null;
-
-        /** */
-        private final ConcurrentMap<String, TableDescriptor> tbls = new ConcurrentHashMap8<>();
-
-        /** Cache for deserialized offheap rows. */
-        private final CacheLongKeyLIRS<GridH2Row> rowCache;
-
-        /** */
-        private final GridCacheContext<?, ?> cctx;
-
-        /** */
-        private final CacheConfiguration<?, ?> ccfg;
-
-        /**
-         * @param spaceName Space name.
-         * @param schemaName Schema name.
-         * @param cctx Cache context.
-         * @param ccfg Cache configuration.
-         */
-        private Schema(String spaceName, String schemaName, GridCacheContext<?, ?> cctx,
-            CacheConfiguration<?, ?> ccfg) {
-            this.spaceName = spaceName;
-            this.cctx = cctx;
-            this.schemaName = schemaName;
-            this.ccfg = ccfg;
-
-            rowCache = null;
-        }
-
-        /**
-         * @return Cache context.
-         */
-        public GridCacheContext cacheContext() {
-            return cctx;
-        }
-
-        /**
-         * @param tbl Table descriptor.
-         */
-        public void add(TableDescriptor tbl) {
-            if (tbls.putIfAbsent(tbl.typeName(), tbl) != null)
-                throw new IllegalStateException("Table already registered: " + tbl.fullTableName());
-        }
-
-        /**
-         * @return Escape all.
-         */
-        public boolean escapeAll() {
-            return ccfg.isSqlEscapeAll();
-        }
-
-        /**
-         * Called after the schema was dropped.
-         */
-        public void onDrop() {
-            for (TableDescriptor tblDesc : tbls.values())
-                tblDesc.onDrop();
-        }
-    }
-
-    /**
-     * Row descriptor.
-     */
-    private class RowDescriptor implements GridH2RowDescriptor {
-        /** */
-        private final GridQueryTypeDescriptor type;
-
-        /** */
-        private final String[] fields;
-
-        /** */
-        private final int[] fieldTypes;
-
-        /** */
-        private final int keyType;
-
-        /** */
-        private final int valType;
-
-        /** */
-        private final Schema schema;
-
-        /** */
-        private final GridUnsafeGuard guard;
-
-        /** */
-        private final boolean snapshotableIdx;
-
-        /** */
-        private final GridQueryProperty[] props;
-
-        /** Id of user-defined key column */
-        private final int keyAliasColumnId;
-
-        /** Id of user-defined value column */
-        private final int valueAliasColumnId;
-
-        /**
-         * @param type Type descriptor.
-         * @param schema Schema.
-         */
-        RowDescriptor(GridQueryTypeDescriptor type, Schema schema) {
-            assert type != null;
-            assert schema != null;
-
-            this.type = type;
-            this.schema = schema;
-
-            guard = schema.offheap == null ? null : new GridUnsafeGuard();
-
-            Map<String, Class<?>> allFields = new LinkedHashMap<>();
-
-            allFields.putAll(type.fields());
-
-            fields = allFields.keySet().toArray(new String[allFields.size()]);
-
-            fieldTypes = new int[fields.length];
-
-            Class[] classes = allFields.values().toArray(new Class[fields.length]);
-
-            for (int i = 0; i < fieldTypes.length; i++)
-                fieldTypes[i] = DataType.getTypeFromClass(classes[i]);
-
-            keyType = DataType.getTypeFromClass(type.keyClass());
-            valType = DataType.getTypeFromClass(type.valueClass());
-
-            props = new GridQueryProperty[fields.length];
-
-            for (int i = 0; i < fields.length; i++) {
-                GridQueryProperty p = type.property(fields[i]);
-
-                assert p != null : fields[i];
-
-                props[i] = p;
-            }
-
-            final List<String> fieldsList = Arrays.asList(fields);
-            keyAliasColumnId = (type.keyFieldName() != null) ? DEFAULT_COLUMNS_COUNT + fieldsList.indexOf(type.keyFieldName()) : -1;
-            valueAliasColumnId = (type.valueFieldName() != null) ? DEFAULT_COLUMNS_COUNT + fieldsList.indexOf(type.valueFieldName()) : -1;
-
-            // Index is not snapshotable in db-x.
-            snapshotableIdx = false;
-        }
-
-        /** {@inheritDoc} */
-        @Override public IgniteH2Indexing indexing() {
-            return IgniteH2Indexing.this;
-        }
-
-        /** {@inheritDoc} */
-        @Override public GridQueryTypeDescriptor type() {
-            return type;
-        }
-
-        /** {@inheritDoc} */
-        @Override public GridCacheContext<?, ?> context() {
-            return schema.cacheContext();
-        }
-
-        /** {@inheritDoc} */
-        @Override public CacheConfiguration configuration() {
-            return schema.ccfg;
-        }
-
-        /** {@inheritDoc} */
-        @Override public GridUnsafeGuard guard() {
-            return guard;
-        }
-
-        /** {@inheritDoc} */
-        @Override public void cache(GridH2Row row) {
-            long ptr = row.pointer();
-
-            assert ptr > 0 : ptr;
-
-            schema.rowCache.put(ptr, row);
-        }
-
-        /** {@inheritDoc} */
-        @Override public void uncache(long ptr) {
-            schema.rowCache.remove(ptr);
-        }
-
-        /** {@inheritDoc} */
-        @Override public GridUnsafeMemory memory() {
-            return schema.offheap;
-        }
-
-        /** {@inheritDoc} */
-        @Override public Value wrap(Object obj, int type) throws IgniteCheckedException {
-            assert obj != null;
-
-            if (obj instanceof CacheObject) { // Handle cache object.
-                CacheObject co = (CacheObject)obj;
-
-                if (type == Value.JAVA_OBJECT)
-                    return new GridH2ValueCacheObject(cacheContext(schema.spaceName), co);
-
-                obj = co.value(objectContext(schema.spaceName), false);
-            }
-
-            switch (type) {
-                case Value.BOOLEAN:
-                    return ValueBoolean.get((Boolean)obj);
-                case Value.BYTE:
-                    return ValueByte.get((Byte)obj);
-                case Value.SHORT:
-                    return ValueShort.get((Short)obj);
-                case Value.INT:
-                    return ValueInt.get((Integer)obj);
-                case Value.FLOAT:
-                    return ValueFloat.get((Float)obj);
-                case Value.LONG:
-                    return ValueLong.get((Long)obj);
-                case Value.DOUBLE:
-                    return ValueDouble.get((Double)obj);
-                case Value.UUID:
-                    UUID uuid = (UUID)obj;
-                    return ValueUuid.get(uuid.getMostSignificantBits(), uuid.getLeastSignificantBits());
-                case Value.DATE:
-                    return ValueDate.get((Date)obj);
-                case Value.TIME:
-                    return ValueTime.get((Time)obj);
-                case Value.TIMESTAMP:
-                    if (obj instanceof java.util.Date && !(obj instanceof Timestamp))
-                        obj = new Timestamp(((java.util.Date)obj).getTime());
-
-                    return ValueTimestamp.get((Timestamp)obj);
-                case Value.DECIMAL:
-                    return ValueDecimal.get((BigDecimal)obj);
-                case Value.STRING:
-                    return ValueString.get(obj.toString());
-                case Value.BYTES:
-                    return ValueBytes.get((byte[])obj);
-                case Value.JAVA_OBJECT:
-                    return ValueJavaObject.getNoCopy(obj, null, null);
-                case Value.ARRAY:
-                    Object[] arr = (Object[])obj;
-
-                    Value[] valArr = new Value[arr.length];
-
-                    for (int i = 0; i < arr.length; i++) {
-                        Object o = arr[i];
-
-                        valArr[i] = o == null ? ValueNull.INSTANCE : wrap(o, DataType.getTypeFromClass(o.getClass()));
-                    }
-
-                    return ValueArray.get(valArr);
-
-                case Value.GEOMETRY:
-                    return ValueGeometry.getFromGeometry(obj);
-            }
-
-            throw new IgniteCheckedException("Failed to wrap value[type=" + type + ", value=" + obj + "]");
-        }
-
-        /** {@inheritDoc} */
-        @Override public GridH2Row createRow(KeyCacheObject key, int partId, @Nullable CacheObject val,
-            GridCacheVersion ver,
-            long expirationTime) throws IgniteCheckedException {
-            GridH2Row row;
-
-            try {
-                if (val == null) // Only can happen for remove operation, can create simple search row.
-                    row = GridH2RowFactory.create(wrap(key, keyType));
-                else
-                    row = schema.offheap == null ?
-                        new GridH2KeyValueRowOnheap(this, key, keyType, val, valType, ver, expirationTime) :
-                        new GridH2KeyValueRowOffheap(this, key, keyType, val, valType, ver, expirationTime);
-            }
-            catch (ClassCastException e) {
-                throw new IgniteCheckedException("Failed to convert key to SQL type. " +
-                    "Please make sure that you always store each value type with the same key type " +
-                    "or configure key type as common super class for all actual keys for this value type.", e);
-            }
-
-            GridCacheContext cctx = cacheContext(schema.spaceName);
-
-            if (cctx.offheapIndex()) {
-                row.ver = ver;
-
-                row.key = key;
-                row.val = val;
-                row.partId = partId;
-            }
-
-            return row;
-        }
-
-        /** {@inheritDoc} */
-        @Override public int valueType() {
-            return valType;
-        }
-
-        /** {@inheritDoc} */
-        @Override public int fieldsCount() {
-            return fields.length;
-        }
-
-        /** {@inheritDoc} */
-        @Override public int fieldType(int col) {
-            return fieldTypes[col];
-        }
-
-        /** {@inheritDoc} */
-        @Override public Object columnValue(Object key, Object val, int col) {
-            try {
-                return props[col].value(key, val);
-            }
-            catch (IgniteCheckedException e) {
-                throw DbException.convert(e);
-            }
-        }
-
-        /** {@inheritDoc} */
-        @Override public void setColumnValue(Object key, Object val, Object colVal, int col) {
-            try {
-                props[col].setValue(key, val, colVal);
-            }
-            catch (IgniteCheckedException e) {
-                throw DbException.convert(e);
-            }
-        }
-
-        /** {@inheritDoc} */
-        @Override public boolean isColumnKeyProperty(int col) {
-            return props[col].key();
-        }
-
-        /** {@inheritDoc} */
-        @Override public GridH2KeyValueRowOffheap createPointer(long ptr) {
-            GridH2KeyValueRowOffheap row = (GridH2KeyValueRowOffheap)schema.rowCache.get(ptr);
-
-            if (row != null) {
-                assert row.pointer() == ptr : ptr + " " + row.pointer();
-
-                return row;
-            }
-
-            return new GridH2KeyValueRowOffheap(this, ptr);
-        }
-
-        /** {@inheritDoc} */
-        @Override public GridH2Row cachedRow(long link) {
-            return schema.rowCache.get(link);
-        }
-
-        /** {@inheritDoc} */
-        @Override public boolean snapshotableIndex() {
-            return snapshotableIdx;
-        }
-
-        /** {@inheritDoc} */
-        @Override public boolean isKeyColumn(int columnId) {
-            assert columnId >= 0;
-            return columnId == KEY_COL || columnId == keyAliasColumnId;
-        }
-
-        /** {@inheritDoc} */
-        @Override public boolean isValueColumn(int columnId) {
-            assert columnId >= 0;
-            return columnId == VAL_COL || columnId == valueAliasColumnId;
-        }
-
-        /** {@inheritDoc} */
-        @Override public boolean isKeyValueOrVersionColumn(int columnId) {
-            assert columnId >= 0;
-            if (columnId < DEFAULT_COLUMNS_COUNT)
-                return true;
-            if (columnId == keyAliasColumnId)
-                return true;
-            if (columnId == valueAliasColumnId)
-                return true;
-            return false;
-        }
-
-        /** {@inheritDoc} */
-        @Override public boolean checkKeyIndexCondition(int masks[], int mask) {
-            assert masks != null;
-            assert masks.length > 0;
-
-            if (keyAliasColumnId < 0)
-                return (masks[KEY_COL] & mask) != 0;
-            else
-                return (masks[KEY_COL] & mask) != 0 || (masks[keyAliasColumnId] & mask) != 0;
-        }
-
-        /** {@inheritDoc} */
-        @Override public void initValueCache(Value valCache[], Value key, Value value, Value version) {
-            assert valCache != null;
-            assert valCache.length > 0;
-
-            valCache[KEY_COL] = key;
-            valCache[VAL_COL] = value;
-            valCache[VER_COL] = version;
-
-            if (keyAliasColumnId > 0)
-                valCache[keyAliasColumnId] = key;
-
-            if (valueAliasColumnId > 0)
-                valCache[valueAliasColumnId] = value;
-        }
-
-        /** {@inheritDoc} */
-        @Override public SearchRow prepareProxyIndexRow(SearchRow row) {
-            if (row == null)
-                return null;
-
-            Value[] data = new Value[row.getColumnCount()];
-            for (int idx = 0; idx < data.length; idx++)
-                data[idx] = row.getValue(idx);
-
-            copyAliasColumnData(data, KEY_COL, keyAliasColumnId);
-            copyAliasColumnData(data, VAL_COL, valueAliasColumnId);
-
-            return new SimpleRow(data);
-        }
-
-        /**
-         * Copies data between original and alias columns
-         *
-         * @param data Array of values.
-         * @param colId Original column id.
-         * @param aliasColId Alias column id.
-         */
-        private void copyAliasColumnData(Value[] data, int colId, int aliasColId) {
-            if (aliasColId <= 0)
-                return;
-
-            if (data[aliasColId] == null && data[colId] != null)
-                data[aliasColId] = data[colId];
-
-            if (data[colId] == null && data[aliasColId] != null)
-                data[colId] = data[aliasColId];
-        }
-
-        /** {@inheritDoc} */
-        @Override public int getAlternativeColumnId(int colId) {
-            if (keyAliasColumnId > 0) {
-                if (colId == KEY_COL)
-                    return keyAliasColumnId;
-                else if (colId == keyAliasColumnId)
-                    return KEY_COL;
-            }
-            if (valueAliasColumnId > 0) {
-                if (colId == VAL_COL)
-                    return valueAliasColumnId;
-                else if (colId == valueAliasColumnId)
-                    return VAL_COL;
-            }
-
-            return colId;
-        }
-    }
-
-    /**
-     * Statement cache.
-     */
-    private static class StatementCache extends LinkedHashMap<String, PreparedStatement> {
-        /** */
-        private int size;
-
-        /** Last usage. */
-        private volatile long lastUsage;
-
-        /**
-         * @param size Size.
-         */
-        private StatementCache(int size) {
-            super(size, (float)0.75, true);
-
-            this.size = size;
-        }
-
-        /** {@inheritDoc} */
-        @Override protected boolean removeEldestEntry(Map.Entry<String, PreparedStatement> eldest) {
-            boolean rmv = size() > size;
-
-            if (rmv) {
-                PreparedStatement stmt = eldest.getValue();
-
-                U.closeQuiet(stmt);
-            }
-
-            return rmv;
-        }
-
-        /**
-         * The timestamp of the last usage of the cache. Used by {@link #cleanupStatementCache()} to remove unused caches.
-         * @return last usage timestamp
-         */
-        private long lastUsage() {
-            return lastUsage;
-        }
-
-        /**
-         * Updates the {@link #lastUsage} timestamp by current time.
-         */
-        private void updateLastUsage() {
-            lastUsage = U.currentTimeMillis();
-        }
-    }
-
-    /**
-     * H2 Table engine.
-     */
-    public static class H2TableEngine implements TableEngine {
-        /** */
-        private static GridH2RowDescriptor rowDesc0;
-
-        /** */
-        private static H2RowFactory rowFactory0;
-
-        /** */
-        private static GridH2SystemIndexFactory idxFactory0;
-
-        /** */
-        private static GridH2Table resTbl0;
-
-        /**
-         * Creates table using given connection, DDL clause for given type descriptor and list of indexes.
-         *
-         * @param conn Connection.
-         * @param sql DDL clause.
-         * @param rowDesc Row descriptor.
-         * @param rowFactory Row factory.
-         * @param idxFactory Index factory.
-         * @throws SQLException If failed.
-         * @return Created table.
-         */
-        public static synchronized GridH2Table createTable(Connection conn, String sql,
-            @Nullable GridH2RowDescriptor rowDesc, H2RowFactory rowFactory, GridH2SystemIndexFactory idxFactory)
-            throws SQLException {
-            rowDesc0 = rowDesc;
-            rowFactory0 = rowFactory;
-            idxFactory0 = idxFactory;
-
-            try {
-                try (Statement s = conn.createStatement()) {
-                    s.execute(sql + " engine \"" + H2TableEngine.class.getName() + "\"");
-                }
-
-                if (idxFactory instanceof TableDescriptor)
-                    ((TableDescriptor)idxFactory).tbl = resTbl0;
-
-                return resTbl0;
-            }
-            finally {
-                resTbl0 = null;
-                idxFactory0 = null;
-                rowFactory0 = null;
-                rowDesc0 = null;
-            }
-        }
-
-        /** {@inheritDoc} */
-        @Override public TableBase createTable(CreateTableData createTblData) {
-            String spaceName = null;
-
-            if (idxFactory0 instanceof TableDescriptor)
-                spaceName = ((TableDescriptor)idxFactory0).schema.spaceName;
-
-            resTbl0 = new GridH2Table(createTblData, rowDesc0, rowFactory0, idxFactory0, spaceName);
-
-            return resTbl0;
-        }
-    }
-=======
->>>>>>> b5c7b6f5
 }