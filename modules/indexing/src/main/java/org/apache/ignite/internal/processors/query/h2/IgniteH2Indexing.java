--- conflicted
+++ resolved
@@ -121,11 +121,8 @@
 import org.apache.ignite.internal.processors.timeout.GridTimeoutProcessor;
 import org.apache.ignite.internal.sql.SqlParseException;
 import org.apache.ignite.internal.sql.SqlParser;
-<<<<<<< HEAD
 import org.apache.ignite.internal.sql.command.SqlBulkLoadCommand;
-=======
 import org.apache.ignite.internal.sql.command.SqlAlterTableCommand;
->>>>>>> 92ae3fe4
 import org.apache.ignite.internal.sql.command.SqlCommand;
 import org.apache.ignite.internal.sql.command.SqlCreateIndexCommand;
 import org.apache.ignite.internal.sql.command.SqlDropIndexCommand;
@@ -1445,13 +1442,7 @@
      */
     private List<FieldsQueryCursor<List<?>>> tryQueryDistributedSqlFieldsNative(String schemaName, SqlFieldsQuery qry) {
         // Heuristic check for fast return.
-<<<<<<< HEAD
         if (!INTERNAL_CMD_RE.matcher(qry.getSql().trim()).find())
-=======
-        String sqlUpper = qry.getSql().toUpperCase();
-
-        if (!(sqlUpper.contains("INDEX") || sqlUpper.contains("ALTER")))
->>>>>>> 92ae3fe4
             return null;
 
         // Parse.
@@ -1466,15 +1457,9 @@
             if (parser.nextCommand() != null)
                 return null;
 
-<<<<<<< HEAD
-            // Only CREATE/DROP INDEX is supported for now.
+            // Currently supported commands are: CREATE/DROP INDEX/COPY/ALTER TABLE
             if (!(cmd instanceof SqlCreateIndexCommand || cmd instanceof SqlDropIndexCommand ||
-                cmd instanceof SqlBulkLoadCommand))
-=======
-            // Only CREATE/DROP INDEX and ALTER TABLE commands are supported for now.
-            if (!(cmd instanceof SqlCreateIndexCommand || cmd instanceof SqlDropIndexCommand ||
-                cmd instanceof SqlAlterTableCommand))
->>>>>>> 92ae3fe4
+                cmd instanceof SqlBulkLoadCommand || cmd instanceof SqlAlterTableCommand))
                 return null;
         }
         catch (Exception e) {
@@ -1495,42 +1480,29 @@
         }
 
         // Execute.
-<<<<<<< HEAD
 
         if (cmd instanceof SqlBulkLoadCommand) {
             // DML
             try {
-                List<FieldsQueryCursor<List<?>>> cursors = new ArrayList<>(1);
-
                 FieldsQueryCursor<List<?>> cursor = dmlProc.runDmlStatement(qry.getSql(), cmd);
 
-                cursors.add(cursor);
-
-                return cursors;
+                return Collections.singletonList(cursor);
             }
             catch (IgniteCheckedException e) {
-                throw new IgniteSQLException("Failed to execute DDL statement [stmt=" + qry.getSql() + ']', e);
-            }
-=======
-        try {
-            FieldsQueryCursor<List<?>> res = ddlProc.runDdlStatement(qry.getSql(), cmd);
-
-            return Collections.singletonList(res);
->>>>>>> 92ae3fe4
+                throw new IgniteSQLException("Failed to execute DML statement [stmt=" + qry.getSql() + "]: "
+                    + e.getMessage(), e);
+            }
         }
         else {
             // DDL
             try {
-                List<FieldsQueryCursor<List<?>>> ress = new ArrayList<>(1);
-
-                FieldsQueryCursor<List<?>> res = ddlProc.runDdlStatement(qry.getSql(), cmd);
-
-                ress.add(res);
-
-                return ress;
+                FieldsQueryCursor<List<?>> cursor = ddlProc.runDdlStatement(qry.getSql(), cmd);
+
+                return Collections.singletonList(cursor);
             }
             catch (IgniteCheckedException e) {
-                throw new IgniteSQLException("Failed to execute DDL statement [stmt=" + qry.getSql() + ']', e);
+                throw new IgniteSQLException("Failed to execute DDL statement [stmt=" + qry.getSql() + "]: "
+                    + e.getMessage(), e);
             }
         }
     }
