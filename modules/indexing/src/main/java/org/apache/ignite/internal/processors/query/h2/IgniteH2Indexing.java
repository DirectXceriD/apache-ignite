--- conflicted
+++ resolved
@@ -123,20 +123,15 @@
 import org.apache.ignite.internal.sql.SqlParseException;
 import org.apache.ignite.internal.sql.SqlParser;
 import org.apache.ignite.internal.sql.command.SqlAlterTableCommand;
-<<<<<<< HEAD
+import org.apache.ignite.internal.sql.command.SqlBulkLoadCommand;
 import org.apache.ignite.internal.sql.command.SqlAlterUserCommand;
-=======
->>>>>>> 22eda40c
 import org.apache.ignite.internal.sql.command.SqlBulkLoadCommand;
 import org.apache.ignite.internal.sql.command.SqlCommand;
 import org.apache.ignite.internal.sql.command.SqlCreateIndexCommand;
 import org.apache.ignite.internal.sql.command.SqlCreateUserCommand;
 import org.apache.ignite.internal.sql.command.SqlDropIndexCommand;
-<<<<<<< HEAD
+import org.apache.ignite.internal.sql.command.SqlSetStreamingCommand;
 import org.apache.ignite.internal.sql.command.SqlDropUserCommand;
-=======
-import org.apache.ignite.internal.sql.command.SqlSetStreamingCommand;
->>>>>>> 22eda40c
 import org.apache.ignite.internal.util.GridBoundedConcurrentLinkedHashMap;
 import org.apache.ignite.internal.util.GridEmptyCloseableIterator;
 import org.apache.ignite.internal.util.GridSpinBusyLock;
@@ -202,11 +197,7 @@
 @SuppressWarnings({"UnnecessaryFullyQualifiedName", "NonFinalStaticVariableUsedInClassInitialization"})
 public class IgniteH2Indexing implements GridQueryIndexing {
     public static final Pattern INTERNAL_CMD_RE = Pattern.compile(
-<<<<<<< HEAD
-        "^(create|drop)\\s+index|^alter\\s+table|^copy|^(create|alter|drop)\\s+user", Pattern.CASE_INSENSITIVE);
-=======
-        "^(create|drop)\\s+index|^alter\\s+table|^copy|^set", Pattern.CASE_INSENSITIVE);
->>>>>>> 22eda40c
+        "^(create|drop)\\s+index|^alter\\s+table|^copy|^set|^(create|alter|drop)\\s+user", Pattern.CASE_INSENSITIVE);
 
     /*
      * Register IO for indexes.
@@ -1520,23 +1511,17 @@
             if (parser.nextCommand() != null)
                 return null;
 
-<<<<<<< HEAD
-            // Currently supported commands are: CREATE/DROP INDEX/COPY/ALTER TABLE
-            // CREATE/ALTER/DROP USER
-            if (!(cmd instanceof SqlCreateIndexCommand || cmd instanceof SqlDropIndexCommand ||
-                cmd instanceof SqlBulkLoadCommand || cmd instanceof SqlAlterTableCommand
-                || cmd instanceof SqlCreateUserCommand || cmd instanceof SqlAlterUserCommand
-                || cmd instanceof SqlDropUserCommand))
-=======
             // Currently supported commands are:
             // CREATE/DROP INDEX
             // COPY
             // ALTER TABLE
             // SET STREAMING
-            if (!(cmd instanceof SqlCreateIndexCommand || cmd instanceof SqlDropIndexCommand ||
-                cmd instanceof SqlAlterTableCommand || cmd instanceof SqlBulkLoadCommand ||
-                cmd instanceof SqlSetStreamingCommand))
->>>>>>> 22eda40c
+            // CREATE/ALTER/DROP USER
+            if (!(cmd instanceof SqlCreateIndexCommand || cmd instanceof SqlDropIndexCommand
+                || cmd instanceof SqlAlterTableCommand || cmd instanceof SqlBulkLoadCommand
+                || cmd instanceof SqlSetStreamingCommand
+                || cmd instanceof SqlCreateUserCommand || cmd instanceof SqlAlterUserCommand
+                || cmd instanceof SqlDropUserCommand))
                 return null;
         }
         catch (Exception e) {
