/*
 * Licensed to the Apache Software Foundation (ASF) under one or more
 * contributor license agreements.  See the NOTICE file distributed with
 * this work for additional information regarding copyright ownership.
 * The ASF licenses this file to You under the Apache License, Version 2.0
 * (the "License"); you may not use this file except in compliance with
 * the License.  You may obtain a copy of the License at
 *
 *      http://www.apache.org/licenses/LICENSE-2.0
 *
 * Unless required by applicable law or agreed to in writing, software
 * distributed under the License is distributed on an "AS IS" BASIS,
 * WITHOUT WARRANTIES OR CONDITIONS OF ANY KIND, either express or implied.
 * See the License for the specific language governing permissions and
 * limitations under the License.
 */

package org.apache.ignite.internal.processors.query.h2;

import java.math.BigDecimal;
import java.math.BigInteger;
import java.sql.Connection;
import java.sql.PreparedStatement;
import java.sql.ResultSet;
import java.sql.SQLException;
import java.sql.Types;
import java.util.ArrayList;
import java.util.Arrays;
import java.util.Collection;
import java.util.Collections;
import java.util.Iterator;
import java.util.LinkedHashSet;
import java.util.List;
import java.util.Map;
import java.util.UUID;
import java.util.concurrent.TimeUnit;
import java.util.regex.Pattern;
import javax.cache.CacheException;
import org.apache.ignite.IgniteCheckedException;
import org.apache.ignite.IgniteDataStreamer;
import org.apache.ignite.IgniteException;
import org.apache.ignite.IgniteLogger;
import org.apache.ignite.IgniteSystemProperties;
import org.apache.ignite.cache.query.FieldsQueryCursor;
import org.apache.ignite.cache.query.QueryCancelledException;
import org.apache.ignite.cache.query.SqlFieldsQuery;
import org.apache.ignite.cache.query.SqlQuery;
import org.apache.ignite.cluster.ClusterNode;
import org.apache.ignite.internal.GridKernalContext;
import org.apache.ignite.internal.GridTopic;
import org.apache.ignite.internal.IgniteInternalFuture;
import org.apache.ignite.internal.pagemem.store.IgnitePageStoreManager;
import org.apache.ignite.internal.processors.affinity.AffinityTopologyVersion;
import org.apache.ignite.internal.processors.cache.CacheObjectValueContext;
import org.apache.ignite.internal.processors.cache.DynamicCacheDescriptor;
import org.apache.ignite.internal.processors.cache.GridCacheContext;
import org.apache.ignite.internal.processors.cache.GridCacheContextInfo;
import org.apache.ignite.internal.processors.cache.GridCacheSharedContext;
import org.apache.ignite.internal.processors.cache.QueryCursorImpl;
import org.apache.ignite.internal.processors.cache.distributed.dht.preloader.GridDhtPartitionsExchangeFuture;
import org.apache.ignite.internal.processors.cache.distributed.near.GridNearTxLocal;
import org.apache.ignite.internal.processors.cache.distributed.near.GridNearTxSelectForUpdateFuture;
import org.apache.ignite.internal.processors.cache.distributed.near.TxTopologyVersionFuture;
import org.apache.ignite.internal.processors.cache.mvcc.MvccQueryTracker;
import org.apache.ignite.internal.processors.cache.mvcc.MvccSnapshot;
import org.apache.ignite.internal.processors.cache.mvcc.MvccUtils;
import org.apache.ignite.internal.processors.cache.persistence.CacheDataRow;
import org.apache.ignite.internal.processors.cache.persistence.tree.io.PageIO;
import org.apache.ignite.internal.processors.cache.query.GridCacheQueryMarshallable;
import org.apache.ignite.internal.processors.cache.query.GridCacheQueryType;
import org.apache.ignite.internal.processors.cache.query.GridCacheTwoStepQuery;
import org.apache.ignite.internal.processors.cache.query.IgniteQueryErrorCode;
import org.apache.ignite.internal.processors.cache.query.QueryTable;
import org.apache.ignite.internal.processors.cache.query.RegisteredQueryCursor;
import org.apache.ignite.internal.processors.cache.query.SqlFieldsQueryEx;
import org.apache.ignite.internal.processors.cache.transactions.IgniteTxAdapter;
import org.apache.ignite.internal.processors.cache.tree.CacheDataTree;
import org.apache.ignite.internal.processors.odbc.SqlStateCode;
import org.apache.ignite.internal.processors.query.CacheQueryObjectValueContext;
import org.apache.ignite.internal.processors.query.GridQueryCacheObjectsIterator;
import org.apache.ignite.internal.processors.query.GridQueryCancel;
import org.apache.ignite.internal.processors.query.GridQueryFieldMetadata;
import org.apache.ignite.internal.processors.query.GridQueryFieldsResult;
import org.apache.ignite.internal.processors.query.GridQueryFieldsResultAdapter;
import org.apache.ignite.internal.processors.query.GridQueryIndexing;
import org.apache.ignite.internal.processors.query.GridQueryRowCacheCleaner;
import org.apache.ignite.internal.processors.query.GridQueryTypeDescriptor;
import org.apache.ignite.internal.processors.query.GridRunningQueryInfo;
import org.apache.ignite.internal.processors.query.IgniteSQLException;
import org.apache.ignite.internal.processors.query.NestedTxMode;
import org.apache.ignite.internal.processors.query.QueryField;
import org.apache.ignite.internal.processors.query.QueryHistoryMetrics;
<<<<<<< HEAD
=======
import org.apache.ignite.internal.processors.query.QueryHistoryMetricsKey;
>>>>>>> 88931c3c
import org.apache.ignite.internal.processors.query.QueryIndexDescriptorImpl;
import org.apache.ignite.internal.processors.query.RunningQueryManager;
import org.apache.ignite.internal.processors.query.SqlClientContext;
import org.apache.ignite.internal.processors.query.UpdateSourceIterator;
import org.apache.ignite.internal.processors.query.h2.affinity.PartitionExtractor;
import org.apache.ignite.internal.processors.query.h2.affinity.PartitionResult;
import org.apache.ignite.internal.processors.query.h2.database.H2TreeClientIndex;
import org.apache.ignite.internal.processors.query.h2.database.H2TreeIndex;
import org.apache.ignite.internal.processors.query.h2.database.io.H2ExtrasInnerIO;
import org.apache.ignite.internal.processors.query.h2.database.io.H2ExtrasLeafIO;
import org.apache.ignite.internal.processors.query.h2.database.io.H2InnerIO;
import org.apache.ignite.internal.processors.query.h2.database.io.H2LeafIO;
import org.apache.ignite.internal.processors.query.h2.database.io.H2MvccInnerIO;
import org.apache.ignite.internal.processors.query.h2.database.io.H2MvccLeafIO;
import org.apache.ignite.internal.processors.query.h2.ddl.DdlStatementsProcessor;
import org.apache.ignite.internal.processors.query.h2.dml.DmlUtils;
import org.apache.ignite.internal.processors.query.h2.dml.UpdatePlan;
import org.apache.ignite.internal.processors.query.h2.opt.GridH2IndexBase;
import org.apache.ignite.internal.processors.query.h2.opt.GridH2QueryContext;
import org.apache.ignite.internal.processors.query.h2.opt.GridH2Table;
import org.apache.ignite.internal.processors.query.h2.sql.GridSqlAlias;
import org.apache.ignite.internal.processors.query.h2.sql.GridSqlAst;
import org.apache.ignite.internal.processors.query.h2.sql.GridSqlQuery;
import org.apache.ignite.internal.processors.query.h2.sql.GridSqlQueryParser;
import org.apache.ignite.internal.processors.query.h2.sql.GridSqlQuerySplitter;
import org.apache.ignite.internal.processors.query.h2.sql.GridSqlStatement;
import org.apache.ignite.internal.processors.query.h2.sql.GridSqlTable;
import org.apache.ignite.internal.processors.query.h2.twostep.GridMapQueryExecutor;
import org.apache.ignite.internal.processors.query.h2.twostep.GridReduceQueryExecutor;
import org.apache.ignite.internal.processors.query.h2.twostep.MapQueryLazyWorker;
import org.apache.ignite.internal.processors.query.h2.twostep.msg.GridH2QueryRequest;
import org.apache.ignite.internal.processors.query.schema.SchemaIndexCacheVisitor;
import org.apache.ignite.internal.processors.query.schema.SchemaIndexCacheVisitorClosure;
import org.apache.ignite.internal.processors.query.schema.SchemaIndexCacheVisitorImpl;
import org.apache.ignite.internal.sql.SqlParseException;
import org.apache.ignite.internal.sql.SqlParser;
import org.apache.ignite.internal.sql.SqlStrictParseException;
import org.apache.ignite.internal.sql.command.SqlAlterTableCommand;
import org.apache.ignite.internal.sql.command.SqlAlterUserCommand;
import org.apache.ignite.internal.sql.command.SqlBeginTransactionCommand;
import org.apache.ignite.internal.sql.command.SqlBulkLoadCommand;
import org.apache.ignite.internal.sql.command.SqlCommand;
import org.apache.ignite.internal.sql.command.SqlCommitTransactionCommand;
import org.apache.ignite.internal.sql.command.SqlCreateIndexCommand;
import org.apache.ignite.internal.sql.command.SqlCreateUserCommand;
import org.apache.ignite.internal.sql.command.SqlDropIndexCommand;
import org.apache.ignite.internal.sql.command.SqlDropUserCommand;
import org.apache.ignite.internal.sql.command.SqlRollbackTransactionCommand;
import org.apache.ignite.internal.sql.command.SqlSetStreamingCommand;
import org.apache.ignite.internal.util.GridBoundedConcurrentLinkedHashMap;
import org.apache.ignite.internal.util.GridEmptyCloseableIterator;
import org.apache.ignite.internal.util.GridSpinBusyLock;
import org.apache.ignite.internal.util.IgniteUtils;
import org.apache.ignite.internal.util.lang.GridCloseableIterator;
import org.apache.ignite.internal.util.lang.GridPlainRunnable;
import org.apache.ignite.internal.util.lang.IgniteInClosure2X;
import org.apache.ignite.internal.util.typedef.F;
import org.apache.ignite.internal.util.typedef.internal.CU;
import org.apache.ignite.internal.util.typedef.internal.LT;
import org.apache.ignite.internal.util.typedef.internal.U;
import org.apache.ignite.internal.util.worker.GridWorker;
import org.apache.ignite.internal.util.worker.GridWorkerFuture;
import org.apache.ignite.lang.IgniteBiClosure;
import org.apache.ignite.lang.IgniteBiTuple;
import org.apache.ignite.lang.IgniteFuture;
import org.apache.ignite.lang.IgniteInClosure;
import org.apache.ignite.lang.IgniteUuid;
import org.apache.ignite.marshaller.Marshaller;
import org.apache.ignite.plugin.extensions.communication.Message;
import org.apache.ignite.plugin.security.SecurityPermission;
import org.apache.ignite.resources.LoggerResource;
import org.apache.ignite.spi.indexing.IndexingQueryFilter;
import org.apache.ignite.spi.indexing.IndexingQueryFilterImpl;
import org.h2.api.ErrorCode;
import org.h2.api.JavaObjectSerializer;
import org.h2.command.Prepared;
import org.h2.command.dml.NoOperation;
import org.h2.engine.Session;
import org.h2.engine.SysProperties;
import org.h2.table.IndexColumn;
import org.h2.util.JdbcUtils;
import org.jetbrains.annotations.NotNull;
import org.jetbrains.annotations.Nullable;

import static java.lang.Boolean.FALSE;
import static org.apache.ignite.internal.processors.cache.mvcc.MvccUtils.checkActive;
import static org.apache.ignite.internal.processors.cache.mvcc.MvccUtils.mvccEnabled;
import static org.apache.ignite.internal.processors.cache.mvcc.MvccUtils.tx;
import static org.apache.ignite.internal.processors.cache.mvcc.MvccUtils.txStart;
import static org.apache.ignite.internal.processors.cache.query.GridCacheQueryType.TEXT;
import static org.apache.ignite.internal.processors.query.h2.PreparedStatementEx.MVCC_CACHE_ID;
import static org.apache.ignite.internal.processors.query.h2.PreparedStatementEx.MVCC_STATE;
import static org.apache.ignite.internal.processors.query.h2.opt.GridH2QueryType.LOCAL;
import static org.apache.ignite.internal.processors.query.h2.opt.GridH2QueryType.PREPARE;
import static org.apache.ignite.internal.processors.query.h2.opt.join.DistributedJoinMode.OFF;
import static org.apache.ignite.internal.processors.query.h2.opt.join.DistributedJoinMode.distributedJoinMode;
import static org.apache.ignite.internal.processors.query.h2.twostep.msg.GridH2QueryRequest.isDataPageScanEnabled;

/**
 * Indexing implementation based on H2 database engine. In this implementation main query language is SQL,
 * fulltext indexing can be performed using Lucene.
 * <p>
 * For each registered {@link GridQueryTypeDescriptor} this SPI will create respective SQL table with
 * {@code '_key'} and {@code '_val'} fields for key and value, and fields from
 * {@link GridQueryTypeDescriptor#fields()}.
 * For each table it will create indexes declared in {@link GridQueryTypeDescriptor#indexes()}.
 */
public class IgniteH2Indexing implements GridQueryIndexing {
    /** A pattern for commands having internal implementation in Ignite. */
    public static final Pattern INTERNAL_CMD_RE = Pattern.compile(
        "^(create|drop)\\s+index|^alter\\s+table|^copy|^set|^begin|^commit|^rollback|^(create|alter|drop)\\s+user",
        Pattern.CASE_INSENSITIVE);

    /*
     * Register IO for indexes.
     */
    static {
        PageIO.registerH2(H2InnerIO.VERSIONS, H2LeafIO.VERSIONS, H2MvccInnerIO.VERSIONS, H2MvccLeafIO.VERSIONS);

        H2ExtrasInnerIO.register();
        H2ExtrasLeafIO.register();
    }

    /** Dummy metadata for update result. */
    public static final List<GridQueryFieldMetadata> UPDATE_RESULT_META =
        Collections.singletonList(new H2SqlFieldMetadata(null, null, "UPDATED", Long.class.getName(), -1, -1));

    /** */
    private static final int TWO_STEP_QRY_CACHE_SIZE = 1024;

    /** Logger. */
    @LoggerResource
    private IgniteLogger log;

    /** Node ID. */
    private UUID nodeId;

    /** */
    private Marshaller marshaller;

    /** */
    private GridMapQueryExecutor mapQryExec;

    /** */
    private GridReduceQueryExecutor rdcQryExec;

    /** */
    private GridSpinBusyLock busyLock;

    /** Row cache. */
    private final H2RowCacheRegistry rowCache = new H2RowCacheRegistry();

    /** */
    protected volatile GridKernalContext ctx;

    /** Cache object value context. */
    protected CacheQueryObjectValueContext valCtx;

    /** */
    private DmlStatementsProcessor dmlProc;

    /** */
    private DdlStatementsProcessor ddlProc;

    /** Partition extractor. */
    private PartitionExtractor partExtractor;

    /** */
    private RunningQueryManager runningQueryMgr;

    /** */
    private volatile GridBoundedConcurrentLinkedHashMap<H2TwoStepCachedQueryKey, H2TwoStepCachedQuery> twoStepCache =
        new GridBoundedConcurrentLinkedHashMap<>(TWO_STEP_QRY_CACHE_SIZE);

    /** */
    private final IgniteInClosure<? super IgniteInternalFuture<?>> logger = new IgniteInClosure<IgniteInternalFuture<?>>() {
        @Override public void apply(IgniteInternalFuture<?> fut) {
            try {
                fut.get();
            }
            catch (IgniteCheckedException e) {
                U.error(log, e.getMessage(), e);
            }
        }
    };

    /** Query executor. */
    private ConnectionManager connMgr;

    /** Schema manager. */
    private SchemaManager schemaMgr;

    /**
     * @return Kernal context.
     */
    public GridKernalContext kernalContext() {
        return ctx;
    }

    /**
     * @param c Connection.
     * @param sql SQL.
     * @return <b>Cached</b> prepared statement.
     */
    @SuppressWarnings("ConstantConditions")
    @Nullable private PreparedStatement cachedStatement(Connection c, String sql) {
        try {
            return connMgr.cachedPreparedStatement(c, sql);
        }
        catch (SQLException e) {
            // We actually don't except anything SQL related here as we're supposed to work with cache only.
            throw new AssertionError(e);
        }
    }

    /** {@inheritDoc} */
    @Override public PreparedStatement prepareNativeStatement(String schemaName, String sql) {
        Connection conn = connMgr.connectionForThread().connection(schemaName);

        return prepareStatementAndCaches(conn, sql);
    }

    /**
     * Binds object to prepared statement.
     *
     * @param stmt SQL statement.
     * @param idx Index.
     * @param obj Value to store.
     * @throws IgniteCheckedException If failed.
     */
    private void bindObject(PreparedStatement stmt, int idx, @Nullable Object obj) throws IgniteCheckedException {
        try {
            if (obj == null)
                stmt.setNull(idx, Types.VARCHAR);
            else if (obj instanceof BigInteger)
                stmt.setObject(idx, obj, Types.JAVA_OBJECT);
            else if (obj instanceof BigDecimal)
                stmt.setObject(idx, obj, Types.DECIMAL);
            else
                stmt.setObject(idx, obj);
        }
        catch (SQLException e) {
            throw new IgniteCheckedException("Failed to bind parameter [idx=" + idx + ", obj=" + obj + ", stmt=" +
                stmt + ']', e);
        }
    }

    /** {@inheritDoc} */
    @Override public void store(GridCacheContext cctx,
        GridQueryTypeDescriptor type,
        CacheDataRow row,
        @Nullable CacheDataRow prevRow,
        boolean prevRowAvailable
    ) throws IgniteCheckedException {
        String cacheName = cctx.name();

        H2TableDescriptor tbl = schemaMgr.tableForType(schema(cacheName), cacheName, type.name());

        if (tbl == null)
            return; // Type was rejected.

        tbl.table().update(row, prevRow,  prevRowAvailable);

        if (tbl.luceneIndex() != null) {
            long expireTime = row.expireTime();

            if (expireTime == 0L)
                expireTime = Long.MAX_VALUE;

            tbl.luceneIndex().store(row.key(), row.value(), row.version(), expireTime);
        }
    }

    /** {@inheritDoc} */
    @Override public void remove(GridCacheContext cctx, GridQueryTypeDescriptor type, CacheDataRow row)
        throws IgniteCheckedException {
        if (log.isDebugEnabled()) {
            log.debug("Removing key from cache query index [locId=" + nodeId +
                ", key=" + row.key() +
                ", val=" + row.value() + ']');
        }

        String cacheName = cctx.name();

        H2TableDescriptor tbl = schemaMgr.tableForType(schema(cacheName), cacheName, type.name());

        if (tbl == null)
            return;

        if (tbl.table().remove(row)) {
            if (tbl.luceneIndex() != null)
                tbl.luceneIndex().remove(row.key());
        }
    }

    /** {@inheritDoc} */
    @Override public void dynamicIndexCreate(String schemaName, String tblName, QueryIndexDescriptorImpl idxDesc,
        boolean ifNotExists, SchemaIndexCacheVisitor cacheVisitor) throws IgniteCheckedException {
        schemaMgr.createIndex(schemaName, tblName, idxDesc, ifNotExists, cacheVisitor);
    }

    /** {@inheritDoc} */
    @Override public void dynamicIndexDrop(String schemaName, String idxName, boolean ifExists)
        throws IgniteCheckedException{
        schemaMgr.dropIndex(schemaName, idxName, ifExists);
    }

    /** {@inheritDoc} */
    @Override public void dynamicAddColumn(String schemaName, String tblName, List<QueryField> cols,
        boolean ifTblExists, boolean ifColNotExists) throws IgniteCheckedException {
        schemaMgr.addColumn(schemaName, tblName, cols, ifTblExists, ifColNotExists);

        clearCachedQueries();
    }

    /** {@inheritDoc} */
    @Override public void dynamicDropColumn(String schemaName, String tblName, List<String> cols, boolean ifTblExists,
        boolean ifColExists) throws IgniteCheckedException {
        schemaMgr.dropColumn(schemaName, tblName, cols, ifTblExists, ifColExists);

        clearCachedQueries();
    }

    /**
     * Create sorted index.
     *
     * @param name Index name,
     * @param tbl Table.
     * @param pk Primary key flag.
     * @param affinityKey Affinity key flag.
     * @param unwrappedCols Unwrapped index columns for complex types.
     * @param wrappedCols Index columns as is complex types.
     * @param inlineSize Index inline size.
     * @return Index.
     */
    @SuppressWarnings("ConstantConditions")
    GridH2IndexBase createSortedIndex(String name, GridH2Table tbl, boolean pk, boolean affinityKey,
        List<IndexColumn> unwrappedCols, List<IndexColumn> wrappedCols, int inlineSize) {
        try {
            GridCacheContextInfo cacheInfo = tbl.cacheInfo();

            if (log.isDebugEnabled())
                log.debug("Creating cache index [cacheId=" + cacheInfo.cacheId() + ", idxName=" + name + ']');

            if (cacheInfo.affinityNode()) {
                final int segments = tbl.rowDescriptor().context().config().getQueryParallelism();

                H2RowCache cache = rowCache.forGroup(cacheInfo.groupId());

                return new H2TreeIndex(
                    cacheInfo.cacheContext(),
                    cache,
                    tbl,
                    name,
                    pk,
                    affinityKey,
                    unwrappedCols,
                    wrappedCols,
                    inlineSize,
                    segments
                );
            }
            else
                return new H2TreeClientIndex(tbl, name, pk, unwrappedCols);
        }
        catch (IgniteCheckedException e) {
            throw new IgniteException(e);
        }
    }

    /** {@inheritDoc} */
    @Override public <K, V> GridCloseableIterator<IgniteBiTuple<K, V>> queryLocalText(String schemaName,
        String cacheName, String qry, String typeName, IndexingQueryFilter filters) throws IgniteCheckedException {
        H2TableDescriptor tbl = schemaMgr.tableForType(schemaName, cacheName, typeName);

        if (tbl != null && tbl.luceneIndex() != null) {
            Long qryId = runningQueryManager().register(qry, TEXT, schemaName, true, null);

            try {
                return tbl.luceneIndex().query(qry.toUpperCase(), filters);
            }
            finally {
<<<<<<< HEAD
                runningQueryManager().unregister(runningQryInfo.id(), false, false);
=======
                runningQueryManager().unregister(qryId, false);
>>>>>>> 88931c3c
            }
        }

        return new GridEmptyCloseableIterator<>();
    }

    /**
     * Queries individual fields (generally used by JDBC drivers).
     *
     * @param schemaName Schema name.
     * @param qry Query.
     * @param params Query parameters.
     * @param filter Cache name and key filter.
     * @param enforceJoinOrder Enforce join order of tables in the query.
     * @param startTx Start transaction flag.
     * @param timeout Query timeout in milliseconds.
     * @param cancel Query cancel.
     * @param dataPageScanEnabled If data page scan is enabled.
     * @return Query result.
     * @throws IgniteCheckedException If failed.
     */
    public GridQueryFieldsResult queryLocalSqlFields(
        String schemaName,
        String qry,
        @Nullable Collection<Object> params,
        IndexingQueryFilter filter,
        boolean enforceJoinOrder,
        boolean startTx,
        int timeout,
        GridQueryCancel cancel,
        Boolean dataPageScanEnabled
    ) throws IgniteCheckedException {
        return queryLocalSqlFields(schemaName, qry, params, filter, enforceJoinOrder, startTx, timeout, cancel, null, dataPageScanEnabled);
    }

    /**
     * Queries individual fields (generally used by JDBC drivers).
     *
     * @param schemaName Schema name.
     * @param qry Query.
     * @param params Query parameters.
     * @param filter Cache name and key filter.
     * @param enforceJoinOrder Enforce join order of tables in the query.
     * @param startTx Start transaction flag.
     * @param qryTimeout Query timeout in milliseconds.
     * @param cancel Query cancel.
     * @param mvccTracker Query tracker.
     * @param dataPageScanEnabled If data page scan is enabled.
     * @return Query result.
     * @throws IgniteCheckedException If failed.
     */
    GridQueryFieldsResult queryLocalSqlFields(
        final String schemaName,
        String qry,
        @Nullable final Collection<Object> params,
        final IndexingQueryFilter filter,
        boolean enforceJoinOrder,
        boolean startTx,
        int qryTimeout,
        final GridQueryCancel cancel,
        MvccQueryTracker mvccTracker,
        Boolean dataPageScanEnabled
    ) throws IgniteCheckedException {
        GridNearTxLocal tx = null;

        boolean mvccEnabled = mvccEnabled(kernalContext());

        assert mvccEnabled || mvccTracker == null;

        try {
            final Connection conn = connMgr.connectionForThread().connection(schemaName);

            H2Utils.setupConnection(conn, false, enforceJoinOrder);

            PreparedStatement stmt = preparedStatementWithParams(conn, qry, params, true);

            if (GridSqlQueryParser.checkMultipleStatements(stmt))
                throw new IgniteSQLException("Multiple statements queries are not supported for local queries");

            Prepared p = GridSqlQueryParser.prepared(stmt);

            if (DmlStatementsProcessor.isDmlStatement(p)) {
                SqlFieldsQuery fldsQry = new SqlFieldsQuery(qry);

                if (params != null)
                    fldsQry.setArgs(params.toArray());

                fldsQry.setEnforceJoinOrder(enforceJoinOrder);
                fldsQry.setTimeout(qryTimeout, TimeUnit.MILLISECONDS);
                fldsQry.setDataPageScanEnabled(dataPageScanEnabled);

                return dmlProc.updateSqlFieldsLocal(schemaName, conn, p, fldsQry, filter, cancel);
            }
            else if (DdlStatementsProcessor.isDdlStatement(p)) {
                throw new IgniteSQLException("DDL statements are supported for the whole cluster only.",
                    IgniteQueryErrorCode.UNSUPPORTED_OPERATION);
            }

            final GridH2QueryContext ctx = new GridH2QueryContext(nodeId, nodeId, 0, LOCAL)
                .filter(filter).distributedJoinMode(OFF);

            boolean forUpdate = GridSqlQueryParser.isForUpdateQuery(p);

            if (forUpdate && !mvccEnabled)
                throw new IgniteSQLException("SELECT FOR UPDATE query requires transactional " +
                    "cache with MVCC enabled.", IgniteQueryErrorCode.UNSUPPORTED_OPERATION);

            if (this.ctx.security().enabled()) {
                GridSqlQueryParser parser = new GridSqlQueryParser(false);

                parser.parse(p);

                checkSecurity(parser.cacheIds());
            }

            GridNearTxSelectForUpdateFuture sfuFut = null;

            int opTimeout = qryTimeout;

            if (mvccEnabled) {
                if (mvccTracker == null)
                    mvccTracker = mvccTracker(stmt, startTx);

                if (mvccTracker != null) {
                    ctx.mvccSnapshot(mvccTracker.snapshot());

                    tx = checkActive(tx(this.ctx));

                    opTimeout = operationTimeout(opTimeout, tx);
                }

                if (forUpdate) {
                    if (mvccTracker == null)
                        throw new IgniteSQLException("SELECT FOR UPDATE query requires transactional " +
                            "cache with MVCC enabled.", IgniteQueryErrorCode.UNSUPPORTED_OPERATION);

                    GridSqlStatement stmt0 = new GridSqlQueryParser(false).parse(p);

                    qry = GridSqlQueryParser.rewriteQueryForUpdateIfNeeded(stmt0, forUpdate = tx != null);

                    stmt = preparedStatementWithParams(conn, qry, params, true);

                    if (forUpdate) {
                        GridCacheContext cctx = mvccTracker.context();

                        try {
                            if (tx.topologyVersionSnapshot() == null)
                                new TxTopologyVersionFuture(tx, cctx).get();
                        }
                        catch (Exception e) {
                            throw new IgniteSQLException("Failed to lock topology for SELECT FOR UPDATE query.", e);
                        }

                        sfuFut = new GridNearTxSelectForUpdateFuture(cctx, tx, opTimeout);

                        sfuFut.initLocal();
                    }
                }
            }

            List<GridQueryFieldMetadata> meta;

            try {
                meta = H2Utils.meta(stmt.getMetaData());

                if (forUpdate) {
                    assert meta.size() >= 1;

                    meta = meta.subList(0, meta.size() - 1);
                }
            }
            catch (SQLException e) {
                throw new IgniteCheckedException("Cannot prepare query metadata", e);
            }

            GridNearTxLocal tx0 = tx;
            MvccQueryTracker mvccTracker0 = mvccTracker;
            GridNearTxSelectForUpdateFuture sfuFut0 = sfuFut;
            PreparedStatement stmt0 = stmt;
            String qry0 = qry;
            int timeout0 = opTimeout;

            return new GridQueryFieldsResultAdapter(meta, null) {
                @Override public GridCloseableIterator<List<?>> iterator() throws IgniteCheckedException {
                    assert GridH2QueryContext.get() == null;

                    GridH2QueryContext.set(ctx);

                    ThreadLocalObjectPool<H2ConnectionWrapper>.Reusable detachedConn = connMgr.detachThreadConnection();

                    try {
                        ResultSet rs = executeSqlQueryWithTimer(stmt0, conn, qry0, params, timeout0, cancel, dataPageScanEnabled);

                        if (sfuFut0 != null) {
                            assert tx0.mvccSnapshot() != null;

                            ResultSetEnlistFuture enlistFut = ResultSetEnlistFuture.future(
                                IgniteH2Indexing.this.ctx.localNodeId(),
                                tx0.nearXidVersion(),
                                tx0.mvccSnapshot(),
                                tx0.threadId(),
                                IgniteUuid.randomUuid(),
                                -1,
                                null,
                                tx0,
                                timeout0,
                                sfuFut0.cache(),
                                rs
                            );

                            enlistFut.listen(new IgniteInClosure<IgniteInternalFuture<Long>>() {
                                @Override public void apply(IgniteInternalFuture<Long> fut) {
                                    if (fut.error() != null) {
                                        sfuFut0.onResult(
                                            IgniteH2Indexing.this.ctx.localNodeId(),
                                            0L,
                                            false,
                                            fut.error());
                                    }
                                    else {
                                        sfuFut0.onResult(
                                            IgniteH2Indexing.this.ctx.localNodeId(),
                                            fut.result(),
                                            false,
                                            null);
                                    }
                                }
                            });

                            enlistFut.init();

                            try {
                                sfuFut0.get();

                                rs.beforeFirst();
                            }
                            catch (Exception e) {
                                U.closeQuiet(rs);

                                throw new IgniteSQLException("Failed to obtain locks on result of SELECT FOR UPDATE.",
                                    e);
                            }
                        }

                        return new H2FieldsIterator(rs, mvccTracker0, sfuFut0 != null,
                            detachedConn);
                    }
                    catch (IgniteCheckedException | RuntimeException | Error e) {
                        detachedConn.recycle();

                        try {
                            if (mvccTracker0 != null)
                                mvccTracker0.onDone();
                        }
                        catch (Exception e0) {
                            e.addSuppressed(e0);
                        }

                        throw e;
                    }
                    finally {
                        GridH2QueryContext.clearThreadLocal();
                    }
                }
            };
        }
        catch (IgniteCheckedException | RuntimeException | Error e) {
            if (mvccEnabled && (tx != null || (tx = tx(ctx)) != null))
                tx.setRollbackOnly();

            throw e;
        }
    }

    /**
     * @param qryTimeout Query timeout in milliseconds.
     * @param tx Transaction.
     * @return Timeout for operation in milliseconds based on query and tx timeouts.
     */
    public static int operationTimeout(int qryTimeout, IgniteTxAdapter tx) {
        if (tx != null) {
            int remaining = (int)tx.remainingTime();

            return remaining > 0 && qryTimeout > 0 ? Math.min(remaining, qryTimeout) : Math.max(remaining, qryTimeout);
        }

        return qryTimeout;
    }

    /** {@inheritDoc} */
    @Override public long streamUpdateQuery(String schemaName, String qry,
        @Nullable Object[] params, IgniteDataStreamer<?, ?> streamer) throws IgniteCheckedException {
        final Connection conn = connMgr.connectionForThread().connection(schemaName);

        final PreparedStatement stmt;

        try {
            stmt = connMgr.prepareStatement(conn, qry);
        }
        catch (SQLException e) {
            throw new IgniteSQLException(e);
        }

        return dmlProc.streamUpdateQuery(qry, schemaName, streamer, stmt, params);
    }

    /** {@inheritDoc} */
    @SuppressWarnings("ForLoopReplaceableByForEach")
    @Override public List<Long> streamBatchedUpdateQuery(String schemaName, String qry, List<Object[]> params,
        SqlClientContext cliCtx) throws IgniteCheckedException {
        if (cliCtx == null || !cliCtx.isStream()) {
            U.warn(log, "Connection is not in streaming mode.");

            return zeroBatchedStreamedUpdateResult(params.size());
        }

        final Connection conn = connMgr.connectionForThread().connection(schemaName);

        final PreparedStatement stmt = prepareStatementAndCaches(conn, qry);

        if (GridSqlQueryParser.checkMultipleStatements(stmt))
            throw new IgniteSQLException("Multiple statements queries are not supported for streaming mode.",
                IgniteQueryErrorCode.UNSUPPORTED_OPERATION);

        checkStatementStreamable(stmt);

        Prepared p = GridSqlQueryParser.prepared(stmt);

        UpdatePlan plan = dmlProc.getPlanForStatement(schemaName, conn, p, null, true, null);

        IgniteDataStreamer<?, ?> streamer = cliCtx.streamerForCache(plan.cacheContext().name());

        assert streamer != null;

        List<Long> res = new ArrayList<>(params.size());

        for (int i = 0; i < params.size(); i++)
            res.add(dmlProc.streamUpdateQuery(qry, schemaName, streamer, stmt, params.get(i)));

        return res;
    }

    /**
     * @param size Result size.
     * @return List of given size filled with 0Ls.
     */
    private static List<Long> zeroBatchedStreamedUpdateResult(int size) {
        Long[] res = new Long[size];

        Arrays.fill(res, 0L);

        return Arrays.asList(res);
    }

    /**
     * Prepares sql statement.
     *
     * @param conn Connection.
     * @param sql Sql.
     * @param params Params.
     * @param useStmtCache If {@code true} use stmt cache.
     * @return Prepared statement with set parameters.
     * @throws IgniteCheckedException If failed.
     */
    private PreparedStatement preparedStatementWithParams(Connection conn, String sql, Collection<Object> params,
        boolean useStmtCache) throws IgniteCheckedException {
        final PreparedStatement stmt;

        try {
            stmt = useStmtCache ? connMgr.prepareStatement(conn, sql) : connMgr.prepareStatementNoCache(conn, sql);
        }
        catch (SQLException e) {
            throw new IgniteCheckedException("Failed to parse SQL query: " + sql, e);
        }

        bindParameters(stmt, params);

        return stmt;
    }

    /**
     * Executes sql query statement.
     *
     * @param conn Connection,.
     * @param stmt Statement.
     * @param timeoutMillis Query timeout.
     * @param cancel Query cancel.
     * @return Result.
     * @throws IgniteCheckedException If failed.
     */
    private ResultSet executeSqlQuery(final Connection conn, final PreparedStatement stmt,
        int timeoutMillis, @Nullable GridQueryCancel cancel) throws IgniteCheckedException {
        final MapQueryLazyWorker lazyWorker = MapQueryLazyWorker.currentWorker();

        if (cancel != null) {
            cancel.set(new Runnable() {
                @Override public void run() {
                    if (lazyWorker != null) {
                        lazyWorker.submit(new Runnable() {
                            @Override public void run() {
                                cancelStatement(stmt);
                            }
                        });
                    }
                    else
                        cancelStatement(stmt);
                }
            });
        }

        Session ses = H2Utils.session(conn);

        if (timeoutMillis > 0)
            ses.setQueryTimeout(timeoutMillis);

        if (lazyWorker != null)
            ses.setLazyQueryExecution(true);

        try {
            return stmt.executeQuery();
        }
        catch (SQLException e) {
            // Throw special exception.
            if (e.getErrorCode() == ErrorCode.STATEMENT_WAS_CANCELED)
                throw new QueryCancelledException();

            throw new IgniteCheckedException("Failed to execute SQL query. " + e.getMessage(), e);
        }
        finally {
            if (timeoutMillis > 0)
                ses.setQueryTimeout(0);

            if (lazyWorker != null)
                ses.setLazyQueryExecution(false);
        }
    }

    /**
     * Cancel prepared statement.
     *
     * @param stmt Statement.
     */
    private static void cancelStatement(PreparedStatement stmt) {
        try {
            stmt.cancel();
        }
        catch (SQLException ignored) {
            // No-op.
        }
    }

    /**
     * Executes sql query and prints warning if query is too slow..
     *
     * @param conn Connection,
     * @param sql Sql query.
     * @param params Parameters.
     * @param timeoutMillis Query timeout.
     * @param cancel Query cancel.
     * @param dataPageScanEnabled If data page scan is enabled.
     * @return Result.
     * @throws IgniteCheckedException If failed.
     */
    public ResultSet executeSqlQueryWithTimer(
        Connection conn,
        String sql,
        @Nullable Collection<Object> params,
        int timeoutMillis,
        @Nullable GridQueryCancel cancel,
        Boolean dataPageScanEnabled
    ) throws IgniteCheckedException {
        return executeSqlQueryWithTimer(preparedStatementWithParams(conn, sql, params, false),
            conn, sql, params, timeoutMillis, cancel, dataPageScanEnabled);
    }

    /**
     * @param dataPageScanEnabled If data page scan is enabled.
     */
    public void enableDataPageScan(Boolean dataPageScanEnabled) {
        // Data page scan is enabled by default for SQL.
        CacheDataTree.setDataPageScanEnabled(dataPageScanEnabled != FALSE);
    }

    /**
     * Executes sql query and prints warning if query is too slow.
     *
     * @param stmt Prepared statement for query.
     * @param conn Connection.
     * @param sql Sql query.
     * @param params Parameters.
     * @param timeoutMillis Query timeout.
     * @param cancel Query cancel.
     * @param dataPageScanEnabled If data page scan is enabled.
     * @return Result.
     * @throws IgniteCheckedException If failed.
     */
    public ResultSet executeSqlQueryWithTimer(
        PreparedStatement stmt,
        Connection conn,
        String sql,
        @Nullable Collection<Object> params,
        int timeoutMillis,
        @Nullable GridQueryCancel cancel,
        Boolean dataPageScanEnabled
    ) throws IgniteCheckedException {
        long start = U.currentTimeMillis();

        enableDataPageScan(dataPageScanEnabled);

        try {
            ResultSet rs = executeSqlQuery(conn, stmt, timeoutMillis, cancel);

            long time = U.currentTimeMillis() - start;

            long longQryExecTimeout = ctx.config().getLongQueryWarningTimeout();

            if (time > longQryExecTimeout) {
                ResultSet plan = executeSqlQuery(conn, preparedStatementWithParams(conn, "EXPLAIN " + sql,
                    params, false), 0, null);

                plan.next();

                // Add SQL explain result message into log.
                String msg = "Query execution is too long [time=" + time + " ms, sql='" + sql + '\'' +
                    ", plan=" + U.nl() + plan.getString(1) + U.nl() + ", parameters=" +
                    (params == null ? "[]" : Arrays.deepToString(params.toArray())) + "]";

                LT.warn(log, msg);
            }

            return rs;
        }
        catch (SQLException e) {
            connMgr.onSqlException(conn);

            throw new IgniteCheckedException(e);
        }
        finally {
            CacheDataTree.setDataPageScanEnabled(false);
        }
    }

    /**
     * Binds parameters to prepared statement.
     *
     * @param stmt Prepared statement.
     * @param params Parameters collection.
     * @throws IgniteCheckedException If failed.
     */
    public void bindParameters(PreparedStatement stmt,
        @Nullable Collection<Object> params) throws IgniteCheckedException {
        if (!F.isEmpty(params)) {
            int idx = 1;

            for (Object arg : params)
                bindObject(stmt, idx++, arg);
        }
    }

    /** {@inheritDoc} */
    @Override public FieldsQueryCursor<List<?>> queryLocalSqlFields(String schemaName, SqlFieldsQuery qry,
        final boolean keepBinary, IndexingQueryFilter filter, GridQueryCancel cancel,
        Long qryId) throws IgniteCheckedException {
        String sql = qry.getSql();
        List<Object> params = F.asList(qry.getArgs());
        boolean enforceJoinOrder = qry.isEnforceJoinOrder(), startTx = autoStartTx(qry);
        int timeout = qry.getTimeout();

        final GridQueryFieldsResult res = queryLocalSqlFields(schemaName, sql, params, filter,
            enforceJoinOrder, startTx, timeout, cancel, qry.isDataPageScanEnabled());

        Iterable<List<?>> iter = () -> {
            try {
                return new GridQueryCacheObjectsIterator(res.iterator(), objectContext(), keepBinary);
            }
            catch (IgniteCheckedException e) {
                throw new IgniteException(e);
            }
        };

        QueryCursorImpl<List<?>> cursor = qryId != null
            ? new RegisteredQueryCursor<>(iter, cancel, runningQueryManager(), qryId)
            : new QueryCursorImpl<>(iter, cancel);

        cursor.fieldsMeta(res.metaData());

        return cursor;
    }

    /**
     * Initialises MVCC filter and returns MVCC query tracker if needed.
     * @param stmt Prepared statement.
     * @param startTx Start transaction flag.
     * @return MVCC query tracker or {@code null} if MVCC is disabled for involved caches.
     */
    private MvccQueryTracker mvccTracker(PreparedStatement stmt, boolean startTx) throws IgniteCheckedException {
        boolean mvccEnabled;

        GridCacheContext mvccCacheCtx = null;

        try {
            if (stmt.isWrapperFor(PreparedStatementEx.class)) {
                PreparedStatementEx stmtEx = stmt.unwrap(PreparedStatementEx.class);

                Boolean mvccState = stmtEx.meta(MVCC_STATE);

                mvccEnabled = mvccState != null ? mvccState : checkMvcc(stmt);

                if (mvccEnabled) {
                    Integer cacheId = stmtEx.meta(MVCC_CACHE_ID);

                    assert cacheId != null;

                    mvccCacheCtx = ctx.cache().context().cacheContext(cacheId);

                    assert mvccCacheCtx != null;
                }
            }
            else
                mvccEnabled = checkMvcc(stmt);
        }
        catch (SQLException e) {
            throw new IgniteSQLException(e);
        }

        assert !mvccEnabled || mvccCacheCtx != null;

        return mvccEnabled ? MvccUtils.mvccTracker(mvccCacheCtx, startTx) : null;
    }

    /**
     * Checks if statement uses MVCC caches. If it does, additional metadata is added to statement.
     *
     * @param stmt Statement to check.
     * @return {@code True} if there MVCC cache involved in statement.
     * @throws SQLException If parser failed.
     */
    private static Boolean checkMvcc(PreparedStatement stmt) throws SQLException {
        GridSqlQueryParser parser = new GridSqlQueryParser(false);

        parser.parse(GridSqlQueryParser.prepared(stmt));

        Boolean mvccEnabled = null;
        Integer mvccCacheId = null;
        GridCacheContext ctx0 = null;

        for (Object o : parser.objectsMap().values()) {
            if (o instanceof GridSqlAlias)
                o = GridSqlAlias.unwrap((GridSqlAst) o);
            if (o instanceof GridSqlTable && ((GridSqlTable) o).dataTable() != null) {
                GridCacheContext cctx = ((GridSqlTable)o).dataTable().cacheContext();

                assert cctx != null;

                if (mvccEnabled == null) {
                    mvccEnabled = cctx.mvccEnabled();
                    mvccCacheId = cctx.cacheId();
                    ctx0 = cctx;
                }
                else if (mvccEnabled != cctx.mvccEnabled())
                    MvccUtils.throwAtomicityModesMismatchException(ctx0, cctx);
            }
        }

        if (mvccEnabled == null)
            return false;

        // Remember mvccEnabled flag to avoid further additional parsing if statement obtained from the statement cache.
        if (stmt.isWrapperFor(PreparedStatementEx.class)) {
            PreparedStatementEx stmtEx = stmt.unwrap(PreparedStatementEx.class);

            if (mvccEnabled) {
                stmtEx.putMeta(MVCC_CACHE_ID, mvccCacheId);
                stmtEx.putMeta(MVCC_STATE, Boolean.TRUE);
            }
            else
                stmtEx.putMeta(MVCC_STATE, FALSE);
        }

        return mvccEnabled;
    }

    /**
     * @param schemaName Schema name.
     * @param qry Query.
     * @param keepCacheObj Flag to keep cache object.
     * @param enforceJoinOrder Enforce join order of tables.
     * @param startTx Start transaction flag.
     * @param qryTimeout Query timeout.
     * @param cancel Cancel object.
     * @param params Query parameters.
     * @param parts Partitions.
     * @param lazy Lazy query execution flag.
     * @param mvccTracker Query tracker.
     * @param dataPageScanEnabled If data page scan is enabled.
     * @return Iterable result.
     */
    private Iterable<List<?>> runQueryTwoStep(
        final String schemaName,
        final GridCacheTwoStepQuery qry,
        final boolean keepCacheObj,
        final boolean enforceJoinOrder,
        boolean startTx,
        final int qryTimeout,
        final GridQueryCancel cancel,
        final Object[] params,
        final int[] parts,
        final boolean lazy,
        MvccQueryTracker mvccTracker,
        Boolean dataPageScanEnabled
    ) {
        assert !qry.mvccEnabled() || !F.isEmpty(qry.cacheIds());

        try {
            final MvccQueryTracker tracker = mvccTracker == null && qry.mvccEnabled() ?
                MvccUtils.mvccTracker(ctx.cache().context().cacheContext(qry.cacheIds().get(0)), startTx) : mvccTracker;

            GridNearTxLocal tx = tracker != null ? tx(ctx) : null;

            if (qry.forUpdate()) {
                // Locking has no meaning if SELECT FOR UPDATE is not executed in explicit transaction.
                // So, we can can reset forUpdate flag if there is no explicit transaction.
                qry.forUpdate(checkActive(tx) != null);
            }

            int opTimeout = operationTimeout(qryTimeout, tx);

            return new Iterable<List<?>>() {
                @SuppressWarnings("NullableProblems")
                @Override public Iterator<List<?>> iterator() {
                    try {
                        return rdcQryExec.query(schemaName, qry, keepCacheObj, enforceJoinOrder, opTimeout,
                            cancel, params, parts, lazy, tracker, dataPageScanEnabled);
                    }
                    catch (Throwable e) {
                        if (tracker != null)
                            tracker.onDone();

                        throw e;
                    }
                }
            };
        }
        catch (IgniteCheckedException e) {
            throw new CacheException(e);
        }
    }

    /**
     * Run DML on remote nodes.
     *
     * @param schemaName Schema name.
     * @param fieldsQry Initial update query.
     * @param cacheIds Cache identifiers.
     * @param isReplicatedOnly Whether query uses only replicated caches.
     * @param cancel Cancel state.
     * @return Update result.
     */
    UpdateResult runDistributedUpdate(
        String schemaName,
        SqlFieldsQuery fieldsQry,
        List<Integer> cacheIds,
        boolean isReplicatedOnly,
        GridQueryCancel cancel) {
        return rdcQryExec.update(schemaName, cacheIds, fieldsQry.getSql(), fieldsQry.getArgs(),
            fieldsQry.isEnforceJoinOrder(), fieldsQry.getPageSize(), fieldsQry.getTimeout(),
            fieldsQry.getPartitions(), isReplicatedOnly, cancel);
    }

    /** {@inheritDoc} */
    @SuppressWarnings("deprecation")
    @Override public SqlFieldsQuery generateFieldsQuery(String cacheName, SqlQuery qry) {
        String schemaName = schema(cacheName);

        String type = qry.getType();

        H2TableDescriptor tblDesc = schemaMgr.tableForType(schemaName, cacheName, type);

        if (tblDesc == null)
            throw new IgniteSQLException("Failed to find SQL table for type: " + type,
                IgniteQueryErrorCode.TABLE_NOT_FOUND);

        String sql;

        try {
            sql = H2Utils.generateFieldsQueryString(qry.getSql(), qry.getAlias(), tblDesc);
        }
        catch (IgniteCheckedException e) {
            throw new IgniteException(e);
        }

        SqlFieldsQuery res = new SqlFieldsQuery(sql);

        res.setArgs(qry.getArgs());
        res.setDistributedJoins(qry.isDistributedJoins());
        res.setLocal(qry.isLocal());
        res.setPageSize(qry.getPageSize());
        res.setPartitions(qry.getPartitions());
        res.setReplicatedOnly(qry.isReplicatedOnly());
        res.setSchema(schemaName);
        res.setSql(sql);
        res.setDataPageScanEnabled(qry.isDataPageScanEnabled());

        if (qry.getTimeout() > 0)
            res.setTimeout(qry.getTimeout(), TimeUnit.MILLISECONDS);

        return res;
    }

    /**
     * Determines if a passed query can be executed natively.
     *
     * @param schemaName Schema name.
     * @param qry Query.
     * @return Command or {@code null} if cannot parse this query.
     */
     @Nullable private SqlCommand parseQueryNative(String schemaName, SqlFieldsQuery qry) {
        // Heuristic check for fast return.
        if (!INTERNAL_CMD_RE.matcher(qry.getSql().trim()).find())
            return null;

        try {
            SqlParser parser = new SqlParser(schemaName, qry.getSql());

            SqlCommand cmd = parser.nextCommand();

            // TODO support transaction commands in multi-statements
            // https://issues.apache.org/jira/browse/IGNITE-10063

            // No support for multiple commands for now.
            if (parser.nextCommand() != null)
                return null;

            if (!(cmd instanceof SqlCreateIndexCommand
                || cmd instanceof SqlDropIndexCommand
                || cmd instanceof SqlBeginTransactionCommand
                || cmd instanceof SqlCommitTransactionCommand
                || cmd instanceof SqlRollbackTransactionCommand
                || cmd instanceof SqlBulkLoadCommand
                || cmd instanceof SqlAlterTableCommand
                || cmd instanceof SqlSetStreamingCommand
                || cmd instanceof SqlCreateUserCommand
                || cmd instanceof SqlAlterUserCommand
                || cmd instanceof SqlDropUserCommand))
                return null;

            return cmd;
        }
        catch (SqlStrictParseException e) {
            throw new IgniteSQLException(e.getMessage(), IgniteQueryErrorCode.PARSING, e);
        }
        catch (Exception e) {
            // Cannot parse, return.
            if (log.isDebugEnabled())
                log.debug("Failed to parse SQL with native parser [qry=" + qry.getSql() + ", err=" + e + ']');

            if (!IgniteSystemProperties.getBoolean(IgniteSystemProperties.IGNITE_SQL_PARSER_DISABLE_H2_FALLBACK))
                return null;

            int code = IgniteQueryErrorCode.PARSING;

            if (e instanceof SqlParseException)
                code = ((SqlParseException)e).code();

            throw new IgniteSQLException("Failed to parse DDL statement: " + qry.getSql() + ": " + e.getMessage(),
                code, e);
        }
    }

    /**
     * Executes a query natively.
     *
     * @param schemaName Schema name.
     * @param qry Query.
     * @param cmd Parsed command corresponding to query.
     * @param cliCtx Client context, or {@code null} if not applicable.
     * @return Result cursors.
     */
    private List<FieldsQueryCursor<List<?>>> queryDistributedSqlFieldsNative(String schemaName, SqlFieldsQuery qry,
        SqlCommand cmd, @Nullable SqlClientContext cliCtx) {
        boolean fail = false;

        // Execute.
        if (cmd instanceof SqlBulkLoadCommand)
            return Collections.singletonList(dmlProc.runNativeDmlStatement(schemaName, qry.getSql(), cmd));

        //Always registry new running query for native commands except COPY. Currently such operations don't support cancellation.
        Long qryId = registerRunningQuery(schemaName, null, qry.getSql(), qry.isLocal(), true);

        try {
            if (cmd instanceof SqlCreateIndexCommand
                || cmd instanceof SqlDropIndexCommand
                || cmd instanceof SqlAlterTableCommand
                || cmd instanceof SqlCreateUserCommand
                || cmd instanceof SqlAlterUserCommand
                || cmd instanceof SqlDropUserCommand)
                return Collections.singletonList(ddlProc.runDdlStatement(qry.getSql(), cmd));
            else if (cmd instanceof SqlSetStreamingCommand) {
                if (cliCtx == null)
                    throw new IgniteSQLException("SET STREAMING command can only be executed from JDBC or ODBC driver.");

                SqlSetStreamingCommand setCmd = (SqlSetStreamingCommand)cmd;

                if (setCmd.isTurnOn())
                    cliCtx.enableStreaming(setCmd.allowOverwrite(), setCmd.flushFrequency(),
                        setCmd.perNodeBufferSize(), setCmd.perNodeParallelOperations(), setCmd.isOrdered());
                else
                    cliCtx.disableStreaming();
            }
            else
                processTxCommand(cmd, qry);

            return Collections.singletonList(H2Utils.zeroCursor());
        }
        catch (IgniteCheckedException e) {
            fail = true;

            throw new IgniteSQLException("Failed to execute DDL statement [stmt=" + qry.getSql() +
                ", err=" + e.getMessage() + ']', e);
        }
        finally {
            runningQueryMgr.unregister(qryId, fail);
        }
    }

    /**
     * Check expected statement type (when it is set by JDBC) and given statement type.
     *
     * @param qry Query.
     * @param isQry {@code true} for select queries, otherwise (DML/DDL queries) {@code false}.
     */
    private void checkQueryType(SqlFieldsQuery qry, boolean isQry) {
        Boolean qryFlag = qry instanceof SqlFieldsQueryEx ? ((SqlFieldsQueryEx) qry).isQuery() : null;

        if (qryFlag != null && qryFlag != isQry)
            throw new IgniteSQLException("Given statement type does not match that declared by JDBC driver",
                IgniteQueryErrorCode.STMT_TYPE_MISMATCH);
    }

    /**
     * Process transactional command.
     * @param cmd Command.
     * @param qry Query.
     * @throws IgniteCheckedException if failed.
     */
    private void processTxCommand(SqlCommand cmd, SqlFieldsQuery qry) throws IgniteCheckedException {
        NestedTxMode nestedTxMode = qry instanceof SqlFieldsQueryEx ? ((SqlFieldsQueryEx)qry).getNestedTxMode() :
            NestedTxMode.DEFAULT;

        GridNearTxLocal tx = tx(ctx);

        if (cmd instanceof SqlBeginTransactionCommand) {
            if (!mvccEnabled(ctx))
                throw new IgniteSQLException("MVCC must be enabled in order to start transaction.",
                    IgniteQueryErrorCode.MVCC_DISABLED);

            if (tx != null) {
                if (nestedTxMode == null)
                    nestedTxMode = NestedTxMode.DEFAULT;

                switch (nestedTxMode) {
                    case COMMIT:
                        doCommit(tx);

                        txStart(ctx, qry.getTimeout());

                        break;

                    case IGNORE:
                        log.warning("Transaction has already been started, ignoring BEGIN command.");

                        break;

                    case ERROR:
                        throw new IgniteSQLException("Transaction has already been started.",
                            IgniteQueryErrorCode.TRANSACTION_EXISTS);

                    default:
                        throw new IgniteSQLException("Unexpected nested transaction handling mode: " +
                            nestedTxMode.name());
                }
            }
            else
                txStart(ctx, qry.getTimeout());
        }
        else if (cmd instanceof SqlCommitTransactionCommand) {
            // Do nothing if there's no transaction.
            if (tx != null)
                doCommit(tx);
        }
        else {
            assert cmd instanceof SqlRollbackTransactionCommand;

            // Do nothing if there's no transaction.
            if (tx != null)
                doRollback(tx);
        }
    }

    /**
     * Commit and properly close transaction.
     * @param tx Transaction.
     * @throws IgniteCheckedException if failed.
     */
    private void doCommit(@NotNull GridNearTxLocal tx) throws IgniteCheckedException {
        try {
            // TODO: Why checking for rollback only?
            //if (!tx.isRollbackOnly())
                tx.commit();
        }
        finally {
            closeTx(tx);
        }
    }

    /**
     * Rollback and properly close transaction.
     * @param tx Transaction.
     * @throws IgniteCheckedException if failed.
     */
    private void doRollback(@NotNull GridNearTxLocal tx) throws IgniteCheckedException {
        try {
            tx.rollback();
        }
        finally {
            closeTx(tx);
        }
    }

    /**
     * Properly close transaction.
     * @param tx Transaction.
     * @throws IgniteCheckedException if failed.
     */
    private void closeTx(@NotNull GridNearTxLocal tx) throws IgniteCheckedException {
        try {
            tx.close();
        }
        finally {
            ctx.cache().context().tm().resetContext();
        }
    }

    /** {@inheritDoc} */
    @SuppressWarnings({"StringEquality", "unchecked"})
    @Override public List<FieldsQueryCursor<List<?>>> querySqlFields(String schemaName, SqlFieldsQuery qry,
        @Nullable SqlClientContext cliCtx, boolean keepBinary, boolean failOnMultipleStmts, MvccQueryTracker tracker,
        GridQueryCancel cancel, boolean registerAsNewQry) {
        boolean mvccEnabled = mvccEnabled(ctx), startTx = autoStartTx(qry);

        try {
            SqlCommand nativeCmd = parseQueryNative(schemaName, qry);

            if (!(nativeCmd instanceof SqlCommitTransactionCommand || nativeCmd instanceof SqlRollbackTransactionCommand)
                && !ctx.state().publicApiActiveState(true)) {
                throw new IgniteException("Can not perform the operation because the cluster is inactive. Note, that " +
                    "the cluster is considered inactive by default if Ignite Persistent Store is used to let all the nodes " +
                    "join the cluster. To activate the cluster call Ignite.active(true).");
            }

            if (nativeCmd != null)
                return queryDistributedSqlFieldsNative(schemaName, qry, nativeCmd, cliCtx);

            List<FieldsQueryCursor<List<?>>> res;

            {
                // First, let's check if we already have a two-step query for this statement...
                H2TwoStepCachedQueryKey cachedQryKey = new H2TwoStepCachedQueryKey(schemaName, qry.getSql(),
                    qry.isCollocated(), qry.isDistributedJoins(), qry.isEnforceJoinOrder(), qry.isLocal());

                H2TwoStepCachedQuery cachedQry;

                if ((cachedQry = twoStepCache.get(cachedQryKey)) != null) {
                    checkQueryType(qry, true);

                    GridCacheTwoStepQuery twoStepQry = cachedQry.query().copy();

                    List<GridQueryFieldMetadata> meta = cachedQry.meta();

                    res = Collections.singletonList(doRunDistributedQuery(schemaName, qry, twoStepQry, meta, keepBinary,
                        startTx, tracker, cancel, registerAsNewQry));


                    if (!twoStepQry.explain())
                        twoStepCache.putIfAbsent(cachedQryKey, new H2TwoStepCachedQuery(meta, twoStepQry.copy()));

                    return res;
                }
            }

            {
                // Second, let's check if we already have a parsed statement...
                PreparedStatement cachedStmt;

                if ((cachedStmt = cachedStatement(connMgr.connectionForThread().connection(schemaName), qry.getSql())) != null) {
                    Prepared prepared = GridSqlQueryParser.prepared(cachedStmt);

                    // We may use this cached statement only for local queries and non queries.
                    if (qry.isLocal() || !prepared.isQuery()) {
                        if (GridSqlQueryParser.isExplainUpdate(prepared))
                            throw new IgniteSQLException("Explains of update queries are not supported.",
                                IgniteQueryErrorCode.UNSUPPORTED_OPERATION);

                        return (List<FieldsQueryCursor<List<?>>>)doRunPrepared(schemaName, prepared, qry, null, null,
                            keepBinary, startTx, tracker, cancel, registerAsNewQry);
                    }
                }
            }

            res = new ArrayList<>(1);

            int firstArg = 0;

            String remainingSql = qry.getSql();

            while (remainingSql != null) {
                ParsingResult parseRes = parseAndSplit(schemaName,
                    remainingSql != qry.getSql() ? cloneFieldsQuery(qry).setSql(remainingSql) : qry, firstArg);

                // Let's avoid second reflection getter call by returning Prepared object too
                Prepared prepared = parseRes.prepared();

                GridCacheTwoStepQuery twoStepQry = parseRes.twoStepQuery();

                List<GridQueryFieldMetadata> meta = parseRes.meta();

                SqlFieldsQuery newQry = parseRes.newQuery();

                remainingSql = parseRes.remainingSql();

                if (remainingSql != null && failOnMultipleStmts)
                    throw new IgniteSQLException("Multiple statements queries are not supported");

                firstArg += prepared.getParameters().size();

                res.addAll(doRunPrepared(schemaName, prepared, newQry, twoStepQry, meta, keepBinary, startTx, tracker,
                    cancel, registerAsNewQry));

                // We cannot cache two-step query for multiple statements query except the last statement
                if (parseRes.twoStepQuery() != null && parseRes.twoStepQueryKey() != null &&
                    !parseRes.twoStepQuery().explain() && remainingSql == null)
                    twoStepCache.putIfAbsent(parseRes.twoStepQueryKey(), new H2TwoStepCachedQuery(meta,
                        twoStepQry.copy()));
            }

            return res;
        }
        catch (RuntimeException | Error e) {
            GridNearTxLocal tx;

            if (mvccEnabled && (tx = tx(ctx)) != null &&
                (!(e instanceof IgniteSQLException) || /* Parsing errors should not rollback Tx. */
                    ((IgniteSQLException)e).sqlState() != SqlStateCode.PARSING_EXCEPTION) ) {

                tx.setRollbackOnly();
            }

            throw e;
        }
    }

    /**
     * Execute an all-ready {@link SqlFieldsQuery}.
     * @param schemaName Schema name.
     * @param prepared H2 command.
     * @param qry Fields query with flags.
     * @param twoStepQry Two-step query if this query must be executed in a distributed way.
     * @param meta Metadata for {@code twoStepQry}.
     * @param keepBinary Whether binary objects must not be deserialized automatically.
     * @param startTx Start transaction flag.
     * @param tracker MVCC tracker.
     * @param cancel Query cancel state holder.
     * @param registerAsNewQry {@code true} In case it's new query which should be registered as running query,
     * @return Query result.
     */
    private List<? extends FieldsQueryCursor<List<?>>> doRunPrepared(String schemaName, Prepared prepared,
        SqlFieldsQuery qry, GridCacheTwoStepQuery twoStepQry, List<GridQueryFieldMetadata> meta, boolean keepBinary,
        boolean startTx, MvccQueryTracker tracker, GridQueryCancel cancel, boolean registerAsNewQry) {
        String sqlQry = qry.getSql();

        boolean loc = qry.isLocal();

        IndexingQueryFilter filter = (loc ? backupFilter(null, qry.getPartitions()) : null);

        if (!prepared.isQuery()) {
            Long qryId = registerRunningQuery(schemaName, cancel, sqlQry, loc, registerAsNewQry);

            boolean fail = false;

            try {
                if (DmlStatementsProcessor.isDmlStatement(prepared)) {
                    try {
                        Connection conn = connMgr.connectionForThread().connection(schemaName);

                        if (!loc)
                            return dmlProc.updateSqlFieldsDistributed(schemaName, conn, prepared, qry, cancel);
                        else {
                            final GridQueryFieldsResult updRes =
                                dmlProc.updateSqlFieldsLocal(schemaName, conn, prepared, qry, filter, cancel);

                            return Collections.singletonList(new QueryCursorImpl<>(new Iterable<List<?>>() {
                                @SuppressWarnings("NullableProblems")
                                @Override public Iterator<List<?>> iterator() {
                                    try {
                                        return new GridQueryCacheObjectsIterator(updRes.iterator(), objectContext(),
                                            true);
                                    }
                                    catch (IgniteCheckedException e) {
                                        throw new IgniteException(e);
                                    }
                                }
                            }, cancel));
                        }
                    }
                    catch (IgniteCheckedException e) {
                        fail = true;

                        throw new IgniteSQLException("Failed to execute DML statement [stmt=" + sqlQry +
                            ", params=" + Arrays.deepToString(qry.getArgs()) + "]", e);
                    }
                }

                if (DdlStatementsProcessor.isDdlStatement(prepared)) {
                    if (loc) {
                        fail = true;

                        throw new IgniteSQLException("DDL statements are not supported for LOCAL caches",
                            IgniteQueryErrorCode.UNSUPPORTED_OPERATION);
                    }

                    return Collections.singletonList(ddlProc.runDdlStatement(sqlQry, prepared));
                }

                if (prepared instanceof NoOperation)
                    return Collections.singletonList(H2Utils.zeroCursor());

                fail = true;

                throw new IgniteSQLException("Unsupported DDL/DML operation: " + prepared.getClass().getName(),
                    IgniteQueryErrorCode.UNSUPPORTED_OPERATION);
            }
            finally {
                runningQueryMgr.unregister(qryId, fail);
            }
        }

        if (twoStepQry != null) {
            if (log.isDebugEnabled())
                log.debug("Parsed query: `" + sqlQry + "` into two step query: " + twoStepQry);

            checkQueryType(qry, true);

            if (ctx.security().enabled())
                checkSecurity(twoStepQry.cacheIds());

            return Collections.singletonList(doRunDistributedQuery(schemaName, qry, twoStepQry, meta, keepBinary,
                startTx, tracker, cancel, registerAsNewQry));

        }

        // We've encountered a local query, let's just run it.
        Long qryId = registerRunningQuery(schemaName, cancel, sqlQry, loc, registerAsNewQry);

        try {
            return Collections.singletonList(queryLocalSqlFields(schemaName, qry, keepBinary, filter, cancel, qryId));
        }
        catch (IgniteCheckedException e) {
            runningQueryMgr.unregister(qryId, true);

            throw new IgniteSQLException("Failed to execute local statement [stmt=" + sqlQry +
                ", params=" + Arrays.deepToString(qry.getArgs()) + "]", e);
        }
    }

    /**
     * @param schemaName Schema name.
     * @param cancel Query cancel state holder.
     * @param qry Query.
     * @param loc {@code true} for local query.
     * @param registerAsNewQry {@code true} In case it's new query which should be registered as running query,
     * @return Id of registered query or {@code null} if query wasn't registered.
     */
    private Long registerRunningQuery(String schemaName, GridQueryCancel cancel, String qry, boolean loc,
        boolean registerAsNewQry) {
        if (registerAsNewQry)
            return runningQueryMgr.register(qry, GridCacheQueryType.SQL_FIELDS, schemaName, loc, cancel);

        return null;
    }

    /**
     * Check security access for caches.
     *
     * @param cacheIds Cache IDs.
     */
    private void checkSecurity(Collection<Integer> cacheIds) {
        if (F.isEmpty(cacheIds))
            return;

        for (Integer cacheId : cacheIds) {
            DynamicCacheDescriptor desc = ctx.cache().cacheDescriptor(cacheId);

            if (desc != null)
                ctx.security().authorize(desc.cacheName(), SecurityPermission.CACHE_READ, null);
        }
    }

    /**
     * Parse and split query if needed, cache either two-step query or statement.
     * @param schemaName Schema name.
     * @param qry Query.
     * @param firstArg Position of the first argument of the following {@code Prepared}.
     * @return Result: prepared statement, H2 command, two-step query (if needed),
     *     metadata for two-step query (if needed), evaluated query local execution flag.
     */
    private ParsingResult parseAndSplit(String schemaName, SqlFieldsQuery qry, int firstArg) {
        Connection c = connMgr.connectionForThread().connection(schemaName);

        // For queries that are explicitly local, we rely on the flag specified in the query
        // because this parsing result will be cached and used for queries directly.
        // For other queries, we enforce join order at this stage to avoid premature optimizations
        // (and therefore longer parsing) as long as there'll be more parsing at split stage.
        boolean enforceJoinOrderOnParsing = (!qry.isLocal() || qry.isEnforceJoinOrder());

        H2Utils.setupConnection(c, /*distributedJoins*/false, /*enforceJoinOrder*/enforceJoinOrderOnParsing);

        boolean loc = qry.isLocal();

        PreparedStatement stmt = prepareStatementAndCaches(c, qry.getSql());

        if (loc && GridSqlQueryParser.checkMultipleStatements(stmt))
            throw new IgniteSQLException("Multiple statements queries are not supported for local queries.",
                IgniteQueryErrorCode.UNSUPPORTED_OPERATION);

        GridSqlQueryParser.PreparedWithRemaining prep = GridSqlQueryParser.preparedWithRemaining(stmt);

        Prepared prepared = prep.prepared();

        if (GridSqlQueryParser.isExplainUpdate(prepared))
            throw new IgniteSQLException("Explains of update queries are not supported.",
                IgniteQueryErrorCode.UNSUPPORTED_OPERATION);

        checkQueryType(qry, prepared.isQuery());

        String remainingSql = prep.remainingSql();

        int paramsCnt = prepared.getParameters().size();

        Object[] argsOrig = qry.getArgs();

        Object[] args = null;

        if (!DmlUtils.isBatched(qry) && paramsCnt > 0) {
            if (argsOrig == null || argsOrig.length < firstArg + paramsCnt) {
                throw new IgniteException("Invalid number of query parameters. " +
                    "Cannot find " + (argsOrig != null ? argsOrig.length + 1 - firstArg : 1) + " parameter.");
            }

            args = Arrays.copyOfRange(argsOrig, firstArg, firstArg + paramsCnt);
        }

       if (prepared.isQuery()) {
            try {
                bindParameters(stmt, F.asList(args));
            }
            catch (IgniteCheckedException e) {
                U.closeQuiet(stmt);

                throw new IgniteSQLException("Failed to bind parameters: [qry=" + prepared.getSQL() + ", params=" +
                    Arrays.deepToString(args) + "]", IgniteQueryErrorCode.PARSING, e);
            }

            GridSqlQueryParser parser = null;

            if (!loc) {
                parser = new GridSqlQueryParser(false);

                GridSqlStatement parsedStmt = parser.parse(prepared);

                // Legit assertion - we have H2 query flag above.
                assert parsedStmt instanceof GridSqlQuery;

                loc = parser.isLocalQuery();
            }

            if (loc) {
                if (parser == null) {
                    parser = new GridSqlQueryParser(false);

                    parser.parse(prepared);
                }

                GridCacheContext cctx = parser.getFirstPartitionedCache();

                if (cctx != null && cctx.config().getQueryParallelism() > 1) {
                    loc = false;

                    qry.setDistributedJoins(true);
                }
            }
        }

        SqlFieldsQuery newQry = cloneFieldsQuery(qry).setSql(prepared.getSQL()).setArgs(args);

        boolean hasTwoStep = !loc && prepared.isQuery();

        // Let's not cache multiple statements and distributed queries as whole two step query will be cached later on.
        if (remainingSql != null || hasTwoStep)
            connMgr.statementCacheForThread().remove(schemaName, qry.getSql());

        if (!hasTwoStep)
            return new ParsingResult(prepared, newQry, remainingSql, null, null, null);

        final UUID locNodeId = ctx.localNodeId();

        // Now we're sure to have a distributed query. Let's try to get a two-step plan from the cache, or perform the
        // split if needed.
        H2TwoStepCachedQueryKey cachedQryKey = new H2TwoStepCachedQueryKey(schemaName, qry.getSql(),
            qry.isCollocated(), qry.isDistributedJoins(), qry.isEnforceJoinOrder(), qry.isLocal());

        H2TwoStepCachedQuery cachedQry;

        if ((cachedQry = twoStepCache.get(cachedQryKey)) != null) {
            checkQueryType(qry, true);

            GridCacheTwoStepQuery twoStepQry = cachedQry.query().copy();

            List<GridQueryFieldMetadata> meta = cachedQry.meta();

            return new ParsingResult(prepared, newQry, remainingSql, twoStepQry, cachedQryKey, meta);
        }

        try {
            GridH2QueryContext.set(new GridH2QueryContext(locNodeId, locNodeId, 0, PREPARE)
                .distributedJoinMode(distributedJoinMode(qry.isLocal(), qry.isDistributedJoins())));

            try {
                GridCacheTwoStepQuery twoStepQry = split(prepared, newQry);

                return new ParsingResult(prepared, newQry, remainingSql, twoStepQry,
                    cachedQryKey, H2Utils.meta(stmt.getMetaData()));
            }
            catch (IgniteCheckedException e) {
                throw new IgniteSQLException("Failed to bind parameters: [qry=" + newQry.getSql() + ", params=" +
                    Arrays.deepToString(newQry.getArgs()) + "]", IgniteQueryErrorCode.PARSING, e);
            }
            catch (SQLException e) {
                throw new IgniteSQLException(e);
            }
            finally {
                U.close(stmt, log);
            }
        }
        finally {
            GridH2QueryContext.clearThreadLocal();
        }
    }

    /**
     * Make a copy of {@link SqlFieldsQuery} with all flags and preserving type.
     * @param oldQry Query to copy.
     * @return Query copy.
     */
    private SqlFieldsQuery cloneFieldsQuery(SqlFieldsQuery oldQry) {
        return oldQry.copy().setLocal(oldQry.isLocal()).setPageSize(oldQry.getPageSize());
    }

    /**
     * Split query into two-step query.
     * @param prepared JDBC prepared statement.
     * @param qry Original fields query.
     * @return Two-step query.
     * @throws IgniteCheckedException in case of error inside {@link GridSqlQuerySplitter}.
     * @throws SQLException in case of error inside {@link GridSqlQuerySplitter}.
     */
    private GridCacheTwoStepQuery split(Prepared prepared, SqlFieldsQuery qry) throws IgniteCheckedException,
        SQLException {
        GridCacheTwoStepQuery res = GridSqlQuerySplitter.split(
            connMgr.connectionForThread().connection(qry.getSchema()),
            prepared,
            qry.getArgs(),
            qry.isCollocated(),
            qry.isDistributedJoins(),
            qry.isEnforceJoinOrder(),
            this);

        List<Integer> cacheIds = collectCacheIds(null, res);

        if (!F.isEmpty(cacheIds) && res.hasSystemViews()) {
            throw new IgniteSQLException("Normal tables and system views cannot be used in the same query.",
                IgniteQueryErrorCode.UNSUPPORTED_OPERATION);
        }

        if (F.isEmpty(cacheIds))
            res.local(true);
        else {
            res.cacheIds(cacheIds);
            res.local(qry.isLocal());
        }

        res.pageSize(qry.getPageSize());

        return res;
    }

    /**
     * @param qry Sql fields query.autoStartTx(qry)
     * @return {@code True} if need to start transaction.
     */
    @SuppressWarnings("SimplifiableIfStatement")
    public boolean autoStartTx(SqlFieldsQuery qry) {
        if (!mvccEnabled(ctx))
            return false;

        return qry instanceof SqlFieldsQueryEx && !((SqlFieldsQueryEx)qry).isAutoCommit() && tx(ctx) == null;
    }

    /** {@inheritDoc} */
    @Override public UpdateSourceIterator<?> prepareDistributedUpdate(GridCacheContext<?, ?> cctx, int[] ids,
        int[] parts, String schema, String qry, Object[] params, int flags,
        int pageSize, int timeout, AffinityTopologyVersion topVer,
        MvccSnapshot mvccSnapshot, GridQueryCancel cancel) throws IgniteCheckedException {

        SqlFieldsQuery fldsQry = new SqlFieldsQuery(qry);

        if (params != null)
            fldsQry.setArgs(params);

        fldsQry.setEnforceJoinOrder(isFlagSet(flags, GridH2QueryRequest.FLAG_ENFORCE_JOIN_ORDER));
        fldsQry.setTimeout(timeout, TimeUnit.MILLISECONDS);
        fldsQry.setPageSize(pageSize);
        fldsQry.setLocal(true);
        fldsQry.setDataPageScanEnabled(isDataPageScanEnabled(flags));

        boolean loc = true;

        final boolean replicated = isFlagSet(flags, GridH2QueryRequest.FLAG_REPLICATED);

        GridCacheContext<?, ?> cctx0;

        if (!replicated
            && !F.isEmpty(ids)
            && (cctx0 = CU.firstPartitioned(cctx.shared(), ids)) != null
            && cctx0.config().getQueryParallelism() > 1) {
            fldsQry.setDistributedJoins(true);

            loc = false;
        }

        Connection conn = connMgr.connectionForThread().connection(schema);

        H2Utils.setupConnection(conn, false, fldsQry.isEnforceJoinOrder());

        PreparedStatement stmt = preparedStatementWithParams(conn, fldsQry.getSql(),
            F.asList(fldsQry.getArgs()), true);

        return dmlProc.prepareDistributedUpdate(schema, conn, stmt, fldsQry, backupFilter(topVer, parts), cancel, loc,
            topVer, mvccSnapshot);
    }

    /**
     * Check if flag set.
     *
     * @param flags Flags.
     * @param flag Flag.
     * @return {@code True} if set.
     */
    private boolean isFlagSet(int flags, int flag) {
        return (flags & flag) == flag;
    }

    /**
     * Run distributed query on detected set of partitions.
     * @param schemaName Schema name.
     * @param qry Original query.
     * @param twoStepQry Two-step query.
     * @param meta Metadata to set to cursor.
     * @param keepBinary Keep binary flag.
     * @param startTx Start transaction flag.
     * @param mvccTracker Query tracker.
     * @param cancel Cancel handler.
     * @param registerAsNewQry {@code true} In case it's new query which should be registered as running query,
     * @return Cursor representing distributed query result.
     */
    private FieldsQueryCursor<List<?>> doRunDistributedQuery(String schemaName, SqlFieldsQuery qry,
        GridCacheTwoStepQuery twoStepQry, List<GridQueryFieldMetadata> meta, boolean keepBinary,
        boolean startTx, MvccQueryTracker mvccTracker, GridQueryCancel cancel, boolean registerAsNewQry) {
        if (log.isDebugEnabled())
            log.debug("Parsed query: `" + qry.getSql() + "` into two step query: " + twoStepQry);

        twoStepQry.pageSize(qry.getPageSize());

        if (cancel == null)
            cancel = new GridQueryCancel();

        Long qryId = registerRunningQuery(schemaName, cancel, qry.getSql(), qry.isLocal(), registerAsNewQry);

        boolean cursorCreated = false;
        boolean failed = true;

        try {
            // When explicit partitions are set, there must be an owning cache they should be applied to.
            int explicitParts[] = qry.getPartitions();
            PartitionResult derivedParts = twoStepQry.derivedPartitions();

            int parts[] = calculatePartitions(explicitParts, derivedParts, qry.getArgs());

            if (parts != null && parts.length == 0) {
                failed = false;

                return new QueryCursorImpl<>(new Iterable<List<?>>() {
                    @Override public Iterator<List<?>> iterator() {
                        return new Iterator<List<?>>() {
                            @Override public boolean hasNext() {
                                return false;
                            }

                            @SuppressWarnings("IteratorNextCanNotThrowNoSuchElementException")
                            @Override public List<?> next() {
                                return null;
                            }
                        };
                    }
                });
            }

            Iterable<List<?>> iter = runQueryTwoStep(
                schemaName,
                twoStepQry,
                keepBinary,
                qry.isEnforceJoinOrder(),
                startTx,
                qry.getTimeout(),
                cancel,
                qry.getArgs(),
                parts,
                qry.isLazy(),
                mvccTracker,
                qry.isDataPageScanEnabled()
            );

            QueryCursorImpl<List<?>> cursor = registerAsNewQry
                ? new RegisteredQueryCursor<>(iter, cancel, runningQueryManager(), qryId)
                : new QueryCursorImpl<>(iter, cancel);

            cursor.fieldsMeta(meta);

            cursorCreated = true;

            return cursor;
        }
        finally {
            if (!cursorCreated)
                runningQueryMgr.unregister(qryId, failed);
        }
    }

    /**
     * Calculate partitions for the query.
     *
     * @param explicitParts Explicit partitions provided in SqlFieldsQuery.partitions property.
     * @param derivedParts Derived partitions found during partition pruning.
     * @param args Arguments.
     * @return Calculated partitions or {@code null} if failed to calculate and there should be a broadcast.
     */
    @SuppressWarnings("ZeroLengthArrayAllocation")
    private int[] calculatePartitions(int[] explicitParts, PartitionResult derivedParts, Object[] args) {
        if (!F.isEmpty(explicitParts))
            return explicitParts;
        else if (derivedParts != null) {
            try {
                Collection<Integer> realParts = derivedParts.tree().apply(args);

                if (F.isEmpty(realParts))
                    return IgniteUtils.EMPTY_INTS;
                else {
                    int[] realParts0 = new int[realParts.size()];

                    int i = 0;

                    for (Integer realPart : realParts)
                        realParts0[i++] = realPart;

                    return realParts0;
                }
            }
            catch (IgniteCheckedException e) {
                throw new CacheException("Failed to calculate derived partitions for query.", e);
            }
        }

        return null;
    }

    /**
     * Do initial parsing of the statement and create query caches, if needed.
     * @param c Connection.
     * @param sqlQry Query.
     * @return H2 prepared statement.
     */
    private PreparedStatement prepareStatementAndCaches(Connection c, String sqlQry) {
        try {
            return connMgr.prepareStatement(c, sqlQry);
        }
        catch (SQLException e) {
            throw new IgniteSQLException("Failed to parse query. " + e.getMessage(),
                IgniteQueryErrorCode.PARSING, e);
        }
    }

    /**
     * Run DML request from other node.
     *
     * @param schemaName Schema name.
     * @param fldsQry Query.
     * @param filter Filter.
     * @param cancel Cancel state.
     * @param local Locality flag.
     * @return Update result.
     * @throws IgniteCheckedException if failed.
     */
    public UpdateResult mapDistributedUpdate(String schemaName, SqlFieldsQuery fldsQry, IndexingQueryFilter filter,
        GridQueryCancel cancel, boolean local) throws IgniteCheckedException {
        Connection conn = connMgr.connectionForThread().connection(schemaName);

        H2Utils.setupConnection(conn, false, fldsQry.isEnforceJoinOrder());

        PreparedStatement stmt = preparedStatementWithParams(conn, fldsQry.getSql(),
            Arrays.asList(fldsQry.getArgs()), true);

        return dmlProc.mapDistributedUpdate(schemaName, stmt, fldsQry, filter, cancel, local);
    }

    /**
     * @param cacheIds Cache IDs.
     * @param twoStepQry Query.
     * @throws IllegalStateException if segmented indices used with non-segmented indices.
     */
    private void processCaches(List<Integer> cacheIds, GridCacheTwoStepQuery twoStepQry) {
        if (cacheIds.isEmpty())
            return; // Nothing to check

        GridCacheSharedContext sharedCtx = ctx.cache().context();

        int expectedParallelism = 0;
        GridCacheContext cctx0 = null;

        boolean mvccEnabled = false;

        for (int i = 0; i < cacheIds.size(); i++) {
            Integer cacheId = cacheIds.get(i);

            GridCacheContext cctx = sharedCtx.cacheContext(cacheId);

            assert cctx != null;

            if (i == 0) {
                mvccEnabled = cctx.mvccEnabled();
                cctx0 = cctx;
            }
            else if (cctx.mvccEnabled() != mvccEnabled)
                MvccUtils.throwAtomicityModesMismatchException(cctx0, cctx);

            if (!cctx.isPartitioned())
                continue;

            if (expectedParallelism == 0)
                expectedParallelism = cctx.config().getQueryParallelism();
            else if (cctx.config().getQueryParallelism() != expectedParallelism) {
                throw new IllegalStateException("Using indexes with different parallelism levels in same query is " +
                    "forbidden.");
            }
        }

        twoStepQry.mvccEnabled(mvccEnabled);

        if (twoStepQry.forUpdate()) {
            if (cacheIds.size() != 1)
                throw new IgniteSQLException("SELECT FOR UPDATE is supported only for queries " +
                    "that involve single transactional cache.");

            if (!mvccEnabled)
                throw new IgniteSQLException("SELECT FOR UPDATE query requires transactional cache " +
                    "with MVCC enabled.", IgniteQueryErrorCode.UNSUPPORTED_OPERATION);
        }
    }

    /**
     * Registers new class description.
     *
     * This implementation doesn't support type reregistration.
     *
     * @param cacheInfo Cache context info.
     * @param type Type description.
     * @param isSql {@code true} in case table has been created from SQL.
     * @throws IgniteCheckedException In case of error.
     */
    @Override public boolean registerType(GridCacheContextInfo cacheInfo, GridQueryTypeDescriptor type, boolean isSql)
        throws IgniteCheckedException {
        H2Utils.validateTypeDescriptor(type);
        schemaMgr.onCacheTypeCreated(cacheInfo, this, type, isSql);

        return true;
    }

    /** {@inheritDoc} */
    @Override public GridCacheContextInfo registeredCacheInfo(String cacheName) {
        for (H2TableDescriptor tbl : schemaMgr.tablesForCache(cacheName)) {
            if (F.eq(tbl.cacheName(), cacheName))
                return tbl.cacheInfo();
        }

        return null;
    }

    /** {@inheritDoc} */
    @Override public String schema(String cacheName) {
        return schemaMgr.schemaName(cacheName);
    }

    /** {@inheritDoc} */
    @Override public void checkStatementStreamable(PreparedStatement nativeStmt) {
        if (!GridSqlQueryParser.isStreamableInsertStatement(nativeStmt))
            throw new IgniteSQLException("Streaming mode supports only INSERT commands without subqueries.",
                IgniteQueryErrorCode.UNSUPPORTED_OPERATION);
    }

    /** {@inheritDoc} */
    @Override public GridQueryRowCacheCleaner rowCacheCleaner(int grpId) {
        return rowCache.forGroup(grpId);
    }

    /** {@inheritDoc} */
    @Override public IgniteInternalFuture<?> rebuildIndexesFromHash(GridCacheContext cctx) {
        // No data in fresh in-memory cache.
        if (!cctx.group().persistenceEnabled())
            return null;

        IgnitePageStoreManager pageStore = cctx.shared().pageStore();

        assert pageStore != null;

        SchemaIndexCacheVisitorClosure clo;

        if (!pageStore.hasIndexStore(cctx.groupId())) {
            // If there are no index store, rebuild all indexes.
            clo = new IndexRebuildFullClosure(cctx.queries(), cctx.mvccEnabled());
        }
        else {
            // Otherwise iterate over tables looking for missing indexes.
            IndexRebuildPartialClosure clo0 = new IndexRebuildPartialClosure();

            for (H2TableDescriptor tblDesc : schemaMgr.tablesForCache(cctx.name())) {
                assert tblDesc.table() != null;

                tblDesc.table().collectIndexesForPartialRebuild(clo0);
            }

            if (clo0.hasIndexes())
                clo = clo0;
            else
                return null;
        }

        // Closure prepared, do rebuild.
        final GridWorkerFuture<?> fut = new GridWorkerFuture<>();

        markIndexRebuild(cctx.name(), true);

        GridWorker worker = new GridWorker(ctx.igniteInstanceName(), "index-rebuild-worker-" + cctx.name(), log) {
            @Override protected void body() {
                try {
                    rebuildIndexesFromHash0(cctx, clo);

                    markIndexRebuild(cctx.name(), false);

                    fut.onDone();
                }
                catch (Exception e) {
                    fut.onDone(e);
                }
                catch (Throwable e) {
                    U.error(log, "Failed to rebuild indexes for cache: " + cctx.name(), e);

                    fut.onDone(e);

                    throw e;
                }
            }
        };

        fut.setWorker(worker);

        ctx.getExecutorService().execute(worker);

        return fut;
    }

    /**
     * Do index rebuild.
     *
     * @param cctx Cache context.
     * @param clo Closure.
     * @throws IgniteCheckedException If failed.
     */
    protected void rebuildIndexesFromHash0(GridCacheContext cctx, SchemaIndexCacheVisitorClosure clo)
        throws IgniteCheckedException {
        SchemaIndexCacheVisitor visitor = new SchemaIndexCacheVisitorImpl(cctx);

        visitor.visit(clo);
    }

    /**
     * Mark tables for index rebuild, so that their indexes are not used.
     *
     * @param cacheName Cache name.
     * @param val Value.
     */
    private void markIndexRebuild(String cacheName, boolean val) {
        for (H2TableDescriptor tblDesc : schemaMgr.tablesForCache(cacheName)) {
            assert tblDesc.table() != null;

            tblDesc.table().markRebuildFromHashInProgress(val);
        }
    }

    /**
     * @return Busy lock.
     */
    public GridSpinBusyLock busyLock() {
        return busyLock;
    }

    /**
     * @return Map query executor.
     */
    public GridMapQueryExecutor mapQueryExecutor() {
        return mapQryExec;
    }

    /**
     * @return Reduce query executor.
     */
    public GridReduceQueryExecutor reduceQueryExecutor() {
        return rdcQryExec;
    }

    /**
     * Return Running query manager.
     *
     * @return Running query manager.
     */
    public RunningQueryManager runningQueryManager() {
        return runningQueryMgr;
    }

    /** {@inheritDoc} */
    @SuppressWarnings({"deprecation"})
    @Override public void start(GridKernalContext ctx, GridSpinBusyLock busyLock) throws IgniteCheckedException {
        if (log.isDebugEnabled())
            log.debug("Starting cache query index...");

        this.busyLock = busyLock;

        if (SysProperties.serializeJavaObject) {
            U.warn(log, "Serialization of Java objects in H2 was enabled.");

            SysProperties.serializeJavaObject = false;
        }

        this.ctx = ctx;

        connMgr = new ConnectionManager(ctx);

        schemaMgr = new SchemaManager(ctx, connMgr);
        schemaMgr.start(ctx.config().getSqlSchemas());

        valCtx = new CacheQueryObjectValueContext(ctx);

        nodeId = ctx.localNodeId();
        marshaller = ctx.config().getMarshaller();

        mapQryExec = new GridMapQueryExecutor(busyLock);
        rdcQryExec = new GridReduceQueryExecutor(busyLock);

        mapQryExec.start(ctx, this);
        rdcQryExec.start(ctx, this);

        dmlProc = new DmlStatementsProcessor(ctx, this);
        ddlProc = new DdlStatementsProcessor(ctx, schemaMgr);

        partExtractor = new PartitionExtractor(this);
        runningQueryMgr = new RunningQueryManager(ctx);

        if (JdbcUtils.serializer != null)
            U.warn(log, "Custom H2 serialization is already configured, will override.");

        JdbcUtils.serializer = h2Serializer();
    }

    /**
     * @return Value object context.
     */
    public CacheObjectValueContext objectContext() {
        return ctx.query().objectContext();
    }

    /**
     * @param topic Topic.
     * @param topicOrd Topic ordinal for {@link GridTopic}.
     * @param nodes Nodes.
     * @param msg Message.
     * @param specialize Optional closure to specialize message for each node.
     * @param locNodeHnd Handler for local node.
     * @param plc Policy identifying the executor service which will process message.
     * @param runLocParallel Run local handler in parallel thread.
     * @return {@code true} If all messages sent successfully.
     */
    public boolean send(
        Object topic,
        int topicOrd,
        Collection<ClusterNode> nodes,
        Message msg,
        @Nullable IgniteBiClosure<ClusterNode, Message, Message> specialize,
        @Nullable final IgniteInClosure2X<ClusterNode, Message> locNodeHnd,
        byte plc,
        boolean runLocParallel
    ) {
        boolean ok = true;

        if (specialize == null && msg instanceof GridCacheQueryMarshallable)
            ((GridCacheQueryMarshallable)msg).marshall(marshaller);

        ClusterNode locNode = null;

        for (ClusterNode node : nodes) {
            if (node.isLocal()) {
                if (locNode != null)
                    throw new IllegalStateException();

                locNode = node;

                continue;
            }

            try {
                if (specialize != null) {
                    msg = specialize.apply(node, msg);

                    if (msg instanceof GridCacheQueryMarshallable)
                        ((GridCacheQueryMarshallable)msg).marshall(marshaller);
                }

                ctx.io().sendGeneric(node, topic, topicOrd, msg, plc);
            }
            catch (IgniteCheckedException e) {
                ok = false;

                U.warn(log, "Failed to send message [node=" + node + ", msg=" + msg +
                    ", errMsg=" + e.getMessage() + "]");
            }
        }

        // Local node goes the last to allow parallel execution.
        if (locNode != null) {
            assert locNodeHnd != null;

            if (specialize != null)
                msg = specialize.apply(locNode, msg);

            if (runLocParallel) {
                final ClusterNode finalLocNode = locNode;
                final Message finalMsg = msg;

                try {
                    // We prefer runLocal to runLocalSafe, because the latter can produce deadlock here.
                    ctx.closure().runLocal(new GridPlainRunnable() {
                        @Override public void run() {
                            if (!busyLock.enterBusy())
                                return;

                            try {
                                locNodeHnd.apply(finalLocNode, finalMsg);
                            }
                            finally {
                                busyLock.leaveBusy();
                            }
                        }
                    }, plc).listen(logger);
                }
                catch (IgniteCheckedException e) {
                    ok = false;

                    U.error(log, "Failed to execute query locally.", e);
                }
            }
            else
                locNodeHnd.apply(locNode, msg);
        }

        return ok;
    }

    /**
     * @return Serializer.
     */
    private JavaObjectSerializer h2Serializer() {
        return new JavaObjectSerializer() {
            @Override public byte[] serialize(Object obj) throws Exception {
                return U.marshal(marshaller, obj);
            }

            @Override public Object deserialize(byte[] bytes) throws Exception {
                ClassLoader clsLdr = ctx != null ? U.resolveClassLoader(ctx.config()) : null;

                return U.unmarshal(marshaller, bytes, clsLdr);
            }
        };
    }

    /** {@inheritDoc} */
    @Override public void stop() {
        if (log.isDebugEnabled())
            log.debug("Stopping cache query index...");

        mapQryExec.cancelLazyWorkers();

        GridH2QueryContext.clearLocalNodeStop(nodeId);

        runningQueryMgr.stop();
        schemaMgr.stop();
        connMgr.stop();

        if (log.isDebugEnabled())
            log.debug("Cache query index stopped.");
    }

    /** {@inheritDoc} */
    @Override public void onClientDisconnect() throws IgniteCheckedException {
        if (!mvccEnabled(ctx))
            return;

        GridNearTxLocal tx = tx(ctx);

        if (tx != null)
            doRollback(tx);
    }

    /** {@inheritDoc} */
    @SuppressWarnings("unchecked")
    @Override public boolean initCacheContext(GridCacheContext cacheCtx) {
        GridCacheContextInfo cacheInfo = registeredCacheInfo(cacheCtx.name());

        if (cacheInfo != null) {
            assert !cacheInfo.isCacheContextInited() : cacheInfo.name();
            assert cacheInfo.name().equals(cacheCtx.name()) : cacheInfo.name() + " != " + cacheCtx.name();

            cacheInfo.initCacheContext(cacheCtx);

            return true;
        }

        return false;
    }

    /** {@inheritDoc} */
    @Override public void registerCache(String cacheName, String schemaName, GridCacheContextInfo<?, ?> cacheInfo)
        throws IgniteCheckedException {
        rowCache.onCacheRegistered(cacheInfo);

        schemaMgr.onCacheCreated(cacheName, schemaName, cacheInfo.config().getSqlFunctionClasses());
    }

    /** {@inheritDoc} */
    @Override public void unregisterCache(GridCacheContextInfo cacheInfo, boolean rmvIdx) {
        rowCache.onCacheUnregistered(cacheInfo);

        String cacheName = cacheInfo.name();

        mapQryExec.onCacheStop(cacheName);
        dmlProc.onCacheStop(cacheName);

        // Drop schema (needs to be called after callback to DML processor because the latter depends on schema).
        schemaMgr.onCacheDestroyed(cacheName, rmvIdx);

        // Unregister connection.
        connMgr.onCacheUnregistered();

        // Clear query cache.
        int cacheId = CU.cacheId(cacheName);

        for (Iterator<Map.Entry<H2TwoStepCachedQueryKey, H2TwoStepCachedQuery>> it =
             twoStepCache.entrySet().iterator(); it.hasNext();) {
            Map.Entry<H2TwoStepCachedQueryKey, H2TwoStepCachedQuery> e = it.next();

            GridCacheTwoStepQuery qry = e.getValue().query();

            if (!F.isEmpty(qry.cacheIds()) && qry.cacheIds().contains(cacheId))
                it.remove();
        }
    }

    /**
     * Remove all cached queries from cached two-steps queries.
     */
    private void clearCachedQueries() {
        twoStepCache = new GridBoundedConcurrentLinkedHashMap<>(TWO_STEP_QRY_CACHE_SIZE);
    }

    /** {@inheritDoc} */
    @Override public IndexingQueryFilter backupFilter(@Nullable final AffinityTopologyVersion topVer,
        @Nullable final int[] parts) {
        return new IndexingQueryFilterImpl(ctx, topVer, parts);
    }

    /**
     * @return Ready topology version.
     */
    public AffinityTopologyVersion readyTopologyVersion() {
        return ctx.cache().context().exchange().readyAffinityVersion();
    }

    /**
     * @param readyVer Ready topology version.
     *
     * @return {@code true} If pending distributed exchange exists because server topology is changed.
     */
    public boolean serverTopologyChanged(AffinityTopologyVersion readyVer) {
        GridDhtPartitionsExchangeFuture fut = ctx.cache().context().exchange().lastTopologyFuture();

        if (fut.isDone())
            return false;

        AffinityTopologyVersion initVer = fut.initialVersion();

        return initVer.compareTo(readyVer) > 0 && !fut.firstEvent().node().isClient();
    }

    /**
     * @param topVer Topology version.
     * @throws IgniteCheckedException If failed.
     */
    public void awaitForReadyTopologyVersion(AffinityTopologyVersion topVer) throws IgniteCheckedException {
        IgniteInternalFuture<?> fut = ctx.cache().context().exchange().affinityReadyFuture(topVer);

        if (fut != null)
            fut.get();
    }

    /** {@inheritDoc} */
    @Override public void onDisconnected(IgniteFuture<?> reconnectFut) {
        rdcQryExec.onDisconnected(reconnectFut);
    }

    /** {@inheritDoc} */
    @Override public Collection<GridRunningQueryInfo> runningQueries(long duration) {
        return runningQueryMgr.longRunningQueries(duration);
    }

    /**
     * Gets query history metrics.
     *
     * @return Queries history metrics.
     */
<<<<<<< HEAD
    public Collection<QueryHistoryMetrics> queryHistoryMetrics() {
=======
    public Map<QueryHistoryMetricsKey, QueryHistoryMetrics> queryHistoryMetrics() {
>>>>>>> 88931c3c
        return runningQueryMgr.queryHistoryMetrics();
    }

    /**
     * Reset query history metrics.
     */
    public void resetQueryHistoryMetrics() {
        runningQueryMgr.resetQueryHistoryMetrics();
    }

    /** {@inheritDoc} */
    @Override public void cancelQueries(Collection<Long> queries) {
        if (!F.isEmpty(queries)) {
            for (Long qryId : queries)
                runningQueryMgr.cancel(qryId);
        }
    }

    /** {@inheritDoc} */
    @Override public void onKernalStop() {
        mapQryExec.cancelLazyWorkers();

        connMgr.onKernalStop();
    }

    /**
     * @return Connection manager.
     */
    public ConnectionManager connections() {
        return connMgr;
    }

    /**
     * @return Schema manager.
     */
    public SchemaManager schemaManager() {
        return schemaMgr;
    }

    /**
     * @return Partition extractor.
     */
    public PartitionExtractor partitionExtractor() {
        return partExtractor;
    }

    /**
     * Collect cache identifiers from two-step query.
     *
     * @param mainCacheId Id of main cache.
     * @param twoStepQry Two-step query.
     * @return Result.
     */
    @Nullable public List<Integer> collectCacheIds(@Nullable Integer mainCacheId, GridCacheTwoStepQuery twoStepQry) {
        LinkedHashSet<Integer> caches0 = new LinkedHashSet<>();

        int tblCnt = twoStepQry.tablesCount();

        if (mainCacheId != null)
            caches0.add(mainCacheId);

        if (tblCnt > 0) {
            for (QueryTable tblKey : twoStepQry.tables()) {
                GridH2Table tbl = schemaMgr.dataTable(tblKey.schema(), tblKey.table());

                if (tbl != null) {
                    H2Utils.checkAndStartNotStartedCache(ctx, tbl);

                    int cacheId = tbl.cacheId();

                    caches0.add(cacheId);
                }
            }
        }

        if (caches0.isEmpty())
            return null;
        else {
            //Prohibit usage indices with different numbers of segments in same query.
            List<Integer> cacheIds = new ArrayList<>(caches0);

            processCaches(cacheIds, twoStepQry);

            return cacheIds;
        }
    }
}<|MERGE_RESOLUTION|>--- conflicted
+++ resolved
@@ -90,10 +90,7 @@
 import org.apache.ignite.internal.processors.query.NestedTxMode;
 import org.apache.ignite.internal.processors.query.QueryField;
 import org.apache.ignite.internal.processors.query.QueryHistoryMetrics;
-<<<<<<< HEAD
-=======
 import org.apache.ignite.internal.processors.query.QueryHistoryMetricsKey;
->>>>>>> 88931c3c
 import org.apache.ignite.internal.processors.query.QueryIndexDescriptorImpl;
 import org.apache.ignite.internal.processors.query.RunningQueryManager;
 import org.apache.ignite.internal.processors.query.SqlClientContext;
@@ -476,11 +473,7 @@
                 return tbl.luceneIndex().query(qry.toUpperCase(), filters);
             }
             finally {
-<<<<<<< HEAD
-                runningQueryManager().unregister(runningQryInfo.id(), false, false);
-=======
                 runningQueryManager().unregister(qryId, false);
->>>>>>> 88931c3c
             }
         }
 
@@ -2745,11 +2738,7 @@
      *
      * @return Queries history metrics.
      */
-<<<<<<< HEAD
-    public Collection<QueryHistoryMetrics> queryHistoryMetrics() {
-=======
     public Map<QueryHistoryMetricsKey, QueryHistoryMetrics> queryHistoryMetrics() {
->>>>>>> 88931c3c
         return runningQueryMgr.queryHistoryMetrics();
     }
 
