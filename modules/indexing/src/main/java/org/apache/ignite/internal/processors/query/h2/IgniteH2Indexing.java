--- conflicted
+++ resolved
@@ -855,13 +855,8 @@
         if (!p.isQuery()) {
             SqlFieldsQuery fldsQry = new SqlFieldsQuery(qry);
 
-<<<<<<< HEAD
-            if (p != null && !p.isQuery()) {
-                GridH2QueryContext.clearThreadLocal();
-=======
             if (params != null)
                 fldsQry.setArgs(params.toArray());
->>>>>>> df725e83
 
             fldsQry.setEnforceJoinOrder(enforceJoinOrder);
             fldsQry.setTimeout(timeout, TimeUnit.MILLISECONDS);
