--- conflicted
+++ resolved
@@ -247,23 +247,20 @@
     }
 
     /**
-<<<<<<< HEAD
      * Creates DB schema if it has not been created yet.
      *
      * @param schema Schema name.
      * @throws IgniteCheckedException If failed to create db schema.
      */
     private void dropSchemaIfExists(String schema) throws IgniteCheckedException {
-        executeStatement("DROP SCHEMA IF EXISTS \"" + schema + '"');
+        executeStatement("INFORMATION_SCHEMA", "DROP SCHEMA IF EXISTS \"" + schema + '"');
 
         if (log.isDebugEnabled())
             log.debug("Dropped H2 schema for index database: " + schema);
     }
 
     /**
-=======
      * @param schema Schema
->>>>>>> a0d6f5d5
      * @param sql SQL statement.
      * @throws IgniteCheckedException If failed.
      */
@@ -1311,7 +1308,6 @@
     }
 
     /**
-<<<<<<< HEAD
      * @param spaceName Space name.
      * @return {@code True} if space was added by this call.
      */
@@ -1328,8 +1324,6 @@
     }
 
     /**
-=======
->>>>>>> a0d6f5d5
      * Wrapper to store connection and flag is schema set or not.
      */
     private static class ConnectionWrapper {
