/*
 * Licensed to the Apache Software Foundation (ASF) under one or more
 * contributor license agreements.  See the NOTICE file distributed with
 * this work for additional information regarding copyright ownership.
 * The ASF licenses this file to You under the Apache License, Version 2.0
 * (the "License"); you may not use this file except in compliance with
 * the License.  You may obtain a copy of the License at
 *
 *      http://www.apache.org/licenses/LICENSE-2.0
 *
 * Unless required by applicable law or agreed to in writing, software
 * distributed under the License is distributed on an "AS IS" BASIS,
 * WITHOUT WARRANTIES OR CONDITIONS OF ANY KIND, either express or implied.
 * See the License for the specific language governing permissions and
 * limitations under the License.
 */

package org.apache.ignite.internal.processors.query.h2;

import java.lang.reflect.Method;
import java.lang.reflect.Modifier;
import java.math.BigDecimal;
import java.math.BigInteger;
import java.sql.Connection;
import java.sql.DriverManager;
import java.sql.PreparedStatement;
import java.sql.ResultSet;
import java.sql.SQLException;
import java.sql.Statement;
import java.sql.Types;
import java.text.MessageFormat;
import java.util.ArrayList;
import java.util.Arrays;
import java.util.Collection;
import java.util.Collections;
import java.util.HashSet;
import java.util.Iterator;
import java.util.LinkedHashSet;
import java.util.List;
import java.util.Map;
import java.util.UUID;
import java.util.concurrent.ConcurrentHashMap;
import java.util.concurrent.ConcurrentMap;
import java.util.concurrent.TimeUnit;
import java.util.concurrent.atomic.AtomicLong;
import javax.cache.Cache;
import javax.cache.CacheException;
import org.apache.ignite.IgniteCheckedException;
import org.apache.ignite.IgniteDataStreamer;
import org.apache.ignite.IgniteException;
import org.apache.ignite.IgniteLogger;
import org.apache.ignite.IgniteSystemProperties;
import org.apache.ignite.cache.query.FieldsQueryCursor;
import org.apache.ignite.cache.query.QueryCancelledException;
import org.apache.ignite.cache.query.QueryCursor;
import org.apache.ignite.cache.query.SqlFieldsQuery;
import org.apache.ignite.cache.query.SqlQuery;
import org.apache.ignite.cache.query.annotations.QuerySqlFunction;
import org.apache.ignite.cluster.ClusterNode;
import org.apache.ignite.configuration.IgniteConfiguration;
import org.apache.ignite.configuration.TransactionConfiguration;
import org.apache.ignite.internal.GridKernalContext;
import org.apache.ignite.internal.GridTopic;
import org.apache.ignite.internal.IgniteInternalFuture;
import org.apache.ignite.internal.processors.affinity.AffinityTopologyVersion;
import org.apache.ignite.internal.processors.cache.CacheEntryImpl;
import org.apache.ignite.internal.processors.cache.CacheObjectUtils;
import org.apache.ignite.internal.processors.cache.CacheObjectValueContext;
import org.apache.ignite.internal.processors.cache.GridCacheContext;
import org.apache.ignite.internal.processors.cache.GridCacheSharedContext;
import org.apache.ignite.internal.processors.cache.QueryCursorImpl;
import org.apache.ignite.internal.processors.cache.distributed.dht.preloader.GridDhtPartitionsExchangeFuture;
import org.apache.ignite.internal.processors.cache.distributed.near.GridNearTxLocal;
import org.apache.ignite.internal.processors.cache.mvcc.MvccCoordinator;
import org.apache.ignite.internal.processors.cache.mvcc.MvccProcessor;
import org.apache.ignite.internal.processors.cache.mvcc.MvccQueryTracker;
import org.apache.ignite.internal.processors.cache.mvcc.MvccResponseListener;
import org.apache.ignite.internal.processors.cache.mvcc.MvccTxInfo;
import org.apache.ignite.internal.processors.cache.mvcc.MvccVersion;
import org.apache.ignite.internal.processors.cache.persistence.CacheDataRow;
import org.apache.ignite.internal.processors.cache.persistence.tree.io.PageIO;
import org.apache.ignite.internal.processors.cache.query.CacheQueryPartitionInfo;
import org.apache.ignite.internal.processors.cache.query.GridCacheQueryManager;
import org.apache.ignite.internal.processors.cache.query.GridCacheQueryMarshallable;
import org.apache.ignite.internal.processors.cache.query.GridCacheTwoStepQuery;
import org.apache.ignite.internal.processors.cache.query.IgniteQueryErrorCode;
import org.apache.ignite.internal.processors.cache.query.QueryTable;
import org.apache.ignite.internal.processors.cache.query.SqlFieldsQueryEx;
import org.apache.ignite.internal.processors.cache.transactions.IgniteInternalTx;
import org.apache.ignite.internal.processors.query.CacheQueryObjectValueContext;
import org.apache.ignite.internal.processors.query.GridQueryCacheObjectsIterator;
import org.apache.ignite.internal.processors.query.GridQueryCancel;
import org.apache.ignite.internal.processors.query.GridQueryFieldMetadata;
import org.apache.ignite.internal.processors.query.GridQueryFieldsResult;
import org.apache.ignite.internal.processors.query.GridQueryFieldsResultAdapter;
import org.apache.ignite.internal.processors.query.GridQueryIndexing;
import org.apache.ignite.internal.processors.query.GridQueryRowCacheCleaner;
import org.apache.ignite.internal.processors.query.GridQueryTypeDescriptor;
import org.apache.ignite.internal.processors.query.GridRunningQueryInfo;
import org.apache.ignite.internal.processors.query.IgniteSQLException;
import org.apache.ignite.internal.processors.query.NestedTxMode;
import org.apache.ignite.internal.processors.query.QueryField;
import org.apache.ignite.internal.processors.query.QueryIndexDescriptorImpl;
import org.apache.ignite.internal.processors.query.QueryUtils;
import org.apache.ignite.internal.processors.query.h2.database.H2RowFactory;
import org.apache.ignite.internal.processors.query.h2.database.H2TreeIndex;
import org.apache.ignite.internal.processors.query.h2.database.io.H2ExtrasInnerIO;
import org.apache.ignite.internal.processors.query.h2.database.io.H2ExtrasLeafIO;
import org.apache.ignite.internal.processors.query.h2.database.io.H2InnerIO;
import org.apache.ignite.internal.processors.query.h2.database.io.H2LeafIO;
import org.apache.ignite.internal.processors.query.h2.database.io.H2MvccInnerIO;
import org.apache.ignite.internal.processors.query.h2.database.io.H2MvccLeafIO;
import org.apache.ignite.internal.processors.query.h2.ddl.DdlStatementsProcessor;
import org.apache.ignite.internal.processors.query.h2.dml.DmlUtils;
import org.apache.ignite.internal.processors.query.h2.opt.DistributedJoinMode;
import org.apache.ignite.internal.processors.query.h2.opt.GridH2DefaultTableEngine;
import org.apache.ignite.internal.processors.query.h2.opt.GridH2IndexBase;
import org.apache.ignite.internal.processors.query.h2.opt.GridH2PlainRowFactory;
import org.apache.ignite.internal.processors.query.h2.opt.GridH2QueryContext;
import org.apache.ignite.internal.processors.query.h2.opt.GridH2Row;
import org.apache.ignite.internal.processors.query.h2.opt.GridH2RowDescriptor;
import org.apache.ignite.internal.processors.query.h2.opt.GridH2Table;
import org.apache.ignite.internal.processors.query.h2.sql.GridSqlAlias;
import org.apache.ignite.internal.processors.query.h2.sql.GridSqlAst;
import org.apache.ignite.internal.processors.query.h2.sql.GridSqlQueryParser;
import org.apache.ignite.internal.processors.query.h2.sql.GridSqlQuerySplitter;
import org.apache.ignite.internal.processors.query.h2.sql.GridSqlTable;
import org.apache.ignite.internal.processors.query.h2.twostep.GridMapQueryExecutor;
import org.apache.ignite.internal.processors.query.h2.twostep.GridReduceQueryExecutor;
import org.apache.ignite.internal.processors.query.h2.twostep.MapQueryLazyWorker;
import org.apache.ignite.internal.processors.query.h2.twostep.msg.GridH2QueryRequest;
import org.apache.ignite.internal.processors.query.schema.SchemaIndexCacheVisitor;
import org.apache.ignite.internal.processors.query.schema.SchemaIndexCacheVisitorClosure;
import org.apache.ignite.internal.processors.query.schema.SchemaIndexCacheVisitorImpl;
import org.apache.ignite.internal.processors.timeout.GridTimeoutProcessor;
import org.apache.ignite.internal.sql.SqlKeyword;
import org.apache.ignite.internal.sql.SqlParseException;
import org.apache.ignite.internal.sql.SqlParser;
import org.apache.ignite.internal.sql.command.SqlBeginTransactionCommand;
import org.apache.ignite.internal.sql.command.SqlCommand;
import org.apache.ignite.internal.sql.command.SqlCommitTransactionCommand;
import org.apache.ignite.internal.sql.command.SqlCreateIndexCommand;
import org.apache.ignite.internal.sql.command.SqlDropIndexCommand;
import org.apache.ignite.internal.sql.command.SqlRollbackTransactionCommand;
import org.apache.ignite.internal.util.GridBoundedConcurrentLinkedHashMap;
import org.apache.ignite.internal.util.GridEmptyCloseableIterator;
import org.apache.ignite.internal.util.GridSpinBusyLock;
import org.apache.ignite.internal.util.future.GridFutureAdapter;
import org.apache.ignite.internal.util.lang.GridCloseableIterator;
import org.apache.ignite.internal.util.lang.GridPlainRunnable;
import org.apache.ignite.internal.util.lang.IgniteInClosure2X;
import org.apache.ignite.internal.util.typedef.F;
import org.apache.ignite.internal.util.typedef.internal.CU;
import org.apache.ignite.internal.util.typedef.internal.LT;
import org.apache.ignite.internal.util.typedef.internal.SB;
import org.apache.ignite.internal.util.typedef.internal.U;
import org.apache.ignite.lang.IgniteBiClosure;
import org.apache.ignite.lang.IgniteBiInClosure;
import org.apache.ignite.lang.IgniteBiTuple;
import org.apache.ignite.lang.IgniteFuture;
import org.apache.ignite.lang.IgniteInClosure;
import org.apache.ignite.marshaller.Marshaller;
import org.apache.ignite.marshaller.jdk.JdkMarshaller;
import org.apache.ignite.plugin.extensions.communication.Message;
import org.apache.ignite.resources.LoggerResource;
import org.apache.ignite.spi.indexing.IndexingQueryFilter;
import org.apache.ignite.spi.indexing.IndexingQueryFilterImpl;
import org.apache.ignite.transactions.TransactionState;
import org.h2.api.ErrorCode;
import org.h2.api.JavaObjectSerializer;
import org.h2.command.Prepared;
import org.h2.command.dml.Insert;
import org.h2.command.dml.NoOperation;
import org.h2.engine.Session;
import org.h2.engine.SysProperties;
import org.h2.index.Index;
import org.h2.jdbc.JdbcStatement;
import org.h2.server.web.WebServer;
import org.h2.table.IndexColumn;
import org.h2.tools.Server;
import org.h2.util.JdbcUtils;
import org.jetbrains.annotations.NotNull;
import org.jetbrains.annotations.Nullable;
import org.jsr166.ConcurrentHashMap8;

import static org.apache.ignite.IgniteSystemProperties.IGNITE_H2_DEBUG_CONSOLE;
import static org.apache.ignite.IgniteSystemProperties.IGNITE_H2_DEBUG_CONSOLE_PORT;
import static org.apache.ignite.IgniteSystemProperties.IGNITE_H2_INDEXING_CACHE_CLEANUP_PERIOD;
import static org.apache.ignite.IgniteSystemProperties.IGNITE_H2_INDEXING_CACHE_THREAD_USAGE_TIMEOUT;
import static org.apache.ignite.IgniteSystemProperties.getInteger;
import static org.apache.ignite.IgniteSystemProperties.getString;
import static org.apache.ignite.internal.processors.cache.query.GridCacheQueryType.SQL;
import static org.apache.ignite.internal.processors.cache.query.GridCacheQueryType.SQL_FIELDS;
import static org.apache.ignite.internal.processors.cache.query.GridCacheQueryType.TEXT;
import static org.apache.ignite.internal.processors.query.QueryUtils.KEY_FIELD_NAME;
import static org.apache.ignite.internal.processors.query.QueryUtils.VAL_FIELD_NAME;
import static org.apache.ignite.internal.processors.query.QueryUtils.VER_FIELD_NAME;
import static org.apache.ignite.internal.processors.query.h2.opt.DistributedJoinMode.OFF;
import static org.apache.ignite.internal.processors.query.h2.opt.DistributedJoinMode.distributedJoinMode;
import static org.apache.ignite.internal.processors.query.h2.opt.GridH2QueryType.LOCAL;
import static org.apache.ignite.internal.processors.query.h2.opt.GridH2QueryType.PREPARE;
import static org.apache.ignite.transactions.TransactionConcurrency.PESSIMISTIC;
import static org.apache.ignite.transactions.TransactionIsolation.REPEATABLE_READ;

/**
 * Indexing implementation based on H2 database engine. In this implementation main query language is SQL,
 * fulltext indexing can be performed using Lucene.
 * <p>
 * For each registered {@link GridQueryTypeDescriptor} this SPI will create respective SQL table with
 * {@code '_key'} and {@code '_val'} fields for key and value, and fields from
 * {@link GridQueryTypeDescriptor#fields()}.
 * For each table it will create indexes declared in {@link GridQueryTypeDescriptor#indexes()}.
 */
@SuppressWarnings({"UnnecessaryFullyQualifiedName", "NonFinalStaticVariableUsedInClassInitialization"})
public class IgniteH2Indexing implements GridQueryIndexing {
    /*
     * Register IO for indexes.
     */
    static {
        PageIO.registerH2(H2InnerIO.VERSIONS, H2LeafIO.VERSIONS, H2MvccInnerIO.VERSIONS, H2MvccLeafIO.VERSIONS);
        H2ExtrasInnerIO.register();
        H2ExtrasLeafIO.register();

        // Initialize system properties for H2.
        System.setProperty("h2.objectCache", "false");
        System.setProperty("h2.serializeJavaObject", "false");
        System.setProperty("h2.objectCacheMaxPerElementSize", "0"); // Avoid ValueJavaObject caching.
        System.setProperty("h2.optimizeTwoEquals", "false"); // Makes splitter fail on subqueries in WHERE.
    }

    /** Default DB options. */
    private static final String DB_OPTIONS = ";LOCK_MODE=3;MULTI_THREADED=1;DB_CLOSE_ON_EXIT=FALSE" +
        ";DEFAULT_LOCK_TIMEOUT=10000;FUNCTIONS_IN_SCHEMA=true;OPTIMIZE_REUSE_RESULTS=0;QUERY_CACHE_SIZE=0" +
        ";RECOMPILE_ALWAYS=1;MAX_OPERATION_MEMORY=0;NESTED_JOINS=0;BATCH_JOINS=1" +
        ";ROW_FACTORY=\"" + GridH2PlainRowFactory.class.getName() + "\"" +
        ";DEFAULT_TABLE_ENGINE=" + GridH2DefaultTableEngine.class.getName();

        // Uncomment this setting to get debug output from H2 to sysout.
//        ";TRACE_LEVEL_SYSTEM_OUT=3";

    /** Dummy metadata for update result. */
    public static final List<GridQueryFieldMetadata> UPDATE_RESULT_META = Collections.<GridQueryFieldMetadata>
        singletonList(new H2SqlFieldMetadata(null, null, "UPDATED", Long.class.getName()));

    /** */
    private static final int PREPARED_STMT_CACHE_SIZE = 256;

    /** */
    private static final int TWO_STEP_QRY_CACHE_SIZE = 1024;

    /** The period of clean up the {@link #stmtCache}. */
    private final Long CLEANUP_STMT_CACHE_PERIOD = Long.getLong(IGNITE_H2_INDEXING_CACHE_CLEANUP_PERIOD, 10_000);

    /** The period of clean up the {@link #conns}. */
    private final Long CLEANUP_CONNECTIONS_PERIOD = 2000L;

    /** The timeout to remove entry from the {@link #stmtCache} if the thread doesn't perform any queries. */
    private final Long STATEMENT_CACHE_THREAD_USAGE_TIMEOUT =
        Long.getLong(IGNITE_H2_INDEXING_CACHE_THREAD_USAGE_TIMEOUT, 600 * 1000);

    /** */
    private GridTimeoutProcessor.CancelableTask stmtCacheCleanupTask;

    /** */
    private GridTimeoutProcessor.CancelableTask connCleanupTask;

    /** Logger. */
    @LoggerResource
    private IgniteLogger log;

    /** Node ID. */
    private UUID nodeId;

    /** */
    private Marshaller marshaller;

    /** Collection of schemaNames and registered tables. */
    private final ConcurrentMap<String, H2Schema> schemas = new ConcurrentHashMap8<>();

    /** */
    private String dbUrl = "jdbc:h2:mem:";

    /** */
    private final ConcurrentMap<Thread, Connection> conns = new ConcurrentHashMap8<>();

    /** */
    private GridMapQueryExecutor mapQryExec;

    /** */
    private GridReduceQueryExecutor rdcQryExec;

    /** Cache name -> schema name */
    private final Map<String, String> cacheName2schema = new ConcurrentHashMap8<>();

    /** */
    private AtomicLong qryIdGen;

    /** */
    private GridSpinBusyLock busyLock;

    /** */
    private final Object schemaMux = new Object();

    /** */
    private final ConcurrentMap<Long, GridRunningQueryInfo> runs = new ConcurrentHashMap8<>();

    /** Row cache. */
    private final H2RowCacheRegistry rowCache = new H2RowCacheRegistry();

    /** */
    private final ThreadLocal<H2ConnectionWrapper> connCache = new ThreadLocal<H2ConnectionWrapper>() {
        @Nullable @Override public H2ConnectionWrapper get() {
            H2ConnectionWrapper c = super.get();

            boolean reconnect = true;

            try {
                reconnect = c == null || c.connection().isClosed();
            }
            catch (SQLException e) {
                U.warn(log, "Failed to check connection status.", e);
            }

            if (reconnect) {
                c = initialValue();

                set(c);

                // Reset statement cache when new connection is created.
                stmtCache.remove(Thread.currentThread());
            }

            return c;
        }

        @Nullable @Override protected H2ConnectionWrapper initialValue() {
            Connection c;

            try {
                c = DriverManager.getConnection(dbUrl);
            }
            catch (SQLException e) {
                throw new IgniteSQLException("Failed to initialize DB connection: " + dbUrl, e);
            }

            conns.put(Thread.currentThread(), c);

            return new H2ConnectionWrapper(c);
        }
    };

    /** */
    protected volatile GridKernalContext ctx;

    /** Cache object value context. */
    protected CacheQueryObjectValueContext valCtx;

    /** */
    private DmlStatementsProcessor dmlProc;

    /** */
    private DdlStatementsProcessor ddlProc;

    /** */
    private final ConcurrentMap<QueryTable, GridH2Table> dataTables = new ConcurrentHashMap8<>();

    /** Statement cache. */
    private final ConcurrentHashMap<Thread, H2StatementCache> stmtCache = new ConcurrentHashMap<>();

    /** */
    private final GridBoundedConcurrentLinkedHashMap<H2TwoStepCachedQueryKey, H2TwoStepCachedQuery> twoStepCache =
        new GridBoundedConcurrentLinkedHashMap<>(TWO_STEP_QRY_CACHE_SIZE);

    /** */
    private final IgniteInClosure<? super IgniteInternalFuture<?>> logger = new IgniteInClosure<IgniteInternalFuture<?>>() {
        @Override public void apply(IgniteInternalFuture<?> fut) {
            try {
                fut.get();
            }
            catch (IgniteCheckedException e) {
                U.error(log, e.getMessage(), e);
            }
        }
    };

    /**
     * @return Non empty dummy result set to return as a result of transactional and DDL operations.
     */
    @SuppressWarnings("unchecked")
    public static FieldsQueryCursor<List<?>> dummyCursor() {
        QueryCursorImpl<List<?>> resCur = (QueryCursorImpl<List<?>>)new QueryCursorImpl(Collections.singletonList
            (Collections.singletonList(0L)), null, false);

        resCur.fieldsMeta(UPDATE_RESULT_META);

        return resCur;
    }

    /**
     * @return Kernal context.
     */
    public GridKernalContext kernalContext() {
        return ctx;
    }

    /**
     * @param schema Schema.
     * @return Connection.
     */
    public Connection connectionForSchema(String schema) {
        try {
            return connectionForThread(schema);
        }
        catch (IgniteCheckedException e) {
            throw new IgniteException(e);
        }
    }

    /**
     * @param c Connection.
     * @param sql SQL.
     * @param useStmtCache If {@code true} uses statement cache.
     * @return Prepared statement.
     * @throws SQLException If failed.
     */
    private PreparedStatement prepareStatement(Connection c, String sql, boolean useStmtCache) throws SQLException {
        if (useStmtCache) {
            Thread curThread = Thread.currentThread();

            H2StatementCache cache = stmtCache.get(curThread);

            if (cache == null) {
                H2StatementCache cache0 = new H2StatementCache(PREPARED_STMT_CACHE_SIZE);

                cache = stmtCache.putIfAbsent(curThread, cache0);

                if (cache == null)
                    cache = cache0;
            }

            cache.updateLastUsage();

            PreparedStatement stmt = cache.get(sql);

            if (stmt != null && !stmt.isClosed() && !((JdbcStatement)stmt).isCancelled()) {
                assert stmt.getConnection() == c;

                return stmt;
            }

            stmt = prepare0(c, sql);

            cache.put(sql, stmt);

            return stmt;
        }
        else
            return prepare0(c, sql);
    }

    /**
     * Prepare statement.
     *
     * @param c Connection.
     * @param sql SQL.
     * @return Prepared statement.
     * @throws SQLException If failed.
     */
    private PreparedStatement prepare0(Connection c, String sql) throws SQLException {
        boolean insertHack = GridH2Table.insertHackRequired(sql);

        if (insertHack) {
            GridH2Table.insertHack(true);

            try {
                return c.prepareStatement(sql);
            }
            finally {
                GridH2Table.insertHack(false);
            }
        }
        else
            return c.prepareStatement(sql);
    }

    /** {@inheritDoc} */
    @Override public PreparedStatement prepareNativeStatement(String schemaName, String sql) throws SQLException {
        Connection conn = connectionForSchema(schemaName);

        return prepareStatement(conn, sql, true);
    }

    /**
     * Gets DB connection.
     *
     * @param schema Whether to set schema for connection or not.
     * @return DB connection.
     * @throws IgniteCheckedException In case of error.
     */
    private Connection connectionForThread(@Nullable String schema) throws IgniteCheckedException {
        H2ConnectionWrapper c = connCache.get();

        if (c == null)
            throw new IgniteCheckedException("Failed to get DB connection for thread (check log for details).");

        if (schema != null && !F.eq(c.schema(), schema)) {
            Statement stmt = null;

            try {
                stmt = c.connection().createStatement();

                stmt.executeUpdate("SET SCHEMA " + H2Utils.withQuotes(schema));

                if (log.isDebugEnabled())
                    log.debug("Set schema: " + schema);

                c.schema(schema);
            }
            catch (SQLException e) {
                throw new IgniteSQLException("Failed to set schema for DB connection for thread [schema=" +
                    schema + "]", e);
            }
            finally {
                U.close(stmt, log);
            }
        }

        return c.connection();
    }

    /**
     * Creates DB schema if it has not been created yet.
     *
     * @param schema Schema name.
     * @throws IgniteCheckedException If failed to create db schema.
     */
    private void createSchema(String schema) throws IgniteCheckedException {
        executeStatement("INFORMATION_SCHEMA", "CREATE SCHEMA IF NOT EXISTS " + H2Utils.withQuotes(schema));

        // This method is typically called from internal Ignite threads on bootstrap, no need to cache this connection.
        conns.remove(Thread.currentThread());

        if (log.isDebugEnabled())
            log.debug("Created H2 schema for index database: " + schema);
    }

    /**
     * Creates DB schema if it has not been created yet.
     *
     * @param schema Schema name.
     * @throws IgniteCheckedException If failed to create db schema.
     */
    private void dropSchema(String schema) throws IgniteCheckedException {
        executeStatement("INFORMATION_SCHEMA", "DROP SCHEMA IF EXISTS " + H2Utils.withQuotes(schema));

        if (log.isDebugEnabled())
            log.debug("Dropped H2 schema for index database: " + schema);
    }

    /**
     * @param schema Schema
     * @param sql SQL statement.
     * @throws IgniteCheckedException If failed.
     */
    public void executeStatement(String schema, String sql) throws IgniteCheckedException {
        Statement stmt = null;

        try {
            Connection c = connectionForThread(schema);

            stmt = c.createStatement();

            stmt.executeUpdate(sql);
        }
        catch (SQLException e) {
            onSqlException();

            throw new IgniteSQLException("Failed to execute statement: " + sql, e);
        }
        finally {
            U.close(stmt, log);
        }
    }

    /**
     * Binds object to prepared statement.
     *
     * @param stmt SQL statement.
     * @param idx Index.
     * @param obj Value to store.
     * @throws IgniteCheckedException If failed.
     */
    private void bindObject(PreparedStatement stmt, int idx, @Nullable Object obj) throws IgniteCheckedException {
        try {
            if (obj == null)
                stmt.setNull(idx, Types.VARCHAR);
            else if (obj instanceof BigInteger)
                stmt.setObject(idx, obj, Types.JAVA_OBJECT);
            else if (obj instanceof BigDecimal)
                stmt.setObject(idx, obj, Types.DECIMAL);
            else
                stmt.setObject(idx, obj);
        }
        catch (SQLException e) {
            throw new IgniteCheckedException("Failed to bind parameter [idx=" + idx + ", obj=" + obj + ", stmt=" +
                stmt + ']', e);
        }
    }

    /**
     * Handles SQL exception.
     */
    private void onSqlException() {
        Connection conn = connCache.get().connection();

        connCache.set(null);

        if (conn != null) {
            conns.remove(Thread.currentThread());

            // Reset connection to receive new one at next call.
            U.close(conn, log);
        }
    }

    /** {@inheritDoc} */
    @Override public void store(GridCacheContext cctx,
        GridQueryTypeDescriptor type,
        CacheDataRow row,
        @Nullable CacheDataRow prevRow,
        @Nullable MvccVersion newVer,
        boolean prevRowAvailable,
        boolean idxRebuild) throws IgniteCheckedException
    {
        String cacheName = cctx.name();

        H2TableDescriptor tbl = tableDescriptor(schema(cacheName), cacheName, type.name());

        if (tbl == null)
            return; // Type was rejected.

        tbl.table().update(row, prevRow, newVer, prevRowAvailable, idxRebuild);

        if (tbl.luceneIndex() != null) {
            long expireTime = row.expireTime();

            if (expireTime == 0L)
                expireTime = Long.MAX_VALUE;

            tbl.luceneIndex().store(row.key(), row.value(), row.version(), expireTime);
        }
    }

    /** {@inheritDoc} */
    @Override public void remove(GridCacheContext cctx, GridQueryTypeDescriptor type, CacheDataRow row)
        throws IgniteCheckedException
    {
        if (log.isDebugEnabled()) {
            log.debug("Removing key from cache query index [locId=" + nodeId +
                ", key=" + row.key() +
                ", val=" + row.value() + ']');
        }

        String cacheName = cctx.name();

        H2TableDescriptor tbl = tableDescriptor(schema(cacheName), cacheName, type.name());

        if (tbl == null)
            return;

        if (tbl.table().remove(row)) {
            if (tbl.luceneIndex() != null)
                tbl.luceneIndex().remove(row.key());
        }
    }

    /**
     * Drops table form h2 database and clear all related indexes (h2 text, lucene).
     *
     * @param tbl Table to unregister.
     * @throws IgniteCheckedException If failed to unregister.
     */
    private void dropTable(H2TableDescriptor tbl) throws IgniteCheckedException {
        assert tbl != null;

        if (log.isDebugEnabled())
            log.debug("Removing query index table: " + tbl.fullTableName());

        Connection c = connectionForThread(tbl.schemaName());

        Statement stmt = null;

        try {
            stmt = c.createStatement();

            String sql = "DROP TABLE IF EXISTS " + tbl.fullTableName();

            if (log.isDebugEnabled())
                log.debug("Dropping database index table with SQL: " + sql);

            stmt.executeUpdate(sql);
        }
        catch (SQLException e) {
            onSqlException();

            throw new IgniteSQLException("Failed to drop database index table [type=" + tbl.type().name() +
                ", table=" + tbl.fullTableName() + "]", IgniteQueryErrorCode.TABLE_DROP_FAILED, e);
        }
        finally {
            U.close(stmt, log);
        }
    }

    /**
     * Add initial user index.
     *
     * @param schemaName Schema name.
     * @param desc Table descriptor.
     * @param h2Idx User index.
     * @throws IgniteCheckedException If failed.
     */
    private void addInitialUserIndex(String schemaName, H2TableDescriptor desc, GridH2IndexBase h2Idx)
        throws IgniteCheckedException {
        GridH2Table h2Tbl = desc.table();

        h2Tbl.proposeUserIndex(h2Idx);

        try {
            String sql = H2Utils.indexCreateSql(desc.fullTableName(), h2Idx, false);

            executeSql(schemaName, sql);
        }
        catch (Exception e) {
            // Rollback and re-throw.
            h2Tbl.rollbackUserIndex(h2Idx.getName());

            throw e;
        }
    }

    /** {@inheritDoc} */
    @Override public void dynamicIndexCreate(final String schemaName, final String tblName,
        final QueryIndexDescriptorImpl idxDesc, boolean ifNotExists, SchemaIndexCacheVisitor cacheVisitor)
        throws IgniteCheckedException {
        // Locate table.
        H2Schema schema = schemas.get(schemaName);

        H2TableDescriptor desc = (schema != null ? schema.tableByName(tblName) : null);

        if (desc == null)
            throw new IgniteCheckedException("Table not found in internal H2 database [schemaName=" + schemaName +
                ", tblName=" + tblName + ']');

        GridH2Table h2Tbl = desc.table();

        // Create index.
        final GridH2IndexBase h2Idx = desc.createUserIndex(idxDesc);

        h2Tbl.proposeUserIndex(h2Idx);

        try {
            // Populate index with existing cache data.
            final GridH2RowDescriptor rowDesc = h2Tbl.rowDescriptor();

            SchemaIndexCacheVisitorClosure clo = new SchemaIndexCacheVisitorClosure() {
                @Override public void apply(CacheDataRow row) throws IgniteCheckedException {
                    GridH2Row h2Row = rowDesc.createRow(row, null);

                    h2Idx.putx(h2Row);
                }
            };

            cacheVisitor.visit(clo);

            // At this point index is in consistent state, promote it through H2 SQL statement, so that cached
            // prepared statements are re-built.
            String sql = H2Utils.indexCreateSql(desc.fullTableName(), h2Idx, ifNotExists);

            executeSql(schemaName, sql);
        }
        catch (Exception e) {
            // Rollback and re-throw.
            h2Tbl.rollbackUserIndex(h2Idx.getName());

            throw e;
        }
    }

    /** {@inheritDoc} */
    @SuppressWarnings("SynchronizationOnLocalVariableOrMethodParameter")
    @Override public void dynamicIndexDrop(final String schemaName, String idxName, boolean ifExists)
        throws IgniteCheckedException{
        String sql = H2Utils.indexDropSql(schemaName, idxName, ifExists);

        executeSql(schemaName, sql);
    }

    /** {@inheritDoc} */
    @Override public void dynamicAddColumn(String schemaName, String tblName, List<QueryField> cols,
        boolean ifTblExists, boolean ifColNotExists) throws IgniteCheckedException {
        // Locate table.
        H2Schema schema = schemas.get(schemaName);

        H2TableDescriptor desc = (schema != null ? schema.tableByName(tblName) : null);

        if (desc == null) {
            if (!ifTblExists)
                throw new IgniteCheckedException("Table not found in internal H2 database [schemaName=" + schemaName +
                    ", tblName=" + tblName + ']');
            else
                return;
        }

        desc.table().addColumns(cols, ifColNotExists);

        clearCachedQueries();
    }

    /** {@inheritDoc} */
    @Override public void dynamicDropColumn(String schemaName, String tblName, List<String> cols, boolean ifTblExists,
        boolean ifColExists) throws IgniteCheckedException {
        // Locate table.
        H2Schema schema = schemas.get(schemaName);

        H2TableDescriptor desc = (schema != null ? schema.tableByName(tblName) : null);

        if (desc == null) {
            if (!ifTblExists)
                throw new IgniteCheckedException("Table not found in internal H2 database [schemaName=" + schemaName +
                    ",tblName=" + tblName + ']');
            else
                return;
        }

        desc.table().dropColumns(cols, ifColExists);

        clearCachedQueries();
    }

    /**
     * Execute DDL command.
     *
     * @param schemaName Schema name.
     * @param sql SQL.
     * @throws IgniteCheckedException If failed.
     */
    private void executeSql(String schemaName, String sql) throws IgniteCheckedException {
        try {
            Connection conn = connectionForSchema(schemaName);

            try (PreparedStatement stmt = prepareStatement(conn, sql, false)) {
                stmt.execute();
            }
        }
        catch (Exception e) {
            throw new IgniteCheckedException("Failed to execute SQL statement on internal H2 database: " + sql, e);
        }
    }

    /**
     * Create sorted index.
     *
     * @param name Index name,
     * @param tbl Table.
     * @param pk Primary key flag.
     * @param cols Columns.
     * @param inlineSize Index inline size.
     * @return Index.
     */
    public GridH2IndexBase createSortedIndex(String name, GridH2Table tbl, boolean pk, List<IndexColumn> cols,
        int inlineSize) {
        try {
            GridCacheContext cctx = tbl.cache();

            if (log.isDebugEnabled())
                log.debug("Creating cache index [cacheId=" + cctx.cacheId() + ", idxName=" + name + ']');

            final int segments = tbl.rowDescriptor().context().config().getQueryParallelism();

            H2RowCache cache = rowCache.forGroup(cctx.groupId());

            return new H2TreeIndex(cctx, cache, tbl, name, pk, cols, inlineSize, segments);
        }
        catch (IgniteCheckedException e) {
            throw new IgniteException(e);
        }
    }

    /** {@inheritDoc} */
    @SuppressWarnings("unchecked")
    @Override public <K, V> GridCloseableIterator<IgniteBiTuple<K, V>> queryLocalText(String schemaName,
        String cacheName, String qry, String typeName, IndexingQueryFilter filters) throws IgniteCheckedException {
        H2TableDescriptor tbl = tableDescriptor(schemaName, cacheName, typeName);

        if (tbl != null && tbl.luceneIndex() != null) {
            GridRunningQueryInfo run = new GridRunningQueryInfo(qryIdGen.incrementAndGet(), qry, TEXT, schemaName,
                U.currentTimeMillis(), null, true);

            try {
                runs.put(run.id(), run);

                return tbl.luceneIndex().query(qry.toUpperCase(), filters);
            }
            finally {
                runs.remove(run.id());
            }
        }

        return new GridEmptyCloseableIterator<>();
    }

    /**
     * Queries individual fields (generally used by JDBC drivers).
     *
     * @param schemaName Schema name.
     * @param qry Query.
     * @param params Query parameters.
     * @param filter Cache name and key filter.
     * @param enforceJoinOrder Enforce join order of tables in the query.
     * @param startTx Start transaction flag.
     * @param timeout Query timeout in milliseconds.
     * @param cancel Query cancel.
     * @return Query result.
     * @throws IgniteCheckedException If failed.
     */
    @SuppressWarnings("unchecked")
    public GridQueryFieldsResult queryLocalSqlFields(String schemaName, String qry, @Nullable Collection<Object> params,
        IndexingQueryFilter filter, boolean enforceJoinOrder, boolean startTx, int timeout,
        GridQueryCancel cancel) throws IgniteCheckedException {
        return queryLocalSqlFields(schemaName, qry, params, filter, enforceJoinOrder, startTx, timeout, cancel, null);
    }

    /**
     * Queries individual fields (generally used by JDBC drivers).
     *
     * @param schemaName Schema name.
     * @param qry Query.
     * @param params Query parameters.
     * @param filter Cache name and key filter.
     * @param enforceJoinOrder Enforce join order of tables in the query.
     * @param startTx Start transaction flag.
     * @param timeout Query timeout in milliseconds.
     * @param cancel Query cancel.
     * @param mvccTracker Query tracker.
     * @return Query result.
     * @throws IgniteCheckedException If failed.
     */
    @SuppressWarnings("unchecked")
    public GridQueryFieldsResult queryLocalSqlFields(final String schemaName, final String qry,
        @Nullable final Collection<Object> params, final IndexingQueryFilter filter, boolean enforceJoinOrder,
        boolean startTx, final int timeout, final GridQueryCancel cancel,
        MvccQueryTracker mvccTracker) throws IgniteCheckedException {
        try {
            final Connection conn = connectionForSchema(schemaName);

            H2Utils.setupConnection(conn, false, enforceJoinOrder);

            final PreparedStatement stmt = preparedStatementWithParams(conn, qry, params, true);

            Prepared p = GridSqlQueryParser.prepared(stmt);

            if (DmlStatementsProcessor.isDmlStatement(p)) {
                SqlFieldsQuery fldsQry = new SqlFieldsQuery(qry);

                if (params != null)
                    fldsQry.setArgs(params.toArray());

                fldsQry.setEnforceJoinOrder(enforceJoinOrder);
                fldsQry.setTimeout(timeout, TimeUnit.MILLISECONDS);

                return dmlProc.updateSqlFieldsLocal(schemaName, conn, stmt, fldsQry, filter, cancel);
            }
            else if (DdlStatementsProcessor.isDdlStatement(p))
                throw new IgniteSQLException("DDL statements are supported for the whole cluster only",
                    IgniteQueryErrorCode.UNSUPPORTED_OPERATION);

            List<GridQueryFieldMetadata> meta;

            try {
                meta = H2Utils.meta(stmt.getMetaData());
            }
            catch (SQLException e) {
                throw new IgniteCheckedException("Cannot prepare query metadata", e);
            }

            final GridH2QueryContext ctx = new GridH2QueryContext(nodeId, nodeId, 0, LOCAL)
                .filter(filter).distributedJoinMode(OFF);

            final MvccQueryTracker mvccTracker0 = mvccTracker != null ? mvccTracker : mvccTracker(stmt, startTx);

            if (mvccTracker0 != null)
                ctx.mvccVersion(mvccTracker0.mvccVersion());

            return new GridQueryFieldsResultAdapter(meta, null) {
                @Override public GridCloseableIterator<List<?>> iterator() throws IgniteCheckedException {
                    assert GridH2QueryContext.get() == null;

                    GridH2QueryContext.set(ctx);

                    GridRunningQueryInfo run = new GridRunningQueryInfo(qryIdGen.incrementAndGet(), qry, SQL_FIELDS,
                        schemaName, U.currentTimeMillis(), cancel, true);

                    runs.putIfAbsent(run.id(), run);

                    try {
                        ResultSet rs = executeSqlQueryWithTimer(stmt, conn, qry, params, timeout, cancel);

                        return new H2FieldsIterator(rs, mvccTracker0);
                    }
                    catch (IgniteCheckedException | RuntimeException | Error e) {
                        try {
                            if (mvccTracker0 != null)
                                mvccTracker0.onQueryDone();
                        }
                        catch (Exception e0) {
                            e.addSuppressed(e0);
                        }

                        throw e;
                    }
                    finally {
                        GridH2QueryContext.clearThreadLocal();

                        runs.remove(run.id());
                    }
                }
            };
        }
        finally {
            GridNearTxLocal tx = tx();

            if (tx != null && tx.user() && tx.isRollbackOnly())
                U.close((AutoCloseable)tx, log);
        }
    }

    /** {@inheritDoc} */
    @Override public long streamUpdateQuery(String schemaName, String qry,
        @Nullable Object[] params, IgniteDataStreamer<?, ?> streamer) throws IgniteCheckedException {
        final Connection conn = connectionForSchema(schemaName);

        final PreparedStatement stmt;

        try {
            stmt = prepareStatement(conn, qry, true);
        }
        catch (SQLException e) {
            throw new IgniteSQLException(e);
        }

        return dmlProc.streamUpdateQuery(streamer, stmt, params);
    }

    /**
     * Prepares sql statement.
     *
     * @param conn Connection.
     * @param sql Sql.
     * @param params Params.
     * @param useStmtCache If {@code true} use stmt cache.
     * @return Prepared statement with set parameters.
     * @throws IgniteCheckedException If failed.
     */
    private PreparedStatement preparedStatementWithParams(Connection conn, String sql, Collection<Object> params,
        boolean useStmtCache) throws IgniteCheckedException {
        final PreparedStatement stmt;

        try {
            stmt = prepareStatement(conn, sql, useStmtCache);
        }
        catch (SQLException e) {
            throw new IgniteCheckedException("Failed to parse SQL query: " + sql, e);
        }

        bindParameters(stmt, params);

        return stmt;
    }

    /**
     * Executes sql query statement.
     *
     * @param conn Connection,.
     * @param stmt Statement.
     * @param timeoutMillis Query timeout.
     * @param cancel Query cancel.
     * @return Result.
     * @throws IgniteCheckedException If failed.
     */
    private ResultSet executeSqlQuery(final Connection conn, final PreparedStatement stmt,
        int timeoutMillis, @Nullable GridQueryCancel cancel) throws IgniteCheckedException {
        final MapQueryLazyWorker lazyWorker = MapQueryLazyWorker.currentWorker();

        if (cancel != null) {
            cancel.set(new Runnable() {
                @Override public void run() {
                    if (lazyWorker != null) {
                        lazyWorker.submit(new Runnable() {
                            @Override public void run() {
                                cancelStatement(stmt);
                            }
                        });
                    }
                    else
                        cancelStatement(stmt);
                }
            });
        }

        Session ses = H2Utils.session(conn);

        if (timeoutMillis > 0)
            ses.setQueryTimeout(timeoutMillis);

        if (lazyWorker != null)
            ses.setLazyQueryExecution(true);

        try {
            return stmt.executeQuery();
        }
        catch (SQLException e) {
            // Throw special exception.
            if (e.getErrorCode() == ErrorCode.STATEMENT_WAS_CANCELED)
                throw new QueryCancelledException();

            throw new IgniteCheckedException("Failed to execute SQL query. " + e.getMessage(), e);
        }
        finally {
            if (timeoutMillis > 0)
                ses.setQueryTimeout(0);

            if (lazyWorker != null)
                ses.setLazyQueryExecution(false);
        }
    }

    /**
     * Cancel prepared statement.
     *
     * @param stmt Statement.
     */
    private static void cancelStatement(PreparedStatement stmt) {
        try {
            stmt.cancel();
        }
        catch (SQLException ignored) {
            // No-op.
        }
    }

    /**
     * Executes sql query and prints warning if query is too slow..
     *
     * @param conn Connection,
     * @param sql Sql query.
     * @param params Parameters.
     * @param useStmtCache If {@code true} uses stmt cache.
     * @param timeoutMillis Query timeout.
     * @param cancel Query cancel.
     * @return Result.
     * @throws IgniteCheckedException If failed.
     */
    public ResultSet executeSqlQueryWithTimer(Connection conn, String sql, @Nullable Collection<Object> params,
        boolean useStmtCache, int timeoutMillis, @Nullable GridQueryCancel cancel) throws IgniteCheckedException {
        return executeSqlQueryWithTimer(preparedStatementWithParams(conn, sql, params, useStmtCache),
            conn, sql, params, timeoutMillis, cancel);
    }

    /**
     * Executes sql query and prints warning if query is too slow.
     *
     * @param stmt Prepared statement for query.
     * @param conn Connection.
     * @param sql Sql query.
     * @param params Parameters.
     * @param timeoutMillis Query timeout.
     * @param cancel Query cancel.
     * @return Result.
     * @throws IgniteCheckedException If failed.
     */
    private ResultSet executeSqlQueryWithTimer(PreparedStatement stmt, Connection conn, String sql,
        @Nullable Collection<Object> params, int timeoutMillis, @Nullable GridQueryCancel cancel)
        throws IgniteCheckedException {
        long start = U.currentTimeMillis();

        try {
            ResultSet rs = executeSqlQuery(conn, stmt, timeoutMillis, cancel);

            long time = U.currentTimeMillis() - start;

            long longQryExecTimeout = ctx.config().getLongQueryWarningTimeout();

            if (time > longQryExecTimeout) {
                String msg = "Query execution is too long (" + time + " ms): " + sql;

                ResultSet plan = executeSqlQuery(conn, preparedStatementWithParams(conn, "EXPLAIN " + sql,
                    params, false), 0, null);

                plan.next();

                // Add SQL explain result message into log.
                String longMsg = "Query execution is too long [time=" + time + " ms, sql='" + sql + '\'' +
                    ", plan=" + U.nl() + plan.getString(1) + U.nl() + ", parameters=" +
                    (params == null ? "[]" : Arrays.deepToString(params.toArray())) + "]";

                LT.warn(log, longMsg, msg);
            }

            return rs;
        }
        catch (SQLException e) {
            onSqlException();

            throw new IgniteCheckedException(e);
        }
    }

    /**
     * Binds parameters to prepared statement.
     *
     * @param stmt Prepared statement.
     * @param params Parameters collection.
     * @throws IgniteCheckedException If failed.
     */
    public void bindParameters(PreparedStatement stmt,
        @Nullable Collection<Object> params) throws IgniteCheckedException {
        if (!F.isEmpty(params)) {
            int idx = 1;

            for (Object arg : params)
                bindObject(stmt, idx++, arg);
        }
    }

    /** {@inheritDoc} */
    @Override public FieldsQueryCursor<List<?>> queryLocalSqlFields(String schemaName, SqlFieldsQuery qry,
        final boolean keepBinary, IndexingQueryFilter filter, GridQueryCancel cancel) throws IgniteCheckedException {
        String sql = qry.getSql();
        Object[] args = qry.getArgs();

        final GridQueryFieldsResult res = queryLocalSqlFields(schemaName, sql, F.asList(args), filter,
            qry.isEnforceJoinOrder(), autoStartTx(qry), qry.getTimeout(), cancel);

        QueryCursorImpl<List<?>> cursor = new QueryCursorImpl<>(new Iterable<List<?>>() {
            @Override public Iterator<List<?>> iterator() {
                try {
                    return new GridQueryCacheObjectsIterator(res.iterator(), objectContext(), keepBinary);
                }
                catch (IgniteCheckedException e) {
                    throw new IgniteException(e);
                }
            }
        }, cancel);

        cursor.fieldsMeta(res.metaData());

        return cursor;
    }

    /** {@inheritDoc} */
    @SuppressWarnings("unchecked")
    @Override public <K, V> QueryCursor<Cache.Entry<K,V>> queryLocalSql(String schemaName, String cacheName,
        final SqlQuery qry, final IndexingQueryFilter filter, final boolean keepBinary) throws IgniteCheckedException {
        String type = qry.getType();
        String sqlQry = qry.getSql();
        String alias = qry.getAlias();
        Object[] params = qry.getArgs();

        GridQueryCancel cancel = new GridQueryCancel();

        final GridCloseableIterator<IgniteBiTuple<K, V>> i = queryLocalSql(schemaName, cacheName, sqlQry, alias,
            F.asList(params), type, filter, cancel);

        return new QueryCursorImpl<>(new Iterable<Cache.Entry<K, V>>() {
            @Override public Iterator<Cache.Entry<K, V>> iterator() {
                return new ClIter<Cache.Entry<K, V>>() {
                    @Override public void close() throws Exception {
                        i.close();
                    }

                    @Override public boolean hasNext() {
                        return i.hasNext();
                    }

                    @Override public Cache.Entry<K, V> next() {
                        IgniteBiTuple<K, V> t = i.next();

                        K key = (K)CacheObjectUtils.unwrapBinaryIfNeeded(objectContext(), t.get1(), keepBinary, false);
                        V val = (V)CacheObjectUtils.unwrapBinaryIfNeeded(objectContext(), t.get2(), keepBinary, false);

                        return new CacheEntryImpl<>(key, val);
                    }

                    @Override public void remove() {
                        throw new UnsupportedOperationException();
                    }
                };
            }
        }, cancel);
    }

    /**
     * Executes regular query.
     *
     * @param schemaName Schema name.
     * @param cacheName Cache name.
     * @param qry Query.
     * @param alias Table alias.
     * @param params Query parameters.
     * @param type Query return type.
     * @param filter Cache name and key filter.
     * @param cancel Cancel object.
     * @return Queried rows.
     * @throws IgniteCheckedException If failed.
     */
    @SuppressWarnings("unchecked")
    public <K, V> GridCloseableIterator<IgniteBiTuple<K, V>> queryLocalSql(String schemaName, String cacheName,
        final String qry, String alias, @Nullable final Collection<Object> params, String type,
        final IndexingQueryFilter filter, GridQueryCancel cancel) throws IgniteCheckedException {
        final H2TableDescriptor tbl = tableDescriptor(schemaName, cacheName, type);

        if (tbl == null)
            throw new IgniteSQLException("Failed to find SQL table for type: " + type,
                IgniteQueryErrorCode.TABLE_NOT_FOUND);

        String sql = generateQuery(qry, alias, tbl);

        Connection conn = connectionForThread(tbl.schemaName());

        H2Utils.setupConnection(conn, false, false);

        GridH2QueryContext qctx = new GridH2QueryContext(nodeId, nodeId, 0, LOCAL).filter(filter)
            .distributedJoinMode(OFF);

        PreparedStatement stmt = preparedStatementWithParams(conn, sql, params, true);

        MvccQueryTracker mvccTracker = mvccTracker(stmt, false);

        if (mvccTracker != null)
            qctx.mvccVersion(mvccTracker.mvccVersion());

        GridH2QueryContext.set(qctx);

        GridRunningQueryInfo run = new GridRunningQueryInfo(qryIdGen.incrementAndGet(), qry, SQL, schemaName,
            U.currentTimeMillis(), null, true);

        runs.put(run.id(), run);

        try {
            ResultSet rs = executeSqlQueryWithTimer(stmt, conn, sql, params, 0, cancel);

            return new H2KeyValueIterator(rs);
        }
        finally {
            GridH2QueryContext.clearThreadLocal();

            if (mvccTracker != null)
                mvccTracker.onQueryDone();

            runs.remove(run.id());
        }
    }

    /**
     * Initialises MVCC filter and returns MVCC query tracker if needed.
     * @param stmt Prepared statement.
     * @param startTx Start transaction flag.
     * @return MVCC query tracker or {@code null} if MVCC is disabled for involved caches.
     */
    private MvccQueryTracker mvccTracker(PreparedStatement stmt, boolean startTx) {
        Prepared p = GridSqlQueryParser.prepared(stmt);

        assert p.isQuery() : p;

        GridSqlQueryParser parser = new GridSqlQueryParser(false);

        parser.parse(p);

        boolean mvccEnabled = false;

        GridCacheContext cctx = null;

        // check involved caches
        for (Object o : parser.objectsMap().values()) {
            if (o instanceof GridSqlAlias)
                o = GridSqlAlias.unwrap((GridSqlAst)o);

            if (o instanceof GridSqlTable && ((GridSqlTable)o).dataTable() != null) {
                if (cctx == null)
                    mvccEnabled = (cctx = (((GridSqlTable)o).dataTable()).cache()).mvccEnabled();
                else if (((GridSqlTable)o).dataTable().cache().mvccEnabled() != mvccEnabled)
                    throw new IllegalStateException("Using caches with different mvcc settings in same query is forbidden.");
            }
        }

        return cctx != null && cctx.mvccEnabled() ? mvccTracker(cctx, startTx) : null;
    }

    /**
     * Initialises MVCC filter and returns MVCC query tracker if needed.
     * @param cctx Cache context.
     * @param startTx Start transaction flag.
     * @return MVCC query tracker.
     */
    @NotNull private MvccQueryTracker mvccTracker(GridCacheContext cctx, boolean startTx) {
        assert cctx != null && cctx.mvccEnabled();

        GridNearTxLocal tx = activeTx();

        if (tx == null && startTx)
            tx = txStart(cctx, 0);

        if (tx != null) {
            try {
                requestMvccVersion(cctx, tx);

                return new MvccQueryTracker(cctx, cctx.shared().coordinators().currentCoordinator(), tx.mvccInfo().version());
            }
            catch (IgniteCheckedException e) {
                tx.setRollbackOnly();

                throw new CacheException(e);
            }
        }

        final GridFutureAdapter<Void> fut = new GridFutureAdapter<>();

        MvccQueryTracker tracker = new MvccQueryTracker(cctx, true,
            new IgniteBiInClosure<AffinityTopologyVersion, IgniteCheckedException>() {
                @Override public void apply(AffinityTopologyVersion topVer, IgniteCheckedException e) {
                    fut.onDone(null, e);
                }
            });

        tracker.requestVersion(readyTopologyVersion());

        try {
            fut.get();
        }
        catch (IgniteCheckedException e) {
            throw new CacheException(e);
        }

        return tracker;
    }

    /**
     * @param schemaName Schema name.
     * @param qry Query.
     * @param keepCacheObj Flag to keep cache object.
     * @param enforceJoinOrder Enforce join order of tables.
     * @param startTx Start transaction flag.
     * @param timeoutMillis Query timeout.
     * @param cancel Cancel object.
     * @param params Query parameters.
     * @param parts Partitions.
     * @param lazy Lazy query execution flag.
     * @param mvccTracker Query tracker.
     * @return Iterable result.
     */
    private Iterable<List<?>> runQueryTwoStep(
        final String schemaName,
        final GridCacheTwoStepQuery qry,
        final boolean keepCacheObj,
        final boolean enforceJoinOrder,
        boolean startTx,
        final int timeoutMillis,
        final GridQueryCancel cancel,
        final Object[] params,
        final int[] parts,
        final boolean lazy,
        MvccQueryTracker mvccTracker) {
        assert !qry.mvccEnabled() || !F.isEmpty(qry.cacheIds());
        assert mvccTracker == null || qry.mvccEnabled();

        final MvccQueryTracker tracker = mvccTracker != null ? mvccTracker :
            qry.mvccEnabled() ? mvccTracker(ctx.cache().context().cacheContext(qry.cacheIds().get(0)), startTx) : null;

        return new Iterable<List<?>>() {
            @Override public Iterator<List<?>> iterator() {
                return rdcQryExec.query(schemaName, qry, keepCacheObj, enforceJoinOrder, timeoutMillis, cancel, params,
                    parts, lazy, tracker);
            }
        };
    }

    /**
     * Run DML on remote nodes.
     *
     * @param schemaName Schema name.
     * @param fieldsQry Initial update query.
     * @param cacheIds Cache identifiers.
     * @param isReplicatedOnly Whether query uses only replicated caches.
     * @param cancel Cancel state.
     * @return Update result.
     */
    UpdateResult runDistributedUpdate(
        String schemaName,
        SqlFieldsQuery fieldsQry,
        List<Integer> cacheIds,
        boolean isReplicatedOnly,
        GridQueryCancel cancel) {
        return rdcQryExec.update(schemaName, cacheIds, fieldsQry.getSql(), fieldsQry.getArgs(),
            fieldsQry.isEnforceJoinOrder(), fieldsQry.getPageSize(), fieldsQry.getTimeout(),
            fieldsQry.getPartitions(), isReplicatedOnly, cancel);
    }

    /** {@inheritDoc} */
    @SuppressWarnings("unchecked")
    @Override public <K, V> QueryCursor<Cache.Entry<K, V>> queryDistributedSql(String schemaName, String cacheName,
        SqlQuery qry, boolean keepBinary, int mainCacheId) {
        String type = qry.getType();

        H2TableDescriptor tblDesc = tableDescriptor(schemaName, cacheName, type);

        if (tblDesc == null)
            throw new IgniteSQLException("Failed to find SQL table for type: " + type,
                IgniteQueryErrorCode.TABLE_NOT_FOUND);

        String sql;

        try {
            sql = generateQuery(qry.getSql(), qry.getAlias(), tblDesc);
        }
        catch (IgniteCheckedException e) {
            throw new IgniteException(e);
        }

        SqlFieldsQuery fqry = new SqlFieldsQuery(sql);

        fqry.setArgs(qry.getArgs());
        fqry.setPageSize(qry.getPageSize());
        fqry.setDistributedJoins(qry.isDistributedJoins());
        fqry.setPartitions(qry.getPartitions());
        fqry.setLocal(qry.isLocal());

        if (qry.getTimeout() > 0)
            fqry.setTimeout(qry.getTimeout(), TimeUnit.MILLISECONDS);

        final QueryCursor<List<?>> res =
            queryDistributedSqlFields(schemaName, fqry, keepBinary, null, mainCacheId, true).get(0);

        final Iterable<Cache.Entry<K, V>> converted = new Iterable<Cache.Entry<K, V>>() {
            @Override public Iterator<Cache.Entry<K, V>> iterator() {
                final Iterator<List<?>> iter0 = res.iterator();

                return new Iterator<Cache.Entry<K, V>>() {
                    @Override public boolean hasNext() {
                        return iter0.hasNext();
                    }

                    @Override public Cache.Entry<K, V> next() {
                        List<?> l = iter0.next();

                        return new CacheEntryImpl<>((K)l.get(0), (V)l.get(1));
                    }

                    @Override public void remove() {
                        throw new UnsupportedOperationException();
                    }
                };
            }
        };

        // No metadata for SQL queries.
        return new QueryCursorImpl<Cache.Entry<K, V>>(converted) {
            @Override public void close() {
                res.close();
            }
        };
    }

    /**
     * Try executing query using native facilities.
     *
     * @param schemaName Schema name.
     * @param qry Query.
     * @return Result or {@code null} if cannot parse/process this query.
     */
    @SuppressWarnings({"ConstantConditions", "StatementWithEmptyBody"})
    private List<FieldsQueryCursor<List<?>>> tryQueryDistributedSqlFieldsNative(String schemaName, SqlFieldsQuery qry) {
        // Heuristic check for fast return.
        if (!isNativelyParseable(qry.getSql()))
            return null;

        // Parse.
        SqlCommand cmd;

        try {
            SqlParser parser = new SqlParser(schemaName, qry.getSql());

            cmd = parser.nextCommand();

            // No support for multiple commands for now.
            if (parser.nextCommand() != null)
                return null;

            if (!(cmd instanceof SqlCreateIndexCommand || cmd instanceof SqlDropIndexCommand ||
                cmd instanceof SqlBeginTransactionCommand || cmd instanceof SqlCommitTransactionCommand ||
                cmd instanceof SqlRollbackTransactionCommand))
                return null;
        }
        catch (Exception e) {
            // Cannot parse, return.
            if (log.isDebugEnabled())
                log.debug("Failed to parse SQL with native parser [qry=" + qry.getSql() + ", err=" + e + ']');

            if (!IgniteSystemProperties.getBoolean(IgniteSystemProperties.IGNITE_SQL_PARSER_DISABLE_H2_FALLBACK))
                return null;

            int code = IgniteQueryErrorCode.PARSING;

            if (e instanceof SqlParseException)
                code = ((SqlParseException)e).code();

            throw new IgniteSQLException("Failed to parse DDL statement: " + qry.getSql(), code, e);
        }

        // Execute.
        try {
            if (cmd instanceof SqlCreateIndexCommand || cmd instanceof SqlDropIndexCommand) {
                FieldsQueryCursor<List<?>> res = ddlProc.runDdlStatement(qry.getSql(), cmd);

                return Collections.singletonList(res);
            }
            else
                processTxCommand(cmd, qry);

            // All transactions related operations return dummy result set - it's a requirement from JDBC driver.
            return Collections.singletonList(dummyCursor());
        }
        catch (IgniteCheckedException e) {
            throw new IgniteSQLException("Failed to execute DDL statement [stmt=" + qry.getSql() + ']', e);
        }
    }

    /**
     * Process transactional command.
     * @param cmd Command.
     * @param qry Query.
     * @throws IgniteCheckedException if failed.
     */
    private void processTxCommand(SqlCommand cmd, SqlFieldsQuery qry) throws IgniteCheckedException {
        NestedTxMode nestedTxMode = qry instanceof SqlFieldsQueryEx ? ((SqlFieldsQueryEx)qry).getNestedTxMode() :
            NestedTxMode.DEFAULT;

        GridNearTxLocal tx = null;

        if (mvccEnabled())
            tx = activeTx();

        if (cmd instanceof SqlBeginTransactionCommand) {
            if (!mvccEnabled())
                throw new IgniteSQLException("MVCC must be enabled in order to start transactions.",
                    IgniteQueryErrorCode.MVCC_DISABLED);

            if (tx != null) {
                if (nestedTxMode == null)
                    nestedTxMode = NestedTxMode.DEFAULT;

                switch (nestedTxMode) {
                    case COMMIT:
                        doCommit(tx);

                        txStart(null, qry.getTimeout());

                        break;

                    case IGNORE:
                        log.warning("Transaction has already been started, ignoring BEGIN command.");

                        break;

                    case ERROR:
                        throw new IgniteSQLException("Transaction has already been started.",
                            IgniteQueryErrorCode.TRANSACTION_EXISTS);

                    default:
                        throw new IgniteSQLException("Unexpected nested transaction handling mode: " +
                            nestedTxMode.name());
                }
            }
            else
                txStart(null, qry.getTimeout());
        }
        else if (cmd instanceof SqlCommitTransactionCommand) {
            // Do nothing if there's no transaction.
            if (tx != null)
                doCommit(tx);
        }
        else {
            assert cmd instanceof SqlRollbackTransactionCommand;

            // Do nothing if there's no transaction.
            if (tx != null)
                doRollback(tx);
        }
    }

    /**
     * @param cctx Cache context.
     * @param timeout Transaction timeout.
     * @return Newly started SQL transaction.
     */
    GridNearTxLocal txStart(@Nullable GridCacheContext cctx, long timeout) {
        if (timeout == 0) {
            TransactionConfiguration tcfg = cctx != null ?
                CU.transactionConfiguration(cctx, cctx.kernalContext().config()) : null;

            if (tcfg != null)
                timeout = tcfg.getDefaultTxTimeout();
        }

        return ctx.cache().context().tm().newTx(
            false,
            false,
            cctx != null && cctx.systemTx() ? cctx : null,
            PESSIMISTIC,
            REPEATABLE_READ,
            timeout,
            cctx == null || !cctx.skipStore(),
            0
        );
    }

    /**
     * Commit and properly close transaction.
     * @param tx Transaction.
     * @throws IgniteCheckedException if failed.
     */
    @SuppressWarnings("ThrowFromFinallyBlock")
    private void doCommit(@NotNull GridNearTxLocal tx) throws IgniteCheckedException {
        try {
            tx.commit();
        }
        finally {
            closeTx(tx);
        }
    }

    /**
     * Rollback and properly close transaction.
     * @param tx Transaction.
     * @throws IgniteCheckedException if failed.
     */
    @SuppressWarnings("ThrowFromFinallyBlock")
    private void doRollback(@NotNull GridNearTxLocal tx) throws IgniteCheckedException {
        try {
            tx.rollback();
        }
        finally {
            closeTx(tx);
        }
    }

    /**
     * Properly close transaction.
     * @param tx Transaction.
     * @throws IgniteCheckedException if failed.
     */
    private void closeTx(@NotNull GridNearTxLocal tx) throws IgniteCheckedException {
        try {
            tx.close();
        }
        finally {
            ctx.cache().context().tm().resetContext();
        }
    }

    /**
     * @return Currently started user transaction, or {@code null} if none started.
     */
    @Nullable public GridNearTxLocal tx() {
        IgniteInternalTx tx0 = ctx.cache().context().tm().tx();

        GridNearTxLocal tx = tx0 != null && tx0.user() ? (GridNearTxLocal)tx0 : null;

        assert tx == null || (tx.pessimistic() && tx.repeatableRead());

        return tx;
    }

    /**
     * @return Currently started active user transaction, or {@code null} if none started.
     */
    @Nullable public GridNearTxLocal activeTx() {
        GridNearTxLocal tx = tx();

        if (tx != null) {
            assert tx.state() == TransactionState.ACTIVE;

            return tx;
        }

        return null;
    }

    /** {@inheritDoc} */
    @Override public List<FieldsQueryCursor<List<?>>> queryDistributedSqlFields(String schemaName, SqlFieldsQuery qry,
        boolean keepBinary, GridQueryCancel cancel, @Nullable Integer mainCacheId, boolean failOnMultipleStmts) {
        return queryDistributedSqlFields(schemaName, qry, keepBinary, cancel, mainCacheId, failOnMultipleStmts, null);
     }

    /**
     * @param schemaName Schema name.
     * @param qry Sql fields query.
     * @param keepBinary Keep binary flag.
     * @param cancel Query cancel.
     * @param mainCacheId Main cache id.
     * @param failOnMultipleStmts Fail on multiple statements flag.
     * @param mvccTracker Mvcc tracker
     * @return Cursor.
     */
    public List<FieldsQueryCursor<List<?>>> queryDistributedSqlFields(String schemaName, SqlFieldsQuery qry,
        boolean keepBinary, GridQueryCancel cancel, @Nullable Integer mainCacheId, boolean failOnMultipleStmts,
        MvccQueryTracker mvccTracker) {
        try {
            List<FieldsQueryCursor<List<?>>> res = tryQueryDistributedSqlFieldsNative(schemaName, qry);

            if (res != null)
                return res;

            boolean startTx = autoStartTx(qry);

            Connection c = connectionForSchema(schemaName);

            final boolean enforceJoinOrder = qry.isEnforceJoinOrder();
            final boolean distributedJoins = qry.isDistributedJoins();
            final boolean grpByCollocated = qry.isCollocated();

            final DistributedJoinMode distributedJoinMode = distributedJoinMode(qry.isLocal(), distributedJoins);

            String sqlQry = qry.getSql();

            H2TwoStepCachedQueryKey cachedQryKey = new H2TwoStepCachedQueryKey(schemaName, sqlQry, grpByCollocated,
                distributedJoins, enforceJoinOrder, qry.isLocal());

            H2TwoStepCachedQuery cachedQry = twoStepCache.get(cachedQryKey);

            if (cachedQry != null) {
                checkQueryType(qry, true);

                GridCacheTwoStepQuery twoStepQry = cachedQry.query().copy();

                List<GridQueryFieldMetadata> meta = cachedQry.meta();

                return Collections.singletonList(executeTwoStepsQuery(schemaName, qry.getPageSize(), qry.getPartitions(),
                    qry.getArgs(), keepBinary, qry.isLazy(), qry.getTimeout(), cancel, sqlQry, enforceJoinOrder,
                    startTx, twoStepQry, meta, mvccTracker));
            }

            res = new ArrayList<>(1);

            Object[] argsOrig = qry.getArgs();
            int firstArg = 0;
            Object[] args;
            String remainingSql = sqlQry;

            while (remainingSql != null) {
                args = null;
                GridCacheTwoStepQuery twoStepQry = null;
                List<GridQueryFieldMetadata> meta;

                final UUID locNodeId = ctx.localNodeId();

                // Here we will just parse the statement, no need to optimize it at all.
                H2Utils.setupConnection(c, /*distributedJoins*/false, /*enforceJoinOrder*/true);

                GridH2QueryContext.set(new GridH2QueryContext(locNodeId, locNodeId, 0, PREPARE)
                    .distributedJoinMode(distributedJoinMode));

                PreparedStatement stmt = null;
                Prepared prepared;

                boolean cachesCreated = false;

                try {
                    try {
                        while (true) {
                            try {
                                // Do not cache this statement because the whole query object will be cached later on.
                                stmt = prepareStatement(c, remainingSql, false);

                                break;
                            }
                            catch (SQLException e) {
                                if (!cachesCreated && (
                                    e.getErrorCode() == ErrorCode.SCHEMA_NOT_FOUND_1 ||
                                        e.getErrorCode() == ErrorCode.TABLE_OR_VIEW_NOT_FOUND_1 ||
                                        e.getErrorCode() == ErrorCode.INDEX_NOT_FOUND_1)
                                    ) {
                                    try {
                                        ctx.cache().createMissingQueryCaches();
                                    }
                                    catch (IgniteCheckedException ignored) {
                                        throw new CacheException("Failed to create missing caches.", e);
                                    }

                                    cachesCreated = true;
                                }
                                else
                                    throw new IgniteSQLException("Failed to parse query: " + sqlQry,
                                        IgniteQueryErrorCode.PARSING, e);
                            }
                        }

                        GridSqlQueryParser.PreparedWithRemaining prep = GridSqlQueryParser.preparedWithRemaining(stmt);

                        // remaining == null if the query string contains single SQL statement.
                        remainingSql = prep.remainingSql();

                        if (remainingSql != null && failOnMultipleStmts)
                            throw new IgniteSQLException("Multiple statements queries are not supported");

                        sqlQry = prep.prepared().getSQL();

                        prepared = prep.prepared();

                        int paramsCnt = prepared.getParameters().size();

<<<<<<< HEAD
                        if (paramsCnt > 0) {
                            if (argsOrig == null || argsOrig.length < firstArg + paramsCnt) {
                                throw new IgniteException("Invalid number of query parameters. " +
                                    "Cannot find " + (argsOrig.length + 1 - firstArg) + " parameter.");
                            }
=======
                    if (!DmlUtils.isBatched(qry) && paramsCnt > 0) {
                        if (argsOrig == null || argsOrig.length < firstArg + paramsCnt) {
                            throw new IgniteException("Invalid number of query parameters. " +
                                "Cannot find " + (argsOrig.length + 1 - firstArg) + " parameter.");
                        }
>>>>>>> 0a4f22ed

                            args = Arrays.copyOfRange(argsOrig, firstArg, firstArg + paramsCnt);

                            firstArg += paramsCnt;
                        }

                        cachedQryKey = new H2TwoStepCachedQueryKey(schemaName, sqlQry, grpByCollocated,
                            distributedJoins, enforceJoinOrder, qry.isLocal());

                        cachedQry = twoStepCache.get(cachedQryKey);

                        if (cachedQry != null) {
                            checkQueryType(qry, true);

                            twoStepQry = cachedQry.query().copy();
                            meta = cachedQry.meta();

                            res.add(executeTwoStepsQuery(schemaName, qry.getPageSize(), qry.getPartitions(), args,
                                keepBinary, qry.isLazy(), qry.getTimeout(), cancel, sqlQry, enforceJoinOrder,
                                startTx, twoStepQry, meta, mvccTracker));

                            continue;
                        }
                        else {
                            checkQueryType(qry, prepared.isQuery());

                            if (prepared.isQuery()) {
                                bindParameters(stmt, F.asList(args));

                                twoStepQry = GridSqlQuerySplitter.split(c, prepared, args,
                                    grpByCollocated, distributedJoins, enforceJoinOrder, this);

                                assert twoStepQry != null;
                            }
                        }
                    }
                    finally {
                        GridH2QueryContext.clearThreadLocal();
                    }

<<<<<<< HEAD
                    // It is a DML statement if we did not create a twoStepQuery.
                    if (twoStepQry == null) {
                        if (DmlStatementsProcessor.isDmlStatement(prepared)) {
                            try {
                                res.add(dmlProc.updateSqlFieldsDistributed(schemaName, c, prepared,
                                    qry.copy().setSql(sqlQry).setArgs(args), cancel));
=======
                // It is a DML statement if we did not create a twoStepQuery.
                if (twoStepQry == null) {
                    if (DmlStatementsProcessor.isDmlStatement(prepared)) {
                        try {
                            res.addAll(dmlProc.updateSqlFieldsDistributed(schemaName, c, prepared,
                                qry.copy().setSql(sqlQry).setArgs(args), cancel));
>>>>>>> 0a4f22ed

                                continue;
                            }
                            catch (IgniteCheckedException e) {
                                throw new IgniteSQLException("Failed to execute DML statement [stmt=" + sqlQry +
                                    ", params=" + Arrays.deepToString(args) + "]", e);
                            }
                        }

                        if (DdlStatementsProcessor.isDdlStatement(prepared)) {
                            try {
                                res.add(ddlProc.runDdlStatement(sqlQry, prepared));

                            continue;
                        }
                        catch (IgniteCheckedException e) {
                            throw new IgniteSQLException("Failed to execute DDL statement [stmt=" + sqlQry + ']', e);
                        }
                    }
if (prepared instanceof NoOperation) {
                        QueryCursorImpl<List<?>> resCur = (QueryCursorImpl<List<?>>)new QueryCursorImpl(
                            Collections.singletonList(Collections.singletonList(0L)), null, false);

                        resCur.fieldsMeta(UPDATE_RESULT_META);

                        res.add(resCur);

                        continue;
                    }                }

                    assert twoStepQry != null;

                    List<Integer> cacheIds = collectCacheIds(mainCacheId, twoStepQry);

                    if (F.isEmpty(cacheIds))
                        twoStepQry.local(true);
                    else {
                        twoStepQry.cacheIds(cacheIds);
                        twoStepQry.local(qry.isLocal());
                    }

                    meta = H2Utils.meta(stmt.getMetaData());
                }
                catch (IgniteCheckedException e) {
                    throw new CacheException("Failed to bind parameters: [qry=" + sqlQry + ", params=" +
                        Arrays.deepToString(qry.getArgs()) + "]", e);
                }
                catch (SQLException e) {
                    throw new IgniteSQLException(e);
                }
                finally {
                    U.close(stmt, log);
                }

                res.add(executeTwoStepsQuery(schemaName, qry.getPageSize(), qry.getPartitions(), args, keepBinary,
                    qry.isLazy(), qry.getTimeout(), cancel, sqlQry, enforceJoinOrder,
                    startTx, twoStepQry, meta, mvccTracker));

                if (cachedQry == null && !twoStepQry.explain()) {
                    cachedQry = new H2TwoStepCachedQuery(meta, twoStepQry.copy());

                    twoStepCache.putIfAbsent(cachedQryKey, cachedQry);
                }
            }

            return res;
        }
        finally {
            GridNearTxLocal tx = tx();

            if (tx != null && tx.isRollbackOnly())
                U.close(tx, log);
        }
    }

    /**
     * @param qry Sql fields query.
     * @return {@code True} if need to start transaction.
     */
    private boolean autoStartTx(SqlFieldsQuery qry) {
        return qry instanceof SqlFieldsQueryEx && !((SqlFieldsQueryEx)qry).isAutoCommit() && activeTx() == null;
    }

    /** {@inheritDoc} */
    @Override public GridCloseableIterator<?> prepareDistributedUpdate(GridCacheContext<?, ?> cctx, int[] ids,
        int[] parts,
        String schema, String qry, Object[] params, int flags,
        int pageSize, int timeout, AffinityTopologyVersion topVer,
        MvccVersion mvccVer, GridQueryCancel cancel) throws IgniteCheckedException {

        SqlFieldsQuery fldsQry = new SqlFieldsQuery(qry);

        if (params != null)
            fldsQry.setArgs(params);

        fldsQry.setEnforceJoinOrder(isFlagSet(flags, GridH2QueryRequest.FLAG_ENFORCE_JOIN_ORDER));
        fldsQry.setTimeout(timeout, TimeUnit.MILLISECONDS);
        fldsQry.setPageSize(pageSize);
        fldsQry.setLocal(true);

        boolean local = true;

        final boolean replicated = isFlagSet(flags, GridH2QueryRequest.FLAG_REPLICATED);

        GridCacheContext<?, ?> cctx0;

        if (!replicated
            && !F.isEmpty(ids)
            && (cctx0 = CU.firstPartitioned(cctx.shared(), ids)) != null
            && cctx0.config().getQueryParallelism() > 1) {
            fldsQry.setDistributedJoins(true);

            local = false;
        }

        Connection conn = connectionForSchema(schema);

        H2Utils.setupConnection(conn, false, fldsQry.isEnforceJoinOrder());

        PreparedStatement stmt = preparedStatementWithParams(conn, fldsQry.getSql(),
            F.asList(fldsQry.getArgs()), true);

        return dmlProc.prepareDistributedUpdate(schema, conn, stmt, fldsQry, backupFilter(topVer, parts), cancel, local, topVer, mvccVer);
    }

    private boolean isFlagSet(int flags, int flag) {
        return (flags & flag) == flag;
    }

    /**
     * @return Whether MVCC is enabled or not on {@link IgniteConfiguration}.
     */
    private boolean mvccEnabled() {
        return ctx.grid().configuration().isMvccEnabled();
    }

    /**
     * @param qry Statement.
     * @return Whether we should attempt to natively parse this statement.
     */
    private static boolean isNativelyParseable(String qry) {
        qry = qry.toUpperCase();

        for (String word : SqlKeyword.NATIVE_KEYWORDS)
            if (qry.contains(word))
                return true;

        return false;
    }

    /**
     * Check expected statement type (when it is set by JDBC) and given statement type.
     *
     * @param qry Query.
     * @param isQry {@code true} for select queries, otherwise (DML/DDL queries) {@code false}.
     */
    private void checkQueryType(SqlFieldsQuery qry, boolean isQry) {
        if (qry instanceof SqlFieldsQueryEx && ((SqlFieldsQueryEx)qry).isQuery() != null &&
            ((SqlFieldsQueryEx)qry).isQuery() != isQry)
            throw new IgniteSQLException("Given statement type does not match that declared by JDBC driver",
                IgniteQueryErrorCode.STMT_TYPE_MISMATCH);
    }

    /**
     * @param schemaName Schema name.
     * @param pageSize Page size.
     * @param partitions Partitions.
     * @param args Arguments.
     * @param keepBinary Keep binary flag.
     * @param lazy Lazy flag.
     * @param timeout Timeout.
     * @param cancel Cancel.
     * @param sqlQry SQL query string.
     * @param enforceJoinOrder Enforce join order flag.
     * @param startTx Start transaction flag.
     * @param twoStepQry Two-steps query.
     * @param meta Metadata.
     * @param mvccTracker Query tracker.
     * @return Cursor.
     */
    private FieldsQueryCursor<List<?>> executeTwoStepsQuery(String schemaName, int pageSize, int[] partitions,
        Object[] args, boolean keepBinary, boolean lazy, int timeout, GridQueryCancel cancel, String sqlQry,
        boolean enforceJoinOrder, boolean startTx, GridCacheTwoStepQuery twoStepQry,
        List<GridQueryFieldMetadata> meta, MvccQueryTracker mvccTracker) {
        if (log.isDebugEnabled())
            log.debug("Parsed query: `" + sqlQry + "` into two step query: " + twoStepQry);

        twoStepQry.pageSize(pageSize);

        if (cancel == null)
            cancel = new GridQueryCancel();

        if (partitions == null && twoStepQry.derivedPartitions() != null) {
            try {
                partitions = calculateQueryPartitions(twoStepQry.derivedPartitions(), args);
            }
            catch (IgniteCheckedException e) {
                throw new CacheException("Failed to calculate derived partitions: [qry=" + sqlQry + ", params=" +
                    Arrays.deepToString(args) + "]", e);
            }
        }

        QueryCursorImpl<List<?>> cursor = new QueryCursorImpl<>(
            runQueryTwoStep(schemaName, twoStepQry, keepBinary, enforceJoinOrder, startTx, timeout, cancel,
                args, partitions, lazy, mvccTracker), cancel);

        cursor.fieldsMeta(meta);

        return cursor;
    }

    /**
     * Run DML request from other node.
     *
     * @param schemaName Schema name.
     * @param fldsQry Query.
     * @param filter Filter.
     * @param cancel Cancel state.
     * @param local Locality flag.
     * @return Update result.
     * @throws IgniteCheckedException if failed.
     */
    public UpdateResult mapDistributedUpdate(String schemaName, SqlFieldsQuery fldsQry, IndexingQueryFilter filter,
        GridQueryCancel cancel, boolean local) throws IgniteCheckedException {
        Connection conn = connectionForSchema(schemaName);

        H2Utils.setupConnection(conn, false, fldsQry.isEnforceJoinOrder());

        PreparedStatement stmt = preparedStatementWithParams(conn, fldsQry.getSql(),
            Arrays.asList(fldsQry.getArgs()), true);

        return dmlProc.mapDistributedUpdate(schemaName, stmt, fldsQry, filter, cancel, local);
    }

    /**
     * @param cacheIds Cache IDs.
     * @param twoStepQry Query.
     * @throws IllegalStateException if segmented indices used with non-segmented indices.
     */
    private void processCaches(List<Integer> cacheIds, GridCacheTwoStepQuery twoStepQry) {
        if (cacheIds.isEmpty())
            return; // Nothing to check

        GridCacheSharedContext sharedCtx = ctx.cache().context();

        int expectedParallelism = 0;

        boolean mvccEnabled = false;

        for (int i = 0; i < cacheIds.size(); i++) {
            Integer cacheId = cacheIds.get(i);

            GridCacheContext cctx = sharedCtx.cacheContext(cacheId);

            assert cctx != null;

            if (i == 0)
                mvccEnabled = cctx.mvccEnabled();
            else if (cctx.mvccEnabled() != mvccEnabled)
                throw new IllegalStateException("Using caches with different mvcc settings in same query is " +
                    "forbidden.");

            if (!cctx.isPartitioned())
                continue;

            if (expectedParallelism == 0)
                expectedParallelism = cctx.config().getQueryParallelism();
            else if (cctx.config().getQueryParallelism() != expectedParallelism) {
                throw new IllegalStateException("Using indexes with different parallelism levels in same query is " +
                    "forbidden.");
            }
        }

        twoStepQry.mvccEnabled(mvccEnabled);
    }

    /**
     * Prepares statement for query.
     *
     * @param qry Query string.
     * @param tableAlias table alias.
     * @param tbl Table to use.
     * @return Prepared statement.
     * @throws IgniteCheckedException In case of error.
     */
    private String generateQuery(String qry, String tableAlias, H2TableDescriptor tbl) throws IgniteCheckedException {
        assert tbl != null;

        final String qry0 = qry;

        String t = tbl.fullTableName();

        String from = " ";

        qry = qry.trim();

        String upper = qry.toUpperCase();

        if (upper.startsWith("SELECT")) {
            qry = qry.substring(6).trim();

            final int star = qry.indexOf('*');

            if (star == 0)
                qry = qry.substring(1).trim();
            else if (star > 0) {
                if (F.eq('.', qry.charAt(star - 1))) {
                    t = qry.substring(0, star - 1);

                    qry = qry.substring(star + 1).trim();
                }
                else
                    throw new IgniteCheckedException("Invalid query (missing alias before asterisk): " + qry0);
            }
            else
                throw new IgniteCheckedException("Only queries starting with 'SELECT *' and 'SELECT alias.*' " +
                    "are supported (rewrite your query or use SqlFieldsQuery instead): " + qry0);

            upper = qry.toUpperCase();
        }

        if (!upper.startsWith("FROM"))
            from = " FROM " + t + (tableAlias != null ? " as " + tableAlias : "") +
                (upper.startsWith("WHERE") || upper.startsWith("ORDER") || upper.startsWith("LIMIT") ?
                    " " : " WHERE ");

        if(tableAlias != null)
            t = tableAlias;

        qry = "SELECT " + t + "." + KEY_FIELD_NAME + ", " + t + "." + VAL_FIELD_NAME + from + qry;

        return qry;
    }

    /**
     * Registers new class description.
     *
     * This implementation doesn't support type reregistration.
     *
     * @param type Type description.
     * @throws IgniteCheckedException In case of error.
     */
    @Override public boolean registerType(GridCacheContext cctx, GridQueryTypeDescriptor type)
        throws IgniteCheckedException {
        validateTypeDescriptor(type);

        String schemaName = schema(cctx.name());

        H2Schema schema = schemas.get(schemaName);

        H2TableDescriptor tbl = new H2TableDescriptor(this, schema, type, cctx);

        try {
            Connection conn = connectionForThread(schemaName);

            createTable(schemaName, schema, tbl, conn);

            schema.add(tbl);
        }
        catch (SQLException e) {
            onSqlException();

            throw new IgniteCheckedException("Failed to register query type: " + type, e);
        }

        return true;
    }

    /**
     * Validates properties described by query types.
     *
     * @param type Type descriptor.
     * @throws IgniteCheckedException If validation failed.
     */
    private void validateTypeDescriptor(GridQueryTypeDescriptor type)
        throws IgniteCheckedException {
        assert type != null;

        Collection<String> names = new HashSet<>();

        names.addAll(type.fields().keySet());

        if (names.size() < type.fields().size())
            throw new IgniteCheckedException("Found duplicated properties with the same name [keyType=" +
                type.keyClass().getName() + ", valueType=" + type.valueClass().getName() + "]");

        String ptrn = "Name ''{0}'' is reserved and cannot be used as a field name [type=" + type.name() + "]";

        for (String name : names) {
            if (name.equalsIgnoreCase(KEY_FIELD_NAME) ||
                name.equalsIgnoreCase(VAL_FIELD_NAME) ||
                name.equalsIgnoreCase(VER_FIELD_NAME))
                throw new IgniteCheckedException(MessageFormat.format(ptrn, name));
        }
    }

    /**
     * Create db table by using given table descriptor.
     *
     * @param schemaName Schema name.
     * @param schema Schema.
     * @param tbl Table descriptor.
     * @param conn Connection.
     * @throws SQLException If failed to create db table.
     * @throws IgniteCheckedException If failed.
     */
    private void createTable(String schemaName, H2Schema schema, H2TableDescriptor tbl, Connection conn)
        throws SQLException, IgniteCheckedException {
        assert schema != null;
        assert tbl != null;

        String keyType = dbTypeFromClass(tbl.type().keyClass());
        String valTypeStr = dbTypeFromClass(tbl.type().valueClass());

        SB sql = new SB();

        String keyValVisibility = tbl.type().fields().isEmpty() ? " VISIBLE" : " INVISIBLE";

        sql.a("CREATE TABLE ").a(tbl.fullTableName()).a(" (")
            .a(KEY_FIELD_NAME).a(' ').a(keyType).a(keyValVisibility).a(" NOT NULL");

        sql.a(',').a(VAL_FIELD_NAME).a(' ').a(valTypeStr).a(keyValVisibility);
        sql.a(',').a(VER_FIELD_NAME).a(" OTHER INVISIBLE");

        for (Map.Entry<String, Class<?>> e : tbl.type().fields().entrySet())
            sql.a(',').a(H2Utils.withQuotes(e.getKey())).a(' ').a(dbTypeFromClass(e.getValue()))
            .a(tbl.type().property(e.getKey()).notNull()? " NOT NULL" : "");

        sql.a(')');

        if (log.isDebugEnabled())
            log.debug("Creating DB table with SQL: " + sql);

        GridH2RowDescriptor rowDesc = new GridH2RowDescriptor(this, tbl, tbl.type());

        H2RowFactory rowFactory = tbl.rowFactory(rowDesc);

        GridH2Table h2Tbl = H2TableEngine.createTable(conn, sql.toString(), rowDesc, rowFactory, tbl);

        for (GridH2IndexBase usrIdx : tbl.createUserIndexes())
            addInitialUserIndex(schemaName, tbl, usrIdx);

        if (dataTables.putIfAbsent(h2Tbl.identifier(), h2Tbl) != null)
            throw new IllegalStateException("Table already exists: " + h2Tbl.identifierString());
    }

    /**
     * Find table by name in given schema.
     *
     * @param schemaName Schema name.
     * @param tblName Table name.
     * @return Table or {@code null} if none found.
     */
    public GridH2Table dataTable(String schemaName, String tblName) {
        return dataTable(new QueryTable(schemaName, tblName));
    }

    /**
     * Find table by it's identifier.
     *
     * @param tbl Identifier.
     * @return Table or {@code null} if none found.
     */
    public GridH2Table dataTable(QueryTable tbl) {
        return dataTables.get(tbl);
    }

    /**
     * @param h2Tbl Remove data table.
     */
    public void removeDataTable(GridH2Table h2Tbl) {
        dataTables.remove(h2Tbl.identifier(), h2Tbl);
    }

    /**
     * Find table for index.
     *
     * @param schemaName Schema name.
     * @param idxName Index name.
     * @return Table or {@code null} if index is not found.
     */
    public GridH2Table dataTableForIndex(String schemaName, String idxName) {
        for (Map.Entry<QueryTable, GridH2Table> dataTableEntry : dataTables.entrySet()) {
            if (F.eq(dataTableEntry.getKey().schema(), schemaName)) {
                GridH2Table h2Tbl = dataTableEntry.getValue();

                if (h2Tbl.containsUserIndex(idxName))
                    return h2Tbl;
            }
        }

        return null;
    }

    /**
     * Gets corresponding DB type from java class.
     *
     * @param cls Java class.
     * @return DB type name.
     */
    private String dbTypeFromClass(Class<?> cls) {
        return H2DatabaseType.fromClass(cls).dBTypeAsString();
    }

    /**
     * Get table descriptor.
     *
     * @param schemaName Schema name.
     * @param cacheName Cache name.
     * @param type Type name.
     * @return Descriptor.
     */
    @Nullable private H2TableDescriptor tableDescriptor(String schemaName, String cacheName, String type) {
        H2Schema schema = schemas.get(schemaName);

        if (schema == null)
            return null;

        return schema.tableByTypeName(cacheName, type);
    }

    /** {@inheritDoc} */
    @Override public String schema(String cacheName) {
        String res = cacheName2schema.get(cacheName);

        if (res == null)
            res = "";

        return res;
    }

    /**
     * Gets collection of table for given schema name.
     *
     * @param cacheName Cache name.
     * @return Collection of table descriptors.
     */
    Collection<H2TableDescriptor> tables(String cacheName) {
        H2Schema s = schemas.get(schema(cacheName));

        if (s == null)
            return Collections.emptySet();

        List<H2TableDescriptor> tbls = new ArrayList<>();

        for (H2TableDescriptor tbl : s.tables()) {
            if (F.eq(tbl.cache().name(), cacheName))
                tbls.add(tbl);
        }

        return tbls;
    }

    /** {@inheritDoc} */
    @Override public boolean isInsertStatement(PreparedStatement nativeStmt) {
        Prepared prep = GridSqlQueryParser.prepared(nativeStmt);

        return prep instanceof Insert;
    }

    /** {@inheritDoc} */
    @Override public GridQueryRowCacheCleaner rowCacheCleaner(int grpId) {
        return rowCache.forGroup(grpId);
    }

    /**
     * Called periodically by {@link GridTimeoutProcessor} to clean up the {@link #stmtCache}.
     */
    private void cleanupStatementCache() {
        long cur = U.currentTimeMillis();

        for (Iterator<Map.Entry<Thread, H2StatementCache>> it = stmtCache.entrySet().iterator(); it.hasNext(); ) {
            Map.Entry<Thread, H2StatementCache> entry = it.next();

            Thread t = entry.getKey();

            if (t.getState() == Thread.State.TERMINATED
                || cur - entry.getValue().lastUsage() > STATEMENT_CACHE_THREAD_USAGE_TIMEOUT)
                it.remove();
        }
    }

    /**
     * Called periodically by {@link GridTimeoutProcessor} to clean up the {@link #stmtCache}.
     */
    private void cleanupConnections() {
        for (Iterator<Map.Entry<Thread, Connection>> it = conns.entrySet().iterator(); it.hasNext(); ) {
            Map.Entry<Thread, Connection> entry = it.next();

            Thread t = entry.getKey();

            if (t.getState() == Thread.State.TERMINATED) {
                U.close(entry.getValue(), log);

                it.remove();
            }
        }
    }

    /**
     * Rebuild indexes from hash index.
     *
     * @param cacheName Cache name.
     * @throws IgniteCheckedException If failed.
     */
    @Override public void rebuildIndexesFromHash(String cacheName) throws IgniteCheckedException {
        int cacheId = CU.cacheId(cacheName);

        GridCacheContext cctx = ctx.cache().context().cacheContext(cacheId);

        final GridCacheQueryManager qryMgr = cctx.queries();

        SchemaIndexCacheVisitor visitor = new SchemaIndexCacheVisitorImpl(cctx);

        visitor.visit(new RebuildIndexFromHashClosure(qryMgr, cctx.mvccEnabled()));

        for (H2TableDescriptor tblDesc : tables(cacheName))
            tblDesc.table().markRebuildFromHashInProgress(false);
    }

    /** {@inheritDoc} */
    @Override public void markForRebuildFromHash(String cacheName) {
        for (H2TableDescriptor tblDesc : tables(cacheName)) {
            assert tblDesc.table() != null;

            tblDesc.table().markRebuildFromHashInProgress(true);
        }
    }

    /**
     * @return Busy lock.
     */
    public GridSpinBusyLock busyLock() {
        return busyLock;
    }

    /**
     * @return Map query executor.
     */
    public GridMapQueryExecutor mapQueryExecutor() {
        return mapQryExec;
    }

    /**
     * @return Reduce query executor.
     */
    public GridReduceQueryExecutor reduceQueryExecutor() {
        return rdcQryExec;
    }

    /** {@inheritDoc} */
    @SuppressWarnings({"NonThreadSafeLazyInitialization", "deprecation"})
    @Override public void start(GridKernalContext ctx, GridSpinBusyLock busyLock) throws IgniteCheckedException {
        if (log.isDebugEnabled())
            log.debug("Starting cache query index...");

        this.busyLock = busyLock;

        qryIdGen = new AtomicLong();

        if (SysProperties.serializeJavaObject) {
            U.warn(log, "Serialization of Java objects in H2 was enabled.");

            SysProperties.serializeJavaObject = false;
        }

        String dbName = (ctx != null ? ctx.localNodeId() : UUID.randomUUID()).toString();

        dbUrl = "jdbc:h2:mem:" + dbName + DB_OPTIONS;

        org.h2.Driver.load();

        try {
            if (getString(IGNITE_H2_DEBUG_CONSOLE) != null) {
                Connection c = DriverManager.getConnection(dbUrl);

                int port = getInteger(IGNITE_H2_DEBUG_CONSOLE_PORT, 0);

                WebServer webSrv = new WebServer();
                Server web = new Server(webSrv, "-webPort", Integer.toString(port));
                web.start();
                String url = webSrv.addSession(c);

                U.quietAndInfo(log, "H2 debug console URL: " + url);

                try {
                    Server.openBrowser(url);
                }
                catch (Exception e) {
                    U.warn(log, "Failed to open browser: " + e.getMessage());
                }
            }
        }
        catch (SQLException e) {
            throw new IgniteCheckedException(e);
        }

        if (ctx == null) {
            // This is allowed in some tests.
            nodeId = UUID.randomUUID();
            marshaller = new JdkMarshaller();
        }
        else {
            this.ctx = ctx;

            schemas.put(QueryUtils.DFLT_SCHEMA, new H2Schema(QueryUtils.DFLT_SCHEMA));

            valCtx = new CacheQueryObjectValueContext(ctx);

            nodeId = ctx.localNodeId();
            marshaller = ctx.config().getMarshaller();

            mapQryExec = new GridMapQueryExecutor(busyLock);
            rdcQryExec = new GridReduceQueryExecutor(qryIdGen, busyLock);

            mapQryExec.start(ctx, this);
            rdcQryExec.start(ctx, this);

            stmtCacheCleanupTask = ctx.timeout().schedule(new Runnable() {
                @Override public void run() {
                    cleanupStatementCache();
                }
            }, CLEANUP_STMT_CACHE_PERIOD, CLEANUP_STMT_CACHE_PERIOD);

            dmlProc = new DmlStatementsProcessor();
            ddlProc = new DdlStatementsProcessor();

            dmlProc.start(ctx, this);
            ddlProc.start(ctx, this);
        }

        if (JdbcUtils.serializer != null)
            U.warn(log, "Custom H2 serialization is already configured, will override.");

        JdbcUtils.serializer = h2Serializer();

        connCleanupTask = ctx.timeout().schedule(new Runnable() {
            @Override public void run() {
                cleanupConnections();
            }
        }, CLEANUP_CONNECTIONS_PERIOD, CLEANUP_CONNECTIONS_PERIOD);
    }

    /**
     * @return Value object context.
     */
    public CacheObjectValueContext objectContext() {
        return ctx.query().objectContext();
    }

    /**
     * @param topic Topic.
     * @param topicOrd Topic ordinal for {@link GridTopic}.
     * @param nodes Nodes.
     * @param msg Message.
     * @param specialize Optional closure to specialize message for each node.
     * @param locNodeHnd Handler for local node.
     * @param plc Policy identifying the executor service which will process message.
     * @param runLocParallel Run local handler in parallel thread.
     * @return {@code true} If all messages sent successfully.
     */
    public boolean send(
        Object topic,
        int topicOrd,
        Collection<ClusterNode> nodes,
        Message msg,
        @Nullable IgniteBiClosure<ClusterNode, Message, Message> specialize,
        @Nullable final IgniteInClosure2X<ClusterNode, Message> locNodeHnd,
        byte plc,
        boolean runLocParallel
    ) {
        boolean ok = true;

        if (specialize == null && msg instanceof GridCacheQueryMarshallable)
            ((GridCacheQueryMarshallable)msg).marshall(marshaller);

        ClusterNode locNode = null;

        for (ClusterNode node : nodes) {
            if (node.isLocal()) {
                if (locNode != null)
                    throw new IllegalStateException();

                locNode = node;

                continue;
            }

            try {
                if (specialize != null) {
                    msg = specialize.apply(node, msg);

                    if (msg instanceof GridCacheQueryMarshallable)
                        ((GridCacheQueryMarshallable)msg).marshall(marshaller);
                }

                ctx.io().sendGeneric(node, topic, topicOrd, msg, plc);
            }
            catch (IgniteCheckedException e) {
                ok = false;

                U.warn(log, "Failed to send message [node=" + node + ", msg=" + msg +
                    ", errMsg=" + e.getMessage() + "]");
            }
        }

        // Local node goes the last to allow parallel execution.
        if (locNode != null) {
            assert locNodeHnd != null;

            if (specialize != null)
                msg = specialize.apply(locNode, msg);

            if (runLocParallel) {
                final ClusterNode finalLocNode = locNode;
                final Message finalMsg = msg;

                try {
                    // We prefer runLocal to runLocalSafe, because the latter can produce deadlock here.
                    ctx.closure().runLocal(new GridPlainRunnable() {
                        @Override public void run() {
                            if (!busyLock.enterBusy())
                                return;

                            try {
                                locNodeHnd.apply(finalLocNode, finalMsg);
                            }
                            finally {
                                busyLock.leaveBusy();
                            }
                        }
                    }, plc).listen(logger);
                }
                catch (IgniteCheckedException e) {
                    ok = false;

                    U.error(log, "Failed to execute query locally.", e);
                }
            }
            else
                locNodeHnd.apply(locNode, msg);
        }

        return ok;
    }

    /**
     * @return Serializer.
     */
    private JavaObjectSerializer h2Serializer() {
        return new JavaObjectSerializer() {
            @Override public byte[] serialize(Object obj) throws Exception {
                return U.marshal(marshaller, obj);
            }

            @Override public Object deserialize(byte[] bytes) throws Exception {
                ClassLoader clsLdr = ctx != null ? U.resolveClassLoader(ctx.config()) : null;

                return U.unmarshal(marshaller, bytes, clsLdr);
            }
        };
    }

    /**
     * Registers SQL functions.
     *
     * @param schema Schema.
     * @param clss Classes.
     * @throws IgniteCheckedException If failed.
     */
    private void createSqlFunctions(String schema, Class<?>[] clss) throws IgniteCheckedException {
        if (F.isEmpty(clss))
            return;

        for (Class<?> cls : clss) {
            for (Method m : cls.getDeclaredMethods()) {
                QuerySqlFunction ann = m.getAnnotation(QuerySqlFunction.class);

                if (ann != null) {
                    int modifiers = m.getModifiers();

                    if (!Modifier.isStatic(modifiers) || !Modifier.isPublic(modifiers))
                        throw new IgniteCheckedException("Method " + m.getName() + " must be public static.");

                    String alias = ann.alias().isEmpty() ? m.getName() : ann.alias();

                    String clause = "CREATE ALIAS IF NOT EXISTS " + alias + (ann.deterministic() ?
                        " DETERMINISTIC FOR \"" :
                        " FOR \"") +
                        cls.getName() + '.' + m.getName() + '"';

                    executeStatement(schema, clause);
                }
            }
        }
    }

    /** {@inheritDoc} */
    @Override public void stop() throws IgniteCheckedException {
        if (log.isDebugEnabled())
            log.debug("Stopping cache query index...");

        mapQryExec.cancelLazyWorkers();

        for (Connection c : conns.values())
            U.close(c, log);

        conns.clear();
        schemas.clear();
        cacheName2schema.clear();

        try (Connection c = DriverManager.getConnection(dbUrl); Statement s = c.createStatement()) {
            s.execute("SHUTDOWN");
        }
        catch (SQLException e) {
            U.error(log, "Failed to shutdown database.", e);
        }

        if (stmtCacheCleanupTask != null)
            stmtCacheCleanupTask.close();

        if (connCleanupTask != null)
            connCleanupTask.close();

        GridH2QueryContext.clearLocalNodeStop(nodeId);

        if (log.isDebugEnabled())
            log.debug("Cache query index stopped.");
    }

    /** {@inheritDoc} */
    @Override public void onClientDisconnect() throws IgniteCheckedException {
        if (!mvccEnabled())
            return;

        GridNearTxLocal tx = activeTx();

        if (tx != null)
            doRollback(tx);
    }

    /**
     * Whether this is default schema.
     *
     * @param schemaName Schema name.
     * @return {@code True} if default.
     */
    private boolean isDefaultSchema(String schemaName) {
        return F.eq(schemaName, QueryUtils.DFLT_SCHEMA);
    }

    /** {@inheritDoc} */
    @Override public void registerCache(String cacheName, String schemaName, GridCacheContext<?, ?> cctx)
        throws IgniteCheckedException {
        rowCache.onCacheRegistered(cctx);

        if (!isDefaultSchema(schemaName)) {
            synchronized (schemaMux) {
                H2Schema schema = new H2Schema(schemaName);

                H2Schema oldSchema = schemas.putIfAbsent(schemaName, schema);

                if (oldSchema == null)
                    createSchema(schemaName);
                else
                    schema = oldSchema;

                schema.incrementUsageCount();
            }
        }

        cacheName2schema.put(cacheName, schemaName);

        createSqlFunctions(schemaName, cctx.config().getSqlFunctionClasses());
    }

    /** {@inheritDoc} */
    @Override public void unregisterCache(GridCacheContext cctx, boolean rmvIdx) {
        rowCache.onCacheUnregistered(cctx);

        String cacheName = cctx.name();

        String schemaName = schema(cacheName);

        H2Schema schema = schemas.get(schemaName);

        if (schema != null) {
            mapQryExec.onCacheStop(cacheName);
            dmlProc.onCacheStop(cacheName);

            // Remove this mapping only after callback to DML proc - it needs that mapping internally
            cacheName2schema.remove(cacheName);

            // Drop tables.
            Collection<H2TableDescriptor> rmvTbls = new HashSet<>();

            for (H2TableDescriptor tbl : schema.tables()) {
                if (F.eq(tbl.cache().name(), cacheName)) {
                    try {
                        tbl.table().setRemoveIndexOnDestroy(rmvIdx);

                        dropTable(tbl);
                    }
                    catch (IgniteCheckedException e) {
                        U.error(log, "Failed to drop table on cache stop (will ignore): " + tbl.fullTableName(), e);
                    }

                    schema.drop(tbl);

                    rmvTbls.add(tbl);
                }
            }

            if (!isDefaultSchema(schemaName)) {
                synchronized (schemaMux) {
                    if (schema.decrementUsageCount() == 0) {
                        schemas.remove(schemaName);

                        try {
                            dropSchema(schemaName);
                        }
                        catch (IgniteCheckedException e) {
                            U.error(log, "Failed to drop schema on cache stop (will ignore): " + cacheName, e);
                        }
                    }
                }
            }

            stmtCache.clear();

            for (H2TableDescriptor tbl : rmvTbls) {
                for (Index idx : tbl.table().getIndexes())
                    idx.close(null);
            }

            int cacheId = CU.cacheId(cacheName);

            for (Iterator<Map.Entry<H2TwoStepCachedQueryKey, H2TwoStepCachedQuery>> it =
                twoStepCache.entrySet().iterator(); it.hasNext();) {
                Map.Entry<H2TwoStepCachedQueryKey, H2TwoStepCachedQuery> e = it.next();

                GridCacheTwoStepQuery qry = e.getValue().query();

                if (!F.isEmpty(qry.cacheIds()) && qry.cacheIds().contains(cacheId))
                    it.remove();
            }
        }
    }

    /**
     * Remove all cached queries from cached two-steps queries.
     */
    private void clearCachedQueries() {
        twoStepCache.clear();
    }

    /** {@inheritDoc} */
    @Override public IndexingQueryFilter backupFilter(@Nullable final AffinityTopologyVersion topVer,
        @Nullable final int[] parts) {
        return new IndexingQueryFilterImpl(ctx, topVer, parts);
    }

    /**
     * @return Ready topology version.
     */
    public AffinityTopologyVersion readyTopologyVersion() {
        return ctx.cache().context().exchange().readyAffinityVersion();
    }

    /**
     * @param readyVer Ready topology version.
     *
     * @return {@code true} If pending distributed exchange exists because server topology is changed.
     */
    public boolean serverTopologyChanged(AffinityTopologyVersion readyVer) {
        GridDhtPartitionsExchangeFuture fut = ctx.cache().context().exchange().lastTopologyFuture();

        if (fut.isDone())
            return false;

        AffinityTopologyVersion initVer = fut.initialVersion();

        return initVer.compareTo(readyVer) > 0 && !CU.clientNode(fut.firstEvent().node());
    }

    /**
     * @param topVer Topology version.
     * @throws IgniteCheckedException If failed.
     */
    public void awaitForReadyTopologyVersion(AffinityTopologyVersion topVer) throws IgniteCheckedException {
        IgniteInternalFuture<?> fut = ctx.cache().context().exchange().affinityReadyFuture(topVer);

        if (fut != null)
            fut.get();
    }

    /** {@inheritDoc} */
    @Override public void onDisconnected(IgniteFuture<?> reconnectFut) {
        rdcQryExec.onDisconnected(reconnectFut);
    }

    /**
     * Bind query parameters and calculate partitions derived from the query.
     *
     * @param partInfoList Collection of query derived partition info.
     * @param params Query parameters.
     * @return Partitions.
     * @throws IgniteCheckedException, If fails.
     */
    private int[] calculateQueryPartitions(CacheQueryPartitionInfo[] partInfoList, Object[] params)
        throws IgniteCheckedException {

        ArrayList<Integer> list = new ArrayList<>(partInfoList.length);

        for (CacheQueryPartitionInfo partInfo: partInfoList) {
            int partId = (partInfo.partition() >= 0) ? partInfo.partition() :
                bindPartitionInfoParameter(partInfo, params);

            int i = 0;

            while (i < list.size() && list.get(i) < partId)
                i++;

            if (i < list.size()) {
                if (list.get(i) > partId)
                    list.add(i, partId);
            }
            else
                list.add(partId);
        }

        int[] result = new int[list.size()];

        for (int i = 0; i < list.size(); i++)
            result[i] = list.get(i);

        return result;
    }

    /**
     * Bind query parameter to partition info and calculate partition.
     *
     * @param partInfo Partition Info.
     * @param params Query parameters.
     * @return Partition.
     * @throws IgniteCheckedException, If fails.
     */
    private int bindPartitionInfoParameter(CacheQueryPartitionInfo partInfo, Object[] params)
        throws IgniteCheckedException {
        assert partInfo != null;
        assert partInfo.partition() < 0;

        GridH2RowDescriptor desc = dataTable(schema(partInfo.cacheName()), partInfo.tableName()).rowDescriptor();

        Object param = H2Utils.convert(params[partInfo.paramIdx()],
                desc, partInfo.dataType());

        return kernalContext().affinity().partition(partInfo.cacheName(), param);
    }

    /** {@inheritDoc} */
    @Override public Collection<GridRunningQueryInfo> runningQueries(long duration) {
        Collection<GridRunningQueryInfo> res = new ArrayList<>();

        res.addAll(runs.values());
        res.addAll(rdcQryExec.longRunningQueries(duration));

        return res;
    }

    /** {@inheritDoc} */
    @Override public void cancelQueries(Collection<Long> queries) {
        if (!F.isEmpty(queries)) {
            for (Long qryId : queries) {
                GridRunningQueryInfo run = runs.get(qryId);

                if (run != null)
                    run.cancel();
            }

            rdcQryExec.cancelQueries(queries);
        }
    }

    /** {@inheritDoc} */
    @Override public void cancelAllQueries() {
        mapQryExec.cancelLazyWorkers();

        for (Connection c : conns.values())
            U.close(c, log);
    }

    /**
     * @return Per-thread connections.
     */
    public Map<Thread, Connection> perThreadConnections() {
        return conns;
    }

    /**
     * Collect cache identifiers from two-step query.
     *
     * @param mainCacheId Id of main cache.
     * @param twoStepQry Two-step query.
     * @return Result.
     */
    public List<Integer> collectCacheIds(@Nullable Integer mainCacheId, GridCacheTwoStepQuery twoStepQry) {
        LinkedHashSet<Integer> caches0 = new LinkedHashSet<>();

        int tblCnt = twoStepQry.tablesCount();

        if (mainCacheId != null)
            caches0.add(mainCacheId);

        if (tblCnt > 0) {
            for (QueryTable tblKey : twoStepQry.tables()) {
                GridH2Table tbl = dataTable(tblKey);

                int cacheId = tbl.cacheId();

                caches0.add(cacheId);
            }
        }

        if (caches0.isEmpty())
            return null;
        else {
            //Prohibit usage indices with different numbers of segments in same query.
            List<Integer> cacheIds = new ArrayList<>(caches0);

            processCaches(cacheIds, twoStepQry);

            return cacheIds;
        }
    }

    /**
     * @param cctx Cache context.
     * @param tx Transaction.
     * @throws IgniteCheckedException If failed.
     */
    public void requestMvccVersion(GridCacheContext cctx, GridNearTxLocal tx) throws IgniteCheckedException {
        try {
            tx.addActiveCache(cctx, false);

            if (tx.mvccInfo() == null) {
                MvccProcessor mvccProc = cctx.shared().coordinators();
                MvccCoordinator crd = mvccProc.currentCoordinator();

                assert crd != null : tx.topologyVersion();

                if (crd.nodeId().equals(cctx.localNodeId())) {
                    tx.mvccInfo(new MvccTxInfo(crd.nodeId(), mvccProc.requestTxCounterOnCoordinator(tx)));
                }
                else {
                    try {
                        mvccProc.requestTxCounter(crd, new MvccTxResponseListener(tx), tx.nearXidVersion()).get(); // TODO IGNITE-7388
                    }
                    catch (IgniteCheckedException e) {
                        throw new CacheException(e);
                    }
                }
            }
        }
        catch (IgniteCheckedException | RuntimeException | Error e) {
            tx.setRollbackOnly();

            throw e;
        }
    }

    /**
     * Closeable iterator.
     */
    private interface ClIter<X> extends AutoCloseable, Iterator<X> {
        // No-op.
    }

    /** */
    private static class MvccTxResponseListener implements MvccResponseListener {
        /** */
        private final GridNearTxLocal tx;

        /**
         * @param tx Transaction.
         */
        MvccTxResponseListener(GridNearTxLocal tx) {
            this.tx = tx;
        }

        /** {@inheritDoc} */
        @Override public void onMvccResponse(UUID crdId, MvccVersion res) {
            tx.mvccInfo(new MvccTxInfo(crdId, res));
        }

        /** {@inheritDoc} */
        @Override public void onMvccError(IgniteCheckedException e) {
            // No-op.
        }
    }
}<|MERGE_RESOLUTION|>--- conflicted
+++ resolved
@@ -1918,19 +1918,11 @@
 
                         int paramsCnt = prepared.getParameters().size();
 
-<<<<<<< HEAD
-                        if (paramsCnt > 0) {
+                        if (!DmlUtils.isBatched(qry) && paramsCnt > 0) {
                             if (argsOrig == null || argsOrig.length < firstArg + paramsCnt) {
                                 throw new IgniteException("Invalid number of query parameters. " +
                                     "Cannot find " + (argsOrig.length + 1 - firstArg) + " parameter.");
                             }
-=======
-                    if (!DmlUtils.isBatched(qry) && paramsCnt > 0) {
-                        if (argsOrig == null || argsOrig.length < firstArg + paramsCnt) {
-                            throw new IgniteException("Invalid number of query parameters. " +
-                                "Cannot find " + (argsOrig.length + 1 - firstArg) + " parameter.");
-                        }
->>>>>>> 0a4f22ed
 
                             args = Arrays.copyOfRange(argsOrig, firstArg, firstArg + paramsCnt);
 
@@ -1971,21 +1963,12 @@
                         GridH2QueryContext.clearThreadLocal();
                     }
 
-<<<<<<< HEAD
                     // It is a DML statement if we did not create a twoStepQuery.
                     if (twoStepQry == null) {
                         if (DmlStatementsProcessor.isDmlStatement(prepared)) {
                             try {
-                                res.add(dmlProc.updateSqlFieldsDistributed(schemaName, c, prepared,
+                                res.addAll(dmlProc.updateSqlFieldsDistributed(schemaName, c, prepared,
                                     qry.copy().setSql(sqlQry).setArgs(args), cancel));
-=======
-                // It is a DML statement if we did not create a twoStepQuery.
-                if (twoStepQry == null) {
-                    if (DmlStatementsProcessor.isDmlStatement(prepared)) {
-                        try {
-                            res.addAll(dmlProc.updateSqlFieldsDistributed(schemaName, c, prepared,
-                                qry.copy().setSql(sqlQry).setArgs(args), cancel));
->>>>>>> 0a4f22ed
 
                                 continue;
                             }
@@ -2000,21 +1983,23 @@
                                 res.add(ddlProc.runDdlStatement(sqlQry, prepared));
 
                             continue;
+                            }
+                            catch (IgniteCheckedException e) {
+                                throw new IgniteSQLException("Failed to execute DDL statement [stmt=" + sqlQry + ']', e);
+                            }
                         }
-                        catch (IgniteCheckedException e) {
-                            throw new IgniteSQLException("Failed to execute DDL statement [stmt=" + sqlQry + ']', e);
+
+                        if (prepared instanceof NoOperation) {
+                            QueryCursorImpl<List<?>> resCur = (QueryCursorImpl<List<?>>)new QueryCursorImpl(
+                                Collections.singletonList(Collections.singletonList(0L)), null, false);
+
+                            resCur.fieldsMeta(UPDATE_RESULT_META);
+
+                            res.add(resCur);
+
+                            continue;
                         }
                     }
-if (prepared instanceof NoOperation) {
-                        QueryCursorImpl<List<?>> resCur = (QueryCursorImpl<List<?>>)new QueryCursorImpl(
-                            Collections.singletonList(Collections.singletonList(0L)), null, false);
-
-                        resCur.fieldsMeta(UPDATE_RESULT_META);
-
-                        res.add(resCur);
-
-                        continue;
-                    }                }
 
                     assert twoStepQry != null;
 
