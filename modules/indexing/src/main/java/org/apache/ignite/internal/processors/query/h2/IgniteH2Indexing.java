/*
 * Licensed to the Apache Software Foundation (ASF) under one or more
 * contributor license agreements.  See the NOTICE file distributed with
 * this work for additional information regarding copyright ownership.
 * The ASF licenses this file to You under the Apache License, Version 2.0
 * (the "License"); you may not use this file except in compliance with
 * the License.  You may obtain a copy of the License at
 *
 *      http://www.apache.org/licenses/LICENSE-2.0
 *
 * Unless required by applicable law or agreed to in writing, software
 * distributed under the License is distributed on an "AS IS" BASIS,
 * WITHOUT WARRANTIES OR CONDITIONS OF ANY KIND, either express or implied.
 * See the License for the specific language governing permissions and
 * limitations under the License.
 */

package org.apache.ignite.internal.processors.query.h2;

import java.lang.reflect.Method;
import java.lang.reflect.Modifier;
import java.math.BigDecimal;
import java.math.BigInteger;
import java.sql.Connection;
import java.sql.DriverManager;
import java.sql.PreparedStatement;
import java.sql.ResultSet;
import java.sql.SQLException;
import java.sql.Statement;
import java.sql.Types;
import java.text.MessageFormat;
import java.util.ArrayList;
import java.util.Arrays;
import java.util.Collection;
import java.util.Collections;
import java.util.HashSet;
import java.util.Iterator;
import java.util.LinkedHashSet;
import java.util.List;
import java.util.Map;
import java.util.UUID;
import java.util.concurrent.ConcurrentHashMap;
import java.util.concurrent.ConcurrentMap;
import java.util.concurrent.TimeUnit;
import java.util.concurrent.atomic.AtomicLong;
import javax.cache.Cache;
import javax.cache.CacheException;
import org.apache.ignite.IgniteCheckedException;
import org.apache.ignite.IgniteDataStreamer;
import org.apache.ignite.IgniteException;
import org.apache.ignite.IgniteLogger;
import org.apache.ignite.IgniteSystemProperties;
import org.apache.ignite.cache.query.FieldsQueryCursor;
import org.apache.ignite.cache.query.QueryCancelledException;
import org.apache.ignite.cache.query.QueryCursor;
import org.apache.ignite.cache.query.SqlFieldsQuery;
import org.apache.ignite.cache.query.SqlQuery;
import org.apache.ignite.cache.query.annotations.QuerySqlFunction;
import org.apache.ignite.cluster.ClusterNode;
import org.apache.ignite.internal.GridKernalContext;
import org.apache.ignite.internal.GridTopic;
import org.apache.ignite.internal.IgniteInternalFuture;
import org.apache.ignite.internal.processors.affinity.AffinityTopologyVersion;
import org.apache.ignite.internal.processors.cache.CacheEntryImpl;
import org.apache.ignite.internal.processors.cache.CacheObjectUtils;
import org.apache.ignite.internal.processors.cache.CacheObjectValueContext;
import org.apache.ignite.internal.processors.cache.GridCacheContext;
import org.apache.ignite.internal.processors.cache.GridCacheSharedContext;
import org.apache.ignite.internal.processors.cache.QueryCursorImpl;
import org.apache.ignite.internal.processors.cache.distributed.dht.preloader.GridDhtPartitionsExchangeFuture;
import org.apache.ignite.internal.processors.cache.persistence.CacheDataRow;
import org.apache.ignite.internal.processors.cache.persistence.tree.io.PageIO;
import org.apache.ignite.internal.processors.cache.query.CacheQueryPartitionInfo;
import org.apache.ignite.internal.processors.cache.query.GridCacheQueryManager;
import org.apache.ignite.internal.processors.cache.query.GridCacheQueryMarshallable;
import org.apache.ignite.internal.processors.cache.query.GridCacheTwoStepQuery;
import org.apache.ignite.internal.processors.cache.query.IgniteQueryErrorCode;
import org.apache.ignite.internal.processors.cache.query.QueryTable;
import org.apache.ignite.internal.processors.cache.query.SqlFieldsQueryEx;
import org.apache.ignite.internal.processors.query.CacheQueryObjectValueContext;
import org.apache.ignite.internal.processors.query.GridQueryCacheObjectsIterator;
import org.apache.ignite.internal.processors.query.GridQueryCancel;
import org.apache.ignite.internal.processors.query.GridQueryFieldMetadata;
import org.apache.ignite.internal.processors.query.GridQueryFieldsResult;
import org.apache.ignite.internal.processors.query.GridQueryFieldsResultAdapter;
import org.apache.ignite.internal.processors.query.GridQueryIndexing;
import org.apache.ignite.internal.processors.query.GridQueryRowCacheCleaner;
import org.apache.ignite.internal.processors.query.GridQueryTypeDescriptor;
import org.apache.ignite.internal.processors.query.GridRunningQueryInfo;
import org.apache.ignite.internal.processors.query.IgniteSQLException;
import org.apache.ignite.internal.processors.query.QueryField;
import org.apache.ignite.internal.processors.query.QueryIndexDescriptorImpl;
import org.apache.ignite.internal.processors.query.QueryUtils;
import org.apache.ignite.internal.processors.query.h2.database.H2RowFactory;
import org.apache.ignite.internal.processors.query.h2.database.H2TreeIndex;
import org.apache.ignite.internal.processors.query.h2.database.io.H2ExtrasInnerIO;
import org.apache.ignite.internal.processors.query.h2.database.io.H2ExtrasLeafIO;
import org.apache.ignite.internal.processors.query.h2.database.io.H2InnerIO;
import org.apache.ignite.internal.processors.query.h2.database.io.H2LeafIO;
import org.apache.ignite.internal.processors.query.h2.ddl.DdlStatementsProcessor;
import org.apache.ignite.internal.processors.query.h2.dml.DmlUtils;
import org.apache.ignite.internal.processors.query.h2.opt.DistributedJoinMode;
import org.apache.ignite.internal.processors.query.h2.opt.GridH2DefaultTableEngine;
import org.apache.ignite.internal.processors.query.h2.opt.GridH2IndexBase;
import org.apache.ignite.internal.processors.query.h2.opt.GridH2PlainRowFactory;
import org.apache.ignite.internal.processors.query.h2.opt.GridH2QueryContext;
import org.apache.ignite.internal.processors.query.h2.opt.GridH2Row;
import org.apache.ignite.internal.processors.query.h2.opt.GridH2RowDescriptor;
import org.apache.ignite.internal.processors.query.h2.opt.GridH2Table;
import org.apache.ignite.internal.processors.query.h2.sql.GridSqlQuery;
import org.apache.ignite.internal.processors.query.h2.sql.GridSqlQueryParser;
import org.apache.ignite.internal.processors.query.h2.sql.GridSqlQuerySplitter;
import org.apache.ignite.internal.processors.query.h2.sql.GridSqlStatement;
import org.apache.ignite.internal.processors.query.h2.twostep.GridMapQueryExecutor;
import org.apache.ignite.internal.processors.query.h2.twostep.GridReduceQueryExecutor;
import org.apache.ignite.internal.processors.query.h2.twostep.MapQueryLazyWorker;
import org.apache.ignite.internal.processors.query.schema.SchemaIndexCacheVisitor;
import org.apache.ignite.internal.processors.query.schema.SchemaIndexCacheVisitorClosure;
import org.apache.ignite.internal.processors.query.schema.SchemaIndexCacheVisitorImpl;
import org.apache.ignite.internal.processors.timeout.GridTimeoutProcessor;
import org.apache.ignite.internal.sql.SqlParseException;
import org.apache.ignite.internal.sql.SqlParser;
import org.apache.ignite.internal.sql.command.SqlAlterTableCommand;
import org.apache.ignite.internal.sql.command.SqlCommand;
import org.apache.ignite.internal.sql.command.SqlCreateIndexCommand;
import org.apache.ignite.internal.sql.command.SqlDropIndexCommand;
import org.apache.ignite.internal.util.GridBoundedConcurrentLinkedHashMap;
import org.apache.ignite.internal.util.GridEmptyCloseableIterator;
import org.apache.ignite.internal.util.GridSpinBusyLock;
import org.apache.ignite.internal.util.lang.GridCloseableIterator;
import org.apache.ignite.internal.util.lang.GridPlainRunnable;
import org.apache.ignite.internal.util.lang.IgniteInClosure2X;
import org.apache.ignite.internal.util.typedef.F;
import org.apache.ignite.internal.util.typedef.internal.CU;
import org.apache.ignite.internal.util.typedef.internal.LT;
import org.apache.ignite.internal.util.typedef.internal.SB;
import org.apache.ignite.internal.util.typedef.internal.U;
import org.apache.ignite.lang.IgniteBiClosure;
import org.apache.ignite.lang.IgniteBiTuple;
import org.apache.ignite.lang.IgniteFuture;
import org.apache.ignite.lang.IgniteInClosure;
import org.apache.ignite.marshaller.Marshaller;
import org.apache.ignite.marshaller.jdk.JdkMarshaller;
import org.apache.ignite.plugin.extensions.communication.Message;
import org.apache.ignite.resources.LoggerResource;
import org.apache.ignite.spi.indexing.IndexingQueryFilter;
import org.apache.ignite.spi.indexing.IndexingQueryFilterImpl;
import org.h2.api.ErrorCode;
import org.h2.api.JavaObjectSerializer;
import org.h2.command.Prepared;
import org.h2.command.dml.Insert;
import org.h2.command.dml.NoOperation;
import org.h2.engine.Session;
import org.h2.engine.SysProperties;
import org.h2.index.Index;
import org.h2.jdbc.JdbcStatement;
import org.h2.server.web.WebServer;
import org.h2.table.IndexColumn;
import org.h2.tools.Server;
import org.h2.util.JdbcUtils;
import org.jetbrains.annotations.NotNull;
import org.jetbrains.annotations.Nullable;
import org.jsr166.ConcurrentHashMap8;

import static org.apache.ignite.IgniteSystemProperties.IGNITE_H2_DEBUG_CONSOLE;
import static org.apache.ignite.IgniteSystemProperties.IGNITE_H2_DEBUG_CONSOLE_PORT;
import static org.apache.ignite.IgniteSystemProperties.IGNITE_H2_INDEXING_CACHE_CLEANUP_PERIOD;
import static org.apache.ignite.IgniteSystemProperties.IGNITE_H2_INDEXING_CACHE_THREAD_USAGE_TIMEOUT;
import static org.apache.ignite.IgniteSystemProperties.getInteger;
import static org.apache.ignite.IgniteSystemProperties.getString;
import static org.apache.ignite.internal.processors.cache.query.GridCacheQueryType.SQL;
import static org.apache.ignite.internal.processors.cache.query.GridCacheQueryType.SQL_FIELDS;
import static org.apache.ignite.internal.processors.cache.query.GridCacheQueryType.TEXT;
import static org.apache.ignite.internal.processors.query.QueryUtils.KEY_FIELD_NAME;
import static org.apache.ignite.internal.processors.query.QueryUtils.VAL_FIELD_NAME;
import static org.apache.ignite.internal.processors.query.QueryUtils.VER_FIELD_NAME;
import static org.apache.ignite.internal.processors.query.h2.opt.DistributedJoinMode.OFF;
import static org.apache.ignite.internal.processors.query.h2.opt.DistributedJoinMode.distributedJoinMode;
import static org.apache.ignite.internal.processors.query.h2.opt.GridH2QueryType.LOCAL;
import static org.apache.ignite.internal.processors.query.h2.opt.GridH2QueryType.PREPARE;

/**
 * Indexing implementation based on H2 database engine. In this implementation main query language is SQL,
 * fulltext indexing can be performed using Lucene.
 * <p>
 * For each registered {@link GridQueryTypeDescriptor} this SPI will create respective SQL table with
 * {@code '_key'} and {@code '_val'} fields for key and value, and fields from
 * {@link GridQueryTypeDescriptor#fields()}.
 * For each table it will create indexes declared in {@link GridQueryTypeDescriptor#indexes()}.
 */
@SuppressWarnings({"UnnecessaryFullyQualifiedName", "NonFinalStaticVariableUsedInClassInitialization"})
public class IgniteH2Indexing implements GridQueryIndexing {
    /*
     * Register IO for indexes.
     */
    static {
        PageIO.registerH2(H2InnerIO.VERSIONS, H2LeafIO.VERSIONS);
        H2ExtrasInnerIO.register();
        H2ExtrasLeafIO.register();

        // Initialize system properties for H2.
        System.setProperty("h2.objectCache", "false");
        System.setProperty("h2.serializeJavaObject", "false");
        System.setProperty("h2.objectCacheMaxPerElementSize", "0"); // Avoid ValueJavaObject caching.
        System.setProperty("h2.optimizeTwoEquals", "false"); // Makes splitter fail on subqueries in WHERE.
    }

    /** Default DB options. */
    private static final String DB_OPTIONS = ";LOCK_MODE=3;MULTI_THREADED=1;DB_CLOSE_ON_EXIT=FALSE" +
        ";DEFAULT_LOCK_TIMEOUT=10000;FUNCTIONS_IN_SCHEMA=true;OPTIMIZE_REUSE_RESULTS=0;QUERY_CACHE_SIZE=0" +
        ";RECOMPILE_ALWAYS=1;MAX_OPERATION_MEMORY=0;NESTED_JOINS=0;BATCH_JOINS=1" +
        ";ROW_FACTORY=\"" + GridH2PlainRowFactory.class.getName() + "\"" +
        ";DEFAULT_TABLE_ENGINE=" + GridH2DefaultTableEngine.class.getName();

        // Uncomment this setting to get debug output from H2 to sysout.
//        ";TRACE_LEVEL_SYSTEM_OUT=3";

    /** Dummy metadata for update result. */
    public static final List<GridQueryFieldMetadata> UPDATE_RESULT_META = Collections.<GridQueryFieldMetadata>
        singletonList(new H2SqlFieldMetadata(null, null, "UPDATED", Long.class.getName()));

    /** */
    private static final int PREPARED_STMT_CACHE_SIZE = 256;

    /** */
    private static final int TWO_STEP_QRY_CACHE_SIZE = 1024;

    /** The period of clean up the {@link #stmtCache}. */
    private final Long CLEANUP_STMT_CACHE_PERIOD = Long.getLong(IGNITE_H2_INDEXING_CACHE_CLEANUP_PERIOD, 10_000);

    /** The period of clean up the {@link #conns}. */
    private final Long CLEANUP_CONNECTIONS_PERIOD = 2000L;

    /** The timeout to remove entry from the {@link #stmtCache} if the thread doesn't perform any queries. */
    private final Long STATEMENT_CACHE_THREAD_USAGE_TIMEOUT =
        Long.getLong(IGNITE_H2_INDEXING_CACHE_THREAD_USAGE_TIMEOUT, 600 * 1000);

    /** */
    private GridTimeoutProcessor.CancelableTask stmtCacheCleanupTask;

    /** */
    private GridTimeoutProcessor.CancelableTask connCleanupTask;

    /** Logger. */
    @LoggerResource
    private IgniteLogger log;

    /** Node ID. */
    private UUID nodeId;

    /** */
    private Marshaller marshaller;

    /** Collection of schemaNames and registered tables. */
    private final ConcurrentMap<String, H2Schema> schemas = new ConcurrentHashMap8<>();

    /** */
    private String dbUrl = "jdbc:h2:mem:";

    /** */
    private final ConcurrentMap<Thread, Connection> conns = new ConcurrentHashMap8<>();

    /** */
    private GridMapQueryExecutor mapQryExec;

    /** */
    private GridReduceQueryExecutor rdcQryExec;

    /** Cache name -> schema name */
    private final Map<String, String> cacheName2schema = new ConcurrentHashMap8<>();

    /** */
    private AtomicLong qryIdGen;

    /** */
    private GridSpinBusyLock busyLock;

    /** */
    private final Object schemaMux = new Object();

    /** */
    private final ConcurrentMap<Long, GridRunningQueryInfo> runs = new ConcurrentHashMap8<>();

    /** Row cache. */
    private final H2RowCacheRegistry rowCache = new H2RowCacheRegistry();

    /** */
    private final ThreadLocal<H2ConnectionWrapper> connCache = new ThreadLocal<H2ConnectionWrapper>() {
        @Nullable @Override public H2ConnectionWrapper get() {
            H2ConnectionWrapper c = super.get();

            boolean reconnect = true;

            try {
                reconnect = c == null || c.connection().isClosed();
            }
            catch (SQLException e) {
                U.warn(log, "Failed to check connection status.", e);
            }

            if (reconnect) {
                c = initialValue();

                set(c);

                // Reset statement cache when new connection is created.
                stmtCache.remove(Thread.currentThread());
            }

            return c;
        }

        @Nullable @Override protected H2ConnectionWrapper initialValue() {
            Connection c;

            try {
                c = DriverManager.getConnection(dbUrl);
            }
            catch (SQLException e) {
                throw new IgniteSQLException("Failed to initialize DB connection: " + dbUrl, e);
            }

            conns.put(Thread.currentThread(), c);

            return new H2ConnectionWrapper(c);
        }
    };

    /** */
    protected volatile GridKernalContext ctx;

    /** Cache object value context. */
    protected CacheQueryObjectValueContext valCtx;

    /** */
    private DmlStatementsProcessor dmlProc;

    /** */
    private DdlStatementsProcessor ddlProc;

    /** */
    private final ConcurrentMap<QueryTable, GridH2Table> dataTables = new ConcurrentHashMap8<>();

    /** Statement cache. */
    private final ConcurrentHashMap<Thread, H2StatementCache> stmtCache = new ConcurrentHashMap<>();

    /** */
    private final GridBoundedConcurrentLinkedHashMap<H2TwoStepCachedQueryKey, H2TwoStepCachedQuery> twoStepCache =
        new GridBoundedConcurrentLinkedHashMap<>(TWO_STEP_QRY_CACHE_SIZE);

    /** */
    private final IgniteInClosure<? super IgniteInternalFuture<?>> logger = new IgniteInClosure<IgniteInternalFuture<?>>() {
        @Override public void apply(IgniteInternalFuture<?> fut) {
            try {
                fut.get();
            }
            catch (IgniteCheckedException e) {
                U.error(log, e.getMessage(), e);
            }
        }
    };

    /**
     * @return Kernal context.
     */
    public GridKernalContext kernalContext() {
        return ctx;
    }

    /**
     * @param schema Schema.
     * @return Connection.
     */
    public Connection connectionForSchema(String schema) {
        try {
            return connectionForThread(schema);
        }
        catch (IgniteCheckedException e) {
            throw new IgniteException(e);
        }
    }

    /**
     * @param c Connection.
     * @param sql SQL.
     * @return <b>Cached</b> prepared statement.
     */
    @SuppressWarnings("ConstantConditions")
    @Nullable private PreparedStatement cachedStatement(Connection c, String sql) {
        try {
            return prepareStatement(c, sql, true, true);
        }
        catch (SQLException e) {
            // We actually don't except anything SQL related here as we're supposed to work with cache only.
            throw new AssertionError(e);
        }
    }

    /**
     * @param c Connection.
     * @param sql SQL.
     * @param useStmtCache If {@code true} uses statement cache.
     * @return Prepared statement.
     * @throws SQLException If failed.
     */
    @SuppressWarnings("ConstantConditions")
    @NotNull private PreparedStatement prepareStatement(Connection c, String sql, boolean useStmtCache)
        throws SQLException {
        return prepareStatement(c, sql, useStmtCache, false);
    }

    /**
     * @param c Connection.
     * @param sql SQL.
     * @param useStmtCache If {@code true} uses statement cache.
     * @param cachedOnly Whether parsing should be avoided if statement has not been found in cache.
     * @return Prepared statement.
     * @throws SQLException If failed.
     */
    @Nullable private PreparedStatement prepareStatement(Connection c, String sql, boolean useStmtCache,
        boolean cachedOnly) throws SQLException {
        // We can't avoid parsing and avoid using cache at the same time.
        assert useStmtCache || !cachedOnly;

        if (useStmtCache) {
            H2StatementCache cache = getStatementsCacheForCurrentThread();

            H2CachedStatementKey key = new H2CachedStatementKey(c.getSchema(), sql);

            PreparedStatement stmt = cache.get(key);

            if (stmt != null && !stmt.isClosed() && !((JdbcStatement)stmt).isCancelled() &&
                !GridSqlQueryParser.prepared(stmt).needRecompile()) {
                assert stmt.getConnection() == c;

                return stmt;
            }

            if (cachedOnly)
                return null;

            stmt = prepare0(c, sql);

            cache.put(key, stmt);

            return stmt;
        }
        else
            return prepare0(c, sql);
    }

    /**
     * Prepare statement.
     *
     * @param c Connection.
     * @param sql SQL.
     * @return Prepared statement.
     * @throws SQLException If failed.
     */
    private PreparedStatement prepare0(Connection c, String sql) throws SQLException {
        boolean insertHack = GridH2Table.insertHackRequired(sql);

        if (insertHack) {
            GridH2Table.insertHack(true);

            try {
                return c.prepareStatement(sql);
            }
            finally {
                GridH2Table.insertHack(false);
            }
        }
        else
            return c.prepareStatement(sql);
    }

    /**
     * @return {@link H2StatementCache} associated with current thread.
     */
    @NotNull private H2StatementCache getStatementsCacheForCurrentThread() {
        Thread curThread = Thread.currentThread();

        H2StatementCache cache = stmtCache.get(curThread);

        if (cache == null) {
            H2StatementCache cache0 = new H2StatementCache(PREPARED_STMT_CACHE_SIZE);

            cache = stmtCache.putIfAbsent(curThread, cache0);

            if (cache == null)
                cache = cache0;
        }

        cache.updateLastUsage();

        return cache;
    }

    /** {@inheritDoc} */
    @Override public PreparedStatement prepareNativeStatement(String schemaName, String sql) throws SQLException {
        Connection conn = connectionForSchema(schemaName);

        return prepareStatement(conn, sql, true);
    }

    /**
     * Gets DB connection.
     *
     * @param schema Whether to set schema for connection or not.
     * @return DB connection.
     * @throws IgniteCheckedException In case of error.
     */
    private Connection connectionForThread(@Nullable String schema) throws IgniteCheckedException {
        H2ConnectionWrapper c = connCache.get();

        if (c == null)
            throw new IgniteCheckedException("Failed to get DB connection for thread (check log for details).");

        if (schema != null && !F.eq(c.schema(), schema)) {
            Statement stmt = null;

            try {
                stmt = c.connection().createStatement();

                stmt.executeUpdate("SET SCHEMA " + H2Utils.withQuotes(schema));

                if (log.isDebugEnabled())
                    log.debug("Set schema: " + schema);

                c.schema(schema);
            }
            catch (SQLException e) {
                throw new IgniteSQLException("Failed to set schema for DB connection for thread [schema=" +
                    schema + "]", e);
            }
            finally {
                U.close(stmt, log);
            }
        }

        return c.connection();
    }

    /**
     * Creates DB schema if it has not been created yet.
     *
     * @param schema Schema name.
     * @throws IgniteCheckedException If failed to create db schema.
     */
    private void createSchema(String schema) throws IgniteCheckedException {
        executeStatement("INFORMATION_SCHEMA", "CREATE SCHEMA IF NOT EXISTS " + H2Utils.withQuotes(schema));

        // This method is typically called from internal Ignite threads on bootstrap, no need to cache this connection.
        conns.remove(Thread.currentThread());

        if (log.isDebugEnabled())
            log.debug("Created H2 schema for index database: " + schema);
    }

    /**
     * Creates DB schema if it has not been created yet.
     *
     * @param schema Schema name.
     * @throws IgniteCheckedException If failed to create db schema.
     */
    private void dropSchema(String schema) throws IgniteCheckedException {
        executeStatement("INFORMATION_SCHEMA", "DROP SCHEMA IF EXISTS " + H2Utils.withQuotes(schema));

        if (log.isDebugEnabled())
            log.debug("Dropped H2 schema for index database: " + schema);
    }

    /**
     * @param schema Schema
     * @param sql SQL statement.
     * @throws IgniteCheckedException If failed.
     */
    public void executeStatement(String schema, String sql) throws IgniteCheckedException {
        Statement stmt = null;

        try {
            Connection c = connectionForThread(schema);

            stmt = c.createStatement();

            stmt.executeUpdate(sql);
        }
        catch (SQLException e) {
            onSqlException();

            throw new IgniteSQLException("Failed to execute statement: " + sql, e);
        }
        finally {
            U.close(stmt, log);
        }
    }

    /**
     * Binds object to prepared statement.
     *
     * @param stmt SQL statement.
     * @param idx Index.
     * @param obj Value to store.
     * @throws IgniteCheckedException If failed.
     */
    private void bindObject(PreparedStatement stmt, int idx, @Nullable Object obj) throws IgniteCheckedException {
        try {
            if (obj == null)
                stmt.setNull(idx, Types.VARCHAR);
            else if (obj instanceof BigInteger)
                stmt.setObject(idx, obj, Types.JAVA_OBJECT);
            else if (obj instanceof BigDecimal)
                stmt.setObject(idx, obj, Types.DECIMAL);
            else
                stmt.setObject(idx, obj);
        }
        catch (SQLException e) {
            throw new IgniteCheckedException("Failed to bind parameter [idx=" + idx + ", obj=" + obj + ", stmt=" +
                stmt + ']', e);
        }
    }

    /**
     * Handles SQL exception.
     */
    private void onSqlException() {
        Connection conn = connCache.get().connection();

        connCache.set(null);

        if (conn != null) {
            conns.remove(Thread.currentThread());

            // Reset connection to receive new one at next call.
            U.close(conn, log);
        }
    }

    /** {@inheritDoc} */
    @Override public void store(GridCacheContext cctx, GridQueryTypeDescriptor type, CacheDataRow row,
        @Nullable CacheDataRow prevRow, boolean prevRowAvailable) throws IgniteCheckedException {
        String cacheName = cctx.name();

        H2TableDescriptor tbl = tableDescriptor(schema(cacheName), cacheName, type.name());

        if (tbl == null)
            return; // Type was rejected.

        tbl.table().update(row, prevRow, prevRowAvailable);

        if (tbl.luceneIndex() != null) {
            long expireTime = row.expireTime();

            if (expireTime == 0L)
                expireTime = Long.MAX_VALUE;

            tbl.luceneIndex().store(row.key(), row.value(), row.version(), expireTime);
        }
    }

    /** {@inheritDoc} */
    @Override public void remove(GridCacheContext cctx, GridQueryTypeDescriptor type, CacheDataRow row)
        throws IgniteCheckedException
    {
        if (log.isDebugEnabled()) {
            log.debug("Removing key from cache query index [locId=" + nodeId +
                ", key=" + row.key() +
                ", val=" + row.value() + ']');
        }

        String cacheName = cctx.name();

        H2TableDescriptor tbl = tableDescriptor(schema(cacheName), cacheName, type.name());

        if (tbl == null)
            return;

        if (tbl.table().remove(row)) {
            if (tbl.luceneIndex() != null)
                tbl.luceneIndex().remove(row.key());
        }
    }

    /**
     * Drops table form h2 database and clear all related indexes (h2 text, lucene).
     *
     * @param tbl Table to unregister.
     * @throws IgniteCheckedException If failed to unregister.
     */
    private void dropTable(H2TableDescriptor tbl) throws IgniteCheckedException {
        assert tbl != null;

        if (log.isDebugEnabled())
            log.debug("Removing query index table: " + tbl.fullTableName());

        Connection c = connectionForThread(tbl.schemaName());

        Statement stmt = null;

        try {
            stmt = c.createStatement();

            String sql = "DROP TABLE IF EXISTS " + tbl.fullTableName();

            if (log.isDebugEnabled())
                log.debug("Dropping database index table with SQL: " + sql);

            stmt.executeUpdate(sql);
        }
        catch (SQLException e) {
            onSqlException();

            throw new IgniteSQLException("Failed to drop database index table [type=" + tbl.type().name() +
                ", table=" + tbl.fullTableName() + "]", IgniteQueryErrorCode.TABLE_DROP_FAILED, e);
        }
        finally {
            U.close(stmt, log);
        }
    }

    /**
     * Add initial user index.
     *
     * @param schemaName Schema name.
     * @param desc Table descriptor.
     * @param h2Idx User index.
     * @throws IgniteCheckedException If failed.
     */
    private void addInitialUserIndex(String schemaName, H2TableDescriptor desc, GridH2IndexBase h2Idx)
        throws IgniteCheckedException {
        GridH2Table h2Tbl = desc.table();

        h2Tbl.proposeUserIndex(h2Idx);

        try {
            String sql = H2Utils.indexCreateSql(desc.fullTableName(), h2Idx, false);

            executeSql(schemaName, sql);
        }
        catch (Exception e) {
            // Rollback and re-throw.
            h2Tbl.rollbackUserIndex(h2Idx.getName());

            throw e;
        }
    }

    /** {@inheritDoc} */
    @Override public void dynamicIndexCreate(final String schemaName, final String tblName,
        final QueryIndexDescriptorImpl idxDesc, boolean ifNotExists, SchemaIndexCacheVisitor cacheVisitor)
        throws IgniteCheckedException {
        // Locate table.
        H2Schema schema = schemas.get(schemaName);

        H2TableDescriptor desc = (schema != null ? schema.tableByName(tblName) : null);

        if (desc == null)
            throw new IgniteCheckedException("Table not found in internal H2 database [schemaName=" + schemaName +
                ", tblName=" + tblName + ']');

        GridH2Table h2Tbl = desc.table();

        // Create index.
        final GridH2IndexBase h2Idx = desc.createUserIndex(idxDesc);

        h2Tbl.proposeUserIndex(h2Idx);

        try {
            // Populate index with existing cache data.
            final GridH2RowDescriptor rowDesc = h2Tbl.rowDescriptor();

            SchemaIndexCacheVisitorClosure clo = new SchemaIndexCacheVisitorClosure() {
                @Override public void apply(CacheDataRow row) throws IgniteCheckedException {
                    GridH2Row h2Row = rowDesc.createRow(row);

                    h2Idx.putx(h2Row);
                }
            };

            cacheVisitor.visit(clo);

            // At this point index is in consistent state, promote it through H2 SQL statement, so that cached
            // prepared statements are re-built.
            String sql = H2Utils.indexCreateSql(desc.fullTableName(), h2Idx, ifNotExists);

            executeSql(schemaName, sql);
        }
        catch (Exception e) {
            // Rollback and re-throw.
            h2Tbl.rollbackUserIndex(h2Idx.getName());

            throw e;
        }
    }

    /** {@inheritDoc} */
    @SuppressWarnings("SynchronizationOnLocalVariableOrMethodParameter")
    @Override public void dynamicIndexDrop(final String schemaName, String idxName, boolean ifExists)
        throws IgniteCheckedException{
        String sql = H2Utils.indexDropSql(schemaName, idxName, ifExists);

        executeSql(schemaName, sql);
    }

    /** {@inheritDoc} */
    @Override public void dynamicAddColumn(String schemaName, String tblName, List<QueryField> cols,
        boolean ifTblExists, boolean ifColNotExists) throws IgniteCheckedException {
        // Locate table.
        H2Schema schema = schemas.get(schemaName);

        H2TableDescriptor desc = (schema != null ? schema.tableByName(tblName) : null);

        if (desc == null) {
            if (!ifTblExists)
                throw new IgniteCheckedException("Table not found in internal H2 database [schemaName=" + schemaName +
                    ", tblName=" + tblName + ']');
            else
                return;
        }

        desc.table().addColumns(cols, ifColNotExists);

        clearCachedQueries();
    }

    /** {@inheritDoc} */
    @Override public void dynamicDropColumn(String schemaName, String tblName, List<String> cols, boolean ifTblExists,
        boolean ifColExists) throws IgniteCheckedException {
        // Locate table.
        H2Schema schema = schemas.get(schemaName);

        H2TableDescriptor desc = (schema != null ? schema.tableByName(tblName) : null);

        if (desc == null) {
            if (!ifTblExists)
                throw new IgniteCheckedException("Table not found in internal H2 database [schemaName=" + schemaName +
                    ",tblName=" + tblName + ']');
            else
                return;
        }

        desc.table().dropColumns(cols, ifColExists);

        clearCachedQueries();
    }

    /**
     * Execute DDL command.
     *
     * @param schemaName Schema name.
     * @param sql SQL.
     * @throws IgniteCheckedException If failed.
     */
    private void executeSql(String schemaName, String sql) throws IgniteCheckedException {
        try {
            Connection conn = connectionForSchema(schemaName);

            try (PreparedStatement stmt = prepareStatement(conn, sql, false)) {
                stmt.execute();
            }
        }
        catch (Exception e) {
            throw new IgniteCheckedException("Failed to execute SQL statement on internal H2 database: " + sql, e);
        }
    }

    /**
     * Create sorted index.
     *
     * @param name Index name,
     * @param tbl Table.
     * @param pk Primary key flag.
     * @param cols Columns.
     * @param inlineSize Index inline size.
     * @return Index.
     */
    GridH2IndexBase createSortedIndex(String name, GridH2Table tbl, boolean pk, List<IndexColumn> cols,
        int inlineSize) {
        try {
            GridCacheContext cctx = tbl.cache();

            if (log.isDebugEnabled())
                log.debug("Creating cache index [cacheId=" + cctx.cacheId() + ", idxName=" + name + ']');

            final int segments = tbl.rowDescriptor().context().config().getQueryParallelism();

            H2RowCache cache = rowCache.forGroup(cctx.groupId());

            return new H2TreeIndex(cctx, cache, tbl, name, pk, cols, inlineSize, segments);
        }
        catch (IgniteCheckedException e) {
            throw new IgniteException(e);
        }
    }

    /** {@inheritDoc} */
    @SuppressWarnings("unchecked")
    @Override public <K, V> GridCloseableIterator<IgniteBiTuple<K, V>> queryLocalText(String schemaName,
        String cacheName, String qry, String typeName, IndexingQueryFilter filters) throws IgniteCheckedException {
        H2TableDescriptor tbl = tableDescriptor(schemaName, cacheName, typeName);

        if (tbl != null && tbl.luceneIndex() != null) {
            GridRunningQueryInfo run = new GridRunningQueryInfo(qryIdGen.incrementAndGet(), qry, TEXT, schemaName,
                U.currentTimeMillis(), null, true);

            try {
                runs.put(run.id(), run);

                return tbl.luceneIndex().query(qry.toUpperCase(), filters);
            }
            finally {
                runs.remove(run.id());
            }
        }

        return new GridEmptyCloseableIterator<>();
    }

    /**
     * Queries individual fields (generally used by JDBC drivers).
     *
     * @param schemaName Schema name.
     * @param qry Query.
     * @param params Query parameters.
     * @param filter Cache name and key filter.
     * @param enforceJoinOrder Enforce join order of tables in the query.
     * @param timeout Query timeout in milliseconds.
     * @param cancel Query cancel.
     * @return Query result.
     * @throws IgniteCheckedException If failed.
     */
    @SuppressWarnings("unchecked")
    GridQueryFieldsResult queryLocalSqlFields(final String schemaName, final String qry,
        @Nullable final Collection<Object> params, final IndexingQueryFilter filter, boolean enforceJoinOrder,
        final int timeout, final GridQueryCancel cancel) throws IgniteCheckedException {
        final Connection conn = connectionForSchema(schemaName);

        H2Utils.setupConnection(conn, false, enforceJoinOrder);

        final PreparedStatement stmt = preparedStatementWithParams(conn, qry, params, true);

        if (GridSqlQueryParser.checkMultipleStatements(stmt))
            throw new IgniteSQLException("Multiple statements queries are not supported for local queries");

        Prepared p = GridSqlQueryParser.prepared(stmt);

        if (DmlStatementsProcessor.isDmlStatement(p)) {
            SqlFieldsQuery fldsQry = new SqlFieldsQuery(qry);

            if (params != null)
                fldsQry.setArgs(params.toArray());

            fldsQry.setEnforceJoinOrder(enforceJoinOrder);
            fldsQry.setTimeout(timeout, TimeUnit.MILLISECONDS);

            return dmlProc.updateSqlFieldsLocal(schemaName, conn, p, fldsQry, filter, cancel);
        }
        else if (DdlStatementsProcessor.isDdlStatement(p))
            throw new IgniteSQLException("DDL statements are supported for the whole cluster only",
                IgniteQueryErrorCode.UNSUPPORTED_OPERATION);

        List<GridQueryFieldMetadata> meta;

        try {
            meta = H2Utils.meta(stmt.getMetaData());
        }
        catch (SQLException e) {
            throw new IgniteCheckedException("Cannot prepare query metadata", e);
        }

        final GridH2QueryContext ctx = new GridH2QueryContext(nodeId, nodeId, 0, LOCAL)
            .filter(filter).distributedJoinMode(OFF);

        return new GridQueryFieldsResultAdapter(meta, null) {
            @Override public GridCloseableIterator<List<?>> iterator() throws IgniteCheckedException {
                assert GridH2QueryContext.get() == null;

                GridH2QueryContext.set(ctx);

                GridRunningQueryInfo run = new GridRunningQueryInfo(qryIdGen.incrementAndGet(), qry, SQL_FIELDS,
                    schemaName, U.currentTimeMillis(), cancel, true);

                runs.putIfAbsent(run.id(), run);

                try {
                    ResultSet rs = executeSqlQueryWithTimer(stmt, conn, qry, params, timeout, cancel);

                    return new H2FieldsIterator(rs);
                }
                finally {
                    GridH2QueryContext.clearThreadLocal();

                    runs.remove(run.id());
                }
            }
        };
    }

    /** {@inheritDoc} */
    @Override public long streamUpdateQuery(String schemaName, String qry,
        @Nullable Object[] params, IgniteDataStreamer<?, ?> streamer) throws IgniteCheckedException {
        final Connection conn = connectionForSchema(schemaName);

        final PreparedStatement stmt;

        try {
            stmt = prepareStatement(conn, qry, true);
        }
        catch (SQLException e) {
            throw new IgniteSQLException(e);
        }

        return dmlProc.streamUpdateQuery(streamer, stmt, params);
    }

    /**
     * Prepares sql statement.
     *
     * @param conn Connection.
     * @param sql Sql.
     * @param params Params.
     * @param useStmtCache If {@code true} use stmt cache.
     * @return Prepared statement with set parameters.
     * @throws IgniteCheckedException If failed.
     */
    private PreparedStatement preparedStatementWithParams(Connection conn, String sql, Collection<Object> params,
        boolean useStmtCache) throws IgniteCheckedException {
        final PreparedStatement stmt;

        try {
            stmt = prepareStatement(conn, sql, useStmtCache);
        }
        catch (SQLException e) {
            throw new IgniteCheckedException("Failed to parse SQL query: " + sql, e);
        }

        bindParameters(stmt, params);

        return stmt;
    }

    /**
     * Executes sql query statement.
     *
     * @param conn Connection,.
     * @param stmt Statement.
     * @param timeoutMillis Query timeout.
     * @param cancel Query cancel.
     * @return Result.
     * @throws IgniteCheckedException If failed.
     */
    private ResultSet executeSqlQuery(final Connection conn, final PreparedStatement stmt,
        int timeoutMillis, @Nullable GridQueryCancel cancel) throws IgniteCheckedException {
        final MapQueryLazyWorker lazyWorker = MapQueryLazyWorker.currentWorker();

        if (cancel != null) {
            cancel.set(new Runnable() {
                @Override public void run() {
                    if (lazyWorker != null) {
                        lazyWorker.submit(new Runnable() {
                            @Override public void run() {
                                cancelStatement(stmt);
                            }
                        });
                    }
                    else
                        cancelStatement(stmt);
                }
            });
        }

        Session ses = H2Utils.session(conn);

        if (timeoutMillis > 0)
            ses.setQueryTimeout(timeoutMillis);

        if (lazyWorker != null)
            ses.setLazyQueryExecution(true);

        try {
            return stmt.executeQuery();
        }
        catch (SQLException e) {
            // Throw special exception.
            if (e.getErrorCode() == ErrorCode.STATEMENT_WAS_CANCELED)
                throw new QueryCancelledException();

            throw new IgniteCheckedException("Failed to execute SQL query. " + e.getMessage(), e);
        }
        finally {
            if (timeoutMillis > 0)
                ses.setQueryTimeout(0);

            if (lazyWorker != null)
                ses.setLazyQueryExecution(false);
        }
    }

    /**
     * Cancel prepared statement.
     *
     * @param stmt Statement.
     */
    private static void cancelStatement(PreparedStatement stmt) {
        try {
            stmt.cancel();
        }
        catch (SQLException ignored) {
            // No-op.
        }
    }

    /**
     * Executes sql query and prints warning if query is too slow..
     *
     * @param conn Connection,
     * @param sql Sql query.
     * @param params Parameters.
     * @param useStmtCache If {@code true} uses stmt cache.
     * @param timeoutMillis Query timeout.
     * @param cancel Query cancel.
     * @return Result.
     * @throws IgniteCheckedException If failed.
     */
    public ResultSet executeSqlQueryWithTimer(Connection conn, String sql, @Nullable Collection<Object> params,
        boolean useStmtCache, int timeoutMillis, @Nullable GridQueryCancel cancel) throws IgniteCheckedException {
        return executeSqlQueryWithTimer(preparedStatementWithParams(conn, sql, params, useStmtCache),
            conn, sql, params, timeoutMillis, cancel);
    }

    /**
     * Executes sql query and prints warning if query is too slow.
     *
     * @param stmt Prepared statement for query.
     * @param conn Connection.
     * @param sql Sql query.
     * @param params Parameters.
     * @param timeoutMillis Query timeout.
     * @param cancel Query cancel.
     * @return Result.
     * @throws IgniteCheckedException If failed.
     */
    private ResultSet executeSqlQueryWithTimer(PreparedStatement stmt, Connection conn, String sql,
        @Nullable Collection<Object> params, int timeoutMillis, @Nullable GridQueryCancel cancel)
        throws IgniteCheckedException {
        long start = U.currentTimeMillis();

        try {
            ResultSet rs = executeSqlQuery(conn, stmt, timeoutMillis, cancel);

            long time = U.currentTimeMillis() - start;

            long longQryExecTimeout = ctx.config().getLongQueryWarningTimeout();

            if (time > longQryExecTimeout) {
                String msg = "Query execution is too long (" + time + " ms): " + sql;

                ResultSet plan = executeSqlQuery(conn, preparedStatementWithParams(conn, "EXPLAIN " + sql,
                    params, false), 0, null);

                plan.next();

                // Add SQL explain result message into log.
                String longMsg = "Query execution is too long [time=" + time + " ms, sql='" + sql + '\'' +
                    ", plan=" + U.nl() + plan.getString(1) + U.nl() + ", parameters=" +
                    (params == null ? "[]" : Arrays.deepToString(params.toArray())) + "]";

                LT.warn(log, longMsg, msg);
            }

            return rs;
        }
        catch (SQLException e) {
            onSqlException();

            throw new IgniteCheckedException(e);
        }
    }

    /**
     * Binds parameters to prepared statement.
     *
     * @param stmt Prepared statement.
     * @param params Parameters collection.
     * @throws IgniteCheckedException If failed.
     */
    public void bindParameters(PreparedStatement stmt,
        @Nullable Collection<Object> params) throws IgniteCheckedException {
        if (!F.isEmpty(params)) {
            int idx = 1;

            for (Object arg : params)
                bindObject(stmt, idx++, arg);
        }
    }

    /** {@inheritDoc} */
    @Override public FieldsQueryCursor<List<?>> queryLocalSqlFields(String schemaName, SqlFieldsQuery qry,
        final boolean keepBinary, IndexingQueryFilter filter, GridQueryCancel cancel) throws IgniteCheckedException {
        String sql = qry.getSql();
        Object[] args = qry.getArgs();

        final GridQueryFieldsResult res = queryLocalSqlFields(schemaName, sql, F.asList(args), filter,
            qry.isEnforceJoinOrder(), qry.getTimeout(), cancel);

        QueryCursorImpl<List<?>> cursor = new QueryCursorImpl<>(new Iterable<List<?>>() {
            @Override public Iterator<List<?>> iterator() {
                try {
                    return new GridQueryCacheObjectsIterator(res.iterator(), objectContext(), keepBinary);
                }
                catch (IgniteCheckedException e) {
                    throw new IgniteException(e);
                }
            }
        }, cancel);

        cursor.fieldsMeta(res.metaData());

        return cursor;
    }

    /** {@inheritDoc} */
    @SuppressWarnings("unchecked")
    @Override public <K, V> QueryCursor<Cache.Entry<K,V>> queryLocalSql(String schemaName, String cacheName,
        final SqlQuery qry, final IndexingQueryFilter filter, final boolean keepBinary) throws IgniteCheckedException {
        String type = qry.getType();
        String sqlQry = qry.getSql();
        String alias = qry.getAlias();
        Object[] params = qry.getArgs();

        GridQueryCancel cancel = new GridQueryCancel();

        final GridCloseableIterator<IgniteBiTuple<K, V>> i = queryLocalSql(schemaName, cacheName, sqlQry, alias,
            F.asList(params), type, filter, cancel);

        return new QueryCursorImpl<>(new Iterable<Cache.Entry<K, V>>() {
            @Override public Iterator<Cache.Entry<K, V>> iterator() {
                return new ClIter<Cache.Entry<K, V>>() {
                    @Override public void close() throws Exception {
                        i.close();
                    }

                    @Override public boolean hasNext() {
                        return i.hasNext();
                    }

                    @Override public Cache.Entry<K, V> next() {
                        IgniteBiTuple<K, V> t = i.next();

                        K key = (K)CacheObjectUtils.unwrapBinaryIfNeeded(objectContext(), t.get1(), keepBinary, false);
                        V val = (V)CacheObjectUtils.unwrapBinaryIfNeeded(objectContext(), t.get2(), keepBinary, false);

                        return new CacheEntryImpl<>(key, val);
                    }

                    @Override public void remove() {
                        throw new UnsupportedOperationException();
                    }
                };
            }
        }, cancel);
    }

    /**
     * Executes regular query.
     *
     * @param schemaName Schema name.
     * @param cacheName Cache name.
     * @param qry Query.
     * @param alias Table alias.
     * @param params Query parameters.
     * @param type Query return type.
     * @param filter Cache name and key filter.
     * @param cancel Cancel object.
     * @return Queried rows.
     * @throws IgniteCheckedException If failed.
     */
    @SuppressWarnings("unchecked")
    <K, V> GridCloseableIterator<IgniteBiTuple<K, V>> queryLocalSql(String schemaName, String cacheName,
        final String qry, String alias, @Nullable final Collection<Object> params, String type,
        final IndexingQueryFilter filter, GridQueryCancel cancel) throws IgniteCheckedException {
        final H2TableDescriptor tbl = tableDescriptor(schemaName, cacheName, type);

        if (tbl == null)
            throw new IgniteSQLException("Failed to find SQL table for type: " + type,
                IgniteQueryErrorCode.TABLE_NOT_FOUND);

        String sql = generateQuery(qry, alias, tbl);

        Connection conn = connectionForThread(tbl.schemaName());

        H2Utils.setupConnection(conn, false, false);

        GridH2QueryContext.set(new GridH2QueryContext(nodeId, nodeId, 0, LOCAL).filter(filter)
            .distributedJoinMode(OFF));

        GridRunningQueryInfo run = new GridRunningQueryInfo(qryIdGen.incrementAndGet(), qry, SQL, schemaName,
            U.currentTimeMillis(), null, true);

        runs.put(run.id(), run);

        try {
            ResultSet rs = executeSqlQueryWithTimer(conn, sql, params, true, 0, cancel);

            return new H2KeyValueIterator(rs);
        }
        finally {
            GridH2QueryContext.clearThreadLocal();

            runs.remove(run.id());
        }
    }

    /**
     * @param schemaName Schema name.
     * @param qry Query.
     * @param keepCacheObj Flag to keep cache object.
     * @param enforceJoinOrder Enforce join order of tables.
     * @param timeoutMillis Query timeout.
     * @param cancel Cancel object.
     * @param params Query parameters.
     * @param parts Partitions.
     * @param lazy Lazy query execution flag.
     * @return Iterable result.
     */
    private Iterable<List<?>> runQueryTwoStep(
        final String schemaName,
        final GridCacheTwoStepQuery qry,
        final boolean keepCacheObj,
        final boolean enforceJoinOrder,
        final int timeoutMillis,
        final GridQueryCancel cancel,
        final Object[] params,
        final int[] parts,
        final boolean lazy
    ) {
        return new Iterable<List<?>>() {
            @Override public Iterator<List<?>> iterator() {
                return rdcQryExec.query(schemaName, qry, keepCacheObj, enforceJoinOrder, timeoutMillis, cancel, params,
                    parts, lazy);
            }
        };
    }

    /**
     * Run DML on remote nodes.
     *
     * @param schemaName Schema name.
     * @param fieldsQry Initial update query.
     * @param cacheIds Cache identifiers.
     * @param isReplicatedOnly Whether query uses only replicated caches.
     * @param cancel Cancel state.
     * @return Update result.
     */
    UpdateResult runDistributedUpdate(
        String schemaName,
        SqlFieldsQuery fieldsQry,
        List<Integer> cacheIds,
        boolean isReplicatedOnly,
        GridQueryCancel cancel) {
        return rdcQryExec.update(schemaName, cacheIds, fieldsQry.getSql(), fieldsQry.getArgs(),
            fieldsQry.isEnforceJoinOrder(), fieldsQry.getPageSize(), fieldsQry.getTimeout(),
            fieldsQry.getPartitions(), isReplicatedOnly, cancel);
    }

    /** {@inheritDoc} */
    @SuppressWarnings("unchecked")
    @Override public <K, V> QueryCursor<Cache.Entry<K, V>> queryDistributedSql(String schemaName, String cacheName,
        SqlQuery qry, boolean keepBinary) {
        String type = qry.getType();

        H2TableDescriptor tblDesc = tableDescriptor(schemaName, cacheName, type);

        if (tblDesc == null)
            throw new IgniteSQLException("Failed to find SQL table for type: " + type,
                IgniteQueryErrorCode.TABLE_NOT_FOUND);

        String sql;

        try {
            sql = generateQuery(qry.getSql(), qry.getAlias(), tblDesc);
        }
        catch (IgniteCheckedException e) {
            throw new IgniteException(e);
        }

        SqlFieldsQuery fqry = new SqlFieldsQuery(sql);

        fqry.setArgs(qry.getArgs());
        fqry.setPageSize(qry.getPageSize());
        fqry.setDistributedJoins(qry.isDistributedJoins());
        fqry.setPartitions(qry.getPartitions());
        fqry.setLocal(qry.isLocal());

        if (qry.getTimeout() > 0)
            fqry.setTimeout(qry.getTimeout(), TimeUnit.MILLISECONDS);

        final QueryCursor<List<?>> res =
            querySqlFields(schemaName, fqry, keepBinary, true, null).get(0);

        final Iterable<Cache.Entry<K, V>> converted = new Iterable<Cache.Entry<K, V>>() {
            @Override public Iterator<Cache.Entry<K, V>> iterator() {
                final Iterator<List<?>> iter0 = res.iterator();

                return new Iterator<Cache.Entry<K, V>>() {
                    @Override public boolean hasNext() {
                        return iter0.hasNext();
                    }

                    @Override public Cache.Entry<K, V> next() {
                        List<?> l = iter0.next();

                        return new CacheEntryImpl<>((K)l.get(0), (V)l.get(1));
                    }

                    @Override public void remove() {
                        throw new UnsupportedOperationException();
                    }
                };
            }
        };

        // No metadata for SQL queries.
        return new QueryCursorImpl<Cache.Entry<K, V>>(converted) {
            @Override public void close() {
                res.close();
            }
        };
    }

    /**
     * Try executing query using native facilities.
     *
     * @param schemaName Schema name.
     * @param qry Query.
     * @return Result or {@code null} if cannot parse/process this query.
     */
    private List<FieldsQueryCursor<List<?>>> tryQueryDistributedSqlFieldsNative(String schemaName, SqlFieldsQuery qry) {
        // Heuristic check for fast return.
        String sqlUpper = qry.getSql().toUpperCase();

        if (!(sqlUpper.contains("INDEX") || sqlUpper.contains("ALTER")))
            return null;

        // Parse.
        SqlCommand cmd;

        try {
            SqlParser parser = new SqlParser(schemaName, qry.getSql());

            cmd = parser.nextCommand();

            // No support for multiple commands for now.
            if (parser.nextCommand() != null)
                return null;

            // Only CREATE/DROP INDEX and ALTER TABLE commands are supported for now.
            if (!(cmd instanceof SqlCreateIndexCommand || cmd instanceof SqlDropIndexCommand ||
                cmd instanceof SqlAlterTableCommand))
                return null;
        }
        catch (Exception e) {
            // Cannot parse, return.
            if (log.isDebugEnabled())
                log.debug("Failed to parse SQL with native parser [qry=" + qry.getSql() + ", err=" + e + ']');

            if (!IgniteSystemProperties.getBoolean(IgniteSystemProperties.IGNITE_SQL_PARSER_DISABLE_H2_FALLBACK))
                return null;

            int code = IgniteQueryErrorCode.PARSING;

            if (e instanceof SqlParseException)
                code = ((SqlParseException)e).code();

            throw new IgniteSQLException("Failed to parse DDL statement: " + qry.getSql(), code, e);
        }

        // Execute.
        try {
            FieldsQueryCursor<List<?>> res = ddlProc.runDdlStatement(qry.getSql(), cmd);

            return Collections.singletonList(res);
        }
        catch (IgniteCheckedException e) {
            throw new IgniteSQLException("Failed to execute DDL statement [stmt=" + qry.getSql() + ']', e);
        }
    }

    /**
     * Check expected statement type (when it is set by JDBC) and given statement type.
     *
     * @param qry Query.
     * @param isQry {@code true} for select queries, otherwise (DML/DDL queries) {@code false}.
     */
    private void checkQueryType(SqlFieldsQuery qry, boolean isQry) {
        Boolean qryFlag = qry instanceof SqlFieldsQueryEx ? ((SqlFieldsQueryEx) qry).isQuery() : null;

        if (qryFlag != null && qryFlag != isQry)
            throw new IgniteSQLException("Given statement type does not match that declared by JDBC driver",
                IgniteQueryErrorCode.STMT_TYPE_MISMATCH);
    }


    /** {@inheritDoc} */
    @SuppressWarnings("StringEquality")
    @Override public List<FieldsQueryCursor<List<?>>> querySqlFields(String schemaName, SqlFieldsQuery qry,
        boolean keepBinary, boolean failOnMultipleStmts, GridQueryCancel cancel) {
        List<FieldsQueryCursor<List<?>>> res = tryQueryDistributedSqlFieldsNative(schemaName, qry);

        if (res != null)
            return res;

        {
            // First, let's check if we already have a two-step query for this statement...
            H2TwoStepCachedQueryKey cachedQryKey = new H2TwoStepCachedQueryKey(schemaName, qry.getSql(),
                qry.isCollocated(), qry.isDistributedJoins(), qry.isEnforceJoinOrder(), qry.isLocal());

            H2TwoStepCachedQuery cachedQry;

            if ((cachedQry = twoStepCache.get(cachedQryKey)) != null) {
                checkQueryType(qry, true);

                GridCacheTwoStepQuery twoStepQry = cachedQry.query().copy();

                List<GridQueryFieldMetadata> meta = cachedQry.meta();

                res = Collections.singletonList(doRunDistributedQuery(schemaName, qry, twoStepQry, meta, keepBinary,
                    cancel));

                if (!twoStepQry.explain())
                    twoStepCache.putIfAbsent(cachedQryKey, new H2TwoStepCachedQuery(meta, twoStepQry.copy()));

                return res;
            }
        }

        {
            // Second, let's check if we already have a parsed statement...
            PreparedStatement cachedStmt;

            if ((cachedStmt = cachedStatement(connectionForSchema(schemaName), qry.getSql())) != null) {
                Prepared prepared = GridSqlQueryParser.prepared(cachedStmt);

                // We may use this cached statement only for local queries and non queries.
                if (qry.isLocal() || !prepared.isQuery())
                    return (List<FieldsQueryCursor<List<?>>>)doRunPrepared(schemaName, prepared, qry, null, null,
                            keepBinary, cancel);
            }
        }

        res = new ArrayList<>(1);

        int firstArg = 0;

        String remainingSql = qry.getSql();

        while (remainingSql != null) {
            ParsingResult parseRes = parseAndSplit(schemaName,
                remainingSql != qry.getSql() ? cloneFieldsQuery(qry).setSql(remainingSql) : qry, firstArg);

            // Let's avoid second reflection getter call by returning Prepared object too
            Prepared prepared = parseRes.prepared();

            GridCacheTwoStepQuery twoStepQry = parseRes.twoStepQuery();

            List<GridQueryFieldMetadata> meta = parseRes.meta();

            SqlFieldsQuery newQry = parseRes.newQuery();

            remainingSql = parseRes.remainingSql();

            if (remainingSql != null && failOnMultipleStmts)
                throw new IgniteSQLException("Multiple statements queries are not supported");

            firstArg += prepared.getParameters().size();

            res.addAll(doRunPrepared(schemaName, prepared, newQry, twoStepQry, meta, keepBinary, cancel));

            if (parseRes.twoStepQuery() != null && parseRes.twoStepQueryKey() != null &&
                    !parseRes.twoStepQuery().explain())
                twoStepCache.putIfAbsent(parseRes.twoStepQueryKey(), new H2TwoStepCachedQuery(meta, twoStepQry.copy()));
        }

        return res;
    }

    /**
     * Execute an all-ready {@link SqlFieldsQuery}.
     * @param schemaName Schema name.
     * @param prepared H2 command.
     * @param qry Fields query with flags.
     * @param twoStepQry Two-step query if this query must be executed in a distributed way.
     * @param meta Metadata for {@code twoStepQry}.
     * @param keepBinary Whether binary objects must not be deserialized automatically.
     * @param cancel Query cancel state holder.
     * @return Query result.
     */
    private List<? extends FieldsQueryCursor<List<?>>> doRunPrepared(String schemaName, Prepared prepared,
        SqlFieldsQuery qry, GridCacheTwoStepQuery twoStepQry, List<GridQueryFieldMetadata> meta, boolean keepBinary,
        GridQueryCancel cancel) {
        String sqlQry = qry.getSql();

        boolean loc = qry.isLocal();

        IndexingQueryFilter filter = (loc ? backupFilter(null, qry.getPartitions()) : null);

        if (!prepared.isQuery()) {
            if (DmlStatementsProcessor.isDmlStatement(prepared)) {
                try {
                    Connection conn = connectionForSchema(schemaName);

                    if (!loc)
                        return dmlProc.updateSqlFieldsDistributed(schemaName, conn, prepared, qry, cancel);
                    else {
                        final GridQueryFieldsResult updRes =
                            dmlProc.updateSqlFieldsLocal(schemaName, conn, prepared, qry, filter, cancel);

                        return Collections.singletonList(new QueryCursorImpl<>(new Iterable<List<?>>() {
                            @Override public Iterator<List<?>> iterator() {
                                try {
                                    return new GridQueryCacheObjectsIterator(updRes.iterator(), objectContext(),
                                        true);
                                }
                                catch (IgniteCheckedException e) {
                                    throw new IgniteException(e);
                                }
                            }
                        }, cancel));
                    }
                }
                catch (IgniteCheckedException e) {
                    throw new IgniteSQLException("Failed to execute DML statement [stmt=" + sqlQry +
                        ", params=" + Arrays.deepToString(qry.getArgs()) + "]", e);
                }
            }

            if (DdlStatementsProcessor.isDdlStatement(prepared)) {
                if (loc)
                    throw new IgniteSQLException("DDL statements are not supported for LOCAL caches",
                        IgniteQueryErrorCode.UNSUPPORTED_OPERATION);

                try {
                    return Collections.singletonList(ddlProc.runDdlStatement(sqlQry, prepared));
                }
                catch (IgniteCheckedException e) {
                    throw new IgniteSQLException("Failed to execute DDL statement [stmt=" + sqlQry + ']', e);
                }
            }

            if (prepared instanceof NoOperation) {
                QueryCursorImpl<List<?>> resCur = (QueryCursorImpl<List<?>>)new QueryCursorImpl(
                    Collections.singletonList(Collections.singletonList(0L)), null, false);

                resCur.fieldsMeta(UPDATE_RESULT_META);

                return Collections.singletonList(resCur);
            }

            throw new IgniteSQLException("Unsupported DDL/DML operation: " + prepared.getClass().getName());
        }

        if (twoStepQry != null) {
            if (log.isDebugEnabled())
                log.debug("Parsed query: `" + sqlQry + "` into two step query: " + twoStepQry);

            checkQueryType(qry, true);

            return Collections.singletonList(doRunDistributedQuery(schemaName, qry, twoStepQry, meta, keepBinary,
                cancel));
        }
<<<<<<< HEAD

        // We've encountered a local query, let's just run it.
        try {
            return Collections.singletonList(queryLocalSqlFields(schemaName, qry, keepBinary, filter, cancel));
        }
        catch (IgniteCheckedException e) {
            throw new IgniteSQLException("Failed to execute local statement [stmt=" + sqlQry +
                ", params=" + Arrays.deepToString(qry.getArgs()) + "]", e);
        }
    }

    /**
     * Parse and split query if needed, cache either two-step query or statement.
     * @param schemaName Schema name.
     * @param qry Query.
     * @param firstArg Position of the first argument of the following {@code Prepared}.
     * @return Result: prepared statement, H2 command, two-step query (if needed),
     *     metadata for two-step query (if needed), evaluated query local execution flag.
     */
    private ParsingResult parseAndSplit(String schemaName, SqlFieldsQuery qry, int firstArg) {
        Connection c = connectionForSchema(schemaName);

        // For queries that are explicitly local, we rely on the flag specified in the query
        // because this parsing result will be cached and used for queries directly.
        // For other queries, we enforce join order at this stage to avoid premature optimizations
        // (and therefore longer parsing) as long as there'll be more parsing at split stage.
        boolean enforceJoinOrderOnParsing = (!qry.isLocal() || qry.isEnforceJoinOrder());

        H2Utils.setupConnection(c, /*distributedJoins*/false, /*enforceJoinOrder*/enforceJoinOrderOnParsing);

        boolean loc = qry.isLocal();

        PreparedStatement stmt = prepareStatementAndCaches(c, qry.getSql());

        if (loc && GridSqlQueryParser.checkMultipleStatements(stmt))
            throw new IgniteSQLException("Multiple statements queries are not supported for local queries");

        GridSqlQueryParser.PreparedWithRemaining prep = GridSqlQueryParser.preparedWithRemaining(stmt);

        Prepared prepared = prep.prepared();

        checkQueryType(qry, prepared.isQuery());

        String remainingSql = prep.remainingSql();

        int paramsCnt = prepared.getParameters().size();

        Object[] argsOrig = qry.getArgs();

        Object[] args = null;

        if (!DmlUtils.isBatched(qry) && paramsCnt > 0) {
            if (argsOrig == null || argsOrig.length < firstArg + paramsCnt) {
                throw new IgniteException("Invalid number of query parameters. " +
                    "Cannot find " + (argsOrig != null ? argsOrig.length + 1 - firstArg : 1) + " parameter.");
            }

            args = Arrays.copyOfRange(argsOrig, firstArg, firstArg + paramsCnt);
        }

       if (prepared.isQuery()) {
            try {
                bindParameters(stmt, F.asList(args));
            }
            catch (IgniteCheckedException e) {
                U.closeQuiet(stmt);

                throw new IgniteSQLException("Failed to bind parameters: [qry=" + prepared.getSQL() + ", params=" +
                    Arrays.deepToString(args) + "]", IgniteQueryErrorCode.PARSING, e);
            }

=======

        // We've encountered a local query, let's just run it.
        try {
            return Collections.singletonList(queryLocalSqlFields(schemaName, qry, keepBinary, filter, cancel));
        }
        catch (IgniteCheckedException e) {
            throw new IgniteSQLException("Failed to execute local statement [stmt=" + sqlQry +
                ", params=" + Arrays.deepToString(qry.getArgs()) + "]", e);
        }
    }

    /**
     * Parse and split query if needed, cache either two-step query or statement.
     * @param schemaName Schema name.
     * @param qry Query.
     * @param firstArg Position of the first argument of the following {@code Prepared}.
     * @return Result: prepared statement, H2 command, two-step query (if needed),
     *     metadata for two-step query (if needed), evaluated query local execution flag.
     */
    private ParsingResult parseAndSplit(String schemaName, SqlFieldsQuery qry, int firstArg) {
        Connection c = connectionForSchema(schemaName);

        // For queries that are explicitly local, we rely on the flag specified in the query
        // because this parsing result will be cached and used for queries directly.
        // For other queries, we enforce join order at this stage to avoid premature optimizations
        // (and therefore longer parsing) as long as there'll be more parsing at split stage.
        boolean enforceJoinOrderOnParsing = (!qry.isLocal() || qry.isEnforceJoinOrder());

        H2Utils.setupConnection(c, /*distributedJoins*/false, /*enforceJoinOrder*/enforceJoinOrderOnParsing);

        boolean loc = qry.isLocal();

        PreparedStatement stmt = prepareStatementAndCaches(c, qry.getSql());

        if (loc && GridSqlQueryParser.checkMultipleStatements(stmt))
            throw new IgniteSQLException("Multiple statements queries are not supported for local queries");

        GridSqlQueryParser.PreparedWithRemaining prep = GridSqlQueryParser.preparedWithRemaining(stmt);

        Prepared prepared = prep.prepared();

        checkQueryType(qry, prepared.isQuery());

        String remainingSql = prep.remainingSql();

        int paramsCnt = prepared.getParameters().size();

        Object[] argsOrig = qry.getArgs();

        Object[] args = null;

        if (!DmlUtils.isBatched(qry) && paramsCnt > 0) {
            if (argsOrig == null || argsOrig.length < firstArg + paramsCnt) {
                throw new IgniteException("Invalid number of query parameters. " +
                    "Cannot find " + (argsOrig != null ? argsOrig.length + 1 - firstArg : 1) + " parameter.");
            }

            args = Arrays.copyOfRange(argsOrig, firstArg, firstArg + paramsCnt);
        }

       if (prepared.isQuery()) {
            try {
                bindParameters(stmt, F.asList(args));
            }
            catch (IgniteCheckedException e) {
                U.closeQuiet(stmt);

                throw new IgniteSQLException("Failed to bind parameters: [qry=" + prepared.getSQL() + ", params=" +
                    Arrays.deepToString(args) + "]", IgniteQueryErrorCode.PARSING, e);
            }

>>>>>>> 6bb6b3e5
            GridSqlQueryParser parser = null;

            if (!loc) {
                parser = new GridSqlQueryParser(false);

                GridSqlStatement parsedStmt = parser.parse(prepared);

                // Legit assertion - we have H2 query flag above.
                assert parsedStmt instanceof GridSqlQuery;

                loc = parser.isLocalQuery(qry.isReplicatedOnly());
            }

            if (loc) {
                if (parser == null) {
                    parser = new GridSqlQueryParser(false);

                    parser.parse(prepared);
                }

                GridCacheContext cctx = parser.getFirstPartitionedCache();

                if (cctx != null && cctx.config().getQueryParallelism() > 1) {
                    loc = false;

                    qry.setDistributedJoins(true);
                }
            }
        }

        SqlFieldsQuery newQry = cloneFieldsQuery(qry).setSql(prepared.getSQL()).setArgs(args);

        boolean hasTwoStep = !loc && prepared.isQuery();

        // Let's not cache multiple statements and distributed queries as whole two step query will be cached later on.
        if (remainingSql != null || hasTwoStep)
            getStatementsCacheForCurrentThread().remove(schemaName, qry.getSql());

        if (!hasTwoStep)
            return new ParsingResult(prepared, newQry, remainingSql, null, null, null);

        final UUID locNodeId = ctx.localNodeId();

        // Now we're sure to have a distributed query. Let's try to get a two-step plan from the cache, or perform the
        // split if needed.
        H2TwoStepCachedQueryKey cachedQryKey = new H2TwoStepCachedQueryKey(schemaName, qry.getSql(),
            qry.isCollocated(), qry.isDistributedJoins(), qry.isEnforceJoinOrder(), qry.isLocal());

        H2TwoStepCachedQuery cachedQry;

        if ((cachedQry = twoStepCache.get(cachedQryKey)) != null) {
            checkQueryType(qry, true);

            GridCacheTwoStepQuery twoStepQry = cachedQry.query().copy();

            List<GridQueryFieldMetadata> meta = cachedQry.meta();

            return new ParsingResult(prepared, newQry, remainingSql, twoStepQry, cachedQryKey, meta);
        }

        try {
            GridH2QueryContext.set(new GridH2QueryContext(locNodeId, locNodeId, 0, PREPARE)
                .distributedJoinMode(distributedJoinMode(qry.isLocal(), qry.isDistributedJoins())));

            try {
                return new ParsingResult(prepared, newQry, remainingSql, split(prepared, newQry),
                    cachedQryKey, H2Utils.meta(stmt.getMetaData()));
            }
            catch (IgniteCheckedException e) {
                throw new IgniteSQLException("Failed to bind parameters: [qry=" + newQry.getSql() + ", params=" +
                    Arrays.deepToString(newQry.getArgs()) + "]", IgniteQueryErrorCode.PARSING, e);
            }
            catch (SQLException e) {
                throw new IgniteSQLException(e);
            }
            finally {
                U.close(stmt, log);
            }
        }
        finally {
            GridH2QueryContext.clearThreadLocal();
        }
    }

    /**
     * Make a copy of {@link SqlFieldsQuery} with all flags and preserving type.
     * @param oldQry Query to copy.
     * @return Query copy.
     */
    private SqlFieldsQuery cloneFieldsQuery(SqlFieldsQuery oldQry) {
        return oldQry.copy().setLocal(oldQry.isLocal()).setPageSize(oldQry.getPageSize());
    }

    /**
     * Split query into two-step query.
     * @param prepared JDBC prepared statement.
     * @param qry Original fields query.
     * @return Two-step query.
     * @throws IgniteCheckedException in case of error inside {@link GridSqlQuerySplitter}.
     * @throws SQLException in case of error inside {@link GridSqlQuerySplitter}.
     */
    private GridCacheTwoStepQuery split(Prepared prepared, SqlFieldsQuery qry) throws IgniteCheckedException,
        SQLException {
        GridCacheTwoStepQuery res = GridSqlQuerySplitter.split(connectionForThread(qry.getSchema()), prepared,
            qry.getArgs(), qry.isCollocated(), qry.isDistributedJoins(), qry.isEnforceJoinOrder(), this);

        List<Integer> cacheIds = collectCacheIds(null, res);

        if (F.isEmpty(cacheIds))
            res.local(true);
        else {
            res.cacheIds(cacheIds);
            res.local(qry.isLocal());
        }

        res.pageSize(qry.getPageSize());

        return res;
    }

    /**
     * Run distributed query on detected set of partitions.
     * @param schemaName Schema name.
     * @param qry Original query.
     * @param twoStepQry Two-step query.
     * @param meta Metadata to set to cursor.
     * @param keepBinary Keep binary flag.
     * @param cancel Cancel handler.
     * @return Cursor representing distributed query result.
     */
    private FieldsQueryCursor<List<?>> doRunDistributedQuery(String schemaName, SqlFieldsQuery qry,
        GridCacheTwoStepQuery twoStepQry, List<GridQueryFieldMetadata> meta, boolean keepBinary,
        GridQueryCancel cancel) {
        if (log.isDebugEnabled())
            log.debug("Parsed query: `" + qry.getSql() + "` into two step query: " + twoStepQry);

        twoStepQry.pageSize(qry.getPageSize());

        if (cancel == null)
            cancel = new GridQueryCancel();

        int partitions[] = qry.getPartitions();

        if (partitions == null && twoStepQry.derivedPartitions() != null) {
            try {
                partitions = calculateQueryPartitions(twoStepQry.derivedPartitions(), qry.getArgs());
            }
            catch (IgniteCheckedException e) {
                throw new CacheException("Failed to calculate derived partitions: [qry=" + qry.getSql() + ", params=" +
                    Arrays.deepToString(qry.getArgs()) + "]", e);
            }
        }

        QueryCursorImpl<List<?>> cursor = new QueryCursorImpl<>(
            runQueryTwoStep(schemaName, twoStepQry, keepBinary, qry.isEnforceJoinOrder(), qry.getTimeout(), cancel,
                qry.getArgs(), partitions, qry.isLazy()), cancel);

        cursor.fieldsMeta(meta);

        return cursor;
    }

    /**
     * Do initial parsing of the statement and create query caches, if needed.
     * @param c Connection.
     * @param sqlQry Query.
     * @return H2 prepared statement.
     */
    private PreparedStatement prepareStatementAndCaches(Connection c, String sqlQry) {
        boolean cachesCreated = false;

        while (true) {
            try {
                return prepareStatement(c, sqlQry, true);
            }
            catch (SQLException e) {
                if (!cachesCreated && (
                        e.getErrorCode() == ErrorCode.SCHEMA_NOT_FOUND_1 ||
                            e.getErrorCode() == ErrorCode.TABLE_OR_VIEW_NOT_FOUND_1 ||
                            e.getErrorCode() == ErrorCode.INDEX_NOT_FOUND_1)
                        ) {
                    try {
                        ctx.cache().createMissingQueryCaches();
                    }
                    catch (IgniteCheckedException ignored) {
                        throw new CacheException("Failed to create missing caches.", e);
                    }

                    cachesCreated = true;
                }
                else
                    throw new IgniteSQLException("Failed to parse query. " + e.getMessage(),
                        IgniteQueryErrorCode.PARSING, e);
            }
        }
    }

    /**
     * Run DML request from other node.
     *
     * @param schemaName Schema name.
     * @param fldsQry Query.
     * @param filter Filter.
     * @param cancel Cancel state.
     * @param local Locality flag.
     * @return Update result.
     * @throws IgniteCheckedException if failed.
     */
    public UpdateResult mapDistributedUpdate(String schemaName, SqlFieldsQuery fldsQry, IndexingQueryFilter filter,
        GridQueryCancel cancel, boolean local) throws IgniteCheckedException {
        Connection conn = connectionForSchema(schemaName);

        H2Utils.setupConnection(conn, false, fldsQry.isEnforceJoinOrder());

        PreparedStatement stmt = preparedStatementWithParams(conn, fldsQry.getSql(),
            Arrays.asList(fldsQry.getArgs()), true);

        return dmlProc.mapDistributedUpdate(schemaName, stmt, fldsQry, filter, cancel, local);
    }

    /**
     * @param cacheIds Caches identifiers.
     * @throws IllegalStateException if segmented indices used with non-segmented indices.
     */
    private void checkCacheIndexSegmentation(Collection<Integer> cacheIds) {
        if (cacheIds.isEmpty())
            return; // Nothing to check

        GridCacheSharedContext sharedCtx = ctx.cache().context();

        int expectedParallelism = 0;

        for (Integer cacheId : cacheIds) {
            GridCacheContext cctx = sharedCtx.cacheContext(cacheId);

            assert cctx != null;

            if (!cctx.isPartitioned())
                continue;

            if (expectedParallelism == 0)
                expectedParallelism = cctx.config().getQueryParallelism();
            else if (cctx.config().getQueryParallelism() != expectedParallelism) {
                throw new IllegalStateException("Using indexes with different parallelism levels in same query is " +
                    "forbidden.");
            }
        }
    }

    /**
     * Prepares statement for query.
     *
     * @param qry Query string.
     * @param tableAlias table alias.
     * @param tbl Table to use.
     * @return Prepared statement.
     * @throws IgniteCheckedException In case of error.
     */
    private String generateQuery(String qry, String tableAlias, H2TableDescriptor tbl) throws IgniteCheckedException {
        assert tbl != null;

        final String qry0 = qry;

        String t = tbl.fullTableName();

        String from = " ";

        qry = qry.trim();

        String upper = qry.toUpperCase();

        if (upper.startsWith("SELECT")) {
            qry = qry.substring(6).trim();

            final int star = qry.indexOf('*');

            if (star == 0)
                qry = qry.substring(1).trim();
            else if (star > 0) {
                if (F.eq('.', qry.charAt(star - 1))) {
                    t = qry.substring(0, star - 1);

                    qry = qry.substring(star + 1).trim();
                }
                else
                    throw new IgniteCheckedException("Invalid query (missing alias before asterisk): " + qry0);
            }
            else
                throw new IgniteCheckedException("Only queries starting with 'SELECT *' and 'SELECT alias.*' " +
                    "are supported (rewrite your query or use SqlFieldsQuery instead): " + qry0);

            upper = qry.toUpperCase();
        }

        if (!upper.startsWith("FROM"))
            from = " FROM " + t + (tableAlias != null ? " as " + tableAlias : "") +
                (upper.startsWith("WHERE") || upper.startsWith("ORDER") || upper.startsWith("LIMIT") ?
                    " " : " WHERE ");

        if(tableAlias != null)
            t = tableAlias;

        qry = "SELECT " + t + "." + KEY_FIELD_NAME + ", " + t + "." + VAL_FIELD_NAME + from + qry;

        return qry;
    }

    /**
     * Registers new class description.
     *
     * This implementation doesn't support type reregistration.
     *
     * @param type Type description.
     * @throws IgniteCheckedException In case of error.
     */
    @Override public boolean registerType(GridCacheContext cctx, GridQueryTypeDescriptor type)
        throws IgniteCheckedException {
        validateTypeDescriptor(type);

        String schemaName = schema(cctx.name());

        H2Schema schema = schemas.get(schemaName);

        H2TableDescriptor tbl = new H2TableDescriptor(this, schema, type, cctx);

        try {
            Connection conn = connectionForThread(schemaName);

            createTable(schemaName, schema, tbl, conn);

            schema.add(tbl);
        }
        catch (SQLException e) {
            onSqlException();

            throw new IgniteCheckedException("Failed to register query type: " + type, e);
        }

        return true;
    }

    /**
     * Validates properties described by query types.
     *
     * @param type Type descriptor.
     * @throws IgniteCheckedException If validation failed.
     */
    private void validateTypeDescriptor(GridQueryTypeDescriptor type)
        throws IgniteCheckedException {
        assert type != null;

        Collection<String> names = new HashSet<>();

        names.addAll(type.fields().keySet());

        if (names.size() < type.fields().size())
            throw new IgniteCheckedException("Found duplicated properties with the same name [keyType=" +
                type.keyClass().getName() + ", valueType=" + type.valueClass().getName() + "]");

        String ptrn = "Name ''{0}'' is reserved and cannot be used as a field name [type=" + type.name() + "]";

        for (String name : names) {
            if (name.equalsIgnoreCase(KEY_FIELD_NAME) ||
                name.equalsIgnoreCase(VAL_FIELD_NAME) ||
                name.equalsIgnoreCase(VER_FIELD_NAME))
                throw new IgniteCheckedException(MessageFormat.format(ptrn, name));
        }
    }

    /**
     * Create db table by using given table descriptor.
     *
     * @param schemaName Schema name.
     * @param schema Schema.
     * @param tbl Table descriptor.
     * @param conn Connection.
     * @throws SQLException If failed to create db table.
     * @throws IgniteCheckedException If failed.
     */
    private void createTable(String schemaName, H2Schema schema, H2TableDescriptor tbl, Connection conn)
        throws SQLException, IgniteCheckedException {
        assert schema != null;
        assert tbl != null;

        String keyType = dbTypeFromClass(tbl.type().keyClass());
        String valTypeStr = dbTypeFromClass(tbl.type().valueClass());

        SB sql = new SB();

        String keyValVisibility = tbl.type().fields().isEmpty() ? " VISIBLE" : " INVISIBLE";

        sql.a("CREATE TABLE ").a(tbl.fullTableName()).a(" (")
            .a(KEY_FIELD_NAME).a(' ').a(keyType).a(keyValVisibility).a(" NOT NULL");

        sql.a(',').a(VAL_FIELD_NAME).a(' ').a(valTypeStr).a(keyValVisibility);
        sql.a(',').a(VER_FIELD_NAME).a(" OTHER INVISIBLE");

        for (Map.Entry<String, Class<?>> e : tbl.type().fields().entrySet())
            sql.a(',').a(H2Utils.withQuotes(e.getKey())).a(' ').a(dbTypeFromClass(e.getValue()))
            .a(tbl.type().property(e.getKey()).notNull()? " NOT NULL" : "");

        sql.a(')');

        if (log.isDebugEnabled())
            log.debug("Creating DB table with SQL: " + sql);

        GridH2RowDescriptor rowDesc = new GridH2RowDescriptor(this, tbl, tbl.type());

        H2RowFactory rowFactory = tbl.rowFactory(rowDesc);

        GridH2Table h2Tbl = H2TableEngine.createTable(conn, sql.toString(), rowDesc, rowFactory, tbl);

        for (GridH2IndexBase usrIdx : tbl.createUserIndexes())
            addInitialUserIndex(schemaName, tbl, usrIdx);

        if (dataTables.putIfAbsent(h2Tbl.identifier(), h2Tbl) != null)
            throw new IllegalStateException("Table already exists: " + h2Tbl.identifierString());
    }

    /**
     * Find table by name in given schema.
     *
     * @param schemaName Schema name.
     * @param tblName Table name.
     * @return Table or {@code null} if none found.
     */
    public GridH2Table dataTable(String schemaName, String tblName) {
        return dataTable(new QueryTable(schemaName, tblName));
    }

    /**
     * Find table by it's identifier.
     *
     * @param tbl Identifier.
     * @return Table or {@code null} if none found.
     */
    public GridH2Table dataTable(QueryTable tbl) {
        return dataTables.get(tbl);
    }

    /**
     * @param h2Tbl Remove data table.
     */
    public void removeDataTable(GridH2Table h2Tbl) {
        dataTables.remove(h2Tbl.identifier(), h2Tbl);
    }

    /**
     * Find table for index.
     *
     * @param schemaName Schema name.
     * @param idxName Index name.
     * @return Table or {@code null} if index is not found.
     */
    public GridH2Table dataTableForIndex(String schemaName, String idxName) {
        for (Map.Entry<QueryTable, GridH2Table> dataTableEntry : dataTables.entrySet()) {
            if (F.eq(dataTableEntry.getKey().schema(), schemaName)) {
                GridH2Table h2Tbl = dataTableEntry.getValue();

                if (h2Tbl.containsUserIndex(idxName))
                    return h2Tbl;
            }
        }

        return null;
    }

    /**
     * Gets corresponding DB type from java class.
     *
     * @param cls Java class.
     * @return DB type name.
     */
    private String dbTypeFromClass(Class<?> cls) {
        return H2DatabaseType.fromClass(cls).dBTypeAsString();
    }

    /**
     * Get table descriptor.
     *
     * @param schemaName Schema name.
     * @param cacheName Cache name.
     * @param type Type name.
     * @return Descriptor.
     */
    @Nullable private H2TableDescriptor tableDescriptor(String schemaName, String cacheName, String type) {
        H2Schema schema = schemas.get(schemaName);

        if (schema == null)
            return null;

        return schema.tableByTypeName(cacheName, type);
    }

    /** {@inheritDoc} */
    @Override public String schema(String cacheName) {
        String res = cacheName2schema.get(cacheName);

        if (res == null)
            res = "";

        return res;
    }

    /**
     * Gets collection of table for given schema name.
     *
     * @param cacheName Schema name.
     * @return Collection of table descriptors.
     */
    private Collection<H2TableDescriptor> tables(String cacheName) {
        H2Schema s = schemas.get(schema(cacheName));

        if (s == null)
            return Collections.emptySet();

        List<H2TableDescriptor> tbls = new ArrayList<>();

        for (H2TableDescriptor tbl : s.tables()) {
            if (F.eq(tbl.cache().name(), cacheName))
                tbls.add(tbl);
        }

        return tbls;
    }

    /** {@inheritDoc} */
    @Override public boolean isInsertStatement(PreparedStatement nativeStmt) {
        Prepared prep = GridSqlQueryParser.prepared(nativeStmt);

        return prep instanceof Insert;
    }

    /** {@inheritDoc} */
    @Override public GridQueryRowCacheCleaner rowCacheCleaner(int grpId) {
        return rowCache.forGroup(grpId);
    }

    /**
     * Called periodically by {@link GridTimeoutProcessor} to clean up the {@link #stmtCache}.
     */
    private void cleanupStatementCache() {
        long cur = U.currentTimeMillis();

        for (Iterator<Map.Entry<Thread, H2StatementCache>> it = stmtCache.entrySet().iterator(); it.hasNext(); ) {
            Map.Entry<Thread, H2StatementCache> entry = it.next();

            Thread t = entry.getKey();

            if (t.getState() == Thread.State.TERMINATED
                || cur - entry.getValue().lastUsage() > STATEMENT_CACHE_THREAD_USAGE_TIMEOUT)
                it.remove();
        }
    }

    /**
     * Called periodically by {@link GridTimeoutProcessor} to clean up the {@link #stmtCache}.
     */
    private void cleanupConnections() {
        for (Iterator<Map.Entry<Thread, Connection>> it = conns.entrySet().iterator(); it.hasNext(); ) {
            Map.Entry<Thread, Connection> entry = it.next();

            Thread t = entry.getKey();

            if (t.getState() == Thread.State.TERMINATED) {
                U.close(entry.getValue(), log);

                it.remove();
            }
        }
    }

    /**
     * Rebuild indexes from hash index.
     *
     * @param cacheName Cache name.
     * @throws IgniteCheckedException If failed.
     */
    @Override public void rebuildIndexesFromHash(String cacheName) throws IgniteCheckedException {
        int cacheId = CU.cacheId(cacheName);

        GridCacheContext cctx = ctx.cache().context().cacheContext(cacheId);

        final GridCacheQueryManager qryMgr = cctx.queries();

        SchemaIndexCacheVisitor visitor = new SchemaIndexCacheVisitorImpl(cctx);

        visitor.visit(new RebuldIndexFromHashClosure(qryMgr));

        for (H2TableDescriptor tblDesc : tables(cacheName))
            tblDesc.table().markRebuildFromHashInProgress(false);
    }

    /** {@inheritDoc} */
    @Override public void markForRebuildFromHash(String cacheName) {
        for (H2TableDescriptor tblDesc : tables(cacheName)) {
            assert tblDesc.table() != null;

            tblDesc.table().markRebuildFromHashInProgress(true);
        }
    }

    /**
     * @return Busy lock.
     */
    public GridSpinBusyLock busyLock() {
        return busyLock;
    }

    /**
     * @return Map query executor.
     */
    public GridMapQueryExecutor mapQueryExecutor() {
        return mapQryExec;
    }

    /**
     * @return Reduce query executor.
     */
    public GridReduceQueryExecutor reduceQueryExecutor() {
        return rdcQryExec;
    }

    /** {@inheritDoc} */
    @SuppressWarnings({"NonThreadSafeLazyInitialization", "deprecation"})
    @Override public void start(GridKernalContext ctx, GridSpinBusyLock busyLock) throws IgniteCheckedException {
        if (log.isDebugEnabled())
            log.debug("Starting cache query index...");

        this.busyLock = busyLock;

        qryIdGen = new AtomicLong();

        if (SysProperties.serializeJavaObject) {
            U.warn(log, "Serialization of Java objects in H2 was enabled.");

            SysProperties.serializeJavaObject = false;
        }

        String dbName = (ctx != null ? ctx.localNodeId() : UUID.randomUUID()).toString();

        dbUrl = "jdbc:h2:mem:" + dbName + DB_OPTIONS;

        org.h2.Driver.load();

        try {
            if (getString(IGNITE_H2_DEBUG_CONSOLE) != null) {
                Connection c = DriverManager.getConnection(dbUrl);

                int port = getInteger(IGNITE_H2_DEBUG_CONSOLE_PORT, 0);

                WebServer webSrv = new WebServer();
                Server web = new Server(webSrv, "-webPort", Integer.toString(port));
                web.start();
                String url = webSrv.addSession(c);

                U.quietAndInfo(log, "H2 debug console URL: " + url);

                try {
                    Server.openBrowser(url);
                }
                catch (Exception e) {
                    U.warn(log, "Failed to open browser: " + e.getMessage());
                }
            }
        }
        catch (SQLException e) {
            throw new IgniteCheckedException(e);
        }

        if (ctx == null) {
            // This is allowed in some tests.
            nodeId = UUID.randomUUID();
            marshaller = new JdkMarshaller();
        }
        else {
            this.ctx = ctx;

            schemas.put(QueryUtils.DFLT_SCHEMA, new H2Schema(QueryUtils.DFLT_SCHEMA));

            valCtx = new CacheQueryObjectValueContext(ctx);

            nodeId = ctx.localNodeId();
            marshaller = ctx.config().getMarshaller();

            mapQryExec = new GridMapQueryExecutor(busyLock);
            rdcQryExec = new GridReduceQueryExecutor(qryIdGen, busyLock);

            mapQryExec.start(ctx, this);
            rdcQryExec.start(ctx, this);

            stmtCacheCleanupTask = ctx.timeout().schedule(new Runnable() {
                @Override public void run() {
                    cleanupStatementCache();
                }
            }, CLEANUP_STMT_CACHE_PERIOD, CLEANUP_STMT_CACHE_PERIOD);

            dmlProc = new DmlStatementsProcessor();
            ddlProc = new DdlStatementsProcessor();

            dmlProc.start(ctx, this);
            ddlProc.start(ctx, this);
        }

        if (JdbcUtils.serializer != null)
            U.warn(log, "Custom H2 serialization is already configured, will override.");

        JdbcUtils.serializer = h2Serializer();

        connCleanupTask = ctx.timeout().schedule(new Runnable() {
            @Override public void run() {
                cleanupConnections();
            }
        }, CLEANUP_CONNECTIONS_PERIOD, CLEANUP_CONNECTIONS_PERIOD);
    }

    /**
     * @return Value object context.
     */
    public CacheObjectValueContext objectContext() {
        return ctx.query().objectContext();
    }

    /**
     * @param topic Topic.
     * @param topicOrd Topic ordinal for {@link GridTopic}.
     * @param nodes Nodes.
     * @param msg Message.
     * @param specialize Optional closure to specialize message for each node.
     * @param locNodeHnd Handler for local node.
     * @param plc Policy identifying the executor service which will process message.
     * @param runLocParallel Run local handler in parallel thread.
     * @return {@code true} If all messages sent successfully.
     */
    public boolean send(
        Object topic,
        int topicOrd,
        Collection<ClusterNode> nodes,
        Message msg,
        @Nullable IgniteBiClosure<ClusterNode, Message, Message> specialize,
        @Nullable final IgniteInClosure2X<ClusterNode, Message> locNodeHnd,
        byte plc,
        boolean runLocParallel
    ) {
        boolean ok = true;

        if (specialize == null && msg instanceof GridCacheQueryMarshallable)
            ((GridCacheQueryMarshallable)msg).marshall(marshaller);

        ClusterNode locNode = null;

        for (ClusterNode node : nodes) {
            if (node.isLocal()) {
                if (locNode != null)
                    throw new IllegalStateException();

                locNode = node;

                continue;
            }

            try {
                if (specialize != null) {
                    msg = specialize.apply(node, msg);

                    if (msg instanceof GridCacheQueryMarshallable)
                        ((GridCacheQueryMarshallable)msg).marshall(marshaller);
                }

                ctx.io().sendGeneric(node, topic, topicOrd, msg, plc);
            }
            catch (IgniteCheckedException e) {
                ok = false;

                U.warn(log, "Failed to send message [node=" + node + ", msg=" + msg +
                    ", errMsg=" + e.getMessage() + "]");
            }
        }

        // Local node goes the last to allow parallel execution.
        if (locNode != null) {
            assert locNodeHnd != null;

            if (specialize != null)
                msg = specialize.apply(locNode, msg);

            if (runLocParallel) {
                final ClusterNode finalLocNode = locNode;
                final Message finalMsg = msg;

                try {
                    // We prefer runLocal to runLocalSafe, because the latter can produce deadlock here.
                    ctx.closure().runLocal(new GridPlainRunnable() {
                        @Override public void run() {
                            if (!busyLock.enterBusy())
                                return;

                            try {
                                locNodeHnd.apply(finalLocNode, finalMsg);
                            }
                            finally {
                                busyLock.leaveBusy();
                            }
                        }
                    }, plc).listen(logger);
                }
                catch (IgniteCheckedException e) {
                    ok = false;

                    U.error(log, "Failed to execute query locally.", e);
                }
            }
            else
                locNodeHnd.apply(locNode, msg);
        }

        return ok;
    }

    /**
     * @return Serializer.
     */
    private JavaObjectSerializer h2Serializer() {
        return new JavaObjectSerializer() {
            @Override public byte[] serialize(Object obj) throws Exception {
                return U.marshal(marshaller, obj);
            }

            @Override public Object deserialize(byte[] bytes) throws Exception {
                ClassLoader clsLdr = ctx != null ? U.resolveClassLoader(ctx.config()) : null;

                return U.unmarshal(marshaller, bytes, clsLdr);
            }
        };
    }

    /**
     * Registers SQL functions.
     *
     * @param schema Schema.
     * @param clss Classes.
     * @throws IgniteCheckedException If failed.
     */
    private void createSqlFunctions(String schema, Class<?>[] clss) throws IgniteCheckedException {
        if (F.isEmpty(clss))
            return;

        for (Class<?> cls : clss) {
            for (Method m : cls.getDeclaredMethods()) {
                QuerySqlFunction ann = m.getAnnotation(QuerySqlFunction.class);

                if (ann != null) {
                    int modifiers = m.getModifiers();

                    if (!Modifier.isStatic(modifiers) || !Modifier.isPublic(modifiers))
                        throw new IgniteCheckedException("Method " + m.getName() + " must be public static.");

                    String alias = ann.alias().isEmpty() ? m.getName() : ann.alias();

                    String clause = "CREATE ALIAS IF NOT EXISTS " + alias + (ann.deterministic() ?
                        " DETERMINISTIC FOR \"" :
                        " FOR \"") +
                        cls.getName() + '.' + m.getName() + '"';

                    executeStatement(schema, clause);
                }
            }
        }
    }

    /** {@inheritDoc} */
    @Override public void stop() throws IgniteCheckedException {
        if (log.isDebugEnabled())
            log.debug("Stopping cache query index...");

        mapQryExec.cancelLazyWorkers();

        for (Connection c : conns.values())
            U.close(c, log);

        conns.clear();
        schemas.clear();
        cacheName2schema.clear();

        try (Connection c = DriverManager.getConnection(dbUrl); Statement s = c.createStatement()) {
            s.execute("SHUTDOWN");
        }
        catch (SQLException e) {
            U.error(log, "Failed to shutdown database.", e);
        }

        if (stmtCacheCleanupTask != null)
            stmtCacheCleanupTask.close();

        if (connCleanupTask != null)
            connCleanupTask.close();

        GridH2QueryContext.clearLocalNodeStop(nodeId);

        if (log.isDebugEnabled())
            log.debug("Cache query index stopped.");
    }

    /**
     * Whether this is default schema.
     *
     * @param schemaName Schema name.
     * @return {@code True} if default.
     */
    private boolean isDefaultSchema(String schemaName) {
        return F.eq(schemaName, QueryUtils.DFLT_SCHEMA);
    }

    /** {@inheritDoc} */
    @Override public void registerCache(String cacheName, String schemaName, GridCacheContext<?, ?> cctx)
        throws IgniteCheckedException {
        rowCache.onCacheRegistered(cctx);

        if (!isDefaultSchema(schemaName)) {
            synchronized (schemaMux) {
                H2Schema schema = new H2Schema(schemaName);

                H2Schema oldSchema = schemas.putIfAbsent(schemaName, schema);

                if (oldSchema == null)
                    createSchema(schemaName);
                else
                    schema = oldSchema;

                schema.incrementUsageCount();
            }
        }

        cacheName2schema.put(cacheName, schemaName);

        createSqlFunctions(schemaName, cctx.config().getSqlFunctionClasses());
    }

    /** {@inheritDoc} */
    @Override public void unregisterCache(GridCacheContext cctx, boolean rmvIdx) {
        rowCache.onCacheUnregistered(cctx);

        String cacheName = cctx.name();

        String schemaName = schema(cacheName);

        H2Schema schema = schemas.get(schemaName);

        if (schema != null) {
            mapQryExec.onCacheStop(cacheName);
            dmlProc.onCacheStop(cacheName);

            // Remove this mapping only after callback to DML proc - it needs that mapping internally
            cacheName2schema.remove(cacheName);

            // Drop tables.
            Collection<H2TableDescriptor> rmvTbls = new HashSet<>();

            for (H2TableDescriptor tbl : schema.tables()) {
                if (F.eq(tbl.cache().name(), cacheName)) {
                    try {
                        tbl.table().setRemoveIndexOnDestroy(rmvIdx);

                        dropTable(tbl);
                    }
                    catch (IgniteCheckedException e) {
                        U.error(log, "Failed to drop table on cache stop (will ignore): " + tbl.fullTableName(), e);
                    }

                    schema.drop(tbl);

                    rmvTbls.add(tbl);
                }
            }

            if (!isDefaultSchema(schemaName)) {
                synchronized (schemaMux) {
                    if (schema.decrementUsageCount() == 0) {
                        schemas.remove(schemaName);

                        try {
                            dropSchema(schemaName);
                        }
                        catch (IgniteCheckedException e) {
                            U.error(log, "Failed to drop schema on cache stop (will ignore): " + cacheName, e);
                        }
                    }
                }
            }

            stmtCache.clear();

            for (H2TableDescriptor tbl : rmvTbls) {
                for (Index idx : tbl.table().getIndexes())
                    idx.close(null);
            }

            int cacheId = CU.cacheId(cacheName);

            for (Iterator<Map.Entry<H2TwoStepCachedQueryKey, H2TwoStepCachedQuery>> it =
                twoStepCache.entrySet().iterator(); it.hasNext();) {
                Map.Entry<H2TwoStepCachedQueryKey, H2TwoStepCachedQuery> e = it.next();

                GridCacheTwoStepQuery qry = e.getValue().query();

                if (!F.isEmpty(qry.cacheIds()) && qry.cacheIds().contains(cacheId))
                    it.remove();
            }
        }
    }

    /**
     * Remove all cached queries from cached two-steps queries.
     */
    private void clearCachedQueries() {
        twoStepCache.clear();
    }

    /** {@inheritDoc} */
    @Override public IndexingQueryFilter backupFilter(@Nullable final AffinityTopologyVersion topVer,
        @Nullable final int[] parts) {
        return new IndexingQueryFilterImpl(ctx, topVer, parts);
    }

    /**
     * @return Ready topology version.
     */
    public AffinityTopologyVersion readyTopologyVersion() {
        return ctx.cache().context().exchange().readyAffinityVersion();
    }

    /**
     * @param readyVer Ready topology version.
     *
     * @return {@code true} If pending distributed exchange exists because server topology is changed.
     */
    public boolean serverTopologyChanged(AffinityTopologyVersion readyVer) {
        GridDhtPartitionsExchangeFuture fut = ctx.cache().context().exchange().lastTopologyFuture();

        if (fut.isDone())
            return false;

        AffinityTopologyVersion initVer = fut.initialVersion();

        return initVer.compareTo(readyVer) > 0 && !CU.clientNode(fut.firstEvent().node());
    }

    /**
     * @param topVer Topology version.
     * @throws IgniteCheckedException If failed.
     */
    public void awaitForReadyTopologyVersion(AffinityTopologyVersion topVer) throws IgniteCheckedException {
        IgniteInternalFuture<?> fut = ctx.cache().context().exchange().affinityReadyFuture(topVer);

        if (fut != null)
            fut.get();
    }

    /** {@inheritDoc} */
    @Override public void onDisconnected(IgniteFuture<?> reconnectFut) {
        rdcQryExec.onDisconnected(reconnectFut);
    }

    /**
     * Bind query parameters and calculate partitions derived from the query.
     *
     * @param partInfoList Collection of query derived partition info.
     * @param params Query parameters.
     * @return Partitions.
     * @throws IgniteCheckedException, If fails.
     */
    private int[] calculateQueryPartitions(CacheQueryPartitionInfo[] partInfoList, Object[] params)
        throws IgniteCheckedException {

        ArrayList<Integer> list = new ArrayList<>(partInfoList.length);

        for (CacheQueryPartitionInfo partInfo: partInfoList) {
            int partId = (partInfo.partition() >= 0) ? partInfo.partition() :
                bindPartitionInfoParameter(partInfo, params);

            int i = 0;

            while (i < list.size() && list.get(i) < partId)
                i++;

            if (i < list.size()) {
                if (list.get(i) > partId)
                    list.add(i, partId);
            }
            else
                list.add(partId);
        }

        int[] result = new int[list.size()];

        for (int i = 0; i < list.size(); i++)
            result[i] = list.get(i);

        return result;
    }

    /**
     * Bind query parameter to partition info and calculate partition.
     *
     * @param partInfo Partition Info.
     * @param params Query parameters.
     * @return Partition.
     * @throws IgniteCheckedException, If fails.
     */
    private int bindPartitionInfoParameter(CacheQueryPartitionInfo partInfo, Object[] params)
        throws IgniteCheckedException {
        assert partInfo != null;
        assert partInfo.partition() < 0;

        GridH2RowDescriptor desc = dataTable(schema(partInfo.cacheName()), partInfo.tableName()).rowDescriptor();

        Object param = H2Utils.convert(params[partInfo.paramIdx()],
                desc, partInfo.dataType());

        return kernalContext().affinity().partition(partInfo.cacheName(), param);
    }

    /** {@inheritDoc} */
    @Override public Collection<GridRunningQueryInfo> runningQueries(long duration) {
        Collection<GridRunningQueryInfo> res = new ArrayList<>();

        res.addAll(runs.values());
        res.addAll(rdcQryExec.longRunningQueries(duration));

        return res;
    }

    /** {@inheritDoc} */
    @Override public void cancelQueries(Collection<Long> queries) {
        if (!F.isEmpty(queries)) {
            for (Long qryId : queries) {
                GridRunningQueryInfo run = runs.get(qryId);

                if (run != null)
                    run.cancel();
            }

            rdcQryExec.cancelQueries(queries);
        }
    }

    /** {@inheritDoc} */
    @Override public void cancelAllQueries() {
        mapQryExec.cancelLazyWorkers();

        for (Connection c : conns.values())
            U.close(c, log);
    }

    /**
     * @return Per-thread connections.
     */
    public Map<Thread, Connection> perThreadConnections() {
        return conns;
    }

    /**
     * Collect cache identifiers from two-step query.
     *
     * @param mainCacheId Id of main cache.
     * @param twoStepQry Two-step query.
     * @return Result.
     */
    @Nullable public List<Integer> collectCacheIds(@Nullable Integer mainCacheId, GridCacheTwoStepQuery twoStepQry) {
        LinkedHashSet<Integer> caches0 = new LinkedHashSet<>();

        int tblCnt = twoStepQry.tablesCount();

        if (mainCacheId != null)
            caches0.add(mainCacheId);

        if (tblCnt > 0) {
            for (QueryTable tblKey : twoStepQry.tables()) {
                GridH2Table tbl = dataTable(tblKey);

                int cacheId = tbl.cacheId();

                caches0.add(cacheId);
            }
        }

        if (caches0.isEmpty())
            return null;
        else {
            //Prohibit usage indices with different numbers of segments in same query.
            List<Integer> cacheIds = new ArrayList<>(caches0);

            checkCacheIndexSegmentation(cacheIds);

            return cacheIds;
        }
    }

    /**
     * Closeable iterator.
     */
    private interface ClIter<X> extends AutoCloseable, Iterator<X> {
        // No-op.
    }

    /** */
    private static class RebuldIndexFromHashClosure implements SchemaIndexCacheVisitorClosure {
        /** */
        private final GridCacheQueryManager qryMgr;

        /**
         * @param qryMgr Query manager.
         */
        RebuldIndexFromHashClosure(GridCacheQueryManager qryMgr) {
            this.qryMgr = qryMgr;
        }

        /** {@inheritDoc} */
        @Override public void apply(CacheDataRow row) throws IgniteCheckedException {
            qryMgr.store(row, null, false);
        }
    }
}<|MERGE_RESOLUTION|>--- conflicted
+++ resolved
@@ -1668,7 +1668,6 @@
             return Collections.singletonList(doRunDistributedQuery(schemaName, qry, twoStepQry, meta, keepBinary,
                 cancel));
         }
-<<<<<<< HEAD
 
         // We've encountered a local query, let's just run it.
         try {
@@ -1740,79 +1739,6 @@
                     Arrays.deepToString(args) + "]", IgniteQueryErrorCode.PARSING, e);
             }
 
-=======
-
-        // We've encountered a local query, let's just run it.
-        try {
-            return Collections.singletonList(queryLocalSqlFields(schemaName, qry, keepBinary, filter, cancel));
-        }
-        catch (IgniteCheckedException e) {
-            throw new IgniteSQLException("Failed to execute local statement [stmt=" + sqlQry +
-                ", params=" + Arrays.deepToString(qry.getArgs()) + "]", e);
-        }
-    }
-
-    /**
-     * Parse and split query if needed, cache either two-step query or statement.
-     * @param schemaName Schema name.
-     * @param qry Query.
-     * @param firstArg Position of the first argument of the following {@code Prepared}.
-     * @return Result: prepared statement, H2 command, two-step query (if needed),
-     *     metadata for two-step query (if needed), evaluated query local execution flag.
-     */
-    private ParsingResult parseAndSplit(String schemaName, SqlFieldsQuery qry, int firstArg) {
-        Connection c = connectionForSchema(schemaName);
-
-        // For queries that are explicitly local, we rely on the flag specified in the query
-        // because this parsing result will be cached and used for queries directly.
-        // For other queries, we enforce join order at this stage to avoid premature optimizations
-        // (and therefore longer parsing) as long as there'll be more parsing at split stage.
-        boolean enforceJoinOrderOnParsing = (!qry.isLocal() || qry.isEnforceJoinOrder());
-
-        H2Utils.setupConnection(c, /*distributedJoins*/false, /*enforceJoinOrder*/enforceJoinOrderOnParsing);
-
-        boolean loc = qry.isLocal();
-
-        PreparedStatement stmt = prepareStatementAndCaches(c, qry.getSql());
-
-        if (loc && GridSqlQueryParser.checkMultipleStatements(stmt))
-            throw new IgniteSQLException("Multiple statements queries are not supported for local queries");
-
-        GridSqlQueryParser.PreparedWithRemaining prep = GridSqlQueryParser.preparedWithRemaining(stmt);
-
-        Prepared prepared = prep.prepared();
-
-        checkQueryType(qry, prepared.isQuery());
-
-        String remainingSql = prep.remainingSql();
-
-        int paramsCnt = prepared.getParameters().size();
-
-        Object[] argsOrig = qry.getArgs();
-
-        Object[] args = null;
-
-        if (!DmlUtils.isBatched(qry) && paramsCnt > 0) {
-            if (argsOrig == null || argsOrig.length < firstArg + paramsCnt) {
-                throw new IgniteException("Invalid number of query parameters. " +
-                    "Cannot find " + (argsOrig != null ? argsOrig.length + 1 - firstArg : 1) + " parameter.");
-            }
-
-            args = Arrays.copyOfRange(argsOrig, firstArg, firstArg + paramsCnt);
-        }
-
-       if (prepared.isQuery()) {
-            try {
-                bindParameters(stmt, F.asList(args));
-            }
-            catch (IgniteCheckedException e) {
-                U.closeQuiet(stmt);
-
-                throw new IgniteSQLException("Failed to bind parameters: [qry=" + prepared.getSQL() + ", params=" +
-                    Arrays.deepToString(args) + "]", IgniteQueryErrorCode.PARSING, e);
-            }
-
->>>>>>> 6bb6b3e5
             GridSqlQueryParser parser = null;
 
             if (!loc) {
