/*
 * Licensed to the Apache Software Foundation (ASF) under one or more
 * contributor license agreements.  See the NOTICE file distributed with
 * this work for additional information regarding copyright ownership.
 * The ASF licenses this file to You under the Apache License, Version 2.0
 * (the "License"); you may not use this file except in compliance with
 * the License.  You may obtain a copy of the License at
 *
 *      http://www.apache.org/licenses/LICENSE-2.0
 *
 * Unless required by applicable law or agreed to in writing, software
 * distributed under the License is distributed on an "AS IS" BASIS,
 * WITHOUT WARRANTIES OR CONDITIONS OF ANY KIND, either express or implied.
 * See the License for the specific language governing permissions and
 * limitations under the License.
 */

package org.apache.ignite.internal.processors.query.h2;

import java.lang.reflect.Method;
import java.lang.reflect.Modifier;
import java.math.BigDecimal;
import java.math.BigInteger;
import java.sql.Connection;
import java.sql.DriverManager;
import java.sql.PreparedStatement;
import java.sql.ResultSet;
import java.sql.SQLException;
import java.sql.Statement;
import java.sql.Types;
import java.text.MessageFormat;
import java.util.ArrayList;
import java.util.Arrays;
import java.util.Collection;
import java.util.Collections;
import java.util.HashSet;
import java.util.Iterator;
import java.util.LinkedHashSet;
import java.util.List;
import java.util.Map;
import java.util.UUID;
import java.util.concurrent.ConcurrentHashMap;
import java.util.concurrent.ConcurrentMap;
import java.util.concurrent.TimeUnit;
import java.util.concurrent.atomic.AtomicLong;
import java.util.regex.Pattern;
import javax.cache.Cache;
import javax.cache.CacheException;
import org.apache.ignite.IgniteCheckedException;
import org.apache.ignite.IgniteDataStreamer;
import org.apache.ignite.IgniteException;
import org.apache.ignite.IgniteLogger;
import org.apache.ignite.IgniteSystemProperties;
import org.apache.ignite.cache.query.FieldsQueryCursor;
import org.apache.ignite.cache.query.QueryCancelledException;
import org.apache.ignite.cache.query.QueryCursor;
import org.apache.ignite.cache.query.SqlFieldsQuery;
import org.apache.ignite.cache.query.SqlQuery;
import org.apache.ignite.cache.query.annotations.QuerySqlFunction;
import org.apache.ignite.cluster.ClusterNode;
import org.apache.ignite.internal.GridKernalContext;
import org.apache.ignite.internal.GridTopic;
import org.apache.ignite.internal.IgniteInternalFuture;
import org.apache.ignite.internal.processors.affinity.AffinityTopologyVersion;
import org.apache.ignite.internal.processors.cache.CacheEntryImpl;
import org.apache.ignite.internal.processors.cache.CacheObjectUtils;
import org.apache.ignite.internal.processors.cache.CacheObjectValueContext;
import org.apache.ignite.internal.processors.cache.GridCacheContext;
import org.apache.ignite.internal.processors.cache.GridCacheContextInfo;
import org.apache.ignite.internal.processors.cache.GridCacheSharedContext;
import org.apache.ignite.internal.processors.cache.QueryCursorImpl;
import org.apache.ignite.internal.processors.cache.distributed.dht.preloader.GridDhtPartitionsExchangeFuture;
import org.apache.ignite.internal.processors.cache.distributed.near.GridNearTxLocal;
import org.apache.ignite.internal.processors.cache.distributed.near.GridNearTxSelectForUpdateFuture;
import org.apache.ignite.internal.processors.cache.distributed.near.TxTopologyVersionFuture;
import org.apache.ignite.internal.processors.cache.mvcc.MvccQueryTracker;
import org.apache.ignite.internal.processors.cache.mvcc.MvccSnapshot;
import org.apache.ignite.internal.processors.cache.mvcc.MvccUtils;
import org.apache.ignite.internal.processors.cache.persistence.CacheDataRow;
import org.apache.ignite.internal.processors.cache.persistence.tree.io.PageIO;
import org.apache.ignite.internal.processors.cache.query.CacheQueryPartitionInfo;
import org.apache.ignite.internal.processors.cache.query.GridCacheQueryManager;
import org.apache.ignite.internal.processors.cache.query.GridCacheQueryMarshallable;
import org.apache.ignite.internal.processors.cache.query.GridCacheTwoStepQuery;
import org.apache.ignite.internal.processors.cache.query.H2CacheUtils;
import org.apache.ignite.internal.processors.cache.query.IgniteQueryErrorCode;
import org.apache.ignite.internal.processors.cache.query.QueryTable;
import org.apache.ignite.internal.processors.cache.query.SqlFieldsQueryEx;
import org.apache.ignite.internal.processors.query.CacheQueryObjectValueContext;
import org.apache.ignite.internal.processors.query.GridQueryCacheObjectsIterator;
import org.apache.ignite.internal.processors.query.GridQueryCancel;
import org.apache.ignite.internal.processors.query.GridQueryFieldMetadata;
import org.apache.ignite.internal.processors.query.GridQueryFieldsResult;
import org.apache.ignite.internal.processors.query.GridQueryFieldsResultAdapter;
import org.apache.ignite.internal.processors.query.GridQueryIndexing;
import org.apache.ignite.internal.processors.query.GridQueryProperty;
import org.apache.ignite.internal.processors.query.GridQueryRowCacheCleaner;
import org.apache.ignite.internal.processors.query.GridQueryTypeDescriptor;
import org.apache.ignite.internal.processors.query.GridRunningQueryInfo;
import org.apache.ignite.internal.processors.query.IgniteSQLException;
import org.apache.ignite.internal.processors.query.NestedTxMode;
import org.apache.ignite.internal.processors.query.QueryField;
import org.apache.ignite.internal.processors.query.QueryIndexDescriptorImpl;
import org.apache.ignite.internal.processors.query.QueryUtils;
import org.apache.ignite.internal.processors.query.SqlClientContext;
import org.apache.ignite.internal.processors.query.UpdateSourceIterator;
import org.apache.ignite.internal.processors.query.h2.database.H2RowFactory;
import org.apache.ignite.internal.processors.query.h2.database.H2TreeIndex;
import org.apache.ignite.internal.processors.query.h2.database.H2TreeNoDataIndex;
import org.apache.ignite.internal.processors.query.h2.database.io.H2ExtrasInnerIO;
import org.apache.ignite.internal.processors.query.h2.database.io.H2ExtrasLeafIO;
import org.apache.ignite.internal.processors.query.h2.database.io.H2InnerIO;
import org.apache.ignite.internal.processors.query.h2.database.io.H2LeafIO;
import org.apache.ignite.internal.processors.query.h2.database.io.H2MvccInnerIO;
import org.apache.ignite.internal.processors.query.h2.database.io.H2MvccLeafIO;
import org.apache.ignite.internal.processors.query.h2.ddl.DdlStatementsProcessor;
import org.apache.ignite.internal.processors.query.h2.dml.DmlUtils;
import org.apache.ignite.internal.processors.query.h2.dml.UpdatePlan;
import org.apache.ignite.internal.processors.query.h2.opt.GridH2DefaultTableEngine;
import org.apache.ignite.internal.processors.query.h2.opt.GridH2IndexBase;
import org.apache.ignite.internal.processors.query.h2.opt.GridH2PlainRowFactory;
import org.apache.ignite.internal.processors.query.h2.opt.GridH2QueryContext;
import org.apache.ignite.internal.processors.query.h2.opt.GridH2Row;
import org.apache.ignite.internal.processors.query.h2.opt.GridH2RowDescriptor;
import org.apache.ignite.internal.processors.query.h2.opt.GridH2Table;
import org.apache.ignite.internal.processors.query.h2.sql.GridSqlAlias;
import org.apache.ignite.internal.processors.query.h2.sql.GridSqlAst;
import org.apache.ignite.internal.processors.query.h2.sql.GridSqlQuery;
import org.apache.ignite.internal.processors.query.h2.sql.GridSqlQueryParser;
import org.apache.ignite.internal.processors.query.h2.sql.GridSqlQuerySplitter;
import org.apache.ignite.internal.processors.query.h2.sql.GridSqlSelect;
import org.apache.ignite.internal.processors.query.h2.sql.GridSqlStatement;
import org.apache.ignite.internal.processors.query.h2.sql.GridSqlTable;
import org.apache.ignite.internal.processors.query.h2.sys.SqlSystemTableEngine;
import org.apache.ignite.internal.processors.query.h2.sys.view.SqlSystemViewBaselineNodes;
import org.apache.ignite.internal.processors.query.h2.sys.view.SqlSystemViewNodeAttributes;
import org.apache.ignite.internal.processors.query.h2.sys.view.SqlSystemViewNodes;
import org.apache.ignite.internal.processors.query.h2.twostep.GridMapQueryExecutor;
import org.apache.ignite.internal.processors.query.h2.twostep.GridReduceQueryExecutor;
import org.apache.ignite.internal.processors.query.h2.twostep.MapQueryLazyWorker;
import org.apache.ignite.internal.processors.query.h2.twostep.msg.GridH2QueryRequest;
import org.apache.ignite.internal.processors.query.h2.sys.view.SqlSystemView;
import org.apache.ignite.internal.processors.query.schema.SchemaIndexCacheVisitor;
import org.apache.ignite.internal.processors.query.schema.SchemaIndexCacheVisitorClosure;
import org.apache.ignite.internal.processors.query.schema.SchemaIndexCacheVisitorImpl;
import org.apache.ignite.internal.processors.timeout.GridTimeoutProcessor;
import org.apache.ignite.internal.sql.SqlParseException;
import org.apache.ignite.internal.sql.SqlParser;
import org.apache.ignite.internal.sql.SqlStrictParseException;
import org.apache.ignite.internal.sql.command.SqlAlterTableCommand;
import org.apache.ignite.internal.sql.command.SqlAlterUserCommand;
import org.apache.ignite.internal.sql.command.SqlBeginTransactionCommand;
import org.apache.ignite.internal.sql.command.SqlBulkLoadCommand;
import org.apache.ignite.internal.sql.command.SqlCommand;
import org.apache.ignite.internal.sql.command.SqlCommitTransactionCommand;
import org.apache.ignite.internal.sql.command.SqlCreateIndexCommand;
import org.apache.ignite.internal.sql.command.SqlCreateUserCommand;
import org.apache.ignite.internal.sql.command.SqlDropIndexCommand;
import org.apache.ignite.internal.sql.command.SqlDropUserCommand;
import org.apache.ignite.internal.sql.command.SqlRollbackTransactionCommand;
import org.apache.ignite.internal.sql.command.SqlSetStreamingCommand;
import org.apache.ignite.internal.util.GridBoundedConcurrentLinkedHashMap;
import org.apache.ignite.internal.util.GridEmptyCloseableIterator;
import org.apache.ignite.internal.util.GridSpinBusyLock;
import org.apache.ignite.internal.util.lang.GridCloseableIterator;
import org.apache.ignite.internal.util.lang.GridPlainRunnable;
import org.apache.ignite.internal.util.lang.IgniteInClosure2X;
import org.apache.ignite.internal.util.typedef.F;
import org.apache.ignite.internal.util.typedef.internal.CU;
import org.apache.ignite.internal.util.typedef.internal.LT;
import org.apache.ignite.internal.util.typedef.internal.SB;
import org.apache.ignite.internal.util.typedef.internal.U;
import org.apache.ignite.lang.IgniteBiClosure;
import org.apache.ignite.lang.IgniteBiTuple;
import org.apache.ignite.lang.IgniteFuture;
import org.apache.ignite.lang.IgniteInClosure;
import org.apache.ignite.lang.IgniteUuid;
import org.apache.ignite.marshaller.Marshaller;
import org.apache.ignite.marshaller.jdk.JdkMarshaller;
import org.apache.ignite.plugin.extensions.communication.Message;
import org.apache.ignite.resources.LoggerResource;
import org.apache.ignite.spi.indexing.IndexingQueryFilter;
import org.apache.ignite.spi.indexing.IndexingQueryFilterImpl;
import org.h2.api.ErrorCode;
import org.h2.api.JavaObjectSerializer;
import org.h2.command.Prepared;
import org.h2.command.dml.NoOperation;
import org.h2.command.dml.Update;
import org.h2.engine.Session;
import org.h2.engine.SysProperties;
import org.h2.index.Index;
import org.h2.jdbc.JdbcStatement;
import org.h2.server.web.WebServer;
import org.h2.table.IndexColumn;
import org.h2.tools.Server;
import org.h2.util.JdbcUtils;
import org.jetbrains.annotations.NotNull;
import org.jetbrains.annotations.Nullable;

import static org.apache.ignite.IgniteSystemProperties.IGNITE_H2_DEBUG_CONSOLE;
import static org.apache.ignite.IgniteSystemProperties.IGNITE_H2_DEBUG_CONSOLE_PORT;
import static org.apache.ignite.IgniteSystemProperties.IGNITE_H2_INDEXING_CACHE_CLEANUP_PERIOD;
import static org.apache.ignite.IgniteSystemProperties.IGNITE_H2_INDEXING_CACHE_THREAD_USAGE_TIMEOUT;
import static org.apache.ignite.IgniteSystemProperties.getInteger;
import static org.apache.ignite.IgniteSystemProperties.getString;
import static org.apache.ignite.internal.processors.cache.mvcc.MvccUtils.checkActive;
import static org.apache.ignite.internal.processors.cache.mvcc.MvccUtils.mvccEnabled;
import static org.apache.ignite.internal.processors.cache.mvcc.MvccUtils.tx;
import static org.apache.ignite.internal.processors.cache.mvcc.MvccUtils.txStart;
import static org.apache.ignite.internal.processors.cache.query.GridCacheQueryType.SQL;
import static org.apache.ignite.internal.processors.cache.query.GridCacheQueryType.SQL_FIELDS;
import static org.apache.ignite.internal.processors.cache.query.GridCacheQueryType.TEXT;
import static org.apache.ignite.internal.processors.query.QueryUtils.KEY_FIELD_NAME;
import static org.apache.ignite.internal.processors.query.QueryUtils.VAL_FIELD_NAME;
import static org.apache.ignite.internal.processors.query.QueryUtils.VER_FIELD_NAME;
import static org.apache.ignite.internal.processors.query.h2.PreparedStatementEx.INVOLVED_CACHES;
import static org.apache.ignite.internal.processors.query.h2.opt.DistributedJoinMode.OFF;
import static org.apache.ignite.internal.processors.query.h2.opt.DistributedJoinMode.distributedJoinMode;
import static org.apache.ignite.internal.processors.query.h2.opt.GridH2QueryType.LOCAL;
import static org.apache.ignite.internal.processors.query.h2.opt.GridH2QueryType.PREPARE;

/**
 * Indexing implementation based on H2 database engine. In this implementation main query language is SQL,
 * fulltext indexing can be performed using Lucene.
 * <p>
 * For each registered {@link GridQueryTypeDescriptor} this SPI will create respective SQL table with
 * {@code '_key'} and {@code '_val'} fields for key and value, and fields from
 * {@link GridQueryTypeDescriptor#fields()}.
 * For each table it will create indexes declared in {@link GridQueryTypeDescriptor#indexes()}.
 */
public class IgniteH2Indexing implements GridQueryIndexing {
    /** A pattern for commands having internal implementation in Ignite. */
    public static final Pattern INTERNAL_CMD_RE = Pattern.compile(
        "^(create|drop)\\s+index|^alter\\s+table|^copy|^set|^begin|^commit|^rollback|^(create|alter|drop)\\s+user",
        Pattern.CASE_INSENSITIVE);

    /*
     * Register IO for indexes.
     */
    static {
        PageIO.registerH2(H2InnerIO.VERSIONS, H2LeafIO.VERSIONS, H2MvccInnerIO.VERSIONS, H2MvccLeafIO.VERSIONS);
        H2ExtrasInnerIO.register();
        H2ExtrasLeafIO.register();

        // Initialize system properties for H2.
        System.setProperty("h2.objectCache", "false");
        System.setProperty("h2.serializeJavaObject", "false");
        System.setProperty("h2.objectCacheMaxPerElementSize", "0"); // Avoid ValueJavaObject caching.
        System.setProperty("h2.optimizeTwoEquals", "false"); // Makes splitter fail on subqueries in WHERE.
    }

    /** Default DB options. */
    private static final String DB_OPTIONS = ";LOCK_MODE=3;MULTI_THREADED=1;DB_CLOSE_ON_EXIT=FALSE" +
        ";DEFAULT_LOCK_TIMEOUT=10000;FUNCTIONS_IN_SCHEMA=true;OPTIMIZE_REUSE_RESULTS=0;QUERY_CACHE_SIZE=0" +
        ";RECOMPILE_ALWAYS=1;MAX_OPERATION_MEMORY=0;NESTED_JOINS=0;BATCH_JOINS=1" +
        ";ROW_FACTORY=\"" + GridH2PlainRowFactory.class.getName() + "\"" +
        ";DEFAULT_TABLE_ENGINE=" + GridH2DefaultTableEngine.class.getName();

        // Uncomment this setting to get debug output from H2 to sysout.
//        ";TRACE_LEVEL_SYSTEM_OUT=3";

    /** Dummy metadata for update result. */
    public static final List<GridQueryFieldMetadata> UPDATE_RESULT_META = Collections.<GridQueryFieldMetadata>
        singletonList(new H2SqlFieldMetadata(null, null, "UPDATED", Long.class.getName(), -1, -1));

    /** */
    private static final int TWO_STEP_QRY_CACHE_SIZE = 1024;

    /** The period of clean up the statement cache. */
    private final Long CLEANUP_STMT_CACHE_PERIOD = Long.getLong(IGNITE_H2_INDEXING_CACHE_CLEANUP_PERIOD, 10_000);

    /** The period of clean up the {@link #conns}. */
    @SuppressWarnings("FieldCanBeLocal")
    private final Long CLEANUP_CONNECTIONS_PERIOD = 2000L;

    /** The timeout to remove entry from the statement cache if the thread doesn't perform any queries. */
    private final Long STATEMENT_CACHE_THREAD_USAGE_TIMEOUT =
        Long.getLong(IGNITE_H2_INDEXING_CACHE_THREAD_USAGE_TIMEOUT, 600 * 1000);

    /** */
    private GridTimeoutProcessor.CancelableTask stmtCacheCleanupTask;

    /** */
    private GridTimeoutProcessor.CancelableTask connCleanupTask;

    /** Logger. */
    @LoggerResource
    private IgniteLogger log;

    /** Node ID. */
    private UUID nodeId;

    /** */
    private Marshaller marshaller;

    /** Collection of schemaNames and registered tables. */
    private final ConcurrentMap<String, H2Schema> schemas = new ConcurrentHashMap<>();

    /** */
    private String dbUrl = "jdbc:h2:mem:";

    /** */
    // TODO https://issues.apache.org/jira/browse/IGNITE-9062
    private final ConcurrentMap<Thread, H2ConnectionWrapper> conns = new ConcurrentHashMap<>();

    /** */
    private GridMapQueryExecutor mapQryExec;

    /** */
    private GridReduceQueryExecutor rdcQryExec;

    /** Cache name -> schema name */
    private final Map<String, String> cacheName2schema = new ConcurrentHashMap<>();

    /** */
    private AtomicLong qryIdGen;

    /** */
    private GridSpinBusyLock busyLock;

    /** */
    private final Object schemaMux = new Object();

    /** */
    private final ConcurrentMap<Long, GridRunningQueryInfo> runs = new ConcurrentHashMap<>();

    /** Row cache. */
    private final H2RowCacheRegistry rowCache = new H2RowCacheRegistry();

    /** */
    // TODO https://issues.apache.org/jira/browse/IGNITE-9062
    private final ThreadLocalObjectPool<H2ConnectionWrapper> connectionPool = new ThreadLocalObjectPool<>(IgniteH2Indexing.this::newConnectionWrapper, 5);

    /** */
    // TODO https://issues.apache.org/jira/browse/IGNITE-9062
    private final ThreadLocal<ThreadLocalObjectPool.Reusable<H2ConnectionWrapper>> connCache = new ThreadLocal<ThreadLocalObjectPool.Reusable<H2ConnectionWrapper>>() {
        @Override public ThreadLocalObjectPool.Reusable<H2ConnectionWrapper> get() {
            ThreadLocalObjectPool.Reusable<H2ConnectionWrapper> reusable = super.get();

            boolean reconnect = true;

            try {
                reconnect = reusable == null || reusable.object().connection().isClosed();
            }
            catch (SQLException e) {
                U.warn(log, "Failed to check connection status.", e);
            }

            if (reconnect) {
                reusable = initialValue();

                set(reusable);
            }

            return reusable;
        }

        @Override protected ThreadLocalObjectPool.Reusable<H2ConnectionWrapper> initialValue() {
            ThreadLocalObjectPool.Reusable<H2ConnectionWrapper> reusableConnection = connectionPool.borrow();

            conns.put(Thread.currentThread(), reusableConnection.object());

            return reusableConnection;
        }
    };

    /** */
    protected volatile GridKernalContext ctx;

    /** Cache object value context. */
    protected CacheQueryObjectValueContext valCtx;

    /** */
    private DmlStatementsProcessor dmlProc;

    /** */
    private DdlStatementsProcessor ddlProc;

    /** */
    private final ConcurrentMap<QueryTable, GridH2Table> dataTables = new ConcurrentHashMap<>();

    /** */
    private volatile GridBoundedConcurrentLinkedHashMap<H2TwoStepCachedQueryKey, H2TwoStepCachedQuery> twoStepCache =
        new GridBoundedConcurrentLinkedHashMap<>(TWO_STEP_QRY_CACHE_SIZE);

    /** */
    private final IgniteInClosure<? super IgniteInternalFuture<?>> logger = new IgniteInClosure<IgniteInternalFuture<?>>() {
        @Override public void apply(IgniteInternalFuture<?> fut) {
            try {
                fut.get();
            }
            catch (IgniteCheckedException e) {
                U.error(log, e.getMessage(), e);
            }
        }
    };

    /** H2 JDBC connection for INFORMATION_SCHEMA. Holds H2 open until node is stopped. */
    private Connection sysConn;

    /**
     * @return Kernal context.
     */
    public GridKernalContext kernalContext() {
        return ctx;
    }

    /**
     * @param schema Schema.
     * @return Connection.
     */
    public Connection connectionForSchema(String schema) {
        try {
            return connectionForThread(schema);
        }
        catch (IgniteCheckedException e) {
            throw new IgniteException(e);
        }
    }

    /**
     * @return H2 JDBC connection to INFORMATION_SCHEMA.
     */
    private Connection systemConnection() {
        assert Thread.holdsLock(schemaMux);

        if (sysConn == null) {
            try {
                sysConn = DriverManager.getConnection(dbUrl);

                sysConn.setSchema("INFORMATION_SCHEMA");
            }
            catch (SQLException e) {
                throw new IgniteSQLException("Failed to initialize system DB connection: " + dbUrl, e);
            }
        }

        return sysConn;
    }

    /** */
    private H2ConnectionWrapper newConnectionWrapper() {
        try {
            return new H2ConnectionWrapper(DriverManager.getConnection(dbUrl));
        } catch (SQLException e) {
            throw new IgniteSQLException("Failed to initialize DB connection: " + dbUrl, e);
        }
    }

    /**
     * @param c Connection.
     * @param sql SQL.
     * @return <b>Cached</b> prepared statement.
     */
    @SuppressWarnings("ConstantConditions")
    @Nullable private PreparedStatement cachedStatement(Connection c, String sql) {
        try {
            return prepareStatement(c, sql, true, true);
        }
        catch (SQLException e) {
            // We actually don't except anything SQL related here as we're supposed to work with cache only.
            throw new AssertionError(e);
        }
    }

    /**
     * @param c Connection.
     * @param sql SQL.
     * @param useStmtCache If {@code true} uses statement cache.
     * @return Prepared statement.
     * @throws SQLException If failed.
     */
    @SuppressWarnings("ConstantConditions")
    @NotNull public PreparedStatement prepareStatement(Connection c, String sql, boolean useStmtCache)
        throws SQLException {
        return prepareStatement(c, sql, useStmtCache, false);
    }

    /**
     * @param c Connection.
     * @param sql SQL.
     * @param useStmtCache If {@code true} uses statement cache.
     * @param cachedOnly Whether parsing should be avoided if statement has not been found in cache.
     * @return Prepared statement.
     * @throws SQLException If failed.
     */
    @Nullable private PreparedStatement prepareStatement(Connection c, String sql, boolean useStmtCache,
        boolean cachedOnly) throws SQLException {
        // We can't avoid parsing and avoid using cache at the same time.
        assert useStmtCache || !cachedOnly;

        if (useStmtCache) {
            H2StatementCache cache = getStatementsCacheForCurrentThread();

            H2CachedStatementKey key = new H2CachedStatementKey(c.getSchema(), sql);

            PreparedStatement stmt = cache.get(key);

            if (stmt != null && !stmt.isClosed() && !stmt.unwrap(JdbcStatement.class).isCancelled() &&
                !GridSqlQueryParser.prepared(stmt).needRecompile()) {
                assert stmt.getConnection() == c;

                return stmt;
            }

            if (cachedOnly)
                return null;

            cache.put(key, stmt = PreparedStatementExImpl.wrap(prepare0(c, sql)));

            return stmt;
        }
        else
            return prepare0(c, sql);
    }

    /**
     * Prepare statement.
     *
     * @param c Connection.
     * @param sql SQL.
     * @return Prepared statement.
     * @throws SQLException If failed.
     */
    private PreparedStatement prepare0(Connection c, String sql) throws SQLException {
        boolean insertHack = GridH2Table.insertHackRequired(sql);

        if (insertHack) {
            GridH2Table.insertHack(true);

            try {
                return c.prepareStatement(sql, ResultSet.TYPE_SCROLL_INSENSITIVE, ResultSet.CONCUR_READ_ONLY);
            }
            finally {
                GridH2Table.insertHack(false);
            }
        }
        else
            return c.prepareStatement(sql, ResultSet.TYPE_SCROLL_INSENSITIVE, ResultSet.CONCUR_READ_ONLY);
    }

    /**
     * @return {@link H2StatementCache} associated with current thread.
     */
    @NotNull private H2StatementCache getStatementsCacheForCurrentThread() {
        H2StatementCache statementCache = connCache.get().object().statementCache();

        statementCache.updateLastUsage();

        return statementCache;
    }

    /** {@inheritDoc} */
    @Override public PreparedStatement prepareNativeStatement(String schemaName, String sql) {
        Connection conn = connectionForSchema(schemaName);

        return prepareStatementAndCaches(conn, sql);
    }

    /**
     * Gets DB connection.
     *
     * @param schema Whether to set schema for connection or not.
     * @return DB connection.
     * @throws IgniteCheckedException In case of error.
     */
    private Connection connectionForThread(@Nullable String schema) throws IgniteCheckedException {
        H2ConnectionWrapper c = connCache.get().object();

        if (c == null)
            throw new IgniteCheckedException("Failed to get DB connection for thread (check log for details).");

        if (schema != null && !F.eq(c.schema(), schema)) {
            Statement stmt = null;

            try {
                stmt = c.connection().createStatement();

                stmt.executeUpdate("SET SCHEMA " + H2Utils.withQuotes(schema));

                if (log.isDebugEnabled())
                    log.debug("Set schema: " + schema);

                c.schema(schema);
            }
            catch (SQLException e) {
                throw new IgniteSQLException("Failed to set schema for DB connection for thread [schema=" +
                    schema + "]", e);
            }
            finally {
                U.close(stmt, log);
            }
        }

        return c.connection();
    }

    /**
     * Create and register schema if needed.
     *
     * @param schemaName Schema name.
     * @param predefined Whether this is predefined schema.
     */
    private void createSchemaIfNeeded(String schemaName, boolean predefined) {
        assert Thread.holdsLock(schemaMux);

        if (!predefined)
            predefined = isSchemaPredefined(schemaName);

        H2Schema schema = new H2Schema(schemaName, predefined);

        H2Schema oldSchema = schemas.putIfAbsent(schemaName, schema);

        if (oldSchema == null)
            createSchema0(schemaName);
        else
            schema = oldSchema;

        schema.incrementUsageCount();
    }

    /**
     * Check if schema is predefined.
     *
     * @param schemaName Schema name.
     * @return {@code True} if predefined.
     */
    private boolean isSchemaPredefined(String schemaName) {
        if (F.eq(QueryUtils.DFLT_SCHEMA, schemaName))
            return true;

        for (H2Schema schema : schemas.values()) {
            if (F.eq(schema.schemaName(), schemaName) && schema.predefined())
                return true;
        }

        return false;
    }

    /**
     * Creates DB schema if it has not been created yet.
     *
     * @param schema Schema name.
     */
    private void createSchema0(String schema) {
        executeSystemStatement("CREATE SCHEMA IF NOT EXISTS " + H2Utils.withQuotes(schema));

        if (log.isDebugEnabled())
            log.debug("Created H2 schema for index database: " + schema);
    }

    /**
     * Creates DB schema if it has not been created yet.
     *
     * @param schema Schema name.
     */
    private void dropSchema(String schema) {
        executeSystemStatement("DROP SCHEMA IF EXISTS " + H2Utils.withQuotes(schema));

        if (log.isDebugEnabled())
            log.debug("Dropped H2 schema for index database: " + schema);
    }

    /**
     * @param schema Schema
     * @param sql SQL statement.
     * @throws IgniteCheckedException If failed.
     */
    public void executeStatement(String schema, String sql) throws IgniteCheckedException {
        Statement stmt = null;

        try {
            Connection c = connectionForThread(schema);

            stmt = c.createStatement();

            stmt.executeUpdate(sql);
        }
        catch (SQLException e) {
            onSqlException();

            throw new IgniteSQLException("Failed to execute statement: " + sql, e);
        }
        finally {
            U.close(stmt, log);
        }
    }

    /**
     * Execute statement on H2 INFORMATION_SCHEMA.
     * @param sql SQL statement.
     */
    public void executeSystemStatement(String sql) {
        assert Thread.holdsLock(schemaMux);

        Statement stmt = null;

        try {
            stmt = systemConnection().createStatement();

            stmt.executeUpdate(sql);
        }
        catch (SQLException e) {
            onSqlException();

            throw new IgniteSQLException("Failed to execute statement: " + sql, e);
        }
        finally {
            U.close(stmt, log);
        }
    }

    /**
     * Binds object to prepared statement.
     *
     * @param stmt SQL statement.
     * @param idx Index.
     * @param obj Value to store.
     * @throws IgniteCheckedException If failed.
     */
    private void bindObject(PreparedStatement stmt, int idx, @Nullable Object obj) throws IgniteCheckedException {
        try {
            if (obj == null)
                stmt.setNull(idx, Types.VARCHAR);
            else if (obj instanceof BigInteger)
                stmt.setObject(idx, obj, Types.JAVA_OBJECT);
            else if (obj instanceof BigDecimal)
                stmt.setObject(idx, obj, Types.DECIMAL);
            else
                stmt.setObject(idx, obj);
        }
        catch (SQLException e) {
            throw new IgniteCheckedException("Failed to bind parameter [idx=" + idx + ", obj=" + obj + ", stmt=" +
                stmt + ']', e);
        }
    }

    /**
     * Handles SQL exception.
     */
    private void onSqlException() {
        Connection conn = connCache.get().object().connection();

        connCache.set(null);

        if (conn != null) {
            conns.remove(Thread.currentThread());

            // Reset connection to receive new one at next call.
            U.close(conn, log);
        }
    }

    /** {@inheritDoc} */
    @Override public void store(GridCacheContext cctx,
        GridQueryTypeDescriptor type,
        CacheDataRow row,
        @Nullable CacheDataRow prevRow,
        boolean prevRowAvailable) throws IgniteCheckedException
    {
        String cacheName = cctx.name();

        H2TableDescriptor tbl = tableDescriptor(schema(cacheName), cacheName, type.name());

        if (tbl == null)
            return; // Type was rejected.

        tbl.table().update(row, prevRow,  prevRowAvailable);

        if (tbl.luceneIndex() != null) {
            long expireTime = row.expireTime();

            if (expireTime == 0L)
                expireTime = Long.MAX_VALUE;

            tbl.luceneIndex().store(row.key(), row.value(), row.version(), expireTime);
        }
    }

    /** {@inheritDoc} */
    @Override public void remove(GridCacheContext cctx, GridQueryTypeDescriptor type, CacheDataRow row)
        throws IgniteCheckedException
    {
        if (log.isDebugEnabled()) {
            log.debug("Removing key from cache query index [locId=" + nodeId +
                ", key=" + row.key() +
                ", val=" + row.value() + ']');
        }

        String cacheName = cctx.name();

        H2TableDescriptor tbl = tableDescriptor(schema(cacheName), cacheName, type.name());

        if (tbl == null)
            return;

        if (tbl.table().remove(row)) {
            if (tbl.luceneIndex() != null)
                tbl.luceneIndex().remove(row.key());
        }
    }

    /**
     * Drops table form h2 database and clear all related indexes (h2 text, lucene).
     *
     * @param tbl Table to unregister.
     * @throws IgniteCheckedException If failed to unregister.
     */
    private void dropTable(H2TableDescriptor tbl) throws IgniteCheckedException {
        assert tbl != null;

        if (log.isDebugEnabled())
            log.debug("Removing query index table: " + tbl.fullTableName());

        Connection c = connectionForThread(tbl.schemaName());

        Statement stmt = null;

        try {
            stmt = c.createStatement();

            String sql = "DROP TABLE IF EXISTS " + tbl.fullTableName();

            if (log.isDebugEnabled())
                log.debug("Dropping database index table with SQL: " + sql);

            stmt.executeUpdate(sql);
        }
        catch (SQLException e) {
            onSqlException();

            throw new IgniteSQLException("Failed to drop database index table [type=" + tbl.type().name() +
                ", table=" + tbl.fullTableName() + "]", IgniteQueryErrorCode.TABLE_DROP_FAILED, e);
        }
        finally {
            U.close(stmt, log);
        }
    }

    /**
     * Add initial user index.
     *
     * @param schemaName Schema name.
     * @param desc Table descriptor.
     * @param h2Idx User index.
     * @throws IgniteCheckedException If failed.
     */
    private void addInitialUserIndex(String schemaName, H2TableDescriptor desc, GridH2IndexBase h2Idx)
        throws IgniteCheckedException {
        GridH2Table h2Tbl = desc.table();

        h2Tbl.proposeUserIndex(h2Idx);

        try {
            String sql = H2Utils.indexCreateSql(desc.fullTableName(), h2Idx, false);

            executeSql(schemaName, sql);
        }
        catch (Exception e) {
            // Rollback and re-throw.
            h2Tbl.rollbackUserIndex(h2Idx.getName());

            throw e;
        }
    }

    /** {@inheritDoc} */
    @Override public void dynamicIndexCreate(final String schemaName, final String tblName,
        final QueryIndexDescriptorImpl idxDesc, boolean ifNotExists, SchemaIndexCacheVisitor cacheVisitor)
        throws IgniteCheckedException {
        // Locate table.
        H2Schema schema = schemas.get(schemaName);

        H2TableDescriptor desc = (schema != null ? schema.tableByName(tblName) : null);

        if (desc == null)
            throw new IgniteCheckedException("Table not found in internal H2 database [schemaName=" + schemaName +
                ", tblName=" + tblName + ']');

        GridH2Table h2Tbl = desc.table();

        // Create index.
        final GridH2IndexBase h2Idx = desc.createUserIndex(idxDesc);

        h2Tbl.proposeUserIndex(h2Idx);

        try {
            // Populate index with existing cache data.
            final GridH2RowDescriptor rowDesc = h2Tbl.rowDescriptor();

            SchemaIndexCacheVisitorClosure clo = new SchemaIndexCacheVisitorClosure() {
                @Override public void apply(CacheDataRow row) throws IgniteCheckedException {
                    GridH2Row h2Row = rowDesc.createRow(row);

                    h2Idx.putx(h2Row);
                }
            };

            cacheVisitor.visit(clo);

            // At this point index is in consistent state, promote it through H2 SQL statement, so that cached
            // prepared statements are re-built.
            String sql = H2Utils.indexCreateSql(desc.fullTableName(), h2Idx, ifNotExists);

            executeSql(schemaName, sql);
        }
        catch (Exception e) {
            // Rollback and re-throw.
            h2Tbl.rollbackUserIndex(h2Idx.getName());

            throw e;
        }
    }

    /** {@inheritDoc} */
    @SuppressWarnings("SynchronizationOnLocalVariableOrMethodParameter")
    @Override public void dynamicIndexDrop(final String schemaName, String idxName, boolean ifExists)
        throws IgniteCheckedException{
        String sql = H2Utils.indexDropSql(schemaName, idxName, ifExists);

        executeSql(schemaName, sql);
    }

    /** {@inheritDoc} */
    @Override public void dynamicAddColumn(String schemaName, String tblName, List<QueryField> cols,
        boolean ifTblExists, boolean ifColNotExists) throws IgniteCheckedException {
        // Locate table.
        H2Schema schema = schemas.get(schemaName);

        H2TableDescriptor desc = (schema != null ? schema.tableByName(tblName) : null);

        if (desc == null) {
            if (!ifTblExists)
                throw new IgniteCheckedException("Table not found in internal H2 database [schemaName=" + schemaName +
                    ", tblName=" + tblName + ']');
            else
                return;
        }

        desc.table().addColumns(cols, ifColNotExists);

        clearCachedQueries();
    }

    /** {@inheritDoc} */
    @Override public void dynamicDropColumn(String schemaName, String tblName, List<String> cols, boolean ifTblExists,
        boolean ifColExists) throws IgniteCheckedException {
        // Locate table.
        H2Schema schema = schemas.get(schemaName);

        H2TableDescriptor desc = (schema != null ? schema.tableByName(tblName) : null);

        if (desc == null) {
            if (!ifTblExists)
                throw new IgniteCheckedException("Table not found in internal H2 database [schemaName=" + schemaName +
                    ",tblName=" + tblName + ']');
            else
                return;
        }

        desc.table().dropColumns(cols, ifColExists);

        clearCachedQueries();
    }

    /**
     * Execute DDL command.
     *
     * @param schemaName Schema name.
     * @param sql SQL.
     * @throws IgniteCheckedException If failed.
     */
    private void executeSql(String schemaName, String sql) throws IgniteCheckedException {
        try {
            Connection conn = connectionForSchema(schemaName);

            try (PreparedStatement stmt = prepareStatement(conn, sql, false)) {
                stmt.execute();
            }
        }
        catch (Exception e) {
            throw new IgniteCheckedException("Failed to execute SQL statement on internal H2 database: " + sql, e);
        }
    }

    /**
     * Create sorted index.
     *
     * @param name Index name,
     * @param tbl Table.
     * @param pk Primary key flag.
     * @param cols Columns.
     * @param inlineSize Index inline size.
     * @return Index.
     */
    GridH2IndexBase createSortedIndex(String name, GridH2Table tbl, boolean pk, List<IndexColumn> cols,
        int inlineSize) {
        try {
            GridCacheContextInfo cctx = tbl.cacheInfo();

            if (log.isDebugEnabled())
                log.debug("Creating cache index [cacheId=" + cctx.cacheId() + ", idxName=" + name + ']');

            if(cctx.isCacheContextInited()) {
                final int segments = tbl.rowDescriptor().context().config().getQueryParallelism();

                H2RowCache cache = rowCache.forGroup(cctx.groupId());

                return new H2TreeIndex(cctx.gridCacheContext(), cache, tbl, name, pk, cols, inlineSize, segments);
            }
            else
                return new H2TreeNoDataIndex(tbl, name, pk, cols);
        }
        catch (IgniteCheckedException e) {
            throw new IgniteException(e);
        }
    }

    /** {@inheritDoc} */
    @SuppressWarnings("unchecked")
    @Override public <K, V> GridCloseableIterator<IgniteBiTuple<K, V>> queryLocalText(String schemaName,
        String cacheName, String qry, String typeName, IndexingQueryFilter filters) throws IgniteCheckedException {
        H2TableDescriptor tbl = tableDescriptor(schemaName, cacheName, typeName);

        if (tbl != null && tbl.luceneIndex() != null) {
            GridRunningQueryInfo run = new GridRunningQueryInfo(qryIdGen.incrementAndGet(), qry, TEXT, schemaName,
                U.currentTimeMillis(), null, true);

            try {
                runs.put(run.id(), run);

                return tbl.luceneIndex().query(qry.toUpperCase(), filters);
            }
            finally {
                runs.remove(run.id());
            }
        }

        return new GridEmptyCloseableIterator<>();
    }

    /**
     * Queries individual fields (generally used by JDBC drivers).
     *
     * @param schemaName Schema name.
     * @param qry Query.
     * @param params Query parameters.
     * @param filter Cache name and key filter.
     * @param enforceJoinOrder Enforce join order of tables in the query.
     * @param startTx Start transaction flag.
     * @param timeout Query timeout in milliseconds.
     * @param cancel Query cancel.
     * @return Query result.
     * @throws IgniteCheckedException If failed.
     */
    @SuppressWarnings("unchecked")
    public GridQueryFieldsResult queryLocalSqlFields(String schemaName, String qry, @Nullable Collection<Object> params,
        IndexingQueryFilter filter, boolean enforceJoinOrder, boolean startTx, int timeout,
        GridQueryCancel cancel) throws IgniteCheckedException {
        return queryLocalSqlFields(schemaName, qry, params, filter, enforceJoinOrder, startTx, timeout, cancel, null);
    }

    /**
     * Queries individual fields (generally used by JDBC drivers).
     *
     * @param schemaName Schema name.
     * @param qry Query.
     * @param params Query parameters.
     * @param filter Cache name and key filter.
     * @param enforceJoinOrder Enforce join order of tables in the query.
     * @param startTx Start transaction flag.
     * @param timeout Query timeout in milliseconds.
     * @param cancel Query cancel.
     * @param mvccTracker Query tracker.
     * @return Query result.
     * @throws IgniteCheckedException If failed.
     */
    @SuppressWarnings("unchecked")
    GridQueryFieldsResult queryLocalSqlFields(final String schemaName, String qry,
        @Nullable final Collection<Object> params, final IndexingQueryFilter filter, boolean enforceJoinOrder,
        boolean startTx, int timeout, final GridQueryCancel cancel,
        MvccQueryTracker mvccTracker) throws IgniteCheckedException {

        GridNearTxLocal tx = null; boolean mvccEnabled = mvccEnabled(kernalContext());

        assert mvccEnabled || mvccTracker == null;

        try {
            final Connection conn = connectionForSchema(schemaName);

            H2Utils.setupConnection(conn, false, enforceJoinOrder);

            PreparedStatement stmt = preparedStatementWithParams(conn, qry, params, true);

            if (GridSqlQueryParser.checkMultipleStatements(stmt))
                throw new IgniteSQLException("Multiple statements queries are not supported for local queries");

            Prepared p = GridSqlQueryParser.prepared(stmt);

            if (DmlStatementsProcessor.isDmlStatement(p)) {
                SqlFieldsQuery fldsQry = new SqlFieldsQuery(qry);

                if (params != null)
                    fldsQry.setArgs(params.toArray());

                fldsQry.setEnforceJoinOrder(enforceJoinOrder);
                fldsQry.setTimeout(timeout, TimeUnit.MILLISECONDS);

                return dmlProc.updateSqlFieldsLocal(schemaName, conn, p, fldsQry, filter, cancel);
            }
            else if (DdlStatementsProcessor.isDdlStatement(p)) {
                throw new IgniteSQLException("DDL statements are supported for the whole cluster only.",
                    IgniteQueryErrorCode.UNSUPPORTED_OPERATION);
            }

            final GridH2QueryContext ctx = new GridH2QueryContext(nodeId, nodeId, 0, LOCAL)
                .filter(filter).distributedJoinMode(OFF);

            boolean forUpdate = GridSqlQueryParser.isForUpdateQuery(p);

            if (forUpdate && !mvccEnabled)
                throw new IgniteSQLException("SELECT FOR UPDATE query requires transactional " +
                    "cache with MVCC enabled.", IgniteQueryErrorCode.UNSUPPORTED_OPERATION);

            GridNearTxSelectForUpdateFuture sfuFut = null;

            if (mvccEnabled) {
                if (mvccTracker == null)
                    mvccTracker = mvccTracker(stmt, startTx);

                if (mvccTracker != null) {
                    ctx.mvccSnapshot(mvccTracker.snapshot());

                    if ((tx = checkActive(tx(this.ctx))) != null) {
                        int tm1 = (int)tx.remainingTime(), tm2 = timeout;

                        timeout = tm1 > 0 && tm2 > 0 ? Math.min(tm1, tm2) : Math.max(tm1, tm2);
                    }
                }

                if (forUpdate) {
                    if (mvccTracker == null)
                        throw new IgniteSQLException("SELECT FOR UPDATE query requires transactional " +
                            "cache with MVCC enabled.", IgniteQueryErrorCode.UNSUPPORTED_OPERATION);

                    GridSqlStatement stmt0 = new GridSqlQueryParser(false).parse(p);

                    qry = GridSqlQueryParser.rewriteQueryForUpdateIfNeeded(stmt0, forUpdate = tx != null);

                    stmt = preparedStatementWithParams(conn, qry, params, true);

                    if (forUpdate) {
                        GridCacheContext cctx = mvccTracker.context();

                        try {
                            if (tx.topologyVersionSnapshot() == null)
                                new TxTopologyVersionFuture(tx, cctx).get();
                        }
                        catch (Exception e) {
                            throw new IgniteSQLException("Failed to lock topology for SELECT FOR UPDATE query.", e);
                        }

                        sfuFut = new GridNearTxSelectForUpdateFuture(cctx, tx, timeout);

                        sfuFut.initLocal();
                    }
                }
            }

            List<GridQueryFieldMetadata> meta;

            try {
                meta = H2Utils.meta(stmt.getMetaData());

                if (forUpdate) {
                    assert meta.size() >= 1;

                    meta = meta.subList(0, meta.size() - 1);
                }
            }
            catch (SQLException e) {
                throw new IgniteCheckedException("Cannot prepare query metadata", e);
            }

            GridNearTxLocal tx0 = tx;
            MvccQueryTracker mvccTracker0 = mvccTracker;
            GridNearTxSelectForUpdateFuture sfuFut0 = sfuFut;
            PreparedStatement stmt0 = stmt;
            String qry0 = qry;
            int timeout0 = timeout;

            return new GridQueryFieldsResultAdapter(meta, null) {
                @Override public GridCloseableIterator<List<?>> iterator() throws IgniteCheckedException {
                    assert GridH2QueryContext.get() == null;

                    GridH2QueryContext.set(ctx);

                    GridRunningQueryInfo run = new GridRunningQueryInfo(qryIdGen.incrementAndGet(), qry0,
                        SQL_FIELDS, schemaName, U.currentTimeMillis(), cancel, true);

                    runs.putIfAbsent(run.id(), run);

                    try {
                        ResultSet rs = executeSqlQueryWithTimer(stmt0, conn, qry0, params, timeout0, cancel);

                        if (sfuFut0 != null) {
                            assert tx0.mvccSnapshot() != null;

                            ResultSetEnlistFuture enlistFut = ResultSetEnlistFuture.future(
                                IgniteH2Indexing.this.ctx.localNodeId(),
                                tx0.nearXidVersion(),
                                tx0.mvccSnapshot(),
                                tx0.threadId(),
                                IgniteUuid.randomUuid(),
                                -1,
                                null,
                                tx0,
                                timeout0,
                                sfuFut0.cache(),
                                rs
                            );

                            enlistFut.listen(new IgniteInClosure<IgniteInternalFuture<Long>>() {
                                @Override public void apply(IgniteInternalFuture<Long> fut) {
                                    if (fut.error() != null)
                                        sfuFut0.onResult(IgniteH2Indexing.this.ctx.localNodeId(), 0L, false, fut.error());
                                    else
                                        sfuFut0.onResult(IgniteH2Indexing.this.ctx.localNodeId(), fut.result(), false, null);
                                }
                            });

                            enlistFut.init();

                            try {
                                sfuFut0.get();

                                rs.beforeFirst();
                            }
                            catch (Exception e) {
                                U.closeQuiet(rs);

                                throw new IgniteSQLException("Failed to obtain locks on result of SELECT FOR UPDATE.",
                                    e);
                            }
                        }

                        return new H2FieldsIterator(rs, mvccTracker0, sfuFut0 != null);
                    }
                    catch (IgniteCheckedException | RuntimeException | Error e) {
                        try {
                            if (mvccTracker0 != null)
                                mvccTracker0.onDone();
                        }
                        catch (Exception e0) {
                            e.addSuppressed(e0);
                        }

                        throw e;
                    }
                    finally {
                        GridH2QueryContext.clearThreadLocal();

                        runs.remove(run.id());
                    }
                }
            };
        }
        catch (IgniteCheckedException | RuntimeException | Error e) {
            if (mvccEnabled && (tx != null || (tx = tx(ctx)) != null))
                tx.setRollbackOnly();

            throw e;
        }
    }

    /** {@inheritDoc} */
    @Override public long streamUpdateQuery(String schemaName, String qry,
        @Nullable Object[] params, IgniteDataStreamer<?, ?> streamer) throws IgniteCheckedException {
        final Connection conn = connectionForSchema(schemaName);

        final PreparedStatement stmt;

        try {
            stmt = prepareStatement(conn, qry, true);
        }
        catch (SQLException e) {
            throw new IgniteSQLException(e);
        }

        return dmlProc.streamUpdateQuery(schemaName, streamer, stmt, params);
    }

    /** {@inheritDoc} */
    @SuppressWarnings("ForLoopReplaceableByForEach")
    @Override public List<Long> streamBatchedUpdateQuery(String schemaName, String qry, List<Object[]> params,
        SqlClientContext cliCtx) throws IgniteCheckedException {
        if (cliCtx == null || !cliCtx.isStream()) {
            U.warn(log, "Connection is not in streaming mode.");

            return zeroBatchedStreamedUpdateResult(params.size());
        }

        final Connection conn = connectionForSchema(schemaName);

        final PreparedStatement stmt = prepareStatementAndCaches(conn, qry);

        if (GridSqlQueryParser.checkMultipleStatements(stmt))
            throw new IgniteSQLException("Multiple statements queries are not supported for streaming mode.",
                IgniteQueryErrorCode.UNSUPPORTED_OPERATION);

        checkStatementStreamable(stmt);

        Prepared p = GridSqlQueryParser.prepared(stmt);

        UpdatePlan plan = dmlProc.getPlanForStatement(schemaName, conn, p, null, true, null);

        IgniteDataStreamer<?, ?> streamer = cliCtx.streamerForCache(plan.cacheContext().name());

        assert streamer != null;

        List<Long> res = new ArrayList<>(params.size());

        for (int i = 0; i < params.size(); i++)
            res.add(dmlProc.streamUpdateQuery(schemaName, streamer, stmt, params.get(i)));

        return res;
    }

    /**
     * @param size Result size.
     * @return List of given size filled with 0Ls.
     */
    private static List<Long> zeroBatchedStreamedUpdateResult(int size) {
        Long[] res = new Long[size];

        Arrays.fill(res, 0L);

        return Arrays.asList(res);
    }

    /**
     * Prepares sql statement.
     *
     * @param conn Connection.
     * @param sql Sql.
     * @param params Params.
     * @param useStmtCache If {@code true} use stmt cache.
     * @return Prepared statement with set parameters.
     * @throws IgniteCheckedException If failed.
     */
    public PreparedStatement preparedStatementWithParams(Connection conn, String sql, Collection<Object> params,
        boolean useStmtCache) throws IgniteCheckedException {
        final PreparedStatement stmt;

        try {
            stmt = prepareStatement(conn, sql, useStmtCache);
        }
        catch (SQLException e) {
            throw new IgniteCheckedException("Failed to parse SQL query: " + sql, e);
        }

        bindParameters(stmt, params);

        return stmt;
    }

    /**
     * Executes sql query statement.
     *
     * @param conn Connection,.
     * @param stmt Statement.
     * @param timeoutMillis Query timeout.
     * @param cancel Query cancel.
     * @return Result.
     * @throws IgniteCheckedException If failed.
     */
    private ResultSet executeSqlQuery(final Connection conn, final PreparedStatement stmt,
        int timeoutMillis, @Nullable GridQueryCancel cancel) throws IgniteCheckedException {
        final MapQueryLazyWorker lazyWorker = MapQueryLazyWorker.currentWorker();

        if (cancel != null) {
            cancel.set(new Runnable() {
                @Override public void run() {
                    if (lazyWorker != null) {
                        lazyWorker.submit(new Runnable() {
                            @Override public void run() {
                                cancelStatement(stmt);
                            }
                        });
                    }
                    else
                        cancelStatement(stmt);
                }
            });
        }

        Session ses = H2Utils.session(conn);

        if (timeoutMillis > 0)
            ses.setQueryTimeout(timeoutMillis);

        if (lazyWorker != null)
            ses.setLazyQueryExecution(true);

        try {
            return stmt.executeQuery();
        }
        catch (SQLException e) {
            // Throw special exception.
            if (e.getErrorCode() == ErrorCode.STATEMENT_WAS_CANCELED)
                throw new QueryCancelledException();

            throw new IgniteCheckedException("Failed to execute SQL query. " + e.getMessage(), e);
        }
        finally {
            if (timeoutMillis > 0)
                ses.setQueryTimeout(0);

            if (lazyWorker != null)
                ses.setLazyQueryExecution(false);
        }
    }

    /**
     * Cancel prepared statement.
     *
     * @param stmt Statement.
     */
    private static void cancelStatement(PreparedStatement stmt) {
        try {
            stmt.cancel();
        }
        catch (SQLException ignored) {
            // No-op.
        }
    }

    /**
     * Executes sql query and prints warning if query is too slow..
     *
     * @param conn Connection,
     * @param sql Sql query.
     * @param params Parameters.
     * @param useStmtCache If {@code true} uses stmt cache.
     * @param timeoutMillis Query timeout.
     * @param cancel Query cancel.
     * @return Result.
     * @throws IgniteCheckedException If failed.
     */
    public ResultSet executeSqlQueryWithTimer(Connection conn, String sql, @Nullable Collection<Object> params,
        boolean useStmtCache, int timeoutMillis, @Nullable GridQueryCancel cancel) throws IgniteCheckedException {
        return executeSqlQueryWithTimer(preparedStatementWithParams(conn, sql, params, useStmtCache),
            conn, sql, params, timeoutMillis, cancel);
    }

    /**
     * Executes sql query and prints warning if query is too slow.
     *
     * @param stmt Prepared statement for query.
     * @param conn Connection.
     * @param sql Sql query.
     * @param params Parameters.
     * @param timeoutMillis Query timeout.
     * @param cancel Query cancel.
     * @return Result.
     * @throws IgniteCheckedException If failed.
     */
    public ResultSet executeSqlQueryWithTimer(PreparedStatement stmt, Connection conn, String sql,
        @Nullable Collection<Object> params, int timeoutMillis, @Nullable GridQueryCancel cancel)
        throws IgniteCheckedException {
        long start = U.currentTimeMillis();

        try {
            ResultSet rs = executeSqlQuery(conn, stmt, timeoutMillis, cancel);

            long time = U.currentTimeMillis() - start;

            long longQryExecTimeout = ctx.config().getLongQueryWarningTimeout();

            if (time > longQryExecTimeout) {
                ResultSet plan = executeSqlQuery(conn, preparedStatementWithParams(conn, "EXPLAIN " + sql,
                    params, false), 0, null);

                plan.next();

                // Add SQL explain result message into log.
                String msg = "Query execution is too long [time=" + time + " ms, sql='" + sql + '\'' +
                    ", plan=" + U.nl() + plan.getString(1) + U.nl() + ", parameters=" +
                    (params == null ? "[]" : Arrays.deepToString(params.toArray())) + "]";

                LT.warn(log, msg);
            }

            return rs;
        }
        catch (SQLException e) {
            onSqlException();

            throw new IgniteCheckedException(e);
        }
    }

    /**
     * Binds parameters to prepared statement.
     *
     * @param stmt Prepared statement.
     * @param params Parameters collection.
     * @throws IgniteCheckedException If failed.
     */
    public void bindParameters(PreparedStatement stmt,
        @Nullable Collection<Object> params) throws IgniteCheckedException {
        if (!F.isEmpty(params)) {
            int idx = 1;

            for (Object arg : params)
                bindObject(stmt, idx++, arg);
        }
    }

    /** {@inheritDoc} */
    @Override public FieldsQueryCursor<List<?>> queryLocalSqlFields(String schemaName, SqlFieldsQuery qry,
        final boolean keepBinary, IndexingQueryFilter filter, GridQueryCancel cancel) throws IgniteCheckedException {
        String sql = qry.getSql();
        List<Object> params = F.asList(qry.getArgs());
        boolean enforceJoinOrder = qry.isEnforceJoinOrder(), startTx = autoStartTx(qry);
        int timeout = qry.getTimeout();

        final GridQueryFieldsResult res = queryLocalSqlFields(schemaName, sql, params, filter,
            enforceJoinOrder, startTx, timeout, cancel);

        QueryCursorImpl<List<?>> cursor = new QueryCursorImpl<>(new Iterable<List<?>>() {
            @SuppressWarnings("NullableProblems")
            @Override public Iterator<List<?>> iterator() {
                try {
                    return new GridQueryCacheObjectsIterator(res.iterator(), objectContext(), keepBinary);
                }
                catch (IgniteCheckedException e) {
                    throw new IgniteException(e);
                }
            }
        }, cancel);

        cursor.fieldsMeta(res.metaData());

        return cursor;
    }

    /** {@inheritDoc} */
    @SuppressWarnings("unchecked")
    @Override public <K, V> QueryCursor<Cache.Entry<K,V>> queryLocalSql(String schemaName, String cacheName,
        final SqlQuery qry, final IndexingQueryFilter filter, final boolean keepBinary) throws IgniteCheckedException {
        String type = qry.getType();
        String sqlQry = qry.getSql();
        String alias = qry.getAlias();
        Object[] params = qry.getArgs();

        GridQueryCancel cancel = new GridQueryCancel();

        final GridCloseableIterator<IgniteBiTuple<K, V>> i = queryLocalSql(schemaName, cacheName, sqlQry, alias,
            F.asList(params), type, filter, cancel);

        return new QueryCursorImpl<>(new Iterable<Cache.Entry<K, V>>() {
            @SuppressWarnings("NullableProblems")
            @Override public Iterator<Cache.Entry<K, V>> iterator() {
                return new ClIter<Cache.Entry<K, V>>() {
                    @Override public void close() throws Exception {
                        i.close();
                    }

                    @Override public boolean hasNext() {
                        return i.hasNext();
                    }

                    @Override public Cache.Entry<K, V> next() {
                        IgniteBiTuple<K, V> t = i.next();

                        K key = (K)CacheObjectUtils.unwrapBinaryIfNeeded(objectContext(), t.get1(), keepBinary, false);
                        V val = (V)CacheObjectUtils.unwrapBinaryIfNeeded(objectContext(), t.get2(), keepBinary, false);

                        return new CacheEntryImpl<>(key, val);
                    }

                    @Override public void remove() {
                        throw new UnsupportedOperationException();
                    }
                };
            }
        }, cancel);
    }

    /**
     * Executes regular query.
     *
     * @param schemaName Schema name.
     * @param cacheName Cache name.
     * @param qry Query.
     * @param alias Table alias.
     * @param params Query parameters.
     * @param type Query return type.
     * @param filter Cache name and key filter.
     * @param cancel Cancel object.
     * @return Queried rows.
     * @throws IgniteCheckedException If failed.
     */
    @SuppressWarnings("unchecked")
    <K, V> GridCloseableIterator<IgniteBiTuple<K, V>> queryLocalSql(String schemaName, String cacheName,
        final String qry, String alias, @Nullable final Collection<Object> params, String type,
        final IndexingQueryFilter filter, GridQueryCancel cancel) throws IgniteCheckedException {
        final H2TableDescriptor tbl = tableDescriptor(schemaName, cacheName, type);

        if (tbl == null)
            throw new IgniteSQLException("Failed to find SQL table for type: " + type,
                IgniteQueryErrorCode.TABLE_NOT_FOUND);

        String sql = generateQuery(qry, alias, tbl);

        Connection conn = connectionForThread(tbl.schemaName());

        H2Utils.setupConnection(conn, false, false);

        GridH2QueryContext qctx = new GridH2QueryContext(nodeId, nodeId, 0, LOCAL).filter(filter)
            .distributedJoinMode(OFF);

        PreparedStatement stmt = preparedStatementWithParams(conn, sql, params, true);

        MvccQueryTracker mvccTracker = mvccTracker(stmt, false);

        if (mvccTracker != null)
            qctx.mvccSnapshot(mvccTracker.snapshot());

        GridH2QueryContext.set(qctx);

        GridRunningQueryInfo run = new GridRunningQueryInfo(qryIdGen.incrementAndGet(), qry, SQL, schemaName,
            U.currentTimeMillis(), null, true);

        runs.put(run.id(), run);

        try {
            ResultSet rs = executeSqlQueryWithTimer(stmt, conn, sql, params, 0, cancel);

            return new H2KeyValueIterator(rs);
        }
        finally {
            GridH2QueryContext.clearThreadLocal();

            if (mvccTracker != null)
                mvccTracker.onDone();

            runs.remove(run.id());
        }
    }

    /**
     * Initialises MVCC filter and returns MVCC query tracker if needed.
     * @param stmt Prepared statement.
     * @param startTx Start transaction flag.
     * @return MVCC query tracker or {@code null} if MVCC is disabled for involved caches.
     */
    private MvccQueryTracker mvccTracker(PreparedStatement stmt, boolean startTx) throws IgniteCheckedException {
        List<GridCacheContext> caches;
        try {
            if (stmt.isWrapperFor(PreparedStatementEx.class)) {
                PreparedStatementEx stmtEx = stmt.unwrap(PreparedStatementEx.class);

                caches = stmtEx.meta(INVOLVED_CACHES);

                if (caches == null)
                    stmtEx.putMeta(INVOLVED_CACHES, caches = parseInvolvedCaches(stmt));
            }
            else
                caches = parseInvolvedCaches(stmt);
        } catch (SQLException e) {
            throw new IgniteSQLException(e);
        }

        GridCacheContext firstCctx = null;
        boolean mvccEnabled = false;

        for (GridCacheContext cctx : caches) {
            if (firstCctx == null) {
                firstCctx = cctx;
                mvccEnabled = firstCctx.mvccEnabled();
            }
            else if (mvccEnabled != cctx.mvccEnabled())
                throw new IllegalStateException("Using caches with different mvcc settings in same query is forbidden.");
        }

        return mvccEnabled ? MvccUtils.mvccTracker(firstCctx, startTx) : null;
    }

    /** */
    private static List<GridCacheContext> parseInvolvedCaches(PreparedStatement stmt) {
        GridSqlQueryParser parser = new GridSqlQueryParser(false);

        parser.parse(GridSqlQueryParser.prepared(stmt));

        List<GridCacheContext> involvedCaches = new ArrayList<>();

        for (Object o : parser.objectsMap().values()) {
            if (o instanceof GridSqlAlias)
                o = GridSqlAlias.unwrap((GridSqlAst) o);
            if (o instanceof GridSqlTable && ((GridSqlTable) o).dataTable() != null)
                involvedCaches.add(((GridSqlTable) o).dataTable().cache());
        }

        return involvedCaches;
    }

    /**
     * @param schemaName Schema name.
     * @param qry Query.
     * @param keepCacheObj Flag to keep cache object.
     * @param enforceJoinOrder Enforce join order of tables.
     * @param startTx Start transaction flag.
     * @param timeoutMillis Query timeout.
     * @param cancel Cancel object.
     * @param params Query parameters.
     * @param parts Partitions.
     * @param lazy Lazy query execution flag.
     * @param mvccTracker Query tracker.
     * @return Iterable result.
     */
    private Iterable<List<?>> runQueryTwoStep(
        final String schemaName,
        final GridCacheTwoStepQuery qry,
        final boolean keepCacheObj,
        final boolean enforceJoinOrder,
        boolean startTx,
        final int timeoutMillis,
        final GridQueryCancel cancel,
        final Object[] params,
        final int[] parts,
        final boolean lazy,
        MvccQueryTracker mvccTracker) {
        assert !qry.mvccEnabled() || !F.isEmpty(qry.cacheIds());

        try {
            final MvccQueryTracker tracker = mvccTracker == null && qry.mvccEnabled() ?
                MvccUtils.mvccTracker(ctx.cache().context().cacheContext(qry.cacheIds().get(0)), startTx) : mvccTracker;

            if (qry.forUpdate())
                qry.forUpdate(checkActive(tx(ctx)) != null);

            return new Iterable<List<?>>() {
                @SuppressWarnings("NullableProblems")
                @Override public Iterator<List<?>> iterator() {
                    return rdcQryExec.query(schemaName, qry, keepCacheObj, enforceJoinOrder, timeoutMillis,
                        cancel, params, parts, lazy, tracker);
                }
            };
        }
        catch (IgniteCheckedException e) {
            throw new CacheException(e);
        }
    }

    /**
     * Run DML on remote nodes.
     *
     * @param schemaName Schema name.
     * @param fieldsQry Initial update query.
     * @param cacheIds Cache identifiers.
     * @param isReplicatedOnly Whether query uses only replicated caches.
     * @param cancel Cancel state.
     * @return Update result.
     */
    UpdateResult runDistributedUpdate(
        String schemaName,
        SqlFieldsQuery fieldsQry,
        List<Integer> cacheIds,
        boolean isReplicatedOnly,
        GridQueryCancel cancel) {
        return rdcQryExec.update(schemaName, cacheIds, fieldsQry.getSql(), fieldsQry.getArgs(),
            fieldsQry.isEnforceJoinOrder(), fieldsQry.getPageSize(), fieldsQry.getTimeout(),
            fieldsQry.getPartitions(), isReplicatedOnly, cancel);
    }

    /** {@inheritDoc} */
    @SuppressWarnings("unchecked")
    @Override public <K, V> QueryCursor<Cache.Entry<K, V>> queryDistributedSql(String schemaName, String cacheName,
        SqlQuery qry, boolean keepBinary) {
        String type = qry.getType();

        H2TableDescriptor tblDesc = tableDescriptor(schemaName, cacheName, type);

        if (tblDesc == null)
            throw new IgniteSQLException("Failed to find SQL table for type: " + type,
                IgniteQueryErrorCode.TABLE_NOT_FOUND);

        String sql;

        try {
            sql = generateQuery(qry.getSql(), qry.getAlias(), tblDesc);
        }
        catch (IgniteCheckedException e) {
            throw new IgniteException(e);
        }

        SqlFieldsQuery fqry = new SqlFieldsQuery(sql);

        fqry.setArgs(qry.getArgs());
        fqry.setPageSize(qry.getPageSize());
        fqry.setDistributedJoins(qry.isDistributedJoins());
        fqry.setPartitions(qry.getPartitions());
        fqry.setLocal(qry.isLocal());

        if (qry.getTimeout() > 0)
            fqry.setTimeout(qry.getTimeout(), TimeUnit.MILLISECONDS);

        final QueryCursor<List<?>> res =
            querySqlFields(schemaName, fqry, null, keepBinary, true, null, null).get(0);

        final Iterable<Cache.Entry<K, V>> converted = new Iterable<Cache.Entry<K, V>>() {
            @Override public Iterator<Cache.Entry<K, V>> iterator() {
                final Iterator<List<?>> iter0 = res.iterator();

                return new Iterator<Cache.Entry<K, V>>() {
                    @Override public boolean hasNext() {
                        return iter0.hasNext();
                    }

                    @Override public Cache.Entry<K, V> next() {
                        List<?> l = iter0.next();

                        return new CacheEntryImpl<>((K)l.get(0), (V)l.get(1));
                    }

                    @Override public void remove() {
                        throw new UnsupportedOperationException();
                    }
                };
            }
        };

        // No metadata for SQL queries.
        return new QueryCursorImpl<Cache.Entry<K, V>>(converted) {
            @Override public void close() {
                res.close();
            }
        };
    }

    /**
     * Try executing query using native facilities.
     *
     * @param schemaName Schema name.
     * @param qry Query.
     * @param cliCtx Client context, or {@code null} if not applicable.
     * @return Result or {@code null} if cannot parse/process this query.
     */
    @SuppressWarnings({"ConstantConditions", "StatementWithEmptyBody"})
    private List<FieldsQueryCursor<List<?>>> tryQueryDistributedSqlFieldsNative(String schemaName, SqlFieldsQuery qry,
        @Nullable SqlClientContext cliCtx) {
        // Heuristic check for fast return.
        if (!INTERNAL_CMD_RE.matcher(qry.getSql().trim()).find())
            return null;

        // Parse.
        SqlCommand cmd;

        try {
            SqlParser parser = new SqlParser(schemaName, qry.getSql());

            cmd = parser.nextCommand();

            // No support for multiple commands for now.
            if (parser.nextCommand() != null)
                return null;

            if (!(cmd instanceof SqlCreateIndexCommand
                || cmd instanceof SqlDropIndexCommand
                || cmd instanceof SqlBeginTransactionCommand
                || cmd instanceof SqlCommitTransactionCommand
                || cmd instanceof SqlRollbackTransactionCommand
                || cmd instanceof SqlBulkLoadCommand
                || cmd instanceof SqlAlterTableCommand
                || cmd instanceof SqlSetStreamingCommand
                || cmd instanceof SqlCreateUserCommand
                || cmd instanceof SqlAlterUserCommand
                || cmd instanceof SqlDropUserCommand))
                return null;
        }
        catch (SqlStrictParseException e) {
            throw new IgniteSQLException(e.getMessage(), IgniteQueryErrorCode.PARSING, e);
        }
        catch (Exception e) {
            // Cannot parse, return.
            if (log.isDebugEnabled())
                log.debug("Failed to parse SQL with native parser [qry=" + qry.getSql() + ", err=" + e + ']');

            if (!IgniteSystemProperties.getBoolean(IgniteSystemProperties.IGNITE_SQL_PARSER_DISABLE_H2_FALLBACK))
                return null;

            int code = IgniteQueryErrorCode.PARSING;

            if (e instanceof SqlParseException)
                code = ((SqlParseException)e).code();

            throw new IgniteSQLException("Failed to parse DDL statement: " + qry.getSql() + ": " + e.getMessage(),
                code, e);
        }

        // Execute.
        try {
            if (cmd instanceof SqlCreateIndexCommand
                || cmd instanceof SqlDropIndexCommand
                || cmd instanceof SqlAlterTableCommand
                || cmd instanceof SqlCreateUserCommand
                || cmd instanceof SqlAlterUserCommand
                || cmd instanceof SqlDropUserCommand)
                return Collections.singletonList(ddlProc.runDdlStatement(qry.getSql(), cmd));
            else if (cmd instanceof SqlBulkLoadCommand)
                return Collections.singletonList(dmlProc.runNativeDmlStatement(qry.getSql(), cmd));
            else if (cmd instanceof SqlSetStreamingCommand) {
                if (cliCtx == null)
                    throw new IgniteSQLException("SET STREAMING command can only be executed from JDBC or ODBC driver.");

                SqlSetStreamingCommand setCmd = (SqlSetStreamingCommand)cmd;

                if (setCmd.isTurnOn())
                    cliCtx.enableStreaming(setCmd.allowOverwrite(), setCmd.flushFrequency(),
                        setCmd.perNodeBufferSize(), setCmd.perNodeParallelOperations(), setCmd.isOrdered());
                else
                    cliCtx.disableStreaming();
            }
            else
                processTxCommand(cmd, qry);

            return Collections.singletonList(H2Utils.zeroCursor());
        }
        catch (IgniteCheckedException e) {
            throw new IgniteSQLException("Failed to execute DDL statement [stmt=" + qry.getSql() + ']', e);
        }
    }

    /**
     * Check expected statement type (when it is set by JDBC) and given statement type.
     *
     * @param qry Query.
     * @param isQry {@code true} for select queries, otherwise (DML/DDL queries) {@code false}.
     */
    private void checkQueryType(SqlFieldsQuery qry, boolean isQry) {
        Boolean qryFlag = qry instanceof SqlFieldsQueryEx ? ((SqlFieldsQueryEx) qry).isQuery() : null;

        if (qryFlag != null && qryFlag != isQry)
            throw new IgniteSQLException("Given statement type does not match that declared by JDBC driver",
                IgniteQueryErrorCode.STMT_TYPE_MISMATCH);
    }

    /**
     * Process transactional command.
     * @param cmd Command.
     * @param qry Query.
     * @throws IgniteCheckedException if failed.
     */
    private void processTxCommand(SqlCommand cmd, SqlFieldsQuery qry) throws IgniteCheckedException {
        if (!mvccEnabled(ctx))
            throw new IgniteSQLException("MVCC must be enabled in order to invoke transactional operation: " +
                qry.getSql(), IgniteQueryErrorCode.MVCC_DISABLED);

        NestedTxMode nestedTxMode = qry instanceof SqlFieldsQueryEx ? ((SqlFieldsQueryEx)qry).getNestedTxMode() :
            NestedTxMode.DEFAULT;

        GridNearTxLocal tx = tx(ctx);

        if (cmd instanceof SqlBeginTransactionCommand) {
            if (tx != null) {
                if (nestedTxMode == null)
                    nestedTxMode = NestedTxMode.DEFAULT;

                switch (nestedTxMode) {
                    case COMMIT:
                        doCommit(tx);

                        txStart(ctx, qry.getTimeout());

                        break;

                    case IGNORE:
                        log.warning("Transaction has already been started, ignoring BEGIN command.");

                        break;

                    case ERROR:
                        throw new IgniteSQLException("Transaction has already been started.",
                            IgniteQueryErrorCode.TRANSACTION_EXISTS);

                    default:
                        throw new IgniteSQLException("Unexpected nested transaction handling mode: " +
                            nestedTxMode.name());
                }
            }
            else
                txStart(ctx, qry.getTimeout());
        }
        else if (cmd instanceof SqlCommitTransactionCommand) {
            // Do nothing if there's no transaction.
            if (tx != null)
                doCommit(tx);
        }
        else {
            assert cmd instanceof SqlRollbackTransactionCommand;

            // Do nothing if there's no transaction.
            if (tx != null)
                doRollback(tx);
        }
    }

    /**
     * Commit and properly close transaction.
     * @param tx Transaction.
     * @throws IgniteCheckedException if failed.
     */
    @SuppressWarnings("ThrowFromFinallyBlock")
    private void doCommit(@NotNull GridNearTxLocal tx) throws IgniteCheckedException {
        try {
            if (!tx.isRollbackOnly())
                tx.commit();
        }
        finally {
            closeTx(tx);
        }
    }

    /**
     * Rollback and properly close transaction.
     * @param tx Transaction.
     * @throws IgniteCheckedException if failed.
     */
    @SuppressWarnings("ThrowFromFinallyBlock")
    private void doRollback(@NotNull GridNearTxLocal tx) throws IgniteCheckedException {
        try {
            tx.rollback();
        }
        finally {
            closeTx(tx);
        }
    }

    /**
     * Properly close transaction.
     * @param tx Transaction.
     * @throws IgniteCheckedException if failed.
     */
    private void closeTx(@NotNull GridNearTxLocal tx) throws IgniteCheckedException {
        try {
            tx.close();
        }
        finally {
            ctx.cache().context().tm().resetContext();
        }
    }

    /** {@inheritDoc} */
    @SuppressWarnings({"StringEquality", "unchecked"})
    @Override public List<FieldsQueryCursor<List<?>>> querySqlFields(String schemaName, SqlFieldsQuery qry,
        @Nullable SqlClientContext cliCtx, boolean keepBinary, boolean failOnMultipleStmts, MvccQueryTracker tracker,
        GridQueryCancel cancel) {
        boolean mvccEnabled = mvccEnabled(ctx), startTx = autoStartTx(qry);

        try {
            List<FieldsQueryCursor<List<?>>> res = tryQueryDistributedSqlFieldsNative(schemaName, qry, cliCtx);

            if (res != null)
                return res;

            {
                // First, let's check if we already have a two-step query for this statement...
                H2TwoStepCachedQueryKey cachedQryKey = new H2TwoStepCachedQueryKey(schemaName, qry.getSql(),
                    qry.isCollocated(), qry.isDistributedJoins(), qry.isEnforceJoinOrder(), qry.isLocal());

                H2TwoStepCachedQuery cachedQry;

                if ((cachedQry = twoStepCache.get(cachedQryKey)) != null) {
                    checkQueryType(qry, true);

                    GridCacheTwoStepQuery twoStepQry = cachedQry.query().copy();

                    List<GridQueryFieldMetadata> meta = cachedQry.meta();

                    res = Collections.singletonList(doRunDistributedQuery(schemaName, qry, twoStepQry, meta, keepBinary,
                        startTx, tracker, cancel));

                    if (!twoStepQry.explain())
                        twoStepCache.putIfAbsent(cachedQryKey, new H2TwoStepCachedQuery(meta, twoStepQry.copy()));

                    return res;
                }
            }

            {
                // Second, let's check if we already have a parsed statement...
                PreparedStatement cachedStmt;

                if ((cachedStmt = cachedStatement(connectionForSchema(schemaName), qry.getSql())) != null) {
                    Prepared prepared = GridSqlQueryParser.prepared(cachedStmt);

                    // We may use this cached statement only for local queries and non queries.
                    if (qry.isLocal() || !prepared.isQuery())
                        return (List<FieldsQueryCursor<List<?>>>)doRunPrepared(schemaName, prepared, qry, null, null,
                            keepBinary, startTx, tracker, cancel);
                }
            }

            res = new ArrayList<>(1);

            int firstArg = 0;

            String remainingSql = qry.getSql();

            while (remainingSql != null) {
                ParsingResult parseRes = parseAndSplit(schemaName,
                    remainingSql != qry.getSql() ? cloneFieldsQuery(qry).setSql(remainingSql) : qry, firstArg);

                // Let's avoid second reflection getter call by returning Prepared object too
                Prepared prepared = parseRes.prepared();

                GridCacheTwoStepQuery twoStepQry = parseRes.twoStepQuery();

                List<GridQueryFieldMetadata> meta = parseRes.meta();

                SqlFieldsQuery newQry = parseRes.newQuery();

                remainingSql = parseRes.remainingSql();

                if (remainingSql != null && failOnMultipleStmts)
                    throw new IgniteSQLException("Multiple statements queries are not supported");

                firstArg += prepared.getParameters().size();

                res.addAll(doRunPrepared(schemaName, prepared, newQry, twoStepQry, meta, keepBinary, startTx, tracker,
                    cancel));

                if (parseRes.twoStepQuery() != null && parseRes.twoStepQueryKey() != null &&
                    !parseRes.twoStepQuery().explain())
                    twoStepCache.putIfAbsent(parseRes.twoStepQueryKey(), new H2TwoStepCachedQuery(meta,
                        twoStepQry.copy()));
            }

            return res;
        }
        catch (RuntimeException | Error e) {
            GridNearTxLocal tx;

            if (mvccEnabled && (tx = tx(ctx)) != null)
                tx.setRollbackOnly();

            throw e;
        }
    }

    /**
     * Execute an all-ready {@link SqlFieldsQuery}.
     * @param schemaName Schema name.
     * @param prepared H2 command.
     * @param qry Fields query with flags.
     * @param twoStepQry Two-step query if this query must be executed in a distributed way.
     * @param meta Metadata for {@code twoStepQry}.
     * @param keepBinary Whether binary objects must not be deserialized automatically.
     * @param startTx Start transactionq flag.
     * @param tracker MVCC tracker.
     * @param cancel Query cancel state holder.
     * @return Query result.
     */
    @SuppressWarnings("unchecked")
    private List<? extends FieldsQueryCursor<List<?>>> doRunPrepared(String schemaName, Prepared prepared,
        SqlFieldsQuery qry, GridCacheTwoStepQuery twoStepQry, List<GridQueryFieldMetadata> meta, boolean keepBinary,
        boolean startTx, MvccQueryTracker tracker, GridQueryCancel cancel) {
        String sqlQry = qry.getSql();

        boolean loc = qry.isLocal();

        IndexingQueryFilter filter = (loc ? backupFilter(null, qry.getPartitions()) : null);

        if (!prepared.isQuery()) {
            if (DmlStatementsProcessor.isDmlStatement(prepared)) {
                try {
                    Connection conn = connectionForSchema(schemaName);

                    if (!loc)
                        return dmlProc.updateSqlFieldsDistributed(schemaName, conn, prepared, qry, cancel);
                    else {
                        final GridQueryFieldsResult updRes =
                            dmlProc.updateSqlFieldsLocal(schemaName, conn, prepared, qry, filter, cancel);

                        return Collections.singletonList(new QueryCursorImpl<>(new Iterable<List<?>>() {
                            @SuppressWarnings("NullableProblems")
                            @Override public Iterator<List<?>> iterator() {
                                try {
                                    return new GridQueryCacheObjectsIterator(updRes.iterator(), objectContext(),
                                        true);
                                }
                                catch (IgniteCheckedException e) {
                                    throw new IgniteException(e);
                                }
                            }
                        }, cancel));
                    }
                }
                catch (IgniteCheckedException e) {
                    throw new IgniteSQLException("Failed to execute DML statement [stmt=" + sqlQry +
                        ", params=" + Arrays.deepToString(qry.getArgs()) + "]", e);
                }
            }

            if (DdlStatementsProcessor.isDdlStatement(prepared)) {
                if (loc)
                    throw new IgniteSQLException("DDL statements are not supported for LOCAL caches",
                        IgniteQueryErrorCode.UNSUPPORTED_OPERATION);

                return Collections.singletonList(ddlProc.runDdlStatement(sqlQry, prepared));
            }

            if (prepared instanceof NoOperation) {
                QueryCursorImpl<List<?>> resCur = (QueryCursorImpl<List<?>>)new QueryCursorImpl(
                    Collections.singletonList(Collections.singletonList(0L)), null, false);

                resCur.fieldsMeta(UPDATE_RESULT_META);

                return Collections.singletonList(resCur);
            }

            throw new IgniteSQLException("Unsupported DDL/DML operation: " + prepared.getClass().getName(),
                IgniteQueryErrorCode.UNSUPPORTED_OPERATION);
        }

        if (twoStepQry != null) {
            if (log.isDebugEnabled())
                log.debug("Parsed query: `" + sqlQry + "` into two step query: " + twoStepQry);

            checkQueryType(qry, true);

            return Collections.singletonList(doRunDistributedQuery(schemaName, qry, twoStepQry, meta, keepBinary,
                startTx, tracker, cancel));
        }

        // We've encountered a local query, let's just run it.
        try {
            return Collections.singletonList(queryLocalSqlFields(schemaName, qry, keepBinary, filter, cancel));
        }
        catch (IgniteCheckedException e) {
            throw new IgniteSQLException("Failed to execute local statement [stmt=" + sqlQry +
                ", params=" + Arrays.deepToString(qry.getArgs()) + "]", e);
        }
    }

    /**
     * Parse and split query if needed, cache either two-step query or statement.
     * @param schemaName Schema name.
     * @param qry Query.
     * @param firstArg Position of the first argument of the following {@code Prepared}.
     * @return Result: prepared statement, H2 command, two-step query (if needed),
     *     metadata for two-step query (if needed), evaluated query local execution flag.
     */
    private ParsingResult parseAndSplit(String schemaName, SqlFieldsQuery qry, int firstArg) {
        Connection c = connectionForSchema(schemaName);

        // For queries that are explicitly local, we rely on the flag specified in the query
        // because this parsing result will be cached and used for queries directly.
        // For other queries, we enforce join order at this stage to avoid premature optimizations
        // (and therefore longer parsing) as long as there'll be more parsing at split stage.
        boolean enforceJoinOrderOnParsing = (!qry.isLocal() || qry.isEnforceJoinOrder());

        H2Utils.setupConnection(c, /*distributedJoins*/false, /*enforceJoinOrder*/enforceJoinOrderOnParsing);

        boolean loc = qry.isLocal();

        PreparedStatement stmt = prepareStatementAndCaches(c, qry.getSql());

        if (loc && GridSqlQueryParser.checkMultipleStatements(stmt))
            throw new IgniteSQLException("Multiple statements queries are not supported for local queries.",
                IgniteQueryErrorCode.UNSUPPORTED_OPERATION);

        GridSqlQueryParser.PreparedWithRemaining prep = GridSqlQueryParser.preparedWithRemaining(stmt);

        Prepared prepared = prep.prepared();

        checkQueryType(qry, prepared.isQuery());

        String remainingSql = prep.remainingSql();

        int paramsCnt = prepared.getParameters().size();

        Object[] argsOrig = qry.getArgs();

        Object[] args = null;

        if (!DmlUtils.isBatched(qry) && paramsCnt > 0) {
            if (argsOrig == null || argsOrig.length < firstArg + paramsCnt) {
                throw new IgniteException("Invalid number of query parameters. " +
                    "Cannot find " + (argsOrig != null ? argsOrig.length + 1 - firstArg : 1) + " parameter.");
            }

            args = Arrays.copyOfRange(argsOrig, firstArg, firstArg + paramsCnt);
        }

       if (prepared.isQuery()) {
            try {
                bindParameters(stmt, F.asList(args));
            }
            catch (IgniteCheckedException e) {
                U.closeQuiet(stmt);

                throw new IgniteSQLException("Failed to bind parameters: [qry=" + prepared.getSQL() + ", params=" +
                    Arrays.deepToString(args) + "]", IgniteQueryErrorCode.PARSING, e);
            }

            GridSqlQueryParser parser = null;

            if (!loc) {
                parser = new GridSqlQueryParser(false);

                GridSqlStatement parsedStmt = parser.parse(prepared);

                // Legit assertion - we have H2 query flag above.
                assert parsedStmt instanceof GridSqlQuery;

                loc = parser.isLocalQuery(qry.isReplicatedOnly());
            }

            if (loc) {
                if (parser == null) {
                    parser = new GridSqlQueryParser(false);

                    parser.parse(prepared);
                }

                GridCacheContext cctx = parser.getFirstPartitionedCache();

                if (cctx != null && cctx.config().getQueryParallelism() > 1) {
                    loc = false;

                    qry.setDistributedJoins(true);
                }
            }
        }

        SqlFieldsQuery newQry = cloneFieldsQuery(qry).setSql(prepared.getSQL()).setArgs(args);

        boolean hasTwoStep = !loc && prepared.isQuery();

        // Let's not cache multiple statements and distributed queries as whole two step query will be cached later on.
        if (remainingSql != null || hasTwoStep)
            getStatementsCacheForCurrentThread().remove(schemaName, qry.getSql());

        if (!hasTwoStep)
            return new ParsingResult(prepared, newQry, remainingSql, null, null, null);

        final UUID locNodeId = ctx.localNodeId();

        // Now we're sure to have a distributed query. Let's try to get a two-step plan from the cache, or perform the
        // split if needed.
        H2TwoStepCachedQueryKey cachedQryKey = new H2TwoStepCachedQueryKey(schemaName, qry.getSql(),
            qry.isCollocated(), qry.isDistributedJoins(), qry.isEnforceJoinOrder(), qry.isLocal());

        H2TwoStepCachedQuery cachedQry;

        if ((cachedQry = twoStepCache.get(cachedQryKey)) != null) {
            checkQueryType(qry, true);

            GridCacheTwoStepQuery twoStepQry = cachedQry.query().copy();

            List<GridQueryFieldMetadata> meta = cachedQry.meta();

            return new ParsingResult(prepared, newQry, remainingSql, twoStepQry, cachedQryKey, meta);
        }

        try {
            GridH2QueryContext.set(new GridH2QueryContext(locNodeId, locNodeId, 0, PREPARE)
                .distributedJoinMode(distributedJoinMode(qry.isLocal(), qry.isDistributedJoins())));

            try {
                GridCacheTwoStepQuery twoStepQry = split(prepared, newQry);

                return new ParsingResult(prepared, newQry, remainingSql, twoStepQry,
                    cachedQryKey, H2Utils.meta(stmt.getMetaData()));
            }
            catch (IgniteCheckedException e) {
                throw new IgniteSQLException("Failed to bind parameters: [qry=" + newQry.getSql() + ", params=" +
                    Arrays.deepToString(newQry.getArgs()) + "]", IgniteQueryErrorCode.PARSING, e);
            }
            catch (SQLException e) {
                throw new IgniteSQLException(e);
            }
            finally {
                U.close(stmt, log);
            }
        }
        finally {
            GridH2QueryContext.clearThreadLocal();
        }
    }

    /**
     * Make a copy of {@link SqlFieldsQuery} with all flags and preserving type.
     * @param oldQry Query to copy.
     * @return Query copy.
     */
    private SqlFieldsQuery cloneFieldsQuery(SqlFieldsQuery oldQry) {
        return oldQry.copy().setLocal(oldQry.isLocal()).setPageSize(oldQry.getPageSize());
    }

    /**
     * Split query into two-step query.
     * @param prepared JDBC prepared statement.
     * @param qry Original fields query.
     * @return Two-step query.
     * @throws IgniteCheckedException in case of error inside {@link GridSqlQuerySplitter}.
     * @throws SQLException in case of error inside {@link GridSqlQuerySplitter}.
     */
    private GridCacheTwoStepQuery split(Prepared prepared, SqlFieldsQuery qry) throws IgniteCheckedException,
        SQLException {
        GridCacheTwoStepQuery res = GridSqlQuerySplitter.split(connectionForThread(qry.getSchema()), prepared,
            qry.getArgs(), qry.isCollocated(), qry.isDistributedJoins(), qry.isEnforceJoinOrder(), this);

        List<Integer> cacheIds = collectCacheIds(null, res);

        if (!F.isEmpty(cacheIds) && hasSystemViews(res)) {
            throw new IgniteSQLException("Normal tables and system views cannot be used in the same query.",
                IgniteQueryErrorCode.UNSUPPORTED_OPERATION);
        }

        if (F.isEmpty(cacheIds))
            res.local(true);
        else {
            res.cacheIds(cacheIds);
            res.local(qry.isLocal());
        }

        res.pageSize(qry.getPageSize());

        return res;
    }

    /**
     * @param qry Sql fields query.autoStartTx(qry)
     * @return {@code True} if need to start transaction.
     */
    public boolean autoStartTx(SqlFieldsQuery qry) {
        if (!mvccEnabled(ctx))
            return false;

        return qry instanceof SqlFieldsQueryEx && !((SqlFieldsQueryEx)qry).isAutoCommit() && tx(ctx) == null;
    }

    /** {@inheritDoc} */
    @Override public UpdateSourceIterator<?> prepareDistributedUpdate(GridCacheContext<?, ?> cctx, int[] ids,
        int[] parts, String schema, String qry, Object[] params, int flags,
        int pageSize, int timeout, AffinityTopologyVersion topVer,
        MvccSnapshot mvccSnapshot, GridQueryCancel cancel) throws IgniteCheckedException {

        SqlFieldsQuery fldsQry = new SqlFieldsQuery(qry);

        if (params != null)
            fldsQry.setArgs(params);

        fldsQry.setEnforceJoinOrder(isFlagSet(flags, GridH2QueryRequest.FLAG_ENFORCE_JOIN_ORDER));
        fldsQry.setTimeout(timeout, TimeUnit.MILLISECONDS);
        fldsQry.setPageSize(pageSize);
        fldsQry.setLocal(true);

        boolean loc = true;

        final boolean replicated = isFlagSet(flags, GridH2QueryRequest.FLAG_REPLICATED);

        GridCacheContext<?, ?> cctx0;

        if (!replicated
            && !F.isEmpty(ids)
            && (cctx0 = CU.firstPartitioned(cctx.shared(), ids)) != null
            && cctx0.config().getQueryParallelism() > 1) {
            fldsQry.setDistributedJoins(true);

            loc = false;
        }

        Connection conn = connectionForSchema(schema);

        H2Utils.setupConnection(conn, false, fldsQry.isEnforceJoinOrder());

        PreparedStatement stmt = preparedStatementWithParams(conn, fldsQry.getSql(),
            F.asList(fldsQry.getArgs()), true);

        return dmlProc.prepareDistributedUpdate(schema, conn, stmt, fldsQry, backupFilter(topVer, parts), cancel, loc,
            topVer, mvccSnapshot);
    }

    private boolean isFlagSet(int flags, int flag) {
        return (flags & flag) == flag;
    }

    /**
     * Run distributed query on detected set of partitions.
     * @param schemaName Schema name.
     * @param qry Original query.
     * @param twoStepQry Two-step query.
     * @param meta Metadata to set to cursor.
     * @param keepBinary Keep binary flag.
     * @param startTx Start transaction flag.
     * @param mvccTracker Query tracker.
     * @param cancel Cancel handler.
     * @return Cursor representing distributed query result.
     */
    private FieldsQueryCursor<List<?>> doRunDistributedQuery(String schemaName, SqlFieldsQuery qry,
        GridCacheTwoStepQuery twoStepQry, List<GridQueryFieldMetadata> meta, boolean keepBinary,
        boolean startTx, MvccQueryTracker mvccTracker, GridQueryCancel cancel) {
        if (log.isDebugEnabled())
            log.debug("Parsed query: `" + qry.getSql() + "` into two step query: " + twoStepQry);

        twoStepQry.pageSize(qry.getPageSize());

        if (cancel == null)
            cancel = new GridQueryCancel();

        int partitions[] = qry.getPartitions();

        if (partitions == null && twoStepQry.derivedPartitions() != null) {
            try {
                partitions = calculateQueryPartitions(twoStepQry.derivedPartitions(), qry.getArgs());
            }
            catch (IgniteCheckedException e) {
                throw new CacheException("Failed to calculate derived partitions: [qry=" + qry.getSql() + ", params=" +
                    Arrays.deepToString(qry.getArgs()) + "]", e);
            }
        }

        QueryCursorImpl<List<?>> cursor = new QueryCursorImpl<>(
            runQueryTwoStep(schemaName, twoStepQry, keepBinary, qry.isEnforceJoinOrder(), startTx, qry.getTimeout(),
                cancel, qry.getArgs(), partitions, qry.isLazy(), mvccTracker), cancel);

        cursor.fieldsMeta(meta);

        return cursor;
    }

    /**
     * Do initial parsing of the statement and create query caches, if needed.
     * @param c Connection.
     * @param sqlQry Query.
     * @return H2 prepared statement.
     */
    private PreparedStatement prepareStatementAndCaches(Connection c, String sqlQry) {
        boolean cachesCreated = false;

        while (true) {
            try {
                return prepareStatement(c, sqlQry, true);
            }
            catch (SQLException e) {
                if (!cachesCreated && (
                        e.getErrorCode() == ErrorCode.SCHEMA_NOT_FOUND_1 ||
                            e.getErrorCode() == ErrorCode.TABLE_OR_VIEW_NOT_FOUND_1 ||
                            e.getErrorCode() == ErrorCode.INDEX_NOT_FOUND_1)
                        ) {
                    try {
                        ctx.cache().createMissingQueryCaches();
                    }
                    catch (IgniteCheckedException ignored) {
                        throw new CacheException("Failed to create missing caches.", e);
                    }

                    cachesCreated = true;
                }
                else
                    throw new IgniteSQLException("Failed to parse query. " + e.getMessage(),
                        IgniteQueryErrorCode.PARSING, e);
            }
        }
    }

    /**
     * Run DML request from other node.
     *
     * @param schemaName Schema name.
     * @param fldsQry Query.
     * @param filter Filter.
     * @param cancel Cancel state.
     * @param local Locality flag.
     * @return Update result.
     * @throws IgniteCheckedException if failed.
     */
    public UpdateResult mapDistributedUpdate(String schemaName, SqlFieldsQuery fldsQry, IndexingQueryFilter filter,
        GridQueryCancel cancel, boolean local) throws IgniteCheckedException {
        Connection conn = connectionForSchema(schemaName);

        H2Utils.setupConnection(conn, false, fldsQry.isEnforceJoinOrder());

        PreparedStatement stmt = preparedStatementWithParams(conn, fldsQry.getSql(),
            Arrays.asList(fldsQry.getArgs()), true);

        return dmlProc.mapDistributedUpdate(schemaName, stmt, fldsQry, filter, cancel, local);
    }

    /**
     * @param cacheIds Cache IDs.
     * @param twoStepQry Query.
     * @throws IllegalStateException if segmented indices used with non-segmented indices.
     */
    private void processCaches(List<Integer> cacheIds, GridCacheTwoStepQuery twoStepQry) {
        if (cacheIds.isEmpty())
            return; // Nothing to check

        GridCacheSharedContext sharedCtx = ctx.cache().context();

        int expectedParallelism = 0;

        boolean mvccEnabled = false;

        for (int i = 0; i < cacheIds.size(); i++) {
            Integer cacheId = cacheIds.get(i);

            GridCacheContext cctx = sharedCtx.cacheContext(cacheId);

            assert cctx != null;

            if (i == 0)
                mvccEnabled = cctx.mvccEnabled();
            else if (cctx.mvccEnabled() != mvccEnabled)
                throw new IllegalStateException("Using caches with different mvcc settings in same query is " +
                    "forbidden.");

            if (!cctx.isPartitioned())
                continue;

            if (expectedParallelism == 0)
                expectedParallelism = cctx.config().getQueryParallelism();
            else if (cctx.config().getQueryParallelism() != expectedParallelism) {
                throw new IllegalStateException("Using indexes with different parallelism levels in same query is " +
                    "forbidden.");
            }
        }

        twoStepQry.mvccEnabled(mvccEnabled);

        if (twoStepQry.forUpdate()) {
            if (cacheIds.size() != 1)
                throw new IgniteSQLException("SELECT FOR UPDATE is supported only for queries " +
                    "that involve single transactional cache.");

            if (!mvccEnabled)
                throw new IgniteSQLException("SELECT FOR UPDATE query requires transactional cache " +
                    "with MVCC enabled.", IgniteQueryErrorCode.UNSUPPORTED_OPERATION);
        }
    }

    /**
     * Prepares statement for query.
     *
     * @param qry Query string.
     * @param tableAlias table alias.
     * @param tbl Table to use.
     * @return Prepared statement.
     * @throws IgniteCheckedException In case of error.
     */
    private String generateQuery(String qry, String tableAlias, H2TableDescriptor tbl) throws IgniteCheckedException {
        assert tbl != null;

        final String qry0 = qry;

        String t = tbl.fullTableName();

        String from = " ";

        qry = qry.trim();

        String upper = qry.toUpperCase();

        if (upper.startsWith("SELECT")) {
            qry = qry.substring(6).trim();

            final int star = qry.indexOf('*');

            if (star == 0)
                qry = qry.substring(1).trim();
            else if (star > 0) {
                if (F.eq('.', qry.charAt(star - 1))) {
                    t = qry.substring(0, star - 1);

                    qry = qry.substring(star + 1).trim();
                }
                else
                    throw new IgniteCheckedException("Invalid query (missing alias before asterisk): " + qry0);
            }
            else
                throw new IgniteCheckedException("Only queries starting with 'SELECT *' and 'SELECT alias.*' " +
                    "are supported (rewrite your query or use SqlFieldsQuery instead): " + qry0);

            upper = qry.toUpperCase();
        }

        if (!upper.startsWith("FROM"))
            from = " FROM " + t + (tableAlias != null ? " as " + tableAlias : "") +
                (upper.startsWith("WHERE") || upper.startsWith("ORDER") || upper.startsWith("LIMIT") ?
                    " " : " WHERE ");

        if(tableAlias != null)
            t = tableAlias;

        qry = "SELECT " + t + "." + KEY_FIELD_NAME + ", " + t + "." + VAL_FIELD_NAME + from + qry;

        return qry;
    }

    /**
     * Registers new class description.
     *
     * This implementation doesn't support type reregistration.
     *
     * @param type Type description.
     * @throws IgniteCheckedException In case of error.
     */
    @Override public boolean registerType(GridCacheContextInfo cctx, GridQueryTypeDescriptor type)
        throws IgniteCheckedException {
        validateTypeDescriptor(type);

        String schemaName = schema(cctx.name());

        H2Schema schema = schemas.get(schemaName);

        H2TableDescriptor tbl = new H2TableDescriptor(this, schema, type, cctx);

        try {
            Connection conn = connectionForThread(schemaName);

            createTable(schemaName, schema, tbl, conn);

            schema.add(tbl);
        }
        catch (SQLException e) {
            onSqlException();

            throw new IgniteCheckedException("Failed to register query type: " + type, e);
        }

        return true;
    }

    /**
     * Validates properties described by query types.
     *
     * @param type Type descriptor.
     * @throws IgniteCheckedException If validation failed.
     */
    @SuppressWarnings("CollectionAddAllCanBeReplacedWithConstructor")
    private void validateTypeDescriptor(GridQueryTypeDescriptor type)
        throws IgniteCheckedException {
        assert type != null;

        Collection<String> names = new HashSet<>();

        names.addAll(type.fields().keySet());

        if (names.size() < type.fields().size())
            throw new IgniteCheckedException("Found duplicated properties with the same name [keyType=" +
                type.keyClass().getName() + ", valueType=" + type.valueClass().getName() + "]");

        String ptrn = "Name ''{0}'' is reserved and cannot be used as a field name [type=" + type.name() + "]";

        for (String name : names) {
            if (name.equalsIgnoreCase(KEY_FIELD_NAME) ||
                name.equalsIgnoreCase(VAL_FIELD_NAME) ||
                name.equalsIgnoreCase(VER_FIELD_NAME))
                throw new IgniteCheckedException(MessageFormat.format(ptrn, name));
        }
    }

    /**
     * Create db table by using given table descriptor.
     *
     * @param schemaName Schema name.
     * @param schema Schema.
     * @param tbl Table descriptor.
     * @param conn Connection.
     * @throws SQLException If failed to create db table.
     * @throws IgniteCheckedException If failed.
     */
    private void createTable(String schemaName, H2Schema schema, H2TableDescriptor tbl, Connection conn)
        throws SQLException, IgniteCheckedException {
        assert schema != null;
        assert tbl != null;

        GridQueryProperty keyProp = tbl.type().property(KEY_FIELD_NAME);
        GridQueryProperty valProp = tbl.type().property(VAL_FIELD_NAME);

        String keyType = dbTypeFromClass(tbl.type().keyClass(),
            keyProp == null ? -1 : keyProp.precision(),
            keyProp == null ? -1 : keyProp.scale());

        String valTypeStr = dbTypeFromClass(tbl.type().valueClass(),
            valProp == null ? -1 : valProp.precision(),
            valProp == null ? -1 : valProp.scale());

        SB sql = new SB();

        String keyValVisibility = tbl.type().fields().isEmpty() ? " VISIBLE" : " INVISIBLE";

        sql.a("CREATE TABLE ").a(tbl.fullTableName()).a(" (")
            .a(KEY_FIELD_NAME).a(' ').a(keyType).a(keyValVisibility).a(" NOT NULL");

        sql.a(',').a(VAL_FIELD_NAME).a(' ').a(valTypeStr).a(keyValVisibility);
        sql.a(',').a(VER_FIELD_NAME).a(" OTHER INVISIBLE");

        for (Map.Entry<String, Class<?>> e : tbl.type().fields().entrySet()) {
            GridQueryProperty prop = tbl.type().property(e.getKey());

            sql.a(',')
                .a(H2Utils.withQuotes(e.getKey()))
                .a(' ')
                .a(dbTypeFromClass(e.getValue(), prop.precision(), prop.scale()))
                .a(prop.notNull() ? " NOT NULL" : "");
        }

        sql.a(')');

        if (log.isDebugEnabled())
            log.debug("Creating DB table with SQL: " + sql);

        GridH2RowDescriptor rowDesc = new GridH2RowDescriptor(this, tbl, tbl.type());

        H2RowFactory rowFactory = tbl.rowFactory(rowDesc);

        GridH2Table h2Tbl = H2TableEngine.createTable(conn, sql.toString(), rowDesc, rowFactory, tbl);

        for (GridH2IndexBase usrIdx : tbl.createUserIndexes())
            addInitialUserIndex(schemaName, tbl, usrIdx);

        if (dataTables.putIfAbsent(h2Tbl.identifier(), h2Tbl) != null)
            throw new IllegalStateException("Table already exists: " + h2Tbl.identifierString());
    }

    /**
     * Find table by name in given schema.
     *
     * @param schemaName Schema name.
     * @param tblName Table name.
     * @return Table or {@code null} if none found.
     */
    public GridH2Table dataTable(String schemaName, String tblName) {
        return dataTable(new QueryTable(schemaName, tblName));
    }

    /**
     * Find table by it's identifier.
     *
     * @param tbl Identifier.
     * @return Table or {@code null} if none found.
     */
    public GridH2Table dataTable(QueryTable tbl) {
        return dataTables.get(tbl);
    }

    /**
     * @param h2Tbl Remove data table.
     */
    public void removeDataTable(GridH2Table h2Tbl) {
        dataTables.remove(h2Tbl.identifier(), h2Tbl);
    }

    /**
     * Find table for index.
     *
     * @param schemaName Schema name.
     * @param idxName Index name.
     * @return Table or {@code null} if index is not found.
     */
    public GridH2Table dataTableForIndex(String schemaName, String idxName) {
        for (Map.Entry<QueryTable, GridH2Table> dataTableEntry : dataTables.entrySet()) {
            if (F.eq(dataTableEntry.getKey().schema(), schemaName)) {
                GridH2Table h2Tbl = dataTableEntry.getValue();

                if (h2Tbl.containsUserIndex(idxName))
                    return h2Tbl;
            }
        }

        return null;
    }

    /**
     * Gets corresponding DB type from java class.
     *
     * @param cls Java class.
     * @param precision Field precision.
     * @param scale Field scale.
     * @return DB type name.
     */
    private String dbTypeFromClass(Class<?> cls, int precision, int scale) {
        String dbType = H2DatabaseType.fromClass(cls).dBTypeAsString();

        if (precision != -1 && dbType.equalsIgnoreCase(H2DatabaseType.VARCHAR.dBTypeAsString()))
            return dbType + "(" + precision + ")";

        return dbType;
    }

    /**
     * Get table descriptor.
     *
     * @param schemaName Schema name.
     * @param cacheName Cache name.
     * @param type Type name.
     * @return Descriptor.
     */
    @Nullable private H2TableDescriptor tableDescriptor(String schemaName, String cacheName, String type) {
        H2Schema schema = schemas.get(schemaName);

        if (schema == null)
            return null;

        return schema.tableByTypeName(cacheName, type);
    }

    /** {@inheritDoc} */
    @Override public String schema(String cacheName) {
        String res = cacheName2schema.get(cacheName);

        if (res == null)
            res = "";

        return res;
    }

    /**
     * Gets collection of table for given schema name.
     *
     * @param cacheName Cache name.
     * @return Collection of table descriptors.
     */
    Collection<H2TableDescriptor> tables(String cacheName) {
        H2Schema s = schemas.get(schema(cacheName));

        if (s == null)
            return Collections.emptySet();

        List<H2TableDescriptor> tbls = new ArrayList<>();

        for (H2TableDescriptor tbl : s.tables()) {
            if (F.eq(tbl.cacheName(), cacheName))
                tbls.add(tbl);
        }

        return tbls;
    }

    /** {@inheritDoc} */
    @Override public void checkStatementStreamable(PreparedStatement nativeStmt) {
        if (!GridSqlQueryParser.isStreamableInsertStatement(nativeStmt))
            throw new IgniteSQLException("Streaming mode supports only INSERT commands without subqueries.",
                IgniteQueryErrorCode.UNSUPPORTED_OPERATION);
    }

    /** {@inheritDoc} */
    @Override public GridQueryRowCacheCleaner rowCacheCleaner(int grpId) {
        return rowCache.forGroup(grpId);
    }

    /**
     * Called periodically by {@link GridTimeoutProcessor} to clean up the statement cache.
     */
    private void cleanupStatementCache() {
        long now = U.currentTimeMillis();

        for (Iterator<Map.Entry<Thread, H2ConnectionWrapper>> it = conns.entrySet().iterator(); it.hasNext(); ) {
            Map.Entry<Thread, H2ConnectionWrapper> entry = it.next();

            Thread t = entry.getKey();

            if (t.getState() == Thread.State.TERMINATED) {
                U.close(entry.getValue(), log);

                it.remove();
            }
            else if (now - entry.getValue().statementCache().lastUsage() > STATEMENT_CACHE_THREAD_USAGE_TIMEOUT)
                entry.getValue().clearStatementCache();
        }
    }

    /**
     * Called periodically by {@link GridTimeoutProcessor} to clean up the {@link #conns}.
     */
    private void cleanupConnections() {
        for (Iterator<Map.Entry<Thread, H2ConnectionWrapper>> it = conns.entrySet().iterator(); it.hasNext(); ) {
            Map.Entry<Thread, H2ConnectionWrapper> entry = it.next();

            Thread t = entry.getKey();

            if (t.getState() == Thread.State.TERMINATED) {
                U.close(entry.getValue(), log);

                it.remove();
            }
        }
    }

    /**
     * Removes from cache and returns associated with current thread connection.
     * @return Connection associated with current thread.
     */
    public ThreadLocalObjectPool.Reusable<H2ConnectionWrapper> detach() {
        Thread key = Thread.currentThread();

        ThreadLocalObjectPool.Reusable<H2ConnectionWrapper> reusableConnection = connCache.get();

        H2ConnectionWrapper connection = conns.remove(key);

        connCache.remove();

        assert reusableConnection.object().connection() == connection.connection();

        return reusableConnection;
    }

    /**
     * Rebuild indexes from hash index.
     *
     * @param cacheName Cache name.
     * @throws IgniteCheckedException If failed.
     */
    @Override public void rebuildIndexesFromHash(String cacheName) throws IgniteCheckedException {
        int cacheId = CU.cacheId(cacheName);

        GridCacheContext cctx = ctx.cache().context().cacheContext(cacheId);

        final GridCacheQueryManager qryMgr = cctx.queries();

        SchemaIndexCacheVisitor visitor = new SchemaIndexCacheVisitorImpl(cctx);

        visitor.visit(new RebuildIndexFromHashClosure(qryMgr, cctx.mvccEnabled()));

        for (H2TableDescriptor tblDesc : tables(cacheName))
            tblDesc.table().markRebuildFromHashInProgress(false);
    }

    /** {@inheritDoc} */
    @Override public void markForRebuildFromHash(String cacheName) {
        for (H2TableDescriptor tblDesc : tables(cacheName)) {
            assert tblDesc.table() != null;

            tblDesc.table().markRebuildFromHashInProgress(true);
        }
    }

    /**
     * @return Busy lock.
     */
    public GridSpinBusyLock busyLock() {
        return busyLock;
    }

    /**
     * @return Map query executor.
     */
    public GridMapQueryExecutor mapQueryExecutor() {
        return mapQryExec;
    }

    /**
     * @return Reduce query executor.
     */
    public GridReduceQueryExecutor reduceQueryExecutor() {
        return rdcQryExec;
    }

    /** {@inheritDoc} */
    @SuppressWarnings({"NonThreadSafeLazyInitialization", "deprecation"})
    @Override public void start(GridKernalContext ctx, GridSpinBusyLock busyLock) throws IgniteCheckedException {
        if (log.isDebugEnabled())
            log.debug("Starting cache query index...");

        this.busyLock = busyLock;

        qryIdGen = new AtomicLong();

        if (SysProperties.serializeJavaObject) {
            U.warn(log, "Serialization of Java objects in H2 was enabled.");

            SysProperties.serializeJavaObject = false;
        }

        String dbName = (ctx != null ? ctx.localNodeId() : UUID.randomUUID()).toString();

        dbUrl = "jdbc:h2:mem:" + dbName + DB_OPTIONS;

        org.h2.Driver.load();

        try {
            if (getString(IGNITE_H2_DEBUG_CONSOLE) != null) {
                Connection c = DriverManager.getConnection(dbUrl);

                int port = getInteger(IGNITE_H2_DEBUG_CONSOLE_PORT, 0);

                WebServer webSrv = new WebServer();
                Server web = new Server(webSrv, "-webPort", Integer.toString(port));
                web.start();
                String url = webSrv.addSession(c);

                U.quietAndInfo(log, "H2 debug console URL: " + url);

                try {
                    Server.openBrowser(url);
                }
                catch (Exception e) {
                    U.warn(log, "Failed to open browser: " + e.getMessage());
                }
            }
        }
        catch (SQLException e) {
            throw new IgniteCheckedException(e);
        }

        if (ctx == null) {
            // This is allowed in some tests.
            nodeId = UUID.randomUUID();
            marshaller = new JdkMarshaller();
        }
        else {
            this.ctx = ctx;

            // Register PUBLIC schema which is always present.
            schemas.put(QueryUtils.DFLT_SCHEMA, new H2Schema(QueryUtils.DFLT_SCHEMA, true));

            // Register additional schemas.
            String[] additionalSchemas = ctx.config().getSqlSchemas();

            if (!F.isEmpty(additionalSchemas)) {
                synchronized (schemaMux) {
                    for (String schema : additionalSchemas) {
                        if (F.isEmpty(schema))
                            continue;

                        schema = QueryUtils.normalizeSchemaName(null, schema);

                        createSchemaIfNeeded(schema, true);
                    }
                }
            }

            valCtx = new CacheQueryObjectValueContext(ctx);

            nodeId = ctx.localNodeId();
            marshaller = ctx.config().getMarshaller();

            mapQryExec = new GridMapQueryExecutor(busyLock);
            rdcQryExec = new GridReduceQueryExecutor(qryIdGen, busyLock);

            mapQryExec.start(ctx, this);
            rdcQryExec.start(ctx, this);

            stmtCacheCleanupTask = ctx.timeout().schedule(new Runnable() {
                @Override public void run() {
                    cleanupStatementCache();
                }
            }, CLEANUP_STMT_CACHE_PERIOD, CLEANUP_STMT_CACHE_PERIOD);

            dmlProc = new DmlStatementsProcessor();
            ddlProc = new DdlStatementsProcessor();

            dmlProc.start(ctx, this);
            ddlProc.start(ctx, this);

            boolean sysViewsEnabled =
                !IgniteSystemProperties.getBoolean(IgniteSystemProperties.IGNITE_SQL_DISABLE_SYSTEM_VIEWS);

            if (sysViewsEnabled) {
                try {
                    synchronized (schemaMux) {
                        createSchema0(QueryUtils.SCHEMA_SYS);
                    }

                    Connection c = connectionForSchema(QueryUtils.SCHEMA_SYS);

                    for (SqlSystemView view : systemViews(ctx))
                        SqlSystemTableEngine.registerView(c, view);
                }
                catch (SQLException e) {
                    throw new IgniteCheckedException("Failed to register system view.", e);
                }

                // Caching this connection in ThreadLocal may lead to memory leaks.
                connCache.set(null);
            }
            else {
                if (log.isDebugEnabled())
                    log.debug("SQL system views will not be created because they are disabled (see " +
                        IgniteSystemProperties.IGNITE_SQL_DISABLE_SYSTEM_VIEWS + " system property)");
            }
        }

        if (JdbcUtils.serializer != null)
            U.warn(log, "Custom H2 serialization is already configured, will override.");

        JdbcUtils.serializer = h2Serializer();

        assert ctx != null;

        connCleanupTask = ctx.timeout().schedule(new Runnable() {
            @Override public void run() {
                cleanupConnections();
            }
        }, CLEANUP_CONNECTIONS_PERIOD, CLEANUP_CONNECTIONS_PERIOD);
    }

    /**
     * @param ctx Context.
     * @return Predefined system views.
     */
    public Collection<SqlSystemView> systemViews(GridKernalContext ctx) {
        Collection<SqlSystemView> views = new ArrayList<>();

        views.add(new SqlSystemViewNodes(ctx));
        views.add(new SqlSystemViewNodeAttributes(ctx));
        views.add(new SqlSystemViewBaselineNodes(ctx));

        return views;
    }

    /**
     * @return Value object context.
     */
    public CacheObjectValueContext objectContext() {
        return ctx.query().objectContext();
    }

    /**
     * @param topic Topic.
     * @param topicOrd Topic ordinal for {@link GridTopic}.
     * @param nodes Nodes.
     * @param msg Message.
     * @param specialize Optional closure to specialize message for each node.
     * @param locNodeHnd Handler for local node.
     * @param plc Policy identifying the executor service which will process message.
     * @param runLocParallel Run local handler in parallel thread.
     * @return {@code true} If all messages sent successfully.
     */
    public boolean send(
        Object topic,
        int topicOrd,
        Collection<ClusterNode> nodes,
        Message msg,
        @Nullable IgniteBiClosure<ClusterNode, Message, Message> specialize,
        @Nullable final IgniteInClosure2X<ClusterNode, Message> locNodeHnd,
        byte plc,
        boolean runLocParallel
    ) {
        boolean ok = true;

        if (specialize == null && msg instanceof GridCacheQueryMarshallable)
            ((GridCacheQueryMarshallable)msg).marshall(marshaller);

        ClusterNode locNode = null;

        for (ClusterNode node : nodes) {
            if (node.isLocal()) {
                if (locNode != null)
                    throw new IllegalStateException();

                locNode = node;

                continue;
            }

            try {
                if (specialize != null) {
                    msg = specialize.apply(node, msg);

                    if (msg instanceof GridCacheQueryMarshallable)
                        ((GridCacheQueryMarshallable)msg).marshall(marshaller);
                }

                ctx.io().sendGeneric(node, topic, topicOrd, msg, plc);
            }
            catch (IgniteCheckedException e) {
                ok = false;

                U.warn(log, "Failed to send message [node=" + node + ", msg=" + msg +
                    ", errMsg=" + e.getMessage() + "]");
            }
        }

        // Local node goes the last to allow parallel execution.
        if (locNode != null) {
            assert locNodeHnd != null;

            if (specialize != null)
                msg = specialize.apply(locNode, msg);

            if (runLocParallel) {
                final ClusterNode finalLocNode = locNode;
                final Message finalMsg = msg;

                try {
                    // We prefer runLocal to runLocalSafe, because the latter can produce deadlock here.
                    ctx.closure().runLocal(new GridPlainRunnable() {
                        @Override public void run() {
                            if (!busyLock.enterBusy())
                                return;

                            try {
                                locNodeHnd.apply(finalLocNode, finalMsg);
                            }
                            finally {
                                busyLock.leaveBusy();
                            }
                        }
                    }, plc).listen(logger);
                }
                catch (IgniteCheckedException e) {
                    ok = false;

                    U.error(log, "Failed to execute query locally.", e);
                }
            }
            else
                locNodeHnd.apply(locNode, msg);
        }

        return ok;
    }

    /**
     * @return Serializer.
     */
    private JavaObjectSerializer h2Serializer() {
        return new JavaObjectSerializer() {
            @Override public byte[] serialize(Object obj) throws Exception {
                return U.marshal(marshaller, obj);
            }

            @Override public Object deserialize(byte[] bytes) throws Exception {
                ClassLoader clsLdr = ctx != null ? U.resolveClassLoader(ctx.config()) : null;

                return U.unmarshal(marshaller, bytes, clsLdr);
            }
        };
    }

    /**
     * Registers SQL functions.
     *
     * @param schema Schema.
     * @param clss Classes.
     * @throws IgniteCheckedException If failed.
     */
    private void createSqlFunctions(String schema, Class<?>[] clss) throws IgniteCheckedException {
        if (F.isEmpty(clss))
            return;

        for (Class<?> cls : clss) {
            for (Method m : cls.getDeclaredMethods()) {
                QuerySqlFunction ann = m.getAnnotation(QuerySqlFunction.class);

                if (ann != null) {
                    int modifiers = m.getModifiers();

                    if (!Modifier.isStatic(modifiers) || !Modifier.isPublic(modifiers))
                        throw new IgniteCheckedException("Method " + m.getName() + " must be public static.");

                    String alias = ann.alias().isEmpty() ? m.getName() : ann.alias();

                    String clause = "CREATE ALIAS IF NOT EXISTS " + alias + (ann.deterministic() ?
                        " DETERMINISTIC FOR \"" :
                        " FOR \"") +
                        cls.getName() + '.' + m.getName() + '"';

                    executeStatement(schema, clause);
                }
            }
        }
    }

    /** {@inheritDoc} */
    @Override public void stop() {
        if (log.isDebugEnabled())
            log.debug("Stopping cache query index...");

        mapQryExec.cancelLazyWorkers();

        for (H2ConnectionWrapper c : conns.values())
            U.close(c, log);

        conns.clear();
        schemas.clear();
        cacheName2schema.clear();

        try (Connection c = DriverManager.getConnection(dbUrl); Statement s = c.createStatement()) {
            s.execute("SHUTDOWN");
        }
        catch (SQLException e) {
            U.error(log, "Failed to shutdown database.", e);
        }

        if (stmtCacheCleanupTask != null)
            stmtCacheCleanupTask.close();

        if (connCleanupTask != null)
            connCleanupTask.close();

        GridH2QueryContext.clearLocalNodeStop(nodeId);

        if (log.isDebugEnabled())
            log.debug("Cache query index stopped.");

        // Close system H2 connection to INFORMATION_SCHEMA
        synchronized (schemaMux) {
            if (sysConn != null) {
                U.close(sysConn, log);

                sysConn = null;
            }
        }
    }

    /** {@inheritDoc} */
<<<<<<< HEAD
    @Override public void registerCache(String cacheName, String schemaName, GridCacheContextInfo<?, ?> cctx)
=======
    @Override public void onClientDisconnect() throws IgniteCheckedException {
        if (!mvccEnabled(ctx))
            return;

        GridNearTxLocal tx = tx(ctx);

        if (tx != null)
            doRollback(tx);
    }

    /** {@inheritDoc} */
    @Override public void registerCache(String cacheName, String schemaName, GridCacheContext<?, ?> cctx)
>>>>>>> 2cccfae4
        throws IgniteCheckedException {
        rowCache.onCacheRegistered(cctx);

        synchronized (schemaMux) {
            createSchemaIfNeeded(schemaName, false);
        }

        cacheName2schema.put(cacheName, schemaName);

        createSqlFunctions(schemaName, cctx.config().getSqlFunctionClasses());
    }

    /** {@inheritDoc} */
    @Override public void unregisterCache(GridCacheContextInfo cctx, boolean rmvIdx) {
        rowCache.onCacheUnregistered(cctx);

        String cacheName = cctx.name();

        String schemaName = schema(cacheName);

        H2Schema schema = schemas.get(schemaName);

        if (schema != null) {
            mapQryExec.onCacheStop(cacheName);
            dmlProc.onCacheStop(cacheName);

            // Remove this mapping only after callback to DML proc - it needs that mapping internally
            cacheName2schema.remove(cacheName);

            // Drop tables.
            Collection<H2TableDescriptor> rmvTbls = new HashSet<>();

            for (H2TableDescriptor tbl : schema.tables()) {
                if (F.eq(tbl.cacheName(), cacheName)) {
                    try {
                        tbl.table().setRemoveIndexOnDestroy(rmvIdx);

                        dropTable(tbl);
                    }
                    catch (IgniteCheckedException e) {
                        U.error(log, "Failed to drop table on cache stop (will ignore): " + tbl.fullTableName(), e);
                    }

                    schema.drop(tbl);

                    rmvTbls.add(tbl);
                }
            }

            synchronized (schemaMux) {
                if (schema.decrementUsageCount()) {
                    schemas.remove(schemaName);

                    try {
                        dropSchema(schemaName);
                    }
                    catch (IgniteException e) {
                        U.error(log, "Failed to drop schema on cache stop (will ignore): " + cacheName, e);
                    }
                }
            }

            conns.values().forEach(H2ConnectionWrapper::clearStatementCache);

            for (H2TableDescriptor tbl : rmvTbls) {
                for (Index idx : tbl.table().getIndexes())
                    idx.close(null);
            }

            int cacheId = CU.cacheId(cacheName);

            for (Iterator<Map.Entry<H2TwoStepCachedQueryKey, H2TwoStepCachedQuery>> it =
                twoStepCache.entrySet().iterator(); it.hasNext();) {
                Map.Entry<H2TwoStepCachedQueryKey, H2TwoStepCachedQuery> e = it.next();

                GridCacheTwoStepQuery qry = e.getValue().query();

                if (!F.isEmpty(qry.cacheIds()) && qry.cacheIds().contains(cacheId))
                    it.remove();
            }
        }
    }

    /**
     * Remove all cached queries from cached two-steps queries.
     */
    private void clearCachedQueries() {
        twoStepCache = new GridBoundedConcurrentLinkedHashMap<>(TWO_STEP_QRY_CACHE_SIZE);
    }

    /** {@inheritDoc} */
    @Override public IndexingQueryFilter backupFilter(@Nullable final AffinityTopologyVersion topVer,
        @Nullable final int[] parts) {
        return new IndexingQueryFilterImpl(ctx, topVer, parts);
    }

    /**
     * @return Ready topology version.
     */
    public AffinityTopologyVersion readyTopologyVersion() {
        return ctx.cache().context().exchange().readyAffinityVersion();
    }

    /**
     * @param readyVer Ready topology version.
     *
     * @return {@code true} If pending distributed exchange exists because server topology is changed.
     */
    public boolean serverTopologyChanged(AffinityTopologyVersion readyVer) {
        GridDhtPartitionsExchangeFuture fut = ctx.cache().context().exchange().lastTopologyFuture();

        if (fut.isDone())
            return false;

        AffinityTopologyVersion initVer = fut.initialVersion();

        return initVer.compareTo(readyVer) > 0 && !fut.firstEvent().node().isClient();
    }

    /**
     * @param topVer Topology version.
     * @throws IgniteCheckedException If failed.
     */
    public void awaitForReadyTopologyVersion(AffinityTopologyVersion topVer) throws IgniteCheckedException {
        IgniteInternalFuture<?> fut = ctx.cache().context().exchange().affinityReadyFuture(topVer);

        if (fut != null)
            fut.get();
    }

    /** {@inheritDoc} */
    @Override public void onDisconnected(IgniteFuture<?> reconnectFut) {
        rdcQryExec.onDisconnected(reconnectFut);
    }

    /**
     * Bind query parameters and calculate partitions derived from the query.
     *
     * @param partInfoList Collection of query derived partition info.
     * @param params Query parameters.
     * @return Partitions.
     * @throws IgniteCheckedException, If fails.
     */
    private int[] calculateQueryPartitions(CacheQueryPartitionInfo[] partInfoList, Object[] params)
        throws IgniteCheckedException {

        ArrayList<Integer> list = new ArrayList<>(partInfoList.length);

        for (CacheQueryPartitionInfo partInfo: partInfoList) {
            int partId = (partInfo.partition() >= 0) ? partInfo.partition() :
                bindPartitionInfoParameter(partInfo, params);

            int i = 0;

            while (i < list.size() && list.get(i) < partId)
                i++;

            if (i < list.size()) {
                if (list.get(i) > partId)
                    list.add(i, partId);
            }
            else
                list.add(partId);
        }

        int[] result = new int[list.size()];

        for (int i = 0; i < list.size(); i++)
            result[i] = list.get(i);

        return result;
    }

    /**
     * Bind query parameter to partition info and calculate partition.
     *
     * @param partInfo Partition Info.
     * @param params Query parameters.
     * @return Partition.
     * @throws IgniteCheckedException, If fails.
     */
    private int bindPartitionInfoParameter(CacheQueryPartitionInfo partInfo, Object[] params)
        throws IgniteCheckedException {
        assert partInfo != null;
        assert partInfo.partition() < 0;

        GridH2RowDescriptor desc = dataTable(schema(partInfo.cacheName()), partInfo.tableName()).rowDescriptor();

        Object param = H2Utils.convert(params[partInfo.paramIdx()],
                desc, partInfo.dataType());

        return kernalContext().affinity().partition(partInfo.cacheName(), param);
    }

    /** {@inheritDoc} */
    @Override public Collection<GridRunningQueryInfo> runningQueries(long duration) {
        Collection<GridRunningQueryInfo> res = new ArrayList<>();

        res.addAll(runs.values());
        res.addAll(rdcQryExec.longRunningQueries(duration));

        return res;
    }

    /** {@inheritDoc} */
    @Override public void cancelQueries(Collection<Long> queries) {
        if (!F.isEmpty(queries)) {
            for (Long qryId : queries) {
                GridRunningQueryInfo run = runs.get(qryId);

                if (run != null)
                    run.cancel();
            }

            rdcQryExec.cancelQueries(queries);
        }
    }

    /** {@inheritDoc} */
    @Override public void cancelAllQueries() {
        mapQryExec.cancelLazyWorkers();

        for (H2ConnectionWrapper c : conns.values())
            U.close(c, log);
    }

    /**
     * @return Per-thread connections.
     */
    public Map<Thread, ?> perThreadConnections() {
        return conns;
    }

    /**
     * Collect cache identifiers from two-step query.
     *
     * @param mainCacheId Id of main cache.
     * @param twoStepQry Two-step query.
     * @return Result.
     */
    @Nullable public List<Integer> collectCacheIds(@Nullable Integer mainCacheId, GridCacheTwoStepQuery twoStepQry) {
        LinkedHashSet<Integer> caches0 = new LinkedHashSet<>();

        int tblCnt = twoStepQry.tablesCount();

        if (mainCacheId != null)
            caches0.add(mainCacheId);

        if (tblCnt > 0) {
            for (QueryTable tblKey : twoStepQry.tables()) {
                GridH2Table tbl = dataTable(tblKey);

                if (tbl != null) {
                    H2CacheUtils.checkAndInitLazyCache(tbl);

                    int cacheId = tbl.cacheId();

                    caches0.add(cacheId);
                }
            }
        }

        if (caches0.isEmpty())
            return null;
        else {
            //Prohibit usage indices with different numbers of segments in same query.
            List<Integer> cacheIds = new ArrayList<>(caches0);

            processCaches(cacheIds, twoStepQry);

            return cacheIds;
        }
    }

    /**
     * @return {@code True} is system views exist.
     */
    private boolean hasSystemViews(GridCacheTwoStepQuery twoStepQry) {
        if (twoStepQry.tablesCount() > 0) {
            for (QueryTable tbl : twoStepQry.tables()) {
                if (QueryUtils.SCHEMA_SYS.equals(tbl.schema()))
                    return true;
            }
        }

        return false;
    }

    /**
     * Closeable iterator.
     */
    private interface ClIter<X> extends AutoCloseable, Iterator<X> {
        // No-op.
    }
}<|MERGE_RESOLUTION|>--- conflicted
+++ resolved
@@ -3412,9 +3412,6 @@
     }
 
     /** {@inheritDoc} */
-<<<<<<< HEAD
-    @Override public void registerCache(String cacheName, String schemaName, GridCacheContextInfo<?, ?> cctx)
-=======
     @Override public void onClientDisconnect() throws IgniteCheckedException {
         if (!mvccEnabled(ctx))
             return;
@@ -3426,8 +3423,7 @@
     }
 
     /** {@inheritDoc} */
-    @Override public void registerCache(String cacheName, String schemaName, GridCacheContext<?, ?> cctx)
->>>>>>> 2cccfae4
+    @Override public void registerCache(String cacheName, String schemaName, GridCacheContextInfo<?, ?> cctx)
         throws IgniteCheckedException {
         rowCache.onCacheRegistered(cctx);
 
