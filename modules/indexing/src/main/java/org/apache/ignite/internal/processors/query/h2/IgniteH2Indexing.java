/*
 * Licensed to the Apache Software Foundation (ASF) under one or more
 * contributor license agreements.  See the NOTICE file distributed with
 * this work for additional information regarding copyright ownership.
 * The ASF licenses this file to You under the Apache License, Version 2.0
 * (the "License"); you may not use this file except in compliance with
 * the License.  You may obtain a copy of the License at
 *
 *      http://www.apache.org/licenses/LICENSE-2.0
 *
 * Unless required by applicable law or agreed to in writing, software
 * distributed under the License is distributed on an "AS IS" BASIS,
 * WITHOUT WARRANTIES OR CONDITIONS OF ANY KIND, either express or implied.
 * See the License for the specific language governing permissions and
 * limitations under the License.
 */

package org.apache.ignite.internal.processors.query.h2;

import java.lang.reflect.Method;
import java.lang.reflect.Modifier;
import java.math.BigDecimal;
import java.math.BigInteger;
import java.sql.Connection;
import java.sql.DriverManager;
import java.sql.PreparedStatement;
import java.sql.ResultSet;
import java.sql.SQLException;
import java.sql.Statement;
import java.sql.Types;
import java.text.MessageFormat;
import java.util.ArrayList;
import java.util.Arrays;
import java.util.Collection;
import java.util.Collections;
import java.util.HashSet;
import java.util.Iterator;
import java.util.LinkedHashSet;
import java.util.List;
import java.util.Map;
import java.util.UUID;
import java.util.concurrent.ConcurrentHashMap;
import java.util.concurrent.ConcurrentMap;
import java.util.concurrent.TimeUnit;
import java.util.concurrent.atomic.AtomicLong;
import java.util.regex.Pattern;
import javax.cache.Cache;
import javax.cache.CacheException;
import org.apache.ignite.IgniteCheckedException;
import org.apache.ignite.IgniteDataStreamer;
import org.apache.ignite.IgniteException;
import org.apache.ignite.IgniteLogger;
import org.apache.ignite.IgniteSystemProperties;
import org.apache.ignite.cache.query.FieldsQueryCursor;
import org.apache.ignite.cache.query.QueryCancelledException;
import org.apache.ignite.cache.query.QueryCursor;
import org.apache.ignite.cache.query.SqlFieldsQuery;
import org.apache.ignite.cache.query.SqlQuery;
import org.apache.ignite.cache.query.annotations.QuerySqlFunction;
import org.apache.ignite.cluster.ClusterNode;
import org.apache.ignite.configuration.IgniteConfiguration;
import org.apache.ignite.configuration.TransactionConfiguration;
import org.apache.ignite.internal.GridKernalContext;
import org.apache.ignite.internal.GridTopic;
import org.apache.ignite.internal.IgniteInternalFuture;
import org.apache.ignite.internal.processors.affinity.AffinityTopologyVersion;
import org.apache.ignite.internal.processors.cache.CacheEntryImpl;
import org.apache.ignite.internal.processors.cache.CacheObjectUtils;
import org.apache.ignite.internal.processors.cache.CacheObjectValueContext;
import org.apache.ignite.internal.processors.cache.GridCacheContext;
import org.apache.ignite.internal.processors.cache.GridCacheSharedContext;
import org.apache.ignite.internal.processors.cache.QueryCursorImpl;
import org.apache.ignite.internal.processors.cache.distributed.dht.preloader.GridDhtPartitionsExchangeFuture;
import org.apache.ignite.internal.processors.cache.distributed.near.GridNearTxLocal;
import org.apache.ignite.internal.processors.cache.mvcc.MvccCoordinator;
import org.apache.ignite.internal.processors.cache.mvcc.MvccProcessor;
import org.apache.ignite.internal.processors.cache.mvcc.MvccQueryTracker;
import org.apache.ignite.internal.processors.cache.mvcc.MvccResponseListener;
import org.apache.ignite.internal.processors.cache.mvcc.MvccTxInfo;
import org.apache.ignite.internal.processors.cache.mvcc.MvccVersion;
import org.apache.ignite.internal.processors.cache.persistence.CacheDataRow;
import org.apache.ignite.internal.processors.cache.persistence.tree.io.PageIO;
import org.apache.ignite.internal.processors.cache.query.CacheQueryPartitionInfo;
import org.apache.ignite.internal.processors.cache.query.GridCacheQueryManager;
import org.apache.ignite.internal.processors.cache.query.GridCacheQueryMarshallable;
import org.apache.ignite.internal.processors.cache.query.GridCacheTwoStepQuery;
import org.apache.ignite.internal.processors.cache.query.IgniteQueryErrorCode;
import org.apache.ignite.internal.processors.cache.query.QueryTable;
import org.apache.ignite.internal.processors.cache.query.SqlFieldsQueryEx;
import org.apache.ignite.internal.processors.cache.transactions.IgniteInternalTx;
import org.apache.ignite.internal.processors.query.CacheQueryObjectValueContext;
import org.apache.ignite.internal.processors.query.GridQueryCacheObjectsIterator;
import org.apache.ignite.internal.processors.query.GridQueryCancel;
import org.apache.ignite.internal.processors.query.GridQueryFieldMetadata;
import org.apache.ignite.internal.processors.query.GridQueryFieldsResult;
import org.apache.ignite.internal.processors.query.GridQueryFieldsResultAdapter;
import org.apache.ignite.internal.processors.query.GridQueryIndexing;
import org.apache.ignite.internal.processors.query.GridQueryRowCacheCleaner;
import org.apache.ignite.internal.processors.query.GridQueryTypeDescriptor;
import org.apache.ignite.internal.processors.query.GridRunningQueryInfo;
import org.apache.ignite.internal.processors.query.IgniteSQLException;
import org.apache.ignite.internal.processors.query.NestedTxMode;
import org.apache.ignite.internal.processors.query.QueryField;
import org.apache.ignite.internal.processors.query.QueryIndexDescriptorImpl;
import org.apache.ignite.internal.processors.query.QueryUtils;
import org.apache.ignite.internal.processors.query.h2.database.H2RowFactory;
import org.apache.ignite.internal.processors.query.h2.database.H2TreeIndex;
import org.apache.ignite.internal.processors.query.h2.database.io.H2ExtrasInnerIO;
import org.apache.ignite.internal.processors.query.h2.database.io.H2ExtrasLeafIO;
import org.apache.ignite.internal.processors.query.h2.database.io.H2InnerIO;
import org.apache.ignite.internal.processors.query.h2.database.io.H2LeafIO;
import org.apache.ignite.internal.processors.query.h2.database.io.H2MvccInnerIO;
import org.apache.ignite.internal.processors.query.h2.database.io.H2MvccLeafIO;
import org.apache.ignite.internal.processors.query.h2.ddl.DdlStatementsProcessor;
import org.apache.ignite.internal.processors.query.h2.dml.DmlUtils;
import org.apache.ignite.internal.processors.query.h2.opt.GridH2DefaultTableEngine;
import org.apache.ignite.internal.processors.query.h2.opt.GridH2IndexBase;
import org.apache.ignite.internal.processors.query.h2.opt.GridH2PlainRowFactory;
import org.apache.ignite.internal.processors.query.h2.opt.GridH2QueryContext;
import org.apache.ignite.internal.processors.query.h2.opt.GridH2Row;
import org.apache.ignite.internal.processors.query.h2.opt.GridH2RowDescriptor;
import org.apache.ignite.internal.processors.query.h2.opt.GridH2Table;
import org.apache.ignite.internal.processors.query.h2.sql.GridSqlAlias;
import org.apache.ignite.internal.processors.query.h2.sql.GridSqlAst;
import org.apache.ignite.internal.processors.query.h2.sql.GridSqlQuery;
import org.apache.ignite.internal.processors.query.h2.sql.GridSqlQueryParser;
import org.apache.ignite.internal.processors.query.h2.sql.GridSqlQuerySplitter;
import org.apache.ignite.internal.processors.query.h2.sql.GridSqlStatement;
import org.apache.ignite.internal.processors.query.h2.sql.GridSqlTable;
import org.apache.ignite.internal.processors.query.h2.twostep.GridMapQueryExecutor;
import org.apache.ignite.internal.processors.query.h2.twostep.GridReduceQueryExecutor;
import org.apache.ignite.internal.processors.query.h2.twostep.MapQueryLazyWorker;
import org.apache.ignite.internal.processors.query.h2.twostep.msg.GridH2QueryRequest;
import org.apache.ignite.internal.processors.query.schema.SchemaIndexCacheVisitor;
import org.apache.ignite.internal.processors.query.schema.SchemaIndexCacheVisitorClosure;
import org.apache.ignite.internal.processors.query.schema.SchemaIndexCacheVisitorImpl;
import org.apache.ignite.internal.processors.timeout.GridTimeoutProcessor;
import org.apache.ignite.internal.sql.SqlKeyword;
import org.apache.ignite.internal.sql.SqlParseException;
import org.apache.ignite.internal.sql.SqlParser;
<<<<<<< HEAD
import org.apache.ignite.internal.sql.command.SqlBeginTransactionCommand;
=======
import org.apache.ignite.internal.sql.command.SqlBulkLoadCommand;
>>>>>>> 7c014529
import org.apache.ignite.internal.sql.command.SqlAlterTableCommand;
import org.apache.ignite.internal.sql.command.SqlCommand;
import org.apache.ignite.internal.sql.command.SqlCommitTransactionCommand;
import org.apache.ignite.internal.sql.command.SqlCreateIndexCommand;
import org.apache.ignite.internal.sql.command.SqlDropIndexCommand;
import org.apache.ignite.internal.sql.command.SqlRollbackTransactionCommand;
import org.apache.ignite.internal.util.GridBoundedConcurrentLinkedHashMap;
import org.apache.ignite.internal.util.GridEmptyCloseableIterator;
import org.apache.ignite.internal.util.GridSpinBusyLock;
import org.apache.ignite.internal.util.future.GridFutureAdapter;
import org.apache.ignite.internal.util.lang.GridCloseableIterator;
import org.apache.ignite.internal.util.lang.GridPlainRunnable;
import org.apache.ignite.internal.util.lang.IgniteInClosure2X;
import org.apache.ignite.internal.util.typedef.F;
import org.apache.ignite.internal.util.typedef.internal.CU;
import org.apache.ignite.internal.util.typedef.internal.LT;
import org.apache.ignite.internal.util.typedef.internal.SB;
import org.apache.ignite.internal.util.typedef.internal.U;
import org.apache.ignite.lang.IgniteBiClosure;
import org.apache.ignite.lang.IgniteBiInClosure;
import org.apache.ignite.lang.IgniteBiTuple;
import org.apache.ignite.lang.IgniteFuture;
import org.apache.ignite.lang.IgniteInClosure;
import org.apache.ignite.marshaller.Marshaller;
import org.apache.ignite.marshaller.jdk.JdkMarshaller;
import org.apache.ignite.plugin.extensions.communication.Message;
import org.apache.ignite.resources.LoggerResource;
import org.apache.ignite.spi.indexing.IndexingQueryFilter;
import org.apache.ignite.spi.indexing.IndexingQueryFilterImpl;
import org.apache.ignite.transactions.TransactionState;
import org.h2.api.ErrorCode;
import org.h2.api.JavaObjectSerializer;
import org.h2.command.Prepared;
import org.h2.command.dml.Insert;
import org.h2.command.dml.NoOperation;
import org.h2.engine.Session;
import org.h2.engine.SysProperties;
import org.h2.index.Index;
import org.h2.jdbc.JdbcStatement;
import org.h2.server.web.WebServer;
import org.h2.table.IndexColumn;
import org.h2.tools.Server;
import org.h2.util.JdbcUtils;
import org.jetbrains.annotations.NotNull;
import org.jetbrains.annotations.Nullable;
import org.jsr166.ConcurrentHashMap8;

import static org.apache.ignite.IgniteSystemProperties.IGNITE_H2_DEBUG_CONSOLE;
import static org.apache.ignite.IgniteSystemProperties.IGNITE_H2_DEBUG_CONSOLE_PORT;
import static org.apache.ignite.IgniteSystemProperties.IGNITE_H2_INDEXING_CACHE_CLEANUP_PERIOD;
import static org.apache.ignite.IgniteSystemProperties.IGNITE_H2_INDEXING_CACHE_THREAD_USAGE_TIMEOUT;
import static org.apache.ignite.IgniteSystemProperties.getInteger;
import static org.apache.ignite.IgniteSystemProperties.getString;
import static org.apache.ignite.internal.processors.cache.query.GridCacheQueryType.SQL;
import static org.apache.ignite.internal.processors.cache.query.GridCacheQueryType.SQL_FIELDS;
import static org.apache.ignite.internal.processors.cache.query.GridCacheQueryType.TEXT;
import static org.apache.ignite.internal.processors.query.QueryUtils.KEY_FIELD_NAME;
import static org.apache.ignite.internal.processors.query.QueryUtils.VAL_FIELD_NAME;
import static org.apache.ignite.internal.processors.query.QueryUtils.VER_FIELD_NAME;
import static org.apache.ignite.internal.processors.query.h2.opt.DistributedJoinMode.OFF;
import static org.apache.ignite.internal.processors.query.h2.opt.DistributedJoinMode.distributedJoinMode;
import static org.apache.ignite.internal.processors.query.h2.opt.GridH2QueryType.LOCAL;
import static org.apache.ignite.internal.processors.query.h2.opt.GridH2QueryType.PREPARE;
import static org.apache.ignite.transactions.TransactionConcurrency.PESSIMISTIC;
import static org.apache.ignite.transactions.TransactionIsolation.REPEATABLE_READ;

/**
 * Indexing implementation based on H2 database engine. In this implementation main query language is SQL,
 * fulltext indexing can be performed using Lucene.
 * <p>
 * For each registered {@link GridQueryTypeDescriptor} this SPI will create respective SQL table with
 * {@code '_key'} and {@code '_val'} fields for key and value, and fields from
 * {@link GridQueryTypeDescriptor#fields()}.
 * For each table it will create indexes declared in {@link GridQueryTypeDescriptor#indexes()}.
 */
@SuppressWarnings({"UnnecessaryFullyQualifiedName", "NonFinalStaticVariableUsedInClassInitialization"})
public class IgniteH2Indexing implements GridQueryIndexing {
    public static final Pattern INTERNAL_CMD_RE = Pattern.compile(
        "^(create|drop)\\s+index|^alter\\s+table|^copy", Pattern.CASE_INSENSITIVE);

    /*
     * Register IO for indexes.
     */
    static {
        PageIO.registerH2(H2InnerIO.VERSIONS, H2LeafIO.VERSIONS, H2MvccInnerIO.VERSIONS, H2MvccLeafIO.VERSIONS);
        H2ExtrasInnerIO.register();
        H2ExtrasLeafIO.register();

        // Initialize system properties for H2.
        System.setProperty("h2.objectCache", "false");
        System.setProperty("h2.serializeJavaObject", "false");
        System.setProperty("h2.objectCacheMaxPerElementSize", "0"); // Avoid ValueJavaObject caching.
        System.setProperty("h2.optimizeTwoEquals", "false"); // Makes splitter fail on subqueries in WHERE.
    }

    /** Default DB options. */
    private static final String DB_OPTIONS = ";LOCK_MODE=3;MULTI_THREADED=1;DB_CLOSE_ON_EXIT=FALSE" +
        ";DEFAULT_LOCK_TIMEOUT=10000;FUNCTIONS_IN_SCHEMA=true;OPTIMIZE_REUSE_RESULTS=0;QUERY_CACHE_SIZE=0" +
        ";RECOMPILE_ALWAYS=1;MAX_OPERATION_MEMORY=0;NESTED_JOINS=0;BATCH_JOINS=1" +
        ";ROW_FACTORY=\"" + GridH2PlainRowFactory.class.getName() + "\"" +
        ";DEFAULT_TABLE_ENGINE=" + GridH2DefaultTableEngine.class.getName();

        // Uncomment this setting to get debug output from H2 to sysout.
//        ";TRACE_LEVEL_SYSTEM_OUT=3";

    /** Dummy metadata for update result. */
    public static final List<GridQueryFieldMetadata> UPDATE_RESULT_META = Collections.<GridQueryFieldMetadata>
        singletonList(new H2SqlFieldMetadata(null, null, "UPDATED", Long.class.getName()));

    /** */
    private static final int PREPARED_STMT_CACHE_SIZE = 256;

    /** */
    private static final int TWO_STEP_QRY_CACHE_SIZE = 1024;

    /** The period of clean up the {@link #stmtCache}. */
    private final Long CLEANUP_STMT_CACHE_PERIOD = Long.getLong(IGNITE_H2_INDEXING_CACHE_CLEANUP_PERIOD, 10_000);

    /** The period of clean up the {@link #conns}. */
    private final Long CLEANUP_CONNECTIONS_PERIOD = 2000L;

    /** The timeout to remove entry from the {@link #stmtCache} if the thread doesn't perform any queries. */
    private final Long STATEMENT_CACHE_THREAD_USAGE_TIMEOUT =
        Long.getLong(IGNITE_H2_INDEXING_CACHE_THREAD_USAGE_TIMEOUT, 600 * 1000);

    /** */
    private GridTimeoutProcessor.CancelableTask stmtCacheCleanupTask;

    /** */
    private GridTimeoutProcessor.CancelableTask connCleanupTask;

    /** Logger. */
    @LoggerResource
    private IgniteLogger log;

    /** Node ID. */
    private UUID nodeId;

    /** */
    private Marshaller marshaller;

    /** Collection of schemaNames and registered tables. */
    private final ConcurrentMap<String, H2Schema> schemas = new ConcurrentHashMap8<>();

    /** */
    private String dbUrl = "jdbc:h2:mem:";

    /** */
    private final ConcurrentMap<Thread, Connection> conns = new ConcurrentHashMap8<>();

    /** */
    private GridMapQueryExecutor mapQryExec;

    /** */
    private GridReduceQueryExecutor rdcQryExec;

    /** Cache name -> schema name */
    private final Map<String, String> cacheName2schema = new ConcurrentHashMap8<>();

    /** */
    private AtomicLong qryIdGen;

    /** */
    private GridSpinBusyLock busyLock;

    /** */
    private final Object schemaMux = new Object();

    /** */
    private final ConcurrentMap<Long, GridRunningQueryInfo> runs = new ConcurrentHashMap8<>();

    /** Row cache. */
    private final H2RowCacheRegistry rowCache = new H2RowCacheRegistry();

    /** */
    private final ThreadLocal<H2ConnectionWrapper> connCache = new ThreadLocal<H2ConnectionWrapper>() {
        @Nullable @Override public H2ConnectionWrapper get() {
            H2ConnectionWrapper c = super.get();

            boolean reconnect = true;

            try {
                reconnect = c == null || c.connection().isClosed();
            }
            catch (SQLException e) {
                U.warn(log, "Failed to check connection status.", e);
            }

            if (reconnect) {
                c = initialValue();

                set(c);

                // Reset statement cache when new connection is created.
                stmtCache.remove(Thread.currentThread());
            }

            return c;
        }

        @Nullable @Override protected H2ConnectionWrapper initialValue() {
            Connection c;

            try {
                c = DriverManager.getConnection(dbUrl);
            }
            catch (SQLException e) {
                throw new IgniteSQLException("Failed to initialize DB connection: " + dbUrl, e);
            }

            conns.put(Thread.currentThread(), c);

            return new H2ConnectionWrapper(c);
        }
    };

    /** */
    protected volatile GridKernalContext ctx;

    /** Cache object value context. */
    protected CacheQueryObjectValueContext valCtx;

    /** */
    private DmlStatementsProcessor dmlProc;

    /** */
    private DdlStatementsProcessor ddlProc;

    /** */
    private final ConcurrentMap<QueryTable, GridH2Table> dataTables = new ConcurrentHashMap8<>();

    /** Statement cache. */
    private final ConcurrentHashMap<Thread, H2StatementCache> stmtCache = new ConcurrentHashMap<>();

    /** */
    private final GridBoundedConcurrentLinkedHashMap<H2TwoStepCachedQueryKey, H2TwoStepCachedQuery> twoStepCache =
        new GridBoundedConcurrentLinkedHashMap<>(TWO_STEP_QRY_CACHE_SIZE);

    /** */
    private final IgniteInClosure<? super IgniteInternalFuture<?>> logger = new IgniteInClosure<IgniteInternalFuture<?>>() {
        @Override public void apply(IgniteInternalFuture<?> fut) {
            try {
                fut.get();
            }
            catch (IgniteCheckedException e) {
                U.error(log, e.getMessage(), e);
            }
        }
    };

    /**
     * @return Non empty dummy result set to return as a result of transactional and DDL operations.
     */
    @SuppressWarnings("unchecked")
    public static FieldsQueryCursor<List<?>> dummyCursor() {
        QueryCursorImpl<List<?>> resCur = (QueryCursorImpl<List<?>>)new QueryCursorImpl(Collections.singletonList
            (Collections.singletonList(0L)), null, false);

        resCur.fieldsMeta(UPDATE_RESULT_META);

        return resCur;
    }

    /**
     * @return Kernal context.
     */
    public GridKernalContext kernalContext() {
        return ctx;
    }

    /**
     * @param schema Schema.
     * @return Connection.
     */
    public Connection connectionForSchema(String schema) {
        try {
            return connectionForThread(schema);
        }
        catch (IgniteCheckedException e) {
            throw new IgniteException(e);
        }
    }

    /**
     * @param c Connection.
     * @param sql SQL.
     * @return <b>Cached</b> prepared statement.
     */
    @SuppressWarnings("ConstantConditions")
    @Nullable private PreparedStatement cachedStatement(Connection c, String sql) {
        try {
            return prepareStatement(c, sql, true, true);
        }
        catch (SQLException e) {
            // We actually don't except anything SQL related here as we're supposed to work with cache only.
            throw new AssertionError(e);
        }
    }

    /**
     * @param c Connection.
     * @param sql SQL.
     * @param useStmtCache If {@code true} uses statement cache.
     * @return Prepared statement.
     * @throws SQLException If failed.
     */
    @SuppressWarnings("ConstantConditions")
    @NotNull private PreparedStatement prepareStatement(Connection c, String sql, boolean useStmtCache)
        throws SQLException {
        return prepareStatement(c, sql, useStmtCache, false);
    }

    /**
     * @param c Connection.
     * @param sql SQL.
     * @param useStmtCache If {@code true} uses statement cache.
     * @param cachedOnly Whether parsing should be avoided if statement has not been found in cache.
     * @return Prepared statement.
     * @throws SQLException If failed.
     */
    @Nullable private PreparedStatement prepareStatement(Connection c, String sql, boolean useStmtCache,
        boolean cachedOnly) throws SQLException {
        // We can't avoid parsing and avoid using cache at the same time.
        assert useStmtCache || !cachedOnly;

        if (useStmtCache) {
            H2StatementCache cache = getStatementsCacheForCurrentThread();

            H2CachedStatementKey key = new H2CachedStatementKey(c.getSchema(), sql);

            PreparedStatement stmt = cache.get(key);

            if (stmt != null && !stmt.isClosed() && !((JdbcStatement)stmt).isCancelled() &&
                !GridSqlQueryParser.prepared(stmt).needRecompile()) {
                assert stmt.getConnection() == c;

                return stmt;
            }

            if (cachedOnly)
                return null;

            stmt = prepare0(c, sql);

            cache.put(key, stmt);

            return stmt;
        }
        else
            return prepare0(c, sql);
    }

    /**
     * Prepare statement.
     *
     * @param c Connection.
     * @param sql SQL.
     * @return Prepared statement.
     * @throws SQLException If failed.
     */
    private PreparedStatement prepare0(Connection c, String sql) throws SQLException {
        boolean insertHack = GridH2Table.insertHackRequired(sql);

        if (insertHack) {
            GridH2Table.insertHack(true);

            try {
                return c.prepareStatement(sql);
            }
            finally {
                GridH2Table.insertHack(false);
            }
        }
        else
            return c.prepareStatement(sql);
    }

    /**
     * @return {@link H2StatementCache} associated with current thread.
     */
    @NotNull private H2StatementCache getStatementsCacheForCurrentThread() {
        Thread curThread = Thread.currentThread();

        H2StatementCache cache = stmtCache.get(curThread);

        if (cache == null) {
            H2StatementCache cache0 = new H2StatementCache(PREPARED_STMT_CACHE_SIZE);

            cache = stmtCache.putIfAbsent(curThread, cache0);

            if (cache == null)
                cache = cache0;
        }

        cache.updateLastUsage();

        return cache;
    }

    /** {@inheritDoc} */
    @Override public PreparedStatement prepareNativeStatement(String schemaName, String sql) throws SQLException {
        Connection conn = connectionForSchema(schemaName);

        return prepareStatement(conn, sql, true);
    }

    /**
     * Gets DB connection.
     *
     * @param schema Whether to set schema for connection or not.
     * @return DB connection.
     * @throws IgniteCheckedException In case of error.
     */
    private Connection connectionForThread(@Nullable String schema) throws IgniteCheckedException {
        H2ConnectionWrapper c = connCache.get();

        if (c == null)
            throw new IgniteCheckedException("Failed to get DB connection for thread (check log for details).");

        if (schema != null && !F.eq(c.schema(), schema)) {
            Statement stmt = null;

            try {
                stmt = c.connection().createStatement();

                stmt.executeUpdate("SET SCHEMA " + H2Utils.withQuotes(schema));

                if (log.isDebugEnabled())
                    log.debug("Set schema: " + schema);

                c.schema(schema);
            }
            catch (SQLException e) {
                throw new IgniteSQLException("Failed to set schema for DB connection for thread [schema=" +
                    schema + "]", e);
            }
            finally {
                U.close(stmt, log);
            }
        }

        return c.connection();
    }

    /**
     * Creates DB schema if it has not been created yet.
     *
     * @param schema Schema name.
     * @throws IgniteCheckedException If failed to create db schema.
     */
    private void createSchema(String schema) throws IgniteCheckedException {
        executeStatement("INFORMATION_SCHEMA", "CREATE SCHEMA IF NOT EXISTS " + H2Utils.withQuotes(schema));

        // This method is typically called from internal Ignite threads on bootstrap, no need to cache this connection.
        conns.remove(Thread.currentThread());

        if (log.isDebugEnabled())
            log.debug("Created H2 schema for index database: " + schema);
    }

    /**
     * Creates DB schema if it has not been created yet.
     *
     * @param schema Schema name.
     * @throws IgniteCheckedException If failed to create db schema.
     */
    private void dropSchema(String schema) throws IgniteCheckedException {
        executeStatement("INFORMATION_SCHEMA", "DROP SCHEMA IF EXISTS " + H2Utils.withQuotes(schema));

        if (log.isDebugEnabled())
            log.debug("Dropped H2 schema for index database: " + schema);
    }

    /**
     * @param schema Schema
     * @param sql SQL statement.
     * @throws IgniteCheckedException If failed.
     */
    public void executeStatement(String schema, String sql) throws IgniteCheckedException {
        Statement stmt = null;

        try {
            Connection c = connectionForThread(schema);

            stmt = c.createStatement();

            stmt.executeUpdate(sql);
        }
        catch (SQLException e) {
            onSqlException();

            throw new IgniteSQLException("Failed to execute statement: " + sql, e);
        }
        finally {
            U.close(stmt, log);
        }
    }

    /**
     * Binds object to prepared statement.
     *
     * @param stmt SQL statement.
     * @param idx Index.
     * @param obj Value to store.
     * @throws IgniteCheckedException If failed.
     */
    private void bindObject(PreparedStatement stmt, int idx, @Nullable Object obj) throws IgniteCheckedException {
        try {
            if (obj == null)
                stmt.setNull(idx, Types.VARCHAR);
            else if (obj instanceof BigInteger)
                stmt.setObject(idx, obj, Types.JAVA_OBJECT);
            else if (obj instanceof BigDecimal)
                stmt.setObject(idx, obj, Types.DECIMAL);
            else
                stmt.setObject(idx, obj);
        }
        catch (SQLException e) {
            throw new IgniteCheckedException("Failed to bind parameter [idx=" + idx + ", obj=" + obj + ", stmt=" +
                stmt + ']', e);
        }
    }

    /**
     * Handles SQL exception.
     */
    private void onSqlException() {
        Connection conn = connCache.get().connection();

        connCache.set(null);

        if (conn != null) {
            conns.remove(Thread.currentThread());

            // Reset connection to receive new one at next call.
            U.close(conn, log);
        }
    }

    /** {@inheritDoc} */
    @Override public void store(GridCacheContext cctx,
        GridQueryTypeDescriptor type,
        CacheDataRow row,
        @Nullable CacheDataRow prevRow,
        @Nullable MvccVersion newVer,
        boolean prevRowAvailable,
        boolean idxRebuild) throws IgniteCheckedException
    {
        String cacheName = cctx.name();

        H2TableDescriptor tbl = tableDescriptor(schema(cacheName), cacheName, type.name());

        if (tbl == null)
            return; // Type was rejected.

        tbl.table().update(row, prevRow, newVer, prevRowAvailable, idxRebuild);

        if (tbl.luceneIndex() != null) {
            long expireTime = row.expireTime();

            if (expireTime == 0L)
                expireTime = Long.MAX_VALUE;

            tbl.luceneIndex().store(row.key(), row.value(), row.version(), expireTime);
        }
    }

    /** {@inheritDoc} */
    @Override public void remove(GridCacheContext cctx, GridQueryTypeDescriptor type, CacheDataRow row)
        throws IgniteCheckedException
    {
        if (log.isDebugEnabled()) {
            log.debug("Removing key from cache query index [locId=" + nodeId +
                ", key=" + row.key() +
                ", val=" + row.value() + ']');
        }

        String cacheName = cctx.name();

        H2TableDescriptor tbl = tableDescriptor(schema(cacheName), cacheName, type.name());

        if (tbl == null)
            return;

        if (tbl.table().remove(row)) {
            if (tbl.luceneIndex() != null)
                tbl.luceneIndex().remove(row.key());
        }
    }

    /**
     * Drops table form h2 database and clear all related indexes (h2 text, lucene).
     *
     * @param tbl Table to unregister.
     * @throws IgniteCheckedException If failed to unregister.
     */
    private void dropTable(H2TableDescriptor tbl) throws IgniteCheckedException {
        assert tbl != null;

        if (log.isDebugEnabled())
            log.debug("Removing query index table: " + tbl.fullTableName());

        Connection c = connectionForThread(tbl.schemaName());

        Statement stmt = null;

        try {
            stmt = c.createStatement();

            String sql = "DROP TABLE IF EXISTS " + tbl.fullTableName();

            if (log.isDebugEnabled())
                log.debug("Dropping database index table with SQL: " + sql);

            stmt.executeUpdate(sql);
        }
        catch (SQLException e) {
            onSqlException();

            throw new IgniteSQLException("Failed to drop database index table [type=" + tbl.type().name() +
                ", table=" + tbl.fullTableName() + "]", IgniteQueryErrorCode.TABLE_DROP_FAILED, e);
        }
        finally {
            U.close(stmt, log);
        }
    }

    /**
     * Add initial user index.
     *
     * @param schemaName Schema name.
     * @param desc Table descriptor.
     * @param h2Idx User index.
     * @throws IgniteCheckedException If failed.
     */
    private void addInitialUserIndex(String schemaName, H2TableDescriptor desc, GridH2IndexBase h2Idx)
        throws IgniteCheckedException {
        GridH2Table h2Tbl = desc.table();

        h2Tbl.proposeUserIndex(h2Idx);

        try {
            String sql = H2Utils.indexCreateSql(desc.fullTableName(), h2Idx, false);

            executeSql(schemaName, sql);
        }
        catch (Exception e) {
            // Rollback and re-throw.
            h2Tbl.rollbackUserIndex(h2Idx.getName());

            throw e;
        }
    }

    /** {@inheritDoc} */
    @Override public void dynamicIndexCreate(final String schemaName, final String tblName,
        final QueryIndexDescriptorImpl idxDesc, boolean ifNotExists, SchemaIndexCacheVisitor cacheVisitor)
        throws IgniteCheckedException {
        // Locate table.
        H2Schema schema = schemas.get(schemaName);

        H2TableDescriptor desc = (schema != null ? schema.tableByName(tblName) : null);

        if (desc == null)
            throw new IgniteCheckedException("Table not found in internal H2 database [schemaName=" + schemaName +
                ", tblName=" + tblName + ']');

        GridH2Table h2Tbl = desc.table();

        // Create index.
        final GridH2IndexBase h2Idx = desc.createUserIndex(idxDesc);

        h2Tbl.proposeUserIndex(h2Idx);

        try {
            // Populate index with existing cache data.
            final GridH2RowDescriptor rowDesc = h2Tbl.rowDescriptor();

            SchemaIndexCacheVisitorClosure clo = new SchemaIndexCacheVisitorClosure() {
                @Override public void apply(CacheDataRow row) throws IgniteCheckedException {
                    GridH2Row h2Row = rowDesc.createRow(row, null);

                    h2Idx.putx(h2Row);
                }
            };

            cacheVisitor.visit(clo);

            // At this point index is in consistent state, promote it through H2 SQL statement, so that cached
            // prepared statements are re-built.
            String sql = H2Utils.indexCreateSql(desc.fullTableName(), h2Idx, ifNotExists);

            executeSql(schemaName, sql);
        }
        catch (Exception e) {
            // Rollback and re-throw.
            h2Tbl.rollbackUserIndex(h2Idx.getName());

            throw e;
        }
    }

    /** {@inheritDoc} */
    @SuppressWarnings("SynchronizationOnLocalVariableOrMethodParameter")
    @Override public void dynamicIndexDrop(final String schemaName, String idxName, boolean ifExists)
        throws IgniteCheckedException{
        String sql = H2Utils.indexDropSql(schemaName, idxName, ifExists);

        executeSql(schemaName, sql);
    }

    /** {@inheritDoc} */
    @Override public void dynamicAddColumn(String schemaName, String tblName, List<QueryField> cols,
        boolean ifTblExists, boolean ifColNotExists) throws IgniteCheckedException {
        // Locate table.
        H2Schema schema = schemas.get(schemaName);

        H2TableDescriptor desc = (schema != null ? schema.tableByName(tblName) : null);

        if (desc == null) {
            if (!ifTblExists)
                throw new IgniteCheckedException("Table not found in internal H2 database [schemaName=" + schemaName +
                    ", tblName=" + tblName + ']');
            else
                return;
        }

        desc.table().addColumns(cols, ifColNotExists);

        clearCachedQueries();
    }

    /** {@inheritDoc} */
    @Override public void dynamicDropColumn(String schemaName, String tblName, List<String> cols, boolean ifTblExists,
        boolean ifColExists) throws IgniteCheckedException {
        // Locate table.
        H2Schema schema = schemas.get(schemaName);

        H2TableDescriptor desc = (schema != null ? schema.tableByName(tblName) : null);

        if (desc == null) {
            if (!ifTblExists)
                throw new IgniteCheckedException("Table not found in internal H2 database [schemaName=" + schemaName +
                    ",tblName=" + tblName + ']');
            else
                return;
        }

        desc.table().dropColumns(cols, ifColExists);

        clearCachedQueries();
    }

    /**
     * Execute DDL command.
     *
     * @param schemaName Schema name.
     * @param sql SQL.
     * @throws IgniteCheckedException If failed.
     */
    private void executeSql(String schemaName, String sql) throws IgniteCheckedException {
        try {
            Connection conn = connectionForSchema(schemaName);

            try (PreparedStatement stmt = prepareStatement(conn, sql, false)) {
                stmt.execute();
            }
        }
        catch (Exception e) {
            throw new IgniteCheckedException("Failed to execute SQL statement on internal H2 database: " + sql, e);
        }
    }

    /**
     * Create sorted index.
     *
     * @param name Index name,
     * @param tbl Table.
     * @param pk Primary key flag.
     * @param cols Columns.
     * @param inlineSize Index inline size.
     * @return Index.
     */
    GridH2IndexBase createSortedIndex(String name, GridH2Table tbl, boolean pk, List<IndexColumn> cols,
        int inlineSize) {
        try {
            GridCacheContext cctx = tbl.cache();

            if (log.isDebugEnabled())
                log.debug("Creating cache index [cacheId=" + cctx.cacheId() + ", idxName=" + name + ']');

            final int segments = tbl.rowDescriptor().context().config().getQueryParallelism();

            H2RowCache cache = rowCache.forGroup(cctx.groupId());

            return new H2TreeIndex(cctx, cache, tbl, name, pk, cols, inlineSize, segments);
        }
        catch (IgniteCheckedException e) {
            throw new IgniteException(e);
        }
    }

    /** {@inheritDoc} */
    @SuppressWarnings("unchecked")
    @Override public <K, V> GridCloseableIterator<IgniteBiTuple<K, V>> queryLocalText(String schemaName,
        String cacheName, String qry, String typeName, IndexingQueryFilter filters) throws IgniteCheckedException {
        H2TableDescriptor tbl = tableDescriptor(schemaName, cacheName, typeName);

        if (tbl != null && tbl.luceneIndex() != null) {
            GridRunningQueryInfo run = new GridRunningQueryInfo(qryIdGen.incrementAndGet(), qry, TEXT, schemaName,
                U.currentTimeMillis(), null, true);

            try {
                runs.put(run.id(), run);

                return tbl.luceneIndex().query(qry.toUpperCase(), filters);
            }
            finally {
                runs.remove(run.id());
            }
        }

        return new GridEmptyCloseableIterator<>();
    }

    /**
     * Queries individual fields (generally used by JDBC drivers).
     *
     * @param schemaName Schema name.
     * @param qry Query.
     * @param params Query parameters.
     * @param filter Cache name and key filter.
     * @param enforceJoinOrder Enforce join order of tables in the query.
     * @param startTx Start transaction flag.
     * @param timeout Query timeout in milliseconds.
     * @param cancel Query cancel.
     * @return Query result.
     * @throws IgniteCheckedException If failed.
     */
    @SuppressWarnings("unchecked")
    public GridQueryFieldsResult queryLocalSqlFields(String schemaName, String qry, @Nullable Collection<Object> params,
        IndexingQueryFilter filter, boolean enforceJoinOrder, boolean startTx, int timeout,
        GridQueryCancel cancel) throws IgniteCheckedException {
        return queryLocalSqlFields(schemaName, qry, params, filter, enforceJoinOrder, startTx, timeout, cancel, null);
    }

    /**
     * Queries individual fields (generally used by JDBC drivers).
     *
     * @param schemaName Schema name.
     * @param qry Query.
     * @param params Query parameters.
     * @param filter Cache name and key filter.
     * @param enforceJoinOrder Enforce join order of tables in the query.
     * @param startTx Start transaction flag.
     * @param timeout Query timeout in milliseconds.
     * @param cancel Query cancel.
     * @param mvccTracker Query tracker.
     * @return Query result.
     * @throws IgniteCheckedException If failed.
     */
    @SuppressWarnings("unchecked")
    GridQueryFieldsResult queryLocalSqlFields(final String schemaName, final String qry,
        @Nullable final Collection<Object> params, final IndexingQueryFilter filter, boolean enforceJoinOrder,
        boolean startTx, final int timeout, final GridQueryCancel cancel,
        MvccQueryTracker mvccTracker) throws IgniteCheckedException {

        GridNearTxLocal tx = null;

        try {
            final Connection conn = connectionForSchema(schemaName);

            H2Utils.setupConnection(conn, false, enforceJoinOrder);

            final PreparedStatement stmt = preparedStatementWithParams(conn, qry, params, true);

            if (GridSqlQueryParser.checkMultipleStatements(stmt))
                throw new IgniteSQLException("Multiple statements queries are not supported for local queries");

            Prepared p = GridSqlQueryParser.prepared(stmt);

            if (DmlStatementsProcessor.isDmlStatement(p)) {
                SqlFieldsQuery fldsQry = new SqlFieldsQuery(qry);

                if (params != null)
                    fldsQry.setArgs(params.toArray());

                fldsQry.setEnforceJoinOrder(enforceJoinOrder);
                fldsQry.setTimeout(timeout, TimeUnit.MILLISECONDS);

            return dmlProc.updateSqlFieldsLocal(schemaName, conn, p, fldsQry, filter, cancel);
        }
        else if (DdlStatementsProcessor.isDdlStatement(p))
            throw new IgniteSQLException("DDL statements are supported for the whole cluster only",
                IgniteQueryErrorCode.UNSUPPORTED_OPERATION);

            List<GridQueryFieldMetadata> meta;

            try {
                meta = H2Utils.meta(stmt.getMetaData());
            }
            catch (SQLException e) {
                throw new IgniteCheckedException("Cannot prepare query metadata", e);
            }

            final GridH2QueryContext ctx = new GridH2QueryContext(nodeId, nodeId, 0, LOCAL)
                .filter(filter).distributedJoinMode(OFF);

            final MvccQueryTracker mvccTracker0 = mvccTracker != null ? mvccTracker : mvccTracker(stmt, startTx);

            if (mvccTracker0 != null)
                ctx.mvccVersion(mvccTracker0.mvccVersion());

            return new GridQueryFieldsResultAdapter(meta, null) {
                @Override public GridCloseableIterator<List<?>> iterator() throws IgniteCheckedException {
                    assert GridH2QueryContext.get() == null;

                    GridH2QueryContext.set(ctx);

                    GridRunningQueryInfo run = new GridRunningQueryInfo(qryIdGen.incrementAndGet(), qry, SQL_FIELDS,
                        schemaName, U.currentTimeMillis(), cancel, true);

                    runs.putIfAbsent(run.id(), run);

                    try {
                        ResultSet rs = executeSqlQueryWithTimer(stmt, conn, qry, params, timeout, cancel);

                        return new H2FieldsIterator(rs, mvccTracker0);
                    }
                    catch (IgniteCheckedException | RuntimeException | Error e) {
                        try {
                            if (mvccTracker0 != null)
                                mvccTracker0.onQueryDone();
                        }
                        catch (Exception e0) {
                            e.addSuppressed(e0);
                        }

                        throw e;
                    }
                    finally {
                        GridH2QueryContext.clearThreadLocal();

                        runs.remove(run.id());
                    }
                }
            };
        }
        catch (IgniteCheckedException | RuntimeException | Error e) {
            if ((tx = tx()) != null)
                tx.setRollbackOnly();

            throw e;
        }
        finally {
            if ((tx != null || (tx = tx()) != null) && tx.isRollbackOnly())
                U.close(tx, log);
        }
    }

    /** {@inheritDoc} */
    @Override public long streamUpdateQuery(String schemaName, String qry,
        @Nullable Object[] params, IgniteDataStreamer<?, ?> streamer) throws IgniteCheckedException {
        final Connection conn = connectionForSchema(schemaName);

        final PreparedStatement stmt;

        try {
            stmt = prepareStatement(conn, qry, true);
        }
        catch (SQLException e) {
            throw new IgniteSQLException(e);
        }

        return dmlProc.streamUpdateQuery(streamer, stmt, params);
    }

    /**
     * Prepares sql statement.
     *
     * @param conn Connection.
     * @param sql Sql.
     * @param params Params.
     * @param useStmtCache If {@code true} use stmt cache.
     * @return Prepared statement with set parameters.
     * @throws IgniteCheckedException If failed.
     */
    private PreparedStatement preparedStatementWithParams(Connection conn, String sql, Collection<Object> params,
        boolean useStmtCache) throws IgniteCheckedException {
        final PreparedStatement stmt;

        try {
            stmt = prepareStatement(conn, sql, useStmtCache);
        }
        catch (SQLException e) {
            throw new IgniteCheckedException("Failed to parse SQL query: " + sql, e);
        }

        bindParameters(stmt, params);

        return stmt;
    }

    /**
     * Executes sql query statement.
     *
     * @param conn Connection,.
     * @param stmt Statement.
     * @param timeoutMillis Query timeout.
     * @param cancel Query cancel.
     * @return Result.
     * @throws IgniteCheckedException If failed.
     */
    private ResultSet executeSqlQuery(final Connection conn, final PreparedStatement stmt,
        int timeoutMillis, @Nullable GridQueryCancel cancel) throws IgniteCheckedException {
        final MapQueryLazyWorker lazyWorker = MapQueryLazyWorker.currentWorker();

        if (cancel != null) {
            cancel.set(new Runnable() {
                @Override public void run() {
                    if (lazyWorker != null) {
                        lazyWorker.submit(new Runnable() {
                            @Override public void run() {
                                cancelStatement(stmt);
                            }
                        });
                    }
                    else
                        cancelStatement(stmt);
                }
            });
        }

        Session ses = H2Utils.session(conn);

        if (timeoutMillis > 0)
            ses.setQueryTimeout(timeoutMillis);

        if (lazyWorker != null)
            ses.setLazyQueryExecution(true);

        try {
            return stmt.executeQuery();
        }
        catch (SQLException e) {
            // Throw special exception.
            if (e.getErrorCode() == ErrorCode.STATEMENT_WAS_CANCELED)
                throw new QueryCancelledException();

            throw new IgniteCheckedException("Failed to execute SQL query. " + e.getMessage(), e);
        }
        finally {
            if (timeoutMillis > 0)
                ses.setQueryTimeout(0);

            if (lazyWorker != null)
                ses.setLazyQueryExecution(false);
        }
    }

    /**
     * Cancel prepared statement.
     *
     * @param stmt Statement.
     */
    private static void cancelStatement(PreparedStatement stmt) {
        try {
            stmt.cancel();
        }
        catch (SQLException ignored) {
            // No-op.
        }
    }

    /**
     * Executes sql query and prints warning if query is too slow..
     *
     * @param conn Connection,
     * @param sql Sql query.
     * @param params Parameters.
     * @param useStmtCache If {@code true} uses stmt cache.
     * @param timeoutMillis Query timeout.
     * @param cancel Query cancel.
     * @return Result.
     * @throws IgniteCheckedException If failed.
     */
    public ResultSet executeSqlQueryWithTimer(Connection conn, String sql, @Nullable Collection<Object> params,
        boolean useStmtCache, int timeoutMillis, @Nullable GridQueryCancel cancel) throws IgniteCheckedException {
        return executeSqlQueryWithTimer(preparedStatementWithParams(conn, sql, params, useStmtCache),
            conn, sql, params, timeoutMillis, cancel);
    }

    /**
     * Executes sql query and prints warning if query is too slow.
     *
     * @param stmt Prepared statement for query.
     * @param conn Connection.
     * @param sql Sql query.
     * @param params Parameters.
     * @param timeoutMillis Query timeout.
     * @param cancel Query cancel.
     * @return Result.
     * @throws IgniteCheckedException If failed.
     */
    private ResultSet executeSqlQueryWithTimer(PreparedStatement stmt, Connection conn, String sql,
        @Nullable Collection<Object> params, int timeoutMillis, @Nullable GridQueryCancel cancel)
        throws IgniteCheckedException {
        long start = U.currentTimeMillis();

        try {
            ResultSet rs = executeSqlQuery(conn, stmt, timeoutMillis, cancel);

            long time = U.currentTimeMillis() - start;

            long longQryExecTimeout = ctx.config().getLongQueryWarningTimeout();

            if (time > longQryExecTimeout) {
                String msg = "Query execution is too long (" + time + " ms): " + sql;

                ResultSet plan = executeSqlQuery(conn, preparedStatementWithParams(conn, "EXPLAIN " + sql,
                    params, false), 0, null);

                plan.next();

                // Add SQL explain result message into log.
                String longMsg = "Query execution is too long [time=" + time + " ms, sql='" + sql + '\'' +
                    ", plan=" + U.nl() + plan.getString(1) + U.nl() + ", parameters=" +
                    (params == null ? "[]" : Arrays.deepToString(params.toArray())) + "]";

                LT.warn(log, longMsg, msg);
            }

            return rs;
        }
        catch (SQLException e) {
            onSqlException();

            throw new IgniteCheckedException(e);
        }
    }

    /**
     * Binds parameters to prepared statement.
     *
     * @param stmt Prepared statement.
     * @param params Parameters collection.
     * @throws IgniteCheckedException If failed.
     */
    public void bindParameters(PreparedStatement stmt,
        @Nullable Collection<Object> params) throws IgniteCheckedException {
        if (!F.isEmpty(params)) {
            int idx = 1;

            for (Object arg : params)
                bindObject(stmt, idx++, arg);
        }
    }

    /** {@inheritDoc} */
    @Override public FieldsQueryCursor<List<?>> queryLocalSqlFields(String schemaName, SqlFieldsQuery qry,
        final boolean keepBinary, IndexingQueryFilter filter, GridQueryCancel cancel) throws IgniteCheckedException {
        String sql = qry.getSql();
        Object[] args = qry.getArgs();

        final GridQueryFieldsResult res = queryLocalSqlFields(schemaName, sql, F.asList(args), filter,
            qry.isEnforceJoinOrder(), autoStartTx(qry), qry.getTimeout(), cancel);

        QueryCursorImpl<List<?>> cursor = new QueryCursorImpl<>(new Iterable<List<?>>() {
            @Override public Iterator<List<?>> iterator() {
                try {
                    return new GridQueryCacheObjectsIterator(res.iterator(), objectContext(), keepBinary);
                }
                catch (IgniteCheckedException e) {
                    throw new IgniteException(e);
                }
            }
        }, cancel);

        cursor.fieldsMeta(res.metaData());

        return cursor;
    }

    /** {@inheritDoc} */
    @SuppressWarnings("unchecked")
    @Override public <K, V> QueryCursor<Cache.Entry<K,V>> queryLocalSql(String schemaName, String cacheName,
        final SqlQuery qry, final IndexingQueryFilter filter, final boolean keepBinary) throws IgniteCheckedException {
        String type = qry.getType();
        String sqlQry = qry.getSql();
        String alias = qry.getAlias();
        Object[] params = qry.getArgs();

        GridQueryCancel cancel = new GridQueryCancel();

        final GridCloseableIterator<IgniteBiTuple<K, V>> i = queryLocalSql(schemaName, cacheName, sqlQry, alias,
            F.asList(params), type, filter, cancel);

        return new QueryCursorImpl<>(new Iterable<Cache.Entry<K, V>>() {
            @Override public Iterator<Cache.Entry<K, V>> iterator() {
                return new ClIter<Cache.Entry<K, V>>() {
                    @Override public void close() throws Exception {
                        i.close();
                    }

                    @Override public boolean hasNext() {
                        return i.hasNext();
                    }

                    @Override public Cache.Entry<K, V> next() {
                        IgniteBiTuple<K, V> t = i.next();

                        K key = (K)CacheObjectUtils.unwrapBinaryIfNeeded(objectContext(), t.get1(), keepBinary, false);
                        V val = (V)CacheObjectUtils.unwrapBinaryIfNeeded(objectContext(), t.get2(), keepBinary, false);

                        return new CacheEntryImpl<>(key, val);
                    }

                    @Override public void remove() {
                        throw new UnsupportedOperationException();
                    }
                };
            }
        }, cancel);
    }

    /**
     * Executes regular query.
     *
     * @param schemaName Schema name.
     * @param cacheName Cache name.
     * @param qry Query.
     * @param alias Table alias.
     * @param params Query parameters.
     * @param type Query return type.
     * @param filter Cache name and key filter.
     * @param cancel Cancel object.
     * @return Queried rows.
     * @throws IgniteCheckedException If failed.
     */
    @SuppressWarnings("unchecked")
    <K, V> GridCloseableIterator<IgniteBiTuple<K, V>> queryLocalSql(String schemaName, String cacheName,
        final String qry, String alias, @Nullable final Collection<Object> params, String type,
        final IndexingQueryFilter filter, GridQueryCancel cancel) throws IgniteCheckedException {
        final H2TableDescriptor tbl = tableDescriptor(schemaName, cacheName, type);

        if (tbl == null)
            throw new IgniteSQLException("Failed to find SQL table for type: " + type,
                IgniteQueryErrorCode.TABLE_NOT_FOUND);

        String sql = generateQuery(qry, alias, tbl);

        Connection conn = connectionForThread(tbl.schemaName());

        H2Utils.setupConnection(conn, false, false);

        GridH2QueryContext qctx = new GridH2QueryContext(nodeId, nodeId, 0, LOCAL).filter(filter)
            .distributedJoinMode(OFF);

        PreparedStatement stmt = preparedStatementWithParams(conn, sql, params, true);

        MvccQueryTracker mvccTracker = mvccTracker(stmt, false);

        if (mvccTracker != null)
            qctx.mvccVersion(mvccTracker.mvccVersion());

        GridH2QueryContext.set(qctx);

        GridRunningQueryInfo run = new GridRunningQueryInfo(qryIdGen.incrementAndGet(), qry, SQL, schemaName,
            U.currentTimeMillis(), null, true);

        runs.put(run.id(), run);

        try {
            ResultSet rs = executeSqlQueryWithTimer(stmt, conn, sql, params, 0, cancel);

            return new H2KeyValueIterator(rs);
        }
        finally {
            GridH2QueryContext.clearThreadLocal();

            if (mvccTracker != null)
                mvccTracker.onQueryDone();

            runs.remove(run.id());
        }
    }

    /**
     * Initialises MVCC filter and returns MVCC query tracker if needed.
     * @param stmt Prepared statement.
     * @param startTx Start transaction flag.
     * @return MVCC query tracker or {@code null} if MVCC is disabled for involved caches.
     */
    private MvccQueryTracker mvccTracker(PreparedStatement stmt, boolean startTx) throws IgniteCheckedException {
        Prepared p = GridSqlQueryParser.prepared(stmt);

        assert p.isQuery() : p;

        GridSqlQueryParser parser = new GridSqlQueryParser(false);

        parser.parse(p);

        boolean mvccEnabled = false;

        GridCacheContext cctx = null;

        // check involved caches
        for (Object o : parser.objectsMap().values()) {
            if (o instanceof GridSqlAlias)
                o = GridSqlAlias.unwrap((GridSqlAst)o);

            if (o instanceof GridSqlTable && ((GridSqlTable)o).dataTable() != null) {
                if (cctx == null)
                    mvccEnabled = (cctx = (((GridSqlTable)o).dataTable()).cache()).mvccEnabled();
                else if (((GridSqlTable)o).dataTable().cache().mvccEnabled() != mvccEnabled)
                    throw new IllegalStateException("Using caches with different mvcc settings in same query is forbidden.");
            }
        }

        return cctx != null && cctx.mvccEnabled() ? mvccTracker(cctx, startTx) : null;
    }

    /**
     * Initialises MVCC filter and returns MVCC query tracker if needed.
     * @param cctx Cache context.
     * @param startTx Start transaction flag.
     * @return MVCC query tracker.
     */
    @NotNull private MvccQueryTracker mvccTracker(GridCacheContext cctx, boolean startTx) throws IgniteCheckedException {
        assert cctx != null && cctx.mvccEnabled();

        GridNearTxLocal tx = activeTx();

        if (tx == null && startTx)
            tx = txStart(cctx, 0);

        if (tx != null)
            return new MvccQueryTracker(cctx, cctx.shared().coordinators().currentCoordinator(),
                requestMvccVersion(cctx, tx));

        final GridFutureAdapter<Void> fut = new GridFutureAdapter<>();

        MvccQueryTracker tracker = new MvccQueryTracker(cctx, true,
            new IgniteBiInClosure<AffinityTopologyVersion, IgniteCheckedException>() {
                @Override public void apply(AffinityTopologyVersion topVer, IgniteCheckedException e) {
                    fut.onDone(null, e);
                }
            });

        tracker.requestVersion(readyTopologyVersion());

        fut.get();

        return tracker;
    }

    /**
     * @param schemaName Schema name.
     * @param qry Query.
     * @param keepCacheObj Flag to keep cache object.
     * @param enforceJoinOrder Enforce join order of tables.
     * @param startTx Start transaction flag.
     * @param timeoutMillis Query timeout.
     * @param cancel Cancel object.
     * @param params Query parameters.
     * @param parts Partitions.
     * @param lazy Lazy query execution flag.
     * @param mvccTracker Query tracker.
     * @return Iterable result.
     */
    private Iterable<List<?>> runQueryTwoStep(
        final String schemaName,
        final GridCacheTwoStepQuery qry,
        final boolean keepCacheObj,
        final boolean enforceJoinOrder,
        boolean startTx,
        final int timeoutMillis,
        final GridQueryCancel cancel,
        final Object[] params,
        final int[] parts,
        final boolean lazy,
        MvccQueryTracker mvccTracker) {
        assert !qry.mvccEnabled() || !F.isEmpty(qry.cacheIds());
        assert mvccTracker == null || qry.mvccEnabled();

        try {
            final MvccQueryTracker tracker = mvccTracker == null && qry.mvccEnabled() ?
                mvccTracker(ctx.cache().context().cacheContext(qry.cacheIds().get(0)), startTx) : mvccTracker;

            return new Iterable<List<?>>() {
                @Override public Iterator<List<?>> iterator() {
                    return rdcQryExec.query(schemaName, qry, keepCacheObj, enforceJoinOrder, timeoutMillis,
                        cancel, params, parts, lazy, tracker);
                }
            };
        }
        catch (IgniteCheckedException e) {
            throw new CacheException(e);
        }
    }

    /**
     * Run DML on remote nodes.
     *
     * @param schemaName Schema name.
     * @param fieldsQry Initial update query.
     * @param cacheIds Cache identifiers.
     * @param isReplicatedOnly Whether query uses only replicated caches.
     * @param cancel Cancel state.
     * @return Update result.
     */
    UpdateResult runDistributedUpdate(
        String schemaName,
        SqlFieldsQuery fieldsQry,
        List<Integer> cacheIds,
        boolean isReplicatedOnly,
        GridQueryCancel cancel) {
        return rdcQryExec.update(schemaName, cacheIds, fieldsQry.getSql(), fieldsQry.getArgs(),
            fieldsQry.isEnforceJoinOrder(), fieldsQry.getPageSize(), fieldsQry.getTimeout(),
            fieldsQry.getPartitions(), isReplicatedOnly, cancel);
    }

    /** {@inheritDoc} */
    @SuppressWarnings("unchecked")
    @Override public <K, V> QueryCursor<Cache.Entry<K, V>> queryDistributedSql(String schemaName, String cacheName,
        SqlQuery qry, boolean keepBinary) {
        String type = qry.getType();

        H2TableDescriptor tblDesc = tableDescriptor(schemaName, cacheName, type);

        if (tblDesc == null)
            throw new IgniteSQLException("Failed to find SQL table for type: " + type,
                IgniteQueryErrorCode.TABLE_NOT_FOUND);

        String sql;

        try {
            sql = generateQuery(qry.getSql(), qry.getAlias(), tblDesc);
        }
        catch (IgniteCheckedException e) {
            throw new IgniteException(e);
        }

        SqlFieldsQuery fqry = new SqlFieldsQuery(sql);

        fqry.setArgs(qry.getArgs());
        fqry.setPageSize(qry.getPageSize());
        fqry.setDistributedJoins(qry.isDistributedJoins());
        fqry.setPartitions(qry.getPartitions());
        fqry.setLocal(qry.isLocal());

        if (qry.getTimeout() > 0)
            fqry.setTimeout(qry.getTimeout(), TimeUnit.MILLISECONDS);

        final QueryCursor<List<?>> res =
            querySqlFields(schemaName, fqry, keepBinary, true, null, null).get(0);

        final Iterable<Cache.Entry<K, V>> converted = new Iterable<Cache.Entry<K, V>>() {
            @Override public Iterator<Cache.Entry<K, V>> iterator() {
                final Iterator<List<?>> iter0 = res.iterator();

                return new Iterator<Cache.Entry<K, V>>() {
                    @Override public boolean hasNext() {
                        return iter0.hasNext();
                    }

                    @Override public Cache.Entry<K, V> next() {
                        List<?> l = iter0.next();

                        return new CacheEntryImpl<>((K)l.get(0), (V)l.get(1));
                    }

                    @Override public void remove() {
                        throw new UnsupportedOperationException();
                    }
                };
            }
        };

        // No metadata for SQL queries.
        return new QueryCursorImpl<Cache.Entry<K, V>>(converted) {
            @Override public void close() {
                res.close();
            }
        };
    }

    /**
     * Try executing query using native facilities.
     *
     * @param schemaName Schema name.
     * @param qry Query.
     * @return Result or {@code null} if cannot parse/process this query.
     */
    @SuppressWarnings({"ConstantConditions", "StatementWithEmptyBody"})
    private List<FieldsQueryCursor<List<?>>> tryQueryDistributedSqlFieldsNative(String schemaName, SqlFieldsQuery qry) {
        // Heuristic check for fast return.
<<<<<<< HEAD
        if (!isNativelyParseable(qry.getSql()))
=======
        if (!INTERNAL_CMD_RE.matcher(qry.getSql().trim()).find())
>>>>>>> 7c014529
            return null;

        // Parse.
        SqlCommand cmd;

        try {
            SqlParser parser = new SqlParser(schemaName, qry.getSql());

            cmd = parser.nextCommand();

            // No support for multiple commands for now.
            if (parser.nextCommand() != null)
                return null;

<<<<<<< HEAD
            if (!(cmd instanceof SqlCreateIndexCommand
                || cmd instanceof SqlDropIndexCommand
                || cmd instanceof SqlBeginTransactionCommand
                || cmd instanceof SqlCommitTransactionCommand
                || cmd instanceof SqlRollbackTransactionCommand
                || cmd instanceof SqlAlterTableCommand))
=======
            // Currently supported commands are: CREATE/DROP INDEX/COPY/ALTER TABLE
            if (!(cmd instanceof SqlCreateIndexCommand || cmd instanceof SqlDropIndexCommand ||
                cmd instanceof SqlBulkLoadCommand || cmd instanceof SqlAlterTableCommand))
>>>>>>> 7c014529
                return null;
        }
        catch (Exception e) {
            // Cannot parse, return.
            if (log.isDebugEnabled())
                log.debug("Failed to parse SQL with native parser [qry=" + qry.getSql() + ", err=" + e + ']');

            if (!IgniteSystemProperties.getBoolean(IgniteSystemProperties.IGNITE_SQL_PARSER_DISABLE_H2_FALLBACK))
                return null;

            int code = IgniteQueryErrorCode.PARSING;

            if (e instanceof SqlParseException)
                code = ((SqlParseException)e).code();

            throw new IgniteSQLException("Failed to parse DDL statement: " + qry.getSql() + ": " + e.getMessage(),
                code, e);
        }

        // Execute.
<<<<<<< HEAD
        try {
            if (cmd instanceof SqlCreateIndexCommand
                || cmd instanceof SqlDropIndexCommand
                || cmd instanceof SqlAlterTableCommand) {
                FieldsQueryCursor<List<?>> res = ddlProc.runDdlStatement(qry.getSql(), cmd);

                return Collections.singletonList(res);
            }
            else
                processTxCommand(cmd, qry);

            // All transactions related operations return dummy result set - it's a requirement from JDBC driver.
            return Collections.singletonList(dummyCursor());
=======
        if (cmd instanceof SqlBulkLoadCommand) {
            FieldsQueryCursor<List<?>> cursor = dmlProc.runNativeDmlStatement(qry.getSql(), cmd);

            return Collections.singletonList(cursor);
>>>>>>> 7c014529
        }
        else {
            try {
                FieldsQueryCursor<List<?>> cursor = ddlProc.runDdlStatement(qry.getSql(), cmd);

                return Collections.singletonList(cursor);
            }
            catch (IgniteCheckedException e) {
                throw new IgniteSQLException("Failed to execute DDL statement [stmt=" + qry.getSql() + "]: "
                    + e.getMessage(), e);
            }
        }
    }

    /**
     * Check expected statement type (when it is set by JDBC) and given statement type.
     *
     * @param qry Query.
     * @param isQry {@code true} for select queries, otherwise (DML/DDL queries) {@code false}.
     */
    private void checkQueryType(SqlFieldsQuery qry, boolean isQry) {
        Boolean qryFlag = qry instanceof SqlFieldsQueryEx ? ((SqlFieldsQueryEx) qry).isQuery() : null;

        if (qryFlag != null && qryFlag != isQry)
            throw new IgniteSQLException("Given statement type does not match that declared by JDBC driver",
                IgniteQueryErrorCode.STMT_TYPE_MISMATCH);
    }

    /**
     * Process transactional command.
     * @param cmd Command.
     * @param qry Query.
     * @throws IgniteCheckedException if failed.
     */
    private void processTxCommand(SqlCommand cmd, SqlFieldsQuery qry) throws IgniteCheckedException {
        NestedTxMode nestedTxMode = qry instanceof SqlFieldsQueryEx ? ((SqlFieldsQueryEx)qry).getNestedTxMode() :
            NestedTxMode.DEFAULT;

        GridNearTxLocal tx = null;

        if (mvccEnabled())
            tx = activeTx();

        if (cmd instanceof SqlBeginTransactionCommand) {
            if (!mvccEnabled())
                throw new IgniteSQLException("MVCC must be enabled in order to start transactions.",
                    IgniteQueryErrorCode.MVCC_DISABLED);

            if (tx != null) {
                if (nestedTxMode == null)
                    nestedTxMode = NestedTxMode.DEFAULT;

                switch (nestedTxMode) {
                    case COMMIT:
                        doCommit(tx);

                        txStart(null, qry.getTimeout());

                        break;

                    case IGNORE:
                        log.warning("Transaction has already been started, ignoring BEGIN command.");

                        break;

                    case ERROR:
                        throw new IgniteSQLException("Transaction has already been started.",
                            IgniteQueryErrorCode.TRANSACTION_EXISTS);

                    default:
                        throw new IgniteSQLException("Unexpected nested transaction handling mode: " +
                            nestedTxMode.name());
                }
            }
            else
                txStart(null, qry.getTimeout());
        }
        else if (cmd instanceof SqlCommitTransactionCommand) {
            // Do nothing if there's no transaction.
            if (tx != null)
                doCommit(tx);
        }
        else {
            assert cmd instanceof SqlRollbackTransactionCommand;

            // Do nothing if there's no transaction.
            if (tx != null)
                doRollback(tx);
        }
    }

    /**
     * @param cctx Cache context.
     * @param timeout Transaction timeout.
     * @return Newly started SQL transaction.
     */
    GridNearTxLocal txStart(@Nullable GridCacheContext cctx, long timeout) {
        if (timeout == 0) {
            TransactionConfiguration tcfg = cctx != null ?
                CU.transactionConfiguration(cctx, cctx.kernalContext().config()) : null;

            if (tcfg != null)
                timeout = tcfg.getDefaultTxTimeout();
        }

        return ctx.cache().context().tm().newTx(
            false,
            false,
            cctx != null && cctx.systemTx() ? cctx : null,
            PESSIMISTIC,
            REPEATABLE_READ,
            timeout,
            cctx == null || !cctx.skipStore(),
            0
        );
    }

    /**
     * Commit and properly close transaction.
     * @param tx Transaction.
     * @throws IgniteCheckedException if failed.
     */
    @SuppressWarnings("ThrowFromFinallyBlock")
    private void doCommit(@NotNull GridNearTxLocal tx) throws IgniteCheckedException {
        try {
            tx.commit();
        }
        finally {
            closeTx(tx);
        }
    }

    /**
     * Rollback and properly close transaction.
     * @param tx Transaction.
     * @throws IgniteCheckedException if failed.
     */
    @SuppressWarnings("ThrowFromFinallyBlock")
    private void doRollback(@NotNull GridNearTxLocal tx) throws IgniteCheckedException {
        try {
            tx.rollback();
        }
        finally {
            closeTx(tx);
        }
    }

    /**
     * Properly close transaction.
     * @param tx Transaction.
     * @throws IgniteCheckedException if failed.
     */
    private void closeTx(@NotNull GridNearTxLocal tx) throws IgniteCheckedException {
        try {
            tx.close();
        }
        finally {
            ctx.cache().context().tm().resetContext();
        }
    }

    /**
     * @return Currently started user transaction, or {@code null} if none started.
     */
    @Nullable public GridNearTxLocal tx() {
        IgniteInternalTx tx0 = ctx.cache().context().tm().tx();

        GridNearTxLocal tx = tx0 != null && tx0.user() ? (GridNearTxLocal)tx0 : null;

        assert tx == null || (tx.pessimistic() && tx.repeatableRead());

        return tx;
    }

    /**
     * @return Currently started active user transaction, or {@code null} if none started.
     */
    @Nullable public GridNearTxLocal activeTx() {
        GridNearTxLocal tx = tx();

        if (tx != null) {
            assert tx.state() == TransactionState.ACTIVE;

            return tx;
        }

        return null;
    }

    /** {@inheritDoc} */
    @SuppressWarnings("StringEquality")
    @Override public List<FieldsQueryCursor<List<?>>> querySqlFields(String schemaName, SqlFieldsQuery qry,
        boolean keepBinary, boolean failOnMultipleStmts, MvccQueryTracker tracker, GridQueryCancel cancel) {
        GridNearTxLocal tx = null;

        try {
            List<FieldsQueryCursor<List<?>>> res = tryQueryDistributedSqlFieldsNative(schemaName, qry);

            if (res != null)
                return res;

            final boolean startTx = autoStartTx(qry);

            {
                // First, let's check if we already have a two-step query for this statement...
                H2TwoStepCachedQueryKey cachedQryKey = new H2TwoStepCachedQueryKey(schemaName, qry.getSql(),
                    qry.isCollocated(), qry.isDistributedJoins(), qry.isEnforceJoinOrder(), qry.isLocal());

                H2TwoStepCachedQuery cachedQry;

                if ((cachedQry = twoStepCache.get(cachedQryKey)) != null) {
                    checkQueryType(qry, true);

                    GridCacheTwoStepQuery twoStepQry = cachedQry.query().copy();

                    List<GridQueryFieldMetadata> meta = cachedQry.meta();

                    res = Collections.singletonList(doRunDistributedQuery(schemaName, qry, twoStepQry, meta, keepBinary,
                        startTx, tracker, cancel));

                    if (!twoStepQry.explain())
                        twoStepCache.putIfAbsent(cachedQryKey, new H2TwoStepCachedQuery(meta, twoStepQry.copy()));

                    return res;
                }
            }

            {
                // Second, let's check if we already have a parsed statement...
                PreparedStatement cachedStmt;

                if ((cachedStmt = cachedStatement(connectionForSchema(schemaName), qry.getSql())) != null) {
                    Prepared prepared = GridSqlQueryParser.prepared(cachedStmt);

                    // We may use this cached statement only for local queries and non queries.
                    if (qry.isLocal() || !prepared.isQuery())
                        return (List<FieldsQueryCursor<List<?>>>)doRunPrepared(schemaName, prepared, qry, null, null,
                            keepBinary, startTx, tracker, cancel);
                }
            }

            res = new ArrayList<>(1);

            int firstArg = 0;

            String remainingSql = qry.getSql();

            while (remainingSql != null) {
                ParsingResult parseRes = parseAndSplit(schemaName,
                    remainingSql != qry.getSql() ? cloneFieldsQuery(qry).setSql(remainingSql) : qry, firstArg);

                // Let's avoid second reflection getter call by returning Prepared object too
                Prepared prepared = parseRes.prepared();

                GridCacheTwoStepQuery twoStepQry = parseRes.twoStepQuery();

                List<GridQueryFieldMetadata> meta = parseRes.meta();

                SqlFieldsQuery newQry = parseRes.newQuery();

                remainingSql = parseRes.remainingSql();

                if (remainingSql != null && failOnMultipleStmts)
                    throw new IgniteSQLException("Multiple statements queries are not supported");

                firstArg += prepared.getParameters().size();

                res.addAll(doRunPrepared(schemaName, prepared, newQry, twoStepQry, meta, keepBinary, startTx, tracker,
                    cancel));

                if (parseRes.twoStepQuery() != null && parseRes.twoStepQueryKey() != null &&
                    !parseRes.twoStepQuery().explain())
                    twoStepCache.putIfAbsent(parseRes.twoStepQueryKey(), new H2TwoStepCachedQuery(meta,
                        twoStepQry.copy()));
            }

            return res;
        }
        catch (RuntimeException | Error e) {
            if ((tx = tx()) != null)
                tx.setRollbackOnly();

            throw e;
        }
        finally {
            if ((tx != null || (tx = tx()) != null) && tx.isRollbackOnly())
                U.close(tx, log);
        }
    }

    /**
     * Execute an all-ready {@link SqlFieldsQuery}.
     * @param schemaName Schema name.
     * @param prepared H2 command.
     * @param qry Fields query with flags.
     * @param twoStepQry Two-step query if this query must be executed in a distributed way.
     * @param meta Metadata for {@code twoStepQry}.
     * @param keepBinary Whether binary objects must not be deserialized automatically.
     * @param startTx Start transactionq flag.
     * @param tracker MVCC tracker.
     * @param cancel Query cancel state holder.
     * @return Query result.
     */
    private List<? extends FieldsQueryCursor<List<?>>> doRunPrepared(String schemaName, Prepared prepared,
        SqlFieldsQuery qry, GridCacheTwoStepQuery twoStepQry, List<GridQueryFieldMetadata> meta, boolean keepBinary,
        boolean startTx, MvccQueryTracker tracker, GridQueryCancel cancel) {
        String sqlQry = qry.getSql();

        boolean loc = qry.isLocal();

        IndexingQueryFilter filter = (loc ? backupFilter(null, qry.getPartitions()) : null);

        if (!prepared.isQuery()) {
            if (DmlStatementsProcessor.isDmlStatement(prepared)) {
                try {
                    Connection conn = connectionForSchema(schemaName);

                    if (!loc)
                        return dmlProc.updateSqlFieldsDistributed(schemaName, conn, prepared, qry, cancel);
                    else {
                        final GridQueryFieldsResult updRes =
                            dmlProc.updateSqlFieldsLocal(schemaName, conn, prepared, qry, filter, cancel);

                        return Collections.singletonList(new QueryCursorImpl<>(new Iterable<List<?>>() {
                            @Override public Iterator<List<?>> iterator() {
                                try {
                                    return new GridQueryCacheObjectsIterator(updRes.iterator(), objectContext(),
                                        true);
                                }
                                catch (IgniteCheckedException e) {
                                    throw new IgniteException(e);
                                }
                            }
                        }, cancel));
                    }
                }
                catch (IgniteCheckedException e) {
                    throw new IgniteSQLException("Failed to execute DML statement [stmt=" + sqlQry +
                        ", params=" + Arrays.deepToString(qry.getArgs()) + "]", e);
                }
            }

            if (DdlStatementsProcessor.isDdlStatement(prepared)) {
                if (loc)
                    throw new IgniteSQLException("DDL statements are not supported for LOCAL caches",
                        IgniteQueryErrorCode.UNSUPPORTED_OPERATION);

                try {
                    return Collections.singletonList(ddlProc.runDdlStatement(sqlQry, prepared));
                }
                catch (IgniteCheckedException e) {
                    throw new IgniteSQLException("Failed to execute DDL statement [stmt=" + sqlQry + ']', e);
                }
            }

            if (prepared instanceof NoOperation) {
                QueryCursorImpl<List<?>> resCur = (QueryCursorImpl<List<?>>)new QueryCursorImpl(
                    Collections.singletonList(Collections.singletonList(0L)), null, false);

                resCur.fieldsMeta(UPDATE_RESULT_META);

                return Collections.singletonList(resCur);
            }

            throw new IgniteSQLException("Unsupported DDL/DML operation: " + prepared.getClass().getName());
        }

        if (twoStepQry != null) {
            if (log.isDebugEnabled())
                log.debug("Parsed query: `" + sqlQry + "` into two step query: " + twoStepQry);

            checkQueryType(qry, true);

            return Collections.singletonList(doRunDistributedQuery(schemaName, qry, twoStepQry, meta, keepBinary,
                startTx, tracker, cancel));
        }

        // We've encountered a local query, let's just run it.
        try {
            return Collections.singletonList(queryLocalSqlFields(schemaName, qry, keepBinary, filter, cancel));
        }
        catch (IgniteCheckedException e) {
            throw new IgniteSQLException("Failed to execute local statement [stmt=" + sqlQry +
                ", params=" + Arrays.deepToString(qry.getArgs()) + "]", e);
        }
    }

    /**
     * Parse and split query if needed, cache either two-step query or statement.
     * @param schemaName Schema name.
     * @param qry Query.
     * @param firstArg Position of the first argument of the following {@code Prepared}.
     * @return Result: prepared statement, H2 command, two-step query (if needed),
     *     metadata for two-step query (if needed), evaluated query local execution flag.
     */
    private ParsingResult parseAndSplit(String schemaName, SqlFieldsQuery qry, int firstArg) {
        Connection c = connectionForSchema(schemaName);

        // For queries that are explicitly local, we rely on the flag specified in the query
        // because this parsing result will be cached and used for queries directly.
        // For other queries, we enforce join order at this stage to avoid premature optimizations
        // (and therefore longer parsing) as long as there'll be more parsing at split stage.
        boolean enforceJoinOrderOnParsing = (!qry.isLocal() || qry.isEnforceJoinOrder());

        H2Utils.setupConnection(c, /*distributedJoins*/false, /*enforceJoinOrder*/enforceJoinOrderOnParsing);

        boolean loc = qry.isLocal();

        PreparedStatement stmt = prepareStatementAndCaches(c, qry.getSql());

        if (loc && GridSqlQueryParser.checkMultipleStatements(stmt))
            throw new IgniteSQLException("Multiple statements queries are not supported for local queries");

        GridSqlQueryParser.PreparedWithRemaining prep = GridSqlQueryParser.preparedWithRemaining(stmt);

        Prepared prepared = prep.prepared();

        checkQueryType(qry, prepared.isQuery());

        String remainingSql = prep.remainingSql();

        int paramsCnt = prepared.getParameters().size();

        Object[] argsOrig = qry.getArgs();

        Object[] args = null;

        if (!DmlUtils.isBatched(qry) && paramsCnt > 0) {
            if (argsOrig == null || argsOrig.length < firstArg + paramsCnt) {
                throw new IgniteException("Invalid number of query parameters. " +
                    "Cannot find " + (argsOrig != null ? argsOrig.length + 1 - firstArg : 1) + " parameter.");
            }

            args = Arrays.copyOfRange(argsOrig, firstArg, firstArg + paramsCnt);
        }

       if (prepared.isQuery()) {
            try {
                bindParameters(stmt, F.asList(args));
            }
            catch (IgniteCheckedException e) {
                U.closeQuiet(stmt);

                throw new IgniteSQLException("Failed to bind parameters: [qry=" + prepared.getSQL() + ", params=" +
                    Arrays.deepToString(args) + "]", IgniteQueryErrorCode.PARSING, e);
            }

            GridSqlQueryParser parser = null;

            if (!loc) {
                parser = new GridSqlQueryParser(false);

                GridSqlStatement parsedStmt = parser.parse(prepared);

                // Legit assertion - we have H2 query flag above.
                assert parsedStmt instanceof GridSqlQuery;

                loc = parser.isLocalQuery(qry.isReplicatedOnly());
            }

            if (loc) {
                if (parser == null) {
                    parser = new GridSqlQueryParser(false);

                    parser.parse(prepared);
                }

                GridCacheContext cctx = parser.getFirstPartitionedCache();

                if (cctx != null && cctx.config().getQueryParallelism() > 1) {
                    loc = false;

                    qry.setDistributedJoins(true);
                }
            }
        }

        SqlFieldsQuery newQry = cloneFieldsQuery(qry).setSql(prepared.getSQL()).setArgs(args);

        boolean hasTwoStep = !loc && prepared.isQuery();

        // Let's not cache multiple statements and distributed queries as whole two step query will be cached later on.
        if (remainingSql != null || hasTwoStep)
            getStatementsCacheForCurrentThread().remove(schemaName, qry.getSql());

        if (!hasTwoStep)
            return new ParsingResult(prepared, newQry, remainingSql, null, null, null);

        final UUID locNodeId = ctx.localNodeId();

        // Now we're sure to have a distributed query. Let's try to get a two-step plan from the cache, or perform the
        // split if needed.
        H2TwoStepCachedQueryKey cachedQryKey = new H2TwoStepCachedQueryKey(schemaName, qry.getSql(),
            qry.isCollocated(), qry.isDistributedJoins(), qry.isEnforceJoinOrder(), qry.isLocal());

        H2TwoStepCachedQuery cachedQry;

        if ((cachedQry = twoStepCache.get(cachedQryKey)) != null) {
            checkQueryType(qry, true);

            GridCacheTwoStepQuery twoStepQry = cachedQry.query().copy();

            List<GridQueryFieldMetadata> meta = cachedQry.meta();

            return new ParsingResult(prepared, newQry, remainingSql, twoStepQry, cachedQryKey, meta);
        }

        try {
            GridH2QueryContext.set(new GridH2QueryContext(locNodeId, locNodeId, 0, PREPARE)
                .distributedJoinMode(distributedJoinMode(qry.isLocal(), qry.isDistributedJoins())));

            try {
                return new ParsingResult(prepared, newQry, remainingSql, split(prepared, newQry),
                    cachedQryKey, H2Utils.meta(stmt.getMetaData()));
            }
            catch (IgniteCheckedException e) {
                throw new IgniteSQLException("Failed to bind parameters: [qry=" + newQry.getSql() + ", params=" +
                    Arrays.deepToString(newQry.getArgs()) + "]", IgniteQueryErrorCode.PARSING, e);
            }
            catch (SQLException e) {
                throw new IgniteSQLException(e);
            }
            finally {
                U.close(stmt, log);
            }
        }
        finally {
            GridH2QueryContext.clearThreadLocal();
        }
    }

    /**
     * Make a copy of {@link SqlFieldsQuery} with all flags and preserving type.
     * @param oldQry Query to copy.
     * @return Query copy.
     */
    private SqlFieldsQuery cloneFieldsQuery(SqlFieldsQuery oldQry) {
        return oldQry.copy().setLocal(oldQry.isLocal()).setPageSize(oldQry.getPageSize());
    }

    /**
     * Split query into two-step query.
     * @param prepared JDBC prepared statement.
     * @param qry Original fields query.
     * @return Two-step query.
     * @throws IgniteCheckedException in case of error inside {@link GridSqlQuerySplitter}.
     * @throws SQLException in case of error inside {@link GridSqlQuerySplitter}.
     */
    private GridCacheTwoStepQuery split(Prepared prepared, SqlFieldsQuery qry) throws IgniteCheckedException,
        SQLException {
        GridCacheTwoStepQuery res = GridSqlQuerySplitter.split(connectionForThread(qry.getSchema()), prepared,
            qry.getArgs(), qry.isCollocated(), qry.isDistributedJoins(), qry.isEnforceJoinOrder(), this);

        List<Integer> cacheIds = collectCacheIds(null, res);

        if (F.isEmpty(cacheIds))
            res.local(true);
        else {
            res.cacheIds(cacheIds);
            res.local(qry.isLocal());
        }

        res.pageSize(qry.getPageSize());

        return res;
    }

    /**
     * @param qry Sql fields query.
     * @return {@code True} if need to start transaction.
     */
    private boolean autoStartTx(SqlFieldsQuery qry) {
        return qry instanceof SqlFieldsQueryEx && !((SqlFieldsQueryEx)qry).isAutoCommit() && activeTx() == null;
    }

    /** {@inheritDoc} */
    @Override public GridCloseableIterator<?> prepareDistributedUpdate(GridCacheContext<?, ?> cctx, int[] ids,
        int[] parts,
        String schema, String qry, Object[] params, int flags,
        int pageSize, int timeout, AffinityTopologyVersion topVer,
        MvccVersion mvccVer, GridQueryCancel cancel) throws IgniteCheckedException {

        SqlFieldsQuery fldsQry = new SqlFieldsQuery(qry);

        if (params != null)
            fldsQry.setArgs(params);

        fldsQry.setEnforceJoinOrder(isFlagSet(flags, GridH2QueryRequest.FLAG_ENFORCE_JOIN_ORDER));
        fldsQry.setTimeout(timeout, TimeUnit.MILLISECONDS);
        fldsQry.setPageSize(pageSize);
        fldsQry.setLocal(true);

        boolean local = true;

        final boolean replicated = isFlagSet(flags, GridH2QueryRequest.FLAG_REPLICATED);

        GridCacheContext<?, ?> cctx0;

        if (!replicated
            && !F.isEmpty(ids)
            && (cctx0 = CU.firstPartitioned(cctx.shared(), ids)) != null
            && cctx0.config().getQueryParallelism() > 1) {
            fldsQry.setDistributedJoins(true);

            local = false;
        }

        Connection conn = connectionForSchema(schema);

        H2Utils.setupConnection(conn, false, fldsQry.isEnforceJoinOrder());

        PreparedStatement stmt = preparedStatementWithParams(conn, fldsQry.getSql(),
            F.asList(fldsQry.getArgs()), true);

        return dmlProc.prepareDistributedUpdate(schema, conn, stmt, fldsQry, backupFilter(topVer, parts), cancel, local, topVer, mvccVer);
    }

    private boolean isFlagSet(int flags, int flag) {
        return (flags & flag) == flag;
    }

    /**
     * @return Whether MVCC is enabled or not on {@link IgniteConfiguration}.
     */
    private boolean mvccEnabled() {
        return ctx.grid().configuration().isMvccEnabled();
    }

    /**
     * @param qry Statement.
     * @return Whether we should attempt to natively parse this statement.
     */
    private static boolean isNativelyParseable(String qry) {
        qry = qry.toUpperCase();

        for (String word : SqlKeyword.NATIVE_KEYWORDS)
            if (qry.contains(word))
                return true;

        return false;
    }

    /**
     * Run distributed query on detected set of partitions.
     * @param schemaName Schema name.
     * @param qry Original query.
     * @param twoStepQry Two-step query.
     * @param meta Metadata to set to cursor.
     * @param keepBinary Keep binary flag.
     * @param startTx Start transaction flag.
     * @param mvccTracker Query tracker.
     * @param cancel Cancel handler.
     * @return Cursor representing distributed query result.
     */
    private FieldsQueryCursor<List<?>> doRunDistributedQuery(String schemaName, SqlFieldsQuery qry,
        GridCacheTwoStepQuery twoStepQry, List<GridQueryFieldMetadata> meta, boolean keepBinary,
        boolean startTx, MvccQueryTracker mvccTracker, GridQueryCancel cancel) {
        if (log.isDebugEnabled())
            log.debug("Parsed query: `" + qry.getSql() + "` into two step query: " + twoStepQry);

        twoStepQry.pageSize(qry.getPageSize());

        if (cancel == null)
            cancel = new GridQueryCancel();

        int partitions[] = qry.getPartitions();

        if (partitions == null && twoStepQry.derivedPartitions() != null) {
            try {
                partitions = calculateQueryPartitions(twoStepQry.derivedPartitions(), qry.getArgs());
            }
            catch (IgniteCheckedException e) {
                throw new CacheException("Failed to calculate derived partitions: [qry=" + qry.getSql() + ", params=" +
                    Arrays.deepToString(qry.getArgs()) + "]", e);
            }
        }

        QueryCursorImpl<List<?>> cursor = new QueryCursorImpl<>(
            runQueryTwoStep(schemaName, twoStepQry, keepBinary, qry.isEnforceJoinOrder(), startTx, qry.getTimeout(),
                cancel, qry.getArgs(), partitions, qry.isLazy(), mvccTracker), cancel);

        cursor.fieldsMeta(meta);

        return cursor;
    }

    /**
     * Do initial parsing of the statement and create query caches, if needed.
     * @param c Connection.
     * @param sqlQry Query.
     * @return H2 prepared statement.
     */
    private PreparedStatement prepareStatementAndCaches(Connection c, String sqlQry) {
        boolean cachesCreated = false;

        while (true) {
            try {
                return prepareStatement(c, sqlQry, true);
            }
            catch (SQLException e) {
                if (!cachesCreated && (
                        e.getErrorCode() == ErrorCode.SCHEMA_NOT_FOUND_1 ||
                            e.getErrorCode() == ErrorCode.TABLE_OR_VIEW_NOT_FOUND_1 ||
                            e.getErrorCode() == ErrorCode.INDEX_NOT_FOUND_1)
                        ) {
                    try {
                        ctx.cache().createMissingQueryCaches();
                    }
                    catch (IgniteCheckedException ignored) {
                        throw new CacheException("Failed to create missing caches.", e);
                    }

                    cachesCreated = true;
                }
                else
                    throw new IgniteSQLException("Failed to parse query. " + e.getMessage(),
                        IgniteQueryErrorCode.PARSING, e);
            }
        }
    }

    /**
     * Run DML request from other node.
     *
     * @param schemaName Schema name.
     * @param fldsQry Query.
     * @param filter Filter.
     * @param cancel Cancel state.
     * @param local Locality flag.
     * @return Update result.
     * @throws IgniteCheckedException if failed.
     */
    public UpdateResult mapDistributedUpdate(String schemaName, SqlFieldsQuery fldsQry, IndexingQueryFilter filter,
        GridQueryCancel cancel, boolean local) throws IgniteCheckedException {
        Connection conn = connectionForSchema(schemaName);

        H2Utils.setupConnection(conn, false, fldsQry.isEnforceJoinOrder());

        PreparedStatement stmt = preparedStatementWithParams(conn, fldsQry.getSql(),
            Arrays.asList(fldsQry.getArgs()), true);

        return dmlProc.mapDistributedUpdate(schemaName, stmt, fldsQry, filter, cancel, local);
    }

    /**
     * @param cacheIds Cache IDs.
     * @param twoStepQry Query.
     * @throws IllegalStateException if segmented indices used with non-segmented indices.
     */
    private void processCaches(List<Integer> cacheIds, GridCacheTwoStepQuery twoStepQry) {
        if (cacheIds.isEmpty())
            return; // Nothing to check

        GridCacheSharedContext sharedCtx = ctx.cache().context();

        int expectedParallelism = 0;

        boolean mvccEnabled = false;

        for (int i = 0; i < cacheIds.size(); i++) {
            Integer cacheId = cacheIds.get(i);

            GridCacheContext cctx = sharedCtx.cacheContext(cacheId);

            assert cctx != null;

            if (i == 0)
                mvccEnabled = cctx.mvccEnabled();
            else if (cctx.mvccEnabled() != mvccEnabled)
                throw new IllegalStateException("Using caches with different mvcc settings in same query is " +
                    "forbidden.");

            if (!cctx.isPartitioned())
                continue;

            if (expectedParallelism == 0)
                expectedParallelism = cctx.config().getQueryParallelism();
            else if (cctx.config().getQueryParallelism() != expectedParallelism) {
                throw new IllegalStateException("Using indexes with different parallelism levels in same query is " +
                    "forbidden.");
            }
        }

        twoStepQry.mvccEnabled(mvccEnabled);
    }

    /**
     * Prepares statement for query.
     *
     * @param qry Query string.
     * @param tableAlias table alias.
     * @param tbl Table to use.
     * @return Prepared statement.
     * @throws IgniteCheckedException In case of error.
     */
    private String generateQuery(String qry, String tableAlias, H2TableDescriptor tbl) throws IgniteCheckedException {
        assert tbl != null;

        final String qry0 = qry;

        String t = tbl.fullTableName();

        String from = " ";

        qry = qry.trim();

        String upper = qry.toUpperCase();

        if (upper.startsWith("SELECT")) {
            qry = qry.substring(6).trim();

            final int star = qry.indexOf('*');

            if (star == 0)
                qry = qry.substring(1).trim();
            else if (star > 0) {
                if (F.eq('.', qry.charAt(star - 1))) {
                    t = qry.substring(0, star - 1);

                    qry = qry.substring(star + 1).trim();
                }
                else
                    throw new IgniteCheckedException("Invalid query (missing alias before asterisk): " + qry0);
            }
            else
                throw new IgniteCheckedException("Only queries starting with 'SELECT *' and 'SELECT alias.*' " +
                    "are supported (rewrite your query or use SqlFieldsQuery instead): " + qry0);

            upper = qry.toUpperCase();
        }

        if (!upper.startsWith("FROM"))
            from = " FROM " + t + (tableAlias != null ? " as " + tableAlias : "") +
                (upper.startsWith("WHERE") || upper.startsWith("ORDER") || upper.startsWith("LIMIT") ?
                    " " : " WHERE ");

        if(tableAlias != null)
            t = tableAlias;

        qry = "SELECT " + t + "." + KEY_FIELD_NAME + ", " + t + "." + VAL_FIELD_NAME + from + qry;

        return qry;
    }

    /**
     * Registers new class description.
     *
     * This implementation doesn't support type reregistration.
     *
     * @param type Type description.
     * @throws IgniteCheckedException In case of error.
     */
    @Override public boolean registerType(GridCacheContext cctx, GridQueryTypeDescriptor type)
        throws IgniteCheckedException {
        validateTypeDescriptor(type);

        String schemaName = schema(cctx.name());

        H2Schema schema = schemas.get(schemaName);

        H2TableDescriptor tbl = new H2TableDescriptor(this, schema, type, cctx);

        try {
            Connection conn = connectionForThread(schemaName);

            createTable(schemaName, schema, tbl, conn);

            schema.add(tbl);
        }
        catch (SQLException e) {
            onSqlException();

            throw new IgniteCheckedException("Failed to register query type: " + type, e);
        }

        return true;
    }

    /**
     * Validates properties described by query types.
     *
     * @param type Type descriptor.
     * @throws IgniteCheckedException If validation failed.
     */
    private void validateTypeDescriptor(GridQueryTypeDescriptor type)
        throws IgniteCheckedException {
        assert type != null;

        Collection<String> names = new HashSet<>();

        names.addAll(type.fields().keySet());

        if (names.size() < type.fields().size())
            throw new IgniteCheckedException("Found duplicated properties with the same name [keyType=" +
                type.keyClass().getName() + ", valueType=" + type.valueClass().getName() + "]");

        String ptrn = "Name ''{0}'' is reserved and cannot be used as a field name [type=" + type.name() + "]";

        for (String name : names) {
            if (name.equalsIgnoreCase(KEY_FIELD_NAME) ||
                name.equalsIgnoreCase(VAL_FIELD_NAME) ||
                name.equalsIgnoreCase(VER_FIELD_NAME))
                throw new IgniteCheckedException(MessageFormat.format(ptrn, name));
        }
    }

    /**
     * Create db table by using given table descriptor.
     *
     * @param schemaName Schema name.
     * @param schema Schema.
     * @param tbl Table descriptor.
     * @param conn Connection.
     * @throws SQLException If failed to create db table.
     * @throws IgniteCheckedException If failed.
     */
    private void createTable(String schemaName, H2Schema schema, H2TableDescriptor tbl, Connection conn)
        throws SQLException, IgniteCheckedException {
        assert schema != null;
        assert tbl != null;

        String keyType = dbTypeFromClass(tbl.type().keyClass());
        String valTypeStr = dbTypeFromClass(tbl.type().valueClass());

        SB sql = new SB();

        String keyValVisibility = tbl.type().fields().isEmpty() ? " VISIBLE" : " INVISIBLE";

        sql.a("CREATE TABLE ").a(tbl.fullTableName()).a(" (")
            .a(KEY_FIELD_NAME).a(' ').a(keyType).a(keyValVisibility).a(" NOT NULL");

        sql.a(',').a(VAL_FIELD_NAME).a(' ').a(valTypeStr).a(keyValVisibility);
        sql.a(',').a(VER_FIELD_NAME).a(" OTHER INVISIBLE");

        for (Map.Entry<String, Class<?>> e : tbl.type().fields().entrySet())
            sql.a(',').a(H2Utils.withQuotes(e.getKey())).a(' ').a(dbTypeFromClass(e.getValue()))
            .a(tbl.type().property(e.getKey()).notNull()? " NOT NULL" : "");

        sql.a(')');

        if (log.isDebugEnabled())
            log.debug("Creating DB table with SQL: " + sql);

        GridH2RowDescriptor rowDesc = new GridH2RowDescriptor(this, tbl, tbl.type());

        H2RowFactory rowFactory = tbl.rowFactory(rowDesc);

        GridH2Table h2Tbl = H2TableEngine.createTable(conn, sql.toString(), rowDesc, rowFactory, tbl);

        for (GridH2IndexBase usrIdx : tbl.createUserIndexes())
            addInitialUserIndex(schemaName, tbl, usrIdx);

        if (dataTables.putIfAbsent(h2Tbl.identifier(), h2Tbl) != null)
            throw new IllegalStateException("Table already exists: " + h2Tbl.identifierString());
    }

    /**
     * Find table by name in given schema.
     *
     * @param schemaName Schema name.
     * @param tblName Table name.
     * @return Table or {@code null} if none found.
     */
    public GridH2Table dataTable(String schemaName, String tblName) {
        return dataTable(new QueryTable(schemaName, tblName));
    }

    /**
     * Find table by it's identifier.
     *
     * @param tbl Identifier.
     * @return Table or {@code null} if none found.
     */
    public GridH2Table dataTable(QueryTable tbl) {
        return dataTables.get(tbl);
    }

    /**
     * @param h2Tbl Remove data table.
     */
    public void removeDataTable(GridH2Table h2Tbl) {
        dataTables.remove(h2Tbl.identifier(), h2Tbl);
    }

    /**
     * Find table for index.
     *
     * @param schemaName Schema name.
     * @param idxName Index name.
     * @return Table or {@code null} if index is not found.
     */
    public GridH2Table dataTableForIndex(String schemaName, String idxName) {
        for (Map.Entry<QueryTable, GridH2Table> dataTableEntry : dataTables.entrySet()) {
            if (F.eq(dataTableEntry.getKey().schema(), schemaName)) {
                GridH2Table h2Tbl = dataTableEntry.getValue();

                if (h2Tbl.containsUserIndex(idxName))
                    return h2Tbl;
            }
        }

        return null;
    }

    /**
     * Gets corresponding DB type from java class.
     *
     * @param cls Java class.
     * @return DB type name.
     */
    private String dbTypeFromClass(Class<?> cls) {
        return H2DatabaseType.fromClass(cls).dBTypeAsString();
    }

    /**
     * Get table descriptor.
     *
     * @param schemaName Schema name.
     * @param cacheName Cache name.
     * @param type Type name.
     * @return Descriptor.
     */
    @Nullable private H2TableDescriptor tableDescriptor(String schemaName, String cacheName, String type) {
        H2Schema schema = schemas.get(schemaName);

        if (schema == null)
            return null;

        return schema.tableByTypeName(cacheName, type);
    }

    /** {@inheritDoc} */
    @Override public String schema(String cacheName) {
        String res = cacheName2schema.get(cacheName);

        if (res == null)
            res = "";

        return res;
    }

    /**
     * Gets collection of table for given schema name.
     *
     * @param cacheName Cache name.
     * @return Collection of table descriptors.
     */
    Collection<H2TableDescriptor> tables(String cacheName) {
        H2Schema s = schemas.get(schema(cacheName));

        if (s == null)
            return Collections.emptySet();

        List<H2TableDescriptor> tbls = new ArrayList<>();

        for (H2TableDescriptor tbl : s.tables()) {
            if (F.eq(tbl.cache().name(), cacheName))
                tbls.add(tbl);
        }

        return tbls;
    }

    /** {@inheritDoc} */
    @Override public boolean isInsertStatement(PreparedStatement nativeStmt) {
        Prepared prep = GridSqlQueryParser.prepared(nativeStmt);

        return prep instanceof Insert;
    }

    /** {@inheritDoc} */
    @Override public GridQueryRowCacheCleaner rowCacheCleaner(int grpId) {
        return rowCache.forGroup(grpId);
    }

    /**
     * Called periodically by {@link GridTimeoutProcessor} to clean up the {@link #stmtCache}.
     */
    private void cleanupStatementCache() {
        long cur = U.currentTimeMillis();

        for (Iterator<Map.Entry<Thread, H2StatementCache>> it = stmtCache.entrySet().iterator(); it.hasNext(); ) {
            Map.Entry<Thread, H2StatementCache> entry = it.next();

            Thread t = entry.getKey();

            if (t.getState() == Thread.State.TERMINATED
                || cur - entry.getValue().lastUsage() > STATEMENT_CACHE_THREAD_USAGE_TIMEOUT)
                it.remove();
        }
    }

    /**
     * Called periodically by {@link GridTimeoutProcessor} to clean up the {@link #stmtCache}.
     */
    private void cleanupConnections() {
        for (Iterator<Map.Entry<Thread, Connection>> it = conns.entrySet().iterator(); it.hasNext(); ) {
            Map.Entry<Thread, Connection> entry = it.next();

            Thread t = entry.getKey();

            if (t.getState() == Thread.State.TERMINATED) {
                U.close(entry.getValue(), log);

                it.remove();
            }
        }
    }

    /**
     * Rebuild indexes from hash index.
     *
     * @param cacheName Cache name.
     * @throws IgniteCheckedException If failed.
     */
    @Override public void rebuildIndexesFromHash(String cacheName) throws IgniteCheckedException {
        int cacheId = CU.cacheId(cacheName);

        GridCacheContext cctx = ctx.cache().context().cacheContext(cacheId);

        final GridCacheQueryManager qryMgr = cctx.queries();

        SchemaIndexCacheVisitor visitor = new SchemaIndexCacheVisitorImpl(cctx);

        visitor.visit(new RebuildIndexFromHashClosure(qryMgr, cctx.mvccEnabled()));

        for (H2TableDescriptor tblDesc : tables(cacheName))
            tblDesc.table().markRebuildFromHashInProgress(false);
    }

    /** {@inheritDoc} */
    @Override public void markForRebuildFromHash(String cacheName) {
        for (H2TableDescriptor tblDesc : tables(cacheName)) {
            assert tblDesc.table() != null;

            tblDesc.table().markRebuildFromHashInProgress(true);
        }
    }

    /**
     * @return Busy lock.
     */
    public GridSpinBusyLock busyLock() {
        return busyLock;
    }

    /**
     * @return Map query executor.
     */
    public GridMapQueryExecutor mapQueryExecutor() {
        return mapQryExec;
    }

    /**
     * @return Reduce query executor.
     */
    public GridReduceQueryExecutor reduceQueryExecutor() {
        return rdcQryExec;
    }

    /** {@inheritDoc} */
    @SuppressWarnings({"NonThreadSafeLazyInitialization", "deprecation"})
    @Override public void start(GridKernalContext ctx, GridSpinBusyLock busyLock) throws IgniteCheckedException {
        if (log.isDebugEnabled())
            log.debug("Starting cache query index...");

        this.busyLock = busyLock;

        qryIdGen = new AtomicLong();

        if (SysProperties.serializeJavaObject) {
            U.warn(log, "Serialization of Java objects in H2 was enabled.");

            SysProperties.serializeJavaObject = false;
        }

        String dbName = (ctx != null ? ctx.localNodeId() : UUID.randomUUID()).toString();

        dbUrl = "jdbc:h2:mem:" + dbName + DB_OPTIONS;

        org.h2.Driver.load();

        try {
            if (getString(IGNITE_H2_DEBUG_CONSOLE) != null) {
                Connection c = DriverManager.getConnection(dbUrl);

                int port = getInteger(IGNITE_H2_DEBUG_CONSOLE_PORT, 0);

                WebServer webSrv = new WebServer();
                Server web = new Server(webSrv, "-webPort", Integer.toString(port));
                web.start();
                String url = webSrv.addSession(c);

                U.quietAndInfo(log, "H2 debug console URL: " + url);

                try {
                    Server.openBrowser(url);
                }
                catch (Exception e) {
                    U.warn(log, "Failed to open browser: " + e.getMessage());
                }
            }
        }
        catch (SQLException e) {
            throw new IgniteCheckedException(e);
        }

        if (ctx == null) {
            // This is allowed in some tests.
            nodeId = UUID.randomUUID();
            marshaller = new JdkMarshaller();
        }
        else {
            this.ctx = ctx;

            schemas.put(QueryUtils.DFLT_SCHEMA, new H2Schema(QueryUtils.DFLT_SCHEMA));

            valCtx = new CacheQueryObjectValueContext(ctx);

            nodeId = ctx.localNodeId();
            marshaller = ctx.config().getMarshaller();

            mapQryExec = new GridMapQueryExecutor(busyLock);
            rdcQryExec = new GridReduceQueryExecutor(qryIdGen, busyLock);

            mapQryExec.start(ctx, this);
            rdcQryExec.start(ctx, this);

            stmtCacheCleanupTask = ctx.timeout().schedule(new Runnable() {
                @Override public void run() {
                    cleanupStatementCache();
                }
            }, CLEANUP_STMT_CACHE_PERIOD, CLEANUP_STMT_CACHE_PERIOD);

            dmlProc = new DmlStatementsProcessor();
            ddlProc = new DdlStatementsProcessor();

            dmlProc.start(ctx, this);
            ddlProc.start(ctx, this);
        }

        if (JdbcUtils.serializer != null)
            U.warn(log, "Custom H2 serialization is already configured, will override.");

        JdbcUtils.serializer = h2Serializer();

        connCleanupTask = ctx.timeout().schedule(new Runnable() {
            @Override public void run() {
                cleanupConnections();
            }
        }, CLEANUP_CONNECTIONS_PERIOD, CLEANUP_CONNECTIONS_PERIOD);
    }

    /**
     * @return Value object context.
     */
    public CacheObjectValueContext objectContext() {
        return ctx.query().objectContext();
    }

    /**
     * @param topic Topic.
     * @param topicOrd Topic ordinal for {@link GridTopic}.
     * @param nodes Nodes.
     * @param msg Message.
     * @param specialize Optional closure to specialize message for each node.
     * @param locNodeHnd Handler for local node.
     * @param plc Policy identifying the executor service which will process message.
     * @param runLocParallel Run local handler in parallel thread.
     * @return {@code true} If all messages sent successfully.
     */
    public boolean send(
        Object topic,
        int topicOrd,
        Collection<ClusterNode> nodes,
        Message msg,
        @Nullable IgniteBiClosure<ClusterNode, Message, Message> specialize,
        @Nullable final IgniteInClosure2X<ClusterNode, Message> locNodeHnd,
        byte plc,
        boolean runLocParallel
    ) {
        boolean ok = true;

        if (specialize == null && msg instanceof GridCacheQueryMarshallable)
            ((GridCacheQueryMarshallable)msg).marshall(marshaller);

        ClusterNode locNode = null;

        for (ClusterNode node : nodes) {
            if (node.isLocal()) {
                if (locNode != null)
                    throw new IllegalStateException();

                locNode = node;

                continue;
            }

            try {
                if (specialize != null) {
                    msg = specialize.apply(node, msg);

                    if (msg instanceof GridCacheQueryMarshallable)
                        ((GridCacheQueryMarshallable)msg).marshall(marshaller);
                }

                ctx.io().sendGeneric(node, topic, topicOrd, msg, plc);
            }
            catch (IgniteCheckedException e) {
                ok = false;

                U.warn(log, "Failed to send message [node=" + node + ", msg=" + msg +
                    ", errMsg=" + e.getMessage() + "]");
            }
        }

        // Local node goes the last to allow parallel execution.
        if (locNode != null) {
            assert locNodeHnd != null;

            if (specialize != null)
                msg = specialize.apply(locNode, msg);

            if (runLocParallel) {
                final ClusterNode finalLocNode = locNode;
                final Message finalMsg = msg;

                try {
                    // We prefer runLocal to runLocalSafe, because the latter can produce deadlock here.
                    ctx.closure().runLocal(new GridPlainRunnable() {
                        @Override public void run() {
                            if (!busyLock.enterBusy())
                                return;

                            try {
                                locNodeHnd.apply(finalLocNode, finalMsg);
                            }
                            finally {
                                busyLock.leaveBusy();
                            }
                        }
                    }, plc).listen(logger);
                }
                catch (IgniteCheckedException e) {
                    ok = false;

                    U.error(log, "Failed to execute query locally.", e);
                }
            }
            else
                locNodeHnd.apply(locNode, msg);
        }

        return ok;
    }

    /**
     * @return Serializer.
     */
    private JavaObjectSerializer h2Serializer() {
        return new JavaObjectSerializer() {
            @Override public byte[] serialize(Object obj) throws Exception {
                return U.marshal(marshaller, obj);
            }

            @Override public Object deserialize(byte[] bytes) throws Exception {
                ClassLoader clsLdr = ctx != null ? U.resolveClassLoader(ctx.config()) : null;

                return U.unmarshal(marshaller, bytes, clsLdr);
            }
        };
    }

    /**
     * Registers SQL functions.
     *
     * @param schema Schema.
     * @param clss Classes.
     * @throws IgniteCheckedException If failed.
     */
    private void createSqlFunctions(String schema, Class<?>[] clss) throws IgniteCheckedException {
        if (F.isEmpty(clss))
            return;

        for (Class<?> cls : clss) {
            for (Method m : cls.getDeclaredMethods()) {
                QuerySqlFunction ann = m.getAnnotation(QuerySqlFunction.class);

                if (ann != null) {
                    int modifiers = m.getModifiers();

                    if (!Modifier.isStatic(modifiers) || !Modifier.isPublic(modifiers))
                        throw new IgniteCheckedException("Method " + m.getName() + " must be public static.");

                    String alias = ann.alias().isEmpty() ? m.getName() : ann.alias();

                    String clause = "CREATE ALIAS IF NOT EXISTS " + alias + (ann.deterministic() ?
                        " DETERMINISTIC FOR \"" :
                        " FOR \"") +
                        cls.getName() + '.' + m.getName() + '"';

                    executeStatement(schema, clause);
                }
            }
        }
    }

    /** {@inheritDoc} */
    @Override public void stop() throws IgniteCheckedException {
        if (log.isDebugEnabled())
            log.debug("Stopping cache query index...");

        mapQryExec.cancelLazyWorkers();

        for (Connection c : conns.values())
            U.close(c, log);

        conns.clear();
        schemas.clear();
        cacheName2schema.clear();

        try (Connection c = DriverManager.getConnection(dbUrl); Statement s = c.createStatement()) {
            s.execute("SHUTDOWN");
        }
        catch (SQLException e) {
            U.error(log, "Failed to shutdown database.", e);
        }

        if (stmtCacheCleanupTask != null)
            stmtCacheCleanupTask.close();

        if (connCleanupTask != null)
            connCleanupTask.close();

        GridH2QueryContext.clearLocalNodeStop(nodeId);

        if (log.isDebugEnabled())
            log.debug("Cache query index stopped.");
    }

    /** {@inheritDoc} */
    @Override public void onClientDisconnect() throws IgniteCheckedException {
        if (!mvccEnabled())
            return;

        GridNearTxLocal tx = activeTx();

        if (tx != null)
            doRollback(tx);
    }

    /**
     * Whether this is default schema.
     *
     * @param schemaName Schema name.
     * @return {@code True} if default.
     */
    private boolean isDefaultSchema(String schemaName) {
        return F.eq(schemaName, QueryUtils.DFLT_SCHEMA);
    }

    /** {@inheritDoc} */
    @Override public void registerCache(String cacheName, String schemaName, GridCacheContext<?, ?> cctx)
        throws IgniteCheckedException {
        rowCache.onCacheRegistered(cctx);

        if (!isDefaultSchema(schemaName)) {
            synchronized (schemaMux) {
                H2Schema schema = new H2Schema(schemaName);

                H2Schema oldSchema = schemas.putIfAbsent(schemaName, schema);

                if (oldSchema == null)
                    createSchema(schemaName);
                else
                    schema = oldSchema;

                schema.incrementUsageCount();
            }
        }

        cacheName2schema.put(cacheName, schemaName);

        createSqlFunctions(schemaName, cctx.config().getSqlFunctionClasses());
    }

    /** {@inheritDoc} */
    @Override public void unregisterCache(GridCacheContext cctx, boolean rmvIdx) {
        rowCache.onCacheUnregistered(cctx);

        String cacheName = cctx.name();

        String schemaName = schema(cacheName);

        H2Schema schema = schemas.get(schemaName);

        if (schema != null) {
            mapQryExec.onCacheStop(cacheName);
            dmlProc.onCacheStop(cacheName);

            // Remove this mapping only after callback to DML proc - it needs that mapping internally
            cacheName2schema.remove(cacheName);

            // Drop tables.
            Collection<H2TableDescriptor> rmvTbls = new HashSet<>();

            for (H2TableDescriptor tbl : schema.tables()) {
                if (F.eq(tbl.cache().name(), cacheName)) {
                    try {
                        tbl.table().setRemoveIndexOnDestroy(rmvIdx);

                        dropTable(tbl);
                    }
                    catch (IgniteCheckedException e) {
                        U.error(log, "Failed to drop table on cache stop (will ignore): " + tbl.fullTableName(), e);
                    }

                    schema.drop(tbl);

                    rmvTbls.add(tbl);
                }
            }

            if (!isDefaultSchema(schemaName)) {
                synchronized (schemaMux) {
                    if (schema.decrementUsageCount() == 0) {
                        schemas.remove(schemaName);

                        try {
                            dropSchema(schemaName);
                        }
                        catch (IgniteCheckedException e) {
                            U.error(log, "Failed to drop schema on cache stop (will ignore): " + cacheName, e);
                        }
                    }
                }
            }

            stmtCache.clear();

            for (H2TableDescriptor tbl : rmvTbls) {
                for (Index idx : tbl.table().getIndexes())
                    idx.close(null);
            }

            int cacheId = CU.cacheId(cacheName);

            for (Iterator<Map.Entry<H2TwoStepCachedQueryKey, H2TwoStepCachedQuery>> it =
                twoStepCache.entrySet().iterator(); it.hasNext();) {
                Map.Entry<H2TwoStepCachedQueryKey, H2TwoStepCachedQuery> e = it.next();

                GridCacheTwoStepQuery qry = e.getValue().query();

                if (!F.isEmpty(qry.cacheIds()) && qry.cacheIds().contains(cacheId))
                    it.remove();
            }
        }
    }

    /**
     * Remove all cached queries from cached two-steps queries.
     */
    private void clearCachedQueries() {
        twoStepCache.clear();
    }

    /** {@inheritDoc} */
    @Override public IndexingQueryFilter backupFilter(@Nullable final AffinityTopologyVersion topVer,
        @Nullable final int[] parts) {
        return new IndexingQueryFilterImpl(ctx, topVer, parts);
    }

    /**
     * @return Ready topology version.
     */
    public AffinityTopologyVersion readyTopologyVersion() {
        return ctx.cache().context().exchange().readyAffinityVersion();
    }

    /**
     * @param readyVer Ready topology version.
     *
     * @return {@code true} If pending distributed exchange exists because server topology is changed.
     */
    public boolean serverTopologyChanged(AffinityTopologyVersion readyVer) {
        GridDhtPartitionsExchangeFuture fut = ctx.cache().context().exchange().lastTopologyFuture();

        if (fut.isDone())
            return false;

        AffinityTopologyVersion initVer = fut.initialVersion();

        return initVer.compareTo(readyVer) > 0 && !CU.clientNode(fut.firstEvent().node());
    }

    /**
     * @param topVer Topology version.
     * @throws IgniteCheckedException If failed.
     */
    public void awaitForReadyTopologyVersion(AffinityTopologyVersion topVer) throws IgniteCheckedException {
        IgniteInternalFuture<?> fut = ctx.cache().context().exchange().affinityReadyFuture(topVer);

        if (fut != null)
            fut.get();
    }

    /** {@inheritDoc} */
    @Override public void onDisconnected(IgniteFuture<?> reconnectFut) {
        rdcQryExec.onDisconnected(reconnectFut);
    }

    /**
     * Bind query parameters and calculate partitions derived from the query.
     *
     * @param partInfoList Collection of query derived partition info.
     * @param params Query parameters.
     * @return Partitions.
     * @throws IgniteCheckedException, If fails.
     */
    private int[] calculateQueryPartitions(CacheQueryPartitionInfo[] partInfoList, Object[] params)
        throws IgniteCheckedException {

        ArrayList<Integer> list = new ArrayList<>(partInfoList.length);

        for (CacheQueryPartitionInfo partInfo: partInfoList) {
            int partId = (partInfo.partition() >= 0) ? partInfo.partition() :
                bindPartitionInfoParameter(partInfo, params);

            int i = 0;

            while (i < list.size() && list.get(i) < partId)
                i++;

            if (i < list.size()) {
                if (list.get(i) > partId)
                    list.add(i, partId);
            }
            else
                list.add(partId);
        }

        int[] result = new int[list.size()];

        for (int i = 0; i < list.size(); i++)
            result[i] = list.get(i);

        return result;
    }

    /**
     * Bind query parameter to partition info and calculate partition.
     *
     * @param partInfo Partition Info.
     * @param params Query parameters.
     * @return Partition.
     * @throws IgniteCheckedException, If fails.
     */
    private int bindPartitionInfoParameter(CacheQueryPartitionInfo partInfo, Object[] params)
        throws IgniteCheckedException {
        assert partInfo != null;
        assert partInfo.partition() < 0;

        GridH2RowDescriptor desc = dataTable(schema(partInfo.cacheName()), partInfo.tableName()).rowDescriptor();

        Object param = H2Utils.convert(params[partInfo.paramIdx()],
                desc, partInfo.dataType());

        return kernalContext().affinity().partition(partInfo.cacheName(), param);
    }

    /** {@inheritDoc} */
    @Override public Collection<GridRunningQueryInfo> runningQueries(long duration) {
        Collection<GridRunningQueryInfo> res = new ArrayList<>();

        res.addAll(runs.values());
        res.addAll(rdcQryExec.longRunningQueries(duration));

        return res;
    }

    /** {@inheritDoc} */
    @Override public void cancelQueries(Collection<Long> queries) {
        if (!F.isEmpty(queries)) {
            for (Long qryId : queries) {
                GridRunningQueryInfo run = runs.get(qryId);

                if (run != null)
                    run.cancel();
            }

            rdcQryExec.cancelQueries(queries);
        }
    }

    /** {@inheritDoc} */
    @Override public void cancelAllQueries() {
        mapQryExec.cancelLazyWorkers();

        for (Connection c : conns.values())
            U.close(c, log);
    }

    /**
     * @return Per-thread connections.
     */
    public Map<Thread, Connection> perThreadConnections() {
        return conns;
    }

    /**
     * Collect cache identifiers from two-step query.
     *
     * @param mainCacheId Id of main cache.
     * @param twoStepQry Two-step query.
     * @return Result.
     */
    @Nullable public List<Integer> collectCacheIds(@Nullable Integer mainCacheId, GridCacheTwoStepQuery twoStepQry) {
        LinkedHashSet<Integer> caches0 = new LinkedHashSet<>();

        int tblCnt = twoStepQry.tablesCount();

        if (mainCacheId != null)
            caches0.add(mainCacheId);

        if (tblCnt > 0) {
            for (QueryTable tblKey : twoStepQry.tables()) {
                GridH2Table tbl = dataTable(tblKey);

                int cacheId = tbl.cacheId();

                caches0.add(cacheId);
            }
        }

        if (caches0.isEmpty())
            return null;
        else {
            //Prohibit usage indices with different numbers of segments in same query.
            List<Integer> cacheIds = new ArrayList<>(caches0);

            processCaches(cacheIds, twoStepQry);

            return cacheIds;
        }
    }

    /**
     * @param cctx Cache context.
     * @param tx Transaction.
     * @throws IgniteCheckedException If failed.
     */
    public MvccVersion requestMvccVersion(GridCacheContext cctx, GridNearTxLocal tx) throws IgniteCheckedException {
        tx.addActiveCache(cctx, false);

        if (tx.mvccInfo() == null) {
            MvccProcessor mvccProc = cctx.shared().coordinators();
            MvccCoordinator crd = mvccProc.currentCoordinator();

            assert crd != null : tx.topologyVersion();

            if (crd.nodeId().equals(cctx.localNodeId()))
                tx.mvccInfo(new MvccTxInfo(cctx.localNodeId(), mvccProc.requestTxCounterOnCoordinator(tx)));
            else
                return mvccProc.requestTxCounter(crd, new MvccTxResponseListener(tx), tx.nearXidVersion()).get(); // TODO IGNITE-7388
        }

        return tx.mvccInfo().version();
    }

    /**
     * Closeable iterator.
     */
    private interface ClIter<X> extends AutoCloseable, Iterator<X> {
        // No-op.
    }

    /** */
    private static class MvccTxResponseListener implements MvccResponseListener {
        /** */
        private final GridNearTxLocal tx;

        /**
         * @param tx Transaction.
         */
        MvccTxResponseListener(GridNearTxLocal tx) {
            this.tx = tx;
        }

        /** {@inheritDoc} */
        @Override public void onMvccResponse(UUID crdId, MvccVersion res) {
            tx.mvccInfo(new MvccTxInfo(crdId, res));
        }

        /** {@inheritDoc} */
        @Override public void onMvccError(IgniteCheckedException e) {
            // No-op.
        }
    }
}<|MERGE_RESOLUTION|>--- conflicted
+++ resolved
@@ -138,11 +138,8 @@
 import org.apache.ignite.internal.sql.SqlKeyword;
 import org.apache.ignite.internal.sql.SqlParseException;
 import org.apache.ignite.internal.sql.SqlParser;
-<<<<<<< HEAD
 import org.apache.ignite.internal.sql.command.SqlBeginTransactionCommand;
-=======
 import org.apache.ignite.internal.sql.command.SqlBulkLoadCommand;
->>>>>>> 7c014529
 import org.apache.ignite.internal.sql.command.SqlAlterTableCommand;
 import org.apache.ignite.internal.sql.command.SqlCommand;
 import org.apache.ignite.internal.sql.command.SqlCommitTransactionCommand;
@@ -1640,11 +1637,7 @@
     @SuppressWarnings({"ConstantConditions", "StatementWithEmptyBody"})
     private List<FieldsQueryCursor<List<?>>> tryQueryDistributedSqlFieldsNative(String schemaName, SqlFieldsQuery qry) {
         // Heuristic check for fast return.
-<<<<<<< HEAD
         if (!isNativelyParseable(qry.getSql()))
-=======
-        if (!INTERNAL_CMD_RE.matcher(qry.getSql().trim()).find())
->>>>>>> 7c014529
             return null;
 
         // Parse.
@@ -1659,18 +1652,13 @@
             if (parser.nextCommand() != null)
                 return null;
 
-<<<<<<< HEAD
             if (!(cmd instanceof SqlCreateIndexCommand
                 || cmd instanceof SqlDropIndexCommand
                 || cmd instanceof SqlBeginTransactionCommand
                 || cmd instanceof SqlCommitTransactionCommand
                 || cmd instanceof SqlRollbackTransactionCommand
+                || cmd instanceof SqlBulkLoadCommand
                 || cmd instanceof SqlAlterTableCommand))
-=======
-            // Currently supported commands are: CREATE/DROP INDEX/COPY/ALTER TABLE
-            if (!(cmd instanceof SqlCreateIndexCommand || cmd instanceof SqlDropIndexCommand ||
-                cmd instanceof SqlBulkLoadCommand || cmd instanceof SqlAlterTableCommand))
->>>>>>> 7c014529
                 return null;
         }
         catch (Exception e) {
@@ -1691,37 +1679,21 @@
         }
 
         // Execute.
-<<<<<<< HEAD
         try {
             if (cmd instanceof SqlCreateIndexCommand
                 || cmd instanceof SqlDropIndexCommand
-                || cmd instanceof SqlAlterTableCommand) {
-                FieldsQueryCursor<List<?>> res = ddlProc.runDdlStatement(qry.getSql(), cmd);
-
-                return Collections.singletonList(res);
-            }
+                || cmd instanceof SqlAlterTableCommand)
+                return Collections.singletonList(ddlProc.runDdlStatement(qry.getSql(), cmd));
+            else if (cmd instanceof SqlBulkLoadCommand)
+                return Collections.singletonList(dmlProc.runNativeDmlStatement(qry.getSql(), cmd));
             else
                 processTxCommand(cmd, qry);
 
-            // All transactions related operations return dummy result set - it's a requirement from JDBC driver.
-            return Collections.singletonList(dummyCursor());
-=======
-        if (cmd instanceof SqlBulkLoadCommand) {
-            FieldsQueryCursor<List<?>> cursor = dmlProc.runNativeDmlStatement(qry.getSql(), cmd);
-
-            return Collections.singletonList(cursor);
->>>>>>> 7c014529
-        }
-        else {
-            try {
-                FieldsQueryCursor<List<?>> cursor = ddlProc.runDdlStatement(qry.getSql(), cmd);
-
-                return Collections.singletonList(cursor);
-            }
-            catch (IgniteCheckedException e) {
-                throw new IgniteSQLException("Failed to execute DDL statement [stmt=" + qry.getSql() + "]: "
-                    + e.getMessage(), e);
-            }
+                // All transactions related operations return dummy result set - it's a requirement from JDBC driver.
+                return Collections.singletonList(dummyCursor());
+        }
+        catch (IgniteCheckedException e) {
+            throw new IgniteSQLException("Failed to execute DDL statement [stmt=" + qry.getSql() + ']', e);
         }
     }
 
