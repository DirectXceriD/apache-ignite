--- conflicted
+++ resolved
@@ -2376,12 +2376,8 @@
         PreparedStatement stmt = preparedStatementWithParams(conn, fldsQry.getSql(),
             F.asList(fldsQry.getArgs()), true);
 
-<<<<<<< HEAD
         return dmlProc.prepareDistributedUpdate(schema, conn, stmt, fldsQry, backupFilter(topVer, parts), cancel, loc,
-            topVer, mvccVer);
-=======
-        return dmlProc.prepareDistributedUpdate(schema, conn, stmt, fldsQry, backupFilter(topVer, parts), cancel, local, topVer, mvccSnapshot);
->>>>>>> 24671dda
+            topVer, mvccSnapshot);
     }
 
     /**
