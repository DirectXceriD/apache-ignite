/*
 * Licensed to the Apache Software Foundation (ASF) under one or more
 * contributor license agreements.  See the NOTICE file distributed with
 * this work for additional information regarding copyright ownership.
 * The ASF licenses this file to You under the Apache License, Version 2.0
 * (the "License"); you may not use this file except in compliance with
 * the License.  You may obtain a copy of the License at
 *
 *      http://www.apache.org/licenses/LICENSE-2.0
 *
 * Unless required by applicable law or agreed to in writing, software
 * distributed under the License is distributed on an "AS IS" BASIS,
 * WITHOUT WARRANTIES OR CONDITIONS OF ANY KIND, either express or implied.
 * See the License for the specific language governing permissions and
 * limitations under the License.
 */

package org.apache.ignite.internal.processors.query.h2;

import java.lang.reflect.Method;
import java.lang.reflect.Modifier;
import java.math.BigDecimal;
import java.math.BigInteger;
import java.sql.Connection;
import java.sql.DriverManager;
import java.sql.PreparedStatement;
import java.sql.ResultSet;
import java.sql.SQLException;
import java.sql.Statement;
import java.sql.Types;
import java.text.MessageFormat;
import java.util.AbstractCollection;
import java.util.ArrayList;
import java.util.Arrays;
import java.util.Collection;
import java.util.Collections;
import java.util.HashSet;
import java.util.Iterator;
import java.util.LinkedHashSet;
import java.util.List;
import java.util.Map;
import java.util.Set;
import java.util.UUID;
import java.util.concurrent.ConcurrentHashMap;
import java.util.concurrent.ConcurrentMap;
import java.util.concurrent.TimeUnit;
import java.util.concurrent.atomic.AtomicLong;
import java.util.regex.Pattern;
import javax.cache.Cache;
import javax.cache.CacheException;
import org.apache.ignite.IgniteCheckedException;
import org.apache.ignite.IgniteDataStreamer;
import org.apache.ignite.IgniteException;
import org.apache.ignite.IgniteLogger;
import org.apache.ignite.IgniteSystemProperties;
import org.apache.ignite.cache.PartitionLossPolicy;
import org.apache.ignite.cache.query.FieldsQueryCursor;
import org.apache.ignite.cache.query.QueryCancelledException;
import org.apache.ignite.cache.query.QueryCursor;
import org.apache.ignite.cache.query.SqlFieldsQuery;
import org.apache.ignite.cache.query.SqlQuery;
import org.apache.ignite.cache.query.annotations.QuerySqlFunction;
import org.apache.ignite.cluster.ClusterNode;
import org.apache.ignite.internal.GridKernalContext;
import org.apache.ignite.internal.GridTopic;
import org.apache.ignite.internal.IgniteInternalFuture;
import org.apache.ignite.internal.processors.affinity.AffinityTopologyVersion;
import org.apache.ignite.internal.processors.cache.CacheEntryImpl;
import org.apache.ignite.internal.processors.cache.CacheInvalidStateException;
import org.apache.ignite.internal.processors.cache.CacheObjectUtils;
import org.apache.ignite.internal.processors.cache.CacheObjectValueContext;
import org.apache.ignite.internal.processors.cache.GridCacheContext;
import org.apache.ignite.internal.processors.cache.GridCacheSharedContext;
import org.apache.ignite.internal.processors.cache.QueryCursorImpl;
import org.apache.ignite.internal.processors.cache.distributed.dht.GridDhtLocalPartition;
import org.apache.ignite.internal.processors.cache.distributed.dht.GridDhtPartitionState;
import org.apache.ignite.internal.processors.cache.distributed.dht.GridDhtPartitionsReservation;
import org.apache.ignite.internal.processors.cache.distributed.dht.GridReservable;
import org.apache.ignite.internal.processors.cache.distributed.dht.preloader.GridDhtPartitionsExchangeFuture;
import org.apache.ignite.internal.processors.cache.distributed.near.GridNearTxLocal;
import org.apache.ignite.internal.processors.cache.distributed.near.GridNearTxSelectForUpdateFuture;
import org.apache.ignite.internal.processors.cache.distributed.near.TxTopologyVersionFuture;
import org.apache.ignite.internal.processors.cache.mvcc.MvccQueryTracker;
import org.apache.ignite.internal.processors.cache.mvcc.MvccSnapshot;
import org.apache.ignite.internal.processors.cache.mvcc.MvccUtils;
import org.apache.ignite.internal.processors.cache.persistence.CacheDataRow;
import org.apache.ignite.internal.processors.cache.persistence.tree.io.PageIO;
import org.apache.ignite.internal.processors.cache.query.CacheQueryPartitionInfo;
import org.apache.ignite.internal.processors.cache.query.GridCacheQueryManager;
import org.apache.ignite.internal.processors.cache.query.GridCacheQueryMarshallable;
import org.apache.ignite.internal.processors.cache.query.GridCacheTwoStepQuery;
import org.apache.ignite.internal.processors.cache.query.IgniteQueryErrorCode;
import org.apache.ignite.internal.processors.cache.query.QueryTable;
import org.apache.ignite.internal.processors.cache.query.SqlFieldsQueryEx;
import org.apache.ignite.internal.processors.query.CacheQueryObjectValueContext;
import org.apache.ignite.internal.processors.query.GridQueryCacheObjectsIterator;
import org.apache.ignite.internal.processors.query.GridQueryCancel;
import org.apache.ignite.internal.processors.query.GridQueryFieldMetadata;
import org.apache.ignite.internal.processors.query.GridQueryFieldsResult;
import org.apache.ignite.internal.processors.query.GridQueryFieldsResultAdapter;
import org.apache.ignite.internal.processors.query.GridQueryIndexing;
import org.apache.ignite.internal.processors.query.GridQueryProperty;
import org.apache.ignite.internal.processors.query.GridQueryRowCacheCleaner;
import org.apache.ignite.internal.processors.query.GridQueryTypeDescriptor;
import org.apache.ignite.internal.processors.query.GridRunningQueryInfo;
import org.apache.ignite.internal.processors.query.IgniteSQLException;
import org.apache.ignite.internal.processors.query.NestedTxMode;
import org.apache.ignite.internal.processors.query.QueryField;
import org.apache.ignite.internal.processors.query.QueryIndexDescriptorImpl;
import org.apache.ignite.internal.processors.query.QueryUtils;
import org.apache.ignite.internal.processors.query.SqlClientContext;
import org.apache.ignite.internal.processors.query.UpdateSourceIterator;
import org.apache.ignite.internal.processors.query.h2.database.H2RowFactory;
import org.apache.ignite.internal.processors.query.h2.database.H2TreeIndex;
import org.apache.ignite.internal.processors.query.h2.database.io.H2ExtrasInnerIO;
import org.apache.ignite.internal.processors.query.h2.database.io.H2ExtrasLeafIO;
import org.apache.ignite.internal.processors.query.h2.database.io.H2InnerIO;
import org.apache.ignite.internal.processors.query.h2.database.io.H2LeafIO;
import org.apache.ignite.internal.processors.query.h2.database.io.H2MvccInnerIO;
import org.apache.ignite.internal.processors.query.h2.database.io.H2MvccLeafIO;
import org.apache.ignite.internal.processors.query.h2.ddl.DdlStatementsProcessor;
import org.apache.ignite.internal.processors.query.h2.dml.DmlUtils;
import org.apache.ignite.internal.processors.query.h2.dml.UpdatePlan;
import org.apache.ignite.internal.processors.query.h2.opt.GridH2DefaultTableEngine;
import org.apache.ignite.internal.processors.query.h2.opt.GridH2IndexBase;
import org.apache.ignite.internal.processors.query.h2.opt.GridH2PlainRowFactory;
import org.apache.ignite.internal.processors.query.h2.opt.GridH2QueryContext;
import org.apache.ignite.internal.processors.query.h2.opt.GridH2Row;
import org.apache.ignite.internal.processors.query.h2.opt.GridH2RowDescriptor;
import org.apache.ignite.internal.processors.query.h2.opt.GridH2Table;
import org.apache.ignite.internal.processors.query.h2.sql.GridSqlAlias;
import org.apache.ignite.internal.processors.query.h2.sql.GridSqlAst;
import org.apache.ignite.internal.processors.query.h2.sql.GridSqlQuery;
import org.apache.ignite.internal.processors.query.h2.sql.GridSqlQueryParser;
import org.apache.ignite.internal.processors.query.h2.sql.GridSqlQuerySplitter;
import org.apache.ignite.internal.processors.query.h2.sql.GridSqlStatement;
import org.apache.ignite.internal.processors.query.h2.sql.GridSqlTable;
import org.apache.ignite.internal.processors.query.h2.sys.SqlSystemTableEngine;
import org.apache.ignite.internal.processors.query.h2.sys.view.SqlSystemView;
import org.apache.ignite.internal.processors.query.h2.sys.view.SqlSystemViewBaselineNodes;
import org.apache.ignite.internal.processors.query.h2.sys.view.SqlSystemViewNodeAttributes;
import org.apache.ignite.internal.processors.query.h2.sys.view.SqlSystemViewNodeMetrics;
import org.apache.ignite.internal.processors.query.h2.sys.view.SqlSystemViewNodes;
import org.apache.ignite.internal.processors.query.h2.twostep.GridMapQueryExecutor;
import org.apache.ignite.internal.processors.query.h2.twostep.GridReduceQueryExecutor;
import org.apache.ignite.internal.processors.query.h2.twostep.MapQueryLazyWorker;
import org.apache.ignite.internal.processors.query.h2.twostep.msg.GridH2QueryRequest;
import org.apache.ignite.internal.processors.query.schema.SchemaIndexCacheVisitor;
import org.apache.ignite.internal.processors.query.schema.SchemaIndexCacheVisitorClosure;
import org.apache.ignite.internal.processors.query.schema.SchemaIndexCacheVisitorImpl;
import org.apache.ignite.internal.processors.timeout.GridTimeoutProcessor;
import org.apache.ignite.internal.sql.SqlParseException;
import org.apache.ignite.internal.sql.SqlParser;
import org.apache.ignite.internal.sql.SqlStrictParseException;
import org.apache.ignite.internal.sql.command.SqlAlterTableCommand;
import org.apache.ignite.internal.sql.command.SqlAlterUserCommand;
import org.apache.ignite.internal.sql.command.SqlBeginTransactionCommand;
import org.apache.ignite.internal.sql.command.SqlBulkLoadCommand;
import org.apache.ignite.internal.sql.command.SqlCommand;
import org.apache.ignite.internal.sql.command.SqlCommitTransactionCommand;
import org.apache.ignite.internal.sql.command.SqlCreateIndexCommand;
import org.apache.ignite.internal.sql.command.SqlCreateUserCommand;
import org.apache.ignite.internal.sql.command.SqlDropIndexCommand;
import org.apache.ignite.internal.sql.command.SqlDropUserCommand;
import org.apache.ignite.internal.sql.command.SqlRollbackTransactionCommand;
import org.apache.ignite.internal.sql.command.SqlSetStreamingCommand;
import org.apache.ignite.internal.util.GridBoundedConcurrentLinkedHashMap;
import org.apache.ignite.internal.util.GridEmptyCloseableIterator;
import org.apache.ignite.internal.util.GridSpinBusyLock;
import org.apache.ignite.internal.util.lang.GridCloseableIterator;
import org.apache.ignite.internal.util.lang.GridPlainRunnable;
import org.apache.ignite.internal.util.lang.IgniteInClosure2X;
import org.apache.ignite.internal.util.typedef.CI1;
import org.apache.ignite.internal.util.typedef.F;
import org.apache.ignite.internal.util.typedef.internal.CU;
import org.apache.ignite.internal.util.typedef.internal.LT;
import org.apache.ignite.internal.util.typedef.internal.SB;
import org.apache.ignite.internal.util.typedef.internal.U;
import org.apache.ignite.lang.IgniteBiClosure;
import org.apache.ignite.lang.IgniteBiTuple;
import org.apache.ignite.lang.IgniteFuture;
import org.apache.ignite.lang.IgniteInClosure;
import org.apache.ignite.lang.IgniteUuid;
import org.apache.ignite.marshaller.Marshaller;
import org.apache.ignite.marshaller.jdk.JdkMarshaller;
import org.apache.ignite.plugin.extensions.communication.Message;
import org.apache.ignite.resources.LoggerResource;
import org.apache.ignite.spi.indexing.IndexingQueryCacheFilter;
import org.apache.ignite.spi.indexing.IndexingQueryFilter;
import org.apache.ignite.spi.indexing.IndexingQueryFilterImpl;
import org.h2.api.ErrorCode;
import org.h2.api.JavaObjectSerializer;
import org.h2.command.Prepared;
import org.h2.command.dml.Insert;
import org.h2.command.dml.Select;
import org.h2.command.dml.NoOperation;
import org.h2.engine.Session;
import org.h2.engine.SysProperties;
import org.h2.index.Index;
import org.h2.jdbc.JdbcStatement;
import org.h2.server.web.WebServer;
import org.h2.table.IndexColumn;
import org.h2.table.Table;
import org.h2.tools.Server;
import org.h2.util.JdbcUtils;
import org.jetbrains.annotations.NotNull;
import org.jetbrains.annotations.Nullable;

import static org.apache.ignite.IgniteSystemProperties.IGNITE_H2_DEBUG_CONSOLE;
import static org.apache.ignite.IgniteSystemProperties.IGNITE_H2_DEBUG_CONSOLE_PORT;
import static org.apache.ignite.IgniteSystemProperties.IGNITE_H2_INDEXING_CACHE_CLEANUP_PERIOD;
import static org.apache.ignite.IgniteSystemProperties.IGNITE_H2_INDEXING_CACHE_THREAD_USAGE_TIMEOUT;
import static org.apache.ignite.IgniteSystemProperties.getInteger;
import static org.apache.ignite.IgniteSystemProperties.getString;
import static org.apache.ignite.cache.PartitionLossPolicy.READ_ONLY_SAFE;
import static org.apache.ignite.cache.PartitionLossPolicy.READ_WRITE_SAFE;
import static org.apache.ignite.internal.processors.cache.distributed.dht.GridDhtPartitionState.LOST;
import static org.apache.ignite.internal.processors.cache.mvcc.MvccUtils.checkActive;
import static org.apache.ignite.internal.processors.cache.mvcc.MvccUtils.mvccEnabled;
import static org.apache.ignite.internal.processors.cache.mvcc.MvccUtils.tx;
import static org.apache.ignite.internal.processors.cache.mvcc.MvccUtils.txStart;
import static org.apache.ignite.internal.processors.affinity.AffinityTopologyVersion.NONE;
import static org.apache.ignite.internal.processors.cache.distributed.dht.GridDhtPartitionState.OWNING;
import static org.apache.ignite.internal.processors.cache.query.GridCacheQueryType.SQL;
import static org.apache.ignite.internal.processors.cache.query.GridCacheQueryType.SQL_FIELDS;
import static org.apache.ignite.internal.processors.cache.query.GridCacheQueryType.TEXT;
import static org.apache.ignite.internal.processors.query.QueryUtils.KEY_FIELD_NAME;
import static org.apache.ignite.internal.processors.query.QueryUtils.VAL_FIELD_NAME;
import static org.apache.ignite.internal.processors.query.QueryUtils.VER_FIELD_NAME;
import static org.apache.ignite.internal.processors.query.h2.PreparedStatementEx.MVCC_CACHE_ID;
import static org.apache.ignite.internal.processors.query.h2.PreparedStatementEx.MVCC_STATE;
import static org.apache.ignite.internal.processors.query.h2.opt.DistributedJoinMode.OFF;
import static org.apache.ignite.internal.processors.query.h2.opt.DistributedJoinMode.distributedJoinMode;
import static org.apache.ignite.internal.processors.query.h2.opt.GridH2QueryType.LOCAL;
import static org.apache.ignite.internal.processors.query.h2.opt.GridH2QueryType.PREPARE;

/**
 * Indexing implementation based on H2 database engine. In this implementation main query language is SQL,
 * fulltext indexing can be performed using Lucene.
 * <p>
 * For each registered {@link GridQueryTypeDescriptor} this SPI will create respective SQL table with
 * {@code '_key'} and {@code '_val'} fields for key and value, and fields from
 * {@link GridQueryTypeDescriptor#fields()}.
 * For each table it will create indexes declared in {@link GridQueryTypeDescriptor#indexes()}.
 */
public class IgniteH2Indexing implements GridQueryIndexing {
    /** A pattern for commands having internal implementation in Ignite. */
    public static final Pattern INTERNAL_CMD_RE = Pattern.compile(
        "^(create|drop)\\s+index|^alter\\s+table|^copy|^set|^begin|^commit|^rollback|^(create|alter|drop)\\s+user",
        Pattern.CASE_INSENSITIVE);

    /*
     * Register IO for indexes.
     */
    static {
        PageIO.registerH2(H2InnerIO.VERSIONS, H2LeafIO.VERSIONS, H2MvccInnerIO.VERSIONS, H2MvccLeafIO.VERSIONS);
        H2ExtrasInnerIO.register();
        H2ExtrasLeafIO.register();

        // Initialize system properties for H2.
        System.setProperty("h2.objectCache", "false");
        System.setProperty("h2.serializeJavaObject", "false");
        System.setProperty("h2.objectCacheMaxPerElementSize", "0"); // Avoid ValueJavaObject caching.
        System.setProperty("h2.optimizeTwoEquals", "false"); // Makes splitter fail on subqueries in WHERE.
    }

    /** Default DB options. */
    private static final String DB_OPTIONS = ";LOCK_MODE=3;MULTI_THREADED=1;DB_CLOSE_ON_EXIT=FALSE" +
        ";DEFAULT_LOCK_TIMEOUT=10000;FUNCTIONS_IN_SCHEMA=true;OPTIMIZE_REUSE_RESULTS=0;QUERY_CACHE_SIZE=0" +
        ";RECOMPILE_ALWAYS=1;MAX_OPERATION_MEMORY=0;NESTED_JOINS=0;BATCH_JOINS=1" +
        ";ROW_FACTORY=\"" + GridH2PlainRowFactory.class.getName() + "\"" +
        ";DEFAULT_TABLE_ENGINE=" + GridH2DefaultTableEngine.class.getName();

        // Uncomment this setting to get debug output from H2 to sysout.
//        ";TRACE_LEVEL_SYSTEM_OUT=3";

    /** Dummy metadata for update result. */
    public static final List<GridQueryFieldMetadata> UPDATE_RESULT_META = Collections.<GridQueryFieldMetadata>
        singletonList(new H2SqlFieldMetadata(null, null, "UPDATED", Long.class.getName(), -1, -1));

    /** */
    private static final int TWO_STEP_QRY_CACHE_SIZE = 1024;

    /** The period of clean up the statement cache. */
    private final Long CLEANUP_STMT_CACHE_PERIOD = Long.getLong(IGNITE_H2_INDEXING_CACHE_CLEANUP_PERIOD, 10_000);

    /** The period of clean up the {@link #conns}. */
    @SuppressWarnings("FieldCanBeLocal")
    private final Long CLEANUP_CONNECTIONS_PERIOD = 2000L;

    /** The timeout to remove entry from the statement cache if the thread doesn't perform any queries. */
    private final Long STATEMENT_CACHE_THREAD_USAGE_TIMEOUT =
        Long.getLong(IGNITE_H2_INDEXING_CACHE_THREAD_USAGE_TIMEOUT, 600 * 1000);

    /** */
    private GridTimeoutProcessor.CancelableTask stmtCacheCleanupTask;

    /** */
    private GridTimeoutProcessor.CancelableTask connCleanupTask;

    /** Logger. */
    @LoggerResource
    private IgniteLogger log;

    /** Node ID. */
    private UUID nodeId;

    /** */
    private Marshaller marshaller;

    /** Collection of schemaNames and registered tables. */
    private final ConcurrentMap<String, H2Schema> schemas = new ConcurrentHashMap<>();

    /** */
    private String dbUrl = "jdbc:h2:mem:";

    /** */
    // TODO https://issues.apache.org/jira/browse/IGNITE-9062
    private final ConcurrentMap<Thread, H2ConnectionWrapper> conns = new ConcurrentHashMap<>();

    /** */
    private GridMapQueryExecutor mapQryExec;

    /** */
    private GridReduceQueryExecutor rdcQryExec;

    /** Cache name -> schema name */
    private final Map<String, String> cacheName2schema = new ConcurrentHashMap<>();

    /** */
    private AtomicLong qryIdGen;

    /** */
    private GridSpinBusyLock busyLock;

    /** */
    private final Object schemaMux = new Object();

    /** */
    private final ConcurrentMap<Long, GridRunningQueryInfo> runs = new ConcurrentHashMap<>();

    /** Row cache. */
    private final H2RowCacheRegistry rowCache = new H2RowCacheRegistry();

    /** */
    // TODO https://issues.apache.org/jira/browse/IGNITE-9062
    private final ThreadLocalObjectPool<H2ConnectionWrapper> connectionPool =
        new ThreadLocalObjectPool<>(IgniteH2Indexing.this::newConnectionWrapper, 5);

    /** */
    // TODO https://issues.apache.org/jira/browse/IGNITE-9062
    private final ThreadLocal<ThreadLocalObjectPool.Reusable<H2ConnectionWrapper>> connCache =
        new ThreadLocal<ThreadLocalObjectPool.Reusable<H2ConnectionWrapper>>() {
        @Override public ThreadLocalObjectPool.Reusable<H2ConnectionWrapper> get() {
            ThreadLocalObjectPool.Reusable<H2ConnectionWrapper> reusable = super.get();

            boolean reconnect = true;

            try {
                reconnect = reusable == null || reusable.object().connection().isClosed();
            }
            catch (SQLException e) {
                U.warn(log, "Failed to check connection status.", e);
            }

            if (reconnect) {
                reusable = initialValue();

                set(reusable);
            }

            return reusable;
        }

        @Override protected ThreadLocalObjectPool.Reusable<H2ConnectionWrapper> initialValue() {
            ThreadLocalObjectPool.Reusable<H2ConnectionWrapper> reusableConnection = connectionPool.borrow();

            conns.put(Thread.currentThread(), reusableConnection.object());

            return reusableConnection;
        }
    };

    /** */
    protected volatile GridKernalContext ctx;

    /** Cache object value context. */
    protected CacheQueryObjectValueContext valCtx;

    /** */
    private DmlStatementsProcessor dmlProc;

    /** */
    private DdlStatementsProcessor ddlProc;

    /** */
    private final ConcurrentMap<QueryTable, GridH2Table> dataTables = new ConcurrentHashMap<>();

    /** */
    private volatile GridBoundedConcurrentLinkedHashMap<H2TwoStepCachedQueryKey, H2TwoStepCachedQuery> twoStepCache =
        new GridBoundedConcurrentLinkedHashMap<>(TWO_STEP_QRY_CACHE_SIZE);

    /** */
    private final ConcurrentMap<ReservationKey, GridReservable> reservations = new ConcurrentHashMap<>();

    /** Map from sql string to affected caches ids list */
    private final ConcurrentMap<String, List<Integer>> sqlToCacheIdsCache = new ConcurrentHashMap<>();

    /** */
    private final IgniteInClosure<? super IgniteInternalFuture<?>> logger = new IgniteInClosure<IgniteInternalFuture<?>>() {
        @Override public void apply(IgniteInternalFuture<?> fut) {
            try {
                fut.get();
            }
            catch (IgniteCheckedException e) {
                U.error(log, e.getMessage(), e);
            }
        }
    };

    /** H2 JDBC connection for INFORMATION_SCHEMA. Holds H2 open until node is stopped. */
    private Connection sysConn;

    /**
     * @return Kernal context.
     */
    public GridKernalContext kernalContext() {
        return ctx;
    }

    /**
     * @param schema Schema.
     * @return Connection.
     */
    public Connection connectionForSchema(String schema) {
        try {
            return connectionForThread(schema);
        }
        catch (IgniteCheckedException e) {
            throw new IgniteException(e);
        }
    }

    /**
     * @return H2 JDBC connection to INFORMATION_SCHEMA.
     */
    private Connection systemConnection() {
        assert Thread.holdsLock(schemaMux);

        if (sysConn == null) {
            try {
                sysConn = DriverManager.getConnection(dbUrl);

                sysConn.setSchema("INFORMATION_SCHEMA");
            }
            catch (SQLException e) {
                throw new IgniteSQLException("Failed to initialize system DB connection: " + dbUrl, e);
            }
        }

        return sysConn;
    }

    /** */
    private H2ConnectionWrapper newConnectionWrapper() {
        try {
            return new H2ConnectionWrapper(DriverManager.getConnection(dbUrl));
        } catch (SQLException e) {
            throw new IgniteSQLException("Failed to initialize DB connection: " + dbUrl, e);
        }
    }

    /**
     * @param c Connection.
     * @param sql SQL.
     * @return <b>Cached</b> prepared statement.
     */
    @SuppressWarnings("ConstantConditions")
    @Nullable private PreparedStatement cachedStatement(Connection c, String sql) {
        try {
            return prepareStatement(c, sql, true, true);
        }
        catch (SQLException e) {
            // We actually don't except anything SQL related here as we're supposed to work with cache only.
            throw new AssertionError(e);
        }
    }

    /**
     * @param c Connection.
     * @param sql SQL.
     * @param useStmtCache If {@code true} uses statement cache.
     * @return Prepared statement.
     * @throws SQLException If failed.
     */
    @SuppressWarnings("ConstantConditions")
    @NotNull public PreparedStatement prepareStatement(Connection c, String sql, boolean useStmtCache)
        throws SQLException {
        return prepareStatement(c, sql, useStmtCache, false);
    }

    /**
     * @param c Connection.
     * @param sql SQL.
     * @param useStmtCache If {@code true} uses statement cache.
     * @param cachedOnly Whether parsing should be avoided if statement has not been found in cache.
     * @return Prepared statement.
     * @throws SQLException If failed.
     */
    @Nullable private PreparedStatement prepareStatement(Connection c, String sql, boolean useStmtCache,
        boolean cachedOnly) throws SQLException {
        // We can't avoid parsing and avoid using cache at the same time.
        assert useStmtCache || !cachedOnly;

        if (useStmtCache) {
            H2StatementCache cache = getStatementsCacheForCurrentThread();

            H2CachedStatementKey key = new H2CachedStatementKey(c.getSchema(), sql);

            PreparedStatement stmt = cache.get(key);

            if (stmt != null && !stmt.isClosed() && !stmt.unwrap(JdbcStatement.class).isCancelled() &&
                !GridSqlQueryParser.prepared(stmt).needRecompile()) {
                assert stmt.getConnection() == c;

                return stmt;
            }

            if (cachedOnly)
                return null;

            cache.put(key, stmt = PreparedStatementExImpl.wrap(prepare0(c, sql)));

            return stmt;
        }
        else
            return prepare0(c, sql);
    }

    /**
     * Prepare statement.
     *
     * @param c Connection.
     * @param sql SQL.
     * @return Prepared statement.
     * @throws SQLException If failed.
     */
    private PreparedStatement prepare0(Connection c, String sql) throws SQLException {
        boolean insertHack = GridH2Table.insertHackRequired(sql);

        if (insertHack) {
            GridH2Table.insertHack(true);

            try {
                return c.prepareStatement(sql, ResultSet.TYPE_SCROLL_INSENSITIVE, ResultSet.CONCUR_READ_ONLY);
            }
            finally {
                GridH2Table.insertHack(false);
            }
        }
        else
            return c.prepareStatement(sql, ResultSet.TYPE_SCROLL_INSENSITIVE, ResultSet.CONCUR_READ_ONLY);
    }

    /**
     * @return {@link H2StatementCache} associated with current thread.
     */
    @NotNull private H2StatementCache getStatementsCacheForCurrentThread() {
        H2StatementCache statementCache = connCache.get().object().statementCache();

        statementCache.updateLastUsage();

        return statementCache;
    }

    /** {@inheritDoc} */
    @Override public PreparedStatement prepareNativeStatement(String schemaName, String sql) {
        Connection conn = connectionForSchema(schemaName);

        return prepareStatementAndCaches(conn, sql);
    }

    /**
     * Gets DB connection.
     *
     * @param schema Whether to set schema for connection or not.
     * @return DB connection.
     * @throws IgniteCheckedException In case of error.
     */
    private Connection connectionForThread(@Nullable String schema) throws IgniteCheckedException {
        H2ConnectionWrapper c = connCache.get().object();

        if (c == null)
            throw new IgniteCheckedException("Failed to get DB connection for thread (check log for details).");

        if (schema != null && !F.eq(c.schema(), schema)) {
            Statement stmt = null;

            try {
                stmt = c.connection().createStatement();

                stmt.executeUpdate("SET SCHEMA " + H2Utils.withQuotes(schema));

                if (log.isDebugEnabled())
                    log.debug("Set schema: " + schema);

                c.schema(schema);
            }
            catch (SQLException e) {
                throw new IgniteSQLException("Failed to set schema for DB connection for thread [schema=" +
                    schema + "]", e);
            }
            finally {
                U.close(stmt, log);
            }
        }

        return c.connection();
    }

    /**
     * Create and register schema if needed.
     *
     * @param schemaName Schema name.
     * @param predefined Whether this is predefined schema.
     */
    private void createSchemaIfNeeded(String schemaName, boolean predefined) {
        assert Thread.holdsLock(schemaMux);

        if (!predefined)
            predefined = isSchemaPredefined(schemaName);

        H2Schema schema = new H2Schema(schemaName, predefined);

        H2Schema oldSchema = schemas.putIfAbsent(schemaName, schema);

        if (oldSchema == null)
            createSchema0(schemaName);
        else
            schema = oldSchema;

        schema.incrementUsageCount();
    }

    /**
     * Check if schema is predefined.
     *
     * @param schemaName Schema name.
     * @return {@code True} if predefined.
     */
    private boolean isSchemaPredefined(String schemaName) {
        if (F.eq(QueryUtils.DFLT_SCHEMA, schemaName))
            return true;

        for (H2Schema schema : schemas.values()) {
            if (F.eq(schema.schemaName(), schemaName) && schema.predefined())
                return true;
        }

        return false;
    }

    /**
     * Creates DB schema if it has not been created yet.
     *
     * @param schema Schema name.
     */
    private void createSchema0(String schema) {
        executeSystemStatement("CREATE SCHEMA IF NOT EXISTS " + H2Utils.withQuotes(schema));

        if (log.isDebugEnabled())
            log.debug("Created H2 schema for index database: " + schema);
    }

    /**
     * Creates DB schema if it has not been created yet.
     *
     * @param schema Schema name.
     */
    private void dropSchema(String schema) {
        executeSystemStatement("DROP SCHEMA IF EXISTS " + H2Utils.withQuotes(schema));

        if (log.isDebugEnabled())
            log.debug("Dropped H2 schema for index database: " + schema);
    }

    /**
     * @param schema Schema
     * @param sql SQL statement.
     * @throws IgniteCheckedException If failed.
     */
    public void executeStatement(String schema, String sql) throws IgniteCheckedException {
        Statement stmt = null;

        try {
            Connection c = connectionForThread(schema);

            stmt = c.createStatement();

            stmt.executeUpdate(sql);
        }
        catch (SQLException e) {
            onSqlException();

            throw new IgniteSQLException("Failed to execute statement: " + sql, e);
        }
        finally {
            U.close(stmt, log);
        }
    }

    /**
     * Execute statement on H2 INFORMATION_SCHEMA.
     * @param sql SQL statement.
     */
    public void executeSystemStatement(String sql) {
        assert Thread.holdsLock(schemaMux);

        Statement stmt = null;

        try {
            stmt = systemConnection().createStatement();

            stmt.executeUpdate(sql);
        }
        catch (SQLException e) {
            onSqlException();

            throw new IgniteSQLException("Failed to execute statement: " + sql, e);
        }
        finally {
            U.close(stmt, log);
        }
    }

    /**
     * Binds object to prepared statement.
     *
     * @param stmt SQL statement.
     * @param idx Index.
     * @param obj Value to store.
     * @throws IgniteCheckedException If failed.
     */
    private void bindObject(PreparedStatement stmt, int idx, @Nullable Object obj) throws IgniteCheckedException {
        try {
            if (obj == null)
                stmt.setNull(idx, Types.VARCHAR);
            else if (obj instanceof BigInteger)
                stmt.setObject(idx, obj, Types.JAVA_OBJECT);
            else if (obj instanceof BigDecimal)
                stmt.setObject(idx, obj, Types.DECIMAL);
            else
                stmt.setObject(idx, obj);
        }
        catch (SQLException e) {
            throw new IgniteCheckedException("Failed to bind parameter [idx=" + idx + ", obj=" + obj + ", stmt=" +
                stmt + ']', e);
        }
    }

    /**
     * Handles SQL exception.
     */
    private void onSqlException() {
        Connection conn = connCache.get().object().connection();

        connCache.set(null);

        if (conn != null) {
            conns.remove(Thread.currentThread());

            // Reset connection to receive new one at next call.
            U.close(conn, log);
        }
    }

    /** {@inheritDoc} */
    @Override public void store(GridCacheContext cctx,
        GridQueryTypeDescriptor type,
        CacheDataRow row,
        @Nullable CacheDataRow prevRow,
        boolean prevRowAvailable) throws IgniteCheckedException
    {
        String cacheName = cctx.name();

        H2TableDescriptor tbl = tableDescriptor(schema(cacheName), cacheName, type.name());

        if (tbl == null)
            return; // Type was rejected.

        tbl.table().update(row, prevRow,  prevRowAvailable);

        if (tbl.luceneIndex() != null) {
            long expireTime = row.expireTime();

            if (expireTime == 0L)
                expireTime = Long.MAX_VALUE;

            tbl.luceneIndex().store(row.key(), row.value(), row.version(), expireTime);
        }
    }

    /** {@inheritDoc} */
    @Override public void remove(GridCacheContext cctx, GridQueryTypeDescriptor type, CacheDataRow row)
        throws IgniteCheckedException
    {
        if (log.isDebugEnabled()) {
            log.debug("Removing key from cache query index [locId=" + nodeId +
                ", key=" + row.key() +
                ", val=" + row.value() + ']');
        }

        String cacheName = cctx.name();

        H2TableDescriptor tbl = tableDescriptor(schema(cacheName), cacheName, type.name());

        if (tbl == null)
            return;

        if (tbl.table().remove(row)) {
            if (tbl.luceneIndex() != null)
                tbl.luceneIndex().remove(row.key());
        }
    }

    /**
     * Drops table form h2 database and clear all related indexes (h2 text, lucene).
     *
     * @param tbl Table to unregister.
     * @throws IgniteCheckedException If failed to unregister.
     */
    private void dropTable(H2TableDescriptor tbl) throws IgniteCheckedException {
        assert tbl != null;

        if (log.isDebugEnabled())
            log.debug("Removing query index table: " + tbl.fullTableName());

        Connection c = connectionForThread(tbl.schemaName());

        Statement stmt = null;

        try {
            stmt = c.createStatement();

            String sql = "DROP TABLE IF EXISTS " + tbl.fullTableName();

            if (log.isDebugEnabled())
                log.debug("Dropping database index table with SQL: " + sql);

            stmt.executeUpdate(sql);
        }
        catch (SQLException e) {
            onSqlException();

            throw new IgniteSQLException("Failed to drop database index table [type=" + tbl.type().name() +
                ", table=" + tbl.fullTableName() + "]", IgniteQueryErrorCode.TABLE_DROP_FAILED, e);
        }
        finally {
            U.close(stmt, log);
        }
    }

    /**
     * Add initial user index.
     *
     * @param schemaName Schema name.
     * @param desc Table descriptor.
     * @param h2Idx User index.
     * @throws IgniteCheckedException If failed.
     */
    private void addInitialUserIndex(String schemaName, H2TableDescriptor desc, GridH2IndexBase h2Idx)
        throws IgniteCheckedException {
        GridH2Table h2Tbl = desc.table();

        h2Tbl.proposeUserIndex(h2Idx);

        try {
            String sql = H2Utils.indexCreateSql(desc.fullTableName(), h2Idx, false);

            executeSql(schemaName, sql);
        }
        catch (Exception e) {
            // Rollback and re-throw.
            h2Tbl.rollbackUserIndex(h2Idx.getName());

            throw e;
        }
    }

    /** {@inheritDoc} */
    @Override public void dynamicIndexCreate(final String schemaName, final String tblName,
        final QueryIndexDescriptorImpl idxDesc, boolean ifNotExists, SchemaIndexCacheVisitor cacheVisitor)
        throws IgniteCheckedException {
        // Locate table.
        H2Schema schema = schemas.get(schemaName);

        H2TableDescriptor desc = (schema != null ? schema.tableByName(tblName) : null);

        if (desc == null)
            throw new IgniteCheckedException("Table not found in internal H2 database [schemaName=" + schemaName +
                ", tblName=" + tblName + ']');

        GridH2Table h2Tbl = desc.table();

        // Create index.
        final GridH2IndexBase h2Idx = desc.createUserIndex(idxDesc);

        h2Tbl.proposeUserIndex(h2Idx);

        try {
            // Populate index with existing cache data.
            final GridH2RowDescriptor rowDesc = h2Tbl.rowDescriptor();

            SchemaIndexCacheVisitorClosure clo = new SchemaIndexCacheVisitorClosure() {
                @Override public void apply(CacheDataRow row) throws IgniteCheckedException {
                    GridH2Row h2Row = rowDesc.createRow(row);

                    h2Idx.putx(h2Row);
                }
            };

            cacheVisitor.visit(clo);

            // At this point index is in consistent state, promote it through H2 SQL statement, so that cached
            // prepared statements are re-built.
            String sql = H2Utils.indexCreateSql(desc.fullTableName(), h2Idx, ifNotExists);

            executeSql(schemaName, sql);
        }
        catch (Exception e) {
            // Rollback and re-throw.
            h2Tbl.rollbackUserIndex(h2Idx.getName());

            throw e;
        }
    }

    /** {@inheritDoc} */
    @SuppressWarnings("SynchronizationOnLocalVariableOrMethodParameter")
    @Override public void dynamicIndexDrop(final String schemaName, String idxName, boolean ifExists)
        throws IgniteCheckedException{
        String sql = H2Utils.indexDropSql(schemaName, idxName, ifExists);

        executeSql(schemaName, sql);
    }

    /** {@inheritDoc} */
    @Override public void dynamicAddColumn(String schemaName, String tblName, List<QueryField> cols,
        boolean ifTblExists, boolean ifColNotExists) throws IgniteCheckedException {
        // Locate table.
        H2Schema schema = schemas.get(schemaName);

        H2TableDescriptor desc = (schema != null ? schema.tableByName(tblName) : null);

        if (desc == null) {
            if (!ifTblExists)
                throw new IgniteCheckedException("Table not found in internal H2 database [schemaName=" + schemaName +
                    ", tblName=" + tblName + ']');
            else
                return;
        }

        desc.table().addColumns(cols, ifColNotExists);

        clearCachedQueries();
    }

    /** {@inheritDoc} */
    @Override public void dynamicDropColumn(String schemaName, String tblName, List<String> cols, boolean ifTblExists,
        boolean ifColExists) throws IgniteCheckedException {
        // Locate table.
        H2Schema schema = schemas.get(schemaName);

        H2TableDescriptor desc = (schema != null ? schema.tableByName(tblName) : null);

        if (desc == null) {
            if (!ifTblExists)
                throw new IgniteCheckedException("Table not found in internal H2 database [schemaName=" + schemaName +
                    ",tblName=" + tblName + ']');
            else
                return;
        }

        desc.table().dropColumns(cols, ifColExists);

        clearCachedQueries();
    }

    /**
     * Execute DDL command.
     *
     * @param schemaName Schema name.
     * @param sql SQL.
     * @throws IgniteCheckedException If failed.
     */
    private void executeSql(String schemaName, String sql) throws IgniteCheckedException {
        try {
            Connection conn = connectionForSchema(schemaName);

            try (PreparedStatement stmt = prepareStatement(conn, sql, false)) {
                stmt.execute();
            }
        }
        catch (Exception e) {
            throw new IgniteCheckedException("Failed to execute SQL statement on internal H2 database: " + sql, e);
        }
    }

    /**
     * Create sorted index.
     *
     * @param name Index name,
     * @param tbl Table.
     * @param pk Primary key flag.
     * @param cols Columns.
     * @param inlineSize Index inline size.
     * @return Index.
     */
    GridH2IndexBase createSortedIndex(String name, GridH2Table tbl, boolean pk, List<IndexColumn> cols,
        int inlineSize) {
        try {
            GridCacheContext cctx = tbl.cache();

            if (log.isDebugEnabled())
                log.debug("Creating cache index [cacheId=" + cctx.cacheId() + ", idxName=" + name + ']');

            final int segments = tbl.rowDescriptor().context().config().getQueryParallelism();

            H2RowCache cache = rowCache.forGroup(cctx.groupId());

            return new H2TreeIndex(cctx, cache, tbl, name, pk, cols, inlineSize, segments);
        }
        catch (IgniteCheckedException e) {
            throw new IgniteException(e);
        }
    }

    /** {@inheritDoc} */
    @SuppressWarnings("unchecked")
    @Override public <K, V> GridCloseableIterator<IgniteBiTuple<K, V>> queryLocalText(String schemaName,
        String cacheName, String qry, String typeName, IndexingQueryFilter filters) throws IgniteCheckedException {
        H2TableDescriptor tbl = tableDescriptor(schemaName, cacheName, typeName);

        if (tbl != null && tbl.luceneIndex() != null) {
            GridRunningQueryInfo run = new GridRunningQueryInfo(qryIdGen.incrementAndGet(), qry, TEXT, schemaName,
                U.currentTimeMillis(), null, true);

            try {
                runs.put(run.id(), run);

                return tbl.luceneIndex().query(qry.toUpperCase(), filters);
            }
            finally {
                runs.remove(run.id());
            }
        }

        return new GridEmptyCloseableIterator<>();
    }

    /**
     * Queries individual fields (generally used by JDBC drivers).
     *
     * @param schemaName Schema name.
     * @param qry Query.
     * @param params Query parameters.
     * @param filter Cache name and key filter.
     * @param enforceJoinOrder Enforce join order of tables in the query.
     * @param startTx Start transaction flag.
     * @param timeout Query timeout in milliseconds.
     * @param cancel Query cancel.
     * @return Query result.
     * @throws IgniteCheckedException If failed.
     */
    @SuppressWarnings("unchecked")
    public GridQueryFieldsResult queryLocalSqlFields(
        String schemaName,
        String qry,
        @Nullable Collection<Object> params,
        IndexingQueryFilter filter,
        boolean enforceJoinOrder,
        boolean startTx,
        int timeout,
        GridQueryCancel cancel
    ) throws IgniteCheckedException {
        return queryLocalSqlFields(
            schemaName,
            qry,
            params,
            filter,
            enforceJoinOrder,
            startTx,
            timeout,
            cancel,
            null,
            null);
    }

    /**
     * Queries individual fields (generally used by JDBC drivers).
     *
     * @param schemaName Schema name.
     * @param qryParam Query.
     * @param params Query parameters.
     * @param filter Cache name and key filter.
     * @param enforceJoinOrder Enforce join order of tables in the query.
     * @param startTx Start transaction flag.
     * @param timeoutParam Query timeout in milliseconds.
     * @param cancel Query cancel.
     * @param mvccTrackerParam Query tracker.
     * @return Query result.
     * @throws IgniteCheckedException If failed.
     */
    @SuppressWarnings("unchecked")
<<<<<<< HEAD
    public GridQueryFieldsResult queryLocalSqlFields(
        final String schemaName,
        final String qryParam,
        @Nullable final Collection<Object> params,
        final IndexingQueryFilter filter,
        final boolean enforceJoinOrder,
        final boolean startTx,
        final int timeoutParam,
        final GridQueryCancel cancel,
        final MvccQueryTracker mvccTrackerParam,
        final int[] parts
    ) throws IgniteCheckedException {
        String qry = qryParam;
        int timeout = timeoutParam;
        MvccQueryTracker mvccTracker = mvccTrackerParam;
        GridNearTxLocal tx = null; boolean mvccEnabled = mvccEnabled(kernalContext());
=======
    GridQueryFieldsResult queryLocalSqlFields(final String schemaName, String qry,
        @Nullable final Collection<Object> params, final IndexingQueryFilter filter, boolean enforceJoinOrder,
        boolean startTx, int timeout, final GridQueryCancel cancel,
        MvccQueryTracker mvccTracker) throws IgniteCheckedException {

        GridNearTxLocal tx = null;

        boolean mvccEnabled = mvccEnabled(kernalContext());
>>>>>>> 2ab94934

        assert mvccEnabled || mvccTracker == null;

        try {
            final Connection conn = connectionForSchema(schemaName);

            H2Utils.setupConnection(conn, false, enforceJoinOrder);

            PreparedStatement stmt = preparedStatementWithParams(conn, qry, params, true);

            if (GridSqlQueryParser.checkMultipleStatements(stmt))
                throw new IgniteSQLException("Multiple statements queries are not supported for local queries");

        final Prepared p = GridSqlQueryParser.prepared(stmt);

            if (DmlStatementsProcessor.isDmlStatement(p)) {
                SqlFieldsQuery fldsQry = new SqlFieldsQuery(qry);

                if (params != null)
                    fldsQry.setArgs(params.toArray());

                fldsQry.setEnforceJoinOrder(enforceJoinOrder);
                fldsQry.setTimeout(timeout, TimeUnit.MILLISECONDS);

                return dmlProc.updateSqlFieldsLocal(schemaName, conn, p, fldsQry, filter, cancel);
            }
            else if (DdlStatementsProcessor.isDdlStatement(p)) {
                throw new IgniteSQLException("DDL statements are supported for the whole cluster only.",
                    IgniteQueryErrorCode.UNSUPPORTED_OPERATION);
            }

            final GridRunningQueryInfo run = new GridRunningQueryInfo(qryIdGen.incrementAndGet(), qry, SQL_FIELDS,
                schemaName, U.currentTimeMillis(), cancel, true);

            runs.putIfAbsent(run.id(), run);

            List<Integer> cacheIds = getCacheIds(p);

            AffinityTopologyVersion topVer = readyTopologyVersion();

            final List<GridReservable> reserved = new ArrayList<>();

            String err = reservePartitions(cacheIds, topVer, parts, reserved, nodeId, run.id());

            if (!F.isEmpty(err))
                throw new IgniteCheckedException(String.format(
                    "Failed to reserve partitions for [cacheIds=%s, topVer=%s, parts=%s",
                    cacheIds,
                    topVer,
                    Arrays.toString(parts)
                ));

            final GridH2QueryContext ctx = new GridH2QueryContext(nodeId, nodeId, 0, LOCAL)
                .filter(filter)
                .distributedJoinMode(OFF)
                .reservations(reserved);

            boolean forUpdate = GridSqlQueryParser.isForUpdateQuery(p);

            if (forUpdate && !mvccEnabled)
                throw new IgniteSQLException("SELECT FOR UPDATE query requires transactional " +
                    "cache with MVCC enabled.", IgniteQueryErrorCode.UNSUPPORTED_OPERATION);

            GridNearTxSelectForUpdateFuture sfuFut = null;

            if (mvccEnabled) {
                if (mvccTracker == null)
                    mvccTracker = mvccTracker(stmt, startTx);

                if (mvccTracker != null) {
                    ctx.mvccSnapshot(mvccTracker.snapshot());

                    if ((tx = checkActive(tx(this.ctx))) != null) {
                        int tm1 = (int)tx.remainingTime(), tm2 = timeout;

                        timeout = tm1 > 0 && tm2 > 0 ? Math.min(tm1, tm2) : Math.max(tm1, tm2);
                    }
                }

                if (forUpdate) {
                    if (mvccTracker == null)
                        throw new IgniteSQLException("SELECT FOR UPDATE query requires transactional " +
                            "cache with MVCC enabled.", IgniteQueryErrorCode.UNSUPPORTED_OPERATION);

                    GridSqlStatement stmt0 = new GridSqlQueryParser(false).parse(p);

                    qry = GridSqlQueryParser.rewriteQueryForUpdateIfNeeded(stmt0, forUpdate = tx != null);

                    stmt = preparedStatementWithParams(conn, qry, params, true);

                    if (forUpdate) {
                        GridCacheContext cctx = mvccTracker.context();

                        try {
                            if (tx.topologyVersionSnapshot() == null)
                                new TxTopologyVersionFuture(tx, cctx).get();
                        }
                        catch (Exception e) {
                            throw new IgniteSQLException("Failed to lock topology for SELECT FOR UPDATE query.", e);
                        }

                        sfuFut = new GridNearTxSelectForUpdateFuture(cctx, tx, timeout);

                        sfuFut.initLocal();
                    }
                }
            }

            List<GridQueryFieldMetadata> meta;

            try {
                meta = H2Utils.meta(stmt.getMetaData());

                if (forUpdate) {
                    assert meta.size() >= 1;

                    meta = meta.subList(0, meta.size() - 1);
                }
            }
            catch (SQLException e) {
                throw new IgniteCheckedException("Cannot prepare query metadata", e);
            }
            GridNearTxLocal tx0 = tx;
            MvccQueryTracker mvccTracker0 = mvccTracker;
            GridNearTxSelectForUpdateFuture sfuFut0 = sfuFut;
            PreparedStatement stmt0 = stmt;
            String qry0 = qry;
            int timeout0 = timeout;

            return new GridQueryFieldsResultAdapter(meta, null) {
                @Override public GridCloseableIterator<List<?>> iterator() throws IgniteCheckedException {
                    assert GridH2QueryContext.get() == null;

                    GridH2QueryContext.set(ctx);

                    GridRunningQueryInfo run = new GridRunningQueryInfo(qryIdGen.incrementAndGet(), qry0,
                        SQL_FIELDS, schemaName, U.currentTimeMillis(), cancel, true);

                    runs.putIfAbsent(run.id(), run);

                    try {
                        ResultSet rs = executeSqlQueryWithTimer(stmt0, conn, qry0, params, timeout0, cancel);

                        if (sfuFut0 != null) {
                            assert tx0.mvccSnapshot() != null;

                            ResultSetEnlistFuture enlistFut = ResultSetEnlistFuture.future(
                                IgniteH2Indexing.this.ctx.localNodeId(),
                                tx0.nearXidVersion(),
                                tx0.mvccSnapshot(),
                                tx0.threadId(),
                                IgniteUuid.randomUuid(),
                                -1,
                                null,
                                tx0,
                                timeout0,
                                sfuFut0.cache(),
                                rs
                            );

                            enlistFut.listen(new IgniteInClosure<IgniteInternalFuture<Long>>() {
                                @Override public void apply(IgniteInternalFuture<Long> fut) {
                                    if (fut.error() != null)
                                        sfuFut0.onResult(IgniteH2Indexing.this.ctx.localNodeId(), 0L, false, fut.error());
                                    else
                                        sfuFut0.onResult(IgniteH2Indexing.this.ctx.localNodeId(), fut.result(), false, null);
                                }
                            });

                            enlistFut.init();

                            try {
                                sfuFut0.get();

                                rs.beforeFirst();
                            }
                            catch (Exception e) {
                                U.closeQuiet(rs);

                                throw new IgniteSQLException("Failed to obtain locks on result of SELECT FOR UPDATE.",
                                    e);
                            }
                        }

                        return new H2FieldsIterator(rs, mvccTracker0, sfuFut0 != null);
                    }
                    catch (IgniteCheckedException | RuntimeException | Error e) {
                        try {
                            if (mvccTracker0 != null)
                                mvccTracker0.onDone();
                        }
                        catch (Exception e0) {
                            e.addSuppressed(e0);
                        }

                        throw e;
                    }
                    finally {
                        GridH2QueryContext.clearThreadLocal();

                        runs.remove(run.id());

                        close();
                    }
                }

                @Override public void close() {
                    if (!closed) {
                        super.close();

                        ctx.clearContext(false);

                        runs.remove(run.id());
                    }
                }
            };
        }
        catch (IgniteCheckedException | RuntimeException | Error e) {
            if (mvccEnabled && (tx != null || (tx = tx(ctx)) != null))
                tx.setRollbackOnly();

            throw e;
        }
    }
    /**
     * Returns all affected caches ids for the give prepared statement.
     *
     * @param p Prepared statement.
     * @return List of caches.
     */
    private List<Integer> getCacheIds(Prepared p) {
        String sql = p.getSQL();

        assert sql != null;

        List<Integer> cacheIds = sqlToCacheIdsCache.get(sql);

        if (cacheIds == null) {
            GridSqlQueryParser parser = new GridSqlQueryParser(false);

            parser.parse(p);

            cacheIds = parser.getAffectedCacheIds();

            sqlToCacheIdsCache.put(sql, cacheIds);
        }

        return cacheIds;
    }

    /** {@inheritDoc} */
    @Override public long streamUpdateQuery(String schemaName, String qry,
        @Nullable Object[] params, IgniteDataStreamer<?, ?> streamer) throws IgniteCheckedException {
        final Connection conn = connectionForSchema(schemaName);

        final PreparedStatement stmt;

        try {
            stmt = prepareStatement(conn, qry, true);
        }
        catch (SQLException e) {
            throw new IgniteSQLException(e);
        }

        return dmlProc.streamUpdateQuery(schemaName, streamer, stmt, params);
    }

    /** {@inheritDoc} */
    @SuppressWarnings("ForLoopReplaceableByForEach")
    @Override public List<Long> streamBatchedUpdateQuery(String schemaName, String qry, List<Object[]> params,
        SqlClientContext cliCtx) throws IgniteCheckedException {
        if (cliCtx == null || !cliCtx.isStream()) {
            U.warn(log, "Connection is not in streaming mode.");

            return zeroBatchedStreamedUpdateResult(params.size());
        }

        final Connection conn = connectionForSchema(schemaName);

        final PreparedStatement stmt = prepareStatementAndCaches(conn, qry);

        if (GridSqlQueryParser.checkMultipleStatements(stmt))
            throw new IgniteSQLException("Multiple statements queries are not supported for streaming mode.",
                IgniteQueryErrorCode.UNSUPPORTED_OPERATION);

        checkStatementStreamable(stmt);

        Prepared p = GridSqlQueryParser.prepared(stmt);

        UpdatePlan plan = dmlProc.getPlanForStatement(schemaName, conn, p, null, true, null);

        IgniteDataStreamer<?, ?> streamer = cliCtx.streamerForCache(plan.cacheContext().name());

        assert streamer != null;

        List<Long> res = new ArrayList<>(params.size());

        for (int i = 0; i < params.size(); i++)
            res.add(dmlProc.streamUpdateQuery(schemaName, streamer, stmt, params.get(i)));

        return res;
    }

    /**
     * @param size Result size.
     * @return List of given size filled with 0Ls.
     */
    private static List<Long> zeroBatchedStreamedUpdateResult(int size) {
        Long[] res = new Long[size];

        Arrays.fill(res, 0L);

        return Arrays.asList(res);
    }

    /**
     * Prepares sql statement.
     *
     * @param conn Connection.
     * @param sql Sql.
     * @param params Params.
     * @param useStmtCache If {@code true} use stmt cache.
     * @return Prepared statement with set parameters.
     * @throws IgniteCheckedException If failed.
     */
    public PreparedStatement preparedStatementWithParams(Connection conn, String sql, Collection<Object> params,
        boolean useStmtCache) throws IgniteCheckedException {
        final PreparedStatement stmt;

        try {
            stmt = prepareStatement(conn, sql, useStmtCache);
        }
        catch (SQLException e) {
            throw new IgniteCheckedException("Failed to parse SQL query: " + sql, e);
        }

        bindParameters(stmt, params);

        return stmt;
    }

    /**
     * Executes sql query statement.
     *
     * @param conn Connection,.
     * @param stmt Statement.
     * @param timeoutMillis Query timeout.
     * @param cancel Query cancel.
     * @return Result.
     * @throws IgniteCheckedException If failed.
     */
    private ResultSet executeSqlQuery(final Connection conn, final PreparedStatement stmt,
        int timeoutMillis, @Nullable GridQueryCancel cancel) throws IgniteCheckedException {
        final MapQueryLazyWorker lazyWorker = MapQueryLazyWorker.currentWorker();

        if (cancel != null) {
            cancel.set(new Runnable() {
                @Override public void run() {
                    if (lazyWorker != null) {
                        lazyWorker.submit(new Runnable() {
                            @Override public void run() {
                                cancelStatement(stmt);
                            }
                        });
                    }
                    else
                        cancelStatement(stmt);
                }
            });
        }

        Session ses = H2Utils.session(conn);

        if (timeoutMillis > 0)
            ses.setQueryTimeout(timeoutMillis);

        if (lazyWorker != null)
            ses.setLazyQueryExecution(true);

        try {
            return stmt.executeQuery();
        }
        catch (SQLException e) {
            // Throw special exception.
            if (e.getErrorCode() == ErrorCode.STATEMENT_WAS_CANCELED)
                throw new QueryCancelledException();

            throw new IgniteCheckedException("Failed to execute SQL query. " + e.getMessage(), e);
        }
        finally {
            if (timeoutMillis > 0)
                ses.setQueryTimeout(0);

            if (lazyWorker != null)
                ses.setLazyQueryExecution(false);
        }
    }

    /**
     * Cancel prepared statement.
     *
     * @param stmt Statement.
     */
    private static void cancelStatement(PreparedStatement stmt) {
        try {
            stmt.cancel();
        }
        catch (SQLException ignored) {
            // No-op.
        }
    }

    /**
     * Executes sql query and prints warning if query is too slow..
     *
     * @param conn Connection,
     * @param sql Sql query.
     * @param params Parameters.
     * @param useStmtCache If {@code true} uses stmt cache.
     * @param timeoutMillis Query timeout.
     * @param cancel Query cancel.
     * @return Result.
     * @throws IgniteCheckedException If failed.
     */
    public ResultSet executeSqlQueryWithTimer(Connection conn, String sql, @Nullable Collection<Object> params,
        boolean useStmtCache, int timeoutMillis, @Nullable GridQueryCancel cancel) throws IgniteCheckedException {
        return executeSqlQueryWithTimer(preparedStatementWithParams(conn, sql, params, useStmtCache),
            conn, sql, params, timeoutMillis, cancel);
    }

    /**
     * Executes sql query and prints warning if query is too slow.
     *
     * @param stmt Prepared statement for query.
     * @param conn Connection.
     * @param sql Sql query.
     * @param params Parameters.
     * @param timeoutMillis Query timeout.
     * @param cancel Query cancel.
     * @return Result.
     * @throws IgniteCheckedException If failed.
     */
    public ResultSet executeSqlQueryWithTimer(PreparedStatement stmt, Connection conn, String sql,
        @Nullable Collection<Object> params, int timeoutMillis, @Nullable GridQueryCancel cancel)
        throws IgniteCheckedException {
        long start = U.currentTimeMillis();

        try {
            ResultSet rs = executeSqlQuery(conn, stmt, timeoutMillis, cancel);

            long time = U.currentTimeMillis() - start;

            long longQryExecTimeout = ctx.config().getLongQueryWarningTimeout();

            if (time > longQryExecTimeout) {
                ResultSet plan = executeSqlQuery(conn, preparedStatementWithParams(conn, "EXPLAIN " + sql,
                    params, false), 0, null);

                plan.next();

                // Add SQL explain result message into log.
                String msg = "Query execution is too long [time=" + time + " ms, sql='" + sql + '\'' +
                    ", plan=" + U.nl() + plan.getString(1) + U.nl() + ", parameters=" +
                    (params == null ? "[]" : Arrays.deepToString(params.toArray())) + "]";

                LT.warn(log, msg);
            }

            return rs;
        }
        catch (SQLException e) {
            onSqlException();

            throw new IgniteCheckedException(e);
        }
    }

    /**
     * Binds parameters to prepared statement.
     *
     * @param stmt Prepared statement.
     * @param params Parameters collection.
     * @throws IgniteCheckedException If failed.
     */
    public void bindParameters(PreparedStatement stmt,
        @Nullable Collection<Object> params) throws IgniteCheckedException {
        if (!F.isEmpty(params)) {
            int idx = 1;

            for (Object arg : params)
                bindObject(stmt, idx++, arg);
        }
    }

    /** {@inheritDoc} */
    @Override public FieldsQueryCursor<List<?>> queryLocalSqlFields(String schemaName, SqlFieldsQuery qry,
        final boolean keepBinary, IndexingQueryFilter filter, GridQueryCancel cancel) throws IgniteCheckedException {
        String sql = qry.getSql();
        List<Object> params = F.asList(qry.getArgs());
        boolean enforceJoinOrder = qry.isEnforceJoinOrder(), startTx = autoStartTx(qry);
        int timeout = qry.getTimeout();

        final GridQueryFieldsResult res = queryLocalSqlFields(
            schemaName,
            sql,
            params,
            filter,
            enforceJoinOrder,
            startTx,
            timeout,
            cancel,
            null,
            qry.getPartitions());

        QueryCursorImpl<List<?>> cursor = new QueryCursorImpl<List<?>>(new Iterable<List<?>>() {
            @SuppressWarnings("NullableProblems")
            @Override public Iterator<List<?>> iterator() {
                try {
                    return new GridQueryCacheObjectsIterator(res.iterator(), objectContext(), keepBinary);
                }
                catch (IgniteCheckedException e) {
                    throw new IgniteException(e);
                }
            }
        }, cancel) {
            @Override public void close() {
                super.close();

                try {
                    res.close();
                }
                catch (Exception e) {
                    throw new IgniteException(e);
                }
            }
        };

        cursor.fieldsMeta(res.metaData());

        return cursor;
    }

    /** {@inheritDoc} */
    @SuppressWarnings("unchecked")
    @Override public <K, V> QueryCursor<Cache.Entry<K,V>> queryLocalSql(String schemaName, String cacheName,
        final SqlQuery qry, final IndexingQueryFilter filter, final boolean keepBinary) throws IgniteCheckedException {
        String type = qry.getType();
        String sqlQry = qry.getSql();
        String alias = qry.getAlias();
        Object[] params = qry.getArgs();

        GridQueryCancel cancel = new GridQueryCancel();

        final GridCloseableIterator<IgniteBiTuple<K, V>> i = queryLocalSql(schemaName, cacheName, sqlQry, alias,
            F.asList(params), type, filter, cancel);

        return new QueryCursorImpl<>(new Iterable<Cache.Entry<K, V>>() {
            @SuppressWarnings("NullableProblems")
            @Override public Iterator<Cache.Entry<K, V>> iterator() {
                return new ClIter<Cache.Entry<K, V>>() {
                    @Override public void close() throws Exception {
                        i.close();
                    }

                    @Override public boolean hasNext() {
                        return i.hasNext();
                    }

                    @Override public Cache.Entry<K, V> next() {
                        IgniteBiTuple<K, V> t = i.next();

                        K key = (K)CacheObjectUtils.unwrapBinaryIfNeeded(objectContext(), t.get1(), keepBinary, false);
                        V val = (V)CacheObjectUtils.unwrapBinaryIfNeeded(objectContext(), t.get2(), keepBinary, false);

                        return new CacheEntryImpl<>(key, val);
                    }

                    @Override public void remove() {
                        throw new UnsupportedOperationException();
                    }
                };
            }
        }, cancel);
    }

    /**
     * Executes regular query.
     *
     * @param schemaName Schema name.
     * @param cacheName Cache name.
     * @param qry Query.
     * @param alias Table alias.
     * @param params Query parameters.
     * @param type Query return type.
     * @param filter Cache name and key filter.
     * @param cancel Cancel object.
     * @return Queried rows.
     * @throws IgniteCheckedException If failed.
     */
    @SuppressWarnings("unchecked")
    <K, V> GridCloseableIterator<IgniteBiTuple<K, V>> queryLocalSql(String schemaName, String cacheName,
        final String qry, String alias, @Nullable final Collection<Object> params, String type,
        final IndexingQueryFilter filter, GridQueryCancel cancel) throws IgniteCheckedException {
        final H2TableDescriptor tbl = tableDescriptor(schemaName, cacheName, type);

        if (tbl == null)
            throw new IgniteSQLException("Failed to find SQL table for type: " + type,
                IgniteQueryErrorCode.TABLE_NOT_FOUND);

        String sql = generateQuery(qry, alias, tbl);

        Connection conn = connectionForThread(tbl.schemaName());

        H2Utils.setupConnection(conn, false, false);

        List<Integer> cacheIds = Collections.singletonList(tbl.cache().cacheId());

        AffinityTopologyVersion topVer = readyTopologyVersion();

        List<GridReservable> reserved = new ArrayList<>();

        int[] parts = null;

        if (filter != null) {
            String name = tbl.cache().name();

            IndexingQueryCacheFilter cacheFilter = filter.forCache(name);

            if (cacheFilter != null) {
                int partitions = tbl.cache().topology().partitions();

                List<Integer> filteredParts = new ArrayList<>(partitions);

                for (int i = 0; i < partitions; i++) {
                    if (cacheFilter.applyPartition(i))
                        filteredParts.add(i);
                }

                parts = U.toIntArray(filteredParts);
            }
        }
        String err = reservePartitions(cacheIds, topVer, parts, reserved, nodeId, -1L);
        if (!F.isEmpty(err))
            throw new IgniteCheckedException("Failed to reserve partitions for [cacheIds=" + cacheIds +
                ", topVer=" + topVer + ", parts=" + Arrays.toString(parts) + ']');

        GridH2QueryContext qctx = new GridH2QueryContext(nodeId, nodeId, 0, LOCAL)
            .filter(filter)
            .distributedJoinMode(OFF)
            .reservations(reserved);

        PreparedStatement stmt = preparedStatementWithParams(conn, sql, params, true);

        MvccQueryTracker mvccTracker = mvccTracker(stmt, false);

        if (mvccTracker != null)
            qctx.mvccSnapshot(mvccTracker.snapshot());

        GridH2QueryContext.set(qctx);

        GridRunningQueryInfo run = new GridRunningQueryInfo(qryIdGen.incrementAndGet(), qry, SQL, schemaName,
            U.currentTimeMillis(), null, true);

        runs.put(run.id(), run);

        try {
            ResultSet rs = executeSqlQueryWithTimer(stmt, conn, sql, params, 0, cancel);

            return new H2KeyValueIterator(rs);
        }
        finally {
            GridH2QueryContext.clearThreadLocal();

            if (mvccTracker != null)
                mvccTracker.onDone();

            qctx.clearContext(false);

            runs.remove(run.id());
        }
    }

    /**
     * Initialises MVCC filter and returns MVCC query tracker if needed.
     * @param stmt Prepared statement.
     * @param startTx Start transaction flag.
     * @return MVCC query tracker or {@code null} if MVCC is disabled for involved caches.
     */
    private MvccQueryTracker mvccTracker(PreparedStatement stmt, boolean startTx) throws IgniteCheckedException {
        boolean mvccEnabled;

        GridCacheContext mvccCacheCtx = null;

        try {
            if (stmt.isWrapperFor(PreparedStatementEx.class)) {
                PreparedStatementEx stmtEx = stmt.unwrap(PreparedStatementEx.class);

                Boolean mvccState = stmtEx.meta(MVCC_STATE);

                mvccEnabled = mvccState != null ? mvccState : checkMvcc(stmt);

                if (mvccEnabled) {
                    Integer cacheId = stmtEx.meta(MVCC_CACHE_ID);

                    assert cacheId != null;

                    mvccCacheCtx = ctx.cache().context().cacheContext(cacheId);

                    assert mvccCacheCtx != null;
                }
            }
            else
                mvccEnabled = checkMvcc(stmt);
        }
        catch (SQLException e) {
            throw new IgniteSQLException(e);
        }

        assert !mvccEnabled || mvccCacheCtx != null;

        return mvccEnabled ? MvccUtils.mvccTracker(mvccCacheCtx, startTx) : null;
    }

    /**
     * Checks if statement uses MVCC caches. If it does, additional metadata is added to statement.
     *
     * @param stmt Statement to check.
     * @return {@code True} if there MVCC cache involved in statement.
     * @throws SQLException If parser failed.
     */
    private static Boolean checkMvcc(PreparedStatement stmt) throws SQLException {
        GridSqlQueryParser parser = new GridSqlQueryParser(false);

        parser.parse(GridSqlQueryParser.prepared(stmt));

        Boolean mvccEnabled = null;
        Integer mvccCacheId = null;
        GridCacheContext ctx0 = null;

        for (Object o : parser.objectsMap().values()) {
            if (o instanceof GridSqlAlias)
                o = GridSqlAlias.unwrap((GridSqlAst) o);
            if (o instanceof GridSqlTable && ((GridSqlTable) o).dataTable() != null) {
                GridCacheContext cctx = ((GridSqlTable) o).dataTable().cache();

                if (mvccEnabled == null) {
                    mvccEnabled = cctx.mvccEnabled();
                    mvccCacheId = cctx.cacheId();
                    ctx0 = cctx;
                }
                else if (mvccEnabled != cctx.mvccEnabled())
                    MvccUtils.throwAtomicityModesMismatchException(ctx0, cctx);
            }
        }

        if (mvccEnabled == null)
            return false;

        // Remember mvccEnabled flag to avoid further additional parsing if statement obtained from the statement cache.
        if (stmt.isWrapperFor(PreparedStatementEx.class)) {
            PreparedStatementEx stmtEx = stmt.unwrap(PreparedStatementEx.class);

            if (mvccEnabled) {
                assert mvccCacheId != null;

                stmtEx.putMeta(MVCC_CACHE_ID, mvccCacheId);
                stmtEx.putMeta(MVCC_STATE, Boolean.TRUE);
            }
            else
                stmtEx.putMeta(MVCC_STATE, Boolean.FALSE);
        }

        return mvccEnabled;
    }

    /**
     * @param schemaName Schema name.
     * @param qry Query.
     * @param keepCacheObj Flag to keep cache object.
     * @param enforceJoinOrder Enforce join order of tables.
     * @param startTx Start transaction flag.
     * @param timeoutMillis Query timeout.
     * @param cancel Cancel object.
     * @param params Query parameters.
     * @param parts Partitions.
     * @param lazy Lazy query execution flag.
     * @param mvccTracker Query tracker.
     * @return Iterable result.
     */
    private Iterable<List<?>> runQueryTwoStep(
        final String schemaName,
        final GridCacheTwoStepQuery qry,
        final boolean keepCacheObj,
        final boolean enforceJoinOrder,
        boolean startTx,
        final int timeoutMillis,
        final GridQueryCancel cancel,
        final Object[] params,
        final int[] parts,
        final boolean lazy,
        MvccQueryTracker mvccTracker) {
        assert !qry.mvccEnabled() || !F.isEmpty(qry.cacheIds());

        try {
            final MvccQueryTracker tracker = mvccTracker == null && qry.mvccEnabled() ?
                MvccUtils.mvccTracker(ctx.cache().context().cacheContext(qry.cacheIds().get(0)), startTx) : mvccTracker;

            if (qry.forUpdate())
                qry.forUpdate(checkActive(tx(ctx)) != null);

            return new Iterable<List<?>>() {
                @SuppressWarnings("NullableProblems")
                @Override public Iterator<List<?>> iterator() {
                    return rdcQryExec.query(schemaName, qry, keepCacheObj, enforceJoinOrder, timeoutMillis,
                        cancel, params, parts, lazy, tracker);
                }
            };
        }
        catch (IgniteCheckedException e) {
            throw new CacheException(e);
        }
    }

    /**
     * Run DML on remote nodes.
     *
     * @param schemaName Schema name.
     * @param fieldsQry Initial update query.
     * @param cacheIds Cache identifiers.
     * @param isReplicatedOnly Whether query uses only replicated caches.
     * @param cancel Cancel state.
     * @return Update result.
     */
    UpdateResult runDistributedUpdate(
        String schemaName,
        SqlFieldsQuery fieldsQry,
        List<Integer> cacheIds,
        boolean isReplicatedOnly,
        GridQueryCancel cancel) {
        return rdcQryExec.update(schemaName, cacheIds, fieldsQry.getSql(), fieldsQry.getArgs(),
            fieldsQry.isEnforceJoinOrder(), fieldsQry.getPageSize(), fieldsQry.getTimeout(),
            fieldsQry.getPartitions(), isReplicatedOnly, cancel);
    }

    /** {@inheritDoc} */
    @SuppressWarnings("unchecked")
    @Override public <K, V> QueryCursor<Cache.Entry<K, V>> queryDistributedSql(String schemaName, String cacheName,
        SqlQuery qry, boolean keepBinary) {
        String type = qry.getType();

        H2TableDescriptor tblDesc = tableDescriptor(schemaName, cacheName, type);

        if (tblDesc == null)
            throw new IgniteSQLException("Failed to find SQL table for type: " + type,
                IgniteQueryErrorCode.TABLE_NOT_FOUND);

        String sql;

        try {
            sql = generateQuery(qry.getSql(), qry.getAlias(), tblDesc);
        }
        catch (IgniteCheckedException e) {
            throw new IgniteException(e);
        }

        SqlFieldsQuery fqry = new SqlFieldsQuery(sql);

        fqry.setArgs(qry.getArgs());
        fqry.setPageSize(qry.getPageSize());
        fqry.setDistributedJoins(qry.isDistributedJoins());
        fqry.setPartitions(qry.getPartitions());
        fqry.setLocal(qry.isLocal());

        if (qry.getTimeout() > 0)
            fqry.setTimeout(qry.getTimeout(), TimeUnit.MILLISECONDS);

        final QueryCursor<List<?>> res =
            querySqlFields(schemaName, fqry, null, keepBinary, true, null, null).get(0);

        final Iterable<Cache.Entry<K, V>> converted = new Iterable<Cache.Entry<K, V>>() {
            @Override public Iterator<Cache.Entry<K, V>> iterator() {
                final Iterator<List<?>> iter0 = res.iterator();

                return new Iterator<Cache.Entry<K, V>>() {
                    @Override public boolean hasNext() {
                        return iter0.hasNext();
                    }

                    @Override public Cache.Entry<K, V> next() {
                        List<?> l = iter0.next();

                        return new CacheEntryImpl<>((K)l.get(0), (V)l.get(1));
                    }

                    @Override public void remove() {
                        throw new UnsupportedOperationException();
                    }
                };
            }
        };

        // No metadata for SQL queries.
        return new QueryCursorImpl<Cache.Entry<K, V>>(converted) {
            @Override public void close() {
                res.close();
            }
        };
    }

    /**
     * Try executing query using native facilities.
     *
     * @param schemaName Schema name.
     * @param qry Query.
     * @param cliCtx Client context, or {@code null} if not applicable.
     * @return Result or {@code null} if cannot parse/process this query.
     */
    @SuppressWarnings({"ConstantConditions", "StatementWithEmptyBody"})
    private List<FieldsQueryCursor<List<?>>> tryQueryDistributedSqlFieldsNative(String schemaName, SqlFieldsQuery qry,
        @Nullable SqlClientContext cliCtx) {
        // Heuristic check for fast return.
        if (!INTERNAL_CMD_RE.matcher(qry.getSql().trim()).find())
            return null;

        // Parse.
        SqlCommand cmd;

        try {
            SqlParser parser = new SqlParser(schemaName, qry.getSql());

            cmd = parser.nextCommand();

            // No support for multiple commands for now.
            if (parser.nextCommand() != null)
                return null;

            if (!(cmd instanceof SqlCreateIndexCommand
                || cmd instanceof SqlDropIndexCommand
                || cmd instanceof SqlBeginTransactionCommand
                || cmd instanceof SqlCommitTransactionCommand
                || cmd instanceof SqlRollbackTransactionCommand
                || cmd instanceof SqlBulkLoadCommand
                || cmd instanceof SqlAlterTableCommand
                || cmd instanceof SqlSetStreamingCommand
                || cmd instanceof SqlCreateUserCommand
                || cmd instanceof SqlAlterUserCommand
                || cmd instanceof SqlDropUserCommand))
                return null;
        }
        catch (SqlStrictParseException e) {
            throw new IgniteSQLException(e.getMessage(), IgniteQueryErrorCode.PARSING, e);
        }
        catch (Exception e) {
            // Cannot parse, return.
            if (log.isDebugEnabled())
                log.debug("Failed to parse SQL with native parser [qry=" + qry.getSql() + ", err=" + e + ']');

            if (!IgniteSystemProperties.getBoolean(IgniteSystemProperties.IGNITE_SQL_PARSER_DISABLE_H2_FALLBACK))
                return null;

            int code = IgniteQueryErrorCode.PARSING;

            if (e instanceof SqlParseException)
                code = ((SqlParseException)e).code();

            throw new IgniteSQLException("Failed to parse DDL statement: " + qry.getSql() + ": " + e.getMessage(),
                code, e);
        }

        // Execute.
        try {
            if (cmd instanceof SqlCreateIndexCommand
                || cmd instanceof SqlDropIndexCommand
                || cmd instanceof SqlAlterTableCommand
                || cmd instanceof SqlCreateUserCommand
                || cmd instanceof SqlAlterUserCommand
                || cmd instanceof SqlDropUserCommand)
                return Collections.singletonList(ddlProc.runDdlStatement(qry.getSql(), cmd));
            else if (cmd instanceof SqlBulkLoadCommand)
                return Collections.singletonList(dmlProc.runNativeDmlStatement(qry.getSql(), cmd));
            else if (cmd instanceof SqlSetStreamingCommand) {
                if (cliCtx == null)
                    throw new IgniteSQLException("SET STREAMING command can only be executed from JDBC or ODBC driver.");

                SqlSetStreamingCommand setCmd = (SqlSetStreamingCommand)cmd;

                if (setCmd.isTurnOn())
                    cliCtx.enableStreaming(setCmd.allowOverwrite(), setCmd.flushFrequency(),
                        setCmd.perNodeBufferSize(), setCmd.perNodeParallelOperations(), setCmd.isOrdered());
                else
                    cliCtx.disableStreaming();
            }
            else
                processTxCommand(cmd, qry);

            return Collections.singletonList(H2Utils.zeroCursor());
        }
        catch (IgniteCheckedException e) {
            throw new IgniteSQLException("Failed to execute DDL statement [stmt=" + qry.getSql() + ']', e);
        }
    }

    /**
     * Check expected statement type (when it is set by JDBC) and given statement type.
     *
     * @param qry Query.
     * @param isQry {@code true} for select queries, otherwise (DML/DDL queries) {@code false}.
     */
    private void checkQueryType(SqlFieldsQuery qry, boolean isQry) {
        Boolean qryFlag = qry instanceof SqlFieldsQueryEx ? ((SqlFieldsQueryEx) qry).isQuery() : null;

        if (qryFlag != null && qryFlag != isQry)
            throw new IgniteSQLException("Given statement type does not match that declared by JDBC driver",
                IgniteQueryErrorCode.STMT_TYPE_MISMATCH);
    }

    /**
     * Process transactional command.
     * @param cmd Command.
     * @param qry Query.
     * @throws IgniteCheckedException if failed.
     */
    private void processTxCommand(SqlCommand cmd, SqlFieldsQuery qry) throws IgniteCheckedException {
        if (!mvccEnabled(ctx))
            throw new IgniteSQLException("MVCC must be enabled in order to invoke transactional operation: " +
                qry.getSql(), IgniteQueryErrorCode.MVCC_DISABLED);

        NestedTxMode nestedTxMode = qry instanceof SqlFieldsQueryEx ? ((SqlFieldsQueryEx)qry).getNestedTxMode() :
            NestedTxMode.DEFAULT;

        GridNearTxLocal tx = tx(ctx);

        if (cmd instanceof SqlBeginTransactionCommand) {
            if (tx != null) {
                if (nestedTxMode == null)
                    nestedTxMode = NestedTxMode.DEFAULT;

                switch (nestedTxMode) {
                    case COMMIT:
                        doCommit(tx);

                        txStart(ctx, qry.getTimeout());

                        break;

                    case IGNORE:
                        log.warning("Transaction has already been started, ignoring BEGIN command.");

                        break;

                    case ERROR:
                        throw new IgniteSQLException("Transaction has already been started.",
                            IgniteQueryErrorCode.TRANSACTION_EXISTS);

                    default:
                        throw new IgniteSQLException("Unexpected nested transaction handling mode: " +
                            nestedTxMode.name());
                }
            }
            else
                txStart(ctx, qry.getTimeout());
        }
        else if (cmd instanceof SqlCommitTransactionCommand) {
            // Do nothing if there's no transaction.
            if (tx != null)
                doCommit(tx);
        }
        else {
            assert cmd instanceof SqlRollbackTransactionCommand;

            // Do nothing if there's no transaction.
            if (tx != null)
                doRollback(tx);
        }
    }

    /**
     * Commit and properly close transaction.
     * @param tx Transaction.
     * @throws IgniteCheckedException if failed.
     */
    @SuppressWarnings("ThrowFromFinallyBlock")
    private void doCommit(@NotNull GridNearTxLocal tx) throws IgniteCheckedException {
        try {
            if (!tx.isRollbackOnly())
                tx.commit();
        }
        finally {
            closeTx(tx);
        }
    }

    /**
     * Rollback and properly close transaction.
     * @param tx Transaction.
     * @throws IgniteCheckedException if failed.
     */
    @SuppressWarnings("ThrowFromFinallyBlock")
    private void doRollback(@NotNull GridNearTxLocal tx) throws IgniteCheckedException {
        try {
            tx.rollback();
        }
        finally {
            closeTx(tx);
        }
    }

    /**
     * Properly close transaction.
     * @param tx Transaction.
     * @throws IgniteCheckedException if failed.
     */
    private void closeTx(@NotNull GridNearTxLocal tx) throws IgniteCheckedException {
        try {
            tx.close();
        }
        finally {
            ctx.cache().context().tm().resetContext();
        }
    }

    /** {@inheritDoc} */
    @SuppressWarnings({"StringEquality", "unchecked"})
    @Override public List<FieldsQueryCursor<List<?>>> querySqlFields(String schemaName, SqlFieldsQuery qry,
        @Nullable SqlClientContext cliCtx, boolean keepBinary, boolean failOnMultipleStmts, MvccQueryTracker tracker,
        GridQueryCancel cancel) {
        boolean mvccEnabled = mvccEnabled(ctx), startTx = autoStartTx(qry);

        try {
            List<FieldsQueryCursor<List<?>>> res = tryQueryDistributedSqlFieldsNative(schemaName, qry, cliCtx);

            if (res != null)
                return res;

            {
                // First, let's check if we already have a two-step query for this statement...
                H2TwoStepCachedQueryKey cachedQryKey = new H2TwoStepCachedQueryKey(schemaName, qry.getSql(),
                    qry.isCollocated(), qry.isDistributedJoins(), qry.isEnforceJoinOrder(), qry.isLocal());

                H2TwoStepCachedQuery cachedQry;

                if ((cachedQry = twoStepCache.get(cachedQryKey)) != null) {
                    checkQueryType(qry, true);

                    GridCacheTwoStepQuery twoStepQry = cachedQry.query().copy();

                    List<GridQueryFieldMetadata> meta = cachedQry.meta();

                    res = Collections.singletonList(doRunDistributedQuery(schemaName, qry, twoStepQry, meta, keepBinary,
                        startTx, tracker, cancel));

                    if (!twoStepQry.explain())
                        twoStepCache.putIfAbsent(cachedQryKey, new H2TwoStepCachedQuery(meta, twoStepQry.copy()));

                    return res;
                }
            }

            {
                // Second, let's check if we already have a parsed statement...
                PreparedStatement cachedStmt;

                if ((cachedStmt = cachedStatement(connectionForSchema(schemaName), qry.getSql())) != null) {
                    Prepared prepared = GridSqlQueryParser.prepared(cachedStmt);

                    // We may use this cached statement only for local queries and non queries.
                    if (qry.isLocal() || !prepared.isQuery())
                        return (List<FieldsQueryCursor<List<?>>>)doRunPrepared(schemaName, prepared, qry, null, null,
                            keepBinary, startTx, tracker, cancel);
                }
            }

            res = new ArrayList<>(1);

            int firstArg = 0;

            String remainingSql = qry.getSql();

            while (remainingSql != null) {
                ParsingResult parseRes = parseAndSplit(schemaName,
                    remainingSql != qry.getSql() ? cloneFieldsQuery(qry).setSql(remainingSql) : qry, firstArg);

                // Let's avoid second reflection getter call by returning Prepared object too
                Prepared prepared = parseRes.prepared();

                GridCacheTwoStepQuery twoStepQry = parseRes.twoStepQuery();

                List<GridQueryFieldMetadata> meta = parseRes.meta();

                SqlFieldsQuery newQry = parseRes.newQuery();

                remainingSql = parseRes.remainingSql();

                if (remainingSql != null && failOnMultipleStmts)
                    throw new IgniteSQLException("Multiple statements queries are not supported");

                firstArg += prepared.getParameters().size();

                res.addAll(doRunPrepared(schemaName, prepared, newQry, twoStepQry, meta, keepBinary, startTx, tracker,
                    cancel));

                if (parseRes.twoStepQuery() != null && parseRes.twoStepQueryKey() != null &&
                    !parseRes.twoStepQuery().explain())
                    twoStepCache.putIfAbsent(parseRes.twoStepQueryKey(), new H2TwoStepCachedQuery(meta,
                        twoStepQry.copy()));
            }

            return res;
        }
        catch (RuntimeException | Error e) {
            GridNearTxLocal tx;

            if (mvccEnabled && (tx = tx(ctx)) != null)
                tx.setRollbackOnly();

            throw e;
        }
    }

    /**
     * Execute an all-ready {@link SqlFieldsQuery}.
     * @param schemaName Schema name.
     * @param prepared H2 command.
     * @param qry Fields query with flags.
     * @param twoStepQry Two-step query if this query must be executed in a distributed way.
     * @param meta Metadata for {@code twoStepQry}.
     * @param keepBinary Whether binary objects must not be deserialized automatically.
     * @param startTx Start transactionq flag.
     * @param tracker MVCC tracker.
     * @param cancel Query cancel state holder.
     * @return Query result.
     */
    @SuppressWarnings("unchecked")
    private List<? extends FieldsQueryCursor<List<?>>> doRunPrepared(String schemaName, Prepared prepared,
        SqlFieldsQuery qry, GridCacheTwoStepQuery twoStepQry, List<GridQueryFieldMetadata> meta, boolean keepBinary,
        boolean startTx, MvccQueryTracker tracker, GridQueryCancel cancel) {
        String sqlQry = qry.getSql();

        boolean loc = qry.isLocal();

        IndexingQueryFilter filter = (loc ? backupFilter(null, qry.getPartitions()) : null);

        if (!prepared.isQuery()) {
            if (DmlStatementsProcessor.isDmlStatement(prepared)) {
                try {
                    Connection conn = connectionForSchema(schemaName);

                    if (!loc)
                        return dmlProc.updateSqlFieldsDistributed(schemaName, conn, prepared, qry, cancel);
                    else {
                        final GridQueryFieldsResult updRes =
                            dmlProc.updateSqlFieldsLocal(schemaName, conn, prepared, qry, filter, cancel);

                        return Collections.singletonList(new QueryCursorImpl<>(new Iterable<List<?>>() {
                            @SuppressWarnings("NullableProblems")
                            @Override public Iterator<List<?>> iterator() {
                                try {
                                    return new GridQueryCacheObjectsIterator(updRes.iterator(), objectContext(),
                                        true);
                                }
                                catch (IgniteCheckedException e) {
                                    throw new IgniteException(e);
                                }
                            }
                        }, cancel));
                    }
                }
                catch (IgniteCheckedException e) {
                    throw new IgniteSQLException("Failed to execute DML statement [stmt=" + sqlQry +
                        ", params=" + Arrays.deepToString(qry.getArgs()) + "]", e);
                }
            }

            if (DdlStatementsProcessor.isDdlStatement(prepared)) {
                if (loc)
                    throw new IgniteSQLException("DDL statements are not supported for LOCAL caches",
                        IgniteQueryErrorCode.UNSUPPORTED_OPERATION);

                return Collections.singletonList(ddlProc.runDdlStatement(sqlQry, prepared));
            }

            if (prepared instanceof NoOperation) {
                QueryCursorImpl<List<?>> resCur = (QueryCursorImpl<List<?>>)new QueryCursorImpl(
                    Collections.singletonList(Collections.singletonList(0L)), null, false);

                resCur.fieldsMeta(UPDATE_RESULT_META);

                return Collections.singletonList(resCur);
            }

            throw new IgniteSQLException("Unsupported DDL/DML operation: " + prepared.getClass().getName(),
                IgniteQueryErrorCode.UNSUPPORTED_OPERATION);
        }

        if (twoStepQry != null) {
            if (log.isDebugEnabled())
                log.debug("Parsed query: `" + sqlQry + "` into two step query: " + twoStepQry);

            checkQueryType(qry, true);

            return Collections.singletonList(doRunDistributedQuery(schemaName, qry, twoStepQry, meta, keepBinary,
                startTx, tracker, cancel));
        }

        // We've encountered a local query, let's just run it.
        try {
            return Collections.singletonList(queryLocalSqlFields(schemaName, qry, keepBinary, filter, cancel));
        }
        catch (IgniteCheckedException e) {
            throw new IgniteSQLException("Failed to execute local statement [stmt=" + sqlQry +
                ", params=" + Arrays.deepToString(qry.getArgs()) + ", reason="+e.getMessage()+"]", e);
        }
    }

    /**
     * Parse and split query if needed, cache either two-step query or statement.
     * @param schemaName Schema name.
     * @param qry Query.
     * @param firstArg Position of the first argument of the following {@code Prepared}.
     * @return Result: prepared statement, H2 command, two-step query (if needed),
     *     metadata for two-step query (if needed), evaluated query local execution flag.
     */
    private ParsingResult parseAndSplit(String schemaName, SqlFieldsQuery qry, int firstArg) {
        Connection c = connectionForSchema(schemaName);

        // For queries that are explicitly local, we rely on the flag specified in the query
        // because this parsing result will be cached and used for queries directly.
        // For other queries, we enforce join order at this stage to avoid premature optimizations
        // (and therefore longer parsing) as long as there'll be more parsing at split stage.
        boolean enforceJoinOrderOnParsing = (!qry.isLocal() || qry.isEnforceJoinOrder());

        H2Utils.setupConnection(c, /*distributedJoins*/false, /*enforceJoinOrder*/enforceJoinOrderOnParsing);

        boolean loc = qry.isLocal();

        PreparedStatement stmt = prepareStatementAndCaches(c, qry.getSql());

        if (loc && GridSqlQueryParser.checkMultipleStatements(stmt))
            throw new IgniteSQLException("Multiple statements queries are not supported for local queries.",
                IgniteQueryErrorCode.UNSUPPORTED_OPERATION);

        GridSqlQueryParser.PreparedWithRemaining prep = GridSqlQueryParser.preparedWithRemaining(stmt);

        Prepared prepared = prep.prepared();

        checkQueryType(qry, prepared.isQuery());

        String remainingSql = prep.remainingSql();

        int paramsCnt = prepared.getParameters().size();

        Object[] argsOrig = qry.getArgs();

        Object[] args = null;

        if (!DmlUtils.isBatched(qry) && paramsCnt > 0) {
            if (argsOrig == null || argsOrig.length < firstArg + paramsCnt) {
                throw new IgniteException("Invalid number of query parameters. " +
                    "Cannot find " + (argsOrig != null ? argsOrig.length + 1 - firstArg : 1) + " parameter.");
            }

            args = Arrays.copyOfRange(argsOrig, firstArg, firstArg + paramsCnt);
        }

       if (prepared.isQuery()) {
            try {
                bindParameters(stmt, F.asList(args));
            }
            catch (IgniteCheckedException e) {
                U.closeQuiet(stmt);

                throw new IgniteSQLException("Failed to bind parameters: [qry=" + prepared.getSQL() + ", params=" +
                    Arrays.deepToString(args) + "]", IgniteQueryErrorCode.PARSING, e);
            }

            GridSqlQueryParser parser = null;

            if (!loc) {
                parser = new GridSqlQueryParser(false);

                GridSqlStatement parsedStmt = parser.parse(prepared);

                // Legit assertion - we have H2 query flag above.
                assert parsedStmt instanceof GridSqlQuery;

                loc = parser.isLocalQuery(qry.isReplicatedOnly());
            }

            if (loc) {
                if (parser == null) {
                    parser = new GridSqlQueryParser(false);

                    parser.parse(prepared);
                }

                GridCacheContext cctx = parser.getFirstPartitionedCache();

                if (cctx != null && cctx.config().getQueryParallelism() > 1) {
                    loc = false;

                    qry.setDistributedJoins(true);
                }
            }
        }

        SqlFieldsQuery newQry = cloneFieldsQuery(qry).setSql(prepared.getSQL()).setArgs(args);

        boolean hasTwoStep = !loc && prepared.isQuery();

        // Let's not cache multiple statements and distributed queries as whole two step query will be cached later on.
        if (remainingSql != null || hasTwoStep)
            getStatementsCacheForCurrentThread().remove(schemaName, qry.getSql());

        if (!hasTwoStep)
            return new ParsingResult(prepared, newQry, remainingSql, null, null, null);

        final UUID locNodeId = ctx.localNodeId();

        // Now we're sure to have a distributed query. Let's try to get a two-step plan from the cache, or perform the
        // split if needed.
        H2TwoStepCachedQueryKey cachedQryKey = new H2TwoStepCachedQueryKey(schemaName, qry.getSql(),
            qry.isCollocated(), qry.isDistributedJoins(), qry.isEnforceJoinOrder(), qry.isLocal());

        H2TwoStepCachedQuery cachedQry;

        if ((cachedQry = twoStepCache.get(cachedQryKey)) != null) {
            checkQueryType(qry, true);

            GridCacheTwoStepQuery twoStepQry = cachedQry.query().copy();

            List<GridQueryFieldMetadata> meta = cachedQry.meta();

            return new ParsingResult(prepared, newQry, remainingSql, twoStepQry, cachedQryKey, meta);
        }

        try {
            GridH2QueryContext.set(new GridH2QueryContext(locNodeId, locNodeId, 0, PREPARE)
                .distributedJoinMode(distributedJoinMode(qry.isLocal(), qry.isDistributedJoins())));

            try {
                GridCacheTwoStepQuery twoStepQry = split(prepared, newQry);

                return new ParsingResult(prepared, newQry, remainingSql, twoStepQry,
                    cachedQryKey, H2Utils.meta(stmt.getMetaData()));
            }
            catch (IgniteCheckedException e) {
                throw new IgniteSQLException("Failed to bind parameters: [qry=" + newQry.getSql() + ", params=" +
                    Arrays.deepToString(newQry.getArgs()) + "]", IgniteQueryErrorCode.PARSING, e);
            }
            catch (SQLException e) {
                throw new IgniteSQLException(e);
            }
            finally {
                U.close(stmt, log);
            }
        }
        finally {
            GridH2QueryContext.clearThreadLocal();
        }
    }

    /**
     * Make a copy of {@link SqlFieldsQuery} with all flags and preserving type.
     * @param oldQry Query to copy.
     * @return Query copy.
     */
    private SqlFieldsQuery cloneFieldsQuery(SqlFieldsQuery oldQry) {
        return oldQry.copy().setLocal(oldQry.isLocal()).setPageSize(oldQry.getPageSize());
    }

    /**
     * Split query into two-step query.
     * @param prepared JDBC prepared statement.
     * @param qry Original fields query.
     * @return Two-step query.
     * @throws IgniteCheckedException in case of error inside {@link GridSqlQuerySplitter}.
     * @throws SQLException in case of error inside {@link GridSqlQuerySplitter}.
     */
    private GridCacheTwoStepQuery split(Prepared prepared, SqlFieldsQuery qry) throws IgniteCheckedException,
        SQLException {
        GridCacheTwoStepQuery res = GridSqlQuerySplitter.split(connectionForThread(qry.getSchema()), prepared,
            qry.getArgs(), qry.isCollocated(), qry.isDistributedJoins(), qry.isEnforceJoinOrder(), this);

        List<Integer> cacheIds = collectCacheIds(null, res);

        if (!F.isEmpty(cacheIds) && hasSystemViews(res)) {
            throw new IgniteSQLException("Normal tables and system views cannot be used in the same query.",
                IgniteQueryErrorCode.UNSUPPORTED_OPERATION);
        }

        if (F.isEmpty(cacheIds))
            res.local(true);
        else {
            res.cacheIds(cacheIds);
            res.local(qry.isLocal());
        }

        res.pageSize(qry.getPageSize());

        return res;
    }

    /**
     * @param qry Sql fields query.autoStartTx(qry)
     * @return {@code True} if need to start transaction.
     */
    public boolean autoStartTx(SqlFieldsQuery qry) {
        if (!mvccEnabled(ctx))
            return false;

        return qry instanceof SqlFieldsQueryEx && !((SqlFieldsQueryEx)qry).isAutoCommit() && tx(ctx) == null;
    }

    /** {@inheritDoc} */
    @Override public UpdateSourceIterator<?> prepareDistributedUpdate(GridCacheContext<?, ?> cctx, int[] ids,
        int[] parts, String schema, String qry, Object[] params, int flags,
        int pageSize, int timeout, AffinityTopologyVersion topVer,
        MvccSnapshot mvccSnapshot, GridQueryCancel cancel) throws IgniteCheckedException {

        SqlFieldsQuery fldsQry = new SqlFieldsQuery(qry);

        if (params != null)
            fldsQry.setArgs(params);

        fldsQry.setEnforceJoinOrder(isFlagSet(flags, GridH2QueryRequest.FLAG_ENFORCE_JOIN_ORDER));
        fldsQry.setTimeout(timeout, TimeUnit.MILLISECONDS);
        fldsQry.setPageSize(pageSize);
        fldsQry.setLocal(true);

        boolean loc = true;

        final boolean replicated = isFlagSet(flags, GridH2QueryRequest.FLAG_REPLICATED);

        GridCacheContext<?, ?> cctx0;

        if (!replicated
            && !F.isEmpty(ids)
            && (cctx0 = CU.firstPartitioned(cctx.shared(), ids)) != null
            && cctx0.config().getQueryParallelism() > 1) {
            fldsQry.setDistributedJoins(true);

            loc = false;
        }

        Connection conn = connectionForSchema(schema);

        H2Utils.setupConnection(conn, false, fldsQry.isEnforceJoinOrder());

        PreparedStatement stmt = preparedStatementWithParams(conn, fldsQry.getSql(),
            F.asList(fldsQry.getArgs()), true);

        return dmlProc.prepareDistributedUpdate(schema, conn, stmt, fldsQry, backupFilter(topVer, parts), cancel, loc,
            topVer, mvccSnapshot);
    }

    private boolean isFlagSet(int flags, int flag) {
        return (flags & flag) == flag;
    }

    /**
     * Run distributed query on detected set of partitions.
     * @param schemaName Schema name.
     * @param qry Original query.
     * @param twoStepQry Two-step query.
     * @param meta Metadata to set to cursor.
     * @param keepBinary Keep binary flag.
     * @param startTx Start transaction flag.
     * @param mvccTracker Query tracker.
     * @param cancel Cancel handler.
     * @return Cursor representing distributed query result.
     */
    private FieldsQueryCursor<List<?>> doRunDistributedQuery(String schemaName, SqlFieldsQuery qry,
        GridCacheTwoStepQuery twoStepQry, List<GridQueryFieldMetadata> meta, boolean keepBinary,
        boolean startTx, MvccQueryTracker mvccTracker, GridQueryCancel cancel) {
        if (log.isDebugEnabled())
            log.debug("Parsed query: `" + qry.getSql() + "` into two step query: " + twoStepQry);

        twoStepQry.pageSize(qry.getPageSize());

        if (cancel == null)
            cancel = new GridQueryCancel();

        int partitions[] = qry.getPartitions();

        if (partitions == null && twoStepQry.derivedPartitions() != null) {
            try {
                partitions = calculateQueryPartitions(twoStepQry.derivedPartitions(), qry.getArgs());
            }
            catch (IgniteCheckedException e) {
                throw new CacheException("Failed to calculate derived partitions: [qry=" + qry.getSql() + ", params=" +
                    Arrays.deepToString(qry.getArgs()) + "]", e);
            }
        }

        QueryCursorImpl<List<?>> cursor = new QueryCursorImpl<>(
            runQueryTwoStep(schemaName, twoStepQry, keepBinary, qry.isEnforceJoinOrder(), startTx, qry.getTimeout(),
                cancel, qry.getArgs(), partitions, qry.isLazy(), mvccTracker), cancel);

        cursor.fieldsMeta(meta);

        return cursor;
    }

    /**
     * Do initial parsing of the statement and create query caches, if needed.
     * @param c Connection.
     * @param sqlQry Query.
     * @return H2 prepared statement.
     */
    private PreparedStatement prepareStatementAndCaches(Connection c, String sqlQry) {
        boolean cachesCreated = false;

        while (true) {
            try {
                return prepareStatement(c, sqlQry, true);
            }
            catch (SQLException e) {
                if (!cachesCreated && (
                        e.getErrorCode() == ErrorCode.SCHEMA_NOT_FOUND_1 ||
                            e.getErrorCode() == ErrorCode.TABLE_OR_VIEW_NOT_FOUND_1 ||
                            e.getErrorCode() == ErrorCode.INDEX_NOT_FOUND_1)
                        ) {
                    try {
                        ctx.cache().createMissingQueryCaches();
                    }
                    catch (IgniteCheckedException ignored) {
                        throw new CacheException("Failed to create missing caches.", e);
                    }

                    cachesCreated = true;
                }
                else
                    throw new IgniteSQLException("Failed to parse query. " + e.getMessage(),
                        IgniteQueryErrorCode.PARSING, e);
            }
        }
    }

    /**
     * Run DML request from other node.
     *
     * @param schemaName Schema name.
     * @param fldsQry Query.
     * @param filter Filter.
     * @param cancel Cancel state.
     * @param local Locality flag.
     * @return Update result.
     * @throws IgniteCheckedException if failed.
     */
    public UpdateResult mapDistributedUpdate(String schemaName, SqlFieldsQuery fldsQry, IndexingQueryFilter filter,
        GridQueryCancel cancel, boolean local) throws IgniteCheckedException {
        Connection conn = connectionForSchema(schemaName);

        H2Utils.setupConnection(conn, false, fldsQry.isEnforceJoinOrder());

        PreparedStatement stmt = preparedStatementWithParams(conn, fldsQry.getSql(),
            Arrays.asList(fldsQry.getArgs()), true);

        return dmlProc.mapDistributedUpdate(schemaName, stmt, fldsQry, filter, cancel, local);
    }

    /**
     * @param cacheIds Cache IDs.
     * @param twoStepQry Query.
     * @throws IllegalStateException if segmented indices used with non-segmented indices.
     */
    private void processCaches(List<Integer> cacheIds, GridCacheTwoStepQuery twoStepQry) {
        if (cacheIds.isEmpty())
            return; // Nothing to check

        GridCacheSharedContext sharedCtx = ctx.cache().context();

        int expectedParallelism = 0;
        GridCacheContext cctx0 = null;

        boolean mvccEnabled = false;

        for (int i = 0; i < cacheIds.size(); i++) {
            Integer cacheId = cacheIds.get(i);

            GridCacheContext cctx = sharedCtx.cacheContext(cacheId);

            assert cctx != null;

            if (i == 0) {
                mvccEnabled = cctx.mvccEnabled();
                cctx0 = cctx;
            }
            else if (cctx.mvccEnabled() != mvccEnabled)
                MvccUtils.throwAtomicityModesMismatchException(cctx0, cctx);

            if (!cctx.isPartitioned())
                continue;

            if (expectedParallelism == 0)
                expectedParallelism = cctx.config().getQueryParallelism();
            else if (cctx.config().getQueryParallelism() != expectedParallelism) {
                throw new IllegalStateException("Using indexes with different parallelism levels in same query is " +
                    "forbidden.");
            }
        }

        twoStepQry.mvccEnabled(mvccEnabled);

        if (twoStepQry.forUpdate()) {
            if (cacheIds.size() != 1)
                throw new IgniteSQLException("SELECT FOR UPDATE is supported only for queries " +
                    "that involve single transactional cache.");

            if (!mvccEnabled)
                throw new IgniteSQLException("SELECT FOR UPDATE query requires transactional cache " +
                    "with MVCC enabled.", IgniteQueryErrorCode.UNSUPPORTED_OPERATION);
        }
    }

    /**
     * Prepares statement for query.
     *
     * @param qry Query string.
     * @param tableAlias table alias.
     * @param tbl Table to use.
     * @return Prepared statement.
     * @throws IgniteCheckedException In case of error.
     */
    private String generateQuery(String qry, String tableAlias, H2TableDescriptor tbl) throws IgniteCheckedException {
        assert tbl != null;

        final String qry0 = qry;

        String t = tbl.fullTableName();

        String from = " ";

        qry = qry.trim();

        String upper = qry.toUpperCase();

        if (upper.startsWith("SELECT")) {
            qry = qry.substring(6).trim();

            final int star = qry.indexOf('*');

            if (star == 0)
                qry = qry.substring(1).trim();
            else if (star > 0) {
                if (F.eq('.', qry.charAt(star - 1))) {
                    t = qry.substring(0, star - 1);

                    qry = qry.substring(star + 1).trim();
                }
                else
                    throw new IgniteCheckedException("Invalid query (missing alias before asterisk): " + qry0);
            }
            else
                throw new IgniteCheckedException("Only queries starting with 'SELECT *' and 'SELECT alias.*' " +
                    "are supported (rewrite your query or use SqlFieldsQuery instead): " + qry0);

            upper = qry.toUpperCase();
        }

        if (!upper.startsWith("FROM"))
            from = " FROM " + t + (tableAlias != null ? " as " + tableAlias : "") +
                (upper.startsWith("WHERE") || upper.startsWith("ORDER") || upper.startsWith("LIMIT") ?
                    " " : " WHERE ");

        if(tableAlias != null)
            t = tableAlias;

        qry = "SELECT " + t + "." + KEY_FIELD_NAME + ", " + t + "." + VAL_FIELD_NAME + from + qry;

        return qry;
    }

    /**
     * Registers new class description.
     *
     * This implementation doesn't support type reregistration.
     *
     * @param type Type description.
     * @throws IgniteCheckedException In case of error.
     */
    @Override public boolean registerType(GridCacheContext cctx, GridQueryTypeDescriptor type)
        throws IgniteCheckedException {
        validateTypeDescriptor(type);

        String schemaName = schema(cctx.name());

        H2Schema schema = schemas.get(schemaName);

        H2TableDescriptor tbl = new H2TableDescriptor(this, schema, type, cctx);

        try {
            Connection conn = connectionForThread(schemaName);

            createTable(schemaName, schema, tbl, conn);

            schema.add(tbl);
        }
        catch (SQLException e) {
            onSqlException();

            throw new IgniteCheckedException("Failed to register query type: " + type, e);
        }

        return true;
    }

    /**
     * Validates properties described by query types.
     *
     * @param type Type descriptor.
     * @throws IgniteCheckedException If validation failed.
     */
    @SuppressWarnings("CollectionAddAllCanBeReplacedWithConstructor")
    private void validateTypeDescriptor(GridQueryTypeDescriptor type)
        throws IgniteCheckedException {
        assert type != null;

        Collection<String> names = new HashSet<>();

        names.addAll(type.fields().keySet());

        if (names.size() < type.fields().size())
            throw new IgniteCheckedException("Found duplicated properties with the same name [keyType=" +
                type.keyClass().getName() + ", valueType=" + type.valueClass().getName() + "]");

        String ptrn = "Name ''{0}'' is reserved and cannot be used as a field name [type=" + type.name() + "]";

        for (String name : names) {
            if (name.equalsIgnoreCase(KEY_FIELD_NAME) ||
                name.equalsIgnoreCase(VAL_FIELD_NAME) ||
                name.equalsIgnoreCase(VER_FIELD_NAME))
                throw new IgniteCheckedException(MessageFormat.format(ptrn, name));
        }
    }

    /**
     * Create db table by using given table descriptor.
     *
     * @param schemaName Schema name.
     * @param schema Schema.
     * @param tbl Table descriptor.
     * @param conn Connection.
     * @throws SQLException If failed to create db table.
     * @throws IgniteCheckedException If failed.
     */
    private void createTable(String schemaName, H2Schema schema, H2TableDescriptor tbl, Connection conn)
        throws SQLException, IgniteCheckedException {
        assert schema != null;
        assert tbl != null;

        GridQueryProperty keyProp = tbl.type().property(KEY_FIELD_NAME);
        GridQueryProperty valProp = tbl.type().property(VAL_FIELD_NAME);

        String keyType = dbTypeFromClass(tbl.type().keyClass(),
            keyProp == null ? -1 : keyProp.precision(),
            keyProp == null ? -1 : keyProp.scale());

        String valTypeStr = dbTypeFromClass(tbl.type().valueClass(),
            valProp == null ? -1 : valProp.precision(),
            valProp == null ? -1 : valProp.scale());

        SB sql = new SB();

        String keyValVisibility = tbl.type().fields().isEmpty() ? " VISIBLE" : " INVISIBLE";

        sql.a("CREATE TABLE ").a(tbl.fullTableName()).a(" (")
            .a(KEY_FIELD_NAME).a(' ').a(keyType).a(keyValVisibility).a(" NOT NULL");

        sql.a(',').a(VAL_FIELD_NAME).a(' ').a(valTypeStr).a(keyValVisibility);
        sql.a(',').a(VER_FIELD_NAME).a(" OTHER INVISIBLE");

        for (Map.Entry<String, Class<?>> e : tbl.type().fields().entrySet()) {
            GridQueryProperty prop = tbl.type().property(e.getKey());

            sql.a(',')
                .a(H2Utils.withQuotes(e.getKey()))
                .a(' ')
                .a(dbTypeFromClass(e.getValue(), prop.precision(), prop.scale()))
                .a(prop.notNull() ? " NOT NULL" : "");
        }

        sql.a(')');

        if (log.isDebugEnabled())
            log.debug("Creating DB table with SQL: " + sql);

        GridH2RowDescriptor rowDesc = new GridH2RowDescriptor(this, tbl, tbl.type());

        H2RowFactory rowFactory = tbl.rowFactory(rowDesc);

        GridH2Table h2Tbl = H2TableEngine.createTable(conn, sql.toString(), rowDesc, rowFactory, tbl);

        for (GridH2IndexBase usrIdx : tbl.createUserIndexes())
            addInitialUserIndex(schemaName, tbl, usrIdx);

        if (dataTables.putIfAbsent(h2Tbl.identifier(), h2Tbl) != null)
            throw new IllegalStateException("Table already exists: " + h2Tbl.identifierString());
    }

    /**
     * Find table by name in given schema.
     *
     * @param schemaName Schema name.
     * @param tblName Table name.
     * @return Table or {@code null} if none found.
     */
    public GridH2Table dataTable(String schemaName, String tblName) {
        return dataTable(new QueryTable(schemaName, tblName));
    }

    /**
     * Find table by it's identifier.
     *
     * @param tbl Identifier.
     * @return Table or {@code null} if none found.
     */
    public GridH2Table dataTable(QueryTable tbl) {
        return dataTables.get(tbl);
    }

    /**
     * @param h2Tbl Remove data table.
     */
    public void removeDataTable(GridH2Table h2Tbl) {
        dataTables.remove(h2Tbl.identifier(), h2Tbl);
    }

    /**
     * Find table for index.
     *
     * @param schemaName Schema name.
     * @param idxName Index name.
     * @return Table or {@code null} if index is not found.
     */
    public GridH2Table dataTableForIndex(String schemaName, String idxName) {
        for (Map.Entry<QueryTable, GridH2Table> dataTableEntry : dataTables.entrySet()) {
            if (F.eq(dataTableEntry.getKey().schema(), schemaName)) {
                GridH2Table h2Tbl = dataTableEntry.getValue();

                if (h2Tbl.containsUserIndex(idxName))
                    return h2Tbl;
            }
        }

        return null;
    }

    /**
     * Gets corresponding DB type from java class.
     *
     * @param cls Java class.
     * @param precision Field precision.
     * @param scale Field scale.
     * @return DB type name.
     */
    private String dbTypeFromClass(Class<?> cls, int precision, int scale) {
        String dbType = H2DatabaseType.fromClass(cls).dBTypeAsString();

        if (precision != -1 && dbType.equalsIgnoreCase(H2DatabaseType.VARCHAR.dBTypeAsString()))
            return dbType + "(" + precision + ")";

        return dbType;
    }

    /**
     * Get table descriptor.
     *
     * @param schemaName Schema name.
     * @param cacheName Cache name.
     * @param type Type name.
     * @return Descriptor.
     */
    @Nullable private H2TableDescriptor tableDescriptor(String schemaName, String cacheName, String type) {
        H2Schema schema = schemas.get(schemaName);

        if (schema == null)
            return null;

        return schema.tableByTypeName(cacheName, type);
    }

    /** {@inheritDoc} */
    @Override public String schema(String cacheName) {
        String res = cacheName2schema.get(cacheName);

        if (res == null)
            res = "";

        return res;
    }

    /**
     * Gets collection of table for given schema name.
     *
     * @param cacheName Cache name.
     * @return Collection of table descriptors.
     */
    Collection<H2TableDescriptor> tables(String cacheName) {
        H2Schema s = schemas.get(schema(cacheName));

        if (s == null)
            return Collections.emptySet();

        List<H2TableDescriptor> tbls = new ArrayList<>();

        for (H2TableDescriptor tbl : s.tables()) {
            if (F.eq(tbl.cache().name(), cacheName))
                tbls.add(tbl);
        }

        return tbls;
    }

    /** {@inheritDoc} */
    @Override public void checkStatementStreamable(PreparedStatement nativeStmt) {
        if (!GridSqlQueryParser.isStreamableInsertStatement(nativeStmt))
            throw new IgniteSQLException("Streaming mode supports only INSERT commands without subqueries.",
                IgniteQueryErrorCode.UNSUPPORTED_OPERATION);
    }

    /** {@inheritDoc} */
    @Override public GridQueryRowCacheCleaner rowCacheCleaner(int grpId) {
        return rowCache.forGroup(grpId);
    }

    /**
     * Called periodically by {@link GridTimeoutProcessor} to clean up the statement cache.
     */
    private void cleanupStatementCache() {
        long now = U.currentTimeMillis();

        for (Iterator<Map.Entry<Thread, H2ConnectionWrapper>> it = conns.entrySet().iterator(); it.hasNext(); ) {
            Map.Entry<Thread, H2ConnectionWrapper> entry = it.next();

            Thread t = entry.getKey();

            if (t.getState() == Thread.State.TERMINATED) {
                U.close(entry.getValue(), log);

                it.remove();
            }
            else if (now - entry.getValue().statementCache().lastUsage() > STATEMENT_CACHE_THREAD_USAGE_TIMEOUT)
                entry.getValue().clearStatementCache();
        }
    }

    /**
     * Called periodically by {@link GridTimeoutProcessor} to clean up the {@link #conns}.
     */
    private void cleanupConnections() {
        for (Iterator<Map.Entry<Thread, H2ConnectionWrapper>> it = conns.entrySet().iterator(); it.hasNext(); ) {
            Map.Entry<Thread, H2ConnectionWrapper> entry = it.next();

            Thread t = entry.getKey();

            if (t.getState() == Thread.State.TERMINATED) {
                U.close(entry.getValue(), log);

                it.remove();
            }
        }
    }

    /**
     * Removes from cache and returns associated with current thread connection.
     * @return Connection associated with current thread.
     */
    public ThreadLocalObjectPool.Reusable<H2ConnectionWrapper> detach() {
        Thread key = Thread.currentThread();

        ThreadLocalObjectPool.Reusable<H2ConnectionWrapper> reusableConnection = connCache.get();

        H2ConnectionWrapper connection = conns.remove(key);

        connCache.remove();

        assert reusableConnection.object().connection() == connection.connection();

        return reusableConnection;
    }

    /**
     * Rebuild indexes from hash index.
     *
     * @param cacheName Cache name.
     * @throws IgniteCheckedException If failed.
     */
    @Override public void rebuildIndexesFromHash(String cacheName) throws IgniteCheckedException {
        int cacheId = CU.cacheId(cacheName);

        GridCacheContext cctx = ctx.cache().context().cacheContext(cacheId);

        final GridCacheQueryManager qryMgr = cctx.queries();

        SchemaIndexCacheVisitor visitor = new SchemaIndexCacheVisitorImpl(cctx);

        visitor.visit(new RebuildIndexFromHashClosure(qryMgr, cctx.mvccEnabled()));

        for (H2TableDescriptor tblDesc : tables(cacheName))
            tblDesc.table().markRebuildFromHashInProgress(false);
    }

    /** {@inheritDoc} */
    @Override public void markForRebuildFromHash(String cacheName) {
        for (H2TableDescriptor tblDesc : tables(cacheName)) {
            assert tblDesc.table() != null;

            tblDesc.table().markRebuildFromHashInProgress(true);
        }
    }

    /**
     * @return Busy lock.
     */
    public GridSpinBusyLock busyLock() {
        return busyLock;
    }

    /**
     * @return Map query executor.
     */
    public GridMapQueryExecutor mapQueryExecutor() {
        return mapQryExec;
    }

    /**
     * @return Reduce query executor.
     */
    public GridReduceQueryExecutor reduceQueryExecutor() {
        return rdcQryExec;
    }

    /** {@inheritDoc} */
    @SuppressWarnings({"NonThreadSafeLazyInitialization", "deprecation"})
    @Override public void start(GridKernalContext ctx, GridSpinBusyLock busyLock) throws IgniteCheckedException {
        if (log.isDebugEnabled())
            log.debug("Starting cache query index...");

        this.busyLock = busyLock;

        qryIdGen = new AtomicLong();

        if (SysProperties.serializeJavaObject) {
            U.warn(log, "Serialization of Java objects in H2 was enabled.");

            SysProperties.serializeJavaObject = false;
        }

        String dbName = (ctx != null ? ctx.localNodeId() : UUID.randomUUID()).toString();

        dbUrl = "jdbc:h2:mem:" + dbName + DB_OPTIONS;

        org.h2.Driver.load();

        try {
            if (getString(IGNITE_H2_DEBUG_CONSOLE) != null) {
                Connection c = DriverManager.getConnection(dbUrl);

                int port = getInteger(IGNITE_H2_DEBUG_CONSOLE_PORT, 0);

                WebServer webSrv = new WebServer();
                Server web = new Server(webSrv, "-webPort", Integer.toString(port));
                web.start();
                String url = webSrv.addSession(c);

                U.quietAndInfo(log, "H2 debug console URL: " + url);

                try {
                    Server.openBrowser(url);
                }
                catch (Exception e) {
                    U.warn(log, "Failed to open browser: " + e.getMessage());
                }
            }
        }
        catch (SQLException e) {
            throw new IgniteCheckedException(e);
        }

        if (ctx == null) {
            // This is allowed in some tests.
            nodeId = UUID.randomUUID();
            marshaller = new JdkMarshaller();
        }
        else {
            this.ctx = ctx;

            // Register PUBLIC schema which is always present.
            schemas.put(QueryUtils.DFLT_SCHEMA, new H2Schema(QueryUtils.DFLT_SCHEMA, true));

            // Register additional schemas.
            String[] additionalSchemas = ctx.config().getSqlSchemas();

            if (!F.isEmpty(additionalSchemas)) {
                synchronized (schemaMux) {
                    for (String schema : additionalSchemas) {
                        if (F.isEmpty(schema))
                            continue;

                        schema = QueryUtils.normalizeSchemaName(null, schema);

                        createSchemaIfNeeded(schema, true);
                    }
                }
            }

            valCtx = new CacheQueryObjectValueContext(ctx);

            nodeId = ctx.localNodeId();
            marshaller = ctx.config().getMarshaller();

            mapQryExec = new GridMapQueryExecutor(busyLock);
            rdcQryExec = new GridReduceQueryExecutor(qryIdGen, busyLock);

            mapQryExec.start(ctx, this);
            rdcQryExec.start(ctx, this);

            stmtCacheCleanupTask = ctx.timeout().schedule(new Runnable() {
                @Override public void run() {
                    cleanupStatementCache();
                }
            }, CLEANUP_STMT_CACHE_PERIOD, CLEANUP_STMT_CACHE_PERIOD);

            dmlProc = new DmlStatementsProcessor();
            ddlProc = new DdlStatementsProcessor();

            dmlProc.start(ctx, this);
            ddlProc.start(ctx, this);

            boolean sysViewsEnabled =
                !IgniteSystemProperties.getBoolean(IgniteSystemProperties.IGNITE_SQL_DISABLE_SYSTEM_VIEWS);

            if (sysViewsEnabled) {
                try {
                    synchronized (schemaMux) {
                        createSchema0(QueryUtils.SCHEMA_SYS);
                    }

                    Connection c = connectionForSchema(QueryUtils.SCHEMA_SYS);

                    for (SqlSystemView view : systemViews(ctx))
                        SqlSystemTableEngine.registerView(c, view);
                }
                catch (SQLException e) {
                    throw new IgniteCheckedException("Failed to register system view.", e);
                }

                // Caching this connection in ThreadLocal may lead to memory leaks.
                connCache.set(null);
            }
            else {
                if (log.isDebugEnabled())
                    log.debug("SQL system views will not be created because they are disabled (see " +
                        IgniteSystemProperties.IGNITE_SQL_DISABLE_SYSTEM_VIEWS + " system property)");
            }
        }

        if (JdbcUtils.serializer != null)
            U.warn(log, "Custom H2 serialization is already configured, will override.");

        JdbcUtils.serializer = h2Serializer();

        assert ctx != null;

        connCleanupTask = ctx.timeout().schedule(new Runnable() {
            @Override public void run() {
                cleanupConnections();
            }
        }, CLEANUP_CONNECTIONS_PERIOD, CLEANUP_CONNECTIONS_PERIOD);
    }

    /**
     * @param ctx Context.
     * @return Predefined system views.
     */
    public Collection<SqlSystemView> systemViews(GridKernalContext ctx) {
        Collection<SqlSystemView> views = new ArrayList<>();

        views.add(new SqlSystemViewNodes(ctx));
        views.add(new SqlSystemViewNodeAttributes(ctx));
        views.add(new SqlSystemViewBaselineNodes(ctx));
        views.add(new SqlSystemViewNodeMetrics(ctx));

        return views;
    }

    /**
     * @return Value object context.
     */
    public CacheObjectValueContext objectContext() {
        return ctx.query().objectContext();
    }

    /**
     * @param topic Topic.
     * @param topicOrd Topic ordinal for {@link GridTopic}.
     * @param nodes Nodes.
     * @param msg Message.
     * @param specialize Optional closure to specialize message for each node.
     * @param locNodeHnd Handler for local node.
     * @param plc Policy identifying the executor service which will process message.
     * @param runLocParallel Run local handler in parallel thread.
     * @return {@code true} If all messages sent successfully.
     */
    public boolean send(
        Object topic,
        int topicOrd,
        Collection<ClusterNode> nodes,
        Message msg,
        @Nullable IgniteBiClosure<ClusterNode, Message, Message> specialize,
        @Nullable final IgniteInClosure2X<ClusterNode, Message> locNodeHnd,
        byte plc,
        boolean runLocParallel
    ) {
        boolean ok = true;

        if (specialize == null && msg instanceof GridCacheQueryMarshallable)
            ((GridCacheQueryMarshallable)msg).marshall(marshaller);

        ClusterNode locNode = null;

        for (ClusterNode node : nodes) {
            if (node.isLocal()) {
                if (locNode != null)
                    throw new IllegalStateException();

                locNode = node;

                continue;
            }

            try {
                if (specialize != null) {
                    msg = specialize.apply(node, msg);

                    if (msg instanceof GridCacheQueryMarshallable)
                        ((GridCacheQueryMarshallable)msg).marshall(marshaller);
                }

                ctx.io().sendGeneric(node, topic, topicOrd, msg, plc);
            }
            catch (IgniteCheckedException e) {
                ok = false;

                U.warn(log, "Failed to send message [node=" + node + ", msg=" + msg +
                    ", errMsg=" + e.getMessage() + "]");
            }
        }

        // Local node goes the last to allow parallel execution.
        if (locNode != null) {
            assert locNodeHnd != null;

            if (specialize != null)
                msg = specialize.apply(locNode, msg);

            if (runLocParallel) {
                final ClusterNode finalLocNode = locNode;
                final Message finalMsg = msg;

                try {
                    // We prefer runLocal to runLocalSafe, because the latter can produce deadlock here.
                    ctx.closure().runLocal(new GridPlainRunnable() {
                        @Override public void run() {
                            if (!busyLock.enterBusy())
                                return;

                            try {
                                locNodeHnd.apply(finalLocNode, finalMsg);
                            }
                            finally {
                                busyLock.leaveBusy();
                            }
                        }
                    }, plc).listen(logger);
                }
                catch (IgniteCheckedException e) {
                    ok = false;

                    U.error(log, "Failed to execute query locally.", e);
                }
            }
            else
                locNodeHnd.apply(locNode, msg);
        }

        return ok;
    }

    /**
     * @return Serializer.
     */
    private JavaObjectSerializer h2Serializer() {
        return new JavaObjectSerializer() {
            @Override public byte[] serialize(Object obj) throws Exception {
                return U.marshal(marshaller, obj);
            }

            @Override public Object deserialize(byte[] bytes) throws Exception {
                ClassLoader clsLdr = ctx != null ? U.resolveClassLoader(ctx.config()) : null;

                return U.unmarshal(marshaller, bytes, clsLdr);
            }
        };
    }

    /**
     * Registers SQL functions.
     *
     * @param schema Schema.
     * @param clss Classes.
     * @throws IgniteCheckedException If failed.
     */
    private void createSqlFunctions(String schema, Class<?>[] clss) throws IgniteCheckedException {
        if (F.isEmpty(clss))
            return;

        for (Class<?> cls : clss) {
            for (Method m : cls.getDeclaredMethods()) {
                QuerySqlFunction ann = m.getAnnotation(QuerySqlFunction.class);

                if (ann != null) {
                    int modifiers = m.getModifiers();

                    if (!Modifier.isStatic(modifiers) || !Modifier.isPublic(modifiers))
                        throw new IgniteCheckedException("Method " + m.getName() + " must be public static.");

                    String alias = ann.alias().isEmpty() ? m.getName() : ann.alias();

                    String clause = "CREATE ALIAS IF NOT EXISTS " + alias + (ann.deterministic() ?
                        " DETERMINISTIC FOR \"" :
                        " FOR \"") +
                        cls.getName() + '.' + m.getName() + '"';

                    executeStatement(schema, clause);
                }
            }
        }
    }

    /** {@inheritDoc} */
    @Override public void stop() {
        if (log.isDebugEnabled())
            log.debug("Stopping cache query index...");

        mapQryExec.cancelLazyWorkers();

        for (H2ConnectionWrapper c : conns.values())
            U.close(c, log);

        conns.clear();
        schemas.clear();
        cacheName2schema.clear();

        try (Connection c = DriverManager.getConnection(dbUrl); Statement s = c.createStatement()) {
            s.execute("SHUTDOWN");
        }
        catch (SQLException e) {
            U.error(log, "Failed to shutdown database.", e);
        }

        if (stmtCacheCleanupTask != null)
            stmtCacheCleanupTask.close();

        if (connCleanupTask != null)
            connCleanupTask.close();

        GridH2QueryContext.clearLocalNodeStop(nodeId);

        if (log.isDebugEnabled())
            log.debug("Cache query index stopped.");

        // Close system H2 connection to INFORMATION_SCHEMA
        synchronized (schemaMux) {
            if (sysConn != null) {
                U.close(sysConn, log);

                sysConn = null;
            }
        }
    }

    /** {@inheritDoc} */
    @Override public void onClientDisconnect() throws IgniteCheckedException {
        if (!mvccEnabled(ctx))
            return;

        GridNearTxLocal tx = tx(ctx);

        if (tx != null)
            doRollback(tx);
    }

    /** {@inheritDoc} */
    @Override public void registerCache(String cacheName, String schemaName, GridCacheContext<?, ?> cctx)
        throws IgniteCheckedException {
        rowCache.onCacheRegistered(cctx);

        synchronized (schemaMux) {
            createSchemaIfNeeded(schemaName, false);
        }

        cacheName2schema.put(cacheName, schemaName);

        createSqlFunctions(schemaName, cctx.config().getSqlFunctionClasses());
    }

    /** {@inheritDoc} */
    @Override public void unregisterCache(GridCacheContext cctx, boolean rmvIdx) {
        rowCache.onCacheUnregistered(cctx);

        String cacheName = cctx.name();

        String schemaName = schema(cacheName);

        H2Schema schema = schemas.get(schemaName);

        if (schema != null) {
            onCacheStop(cacheName);
            dmlProc.onCacheStop(cacheName);

            // Remove this mapping only after callback to DML proc - it needs that mapping internally
            cacheName2schema.remove(cacheName);

            // Drop tables.
            Collection<H2TableDescriptor> rmvTbls = new HashSet<>();

            for (H2TableDescriptor tbl : schema.tables()) {
                if (F.eq(tbl.cache().name(), cacheName)) {
                    try {
                        tbl.table().setRemoveIndexOnDestroy(rmvIdx);

                        dropTable(tbl);
                    }
                    catch (IgniteCheckedException e) {
                        U.error(log, "Failed to drop table on cache stop (will ignore): " + tbl.fullTableName(), e);
                    }

                    schema.drop(tbl);

                    rmvTbls.add(tbl);
                }
            }

            synchronized (schemaMux) {
                if (schema.decrementUsageCount()) {
                    schemas.remove(schemaName);

                    try {
                        dropSchema(schemaName);
                    }
                    catch (IgniteException e) {
                        U.error(log, "Failed to drop schema on cache stop (will ignore): " + cacheName, e);
                    }
                }
            }

            conns.values().forEach(H2ConnectionWrapper::clearStatementCache);

            for (H2TableDescriptor tbl : rmvTbls) {
                for (Index idx : tbl.table().getIndexes())
                    idx.close(null);
            }

            int cacheId = CU.cacheId(cacheName);

            for (Iterator<Map.Entry<H2TwoStepCachedQueryKey, H2TwoStepCachedQuery>> it =
                twoStepCache.entrySet().iterator(); it.hasNext();) {
                Map.Entry<H2TwoStepCachedQueryKey, H2TwoStepCachedQuery> e = it.next();

                GridCacheTwoStepQuery qry = e.getValue().query();

                if (!F.isEmpty(qry.cacheIds()) && qry.cacheIds().contains(cacheId))
                    it.remove();
            }

            for (Iterator<Map.Entry<String, List<Integer>>> it = sqlToCacheIdsCache.entrySet().iterator(); it.hasNext();) {
                Map.Entry<String, List<Integer>> entry = it.next();

                assert entry != null;
                assert entry.getValue() != null;

                if (entry.getValue().contains(cacheId))
                    it.remove();
            }
        }
    }

    /**
     * Remove all cached queries from cached two-steps queries.
     */
    private void clearCachedQueries() {
        twoStepCache = new GridBoundedConcurrentLinkedHashMap<>(TWO_STEP_QRY_CACHE_SIZE);
    }

    /** {@inheritDoc} */
    @Override public IndexingQueryFilter backupFilter(@Nullable final AffinityTopologyVersion topVer,
        @Nullable final int[] parts) {
        return new IndexingQueryFilterImpl(ctx, topVer, parts);
    }

    /**
     * @return Ready topology version.
     */
    public AffinityTopologyVersion readyTopologyVersion() {
        return ctx.cache().context().exchange().readyAffinityVersion();
    }

    /**
     * @param readyVer Ready topology version.
     *
     * @return {@code true} If pending distributed exchange exists because server topology is changed.
     */
    public boolean serverTopologyChanged(AffinityTopologyVersion readyVer) {
        GridDhtPartitionsExchangeFuture fut = ctx.cache().context().exchange().lastTopologyFuture();

        if (fut.isDone())
            return false;

        AffinityTopologyVersion initVer = fut.initialVersion();

        return initVer.compareTo(readyVer) > 0 && !fut.firstEvent().node().isClient();
    }

    /**
     * @param topVer Topology version.
     * @throws IgniteCheckedException If failed.
     */
    public void awaitForReadyTopologyVersion(AffinityTopologyVersion topVer) throws IgniteCheckedException {
        IgniteInternalFuture<?> fut = ctx.cache().context().exchange().affinityReadyFuture(topVer);

        if (fut != null)
            fut.get();
    }

    /** {@inheritDoc} */
    @Override public void onDisconnected(IgniteFuture<?> reconnectFut) {
        rdcQryExec.onDisconnected(reconnectFut);
    }

    /**
     * Bind query parameters and calculate partitions derived from the query.
     *
     * @param partInfoList Collection of query derived partition info.
     * @param params Query parameters.
     * @return Partitions.
     * @throws IgniteCheckedException, If fails.
     */
    private int[] calculateQueryPartitions(CacheQueryPartitionInfo[] partInfoList, Object[] params)
        throws IgniteCheckedException {

        ArrayList<Integer> list = new ArrayList<>(partInfoList.length);

        for (CacheQueryPartitionInfo partInfo: partInfoList) {
            int partId = (partInfo.partition() >= 0) ? partInfo.partition() :
                bindPartitionInfoParameter(partInfo, params);

            int i = 0;

            while (i < list.size() && list.get(i) < partId)
                i++;

            if (i < list.size()) {
                if (list.get(i) > partId)
                    list.add(i, partId);
            }
            else
                list.add(partId);
        }

        int[] result = new int[list.size()];

        for (int i = 0; i < list.size(); i++)
            result[i] = list.get(i);

        return result;
    }

    /**
     * Bind query parameter to partition info and calculate partition.
     *
     * @param partInfo Partition Info.
     * @param params Query parameters.
     * @return Partition.
     * @throws IgniteCheckedException, If fails.
     */
    private int bindPartitionInfoParameter(CacheQueryPartitionInfo partInfo, Object[] params)
        throws IgniteCheckedException {
        assert partInfo != null;
        assert partInfo.partition() < 0;

        GridH2RowDescriptor desc = dataTable(schema(partInfo.cacheName()), partInfo.tableName()).rowDescriptor();

        Object param = H2Utils.convert(params[partInfo.paramIdx()],
                desc, partInfo.dataType());

        return kernalContext().affinity().partition(partInfo.cacheName(), param);
    }

    /** {@inheritDoc} */
    @Override public Collection<GridRunningQueryInfo> runningQueries(long duration) {
        Collection<GridRunningQueryInfo> res = new ArrayList<>();

        res.addAll(runs.values());
        res.addAll(rdcQryExec.longRunningQueries(duration));

        return res;
    }

    /** {@inheritDoc} */
    @Override public void cancelQueries(Collection<Long> queries) {
        if (!F.isEmpty(queries)) {
            for (Long qryId : queries) {
                GridRunningQueryInfo run = runs.get(qryId);

                if (run != null)
                    run.cancel();
            }

            rdcQryExec.cancelQueries(queries);
        }
    }

    /** {@inheritDoc} */
    @Override public void cancelAllQueries() {
        mapQryExec.cancelLazyWorkers();

        for (H2ConnectionWrapper c : conns.values())
            U.close(c, log);
    }

    /**
     * @return Per-thread connections.
     */
    public Map<Thread, ?> perThreadConnections() {
        return conns;
    }

    /**
     * Extracts cache identifiers from {@link Prepared}.
     *
     * @param p Prepared statement.
     * @return Relevant cache identifiers for the given prepared statement.
     */
    public List<Integer> collectCacheIds(Prepared p) {
        List<Integer> cacheIds = new ArrayList<>();

        if (p != null && p instanceof Select) {
            Select select = (Select) p;

            Set<Table> tbls = select.getTables();

            for (Table tbl : tbls) {
                if (tbl instanceof GridH2Table)
                    cacheIds.add(((GridH2Table)tbl).cacheId());
            }
        }

        return cacheIds;
    }


    /**
     * Collect cache identifiers from two-step query.
     *
     * @param mainCacheId Id of main cache.
     * @param twoStepQry Two-step query.
     * @return Result.
     */
    @Nullable public List<Integer> collectCacheIds(@Nullable Integer mainCacheId, GridCacheTwoStepQuery twoStepQry) {
        LinkedHashSet<Integer> caches0 = new LinkedHashSet<>();

        int tblCnt = twoStepQry.tablesCount();

        if (mainCacheId != null)
            caches0.add(mainCacheId);

        if (tblCnt > 0) {
            for (QueryTable tblKey : twoStepQry.tables()) {
                GridH2Table tbl = dataTable(tblKey);

                if (tbl != null) {
                    int cacheId = tbl.cacheId();

                    caches0.add(cacheId);
                }
            }
        }

        if (caches0.isEmpty())
            return null;
        else {
            //Prohibit usage indices with different numbers of segments in same query.
            List<Integer> cacheIds = new ArrayList<>(caches0);

            processCaches(cacheIds, twoStepQry);

            return cacheIds;
        }
    }

    /**
     * @return {@code True} is system views exist.
     */
    private boolean hasSystemViews(GridCacheTwoStepQuery twoStepQry) {
        if (twoStepQry.tablesCount() > 0) {
            for (QueryTable tbl : twoStepQry.tables()) {
                if (QueryUtils.SCHEMA_SYS.equals(tbl.schema()))
                    return true;
            }
        }

        return false;
    }

    /**
     * @param cacheIds Cache IDs.
     * @param topVer Topology version.
     * @param explicitParts Explicit partitions list.
     * @param reserved Reserved list.
     * @param nodeId Node ID.
     * @param reqId Request ID.
     * @return String which is null in case of success or with causeMessage if failed
     * @throws IgniteCheckedException If failed.
     */
    public String reservePartitions(
        @Nullable List<Integer> cacheIds,
        AffinityTopologyVersion topVer,
        final int[] explicitParts,
        List<GridReservable> reserved,
        UUID nodeId,
        long reqId
    ) throws IgniteCheckedException {
        assert topVer != null;

        if (F.isEmpty(cacheIds) || ctx.clientNode())
            return null;

        Collection<Integer> partIds = wrap(explicitParts);

        for (int i = 0; i < cacheIds.size(); i++) {
            GridCacheContext<?, ?> cctx = ctx.cache().context().cacheContext(cacheIds.get(i));

            // Cache was not found, probably was not deployed yet.
            if (cctx == null) {
                return String.format("Failed to reserve partitions for query (cache is not found on " +
                        "local node) [localNodeId=%s, rmtNodeId=%s, reqId=%s, affTopVer=%s, cacheId=%s]",
                    ctx.localNodeId(), nodeId, reqId, topVer, cacheIds.get(i));
            }

            if (cctx.isLocal() || !cctx.rebalanceEnabled())
                continue;

            // For replicated cache topology version does not make sense.
            final ReservationKey grpKey = new ReservationKey(cctx.name(), cctx.isReplicated() ? null : topVer);

            GridReservable r = reservations.get(grpKey);

            if (explicitParts == null && r != null) { // Try to reserve group partition if any and no explicits.
                if (r != ReplicatedReservation.INSTANCE) {
                    if (!r.reserve())
                        return String.format("Failed to reserve partitions for query (group " +
                            "reservation failed) [localNodeId=%s, rmtNodeId=%s, reqId=%s, affTopVer=%s, cacheId=%s, " +
                            "cacheName=%s]",ctx.localNodeId(), nodeId, reqId, topVer, cacheIds.get(i), cctx.name());

                    reserved.add(r);
                }
            }
            else { // Try to reserve partitions one by one.
                int partsCnt = cctx.affinity().partitions();

                if (cctx.isReplicated()) { // Check all the partitions are in owning state for replicated cache.
                    if (r == null) { // Check only once.
                        for (int p = 0; p < partsCnt; p++) {
                            GridDhtLocalPartition part = partition(cctx, p);

                            // We don't need to reserve partitions because they will not be evicted in replicated caches.
                            GridDhtPartitionState partState = part != null ? part.state() : null;

                            if (partState != OWNING)
                                return String.format("Failed to reserve partitions for query " +
                                        "(partition of REPLICATED cache is not in OWNING state) [" +
                                        "localNodeId=%s, rmtNodeId=%s, reqId=%s, affTopVer=%s, cacheId=%s, cacheName=%s, " +
                                        "part=%s, partFound=%s, partState=%s]",
                                    ctx.localNodeId(),
                                    nodeId,
                                    reqId,
                                    topVer,
                                    cacheIds.get(i),
                                    cctx.name(),
                                    p,
                                    (part != null),
                                    partState
                                );
                        }

                        // Mark that we checked this replicated cache.
                        reservations.putIfAbsent(grpKey, ReplicatedReservation.INSTANCE);
                    }
                }
                else { // Reserve primary partitions for partitioned cache (if no explicit given).
                    if (explicitParts == null)
                        partIds = cctx.affinity().primaryPartitions(ctx.localNodeId(), topVer);

                    int reservedCnt = 0;

                    for (int partId : partIds) {
                        GridDhtLocalPartition part = partition(cctx, partId);

                        GridDhtPartitionState partState = part != null ? part.state() : null;

                        if (partState != OWNING) {
                            if (partState == LOST)
                                ignoreLostPartitionIfPossible(cctx, part);
                            else {
                                return String.format("Failed to reserve partitions for query " +
                                        "(partition of PARTITIONED cache is not found or not in OWNING state) [" +
                                        "localNodeId=%s, rmtNodeId=%s, reqId=%s, affTopVer=%s, cacheId=%s, " +
                                        "cacheName=%s, part=%s, partFound=%s, partState=%s]",
                                    ctx.localNodeId(),
                                    nodeId,
                                    reqId,
                                    topVer,
                                    cacheIds.get(i),
                                    cctx.name(),
                                    partId,
                                    (part != null),
                                    partState
                                );
                            }
                        }

                        if (!part.reserve()) {
                            return String.format("Failed to reserve partitions for query " +
                                    "(partition of PARTITIONED cache cannot be reserved) [" +
                                    "localNodeId=%s, rmtNodeId=%s, reqId=%s, affTopVer=%s, cacheId=%s, " +
                                    "cacheName=%s, part=%s, partFound=%s, partState=%s]",
                                ctx.localNodeId(),
                                nodeId,
                                reqId,
                                topVer,
                                cacheIds.get(i),
                                cctx.name(),
                                partId,
                                true,
                                partState
                            );
                        }

                        reserved.add(part);

                        reservedCnt++;

                        // Double check that we are still in owning state and partition contents are not cleared.
                        partState = part.state();

                        if (partState != OWNING) {
                            if (partState == LOST)
                                ignoreLostPartitionIfPossible(cctx, part);
                            else {
                                return String.format("Failed to reserve partitions for query " +
                                        "(partition of PARTITIONED cache is not in OWNING state after reservation) [" +
                                        "localNodeId=%s, rmtNodeId=%s, reqId=%s, affTopVer=%s, cacheId=%s, " +
                                        "cacheName=%s, part=%s, partState=%s]",
                                    ctx.localNodeId(),
                                    nodeId,
                                    reqId,
                                    topVer,
                                    cacheIds.get(i),
                                    cctx.name(),
                                    partId,
                                    partState
                                );
                            }
                        }
                    }

                    if (explicitParts == null && reservedCnt > 0) {
                        // We reserved all the primary partitions for cache, attempt to add group reservation.
                        GridDhtPartitionsReservation grp = new GridDhtPartitionsReservation(topVer, cctx, "SQL");

                        if (grp.register(reserved.subList(reserved.size() - reservedCnt, reserved.size()))) {
                            if (reservations.putIfAbsent(grpKey, grp) != null)
                                throw new IllegalStateException("Reservation already exists.");

                            grp.onPublish(new CI1<GridDhtPartitionsReservation>() {
                                @Override public void apply(GridDhtPartitionsReservation r) {
                                    reservations.remove(grpKey, r);
                                }
                            });
                        }
                    }
                }
            }
        }

        return null;
    }

    /**
     * @param cctx Cache context.
     * @param p Partition ID.
     * @return Partition.
     */
    private GridDhtLocalPartition partition(GridCacheContext<?, ?> cctx, int p) {
        return cctx.topology().localPartition(p, NONE, false);
    }

    /**
     * Decide whether to ignore or proceed with lost partition.
     *
     * @param cctx Cache context.
     * @param part Partition.
     * @throws IgniteCheckedException If failed.
     */
    private static void ignoreLostPartitionIfPossible(GridCacheContext cctx, GridDhtLocalPartition part)
        throws IgniteCheckedException {
        PartitionLossPolicy plc = cctx.config().getPartitionLossPolicy();

        if (plc != null) {
            if (plc == READ_ONLY_SAFE || plc == READ_WRITE_SAFE) {
                throw new CacheInvalidStateException("Failed to execute query because cache partition has been " +
                    "lost [cacheName=" + cctx.name() + ", part=" + part + ']');
            }
        }
    }

    /**
     * @param ints Integers.
     * @return Collection wrapper.
     */
    private static Collection<Integer> wrap(final int[] ints) {
        if (ints == null)
            return null;

        if (ints.length == 0)
            return Collections.emptySet();

        return new AbstractCollection<Integer>() {
            @SuppressWarnings("NullableProblems")
            @Override public Iterator<Integer> iterator() {
                return new Iterator<Integer>() {
                    /** */
                    private int i = 0;

                    @Override public boolean hasNext() {
                        return i < ints.length;
                    }

                    @Override public Integer next() {
                        return ints[i++];
                    }

                    @Override public void remove() {
                        throw new UnsupportedOperationException();
                    }
                };
            }

            @Override public int size() {
                return ints.length;
            }
        };
    }

    /**
     * @param cacheName Cache name.
     */
    public void onCacheStop(String cacheName) {
        // Drop group reservations.
        for (ReservationKey grpKey : reservations.keySet()) {
            if (F.eq(grpKey.cacheName(), cacheName))
                reservations.remove(grpKey);
        }
    }

    /**
     * Closeable iterator.
     */
    private interface ClIter<X> extends AutoCloseable, Iterator<X> {
        // No-op.
    }
}<|MERGE_RESOLUTION|>--- conflicted
+++ resolved
@@ -1112,7 +1112,6 @@
      * @throws IgniteCheckedException If failed.
      */
     @SuppressWarnings("unchecked")
-<<<<<<< HEAD
     public GridQueryFieldsResult queryLocalSqlFields(
         final String schemaName,
         final String qryParam,
@@ -1126,19 +1125,14 @@
         final int[] parts
     ) throws IgniteCheckedException {
         String qry = qryParam;
+
         int timeout = timeoutParam;
+
         MvccQueryTracker mvccTracker = mvccTrackerParam;
-        GridNearTxLocal tx = null; boolean mvccEnabled = mvccEnabled(kernalContext());
-=======
-    GridQueryFieldsResult queryLocalSqlFields(final String schemaName, String qry,
-        @Nullable final Collection<Object> params, final IndexingQueryFilter filter, boolean enforceJoinOrder,
-        boolean startTx, int timeout, final GridQueryCancel cancel,
-        MvccQueryTracker mvccTracker) throws IgniteCheckedException {
 
         GridNearTxLocal tx = null;
 
         boolean mvccEnabled = mvccEnabled(kernalContext());
->>>>>>> 2ab94934
 
         assert mvccEnabled || mvccTracker == null;
 
@@ -1152,7 +1146,7 @@
             if (GridSqlQueryParser.checkMultipleStatements(stmt))
                 throw new IgniteSQLException("Multiple statements queries are not supported for local queries");
 
-        final Prepared p = GridSqlQueryParser.prepared(stmt);
+            final Prepared p = GridSqlQueryParser.prepared(stmt);
 
             if (DmlStatementsProcessor.isDmlStatement(p)) {
                 SqlFieldsQuery fldsQry = new SqlFieldsQuery(qry);
@@ -1261,6 +1255,7 @@
             catch (SQLException e) {
                 throw new IgniteCheckedException("Cannot prepare query metadata", e);
             }
+
             GridNearTxLocal tx0 = tx;
             MvccQueryTracker mvccTracker0 = mvccTracker;
             GridNearTxSelectForUpdateFuture sfuFut0 = sfuFut;
