--- conflicted
+++ resolved
@@ -86,11 +86,8 @@
      * @param metaPageId Meta page ID.
      * @param initNew Initialize new index.
      * @param rowCache Row cache.
-<<<<<<< HEAD
      * @param mvccEnabled Mvcc flag.
-=======
      * @param failureProcessor if the tree is corrupted.
->>>>>>> 40f6be89
      * @throws IgniteCheckedException If failed.
      */
     protected H2Tree(
@@ -106,16 +103,11 @@
         IndexColumn[] cols,
         List<InlineIndexHelper> inlineIdxs,
         int inlineSize,
-<<<<<<< HEAD
         boolean mvccEnabled,
-        @Nullable H2RowCache rowCache) throws IgniteCheckedException {
-        super(name, grpId, pageMem, wal, globalRmvId, metaPageId, reuseList);
-=======
         @Nullable H2RowCache rowCache,
         @Nullable FailureProcessor failureProcessor
     ) throws IgniteCheckedException {
         super(name, grpId, pageMem, wal, globalRmvId, metaPageId, reuseList, failureProcessor);
->>>>>>> 40f6be89
 
         if (!initNew) {
             // Page is ready - read inline size from it.
