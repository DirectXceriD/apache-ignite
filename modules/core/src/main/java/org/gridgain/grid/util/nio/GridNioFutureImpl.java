--- conflicted
+++ resolved
@@ -119,13 +119,8 @@
      * @param nanosTimeout Timeout (nanoseconds).
      * @return Result.
      * @throws InterruptedException If interrupted.
-<<<<<<< HEAD
      * @throws IgniteFutureTimeoutException If timeout reached before computation completed.
-     * @throws GridException If error occurred.
-=======
-     * @throws org.apache.ignite.lang.IgniteFutureTimeoutException If timeout reached before computation completed.
      * @throws IgniteCheckedException If error occurred.
->>>>>>> 52f2b400
      */
     @Nullable protected R get0(long nanosTimeout) throws InterruptedException, IgniteCheckedException {
         if (endTime == 0 && !tryAcquireSharedNanos(0, nanosTimeout))
