/*
 * Licensed to the Apache Software Foundation (ASF) under one or more
 * contributor license agreements.  See the NOTICE file distributed with
 * this work for additional information regarding copyright ownership.
 * The ASF licenses this file to You under the Apache License, Version 2.0
 * (the "License"); you may not use this file except in compliance with
 * the License.  You may obtain a copy of the License at
 *
 *      http://www.apache.org/licenses/LICENSE-2.0
 *
 * Unless required by applicable law or agreed to in writing, software
 * distributed under the License is distributed on an "AS IS" BASIS,
 * WITHOUT WARRANTIES OR CONDITIONS OF ANY KIND, either express or implied.
 * See the License for the specific language governing permissions and
 * limitations under the License.
 */

package org.apache.ignite.internal.processors.cache.distributed.near;

import java.io.Externalizable;
import java.nio.ByteBuffer;
import java.util.ArrayList;
import java.util.Collection;
import java.util.Map;
import java.util.UUID;
import org.apache.ignite.internal.processors.affinity.AffinityTopologyVersion;
import org.apache.ignite.internal.processors.cache.GridCacheContext;
import org.apache.ignite.internal.processors.cache.distributed.GridDistributedTxPrepareRequest;
import org.apache.ignite.internal.processors.cache.transactions.IgniteTxEntry;
import org.apache.ignite.internal.util.tostring.GridToStringExclude;
import org.apache.ignite.internal.util.typedef.F;
import org.apache.ignite.internal.util.typedef.internal.S;
import org.apache.ignite.internal.util.typedef.internal.U;
import org.apache.ignite.lang.IgniteUuid;
import org.apache.ignite.plugin.extensions.communication.MessageReader;
import org.apache.ignite.plugin.extensions.communication.MessageWriter;
import org.jetbrains.annotations.Nullable;

/**
 * Near transaction prepare request to primary node. 'Near' means 'Initiating node' here, not 'Near Cache'.
 */
public class GridNearTxPrepareRequest extends GridDistributedTxPrepareRequest {
    /** */
    private static final long serialVersionUID = 0L;

    /** */
    private static final int NEAR_FLAG_MASK = 0x01;

    /** */
    private static final int FIRST_CLIENT_REQ_FLAG_MASK = 0x02;

    /** */
    private static final int IMPLICIT_SINGLE_FLAG_MASK = 0x04;

    /** */
    private static final int EXPLICIT_LOCK_FLAG_MASK = 0x08;

    /** */
    private static final int ALLOW_WAIT_TOP_FUT_FLAG_MASK = 0x10;

<<<<<<< HEAD
    /** */
    private static final int REQUEST_MVCC_CNTR_FLAG_MASK = 0x20;

    /** Recovery value flag. */
    private static final int RECOVERY_FLAG_MASK = 0x40;

=======
>>>>>>> d826dcf4
    /** Future ID. */
    private IgniteUuid futId;

    /** Mini future ID. */
    private int miniId;

    /** Topology version. */
    private AffinityTopologyVersion topVer;

    /** Subject ID. */
    private UUID subjId;

    /** Task name hash. */
    private int taskNameHash;

    /** */
    @GridToStringExclude
    private byte flags;

    /**
     * Empty constructor required for {@link Externalizable}.
     */
    public GridNearTxPrepareRequest() {
        // No-op.
    }

    /**
     * @param futId Future ID.
     * @param topVer Topology version.
     * @param tx Transaction.
     * @param timeout Transaction timeout.
     * @param reads Read entries.
     * @param writes Write entries.
     * @param near {@code True} if mapping is for near caches.
     * @param txNodes Transaction nodes mapping.
     * @param last {@code True} if this last prepare request for node.
     * @param onePhaseCommit One phase commit flag.
     * @param retVal Return value flag.
     * @param implicitSingle Implicit single flag.
     * @param explicitLock Explicit lock flag.
     * @param subjId Subject ID.
     * @param taskNameHash Task name hash.
     * @param firstClientReq {@code True} if first optimistic tx prepare request sent from client node.
     * @param allowWaitTopFut {@code True} if it is safe for first client request to wait for topology future.
     * @param addDepInfo Deployment info flag.
     */
    public GridNearTxPrepareRequest(
        IgniteUuid futId,
        AffinityTopologyVersion topVer,
        GridNearTxLocal tx,
        long timeout,
        Collection<IgniteTxEntry> reads,
        Collection<IgniteTxEntry> writes,
        boolean near,
        Map<UUID, Collection<UUID>> txNodes,
        boolean last,
        boolean onePhaseCommit,
        boolean retVal,
        boolean implicitSingle,
        boolean explicitLock,
        @Nullable UUID subjId,
        int taskNameHash,
        boolean firstClientReq,
        boolean allowWaitTopFut,
        boolean addDepInfo,
        boolean recovery
    ) {
        super(tx,
            timeout,
            reads,
            writes,
            txNodes,
            retVal,
            last,
            onePhaseCommit,
            addDepInfo);

        assert futId != null;
        assert !firstClientReq || tx.optimistic() : tx;

        this.futId = futId;
        this.topVer = topVer;
        this.subjId = subjId;
        this.taskNameHash = taskNameHash;

        setFlag(near, NEAR_FLAG_MASK);
        setFlag(implicitSingle, IMPLICIT_SINGLE_FLAG_MASK);
        setFlag(explicitLock, EXPLICIT_LOCK_FLAG_MASK);
        setFlag(firstClientReq, FIRST_CLIENT_REQ_FLAG_MASK);
        setFlag(allowWaitTopFut, ALLOW_WAIT_TOP_FUT_FLAG_MASK);
        setFlag(recovery, RECOVERY_FLAG_MASK);
    }

    /**
     * @return {@code True} if it is safe for first client request to wait for topology future
     *      completion.
     */
    public boolean allowWaitTopologyFuture() {
        return isFlag(ALLOW_WAIT_TOP_FUT_FLAG_MASK);
    }

    /**
     * @return Recovery flag.
     */
    public final boolean recovery() {
        return isFlag(RECOVERY_FLAG_MASK);
    }

    /**
     * @param val Recovery flag.
     */
    public void recovery(boolean val) {
        setFlag(val, RECOVERY_FLAG_MASK);
    }

    /**
     * @return {@code True} if first optimistic tx prepare request sent from client node.
     */
    public final boolean firstClientRequest() {
        return isFlag(FIRST_CLIENT_REQ_FLAG_MASK);
    }

    /**
     * @return {@code True} if mapping is for near-enabled caches.
     */
    public final boolean near() {
        return isFlag(NEAR_FLAG_MASK);
    }

    /**
     * @return Future ID.
     */
    public IgniteUuid futureId() {
        return futId;
    }

    /**
     * @return Mini future ID.
     */
    public int miniId() {
        return miniId;
    }

    /**
     * @param miniId Mini future ID.
     */
    public void miniId(int miniId) {
        this.miniId = miniId;
    }

    /**
     * @return Subject ID.
     */
    @Nullable public UUID subjectId() {
        return subjId;
    }

    /**
     * @return Task name hash.
     */
    public int taskNameHash() {
        return taskNameHash;
    }

    /**
     * @return Implicit single flag.
     */
    public final boolean implicitSingle() {
        return isFlag(IMPLICIT_SINGLE_FLAG_MASK);
    }

    /**
     * @return Explicit lock flag.
     */
    public final boolean explicitLock() {
        return isFlag(EXPLICIT_LOCK_FLAG_MASK);
    }

    /**
     * @return Topology version.
     */
    @Override public AffinityTopologyVersion topologyVersion() {
        return topVer;
    }

    /**
     *
     */
    public void cloneEntries() {
        reads(cloneEntries(reads()));
        writes(cloneEntries(writes()));
    }

    /**
     * Clones entries so that tx entries with initialized near entries are not passed to DHT transaction.
     * Used only when local part of prepare is invoked.
     *
     * @param c Collection of entries to clone.
     * @return Cloned collection.
     */
    private Collection<IgniteTxEntry> cloneEntries(Collection<IgniteTxEntry> c) {
        if (F.isEmpty(c))
            return c;

        Collection<IgniteTxEntry> cp = new ArrayList<>(c.size());

        for (IgniteTxEntry e : c) {
            GridCacheContext cacheCtx = e.context();

            // Clone only if it is a near cache.
            if (cacheCtx.isNear())
                cp.add(e.cleanCopy(cacheCtx.nearTx().dht().context()));
            else
                cp.add(e);
        }

        return cp;
    }

    /** {@inheritDoc} */
    @Override protected boolean transferExpiryPolicy() {
        return true;
    }

    /**
     * Sets flag mask.
     *
     * @param flag Set or clear.
     * @param mask Mask.
     */
    private void setFlag(boolean flag, int mask) {
        flags = flag ? (byte)(flags | mask) : (byte)(flags & ~mask);
    }

    /**
     * Reags flag mask.
     *
     * @param mask Mask to read.
     * @return Flag value.
     */
    private boolean isFlag(int mask) {
        return (flags & mask) != 0;
    }

    /** {@inheritDoc} */
    @Override public boolean writeTo(ByteBuffer buf, MessageWriter writer) {
        writer.setBuffer(buf);

        if (!super.writeTo(buf, writer))
            return false;

        if (!writer.isHeaderWritten()) {
            if (!writer.writeHeader(directType(), fieldsCount()))
                return false;

            writer.onHeaderWritten();
        }

        switch (writer.state()) {
            case 21:
                if (!writer.writeByte("flags", flags))
                    return false;

                writer.incrementState();

            case 22:
                if (!writer.writeIgniteUuid("futId", futId))
                    return false;

                writer.incrementState();

            case 23:
                if (!writer.writeInt("miniId", miniId))
                    return false;

                writer.incrementState();

            case 24:
                if (!writer.writeUuid("subjId", subjId))
                    return false;

                writer.incrementState();

            case 25:
                if (!writer.writeInt("taskNameHash", taskNameHash))
                    return false;

                writer.incrementState();

            case 26:
                if (!writer.writeAffinityTopologyVersion("topVer", topVer))
                    return false;

                writer.incrementState();

        }

        return true;
    }

    /** {@inheritDoc} */
    @Override public boolean readFrom(ByteBuffer buf, MessageReader reader) {
        reader.setBuffer(buf);

        if (!reader.beforeMessageRead())
            return false;

        if (!super.readFrom(buf, reader))
            return false;

        switch (reader.state()) {
            case 21:
                flags = reader.readByte("flags");

                if (!reader.isLastRead())
                    return false;

                reader.incrementState();

            case 22:
                futId = reader.readIgniteUuid("futId");

                if (!reader.isLastRead())
                    return false;

                reader.incrementState();

            case 23:
                miniId = reader.readInt("miniId");

                if (!reader.isLastRead())
                    return false;

                reader.incrementState();

            case 24:
                subjId = reader.readUuid("subjId");

                if (!reader.isLastRead())
                    return false;

                reader.incrementState();

            case 25:
                taskNameHash = reader.readInt("taskNameHash");

                if (!reader.isLastRead())
                    return false;

                reader.incrementState();

            case 26:
                topVer = reader.readAffinityTopologyVersion("topVer");

                if (!reader.isLastRead())
                    return false;

                reader.incrementState();

        }

        return reader.afterMessageRead(GridNearTxPrepareRequest.class);
    }

    /** {@inheritDoc} */
    @Override public short directType() {
        return 55;
    }

    /** {@inheritDoc} */
    @Override public byte fieldsCount() {
        return 27;
    }

    /** {@inheritDoc} */
    @Override public int partition() {
        return U.safeAbs(version().hashCode());
    }

    /** {@inheritDoc} */
    @Override public String toString() {
        StringBuilder flags = new StringBuilder();

        if (near())
            flags.append("[near]");
        if (firstClientRequest())
            flags.append("[firstClientReq]");
        if (implicitSingle())
            flags.append("[implicitSingle]");
        if (explicitLock())
            flags.append("[explicitLock]");

        return S.toString(GridNearTxPrepareRequest.class, this,
            "flags", flags.toString(),
            "super", super.toString());
    }
}<|MERGE_RESOLUTION|>--- conflicted
+++ resolved
@@ -58,15 +58,9 @@
     /** */
     private static final int ALLOW_WAIT_TOP_FUT_FLAG_MASK = 0x10;
 
-<<<<<<< HEAD
-    /** */
-    private static final int REQUEST_MVCC_CNTR_FLAG_MASK = 0x20;
-
     /** Recovery value flag. */
     private static final int RECOVERY_FLAG_MASK = 0x40;
 
-=======
->>>>>>> d826dcf4
     /** Future ID. */
     private IgniteUuid futId;
 
