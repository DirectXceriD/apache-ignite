/*
 * Licensed to the Apache Software Foundation (ASF) under one or more
 * contributor license agreements.  See the NOTICE file distributed with
 * this work for additional information regarding copyright ownership.
 * The ASF licenses this file to You under the Apache License, Version 2.0
 * (the "License"); you may not use this file except in compliance with
 * the License.  You may obtain a copy of the License at
 *
 *      http://www.apache.org/licenses/LICENSE-2.0
 *
 * Unless required by applicable law or agreed to in writing, software
 * distributed under the License is distributed on an "AS IS" BASIS,
 * WITHOUT WARRANTIES OR CONDITIONS OF ANY KIND, either express or implied.
 * See the License for the specific language governing permissions and
 * limitations under the License.
 */

package org.apache.ignite.internal.processors.cache.mvcc;

import java.util.ArrayList;
import java.util.Collection;
import java.util.HashMap;
import java.util.HashSet;
import java.util.List;
import java.util.Map;
import java.util.Optional;
import java.util.Set;
import java.util.TreeMap;
import java.util.UUID;
import java.util.concurrent.BlockingQueue;
import java.util.concurrent.ConcurrentHashMap;
import java.util.concurrent.LinkedBlockingQueue;
import java.util.concurrent.atomic.AtomicInteger;
import java.util.stream.Collectors;
import org.apache.ignite.IgniteCheckedException;
import org.apache.ignite.IgniteException;
import org.apache.ignite.IgniteLogger;
import org.apache.ignite.IgniteSystemProperties;
import org.apache.ignite.cluster.ClusterNode;
import org.apache.ignite.configuration.CacheConfiguration;
import org.apache.ignite.configuration.DataRegionConfiguration;
import org.apache.ignite.configuration.DataStorageConfiguration;
import org.apache.ignite.events.DiscoveryEvent;
import org.apache.ignite.events.Event;
import org.apache.ignite.internal.GridKernalContext;
import org.apache.ignite.internal.IgniteDiagnosticPrepareContext;
import org.apache.ignite.internal.IgniteFutureTimeoutCheckedException;
import org.apache.ignite.internal.IgniteInternalFuture;
import org.apache.ignite.internal.IgniteInterruptedCheckedException;
import org.apache.ignite.internal.NodeStoppingException;
import org.apache.ignite.internal.cluster.ClusterTopologyCheckedException;
import org.apache.ignite.internal.managers.communication.GridMessageListener;
import org.apache.ignite.internal.managers.discovery.CustomEventListener;
import org.apache.ignite.internal.managers.discovery.DiscoCache;
import org.apache.ignite.internal.managers.eventstorage.GridLocalEventListener;
import org.apache.ignite.internal.processors.GridProcessorAdapter;
import org.apache.ignite.internal.processors.affinity.AffinityTopologyVersion;
import org.apache.ignite.internal.processors.cache.CacheGroupContext;
import org.apache.ignite.internal.processors.cache.DynamicCacheChangeBatch;
import org.apache.ignite.internal.processors.cache.DynamicCacheChangeRequest;
import org.apache.ignite.internal.processors.cache.GridCacheContext;
import org.apache.ignite.internal.processors.cache.GridCacheEntryEx;
import org.apache.ignite.internal.processors.cache.KeyCacheObject;
import org.apache.ignite.internal.processors.cache.distributed.dht.topology.GridDhtLocalPartition;
import org.apache.ignite.internal.processors.cache.distributed.near.GridNearTxLocal;
import org.apache.ignite.internal.processors.cache.mvcc.msg.MvccAckRequestQueryCntr;
import org.apache.ignite.internal.processors.cache.mvcc.msg.MvccAckRequestQueryId;
import org.apache.ignite.internal.processors.cache.mvcc.msg.MvccAckRequestTx;
import org.apache.ignite.internal.processors.cache.mvcc.msg.MvccAckRequestTxAndQueryCntr;
import org.apache.ignite.internal.processors.cache.mvcc.msg.MvccAckRequestTxAndQueryId;
import org.apache.ignite.internal.processors.cache.mvcc.msg.MvccActiveQueriesMessage;
import org.apache.ignite.internal.processors.cache.mvcc.msg.MvccFutureResponse;
import org.apache.ignite.internal.processors.cache.mvcc.msg.MvccMessage;
import org.apache.ignite.internal.processors.cache.mvcc.msg.MvccQuerySnapshotRequest;
import org.apache.ignite.internal.processors.cache.mvcc.msg.MvccRecoveryFinishedMessage;
import org.apache.ignite.internal.processors.cache.mvcc.msg.MvccSnapshotResponse;
import org.apache.ignite.internal.processors.cache.mvcc.msg.MvccTxSnapshotRequest;
import org.apache.ignite.internal.processors.cache.mvcc.msg.MvccWaitTxsRequest;
import org.apache.ignite.internal.processors.cache.mvcc.txlog.TxKey;
import org.apache.ignite.internal.processors.cache.mvcc.txlog.TxLog;
import org.apache.ignite.internal.processors.cache.mvcc.txlog.TxState;
import org.apache.ignite.internal.processors.cache.persistence.CacheDataRow;
import org.apache.ignite.internal.processors.cache.persistence.DatabaseLifecycleListener;
import org.apache.ignite.internal.processors.cache.persistence.GridCacheDatabaseSharedManager;
import org.apache.ignite.internal.processors.cache.persistence.IgniteCacheDatabaseSharedManager;
import org.apache.ignite.internal.processors.cache.transactions.IgniteInternalTx;
import org.apache.ignite.internal.processors.cache.tree.mvcc.data.MvccDataRow;
import org.apache.ignite.internal.processors.cache.tree.mvcc.search.MvccLinkAwareSearchRow;
import org.apache.ignite.internal.util.GridAtomicLong;
import org.apache.ignite.internal.util.GridLongList;
import org.apache.ignite.internal.util.future.GridCompoundFuture;
import org.apache.ignite.internal.util.future.GridCompoundIdentityFuture;
import org.apache.ignite.internal.util.future.GridFinishedFuture;
import org.apache.ignite.internal.util.future.GridFutureAdapter;
import org.apache.ignite.internal.util.lang.GridClosureException;
import org.apache.ignite.internal.util.lang.GridCursor;
import org.apache.ignite.internal.util.typedef.F;
import org.apache.ignite.internal.util.typedef.X;
import org.apache.ignite.internal.util.typedef.internal.CU;
import org.apache.ignite.internal.util.typedef.internal.S;
import org.apache.ignite.internal.util.typedef.internal.U;
import org.apache.ignite.internal.util.worker.GridWorker;
import org.apache.ignite.lang.IgniteClosure;
import org.apache.ignite.lang.IgniteInClosure;
import org.apache.ignite.lang.IgniteProductVersion;
import org.apache.ignite.plugin.extensions.communication.Message;
import org.apache.ignite.spi.IgniteNodeValidationResult;
import org.apache.ignite.thread.IgniteThread;
import org.jetbrains.annotations.NotNull;
import org.jetbrains.annotations.Nullable;

import static org.apache.ignite.cache.CacheAtomicityMode.TRANSACTIONAL;
import static org.apache.ignite.cache.CacheAtomicityMode.TRANSACTIONAL_SNAPSHOT;
import static org.apache.ignite.events.EventType.EVT_NODE_FAILED;
import static org.apache.ignite.events.EventType.EVT_NODE_JOINED;
import static org.apache.ignite.events.EventType.EVT_NODE_LEFT;
import static org.apache.ignite.internal.GridTopic.TOPIC_CACHE_COORDINATOR;
import static org.apache.ignite.internal.managers.communication.GridIoPolicy.SYSTEM_POOL;
import static org.apache.ignite.internal.processors.cache.mvcc.MvccQueryTracker.MVCC_TRACKER_ID_NA;
import static org.apache.ignite.internal.processors.cache.mvcc.MvccUtils.MVCC_COUNTER_NA;
import static org.apache.ignite.internal.processors.cache.mvcc.MvccUtils.MVCC_CRD_COUNTER_NA;
import static org.apache.ignite.internal.processors.cache.mvcc.MvccUtils.MVCC_HINTS_BIT_OFF;
import static org.apache.ignite.internal.processors.cache.mvcc.MvccUtils.MVCC_INITIAL_CNTR;
import static org.apache.ignite.internal.processors.cache.mvcc.MvccUtils.MVCC_READ_OP_CNTR;
import static org.apache.ignite.internal.processors.cache.mvcc.MvccUtils.MVCC_START_CNTR;
import static org.apache.ignite.internal.processors.cache.mvcc.MvccUtils.MVCC_START_OP_CNTR;
import static org.apache.ignite.internal.processors.cache.mvcc.MvccUtils.belongToSameTx;
import static org.apache.ignite.internal.processors.cache.mvcc.MvccUtils.compare;
import static org.apache.ignite.internal.processors.cache.mvcc.MvccUtils.hasNewVersion;
import static org.apache.ignite.internal.processors.cache.mvcc.MvccUtils.isVisible;
import static org.apache.ignite.internal.processors.cache.mvcc.MvccUtils.noCoordinatorError;
import static org.apache.ignite.internal.processors.cache.mvcc.txlog.TxLog.TX_LOG_CACHE_ID;
import static org.apache.ignite.internal.processors.cache.mvcc.txlog.TxLog.TX_LOG_CACHE_NAME;
import static org.apache.ignite.internal.processors.cache.persistence.CacheDataRowAdapter.RowData.KEY_ONLY;

/**
 * MVCC processor.
 */
@SuppressWarnings("serial")
public class MvccProcessorImpl extends GridProcessorAdapter implements MvccProcessor, DatabaseLifecycleListener {
    /** */
    private static final boolean FORCE_MVCC =
        IgniteSystemProperties.getBoolean(IgniteSystemProperties.IGNITE_FORCE_MVCC_MODE_IN_TESTS, false);

    /** */
    private static final IgniteProductVersion MVCC_SUPPORTED_SINCE = IgniteProductVersion.fromString("2.7.0");

    /** */
    private static final Waiter LOCAL_TRANSACTION_MARKER = new LocalTransactionMarker();

    /** Dummy tx for vacuum. */
    private static final IgniteInternalTx DUMMY_TX = new GridNearTxLocal();

    /** For tests only. */
    private static IgniteClosure<Collection<ClusterNode>, ClusterNode> crdC;

    /**
     * For testing only.
     *
     * @param crdC Closure assigning coordinator.
     */
    static void coordinatorAssignClosure(IgniteClosure<Collection<ClusterNode>, ClusterNode> crdC) {
        MvccProcessorImpl.crdC = crdC;
    }

    /** Topology version when local node was assigned as coordinator. */
    private volatile long crdVer;

    /** */
    private volatile MvccCoordinator curCrd;

    /** */
    private TxLog txLog;

    /** */
    private List<GridWorker> vacuumWorkers;

    /** */
    private BlockingQueue<VacuumTask> cleanupQueue;

    /**
     * Vacuum mutex. Prevents concurrent vacuum while start/stop operations
     */
    private final Object mux = new Object();

    /** */
    private final GridAtomicLong futIdCntr = new GridAtomicLong(0);

    /** */
    private final GridAtomicLong mvccCntr = new GridAtomicLong(MVCC_START_CNTR);

    /** */
    private final GridAtomicLong committedCntr = new GridAtomicLong(MVCC_INITIAL_CNTR);

    /**
     * Contains active transactions on mvcc coordinator. Key is mvcc counter.
     * Access is protected by "this" monitor.
     */
    private final Map<Long, ActiveTx> activeTxs = new HashMap<>();

    /** Active query trackers. */
    private final Map<Long, MvccQueryTracker> activeTrackers = new ConcurrentHashMap<>();

    /** */
    private final Map<UUID, Map<Long, MvccSnapshotResponseListener>> snapLsnrs = new ConcurrentHashMap<>();

    /** */
    private final Map<Long, WaitAckFuture> ackFuts = new ConcurrentHashMap<>();

    /** */
    private final Map<Long, GridFutureAdapter> waitTxFuts = new ConcurrentHashMap<>();

    /** */
    private final Map<TxKey, Waiter> waitMap = new ConcurrentHashMap<>();

    /** */
    private final ActiveQueries activeQueries = new ActiveQueries();

    /** */
    private final MvccPreviousCoordinatorQueries prevCrdQueries = new MvccPreviousCoordinatorQueries();

    /** */
    private final GridFutureAdapter<Void> initFut = new GridFutureAdapter<>();

    /** Flag whether at least one cache with {@code CacheAtomicityMode.TRANSACTIONAL_SNAPSHOT} mode is registered. */
    private volatile boolean mvccEnabled;

    /** Flag whether all nodes in cluster support MVCC. */
    private volatile boolean mvccSupported = true;

    /** Flag whether coordinator was changed by the last discovery event. */
    private volatile boolean crdChanged;

    /**
     * Maps failed node id to votes accumulator for that node.
     */
    private final ConcurrentHashMap<UUID, RecoveryBallotBox> recoveryBallotBoxes = new ConcurrentHashMap<>();

    /**
     * @param ctx Context.
     */
    public MvccProcessorImpl(GridKernalContext ctx) {
        super(ctx);

        ctx.internalSubscriptionProcessor().registerDatabaseListener(this);
    }

    /** {@inheritDoc} */
    @Override public void start() throws IgniteCheckedException {
        ctx.event().addLocalEventListener(new GridLocalEventListener() {
                @Override public void onEvent(Event evt) {
                    onDiscovery((DiscoveryEvent)evt);
                }
            },
            EVT_NODE_FAILED, EVT_NODE_LEFT, EVT_NODE_JOINED);

        ctx.io().addMessageListener(TOPIC_CACHE_COORDINATOR, new MvccMessageListener());

        ctx.discovery().setCustomEventListener(DynamicCacheChangeBatch.class,
            new CustomEventListener<DynamicCacheChangeBatch>() {
                @Override public void onCustomEvent(AffinityTopologyVersion topVer, ClusterNode snd, DynamicCacheChangeBatch msg) {
                    checkMvccCacheStarted(msg);
                }
            });
    }

    /** {@inheritDoc} */
    @Override public boolean mvccEnabled() {
        return mvccEnabled;
    }

    /** {@inheritDoc} */
    @Override public void preProcessCacheConfiguration(CacheConfiguration ccfg) {
        if (FORCE_MVCC && ccfg.getAtomicityMode() == TRANSACTIONAL && !CU.isSystemCache(ccfg.getName())) {
            ccfg.setAtomicityMode(TRANSACTIONAL_SNAPSHOT);
            ccfg.setNearConfiguration(null);
        }

        if (ccfg.getAtomicityMode() == TRANSACTIONAL_SNAPSHOT) {
            if (!mvccSupported)
                throw new IgniteException("Cannot start MVCC transactional cache. " +
                    "MVCC is unsupported by the cluster.");

            mvccEnabled = true;
        }
    }

    /** {@inheritDoc} */
    @Override public void validateCacheConfiguration(CacheConfiguration ccfg) {
        if (ccfg.getAtomicityMode() == TRANSACTIONAL_SNAPSHOT) {
            if (!mvccSupported)
                throw new IgniteException("Cannot start MVCC transactional cache. " +
                    "MVCC is unsupported by the cluster.");

            mvccEnabled = true;
        }
    }

    /** {@inheritDoc} */
    @Nullable @Override public IgniteNodeValidationResult validateNode(ClusterNode node) {
        if (mvccEnabled && node.version().compareToIgnoreTimestamp(MVCC_SUPPORTED_SINCE) < 0) {
            String errMsg = "Failed to add node to topology. MVCC is enabled on the cluster, but " +
                "the node doesn't support MVCC [nodeId=" + node.id() + ']';

            return new IgniteNodeValidationResult(node.id(), errMsg, errMsg);
        }

        return null;
    }

    /** {@inheritDoc} */
    @Override public void ensureStarted() throws IgniteCheckedException {
        if (!ctx.clientNode()) {
            assert mvccEnabled && mvccSupported;

            if (txLog == null)
                txLog = new TxLog(ctx, ctx.cache().context().database());

            startVacuumWorkers();

            if (log.isInfoEnabled())
                log.info("Mvcc processor started.");
        }
    }

    /** {@inheritDoc} */
    @Override public void beforeStop(IgniteCacheDatabaseSharedManager mgr) {
        stopVacuumWorkers();

        txLog = null;
    }

    /** {@inheritDoc} */
    @Override public void onInitDataRegions(IgniteCacheDatabaseSharedManager mgr) throws IgniteCheckedException {
        // We have to always init txLog data region.
        DataStorageConfiguration dscfg = dataStorageConfiguration();

        mgr.addDataRegion(
            dscfg,
            createTxLogRegion(dscfg),
            CU.isPersistenceEnabled(ctx.config()));
    }

    /** {@inheritDoc} */
    @Override public void beforeResumeWalLogging(IgniteCacheDatabaseSharedManager mgr) throws IgniteCheckedException {
        // In case of blt changed we should re-init TX_LOG cache.
        txLogPageStoreInit(mgr);
    }

    /** {@inheritDoc} */
    @Override public void beforeBinaryMemoryRestore(IgniteCacheDatabaseSharedManager mgr) throws IgniteCheckedException {
        txLogPageStoreInit(mgr);
    }

    /** {@inheritDoc} */
    @Override public void afterBinaryMemoryRestore(IgniteCacheDatabaseSharedManager mgr,
        GridCacheDatabaseSharedManager.RestoreBinaryState restoreState) throws IgniteCheckedException {

        boolean hasMvccCaches = ctx.cache().persistentCaches().stream()
            .anyMatch(c -> c.cacheConfiguration().getAtomicityMode() == TRANSACTIONAL_SNAPSHOT);

        if (hasMvccCaches) {
            txLog = new TxLog(ctx, mgr);

            mvccEnabled = true;
        }
    }

    /**
     * @param mgr Database shared manager.
     * @throws IgniteCheckedException If failed.
     */
    private void txLogPageStoreInit(IgniteCacheDatabaseSharedManager mgr) throws IgniteCheckedException {
        assert CU.isPersistenceEnabled(ctx.config());

        ctx.cache().context().pageStore().initialize(TX_LOG_CACHE_ID, 1,
            TX_LOG_CACHE_NAME, mgr.dataRegion(TX_LOG_CACHE_NAME).memoryMetrics());
    }

    /** {@inheritDoc} */
    @Override public void onExchangeDone(DiscoCache discoCache) {
        MvccCoordinator curCrd0 = curCrd;

        if (crdChanged) {
            // Rollback all transactions with old snapshots.
            ctx.cache().context().tm().rollbackMvccTxOnCoordinatorChange();

            // Complete init future if local node is a new coordinator. All previous txs are already completed here.
            if (crdVer != 0 && !initFut.isDone()) {
                assert curCrd0 != null && curCrd0.nodeId().equals(ctx.localNodeId());

                initFut.onDone();
            }

            crdChanged = false;
        }
        else {
            if (curCrd0 != null && ctx.localNodeId().equals(curCrd0.nodeId()) && discoCache != null)
                cleanupOrphanedServerTransactions(discoCache.serverNodes());
        }
    }

    /** {@inheritDoc} */
    @Override public void onLocalJoin(DiscoveryEvent evt) {
        assert evt.type() == EVT_NODE_JOINED && ctx.localNodeId().equals(evt.eventNode().id());

        onCoordinatorChanged(evt.topologyNodes(), evt.topologyVersion(), false);
    }

    /**
     * Discovery listener. Note: initial join event is handled by {@link MvccProcessorImpl#onLocalJoin(DiscoveryEvent)}
     * method.
     *
     * @param evt Discovery event.
     */
    private void onDiscovery(DiscoveryEvent evt) {
        assert evt.type() == EVT_NODE_FAILED || evt.type() == EVT_NODE_LEFT || evt.type() == EVT_NODE_JOINED;

        UUID nodeId = evt.eventNode().id();

        MvccCoordinator curCrd0 = curCrd;

        if (evt.type() == EVT_NODE_JOINED) {
            if (curCrd0 == null) // Handle join event only if coordinator has not been elected yet.
                onCoordinatorChanged(evt.topologyNodes(), evt.topologyVersion(), false);

            return;
        }

        // Process mvcc coordinator left event on the rest nodes.
        if (nodeId.equals(curCrd0.nodeId())) {
            // 1. Notify all listeners waiting for a snapshot.
            Map<Long, MvccSnapshotResponseListener> map = snapLsnrs.remove(nodeId);

            if (map != null) {
                ClusterTopologyCheckedException ex = new ClusterTopologyCheckedException("Failed to request mvcc " +
                    "version, coordinator failed: " + nodeId);

                MvccSnapshotResponseListener lsnr;

                for (Long id : map.keySet()) {
                    if ((lsnr = map.remove(id)) != null)
                        lsnr.onError(ex);
                }
            }

            // 2. Notify acknowledge futures.
            for (WaitAckFuture fut : ackFuts.values())
                fut.onNodeLeft(nodeId);

            // 3. Process coordinator change.
            onCoordinatorChanged(evt.topologyNodes(), evt.topologyVersion(), true);
        }
        // Process node left event on the current mvcc coordinator.
        else if (curCrd0.nodeId().equals(ctx.localNodeId())) {
            // 1. Notify active queries.
            activeQueries.onNodeFailed(nodeId);

            // 2. Notify previous queries.
            prevCrdQueries.onNodeFailed(nodeId);

            // 3. Recover transactions started by the failed node.
            recoveryBallotBoxes.forEach((nearNodeId, ballotBox) -> {
                // Put synthetic vote from another failed node
                ballotBox.vote(nodeId);

                tryFinishRecoveryVoting(nearNodeId, ballotBox);
            });

            if (evt.eventNode().isClient()) {
                RecoveryBallotBox ballotBox = recoveryBallotBoxes
                    .computeIfAbsent(nodeId, uuid -> new RecoveryBallotBox());

                ballotBox
                    .voters(evt.topologyNodes().stream().map(ClusterNode::id).collect(Collectors.toList()));

                tryFinishRecoveryVoting(nodeId, ballotBox);
            }
        }
    }

    /**
     * Coordinator change callback. Performs all needed actions for handling new coordinator assignment.
     *
     * @param nodes Cluster topology snapshot.
     * @param topVer Topology version.
     * @param sndQrys {@code True} if it is need to send an active queries list to the new coordinator.
     */
    private void onCoordinatorChanged(Collection<ClusterNode> nodes, long topVer, boolean sndQrys) {
        MvccCoordinator newCrd = pickMvccCoordinator(nodes, topVer);

        if (newCrd == null)
            return;

        // Update current coordinator, collect active queries and send it to the new coordinator if needed.
        GridLongList activeQryTrackers = null;

        synchronized (activeTrackers) {
            assert  curCrd == null || newCrd.topologyVersion().compareTo(curCrd.topologyVersion()) > 0;

            if (sndQrys) {
                activeQryTrackers = new GridLongList();

                for (MvccQueryTracker tracker : activeTrackers.values()) {
                    long trackerId = tracker.onMvccCoordinatorChange(newCrd);

                    if (trackerId != MVCC_TRACKER_ID_NA)
                        activeQryTrackers.add(trackerId);
                }
            }

            curCrd = newCrd;
        }

        // Send local active queries to remote coordinator, if needed.
        if (!newCrd.nodeId().equals(ctx.localNodeId())) {
            try {
                if (sndQrys)
                    sendMessage(newCrd.nodeId(), new MvccActiveQueriesMessage(activeQryTrackers));
            }
            catch (IgniteCheckedException e) {
                U.error(log, "Failed to send active queries to mvcc coordinator: " + e);
            }
        }
        // If a current node was elected as a new mvcc coordinator, we need to pre-initialize it.
        else {
            assert crdVer == 0 : crdVer;

            crdVer = newCrd.coordinatorVersion();

            if (log.isInfoEnabled())
                log.info("Initialize local node as mvcc coordinator [node=" + ctx.localNodeId() +
                    ", crdVer=" + crdVer + ']');

            prevCrdQueries.init(activeQryTrackers, F.view(nodes, this::supportsMvcc), ctx.discovery());

            // Do not complete init future here, because we should wait until all old transactions become terminated.
        }

        crdChanged = true;
    }

    /**
     * Cleans up active transactions lost near node which is server. Executed on coordinator.
     *
     * @param liveSrvs Live server nodes at the moment of cleanup.
     */
    private void cleanupOrphanedServerTransactions(Collection<ClusterNode> liveSrvs) {
        Set<UUID> ids = liveSrvs.stream()
            .map(ClusterNode::id)
            .collect(Collectors.toSet());

        List<Long> forRmv = new ArrayList<>();

        synchronized (this) {
            for (Map.Entry<Long, ActiveTx> entry : activeTxs.entrySet()) {
                // If node started tx is not known as live then remove such tx from active list
                ActiveTx activeTx = entry.getValue();

                if (activeTx.getClass() == ActiveServerTx.class && !ids.contains(activeTx.nearNodeId))
                    forRmv.add(entry.getKey());
            }
        }

        for (Long txCntr : forRmv)
            // Committed counter is increased because it is not known if transaction was committed or not and we must
            // bump committed counter for committed transaction as it is used in (read-only) query snapshot.
            onTxDone(txCntr, true);
    }

    /** {@inheritDoc} */
    @Override public void processClientActiveQueries(UUID nodeId, @Nullable GridLongList activeQueries) {
        prevCrdQueries.addNodeActiveQueries(nodeId, activeQueries);
    }

    /** {@inheritDoc} */
    @Override @Nullable public MvccCoordinator currentCoordinator() {
        return curCrd;
    }

    /** {@inheritDoc} */
    @Override public UUID currentCoordinatorId() {
        MvccCoordinator curCrd = this.curCrd;

        return curCrd != null ? curCrd.nodeId() : null;
    }

    /** {@inheritDoc} */
    @Override public byte state(MvccVersion ver) throws IgniteCheckedException {
        return state(ver.coordinatorVersion(), ver.counter());
    }

    /** {@inheritDoc} */
    @Override public byte state(long crdVer, long cntr) throws IgniteCheckedException {
        assert txLog != null && mvccEnabled;

        return txLog.get(crdVer, cntr);
    }

    /** {@inheritDoc} */
    @Override public void updateState(MvccVersion ver, byte state) throws IgniteCheckedException {
        updateState(ver, state, true);
    }

    /** {@inheritDoc} */
    @Override public void updateState(MvccVersion ver, byte state, boolean primary) throws IgniteCheckedException {
        assert txLog != null && mvccEnabled;

        TxKey key = new TxKey(ver.coordinatorVersion(), ver.counter());

        txLog.put(key, state, primary);

        Waiter waiter;

        if (primary && (state == TxState.ABORTED || state == TxState.COMMITTED)
            && (waiter = waitMap.remove(key)) != null)
            waiter.run(ctx);
    }

    /** {@inheritDoc} */
    @Override public void registerLocalTransaction(long crd, long cntr) {
        Waiter old = waitMap.putIfAbsent(new TxKey(crd, cntr), LOCAL_TRANSACTION_MARKER);

        assert old == null || old.hasLocalTransaction();
    }

    /** {@inheritDoc} */
    @Override public boolean hasLocalTransaction(long crd, long cntr) {
        Waiter waiter = waitMap.get(new TxKey(crd, cntr));

        return waiter != null && waiter.hasLocalTransaction();
    }

    /** {@inheritDoc} */
    @Override public IgniteInternalFuture<Void> waitForLock(GridCacheContext cctx, MvccVersion waiterVer,
        MvccVersion blockerVer) throws IgniteCheckedException {
        TxKey key = new TxKey(blockerVer.coordinatorVersion(), blockerVer.counter());

        LockFuture fut = new LockFuture(cctx.ioPolicy(), waiterVer);

        Waiter waiter = waitMap.merge(key, fut, Waiter::concat);

        byte state = txLog.get(key);

        if ((state == TxState.ABORTED || state == TxState.COMMITTED)
            && !waiter.hasLocalTransaction() && (waiter = waitMap.remove(key)) != null)
            waiter.run(ctx);
        else {
            DeadlockDetectionManager.DelayedDeadlockComputation delayedComputation
                = ctx.cache().context().deadlockDetectionMgr().initDelayedComputation(waiterVer, blockerVer);

            if (delayedComputation != null)
                fut.listen(fut0 -> delayedComputation.cancel());
        }

        return fut;
    }

    /** {@inheritDoc} */
    @Override public void addQueryTracker(MvccQueryTracker tracker) {
        assert tracker.id() != MVCC_TRACKER_ID_NA;

        MvccQueryTracker tr = activeTrackers.put(tracker.id(), tracker);

        assert tr == null;
    }

    /** {@inheritDoc} */
    @Override public void removeQueryTracker(Long id) {
        activeTrackers.remove(id);
    }

    /** {@inheritDoc} */
    @Override public MvccSnapshot tryRequestSnapshotLocal() throws ClusterTopologyCheckedException {
        return tryRequestSnapshotLocal(null);
    }

    /** {@inheritDoc} */
    @Override public MvccSnapshot tryRequestSnapshotLocal(@Nullable IgniteInternalTx tx) throws ClusterTopologyCheckedException {
        MvccCoordinator crd = currentCoordinator();

        if (crd == null)
            throw noCoordinatorError();

        if (tx != null) {
            AffinityTopologyVersion topVer = ctx.cache().context().lockedTopologyVersion(null);

            if (topVer != null && topVer.compareTo(crd.topologyVersion()) < 0)
                throw new ClusterTopologyCheckedException("Mvcc coordinator is outdated " +
                    "for the locked topology version. [crd=" + crd + ", tx=" + tx + ']');
        }

        if (!ctx.localNodeId().equals(crd.nodeId()) || !initFut.isDone())
            return null;
        else if (tx != null)
            return assignTxSnapshot(0L, ctx.localNodeId(), false);
        else
            return activeQueries.assignQueryCounter(ctx.localNodeId(), 0L);
    }

    /** {@inheritDoc} */
    @Override public IgniteInternalFuture<MvccSnapshot> requestSnapshotAsync(IgniteInternalTx tx) {
        MvccSnapshotFuture fut = new MvccSnapshotFuture();

        requestSnapshotAsync(tx, fut);

        return fut;
    }

    /** {@inheritDoc} */
    @Override public void requestSnapshotAsync(MvccSnapshotResponseListener lsnr) {
        requestSnapshotAsync(null, lsnr);
    }

    /** {@inheritDoc} */
    @Override public void requestSnapshotAsync(IgniteInternalTx tx, MvccSnapshotResponseListener lsnr) {
        MvccCoordinator crd = currentCoordinator();

        if (crd == null) {
            lsnr.onError(noCoordinatorError());

            return;
        }

        if (tx != null) {
            AffinityTopologyVersion topVer = ctx.cache().context().lockedTopologyVersion(null);

            if (topVer != null && topVer.compareTo(crd.topologyVersion()) < 0) {
                lsnr.onError(new ClusterTopologyCheckedException("Mvcc coordinator is outdated " +
                    "for the locked topology version. [crd=" + crd + ", tx=" + tx + ']'));

                return;
            }
        }

        if (ctx.localNodeId().equals(crd.nodeId())) {
            if (!initFut.isDone()) {
                // Wait for the local coordinator init.
                initFut.listen(new IgniteInClosure<IgniteInternalFuture>() {
                    @Override public void apply(IgniteInternalFuture fut) {
                        requestSnapshotAsync(tx, lsnr);
                    }
                });
            }
            else if (tx != null)
                lsnr.onResponse(assignTxSnapshot(0L, ctx.localNodeId(), false));
            else
                lsnr.onResponse(activeQueries.assignQueryCounter(ctx.localNodeId(), 0L));

            return;
        }

        // Send request to the remote coordinator.
        UUID nodeId = crd.nodeId();

        long id = futIdCntr.incrementAndGet();

        Map<Long, MvccSnapshotResponseListener> map = snapLsnrs.get(nodeId), map0;

        if (map == null && (map0 = snapLsnrs.putIfAbsent(nodeId, map = new ConcurrentHashMap<>())) != null)
            map = map0;

        map.put(id, lsnr);

        try {
            sendMessage(nodeId, tx != null ? new MvccTxSnapshotRequest(id) : new MvccQuerySnapshotRequest(id));
        }
        catch (IgniteCheckedException e) {
            if (map.remove(id) != null)
                lsnr.onError(e);
        }
    }

    /** {@inheritDoc} */
    @Override public IgniteInternalFuture<Void> ackTxCommit(MvccSnapshot updateVer) {
        return ackTxCommit(updateVer, null, 0L);
    }

    /** {@inheritDoc} */
    @Override public IgniteInternalFuture<Void> ackTxCommit(MvccVersion updateVer, MvccSnapshot readSnapshot,
        long qryId) {
        assert updateVer != null;

        MvccCoordinator crd = curCrd;

        if (updateVer.coordinatorVersion() == crd.coordinatorVersion())
            return sendTxCommit(crd, createTxAckMessage(futIdCntr.incrementAndGet(), updateVer, readSnapshot, qryId));
        else if (readSnapshot != null)
            ackQueryDone(readSnapshot, qryId);

        return new GridFinishedFuture<>();
    }

    /** {@inheritDoc} */
    @Override public void ackTxRollback(MvccVersion updateVer) {
        assert updateVer != null;

        MvccCoordinator crd = curCrd;

        if (crd.coordinatorVersion() != updateVer.coordinatorVersion())
            return;

        MvccAckRequestTx msg = createTxAckMessage(-1, updateVer, null, 0L);

        msg.skipResponse(true);

        try {
            sendMessage(crd.nodeId(), msg);
        }
        catch (ClusterTopologyCheckedException e) {
            if (log.isDebugEnabled())
                log.debug("Failed to send tx rollback ack, node left [msg=" + msg + ", node=" + crd.nodeId() + ']');
        }
        catch (IgniteCheckedException e) {
            U.error(log, "Failed to send tx rollback ack [msg=" + msg + ", node=" + crd.nodeId() + ']', e);
        }
    }

    /** {@inheritDoc} */
    @Override public void ackTxRollback(MvccVersion updateVer, MvccSnapshot readSnapshot, long qryTrackerId) {
        assert updateVer != null;

        MvccCoordinator crd = curCrd;

        if (crd.coordinatorVersion() != updateVer.coordinatorVersion()) {
            if (readSnapshot != null)
                ackQueryDone(readSnapshot, qryTrackerId);

            return;
        }

        MvccAckRequestTx msg = createTxAckMessage(-1, updateVer, readSnapshot, qryTrackerId);

        msg.skipResponse(true);

        try {
            sendMessage(crd.nodeId(), msg);
        }
        catch (ClusterTopologyCheckedException e) {
            if (log.isDebugEnabled())
                log.debug("Failed to send tx rollback ack, node left [msg=" + msg + ", node=" + crd.nodeId() + ']');
        }
        catch (IgniteCheckedException e) {
            U.error(log, "Failed to send tx rollback ack [msg=" + msg + ", node=" + crd.nodeId() + ']', e);
        }
    }

    /** {@inheritDoc} */
    @Override public void ackQueryDone(MvccSnapshot snapshot, long qryId) {
        assert snapshot != null;

        MvccCoordinator crd = currentCoordinator();

        if (crd == null || crd.coordinatorVersion() == snapshot.coordinatorVersion()
            && sendQueryDone(crd, new MvccAckRequestQueryCntr(queryTrackCounter(snapshot))))
            return;

        Message msg = new MvccAckRequestQueryId(qryId);

        do {
            crd = currentCoordinator();
        }
        while (!sendQueryDone(crd, msg));
    }

    /** {@inheritDoc} */
    @Override public IgniteInternalFuture<Void> waitTxsFuture(UUID crdId, GridLongList txs) {
        assert crdId != null;
        assert txs != null && !txs.isEmpty();

        WaitAckFuture fut = new WaitAckFuture(futIdCntr.incrementAndGet(), crdId, false);

        ackFuts.put(fut.id, fut);

        try {
            sendMessage(crdId, new MvccWaitTxsRequest(fut.id, txs));
        }
        catch (IgniteCheckedException e) {
            if (ackFuts.remove(fut.id) != null) {
                if (e instanceof ClusterTopologyCheckedException)
                    fut.onDone(); // No need to wait, new coordinator will be assigned, finish without error.
                else
                    fut.onDone(e);
            }
        }

        return fut;
    }

    /** {@inheritDoc} */
    // TODO: Proper use of diagnostic context.
    @Override public void dumpDebugInfo(IgniteLogger log, @Nullable IgniteDiagnosticPrepareContext diagCtx) {
        boolean first = true;

        for (Map<Long, MvccSnapshotResponseListener> map : snapLsnrs.values()) {
            if (first) {
                U.warn(log, "Pending mvcc listener: ");

                first = false;
            }

            for (MvccSnapshotResponseListener lsnr : map.values())
                U.warn(log, ">>> " + lsnr.toString());
        }

        first = true;

        for (WaitAckFuture waitAckFut : ackFuts.values()) {
            if (first) {
                U.warn(log, "Pending mvcc wait ack futures: ");

                first = false;
            }

            U.warn(log, ">>> " + waitAckFut.toString());
        }
    }

    /**
     * Removes all less or equals to the given one records from Tx log.
     *
     * @param ver Version.
     * @throws IgniteCheckedException If fails.
     */
    void removeUntil(MvccVersion ver) throws IgniteCheckedException {
        txLog.removeUntil(ver.coordinatorVersion(), ver.counter());
    }

    /**
     * TODO IGNITE-7966
     *
     * @return Data region configuration.
     */
    private DataRegionConfiguration createTxLogRegion(DataStorageConfiguration dscfg) {
        DataRegionConfiguration cfg = new DataRegionConfiguration();

        cfg.setName(TX_LOG_CACHE_NAME);
        cfg.setInitialSize(dscfg.getSystemRegionInitialSize());
        cfg.setMaxSize(dscfg.getSystemRegionMaxSize());
        cfg.setPersistenceEnabled(CU.isPersistenceEnabled(dscfg));
        return cfg;
    }

    /**
     * @return Data storage configuration.
     */
    private DataStorageConfiguration dataStorageConfiguration() {
        return ctx.config().getDataStorageConfiguration();
    }

    /**
     * Picks mvcc coordinator from the given list of nodes.
     *
     * @param nodes List of nodes.
     * @param topVer Topology version.
     * @return Chosen mvcc coordinator.
     */
    private MvccCoordinator pickMvccCoordinator(Collection<ClusterNode> nodes, long topVer) {
        checkMvccSupported(nodes);

        ClusterNode crdNode = null;

        if (crdC != null) {
            crdNode = crdC.apply(nodes);

            if (crdNode != null && log.isInfoEnabled())
                log.info("Assigned coordinator using test closure: " + crdNode.id());
        }
        else {
            // Expect nodes are sorted by order.
            for (ClusterNode node : nodes) {
                if (!node.isClient() && supportsMvcc(node)) {
                    crdNode = node;

                    break;
                }
            }
        }

        MvccCoordinator crd = crdNode != null ? new MvccCoordinator(crdNode.id(), coordinatorVersion(crdNode),
            new AffinityTopologyVersion(topVer, 0)) : null;

        if (log.isInfoEnabled() && crd != null)
            log.info("Assigned mvcc coordinator [crd=" + crd + ", crdNode=" + crdNode + ']');
        else if (crd == null)
            U.warn(log, "New mvcc coordinator was not assigned [topVer=" + topVer + ']');

        return crd;
    }


    /**
     * @param crdNode Assigned coordinator node.
     * @return Coordinator version.
     */
    private long coordinatorVersion(ClusterNode crdNode) {
        return crdNode.order() + ctx.discovery().gridStartTime();
    }

    /** */
    private void checkMvccSupported(Collection<ClusterNode> nodes) {
        if (mvccEnabled) {
            assert mvccSupported;

            return;
        }

        boolean res = true, was = mvccSupported;

        for (ClusterNode node : nodes) {
            if (!supportsMvcc(node)) {
                res = false;

                break;
            }
        }

        if (was != res)
            mvccSupported = res;
    }

    /** */
    private boolean supportsMvcc(ClusterNode node) {
        return node.version().compareToIgnoreTimestamp(MVCC_SUPPORTED_SINCE) >= 0;
    }

    /** */
    private void checkMvccCacheStarted(DynamicCacheChangeBatch cacheMsg) {
        if (!mvccEnabled) {
            for (DynamicCacheChangeRequest req : cacheMsg.requests()) {
                CacheConfiguration ccfg = req.startCacheConfiguration();

                if (ccfg == null)
                    continue;

                if (ccfg.getAtomicityMode() == TRANSACTIONAL_SNAPSHOT) {
                    assert mvccSupported;

                    mvccEnabled = true;
                }
            }
        }
    }

    /** */
    private MvccSnapshotResponse assignTxSnapshot(long futId, UUID nearId, boolean client) {
        assert initFut.isDone();
        assert crdVer != 0;
        assert ctx.localNodeId().equals(currentCoordinatorId());

        MvccSnapshotResponse res = new MvccSnapshotResponse();

        long ver, cleanup, tracking;

        synchronized (this) {
            ver = mvccCntr.incrementAndGet();
            tracking = ver;
            cleanup = committedCntr.get() + 1;

            for (Map.Entry<Long, ActiveTx> entry : activeTxs.entrySet()) {
                cleanup = Math.min(entry.getValue().tracking, cleanup);
                tracking = Math.min(entry.getKey(), tracking);

                res.addTx(entry.getKey());
            }

            ActiveTx activeTx = client ? new ActiveTx(tracking, nearId) : new ActiveServerTx(tracking, nearId);

            boolean add = activeTxs.put(ver, activeTx) == null;

            assert add : ver;
        }

        long minQry = activeQueries.minimalQueryCounter();

        if (minQry != -1)
            cleanup = Math.min(cleanup, minQry);

        cleanup = prevCrdQueries.previousQueriesDone() ? cleanup - 1 : MVCC_COUNTER_NA;

        res.init(futId, crdVer, ver, MVCC_START_OP_CNTR, cleanup, tracking);

        return res;
    }

    /** */
    private void onTxDone(Long txCntr, boolean increaseCommittedCntr) {
        assert initFut.isDone();

        GridFutureAdapter fut;

        synchronized (this) {
            activeTxs.remove(txCntr);

            if (increaseCommittedCntr)
                committedCntr.setIfGreater(txCntr);
        }

        fut = waitTxFuts.remove(txCntr);

        if (fut != null)
            fut.onDone();
    }

    /**
     * @param mvccCntr Query counter.
     */
    private void onQueryDone(UUID nodeId, Long mvccCntr) {
        activeQueries.onQueryDone(nodeId, mvccCntr);
    }

    /**
     * @param futId Future ID.
     * @param updateVer Update version.
     * @param readSnapshot Optional read version.
     * @param qryTrackerId Query tracker id.
     * @return Message.
     */
    private MvccAckRequestTx createTxAckMessage(long futId, MvccVersion updateVer, MvccSnapshot readSnapshot,
        long qryTrackerId) {
        if (readSnapshot == null)
            return new MvccAckRequestTx(futId, updateVer.counter());
        else if (readSnapshot.coordinatorVersion() == updateVer.coordinatorVersion())
            return new MvccAckRequestTxAndQueryCntr(futId, updateVer.counter(), queryTrackCounter(readSnapshot));
        else
            return new MvccAckRequestTxAndQueryId(futId, updateVer.counter(), qryTrackerId);
    }

    /**
     * @param mvccVer Read version.
     * @return Tracker counter.
     */
    private long queryTrackCounter(MvccSnapshot mvccVer) {
        long trackCntr = mvccVer.counter();

        MvccLongList txs = mvccVer.activeTransactions();

        int size = txs.size();

        for (int i = 0; i < size; i++) {
            long txVer = txs.get(i);

            if (txVer < trackCntr)
                trackCntr = txVer;
        }

        return trackCntr;
    }

    /**
     * Launches vacuum workers and scheduler.
     */
    void startVacuumWorkers() {
        if (!ctx.clientNode()) {
            synchronized (mux) {
                if (vacuumWorkers == null) {
                    assert cleanupQueue == null;

                    cleanupQueue = new LinkedBlockingQueue<>();

                    vacuumWorkers = new ArrayList<>(ctx.config().getMvccVacuumThreadCount() + 1);

                    vacuumWorkers.add(new VacuumScheduler(ctx, log, this));

                    for (int i = 0; i < ctx.config().getMvccVacuumThreadCount(); i++)
                        vacuumWorkers.add(new VacuumWorker(ctx, log, cleanupQueue));

                    for (GridWorker worker : vacuumWorkers)
                        new IgniteThread(worker).start();

                    return;
                }
            }

            U.warn(log, "Attempting to start active vacuum.");
        }
    }

    /**
     * Stops vacuum worker and scheduler.
     */
    void stopVacuumWorkers() {
        if (!ctx.clientNode()) {
            List<GridWorker> workers;
            BlockingQueue<VacuumTask> queue;

            synchronized (mux) {
                workers = vacuumWorkers;
                queue = cleanupQueue;

                vacuumWorkers = null;
                cleanupQueue = null;
            }

            if (workers == null) {
                if (log.isDebugEnabled() && mvccEnabled())
                    log.debug("Attempting to stop inactive vacuum.");

                return;
            }

            assert queue != null;

            // Stop vacuum workers outside mutex to prevent deadlocks.
            U.cancel(workers);
            U.join(workers, log);

            if (!queue.isEmpty()) {
                IgniteCheckedException ex = vacuumCancelledException();

                for (VacuumTask task : queue)
                    task.onDone(ex);
            }
        }
    }

    /**
     * Runs vacuum process.
     *
     * @return {@code Future} with {@link VacuumMetrics}.
     */
    IgniteInternalFuture<VacuumMetrics> runVacuum() {
        assert !ctx.clientNode();

        MvccCoordinator crd0 = currentCoordinator();

        if (Thread.currentThread().isInterrupted() ||
            crd0 == null ||
            crdVer == 0 && ctx.localNodeId().equals(crd0.nodeId()))
            return new GridFinishedFuture<>(new VacuumMetrics());

        final GridFutureAdapter<VacuumMetrics> res = new GridFutureAdapter<>();

        MvccSnapshot snapshot;

        try {
            // TODO IGNITE-8974 create special method for getting cleanup version only.
            snapshot = tryRequestSnapshotLocal(DUMMY_TX);
        }
        catch (ClusterTopologyCheckedException e) {
            throw new AssertionError(e);
        }

        if (snapshot != null)
            continueRunVacuum(res, snapshot);
        else
            requestSnapshotAsync(DUMMY_TX, new MvccSnapshotResponseListener() {
                @Override public void onResponse(MvccSnapshot s) {
                    continueRunVacuum(res, s);
                }

                @Override public void onError(IgniteCheckedException e) {
                    if (!(e instanceof ClusterTopologyCheckedException))
                        completeWithException(res, e);
                    else {
                        if (log.isDebugEnabled())
                            log.debug("Vacuum failed to receive an Mvcc snapshot. " +
                                "Need to retry on the stable topology. " + e.getMessage());

                        res.onDone(new VacuumMetrics());
                    }
                }
            });

        return res;
    }

    /**
     * @param res Result.
     * @param snapshot Snapshot.
     */
    private void continueRunVacuum(GridFutureAdapter<VacuumMetrics> res, MvccSnapshot snapshot) {
        ackTxCommit(snapshot)
            .listen(new IgniteInClosure<IgniteInternalFuture>() {
                @Override public void apply(IgniteInternalFuture fut) {
                    Throwable err;

                    if ((err = fut.error()) != null) {
                        U.error(log, "Vacuum error.", err);

                        res.onDone(err);
                    }
                    else if (snapshot.cleanupVersion() <= MVCC_COUNTER_NA)
                        res.onDone(new VacuumMetrics());
                    else {
                        try {
                            if (log.isDebugEnabled())
                                log.debug("Started vacuum with cleanup version=" + snapshot.cleanupVersion() + '.');

                            synchronized (mux) {
                                if (cleanupQueue == null) {
                                    res.onDone(vacuumCancelledException());

                                    return;
                                }

                                GridCompoundIdentityFuture<VacuumMetrics> res0 =
                                    new GridCompoundIdentityFuture<VacuumMetrics>(new VacuumMetricsReducer()) {
                                        /** {@inheritDoc} */
                                        @Override protected void logError(IgniteLogger log, String msg, Throwable e) {
                                            // no-op
                                        }

                                        /** {@inheritDoc} */
                                        @Override protected void logDebug(IgniteLogger log, String msg) {
                                            // no-op
                                        }
                                    };

                                for (CacheGroupContext grp : ctx.cache().cacheGroups()) {
                                    if (grp.mvccEnabled()) {
                                        grp.topology().readLock();

                                        try {
                                            for (GridDhtLocalPartition part : grp.topology().localPartitions()) {
                                                VacuumTask task = new VacuumTask(snapshot, part);

                                                cleanupQueue.offer(task);

                                                res0.add(task);
                                            }
                                        }
                                        finally {
                                            grp.topology().readUnlock();
                                        }
                                    }
                                }

                                res0.markInitialized();

                                res0.listen(future -> {
                                    VacuumMetrics metrics = null; Throwable ex = null;

                                    try {
                                        metrics = future.get();

                                        if (U.assertionsEnabled()) {
                                            MvccCoordinator crd = currentCoordinator();

                                            assert crd != null
                                                && crd.coordinatorVersion() >= snapshot.coordinatorVersion();

                                            for (TxKey key : waitMap.keySet()) {
                                                if (!( key.major() == snapshot.coordinatorVersion()
                                                    && key.minor() > snapshot.cleanupVersion()
                                                    || key.major() > snapshot.coordinatorVersion())) {
                                                    byte state = state(key.major(), key.minor());

                                                    assert state == TxState.ABORTED : "tx state=" + state;
                                                }
                                            }
                                        }

                                        txLog.removeUntil(snapshot.coordinatorVersion(), snapshot.cleanupVersion());

                                        if (log.isDebugEnabled())
                                            log.debug("Vacuum completed. " + metrics);
                                    } catch (Throwable e) {
                                        if (X.hasCause(e, NodeStoppingException.class)) {
                                            if (log.isDebugEnabled())
                                                log.debug("Cannot complete vacuum (node is stopping).");

                                            metrics = new VacuumMetrics();
                                        } else
                                            ex = new GridClosureException(e);
                                    }

                                    res.onDone(metrics, ex);
                                });
                            }

                        }
                        catch (Throwable e) {
                            completeWithException(res, e);
                        }
                    }
                }
            });
    }

    /** */
    private void completeWithException(GridFutureAdapter fut, Throwable e) {
        fut.onDone(e);

        if (e instanceof Error)
            throw (Error)e;
    }

    /** */
    @NotNull private IgniteCheckedException vacuumCancelledException() {
        return new NodeStoppingException("Operation has been cancelled (node is stopping).");
    }

    /**
     * @param nodeId Node ID.
     * @param msg Message.
     */
    private void sendFutureResponse(UUID nodeId, MvccWaitTxsRequest msg) {
        try {
            sendMessage(nodeId, new MvccFutureResponse(msg.futureId()));
        }
        catch (ClusterTopologyCheckedException e) {
            if (log.isDebugEnabled())
                log.debug("Failed to send tx ack response, node left [msg=" + msg + ", node=" + nodeId + ']');
        }
        catch (IgniteCheckedException e) {
            U.error(log, "Failed to send tx ack response [msg=" + msg + ", node=" + nodeId + ']', e);
        }
    }

    /** */
    @NotNull private IgniteInternalFuture<Void> sendTxCommit(MvccCoordinator crd, MvccAckRequestTx msg) {
        WaitAckFuture fut = new WaitAckFuture(msg.futureId(), crd.nodeId(), true);

        ackFuts.put(fut.id, fut);

        try {
            sendMessage(crd.nodeId(), msg);
        }
        catch (IgniteCheckedException e) {
            if (ackFuts.remove(fut.id) != null) {
                if (e instanceof ClusterTopologyCheckedException) {
                    if (log.isDebugEnabled())
                        log.debug("Failed to send tx ack, node left [crd=" + crd + ", msg=" + msg + ']');

                    fut.onDone(); // No need to ack, finish without error.
                }
                else
                    fut.onDone(e);
            }
        }

        return fut;
    }

    /**
     * @param crd Mvcc coordinator.
     * @param msg Message.
     * @return {@code True} if no need to resend the message to a new coordinator.
     */
    private boolean sendQueryDone(MvccCoordinator crd, Message msg) {
        if (crd == null)
            return true; // no need to send ack;

        try {
            sendMessage(crd.nodeId(), msg);

            return true;
        }
        catch (ClusterTopologyCheckedException e) {
            if (log.isDebugEnabled())
                log.debug("Failed to send query ack, node left [crd=" + crd + ", msg=" + msg + ']');

            MvccCoordinator crd0 = currentCoordinator();

            // Coordinator is unassigned or still the same.
            return crd0 == null || crd.coordinatorVersion() == crd0.coordinatorVersion();
        }
        catch (IgniteCheckedException e) {
            U.error(log, "Failed to send query ack [crd=" + crd + ", msg=" + msg + ']', e);

            return true;
        }
    }

    /**
     * Send IO message.
     *
     * @param nodeId Node ID.
     * @param msg Message.
     */
    private void sendMessage(UUID nodeId, Message msg) throws IgniteCheckedException {
        ctx.io().sendToGridTopic(nodeId, TOPIC_CACHE_COORDINATOR, msg, SYSTEM_POOL);
    }

    /**
     * @param nodeId Sender node ID.
     * @param msg Message.
     */
    private void processCoordinatorTxSnapshotRequest(UUID nodeId, MvccTxSnapshotRequest msg) {
        ClusterNode node = ctx.discovery().node(nodeId);

        if (node == null) {
            if (log.isDebugEnabled())
                log.debug("Ignore tx snapshot request processing, node left [msg=" + msg + ", node=" + nodeId + ']');

            return;
        }

        MvccSnapshotResponse res = assignTxSnapshot(msg.futureId(), nodeId, node.isClient());

        boolean finishFailed = true;

        try {
            sendMessage(node.id(), res);

            finishFailed = false;
        }
        catch (ClusterTopologyCheckedException e) {
            if (log.isDebugEnabled())
                log.debug("Failed to send tx snapshot response, node left [msg=" + msg + ", node=" + nodeId + ']');
        }
        catch (IgniteCheckedException e) {
            U.error(log, "Failed to send tx snapshot response [msg=" + msg + ", node=" + nodeId + ']', e);
        }

        if (finishFailed)
            onTxDone(res.counter(), false);
    }

    /**
     * @param nodeId Sender node ID.
     * @param msg Message.
     */
    private void processCoordinatorQuerySnapshotRequest(UUID nodeId, MvccQuerySnapshotRequest msg) {
        ClusterNode node = ctx.discovery().node(nodeId);

        if (node == null) {
            if (log.isDebugEnabled())
                log.debug("Ignore query counter request processing, node left [msg=" + msg + ", node=" + nodeId + ']');

            return;
        }

        MvccSnapshotResponse res = activeQueries.assignQueryCounter(nodeId, msg.futureId());

        try {
            sendMessage(node.id(), res);
        }
        catch (ClusterTopologyCheckedException e) {
            if (log.isDebugEnabled())
                log.debug("Failed to send query counter response, node left [msg=" + msg + ", node=" + nodeId + ']');
        }
        catch (IgniteCheckedException e) {
            onQueryDone(nodeId, res.tracking());

            U.error(log, "Failed to send query counter response [msg=" + msg + ", node=" + nodeId + ']', e);
        }
    }

    /**
     * @param nodeId Sender node ID.
     * @param msg Message.
     */
    private void processCoordinatorSnapshotResponse(UUID nodeId, MvccSnapshotResponse msg) {
        Map<Long, MvccSnapshotResponseListener> map = snapLsnrs.get(nodeId);

        MvccSnapshotResponseListener lsnr;

        if (map != null && (lsnr = map.remove(msg.futureId())) != null)
            lsnr.onResponse(msg);
        else {
            if (ctx.discovery().alive(nodeId))
                U.warn(log, "Failed to find query version future [node=" + nodeId + ", msg=" + msg + ']');
            else if (log.isDebugEnabled())
                log.debug("Failed to find query version future [node=" + nodeId + ", msg=" + msg + ']');
        }
    }

    /**
     * @param nodeId Node ID.
     * @param msg Message.
     */
    private void processCoordinatorQueryAckRequest(UUID nodeId, MvccAckRequestQueryCntr msg) {
        onQueryDone(nodeId, msg.counter());
    }

    /**
     * @param nodeId Node ID.
     * @param msg Message.
     */
    private void processNewCoordinatorQueryAckRequest(UUID nodeId, MvccAckRequestQueryId msg) {
        prevCrdQueries.onQueryDone(nodeId, msg.queryTrackerId());
    }

    /**
     * @param nodeId Sender node ID.
     * @param msg Message.
     */
    private void processCoordinatorTxAckRequest(UUID nodeId, MvccAckRequestTx msg) {
        onTxDone(msg.txCounter(), msg.futureId() >= 0);

        if (msg.queryCounter() != MVCC_COUNTER_NA)
            onQueryDone(nodeId, msg.queryCounter());
        else if (msg.queryTrackerId() != MVCC_TRACKER_ID_NA)
            prevCrdQueries.onQueryDone(nodeId, msg.queryTrackerId());

        if (!msg.skipResponse()) {
            try {
                sendMessage(nodeId, new MvccFutureResponse(msg.futureId()));
            }
            catch (ClusterTopologyCheckedException e) {
                if (log.isDebugEnabled())
                    log.debug("Failed to send tx ack response, node left [msg=" + msg + ", node=" + nodeId + ']');
            }
            catch (IgniteCheckedException e) {
                U.error(log, "Failed to send tx ack response [msg=" + msg + ", node=" + nodeId + ']', e);
            }
        }
    }

    /**
     * @param nodeId Sender node ID.
     * @param msg Message.
     */
    private void processCoordinatorAckResponse(UUID nodeId, MvccFutureResponse msg) {
        WaitAckFuture fut = ackFuts.remove(msg.futureId());

        if (fut != null)
            fut.onResponse();
        else {
            if (ctx.discovery().alive(nodeId))
                U.warn(log, "Failed to find tx ack future [node=" + nodeId + ", msg=" + msg + ']');
            else if (log.isDebugEnabled())
                log.debug("Failed to find tx ack future [node=" + nodeId + ", msg=" + msg + ']');
        }
    }

    /**
     * @param nodeId Node ID.
     * @param msg Message.
     */
    @SuppressWarnings("unchecked")
    private void processCoordinatorWaitTxsRequest(final UUID nodeId, final MvccWaitTxsRequest msg) {
        GridLongList txs = msg.transactions();

        GridCompoundFuture resFut = null;

        for (int i = 0; i < txs.size(); i++) {
            Long txId = txs.get(i);

            GridFutureAdapter fut = waitTxFuts.get(txId);

            if (fut == null) {
                GridFutureAdapter old = waitTxFuts.putIfAbsent(txId, fut = new GridFutureAdapter());

                if (old != null)
                    fut = old;
            }

            boolean isDone;

            synchronized (this) {
                isDone = !activeTxs.containsKey(txId);
            }

            if (isDone)
                fut.onDone();

            if (!fut.isDone()) {
                if (resFut == null)
                    resFut = new GridCompoundFuture();

                resFut.add(fut);
            }
        }

        if (resFut != null)
            resFut.markInitialized();

        if (resFut == null || resFut.isDone())
            sendFutureResponse(nodeId, msg);
        else {
            resFut.listen(new IgniteInClosure<IgniteInternalFuture>() {
                @Override public void apply(IgniteInternalFuture fut) {
                    sendFutureResponse(nodeId, msg);
                }
            });
        }
    }

    /**
     * @param nodeId Node ID.
     * @param msg Message.
     */
    private void processCoordinatorActiveQueriesMessage(UUID nodeId, MvccActiveQueriesMessage msg) {
        prevCrdQueries.addNodeActiveQueries(nodeId, msg.activeQueries());
    }

    /**
     *
     */
    private class ActiveQueries {
        /** */
        private final Map<UUID, TreeMap<Long, AtomicInteger>> activeQueries = new HashMap<>();

        /** */
        private Long minQry;

        /** */
        private synchronized long minimalQueryCounter() {
            return minQry == null ? -1 : minQry;
        }

        /** */
        private synchronized MvccSnapshotResponse assignQueryCounter(UUID nodeId, long futId) {
            MvccSnapshotResponse res = new MvccSnapshotResponse();

            long ver, tracking;

            synchronized (MvccProcessorImpl.this) {
                ver = committedCntr.get();
                tracking = ver;

                for (Long txVer : activeTxs.keySet()) {
                    if (txVer < ver) {
                        tracking = Math.min(txVer, tracking);
                        res.addTx(txVer);
                    }
                }
            }

            TreeMap<Long, AtomicInteger> nodeMap = activeQueries.get(nodeId);

            if (nodeMap == null) {
                activeQueries.put(nodeId, nodeMap = new TreeMap<>());

                nodeMap.put(tracking, new AtomicInteger(1));
            }
            else {
                AtomicInteger cntr = nodeMap.get(tracking);

                if (cntr == null)
                    nodeMap.put(tracking, new AtomicInteger(1));
                else
                    cntr.incrementAndGet();
            }

            if (minQry == null)
                minQry = tracking;

            res.init(futId, crdVer, ver, MVCC_READ_OP_CNTR, MVCC_COUNTER_NA, tracking);

            return res;
        }

        /** */
        private synchronized void onQueryDone(UUID nodeId, Long ver) {
            TreeMap<Long, AtomicInteger> nodeMap = activeQueries.get(nodeId);

            if (nodeMap == null)
                return;

            assert minQry != null;

            AtomicInteger cntr = nodeMap.get(ver);

            assert cntr != null && cntr.get() > 0 : "onQueryDone ver=" + ver;

            if (cntr.decrementAndGet() == 0) {
                nodeMap.remove(ver);

                if (nodeMap.isEmpty())
                    activeQueries.remove(nodeId);

                if (ver.equals(minQry))
                    minQry = activeMinimal();
            }
        }

        /** */
        private synchronized void onNodeFailed(UUID nodeId) {
            activeQueries.remove(nodeId);

            minQry = activeMinimal();
        }

        /** */
        private Long activeMinimal() {
            Long min = null;

            for (TreeMap<Long, AtomicInteger> s : activeQueries.values()) {
                Long first = s.firstKey();

                if (min == null || first < min)
                    min = first;
            }

            return min;
        }
    }

    /**
     *
     */
    private class WaitAckFuture extends MvccFuture<Void> {
        /** */
        private final long id;

        /** */
        final boolean ackTx;

        /**
         * @param id Future ID.
         * @param nodeId Coordinator node ID.
         * @param ackTx {@code True} if ack tx commit, {@code false} if waits for previous txs.
         */
        WaitAckFuture(long id, UUID nodeId, boolean ackTx) {
            super(nodeId);

            this.id = id;
            this.ackTx = ackTx;
        }

        /**
         *
         */
        void onResponse() {
            onDone();
        }

        /**
         * @param nodeId Failed node ID.
         */
        void onNodeLeft(UUID nodeId) {
            if (crdId.equals(nodeId) && ackFuts.remove(id) != null)
                onDone();
        }

        /** {@inheritDoc} */
        @Override public String toString() {
            return S.toString(WaitAckFuture.class, this, super.toString());
        }
    }

    /** {@inheritDoc} */
    @Override public Optional<NearTxLocator> checkWaiting(MvccVersion mvccVer) {
        return findBlockerTx(mvccVer)
            .map(tx -> new NearTxLocator(tx.eventNodeId(), tx.nearXidVersion()));
    }

    /**
     *
     */
    private class MvccMessageListener implements GridMessageListener {
        /** {@inheritDoc} */
        @Override public void onMessage(UUID nodeId, Object msg, byte plc) {
            MvccMessage msg0 = (MvccMessage)msg;

            if (msg0.waitForCoordinatorInit() && !initFut.isDone()) {
                initFut.listen(new IgniteInClosure<IgniteInternalFuture<Void>>() {
                    @Override public void apply(IgniteInternalFuture<Void> fut) {
                        assert crdVer != 0L;

                        processMessage(nodeId, msg);
                    }
                });
            }
            else
                processMessage(nodeId, msg);
        }

        /**
         * Processes mvcc message.
         *
         * @param nodeId Node id.
         * @param msg Message.
         */
        private void processMessage(UUID nodeId, Object msg) {
            if (msg instanceof MvccTxSnapshotRequest)
                processCoordinatorTxSnapshotRequest(nodeId, (MvccTxSnapshotRequest)msg);
            else if (msg instanceof MvccAckRequestTx)
                processCoordinatorTxAckRequest(nodeId, (MvccAckRequestTx)msg);
            else if (msg instanceof MvccFutureResponse)
                processCoordinatorAckResponse(nodeId, (MvccFutureResponse)msg);
            else if (msg instanceof MvccAckRequestQueryCntr)
                processCoordinatorQueryAckRequest(nodeId, (MvccAckRequestQueryCntr)msg);
            else if (msg instanceof MvccQuerySnapshotRequest)
                processCoordinatorQuerySnapshotRequest(nodeId, (MvccQuerySnapshotRequest)msg);
            else if (msg instanceof MvccSnapshotResponse)
                processCoordinatorSnapshotResponse(nodeId, (MvccSnapshotResponse)msg);
            else if (msg instanceof MvccWaitTxsRequest)
                processCoordinatorWaitTxsRequest(nodeId, (MvccWaitTxsRequest)msg);
            else if (msg instanceof MvccAckRequestQueryId)
                processNewCoordinatorQueryAckRequest(nodeId, (MvccAckRequestQueryId)msg);
            else if (msg instanceof MvccActiveQueriesMessage)
                processCoordinatorActiveQueriesMessage(nodeId, (MvccActiveQueriesMessage)msg);
            else if (msg instanceof MvccRecoveryFinishedMessage)
                processRecoveryFinishedMessage(nodeId, ((MvccRecoveryFinishedMessage)msg));
            else
                U.warn(log, "Unexpected message received [node=" + nodeId + ", msg=" + msg + ']');
        }

        /** {@inheritDoc} */
        @Override public String toString() {
            return "MvccMessageListener[]";
        }
    }

    /** */
    private Optional<IgniteInternalTx> findBlockerTx(MvccVersion checkedTxVer) {
        return waitMap.entrySet().stream()
            .filter(e -> e.getValue().hasWaiting(checkedTxVer))
            .map(Map.Entry::getKey)
            .findAny()
            .flatMap(txKey -> ctx.cache().context().tm().activeTransactions().stream()
                .filter(tx -> tx.mvccSnapshot() != null)
                .filter(tx -> {
                    MvccSnapshot s = tx.mvccSnapshot();

                    return s.coordinatorVersion() == txKey.major() && s.counter() == txKey.minor();
                })
                .findAny());
    }

    /**
     * Accumulates transaction recovery votes for a node left the cluster.
     * Transactions started by the left node are considered not active
     * when each cluster server node aknowledges that is has finished transactions for the left node.
     */
    private static class RecoveryBallotBox {
        /** */
        private List<UUID> voters;
        /** */
        private final Set<UUID> ballots = new HashSet<>();

        /**
         * @param voters Nodes which can have transaction started by the left node.
         */
        private synchronized void voters(List<UUID> voters) {
            this.voters = voters;
        }

        /**
         * @param nodeId Voting node id.
         *
         */
        private synchronized void vote(UUID nodeId) {
            ballots.add(nodeId);
        }

        /**
         * @return {@code True} if all nodes expected to vote done it.
         */
        private synchronized boolean isVotingDone() {
            if (voters == null)
                return false;

            return ballots.containsAll(voters);
        }
    }

    /**
     * Process message that one node has finished with transactions for the left node.
     * @param nodeId Node sent the message.
     * @param msg Message.
     */
    private void processRecoveryFinishedMessage(UUID nodeId, MvccRecoveryFinishedMessage msg) {
        UUID nearNodeId = msg.nearNodeId();

        RecoveryBallotBox ballotBox = recoveryBallotBoxes.computeIfAbsent(nearNodeId, uuid -> new RecoveryBallotBox());

        ballotBox.vote(nodeId);

        tryFinishRecoveryVoting(nearNodeId, ballotBox);
    }

    /**
     * Finishes recovery on coordinator by removing transactions started by the left node
     * @param nearNodeId Left node.
     * @param ballotBox Votes accumulator for the left node.
     */
    private void tryFinishRecoveryVoting(UUID nearNodeId, RecoveryBallotBox ballotBox) {
        if (ballotBox.isVotingDone()) {
            List<Long> recoveredTxs;

            synchronized (this) {
                recoveredTxs = activeTxs.entrySet().stream()
                    .filter(e -> e.getValue().nearNodeId.equals(nearNodeId))
                    .map(Map.Entry::getKey)
                    .collect(Collectors.toList());
            }

            // Committed counter is increased because it is not known if transaction was committed or not and we must
            // bump committed counter for committed transaction as it is used in (read-only) query snapshot.
            recoveredTxs.forEach(txCntr -> onTxDone(txCntr, true));

            recoveryBallotBoxes.remove(nearNodeId);
        }
    }

    /** */
    private interface Waiter {
        /**
         * @param ctx Grid kernal context.
         */
        void run(GridKernalContext ctx);

        /**
         * @param other Another waiter.
         * @return New compound waiter.
         */
        Waiter concat(Waiter other);

        /**
         * @return {@code True} if there is an active local transaction
         */
        boolean hasLocalTransaction();

        /**
         * @return {@code True} if it is a compound waiter.
         */
        boolean compound();

        /**
         * @param checkedVer Version of transaction checking for wait.
         * @return {@code True} if checked transaction is waiting in the queue.
         */
        boolean hasWaiting(MvccVersion checkedVer);
    }

    /** */
    private static class LockFuture extends GridFutureAdapter<Void> implements Waiter, Runnable {
        /** */
        private final byte plc;
        /** */
        private final MvccVersion waitingTxVer;

        /** */
        LockFuture(byte plc, MvccVersion waitingTxVer) {
            this.plc = plc;
            this.waitingTxVer = waitingTxVer;
        }

        /** {@inheritDoc} */
        @Override public void run() {
            onDone();
        }

        /** {@inheritDoc} */
        @Override public void run(GridKernalContext ctx) {
            try {
                ctx.pools().poolForPolicy(plc).execute(this);
            }
            catch (IgniteCheckedException e) {
                U.error(ctx.log(LockFuture.class), e);
            }
        }

        /** {@inheritDoc} */
        @Override public Waiter concat(Waiter other) {
            return new CompoundWaiterNoLocal(this, other);
        }

        /** {@inheritDoc} */
        @Override public boolean hasLocalTransaction() {
            return false;
        }

        /** {@inheritDoc} */
        @Override public boolean compound() {
            return false;
        }

        /** {@inheritDoc} */
        @Override public boolean hasWaiting(MvccVersion checkedVer) {
            return belongToSameTx(waitingTxVer, checkedVer);
        }
    }

    /** */
    private static class LocalTransactionMarker implements Waiter {
        /** {@inheritDoc} */
        @Override public void run(GridKernalContext ctx) {
            // No-op
        }

        /** {@inheritDoc} */
        @Override public Waiter concat(Waiter other) {
            return new CompoundWaiter(other);
        }

        /** {@inheritDoc} */
        @Override public boolean hasLocalTransaction() {
            return true;
        }

        /** {@inheritDoc} */
        @Override public boolean compound() {
            return false;
        }

        /** {@inheritDoc} */
        @Override public boolean hasWaiting(MvccVersion checkedVer) {
            return false;
        }
    }

    /** */
    private static class CompoundWaiter implements Waiter {
        /** */
        private final Object inner;

        /**
         * @param waiter Waiter to wrap.
         */
        private CompoundWaiter(Waiter waiter) {
            inner = waiter.compound() ? ((CompoundWaiter)waiter).inner : waiter;
        }

        /**
         * @param first First waiter.
         * @param second Second waiter.
         */
        private CompoundWaiter(Waiter first, Waiter second) {
            ArrayList<Waiter> list = new ArrayList<>();

            add(list, first);
            add(list, second);

            inner = list;
        }

        /** */
        private void add(List<Waiter> to, Waiter waiter) {
            if (!waiter.compound())
                to.add(waiter);
            else if (((CompoundWaiter)waiter).inner.getClass() == ArrayList.class)
                to.addAll((List<Waiter>)((CompoundWaiter)waiter).inner);
            else
                to.add((Waiter)((CompoundWaiter)waiter).inner);
        }

        /** {@inheritDoc} */
        @Override public void run(GridKernalContext ctx) {
            if (inner.getClass() == ArrayList.class) {
                for (Waiter waiter : (List<Waiter>)inner)
                    waiter.run(ctx);
            }
            else
                ((Waiter)inner).run(ctx);
        }

        /** {@inheritDoc} */
        @Override public Waiter concat(Waiter other) {
            return new CompoundWaiter(this, other);
        }

        /** {@inheritDoc} */
        @Override public boolean hasLocalTransaction() {
            return true;
        }

        /** {@inheritDoc} */
        @Override public boolean compound() {
            return true;
        }

        /** {@inheritDoc} */
        @Override public boolean hasWaiting(MvccVersion checkedVer) {
            if (inner.getClass() == ArrayList.class) {
                for (Waiter waiter : (List<Waiter>)inner) {
                    if (waiter.hasWaiting(checkedVer))
                        return true;
                }

                return false;
            }
            else
                return ((Waiter)inner).hasWaiting(checkedVer);
        }
    }

    /** */
    private static class CompoundWaiterNoLocal extends CompoundWaiter {
        /**
         * @param first First waiter.
         * @param second Second waiter.
         */
        private CompoundWaiterNoLocal(Waiter first, Waiter second) {
            super(first, second);
        }

        /** {@inheritDoc} */
        @Override public Waiter concat(Waiter other) {
            return new CompoundWaiterNoLocal(this, other);
        }

        /** {@inheritDoc} */
        @Override public boolean hasLocalTransaction() {
            return false;
        }
    }

    /**
     * Mvcc garbage collection scheduler.
     */
    private static class VacuumScheduler extends GridWorker {
        /** */
        private static final long VACUUM_TIMEOUT = 60_000;

        /** */
        private final long interval;

        /** */
        private final MvccProcessorImpl prc;

        /**
         * @param ctx Kernal context.
         * @param log Logger.
         * @param prc Mvcc processor.
         */
        VacuumScheduler(GridKernalContext ctx, IgniteLogger log, MvccProcessorImpl prc) {
            super(ctx.igniteInstanceName(), "vacuum-scheduler", log);

            this.interval = ctx.config().getMvccVacuumFrequency();
            this.prc = prc;
        }

        /** {@inheritDoc} */
        @Override protected void body() throws InterruptedException, IgniteInterruptedCheckedException {
            U.sleep(interval); // initial delay

            while (!isCancelled()) {
                long nextScheduledTime = U.currentTimeMillis() + interval;

                try {
                    IgniteInternalFuture<VacuumMetrics> fut = prc.runVacuum();

                    if (log.isDebugEnabled())
                        log.debug("Vacuum started by scheduler.");

                    while (true) {
                        try {
                            fut.get(VACUUM_TIMEOUT);

                            break;
                        }
                        catch (IgniteFutureTimeoutCheckedException e) {
                            U.warn(log, "Failed to wait for vacuum complete. Consider increasing vacuum workers count.");
                        }
                    }
                }
                catch (IgniteInterruptedCheckedException e) {
                    throw e; // Cancelled.
                }
                catch (Throwable e) {
                    if (e instanceof Error)
                        throw (Error) e;

                    if (log.isDebugEnabled())
                        U.warn(log, "Failed to perform vacuum.", e);
                }

                long delay = nextScheduledTime - U.currentTimeMillis();

                if (delay > 0)
                    U.sleep(delay);
            }
        }
    }

    /**
     * Vacuum worker.
     */
    private static class VacuumWorker extends GridWorker {
        /** */
        private final BlockingQueue<VacuumTask> cleanupQueue;

        /**
         * @param ctx Kernal context.
         * @param log Logger.
         * @param cleanupQueue Cleanup tasks queue.
         */
        VacuumWorker(GridKernalContext ctx, IgniteLogger log, BlockingQueue<VacuumTask> cleanupQueue) {
            super(ctx.igniteInstanceName(), "vacuum-cleaner", log);

            this.cleanupQueue = cleanupQueue;
        }

        /** {@inheritDoc} */
        @Override protected void body() throws InterruptedException, IgniteInterruptedCheckedException {
            while (!isCancelled()) {
                VacuumTask task = cleanupQueue.take();

                try {
                    switch (task.part().state()) {
                        case EVICTED:
                        case RENTING:
                            task.onDone(new VacuumMetrics());

                            break;
                        case MOVING:
                            task.part().group().preloader().rebalanceFuture().listen(f -> cleanupQueue.add(task));

                            break;
                        case OWNING:
                            task.onDone(processPartition(task));

                            break;
                        case LOST:
                            task.onDone(new IgniteCheckedException("Partition is lost."));

                            break;
                    }
                }
                catch (IgniteInterruptedCheckedException e) {
                    task.onDone(e);

                    throw e; // Cancelled.
                }
                catch (Throwable e) {
                    task.onDone(e);

                    if (e instanceof Error)
                        throw (Error) e;
                }
            }
        }

        /**
         * Process partition.
         *
         * @param task VacuumTask.
         * @throws IgniteCheckedException If failed.
         */
        private VacuumMetrics processPartition(VacuumTask task) throws IgniteCheckedException {
            long startNanoTime = System.nanoTime();

            GridDhtLocalPartition part = task.part();

            VacuumMetrics metrics = new VacuumMetrics();

            if (!part.reserve())
                return metrics;

            int curCacheId = CU.UNDEFINED_CACHE_ID;

            try {
                GridCursor<? extends CacheDataRow> cursor = part.dataStore().cursor(KEY_ONLY);

                KeyCacheObject prevKey = null;

                Object rest = null;

                List<MvccLinkAwareSearchRow> cleanupRows = null;

                MvccSnapshot snapshot = task.snapshot();

                GridCacheContext cctx = null;

                boolean shared = part.group().sharedGroup();

                if (!shared && (cctx = F.first(part.group().caches())) == null)
                    return metrics;

                while (cursor.next()) {
                    if (isCancelled())
                        throw new IgniteInterruptedCheckedException("Operation has been cancelled.");

                    MvccDataRow row = (MvccDataRow)cursor.get();

                    if (prevKey == null)
                        prevKey = row.key();

                    if (cctx == null) {
                        cctx = part.group().shared().cacheContext(curCacheId = row.cacheId());

                        if (cctx == null)
                            return metrics;
                    }

                    if (!prevKey.equals(row.key()) || (shared && curCacheId != row.cacheId())) {
                        if (rest != null || !F.isEmpty(cleanupRows))
                            cleanup(part, prevKey, cleanupRows, rest, cctx, metrics);

                        cleanupRows = null;

                        rest = null;

                        if (shared && curCacheId != row.cacheId()) {
                            cctx = part.group().shared().cacheContext(curCacheId = row.cacheId());

                            if (cctx == null)
                                return metrics;
                        }

                        prevKey = row.key();
                    }

                    if (canClean(row, snapshot, cctx))
                        cleanupRows = addRow(cleanupRows, row);
                    else if (actualize(cctx, row, snapshot))
                        rest = addRest(rest, row);

                    metrics.addScannedRowsCount(1);
                }

                if (rest != null || !F.isEmpty(cleanupRows))
                    cleanup(part, prevKey, cleanupRows, rest, cctx, metrics);

                metrics.addSearchNanoTime(System.nanoTime() - startNanoTime - metrics.cleanupNanoTime());

                return metrics;
            }
            finally {
                part.release();
            }
        }

        /** */
        @SuppressWarnings("unchecked")
        @NotNull private Object addRest(@Nullable Object rest, MvccDataRow row) {
            if (rest == null)
                rest = row;
            else if (rest.getClass() == ArrayList.class)
                ((List)rest).add(row);
            else {
                ArrayList list = new ArrayList();

                list.add(rest);
                list.add(row);

                rest = list;
            }

            return rest;
        }

        /**
         * @param rows Collection of rows.
         * @param row Row to add.
         * @return Collection of rows.
         */
        @NotNull private List<MvccLinkAwareSearchRow> addRow(@Nullable List<MvccLinkAwareSearchRow> rows, MvccDataRow row) {
            if (rows == null)
                rows = new ArrayList<>();

            rows.add(new MvccLinkAwareSearchRow(row.cacheId(), row.key(), row.mvccCoordinatorVersion(),
                row.mvccCounter(), row.mvccOperationCounter(), row.link()));

            return rows;
        }

        /**
         * @param row Mvcc row to check.
         * @param snapshot Cleanup version to compare with.
         * @param cctx Cache context.
         * @throws IgniteCheckedException If failed.
         */
        private boolean canClean(MvccDataRow row, MvccSnapshot snapshot,
            GridCacheContext cctx) throws IgniteCheckedException {
            // Row can be safely cleaned if it has ABORTED min version or COMMITTED and less than cleanup one max version.
            return compare(row, snapshot.coordinatorVersion(), snapshot.cleanupVersion()) <= 0
                && hasNewVersion(row) && MvccUtils.compareNewVersion(row, snapshot.coordinatorVersion(), snapshot.cleanupVersion()) <= 0
                && MvccUtils.state(cctx, row.newMvccCoordinatorVersion(), row.newMvccCounter(),
                row.newMvccOperationCounter() | (row.newMvccTxState() << MVCC_HINTS_BIT_OFF)) == TxState.COMMITTED
                || MvccUtils.state(cctx, row.mvccCoordinatorVersion(), row.mvccCounter(),
                row.mvccOperationCounter() | (row.mvccTxState() << MVCC_HINTS_BIT_OFF)) == TxState.ABORTED;
        }

        /** */
        private boolean actualize(GridCacheContext cctx, MvccDataRow row,
            MvccSnapshot snapshot) throws IgniteCheckedException {
            return isVisible(cctx, snapshot, row.mvccCoordinatorVersion(), row.mvccCounter(), row.mvccOperationCounter(), false)
                && (row.mvccTxState() == TxState.NA || (row.newMvccCoordinatorVersion() != MVCC_CRD_COUNTER_NA && row.newMvccTxState() == TxState.NA));
        }

        /**
         * @param part Local partition.
         * @param key Key.
         * @param cleanupRows Cleanup rows.
         * @param cctx Cache context.
         * @param metrics Vacuum metrics.
         * @throws IgniteCheckedException If failed.
         */
        private void cleanup(GridDhtLocalPartition part, KeyCacheObject key, List<MvccLinkAwareSearchRow> cleanupRows,
            Object rest, GridCacheContext cctx, VacuumMetrics metrics) throws IgniteCheckedException {
            assert key != null && cctx != null && (!F.isEmpty(cleanupRows) || rest != null);

            cctx.gate().enter();

            try {
                long cleanupStartNanoTime = System.nanoTime();

                GridCacheEntryEx entry = cctx.cache().entryEx(key);

                while (true) {
                    entry.lockEntry();

                    if (!entry.obsolete())
                        break;

                    entry.unlockEntry();

                    entry = cctx.cache().entryEx(key);
                }

                int cleaned = 0;

                try {
                    cctx.shared().database().checkpointReadLock();

                    try {
                        if (cleanupRows != null)
                            cleaned = part.dataStore().cleanup(cctx, cleanupRows);

                        if (rest != null) {
                            if (rest.getClass() == ArrayList.class) {
                                for (MvccDataRow row : ((List<MvccDataRow>) rest))
                                    part.dataStore().updateTxState(cctx, row);
                            }
                            else
<<<<<<< HEAD
                                part.dataStore().updateTxState(cctx, (MvccDataRow)rest);
=======
                                part.dataStore().updateTxState(cctx, (MvccDataRow) rest);
>>>>>>> e05387f9
                        }
                    }
                    finally {
                        cctx.shared().database().checkpointReadUnlock();
                    }
                }
                finally {
                    entry.unlockEntry();

                    cctx.evicts().touch(entry);

                    metrics.addCleanupNanoTime(System.nanoTime() - cleanupStartNanoTime);
                    metrics.addCleanupRowsCnt(cleaned);
                }
            }
            finally {
                cctx.gate().leave();
            }
        }
    }

    /** */
    private static class ActiveTx {
        /** */
        private final long tracking;
        /** */
        private final UUID nearNodeId;

        /** */
        private ActiveTx(long tracking, UUID nearNodeId) {
            this.tracking = tracking;
            this.nearNodeId = nearNodeId;
        }
    }

    /** */
    private static class ActiveServerTx extends ActiveTx {
        /** */
        private ActiveServerTx(long tracking, UUID nearNodeId) {
            super(tracking, nearNodeId);
        }
    }
}<|MERGE_RESOLUTION|>--- conflicted
+++ resolved
@@ -2501,11 +2501,7 @@
                                     part.dataStore().updateTxState(cctx, row);
                             }
                             else
-<<<<<<< HEAD
                                 part.dataStore().updateTxState(cctx, (MvccDataRow)rest);
-=======
-                                part.dataStore().updateTxState(cctx, (MvccDataRow) rest);
->>>>>>> e05387f9
                         }
                     }
                     finally {
