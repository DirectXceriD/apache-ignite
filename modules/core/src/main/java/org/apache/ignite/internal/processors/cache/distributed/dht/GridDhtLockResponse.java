/*
 * Licensed to the Apache Software Foundation (ASF) under one or more
 * contributor license agreements.  See the NOTICE file distributed with
 * this work for additional information regarding copyright ownership.
 * The ASF licenses this file to You under the Apache License, Version 2.0
 * (the "License"); you may not use this file except in compliance with
 * the License.  You may obtain a copy of the License at
 *
 *      http://www.apache.org/licenses/LICENSE-2.0
 *
 * Unless required by applicable law or agreed to in writing, software
 * distributed under the License is distributed on an "AS IS" BASIS,
 * WITHOUT WARRANTIES OR CONDITIONS OF ANY KIND, either express or implied.
 * See the License for the specific language governing permissions and
 * limitations under the License.
 */

package org.apache.ignite.internal.processors.cache.distributed.dht;

import org.apache.ignite.*;
import org.apache.ignite.internal.*;
import org.apache.ignite.internal.processors.cache.*;
import org.apache.ignite.internal.processors.cache.distributed.*;
import org.apache.ignite.internal.processors.cache.transactions.*;
import org.apache.ignite.internal.processors.cache.version.*;
import org.apache.ignite.internal.util.*;
import org.apache.ignite.internal.util.tostring.*;
import org.apache.ignite.internal.util.typedef.internal.*;
import org.apache.ignite.lang.*;
import org.apache.ignite.plugin.extensions.communication.*;

import java.io.*;
import java.nio.*;
import java.util.*;

/**
 * DHT cache lock response.
 */
public class GridDhtLockResponse<K, V> extends GridDistributedLockResponse<K, V> {
    /** */
    private static final long serialVersionUID = 0L;

    /** Evicted readers. */
    @GridToStringInclude
    @GridDirectTransient
    private Collection<IgniteTxKey<K>> nearEvicted;

    /** Evicted reader key bytes. */
    @GridDirectCollection(byte[].class)
    private Collection<byte[]> nearEvictedBytes;

    /** Mini ID. */
    private IgniteUuid miniId;

    /** Invalid partitions. */
    @GridToStringInclude
    @GridDirectCollection(int.class)
    private Collection<Integer> invalidParts = new GridLeanSet<>();

    @GridDirectTransient
    /** Preload entries. */
    private List<GridCacheEntryInfo<K, V>> preloadEntries;

    /** */
    @GridDirectCollection(byte[].class)
    private List<byte[]> preloadEntriesBytes;

    /**
     * Empty constructor (required by {@link Externalizable}).
     */
    public GridDhtLockResponse() {
        // No-op.
    }

    /**
     * @param lockVer Lock version.
     * @param futId Future ID.
     * @param miniId Mini future ID.
     * @param cnt Key count.
     */
    public GridDhtLockResponse(int cacheId, GridCacheVersion lockVer, IgniteUuid futId, IgniteUuid miniId, int cnt) {
        super(cacheId, lockVer, futId, cnt);

        assert miniId != null;

        this.miniId = miniId;
    }

    /**
     * @param lockVer Lock ID.
     * @param futId Future ID.
     * @param miniId Mini future ID.
     * @param err Error.
     */
    public GridDhtLockResponse(int cacheId, GridCacheVersion lockVer, IgniteUuid futId, IgniteUuid miniId, Throwable err) {
        super(cacheId, lockVer, futId, err);

        assert miniId != null;

        this.miniId = miniId;
    }

    /**
     * @return Evicted readers.
     */
    public Collection<IgniteTxKey<K>> nearEvicted() {
        return nearEvicted;
    }

    /**
     * @param nearEvicted Evicted readers.
     */
    public void nearEvicted(Collection<IgniteTxKey<K>> nearEvicted) {
        this.nearEvicted = nearEvicted;
    }

    /**
     * @param nearEvictedBytes Key bytes.
     */
    public void nearEvictedBytes(Collection<byte[]> nearEvictedBytes) {
        this.nearEvictedBytes = nearEvictedBytes;
    }

    /**
     * @return Mini future ID.
     */
    public IgniteUuid miniId() {
        return miniId;
    }

    /**
     * @param part Invalid partition.
     */
    public void addInvalidPartition(int part) {
        invalidParts.add(part);
    }

    /**
     * @return Invalid partitions.
     */
    public Collection<Integer> invalidPartitions() {
        return invalidParts;
    }

    /**
     * Adds preload entry to lock response.
     *
     * @param info Info to add.
     */
    public void addPreloadEntry(GridCacheEntryInfo<K, V> info) {
        if (preloadEntries == null)
            preloadEntries = new ArrayList<>();

        preloadEntries.add(info);
    }

    /**
     * Gets preload entries returned from backup.
     *
     * @return Collection of preload entries.
     */
    public Collection<GridCacheEntryInfo<K, V>> preloadEntries() {
        return preloadEntries == null ? Collections.<GridCacheEntryInfo<K, V>>emptyList() : preloadEntries;
    }

    /** {@inheritDoc}
     * @param ctx*/
    @Override public void prepareMarshal(GridCacheSharedContext<K, V> ctx) throws IgniteCheckedException {
        super.prepareMarshal(ctx);

        if (nearEvictedBytes == null && nearEvicted != null)
            nearEvictedBytes = marshalCollection(nearEvicted, ctx);

        if (preloadEntriesBytes == null && preloadEntries != null)
            preloadEntriesBytes = marshalCollection(preloadEntries, ctx);

        if (preloadEntriesBytes == null && preloadEntries != null) {
            marshalInfos(preloadEntries, ctx);

            preloadEntriesBytes = marshalCollection(preloadEntries, ctx);
        }
    }

    /** {@inheritDoc} */
    @Override public void finishUnmarshal(GridCacheSharedContext<K, V> ctx, ClassLoader ldr) throws IgniteCheckedException {
        super.finishUnmarshal(ctx, ldr);

        if (nearEvicted == null && nearEvictedBytes != null)
            nearEvicted = unmarshalCollection(nearEvictedBytes, ctx, ldr);

        if (preloadEntries == null && preloadEntriesBytes != null)
            preloadEntries = unmarshalCollection(preloadEntriesBytes, ctx, ldr);

        if (preloadEntries == null && preloadEntriesBytes != null) {
            preloadEntries = unmarshalCollection(preloadEntriesBytes, ctx, ldr);

            unmarshalInfos(preloadEntries, ctx.cacheContext(cacheId), ldr);
        }
    }

    /** {@inheritDoc} */
    @Override public boolean writeTo(ByteBuffer buf, MessageWriter writer) {
        writer.setBuffer(buf);

        if (!super.writeTo(buf, writer))
            return false;

        if (!writer.isHeaderWritten()) {
            if (!writer.writeHeader(directType(), fieldsCount()))
                return false;

            writer.onHeaderWritten();
        }

        switch (writer.state()) {
<<<<<<< HEAD
            case 9:
                if (!writer.writeCollection("invalidParts", invalidParts, Type.INT))
=======
            case 11:
                if (!writer.writeCollection("invalidParts", invalidParts, MessageCollectionItemType.INT))
>>>>>>> 7bbfeb17
                    return false;

                writer.incrementState();

            case 10:
                if (!writer.writeIgniteUuid("miniId", miniId))
                    return false;

                writer.incrementState();

<<<<<<< HEAD
            case 11:
                if (!writer.writeCollection("nearEvictedBytes", nearEvictedBytes, Type.BYTE_ARR))
=======
            case 13:
                if (!writer.writeCollection("nearEvictedBytes", nearEvictedBytes, MessageCollectionItemType.BYTE_ARR))
>>>>>>> 7bbfeb17
                    return false;

                writer.incrementState();

<<<<<<< HEAD
            case 12:
                if (!writer.writeCollection("preloadEntriesBytes", preloadEntriesBytes, Type.BYTE_ARR))
=======
            case 14:
                if (!writer.writeCollection("preloadEntriesBytes", preloadEntriesBytes, MessageCollectionItemType.BYTE_ARR))
>>>>>>> 7bbfeb17
                    return false;

                writer.incrementState();

        }

        return true;
    }

    /** {@inheritDoc} */
    @Override public boolean readFrom(ByteBuffer buf, MessageReader reader) {
        reader.setBuffer(buf);

        if (!reader.beforeMessageRead())
            return false;

<<<<<<< HEAD
        switch (readState) {
            case 9:
                invalidParts = reader.readCollection("invalidParts", Type.INT);
=======
        if (!super.readFrom(buf, reader))
            return false;

        switch (reader.state()) {
            case 11:
                invalidParts = reader.readCollection("invalidParts", MessageCollectionItemType.INT);
>>>>>>> 7bbfeb17

                if (!reader.isLastRead())
                    return false;

                reader.incrementState();

            case 10:
                miniId = reader.readIgniteUuid("miniId");

                if (!reader.isLastRead())
                    return false;

                reader.incrementState();

<<<<<<< HEAD
            case 11:
                nearEvictedBytes = reader.readCollection("nearEvictedBytes", Type.BYTE_ARR);
=======
            case 13:
                nearEvictedBytes = reader.readCollection("nearEvictedBytes", MessageCollectionItemType.BYTE_ARR);
>>>>>>> 7bbfeb17

                if (!reader.isLastRead())
                    return false;

                reader.incrementState();

<<<<<<< HEAD
            case 12:
                preloadEntriesBytes = reader.readCollection("preloadEntriesBytes", Type.BYTE_ARR);
=======
            case 14:
                preloadEntriesBytes = reader.readCollection("preloadEntriesBytes", MessageCollectionItemType.BYTE_ARR);
>>>>>>> 7bbfeb17

                if (!reader.isLastRead())
                    return false;

                reader.incrementState();

        }

        return true;
    }

    /** {@inheritDoc} */
    @Override public byte directType() {
        return 31;
    }

    /** {@inheritDoc} */
    @Override public byte fieldsCount() {
        return 15;
    }

    /** {@inheritDoc} */
    @Override public String toString() {
        return S.toString(GridDhtLockResponse.class, this, super.toString());
    }
}<|MERGE_RESOLUTION|>--- conflicted
+++ resolved
@@ -213,13 +213,8 @@
         }
 
         switch (writer.state()) {
-<<<<<<< HEAD
-            case 9:
-                if (!writer.writeCollection("invalidParts", invalidParts, Type.INT))
-=======
             case 11:
                 if (!writer.writeCollection("invalidParts", invalidParts, MessageCollectionItemType.INT))
->>>>>>> 7bbfeb17
                     return false;
 
                 writer.incrementState();
@@ -230,24 +225,14 @@
 
                 writer.incrementState();
 
-<<<<<<< HEAD
-            case 11:
-                if (!writer.writeCollection("nearEvictedBytes", nearEvictedBytes, Type.BYTE_ARR))
-=======
             case 13:
                 if (!writer.writeCollection("nearEvictedBytes", nearEvictedBytes, MessageCollectionItemType.BYTE_ARR))
->>>>>>> 7bbfeb17
                     return false;
 
                 writer.incrementState();
 
-<<<<<<< HEAD
-            case 12:
-                if (!writer.writeCollection("preloadEntriesBytes", preloadEntriesBytes, Type.BYTE_ARR))
-=======
             case 14:
                 if (!writer.writeCollection("preloadEntriesBytes", preloadEntriesBytes, MessageCollectionItemType.BYTE_ARR))
->>>>>>> 7bbfeb17
                     return false;
 
                 writer.incrementState();
@@ -264,18 +249,12 @@
         if (!reader.beforeMessageRead())
             return false;
 
-<<<<<<< HEAD
-        switch (readState) {
-            case 9:
-                invalidParts = reader.readCollection("invalidParts", Type.INT);
-=======
         if (!super.readFrom(buf, reader))
             return false;
 
         switch (reader.state()) {
             case 11:
                 invalidParts = reader.readCollection("invalidParts", MessageCollectionItemType.INT);
->>>>>>> 7bbfeb17
 
                 if (!reader.isLastRead())
                     return false;
@@ -290,26 +269,16 @@
 
                 reader.incrementState();
 
-<<<<<<< HEAD
-            case 11:
-                nearEvictedBytes = reader.readCollection("nearEvictedBytes", Type.BYTE_ARR);
-=======
             case 13:
                 nearEvictedBytes = reader.readCollection("nearEvictedBytes", MessageCollectionItemType.BYTE_ARR);
->>>>>>> 7bbfeb17
 
                 if (!reader.isLastRead())
                     return false;
 
                 reader.incrementState();
 
-<<<<<<< HEAD
-            case 12:
-                preloadEntriesBytes = reader.readCollection("preloadEntriesBytes", Type.BYTE_ARR);
-=======
             case 14:
                 preloadEntriesBytes = reader.readCollection("preloadEntriesBytes", MessageCollectionItemType.BYTE_ARR);
->>>>>>> 7bbfeb17
 
                 if (!reader.isLastRead())
                     return false;
