/*
 * Licensed to the Apache Software Foundation (ASF) under one or more
 * contributor license agreements.  See the NOTICE file distributed with
 * this work for additional information regarding copyright ownership.
 * The ASF licenses this file to You under the Apache License, Version 2.0
 * (the "License"); you may not use this file except in compliance with
 * the License.  You may obtain a copy of the License at
 *
 *      http://www.apache.org/licenses/LICENSE-2.0
 *
 * Unless required by applicable law or agreed to in writing, software
 * distributed under the License is distributed on an "AS IS" BASIS,
 * WITHOUT WARRANTIES OR CONDITIONS OF ANY KIND, either express or implied.
 * See the License for the specific language governing permissions and
 * limitations under the License.
 */

package org.apache.ignite.internal.processors.cache.distributed.dht.preloader;

import java.io.Externalizable;
import java.nio.ByteBuffer;
import java.util.Collection;
import java.util.Collections;
import java.util.HashMap;
import java.util.HashSet;
import java.util.List;
import java.util.Map;
import org.apache.ignite.IgniteCheckedException;
import org.apache.ignite.internal.GridDirectCollection;
import org.apache.ignite.internal.GridDirectMap;
import org.apache.ignite.internal.processors.affinity.AffinityTopologyVersion;
import org.apache.ignite.internal.processors.cache.CacheEntryInfoCollection;
import org.apache.ignite.internal.processors.cache.CacheGroupContext;
import org.apache.ignite.internal.processors.cache.CacheObjectContext;
import org.apache.ignite.internal.processors.cache.GridCacheDeployable;
import org.apache.ignite.internal.processors.cache.GridCacheEntryInfo;
import org.apache.ignite.internal.processors.cache.GridCacheGroupIdMessage;
import org.apache.ignite.internal.processors.cache.GridCacheSharedContext;
import org.apache.ignite.internal.util.tostring.GridToStringInclude;
import org.apache.ignite.internal.util.typedef.internal.S;
import org.apache.ignite.plugin.extensions.communication.MessageCollectionItemType;
import org.apache.ignite.plugin.extensions.communication.MessageReader;
import org.apache.ignite.plugin.extensions.communication.MessageWriter;

/**
 * Partition supply message.
 */
public class GridDhtPartitionSupplyMessage extends GridCacheGroupIdMessage implements GridCacheDeployable {
    /** */
    private static final long serialVersionUID = 0L;

    /** An unique (per demander) rebalance id. */
    private long rebalanceId;

    /** Topology version. */
    private AffinityTopologyVersion topVer;

    /** Partitions that have been fully sent. */
    @GridDirectMap(keyType = int.class, valueType = long.class)
    private Map<Integer, Long> last;

    /** Partitions which were not found. */
    @GridToStringInclude
    @GridDirectCollection(int.class)
    private Collection<Integer> missed;

    /** Partitions for which we were able to get historical iterator. */
    @GridToStringInclude
    @GridDirectCollection(int.class)
    private Collection<Integer> clean;

    /** Entries. */
    @GridDirectMap(keyType = int.class, valueType = CacheEntryInfoCollection.class)
    private Map<Integer, CacheEntryInfoCollection> infos;

    /** Message size. */
    private int msgSize;

    /** Estimated keys count. */
    private long estimatedKeysCnt = -1;

    /** Estimated keys count per cache in case the message is for shared group. */
    @GridDirectMap(keyType = int.class, valueType = long.class)
    private Map<Integer, Long> keysPerCache;

    /**
     * @param rebalanceId Rebalance id.
     * @param grpId Cache group ID.
     * @param topVer Topology version.
     * @param addDepInfo Deployment info flag.
     */
    GridDhtPartitionSupplyMessage(long rebalanceId,
        int grpId,
        AffinityTopologyVersion topVer,
        boolean addDepInfo) {
        this.grpId = grpId;
        this.rebalanceId = rebalanceId;
        this.topVer = topVer;
        this.addDepInfo = addDepInfo;
    }

    /**
     * Empty constructor required for {@link Externalizable}.
     */
    public GridDhtPartitionSupplyMessage() {
        // No-op.
    }

    /** {@inheritDoc} */
    @Override public boolean ignoreClassErrors() {
        return true;
    }

    /**
     * @return Rebalance id.
     */
    long rebalanceId() {
        return rebalanceId;
    }

    /**
     * @return Topology version for which demand message is sent.
     */
    @Override public AffinityTopologyVersion topologyVersion() {
        return topVer;
    }

    /**
     * @return Flag to indicate last message for partition.
     */
    Map<Integer, Long> last() {
        return last == null ? Collections.<Integer, Long>emptyMap() : last;
    }

    /**
     * @param p Partition which was fully sent.
     */
    void last(int p, long cntr) {
        if (last == null)
            last = new HashMap<>();

        if (last.put(p, cntr) == null) {
            msgSize += 12;

            // If partition is empty, we need to add it.
            if (!infos().containsKey(p)) {
                CacheEntryInfoCollection infoCol = new CacheEntryInfoCollection();

                infoCol.init();

                infos().put(p, infoCol);
            }
        }
    }

    /**
     * @param p Partition to clean.
     */
    void clean(int p) {
        if (clean == null)
            clean = new HashSet<>();

        if (clean.add(p))
            msgSize += 4;
    }

    /**
     * @param p Partition to check.
     * @return Check result.
     */
    boolean isClean(int p) {
        return clean != null && clean.contains(p);
    }

    /**
     * @param p Missed partition.
     */
    void missed(int p) {
        if (missed == null)
            missed = new HashSet<>();

        if (missed.add(p))
            msgSize += 4;
    }

    /**
     * @return Missed partitions.
     */
    Collection<Integer> missed() {
        return missed == null ? Collections.<Integer>emptySet() : missed;
    }

    /**
     * @return Entries.
     */
    Map<Integer, CacheEntryInfoCollection> infos() {
        if (infos == null)
            infos = new HashMap<>();

        return infos;
    }

    /**
     * @return Message size.
     */
    int messageSize() {
        return msgSize;
    }

    /**
     * @param p Partition.
     * @param historical {@code True} if partition rebalancing using WAL history.
     * @param info Entry to add.
     * @param ctx Cache shared context.
     * @param cacheObjCtx Cache object context.
     * @throws IgniteCheckedException If failed.
     */
    void addEntry0(int p, boolean historical, GridCacheEntryInfo info, GridCacheSharedContext ctx, CacheObjectContext cacheObjCtx) throws IgniteCheckedException {
        assert info != null;
        assert info.key() != null : info;
<<<<<<< HEAD
=======
        assert info.value() != null || historical : info;
>>>>>>> ebd669e4

        // Need to call this method to initialize info properly.
        marshalInfo(info, ctx, cacheObjCtx);

        msgSize += info.marshalledSize(cacheObjCtx);

        CacheEntryInfoCollection infoCol = infos().get(p);

        if (infoCol == null) {
            msgSize += 4;

            infos().put(p, infoCol = new CacheEntryInfoCollection());

            infoCol.init();
        }

        infoCol.add(info);
    }

    /** {@inheritDoc} */
    @SuppressWarnings("ForLoopReplaceableByForEach")
    @Override public void finishUnmarshal(GridCacheSharedContext ctx, ClassLoader ldr) throws IgniteCheckedException {
        super.finishUnmarshal(ctx, ldr);

        CacheGroupContext grp = ctx.cache().cacheGroup(grpId);

        for (CacheEntryInfoCollection col : infos().values()) {
            List<GridCacheEntryInfo> entries = col.infos();

            for (int i = 0; i < entries.size(); i++)
                entries.get(i).unmarshal(grp.cacheObjectContext(), ldr);
        }
    }

    /** {@inheritDoc} */
    @Override public boolean addDeploymentInfo() {
        return addDepInfo;
    }

    /**
     * @return Number of entries in message.
     */
    public int size() {
        return infos().size();
    }

    /** {@inheritDoc} */
    @Override public boolean writeTo(ByteBuffer buf, MessageWriter writer) {
        writer.setBuffer(buf);

        if (!super.writeTo(buf, writer))
            return false;

        if (!writer.isHeaderWritten()) {
            if (!writer.writeHeader(directType(), fieldsCount()))
                return false;

            writer.onHeaderWritten();
        }

        switch (writer.state()) {
            case 3:
                if (!writer.writeCollection("clean", clean, MessageCollectionItemType.INT))
                    return false;

                writer.incrementState();

            case 4:
                if (!writer.writeLong("estimatedKeysCnt", estimatedKeysCnt))
                    return false;

                writer.incrementState();

            case 5:
                if (!writer.writeMap("infos", infos, MessageCollectionItemType.INT, MessageCollectionItemType.MSG))
                    return false;

                writer.incrementState();

            case 6:
                if (!writer.writeMap("keysPerCache", keysPerCache, MessageCollectionItemType.INT, MessageCollectionItemType.LONG))
                    return false;

                writer.incrementState();

            case 7:
                if (!writer.writeMap("last", last, MessageCollectionItemType.INT, MessageCollectionItemType.LONG))
                    return false;

                writer.incrementState();

            case 8:
                if (!writer.writeCollection("missed", missed, MessageCollectionItemType.INT))
                    return false;

                writer.incrementState();

            case 9:
                if (!writer.writeInt("msgSize", msgSize))
                    return false;

                writer.incrementState();

            case 10:
                if (!writer.writeMessage("topVer", topVer))
                    return false;

                writer.incrementState();

            case 11:
                // Keep 'updateSeq' name for compatibility.
                if (!writer.writeLong("updateSeq", rebalanceId))
                    return false;

                writer.incrementState();

        }

        return true;
    }

    /** {@inheritDoc} */
    @Override public boolean readFrom(ByteBuffer buf, MessageReader reader) {
        reader.setBuffer(buf);

        if (!reader.beforeMessageRead())
            return false;

        if (!super.readFrom(buf, reader))
            return false;

        switch (reader.state()) {
            case 3:
                clean = reader.readCollection("clean", MessageCollectionItemType.INT);

                if (!reader.isLastRead())
                    return false;

                reader.incrementState();

            case 4:
                estimatedKeysCnt = reader.readLong("estimatedKeysCnt");

                if (!reader.isLastRead())
                    return false;

                reader.incrementState();

            case 5:
                infos = reader.readMap("infos", MessageCollectionItemType.INT, MessageCollectionItemType.MSG, false);

                if (!reader.isLastRead())
                    return false;

                reader.incrementState();

            case 6:
                keysPerCache = reader.readMap("keysPerCache", MessageCollectionItemType.INT, MessageCollectionItemType.LONG, false);

                if (!reader.isLastRead())
                    return false;

                reader.incrementState();

            case 7:
                last = reader.readMap("last", MessageCollectionItemType.INT, MessageCollectionItemType.LONG, false);

                if (!reader.isLastRead())
                    return false;

                reader.incrementState();

            case 8:
                missed = reader.readCollection("missed", MessageCollectionItemType.INT);

                if (!reader.isLastRead())
                    return false;

                reader.incrementState();

            case 9:
                msgSize = reader.readInt("msgSize");

                if (!reader.isLastRead())
                    return false;

                reader.incrementState();

            case 10:
                topVer = reader.readMessage("topVer");

                if (!reader.isLastRead())
                    return false;

                reader.incrementState();

            case 11:
                // Keep 'updateSeq' name for compatibility.
                rebalanceId = reader.readLong("updateSeq");

                if (!reader.isLastRead())
                    return false;

                reader.incrementState();

        }

        return reader.afterMessageRead(GridDhtPartitionSupplyMessage.class);
    }

    /** {@inheritDoc} */
    @Override public short directType() {
        return 114;
    }

    /** {@inheritDoc} */
    @Override public byte fieldsCount() {
        return 12;
    }

    /**
     * @return Estimated keys count.
     */
    public long estimatedKeysCount() {
        return estimatedKeysCnt;
    }

    /**
     * @param cnt Keys count to add.
     */
    public void addEstimatedKeysCount(long cnt) {
        this.estimatedKeysCnt += cnt;
    }

    /**
     * @return Estimated keys count for a given cache ID.
     */
    public long keysForCache(int cacheId) {
        if (this.keysPerCache == null)
            return -1;

        Long cnt = this.keysPerCache.get(cacheId);

        return cnt != null ? cnt : 0;
    }

    /**
     * @param cacheId Cache ID.
     * @param cnt Keys count.
     */
    public void addKeysForCache(int cacheId, long cnt) {
        assert cacheId != 0 && cnt >= 0;

        if (keysPerCache == null)
            keysPerCache = new HashMap<>();

        Long cnt0 = keysPerCache.get(cacheId);

        if (cnt0 == null) {
            keysPerCache.put(cacheId, cnt);

            msgSize += 12;
        }
        else
            keysPerCache.put(cacheId, cnt0 + cnt);
    }

    /** {@inheritDoc} */
    @Override public String toString() {
        return S.toString(GridDhtPartitionSupplyMessage.class, this,
            "size", size(),
            "parts", infos().keySet(),
            "super", super.toString());
    }
}<|MERGE_RESOLUTION|>--- conflicted
+++ resolved
@@ -218,10 +218,7 @@
     void addEntry0(int p, boolean historical, GridCacheEntryInfo info, GridCacheSharedContext ctx, CacheObjectContext cacheObjCtx) throws IgniteCheckedException {
         assert info != null;
         assert info.key() != null : info;
-<<<<<<< HEAD
-=======
         assert info.value() != null || historical : info;
->>>>>>> ebd669e4
 
         // Need to call this method to initialize info properly.
         marshalInfo(info, ctx, cacheObjCtx);
