--- conflicted
+++ resolved
@@ -863,20 +863,12 @@
 
                 locPart = locPart0;
 
-<<<<<<< HEAD
-                it = cctx.offheap().iteratorForCache(cctx.cacheId(), part);
-=======
                 it = cctx.offheap().cachePartitionIterator(cctx.cacheId(), part);
->>>>>>> 6eed51a2
             }
             else {
                 locPart = null;
 
-<<<<<<< HEAD
-                it = cctx.offheap().iteratorForCache(cctx.cacheId(), true, backups, topVer);
-=======
                 it = cctx.offheap().cacheIterator(cctx.cacheId(), true, backups, topVer);
->>>>>>> 6eed51a2
             }
 
             return new PeekValueExpiryAwareIterator(it, plc, topVer, keyValFilter, qry.keepBinary(), locNode) {
