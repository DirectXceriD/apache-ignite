--- conflicted
+++ resolved
@@ -221,17 +221,18 @@
      * @return Data transfer object for given cache metrics.
      */
     public VisorCacheMetrics from(IgniteEx ignite, String cacheName) {
+        VisorCacheMetrics cm = new VisorCacheMetrics();
+
         GridCacheProcessor cacheProcessor = ignite.context().cache();
 
         IgniteCache<Object, Object> c = cacheProcessor.jcache(cacheName);
 
-        name = cacheName;
-        mode = cacheProcessor.cacheMode(cacheName);
-        sys = cacheProcessor.systemCache(cacheName);
+        cm.name = cacheName;
+        cm.mode = cacheProcessor.cacheMode(cacheName);
+        cm.sys = cacheProcessor.systemCache(cacheName);
 
         CacheMetrics m = c.localMetrics();
 
-<<<<<<< HEAD
         cm.size = m.getSize();
         cm.offHeapPrimarySize = m.getOffHeapPrimaryEntriesCount();
         cm.offHeapBackupSize = m.getOffHeapBackupEntriesCount();
@@ -250,23 +251,13 @@
         cm.misses = m.getCacheMisses();
         cm.offHeapMisses = m.getOffHeapMisses();
         cm.swapMisses = m.getSwapMisses();
-=======
-        size = m.getSize();
-        keySize = m.getKeySize();
-
-        reads = m.getCacheGets();
-        writes = m.getCachePuts() + m.getCacheRemovals();
-        hits = m.getCacheHits();
-        misses = m.getCacheMisses();
->>>>>>> 7755c80c
-
-        txCommits = m.getCacheTxCommits();
-        txRollbacks = m.getCacheTxRollbacks();
-
-        avgTxCommitTime = m.getAverageTxCommitTime();
-        avgTxRollbackTime = m.getAverageTxRollbackTime();
-
-<<<<<<< HEAD
+
+        cm.txCommits = m.getCacheTxCommits();
+        cm.txRollbacks = m.getCacheTxRollbacks();
+
+        cm.avgTxCommitTime = m.getAverageTxCommitTime();
+        cm.avgTxRollbackTime = m.getAverageTxRollbackTime();
+
         cm.puts = m.getCachePuts();
         cm.offHeapPuts = m.getOffHeapPuts();
         cm.swapPuts = m.getSwapPuts();
@@ -275,41 +266,36 @@
         cm.swapRemovals = m.getSwapRemovals();
         cm.evictions = m.getCacheEvictions();
         cm.offHeapEvictions = m.getOffHeapEvictions();
-=======
-        puts = m.getCachePuts();
-        removals = m.getCacheRemovals();
-        evictions = m.getCacheEvictions();
->>>>>>> 7755c80c
-
-        avgReadTime = m.getAverageGetTime();
-        avgPutTime = m.getAveragePutTime();
-        avgRemovalTime = m.getAverageRemoveTime();
-
-        readsPerSec = perSecond(m.getAverageGetTime());
-        putsPerSec = perSecond(m.getAveragePutTime());
-        removalsPerSec = perSecond(m.getAverageRemoveTime());
-        commitsPerSec = perSecond(m.getAverageTxCommitTime());
-        rollbacksPerSec = perSecond(m.getAverageTxRollbackTime());
-
-        qryMetrics = VisorCacheQueryMetrics.from(c.queryMetrics());
-
-        dhtEvictQueueCurrSize = m.getDhtEvictQueueCurrentSize();
-        txThreadMapSize = m.getTxThreadMapSize();
-        txXidMapSize = m.getTxXidMapSize();
-        txCommitQueueSize = m.getTxCommitQueueSize();
-        txPrepareQueueSize = m.getTxPrepareQueueSize();
-        txStartVerCountsSize = m.getTxStartVersionCountsSize();
-        txCommittedVersionsSize = m.getTxCommittedVersionsSize();
-        txRolledbackVersionsSize = m.getTxRolledbackVersionsSize();
-        txDhtThreadMapSize = m.getTxDhtThreadMapSize();
-        txDhtXidMapSize = m.getTxDhtXidMapSize();
-        txDhtCommitQueueSize = m.getTxDhtCommitQueueSize();
-        txDhtPrepareQueueSize = m.getTxDhtPrepareQueueSize();
-        txDhtStartVerCountsSize = m.getTxDhtStartVersionCountsSize();
-        txDhtCommittedVersionsSize = m.getTxDhtCommittedVersionsSize();
-        txDhtRolledbackVersionsSize = m.getTxDhtRolledbackVersionsSize();
-
-        return this;
+
+        cm.avgReadTime = m.getAverageGetTime();
+        cm.avgPutTime = m.getAveragePutTime();
+        cm.avgRemovalTime = m.getAverageRemoveTime();
+
+        cm.readsPerSec = perSecond(m.getAverageGetTime());
+        cm.putsPerSec = perSecond(m.getAveragePutTime());
+        cm.removalsPerSec = perSecond(m.getAverageRemoveTime());
+        cm.commitsPerSec = perSecond(m.getAverageTxCommitTime());
+        cm.rollbacksPerSec = perSecond(m.getAverageTxRollbackTime());
+
+        cm.qryMetrics = VisorCacheQueryMetrics.from(c.queryMetrics());
+
+        cm.dhtEvictQueueCurrSize = m.getDhtEvictQueueCurrentSize();
+        cm.txThreadMapSize = m.getTxThreadMapSize();
+        cm.txXidMapSize = m.getTxXidMapSize();
+        cm.txCommitQueueSize = m.getTxCommitQueueSize();
+        cm.txPrepareQueueSize = m.getTxPrepareQueueSize();
+        cm.txStartVerCountsSize = m.getTxStartVersionCountsSize();
+        cm.txCommittedVersionsSize = m.getTxCommittedVersionsSize();
+        cm.txRolledbackVersionsSize = m.getTxRolledbackVersionsSize();
+        cm.txDhtThreadMapSize = m.getTxDhtThreadMapSize();
+        cm.txDhtXidMapSize = m.getTxDhtXidMapSize();
+        cm.txDhtCommitQueueSize = m.getTxDhtCommitQueueSize();
+        cm.txDhtPrepareQueueSize = m.getTxDhtPrepareQueueSize();
+        cm.txDhtStartVerCountsSize = m.getTxDhtStartVersionCountsSize();
+        cm.txDhtCommittedVersionsSize = m.getTxDhtCommittedVersionsSize();
+        cm.txDhtRolledbackVersionsSize = m.getTxDhtRolledbackVersionsSize();
+
+        return cm;
     }
 
     /**
