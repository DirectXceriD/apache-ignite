--- conflicted
+++ resolved
@@ -110,16 +110,10 @@
         try {
             isClosed = true;
 
-<<<<<<< HEAD
-        outputStreamer.close();
-
-        runningQryMgr.unregisterRunningQuery(qryId);
-=======
             outputStreamer.close();
         }
         finally {
             runningQryMgr.unregister(qryId);
         }
->>>>>>> e539dfc1
     }
 }