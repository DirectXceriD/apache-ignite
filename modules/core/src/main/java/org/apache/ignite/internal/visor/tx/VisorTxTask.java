/*
 * Licensed to the Apache Software Foundation (ASF) under one or more
 * contributor license agreements.  See the NOTICE file distributed with
 * this work for additional information regarding copyright ownership.
 * The ASF licenses this file to You under the Apache License, Version 2.0
 * (the "License"); you may not use this file except in compliance with
 * the License.  You may obtain a copy of the License at
 *
 *      http://www.apache.org/licenses/LICENSE-2.0
 *
 * Unless required by applicable law or agreed to in writing, software
 * distributed under the License is distributed on an "AS IS" BASIS,
 * WITHOUT WARRANTIES OR CONDITIONS OF ANY KIND, either express or implied.
 * See the License for the specific language governing permissions and
 * limitations under the License.
 */

package org.apache.ignite.internal.visor.tx;

import java.util.ArrayList;
import java.util.Collection;
import java.util.Collections;
import java.util.Comparator;
import java.util.HashMap;
import java.util.Iterator;
import java.util.List;
import java.util.Map;
import java.util.TreeMap;
import java.util.UUID;
import java.util.regex.Pattern;
import java.util.regex.PatternSyntaxException;
import org.apache.ignite.IgniteException;
import org.apache.ignite.cluster.ClusterNode;
import org.apache.ignite.compute.ComputeJobResult;
import org.apache.ignite.internal.IgniteInternalFuture;
import org.apache.ignite.internal.processors.cache.distributed.GridDistributedTxMapping;
import org.apache.ignite.internal.processors.cache.distributed.dht.GridDhtTxLocal;
import org.apache.ignite.internal.processors.cache.distributed.dht.GridDhtTxRemote;
import org.apache.ignite.internal.processors.cache.distributed.near.GridNearTxLocal;
import org.apache.ignite.internal.processors.cache.distributed.near.IgniteTxMappings;
import org.apache.ignite.internal.processors.cache.transactions.IgniteInternalTx;
import org.apache.ignite.internal.processors.cache.transactions.IgniteTxManager;
import org.apache.ignite.internal.processors.cache.transactions.IgniteTxRemoteEx;
import org.apache.ignite.internal.processors.cache.version.GridCacheVersion;
import org.apache.ignite.internal.processors.task.GridInternal;
import org.apache.ignite.internal.util.future.GridFinishedFuture;
import org.apache.ignite.internal.util.lang.IgniteClosure2X;
import org.apache.ignite.internal.util.typedef.F;
import org.apache.ignite.internal.util.typedef.internal.U;
import org.apache.ignite.internal.visor.VisorJob;
import org.apache.ignite.internal.visor.VisorMultiNodeTask;
import org.apache.ignite.internal.visor.VisorTaskArgument;
import org.apache.ignite.lang.IgniteBiClosure;
import org.apache.ignite.lang.IgniteClosure;
import org.apache.ignite.lang.IgnitePredicate;
import org.apache.ignite.transactions.TransactionState;
import org.jetbrains.annotations.Nullable;

import static org.apache.ignite.transactions.TransactionState.COMMITTED;
import static org.apache.ignite.transactions.TransactionState.COMMITTING;
import static org.apache.ignite.transactions.TransactionState.ROLLED_BACK;
import static org.apache.ignite.transactions.TransactionState.ROLLING_BACK;

/**
 *
 */
@GridInternal
public class VisorTxTask extends VisorMultiNodeTask<VisorTxTaskArg, Map<ClusterNode, VisorTxTaskResult>, VisorTxTaskResult> {
    /** */
    private static final long serialVersionUID = 0L;

    /** {@inheritDoc} */
    @Override protected VisorJob<VisorTxTaskArg, VisorTxTaskResult> job(VisorTxTaskArg arg) {
        return new VisorTxJob(arg, debug);
    }

    /** {@inheritDoc} */
    @Override protected Collection<UUID> jobNodes(VisorTaskArgument<VisorTxTaskArg> arg) {
        final VisorTxTaskArg taskArg = arg.getArgument();

        if (taskArg.getConsistentIds() != null) {
            return F.transform(ignite.cluster().forPredicate(new IgnitePredicate<ClusterNode>() {
                @Override public boolean apply(ClusterNode node) {
                    return taskArg.getConsistentIds().contains((String)node.consistentId().toString());
                }
            }).nodes(), new IgniteClosure<ClusterNode, UUID>() {
                @Override public UUID apply(ClusterNode node) {
                    return node.id();
                }
            });
        }

        if (taskArg.getProjection() == VisorTxProjection.SERVER) {
            return F.transform(ignite.cluster().forServers().nodes(), new IgniteClosure<ClusterNode, UUID>() {
                @Override public UUID apply(ClusterNode node) {
                    return node.id();
                }
            });
        }

        if (taskArg.getProjection() == VisorTxProjection.CLIENT) {
            return F.transform(ignite.cluster().forClients().nodes(), new IgniteClosure<ClusterNode, UUID>() {
                @Override public UUID apply(ClusterNode node) {
                    return node.id();
                }
            });
        }

        return F.transform(ignite.cluster().nodes(), new IgniteClosure<ClusterNode, UUID>() {
            @Override public UUID apply(ClusterNode node) {
                return node.id();
            }
        });
    }

    /** {@inheritDoc} */
    @Nullable @Override protected Map<ClusterNode, VisorTxTaskResult> reduce0(List<ComputeJobResult> results) throws IgniteException {
        Map<ClusterNode, VisorTxTaskResult> mapRes = new TreeMap<>();

        Map<UUID, ClusterNode> nodeMap = new HashMap<>();

        for (ComputeJobResult result : results) {
            VisorTxTaskResult data = result.getData();

            if (data == null || data.getInfos().isEmpty())
                continue;

            mapRes.put(result.getNode(), data);

            nodeMap.put(result.getNode().id(), result.getNode());
        }

        // Remove local and remote txs for which near txs are present.
        for (VisorTxTaskResult result : mapRes.values()) {
            List<VisorTxInfo> infos = result.getInfos();

            Iterator<VisorTxInfo> it = infos.iterator();

            while (it.hasNext()) {
                VisorTxInfo info = it.next();

                if (!info.getXid().equals(info.getNearXid())) {
                    UUID nearNodeId = info.getMasterNodeIds().iterator().next();

                    // Try find id.
                    ClusterNode node = nodeMap.get(nearNodeId);

                    if (node == null)
                        continue;

                    VisorTxTaskResult res0 = mapRes.get(node);

                    if (res0 == null)
                        continue;

                    boolean exists = false;

                    for (VisorTxInfo txInfo : res0.getInfos()) {
                        if (txInfo.getXid().equals(info.getNearXid())) {
                            exists = true;

                            break;
                        }
                    }

                    if (exists)
                        it.remove();
                }
            }
        }

        return mapRes;
    }

    /**
     *
     */
    private static class VisorTxJob extends VisorJob<VisorTxTaskArg, VisorTxTaskResult> {
        /** */
        private static final long serialVersionUID = 0L;

        /** */
        private static final int DEFAULT_LIMIT = 50;

        /** */
        private static final TxKillClosure NEAR_KILL_CLOSURE = new NearKillClosure();

        /** */
        private static final TxKillClosure LOCAL_KILL_CLOSURE = NEAR_KILL_CLOSURE;

        /** */
        private static final TxKillClosure REMOTE_KILL_CLOSURE = new RemoteKillClosure();

        /**
         * @param arg Formal job argument.
         * @param debug Debug flag.
         */
        private VisorTxJob(VisorTxTaskArg arg, boolean debug) {
            super(arg, debug);
        }

        /** {@inheritDoc} */
        @Override protected VisorTxTaskResult run(@Nullable VisorTxTaskArg arg) throws IgniteException {
            if (arg == null)
                return new VisorTxTaskResult(Collections.emptyList());

            IgniteTxManager tm = ignite.context().cache().context().tm();

            Collection<IgniteInternalTx> transactions = tm.activeTransactions();

            List<VisorTxInfo> infos = new ArrayList<>();

            int limit = arg.getLimit() == null ? DEFAULT_LIMIT : arg.getLimit();

            Pattern lbMatch = null;

            if (arg.getLabelRegex() != null) {
                try {
                    lbMatch = Pattern.compile(arg.getLabelRegex());
                }
                catch (PatternSyntaxException ignored) {
                    // No-op.
                }
            }

            for (IgniteInternalTx locTx : transactions) {
                if (arg.getXid() != null && !locTx.xid().toString().equals(arg.getXid()))
                    continue;

                if (arg.getState() != null && locTx.state() != arg.getState())
                    continue;

                long duration = U.currentTimeMillis() - locTx.startTime();

                if (arg.getMinDuration() != null && duration < arg.getMinDuration())
                    continue;

                String lb = null;
                int size = 0;
                Collection<UUID> mappings = null;
                TxKillClosure killClo = null;

                // This filter conditions have meaning only for near txs, so we skip dht because it will never match.
                boolean skip = arg.getMinSize() != null || lbMatch != null;

                if (locTx instanceof GridNearTxLocal) {
                    GridNearTxLocal locTx0 = (GridNearTxLocal)locTx;

                    lb = locTx0.label();

                    if (lbMatch != null && !lbMatch.matcher(lb == null ? "null" : lb).matches())
                        continue;

                    mappings = new ArrayList<>();

                    if (locTx0.mappings() != null) {
                        IgniteTxMappings txMappings = locTx0.mappings();

                        for (GridDistributedTxMapping mapping :
                            txMappings.single() ? Collections.singleton(txMappings.singleMapping()) : txMappings.mappings()) {
                            if (mapping == null)
                                continue;

                            mappings.add(mapping.primary().id());

                            size += mapping.entries().size(); // Entries are not synchronized so no visibility guaranties for size.
                        }
                    }

                    if (arg.getMinSize() != null && size < arg.getMinSize())
                        continue;

                    killClo = NEAR_KILL_CLOSURE;
                }
                else if (locTx instanceof GridDhtTxLocal) {
                    if (skip)
                        continue;

                    GridDhtTxLocal locTx0 = (GridDhtTxLocal)locTx;

                    Map<UUID, GridDistributedTxMapping> dhtMap = U.field(locTx0, "dhtMap");

                    mappings = new ArrayList<>();

                    if (dhtMap != null) {
                        for (GridDistributedTxMapping mapping : dhtMap.values()) {
                            mappings.add(mapping.primary().id());

                            size += mapping.entries().size();
                        }
                    }

                    Map<UUID, GridDistributedTxMapping> nearMap = U.field(locTx, "nearMap");

                    if (nearMap != null) {
                        for (GridDistributedTxMapping mapping : nearMap.values()) {
                            mappings.add(mapping.primary().id());

                            size += mapping.entries().size();
                        }
                    }

                    killClo = LOCAL_KILL_CLOSURE;
                }
                else if (locTx instanceof GridDhtTxRemote) {
                    if (skip)
                        continue;

                    GridDhtTxRemote locTx0 = (GridDhtTxRemote)locTx;

                    size = locTx0.readMap().size() + locTx.writeMap().size();

                    killClo = REMOTE_KILL_CLOSURE;
                }

<<<<<<< HEAD
                infos.add(new VisorTxInfo(locTx.xid(), duration, locTx.isolation(), locTx.concurrency(),
                    locTx.timeout(), lb, mappings, locTx.state(),
                    size, locTx.nearXidVersion().asGridUuid(), locTx.masterNodeIds()));
=======
                infos.add(new VisorTxInfo(locTx.xid(), locTx.startTime(), duration, locTx.isolation(), locTx.concurrency(),
                    locTx.timeout(), locTx.label(), mappings, locTx.state(), size));
>>>>>>> cf09e769

                if (arg.getOperation() == VisorTxOperation.KILL)
                    killClo.apply(locTx, tm);

                if (infos.size() == limit)
                    break;
            }

            Comparator<VisorTxInfo> comp = TxDurationComparator.INSTANCE;

            if (arg.getSortOrder() != null) {
                switch (arg.getSortOrder()) {
                    case DURATION:
                        comp = TxDurationComparator.INSTANCE;

                        break;

                    case SIZE:
                        comp = TxSizeComparator.INSTANCE;

                        break;

                    case START_TIME:
                        comp = TxStartTimeComparator.INSTANCE;

                        break;

                    default:
                }
            }

            Collections.sort(infos, comp);

            return new VisorTxTaskResult(infos);
        }
    }

    /**
     *
     */
    private static class TxStartTimeComparator implements Comparator<VisorTxInfo> {
        /** Instance. */
        public static final TxStartTimeComparator INSTANCE = new TxStartTimeComparator();

        /** {@inheritDoc} */
        @Override public int compare(VisorTxInfo o1, VisorTxInfo o2) {
            return Long.compare(o2.getStartTime(), o1.getStartTime());
        }
    }

    /**
     *
     */
    private static class TxDurationComparator implements Comparator<VisorTxInfo> {
        /** Instance. */
        public static final TxDurationComparator INSTANCE = new TxDurationComparator();

        /** {@inheritDoc} */
        @Override public int compare(VisorTxInfo o1, VisorTxInfo o2) {
            return Long.compare(o2.getDuration(), o1.getDuration());
        }
    }

    /**
     *
     */
    private static class TxSizeComparator implements Comparator<VisorTxInfo> {
        /** Instance. */
        public static final TxSizeComparator INSTANCE = new TxSizeComparator();

        /** {@inheritDoc} */
        @Override public int compare(VisorTxInfo o1, VisorTxInfo o2) {
            return Long.compare(o2.getSize(), o1.getSize());
        }
    }

    /** Type shortcut. */
    private interface TxKillClosure extends
        IgniteBiClosure<IgniteInternalTx, IgniteTxManager, IgniteInternalFuture<IgniteInternalTx>> {
    }

    /** Kills near or local tx. */
    private static class NearKillClosure implements TxKillClosure {
        /** */
        private static final long serialVersionUID = 0L;

        /** {@inheritDoc} */
        @Override public IgniteInternalFuture<IgniteInternalTx> apply(IgniteInternalTx tx, IgniteTxManager tm) {
            return tx.isRollbackOnly() || tx.state() == COMMITTING || tx.state() == COMMITTED ?
                new GridFinishedFuture<>() : tx.rollbackAsync();
        }
    }

    /** Kills remote tx. */
    private static class RemoteKillClosure implements TxKillClosure {
        /** */
        private static final long serialVersionUID = 0L;

        /** {@inheritDoc} */
        @Override public IgniteInternalFuture<IgniteInternalTx> apply(IgniteInternalTx tx, IgniteTxManager tm) {
            IgniteTxRemoteEx remote = (IgniteTxRemoteEx)tx;

            if (tx.isRollbackOnly() || tx.state() == COMMITTING || tx.state() == COMMITTED)
                return new GridFinishedFuture<>();

            if (tx.state() == TransactionState.PREPARED)
                remote.doneRemote(tx.xidVersion(),
                    Collections.<GridCacheVersion>emptyList(),
                    Collections.<GridCacheVersion>emptyList(),
                    Collections.<GridCacheVersion>emptyList());

            return tx.rollbackAsync();
        }
    }
}<|MERGE_RESOLUTION|>--- conflicted
+++ resolved
@@ -313,14 +313,9 @@
                     killClo = REMOTE_KILL_CLOSURE;
                 }
 
-<<<<<<< HEAD
-                infos.add(new VisorTxInfo(locTx.xid(), duration, locTx.isolation(), locTx.concurrency(),
+                infos.add(new VisorTxInfo(locTx.xid(), locTx.startTime(), duration, locTx.isolation(), locTx.concurrency(),
                     locTx.timeout(), lb, mappings, locTx.state(),
                     size, locTx.nearXidVersion().asGridUuid(), locTx.masterNodeIds()));
-=======
-                infos.add(new VisorTxInfo(locTx.xid(), locTx.startTime(), duration, locTx.isolation(), locTx.concurrency(),
-                    locTx.timeout(), locTx.label(), mappings, locTx.state(), size));
->>>>>>> cf09e769
 
                 if (arg.getOperation() == VisorTxOperation.KILL)
                     killClo.apply(locTx, tm);
