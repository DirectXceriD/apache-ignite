/*
 * Licensed to the Apache Software Foundation (ASF) under one or more
 * contributor license agreements.  See the NOTICE file distributed with
 * this work for additional information regarding copyright ownership.
 * The ASF licenses this file to You under the Apache License, Version 2.0
 * (the "License"); you may not use this file except in compliance with
 * the License.  You may obtain a copy of the License at
 *
 *      http://www.apache.org/licenses/LICENSE-2.0
 *
 * Unless required by applicable law or agreed to in writing, software
 * distributed under the License is distributed on an "AS IS" BASIS,
 * WITHOUT WARRANTIES OR CONDITIONS OF ANY KIND, either express or implied.
 * See the License for the specific language governing permissions and
 * limitations under the License.
 */

package org.apache.ignite.internal.processors.cache;

import java.io.Serializable;
import java.util.Map;
import org.apache.ignite.internal.util.tostring.GridToStringInclude;
import org.apache.ignite.internal.util.typedef.internal.S;
import org.apache.ignite.lang.IgniteUuid;

/**
 * Information about configured caches sent from joining node.
 */
public class CacheJoinNodeDiscoveryData implements Serializable {
    /** */
    private static final long serialVersionUID = 0L;

    /** */
    @GridToStringInclude
    private final Map<String, CacheInfo> caches;

    /** */
    @GridToStringInclude
    private final Map<String, CacheInfo> templates;

    /** */
    @GridToStringInclude
    private final IgniteUuid cacheDeploymentId;

    /** */
    private final boolean startCaches;

    /**
     * @param cacheDeploymentId Deployment ID for started caches.
     * @param caches Caches.
     * @param templates Templates.
     * @param startCaches {@code True} if required to start all caches on joining node.
     */
   public CacheJoinNodeDiscoveryData(
        IgniteUuid cacheDeploymentId,
        Map<String, CacheJoinNodeDiscoveryData.CacheInfo> caches,
        Map<String, CacheJoinNodeDiscoveryData.CacheInfo> templates,
        boolean startCaches) {
        this.cacheDeploymentId = cacheDeploymentId;
        this.caches = caches;
        this.templates = templates;
        this.startCaches = startCaches;
    }

    /**
     * @return {@code True} if required to start all caches on joining node.
     */
    boolean startCaches() {
        return startCaches;
    }

    /**
     * @return Deployment ID assigned on joining node.
     */
    public IgniteUuid cacheDeploymentId() {
        return cacheDeploymentId;
    }

    /**
     * @return Templates configured on joining node.
     */
    public Map<String, CacheInfo> templates() {
        return templates;
    }

    /**
     * @return Caches configured on joining node.
     */
    public Map<String, CacheInfo> caches() {
        return caches;
    }

    /**
     *
     */
   public static class CacheInfo implements Serializable {
        /** */
        private static final long serialVersionUID = 0L;

        /** */
        @GridToStringInclude
        private final StoredCacheData cacheData;

        /** */
        @GridToStringInclude
        private final CacheType cacheType;

        /** */
        @GridToStringInclude
        private final boolean sql;

        /** Flags added for future usage. */
        private final long flags;

        /**
         * @param cacheData Cache data.
         * @param cacheType Cache type.
         * @param sql SQL flag - {@code true} if cache was created with {@code CREATE TABLE}.
         * @param flags Flags (for future usage).
         */
<<<<<<< HEAD
        public CacheInfo(CacheConfiguration ccfg, CacheType cacheType, boolean sql, byte flags) {
            this.ccfg = ccfg;
=======
        CacheInfo(StoredCacheData cacheData, CacheType cacheType, boolean sql, long flags) {
            this.cacheData = cacheData;
>>>>>>> eff3e09c
            this.cacheType = cacheType;
            this.sql = sql;
            this.flags = flags;
        }

        /**
         * @return Cache data.
         */
<<<<<<< HEAD
       public CacheConfiguration config() {
            return ccfg;
=======
        StoredCacheData cacheData() {
            return cacheData;
>>>>>>> eff3e09c
        }

        /**
         * @return Cache type.
         */
        public CacheType cacheType() {
            return cacheType;
        }

        /**
         * @return SQL flag - {@code true} if cache was created with {@code CREATE TABLE}.
         */
        public boolean sql() {
            return sql;
        }

        /** {@inheritDoc} */
        @Override public String toString() {
            return S.toString(CacheInfo.class, this);
        }
    }

    /** {@inheritDoc} */
    @Override public String toString() {
        return S.toString(CacheJoinNodeDiscoveryData.class, this);
    }
}<|MERGE_RESOLUTION|>--- conflicted
+++ resolved
@@ -118,13 +118,8 @@
          * @param sql SQL flag - {@code true} if cache was created with {@code CREATE TABLE}.
          * @param flags Flags (for future usage).
          */
-<<<<<<< HEAD
-        public CacheInfo(CacheConfiguration ccfg, CacheType cacheType, boolean sql, byte flags) {
-            this.ccfg = ccfg;
-=======
-        CacheInfo(StoredCacheData cacheData, CacheType cacheType, boolean sql, long flags) {
+        public CacheInfo(StoredCacheData cacheData, CacheType cacheType, boolean sql, long flags) {
             this.cacheData = cacheData;
->>>>>>> eff3e09c
             this.cacheType = cacheType;
             this.sql = sql;
             this.flags = flags;
@@ -133,13 +128,8 @@
         /**
          * @return Cache data.
          */
-<<<<<<< HEAD
-       public CacheConfiguration config() {
-            return ccfg;
-=======
-        StoredCacheData cacheData() {
+        public StoredCacheData cacheData() {
             return cacheData;
->>>>>>> eff3e09c
         }
 
         /**
