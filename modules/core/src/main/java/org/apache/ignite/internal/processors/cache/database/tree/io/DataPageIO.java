--- conflicted
+++ resolved
@@ -452,14 +452,12 @@
     }
 
     /**
+     * Sets position to start of actual fragment data and limit to it's end.
+     *
      * @param pageAddr Page address.
      * @param itemId Item to position on.
      * @param pageSize Page size.
-<<<<<<< HEAD
-     * @return Size and offset of actual fragment data, and link to the next fragment if data is fragmented.
-=======
      * @return {@link DataPagePayload} object.
->>>>>>> 56fadcd2
      */
     public DataPagePayload readPayload(final long pageAddr, final int itemId, final int pageSize) {
         int dataOff = getDataOffset(pageAddr, itemId, pageSize);
@@ -1242,17 +1240,10 @@
 
                     if (offNext + nextSize == off) {
                         i--;
-<<<<<<< HEAD
 
                         off = offNext;
                         entrySize += nextSize;
 
-=======
-
-                        off = offNext;
-                        entrySize += nextSize;
-
->>>>>>> 56fadcd2
                         itemId = offs[j] & 0xFF;
                         setItem(pageAddr, itemId, directItemFromOffset(offNext + delta));
                     }
