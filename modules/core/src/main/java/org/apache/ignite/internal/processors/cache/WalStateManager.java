--- conflicted
+++ resolved
@@ -56,11 +56,8 @@
 import org.apache.ignite.internal.util.worker.GridWorker;
 import org.apache.ignite.lang.IgniteFuture;
 import org.apache.ignite.lang.IgniteInClosure;
-<<<<<<< HEAD
-=======
 import org.apache.ignite.lang.IgnitePredicate;
 import org.apache.ignite.lang.IgniteRunnable;
->>>>>>> 239a7609
 import org.apache.ignite.lang.IgniteUuid;
 import org.apache.ignite.thread.IgniteThread;
 import org.apache.ignite.thread.OomExceptionHandler;
@@ -433,21 +430,15 @@
                     hasMoving = true;
             }
 
-<<<<<<< HEAD
-            if (hasOwning && !grp.localWalEnabled())
-                grpsToEnableWal.add(grp.groupId());
-            else if (!hasOwning && grp.localWalEnabled()) {
-=======
             if (log.isDebugEnabled())
                 log.debug("Prepare change WAL state, grp=" + grp.cacheOrGroupName() +
                     ", grpId=" + grp.groupId() + ", hasOwning=" + hasOwning + ", hasMoving=" + hasMoving +
                     ", WALState=" + grp.walEnabled() + ", parts=" + parts);
 
-            if (hasOwning && !grp.localWalEnabled()) {
+            if (hasOwning && !grp.localWalEnabled())
                 grpsToEnableWal.add(grp.groupId());
             }
             else if (hasMoving && !hasOwning && grp.localWalEnabled()) {
->>>>>>> 239a7609
                 grpsToDisableWal.add(grp.groupId());
 
                 grpsWithWalDisabled.add(grp.groupId());
