/*
 * Licensed to the Apache Software Foundation (ASF) under one or more
 * contributor license agreements.  See the NOTICE file distributed with
 * this work for additional information regarding copyright ownership.
 * The ASF licenses this file to You under the Apache License, Version 2.0
 * (the "License"); you may not use this file except in compliance with
 * the License.  You may obtain a copy of the License at
 *
 *      http://www.apache.org/licenses/LICENSE-2.0
 *
 * Unless required by applicable law or agreed to in writing, software
 * distributed under the License is distributed on an "AS IS" BASIS,
 * WITHOUT WARRANTIES OR CONDITIONS OF ANY KIND, either express or implied.
 * See the License for the specific language governing permissions and
 * limitations under the License.
 */

package org.apache.ignite.internal.processors.platform.client.cache;

import org.apache.ignite.internal.binary.BinaryRawReaderEx;
import org.apache.ignite.internal.processors.platform.client.ClientConnectionContext;
import org.apache.ignite.internal.processors.platform.client.ClientObjectResponse;
import org.apache.ignite.internal.processors.platform.client.ClientResponse;

/**
 * Cache get request.
 */
public class ClientCacheGetRequest extends ClientCacheRequest {
    /** Key. */
    private final Object key;

    /**
     * Constructor.
     *
     * @param reader Reader.
     */
    public ClientCacheGetRequest(BinaryRawReaderEx reader) {
        super(reader);

        key = reader.readObjectDetached();
    }

    /** {@inheritDoc} */
    @SuppressWarnings("unchecked")
<<<<<<< HEAD
    @Override public ClientResponse process(ClientConnectionContext ctx) {
        Object val = getCache(ctx).get(key);
=======
    @Override public ClientResponse process(GridKernalContext ctx) {
        Object val = cache(ctx).get(key);
>>>>>>> d1a04dc7

        return new ClientObjectResponse(requestId(), val);
    }
}<|MERGE_RESOLUTION|>--- conflicted
+++ resolved
@@ -42,13 +42,8 @@
 
     /** {@inheritDoc} */
     @SuppressWarnings("unchecked")
-<<<<<<< HEAD
     @Override public ClientResponse process(ClientConnectionContext ctx) {
-        Object val = getCache(ctx).get(key);
-=======
-    @Override public ClientResponse process(GridKernalContext ctx) {
         Object val = cache(ctx).get(key);
->>>>>>> d1a04dc7
 
         return new ClientObjectResponse(requestId(), val);
     }
