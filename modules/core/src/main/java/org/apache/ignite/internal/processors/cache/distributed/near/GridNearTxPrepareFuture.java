--- conflicted
+++ resolved
@@ -382,26 +382,15 @@
                 else {
                     topFut.syncNotify(false);
 
-                    topFut.listenAsync(new CI1<IgniteFuture<Long>>() {
-                        @Override public void apply(IgniteFuture<Long> t) {
+                    topFut.listenAsync(new CI1<IgniteInternalFuture<Long>>() {
+                        @Override public void apply(IgniteInternalFuture<Long> t) {
                             prepare();
                         }
                     });
                 }
             }
-<<<<<<< HEAD
             finally {
                 topologyReadUnlock();
-=======
-            else {
-                topFut.syncNotify(false);
-
-                topFut.listenAsync(new CI1<IgniteInternalFuture<Long>>() {
-                    @Override public void apply(IgniteInternalFuture<Long> t) {
-                        prepare();
-                    }
-                });
->>>>>>> 9502c0d9
             }
         }
         else
