/*
 * Licensed to the Apache Software Foundation (ASF) under one or more
 * contributor license agreements.  See the NOTICE file distributed with
 * this work for additional information regarding copyright ownership.
 * The ASF licenses this file to You under the Apache License, Version 2.0
 * (the "License"); you may not use this file except in compliance with
 * the License.  You may obtain a copy of the License at
 *
 *      http://www.apache.org/licenses/LICENSE-2.0
 *
 * Unless required by applicable law or agreed to in writing, software
 * distributed under the License is distributed on an "AS IS" BASIS,
 * WITHOUT WARRANTIES OR CONDITIONS OF ANY KIND, either express or implied.
 * See the License for the specific language governing permissions and
 * limitations under the License.
 */

package org.apache.ignite.internal.processors.cache.distributed.dht;

<<<<<<< HEAD
import java.util.HashSet;
import java.util.Objects;
import java.util.UUID;
import javax.cache.processor.EntryProcessor;
import org.apache.ignite.IgniteCheckedException;
=======
import java.util.Objects;
import java.util.UUID;
import javax.cache.processor.EntryProcessor;
import org.apache.ignite.IgniteLogger;
import org.apache.ignite.internal.IgniteInternalFuture;
import org.apache.ignite.internal.cluster.ClusterTopologyCheckedException;
import org.apache.ignite.internal.pagemem.wal.WALPointer;
>>>>>>> 4f6dc64d
import org.apache.ignite.internal.processors.affinity.AffinityTopologyVersion;
import org.apache.ignite.internal.processors.cache.CacheInvokeEntry;
import org.apache.ignite.internal.processors.cache.CacheObject;
import org.apache.ignite.internal.processors.cache.GridCacheContext;
import org.apache.ignite.internal.processors.cache.GridCacheEntryRemovedException;
<<<<<<< HEAD
import org.apache.ignite.internal.processors.cache.GridCacheLockTimeoutException;
import org.apache.ignite.internal.processors.cache.GridCacheMvccCandidate;
import org.apache.ignite.internal.processors.cache.GridCacheOperation;
=======
import org.apache.ignite.internal.processors.cache.GridCacheFutureAdapter;
import org.apache.ignite.internal.processors.cache.GridCacheMvccCandidate;
import org.apache.ignite.internal.processors.cache.GridCacheOperation;
import org.apache.ignite.internal.processors.cache.GridCacheUpdateTxResult;
import org.apache.ignite.internal.processors.cache.GridCacheVersionedFuture;
>>>>>>> 4f6dc64d
import org.apache.ignite.internal.processors.cache.KeyCacheObject;
import org.apache.ignite.internal.processors.cache.distributed.near.GridNearTxQueryEnlistResponse;
import org.apache.ignite.internal.processors.cache.mvcc.MvccSnapshot;
import org.apache.ignite.internal.processors.cache.query.IgniteQueryErrorCode;
import org.apache.ignite.internal.processors.cache.transactions.IgniteTxEntry;
import org.apache.ignite.internal.processors.cache.version.GridCacheVersion;
import org.apache.ignite.internal.processors.query.GridQueryCancel;
import org.apache.ignite.internal.processors.query.IgniteSQLException;
<<<<<<< HEAD
import org.apache.ignite.internal.util.lang.GridCloseableIterator;
=======
import org.apache.ignite.internal.processors.query.UpdateSourceIterator;
import org.apache.ignite.internal.processors.timeout.GridTimeoutObjectAdapter;
import org.apache.ignite.internal.transactions.IgniteTxTimeoutCheckedException;
import org.apache.ignite.internal.util.tostring.GridToStringExclude;
import org.apache.ignite.internal.util.typedef.CI1;
>>>>>>> 4f6dc64d
import org.apache.ignite.internal.util.typedef.internal.CU;
import org.apache.ignite.internal.util.typedef.internal.S;
import org.apache.ignite.lang.IgniteUuid;
import org.jetbrains.annotations.NotNull;
import org.jetbrains.annotations.Nullable;

import static org.apache.ignite.internal.processors.cache.GridCacheOperation.CREATE;
import static org.apache.ignite.internal.processors.cache.GridCacheOperation.DELETE;
import static org.apache.ignite.internal.processors.cache.GridCacheOperation.READ;
import static org.apache.ignite.internal.processors.cache.GridCacheOperation.TRANSFORM;
import static org.apache.ignite.internal.processors.cache.GridCacheOperation.UPDATE;

/**
 * Cache lock future.
 */
public final class GridDhtTxQueryEnlistFuture extends GridDhtTxQueryEnlistAbstractFuture<GridNearTxQueryEnlistResponse> {

    /** Involved cache ids. */
    private final int[] cacheIds;

    /** Partitions. */
    private final int[] parts;

    /** Schema name. */
    private final String schema;

    /** Query string. */
    private final String qry;

    /** Query parameters. */
    private final Object[] params;

    /** Flags. */
    private final int flags;

    /** Fetch page size. */
    private final int pageSize;

<<<<<<< HEAD
=======
    /** Processed entries count. */
    private long cnt;

    /** Near node ID. */
    private UUID nearNodeId;

    /** Near lock version. */
    private GridCacheVersion nearLockVer;

    /** Topology version. */
    private AffinityTopologyVersion topVer;

    /** */
    private final MvccSnapshot mvccSnapshot;

    /** Lock version. */
    private GridCacheVersion lockVer;

    /** Future ID. */
    private IgniteUuid futId;

    /** Future ID. */
    private IgniteUuid nearFutId;

    /** Future ID. */
    private int nearMiniId;

    /** Transaction. */
    private GridDhtTxLocalAdapter tx;

    /** Lock timeout. */
    private final long timeout;

    /** Trackable flag. */
    private boolean trackable = true;

    /** Cache registry. */
    @GridToStringExclude
    private GridCacheContext<?, ?> cctx;

    /** Logger. */
    @GridToStringExclude
    private IgniteLogger log;

    /** Timeout object. */
    @GridToStringExclude
    private LockTimeoutObject timeoutObj;

    /** Query iterator */
    private UpdateSourceIterator<?> it;

>>>>>>> 4f6dc64d
    /**
     * @param nearNodeId Near node ID.
     * @param nearLockVer Near lock version.
     * @param topVer Topology version.
     * @param mvccSnapshot Mvcc snapshot.
     * @param threadId Thread ID.
     * @param nearFutId Near future id.
     * @param nearMiniId Near mini future id.
     * @param tx Transaction.
     * @param cacheIds Involved cache ids.
     * @param parts Partitions.
     * @param schema Schema name.
     * @param qry Query string.
     * @param params Query parameters.
     * @param flags Flags.
     * @param pageSize Fetch page size.
     * @param timeout Lock acquisition timeout.
     * @param cctx Cache context.
     */
    public GridDhtTxQueryEnlistFuture(
        UUID nearNodeId,
        GridCacheVersion nearLockVer,
        AffinityTopologyVersion topVer,
        MvccSnapshot mvccSnapshot,
        long threadId,
        IgniteUuid nearFutId,
        int nearMiniId,
        GridDhtTxLocalAdapter tx,
        int[] cacheIds,
        int[] parts,
        String schema,
        String qry,
        Object[] params,
        int flags,
        int pageSize,
        long timeout,
        GridCacheContext<?, ?> cctx) {
        super(nearNodeId,
            nearLockVer,
            topVer,
            mvccSnapshot,
            threadId,
            nearFutId,
            nearMiniId,
            tx,
            timeout,
            cctx);

        assert timeout >= 0;
        assert nearNodeId != null;
        assert nearLockVer != null;
        assert topVer != null && topVer.topologyVersion() > 0;
        assert threadId == tx.threadId();

        this.cacheIds = cacheIds;
        this.parts = parts;
        this.schema = schema;
        this.qry = qry;
        this.params = params;
        this.flags = flags;
        this.pageSize = pageSize;

        tx.topologyVersion(topVer);
<<<<<<< HEAD
=======

        lockVer = tx.xidVersion();

        futId = IgniteUuid.randomUuid();

        log = cctx.logger(GridDhtTxQueryEnlistFuture.class);
    }

    /** {@inheritDoc} */
    @Override public GridCacheVersion version() {
        return lockVer;
    }

    /** {@inheritDoc} */
    @Override public boolean trackable() {
        return trackable;
    }

    /** {@inheritDoc} */
    @Override public void markNotTrackable() {
        trackable = false;
    }

    /**
     * @return Future ID.
     */
    @Override public IgniteUuid futureId() {
        return futId;
>>>>>>> 4f6dc64d
    }

    /**
     *
     */
    public void init() {
        cctx.mvcc().addFuture(this);

        if (timeout > 0) {
            timeoutObj = new LockTimeoutObject();

            cctx.time().addTimeoutObject(timeoutObj);
        }

        UpdateSourceIterator<?> it;

        try {
            checkPartitions(parts);

            it = cctx.kernalContext().query()
                .prepareDistributedUpdate(cctx, cacheIds, parts, schema, qry,
                        params, flags, pageSize, 0, topVer, mvccSnapshot, new GridQueryCancel());

            if (!it.hasNext()) {
                GridNearTxQueryEnlistResponse res = createResponse(0);

                res.removeMapping(tx.empty());

                U.close(it, log);

                onDone(res);

                return;
            }

            tx.addActiveCache(cctx, false);

            this.it = it;
        }
        catch (Throwable e) {
            onDone(e);

            if (e instanceof Error)
                throw (Error)e;

            return;
        }

        continueLoop(null);
    }

<<<<<<< HEAD
    /**
     * Adds entry to future.
     *
     * @param entry Entry to add.
     * @param row Source row.
     * @return Lock candidate.
     * @throws GridCacheEntryRemovedException If entry was removed.
     * @throws GridDistributedLockCancelledException If lock is canceled.
     */
    @SuppressWarnings("unchecked")
    @Nullable private GridCacheMvccCandidate addEntry(GridDhtCacheEntry entry, Object row)
        throws GridCacheEntryRemovedException, GridDistributedLockCancelledException, IgniteCheckedException {
        if (log.isDebugEnabled())
            log.debug("Adding entry: " + entry);
=======
    /** */
    @SuppressWarnings("unchecked")
    private void continueLoop(WALPointer ptr) {
        if (isDone())
            return;

        GridDhtCacheAdapter cache = cctx.dhtCache();

        try {
            while (true) {
                if (!it.hasNext()) {
                    if (ptr != null && !cctx.tm().logTxRecords())
                        cctx.shared().wal().fsync(ptr);

                    onDone(createResponse(cnt));

                    return;
                }

                Object row = it.next();
                KeyCacheObject key = key(row);

                GridDhtCacheEntry entry = cache.entryExx(key);

                if (log.isDebugEnabled())
                    log.debug("Adding entry: " + entry);

                assert !entry.detached();

                IgniteTxEntry txEntry = tx.entry(entry.txKey());

                if (txEntry != null) {
                    throw new IgniteSQLException("One row cannot be changed twice in the same transaction. " +
                            "Operation is unsupported at the moment.", IgniteQueryErrorCode.UNSUPPORTED_OPERATION);
                }

                Object[] row0 = row.getClass().isArray() ? (Object[])row : null;
                CacheObject val = row0 != null && (row0.length == 2 || row0.length == 4) ? cctx.toCacheObject(row0[1]) : null;
                EntryProcessor entryProcessor = row0 != null && row0.length == 4 ? (EntryProcessor)row0[2] : null;
                Object[] invokeArgs = entryProcessor != null ? (Object[])row0[3] : null;
                GridCacheOperation op = !row.getClass().isArray() ? DELETE : entryProcessor != null ? TRANSFORM : UPDATE;

                if (op == TRANSFORM) {
                    CacheObject oldVal = val;
                    CacheInvokeEntry invokeEntry;

                    while (true) {
                        entry.lockEntry();

                        if (entry.obsolete()) {
                            entry.unlockEntry();

                            entry = cache.entryExx(key);

                            continue;
                        }

                        break;
                    }

                    try {
                        // TODO move checking if entry is exist for INSERT operation to mvccSet method
                        if (oldVal == null)
                            oldVal = entry.innerGet(
                                null,
                                tx,
                                false,
                                false,
                                false,
                                tx.subjectId(),
                                null,
                                tx.resolveTaskName(),
                                null,
                                true,
                                mvccSnapshot);

                        invokeEntry = new CacheInvokeEntry(entry.key(), oldVal, entry.version(), true, entry);

                        entryProcessor.process(invokeEntry, invokeArgs);
                    } finally {
                        entry.unlockEntry();
                    }

                    val = cctx.toCacheObject(invokeEntry.value());

                    cctx.validateKeyAndValue(entry.key(), val);

                    if (oldVal == null && val != null)
                        op = CREATE;
                    else if (oldVal != null && val != null && invokeEntry.modified())
                        op = UPDATE;
                    else if (oldVal != null && val == null)
                        op = DELETE;
                    else
                        op = READ;
                }
                else if (op == UPDATE) {
                    assert val != null;

                    cctx.validateKeyAndValue(entry.key(), val);
                }

                GridCacheUpdateTxResult res;

                while (true) {
                    cctx.shared().database().checkpointReadLock();

                    try {
                        if (op == DELETE)
                            res = entry.mvccRemove(
                                    tx,
                                    cctx.localNodeId(),
                                    topVer,
                                    null,
                                    mvccSnapshot);
                        else if (op == CREATE || op == UPDATE)
                            res = entry.mvccSet(
                                    tx,
                                    cctx.localNodeId(),
                                    val,
                                    0,
                                    topVer,
                                    null,
                                    mvccSnapshot);
                        else
                            throw new IgniteSQLException("Cannot acquire lock for operation [op= " + op + "]" + // TODO SELECT FOR UPDATE
                                    "Operation is unsupported at the moment ", IgniteQueryErrorCode.UNSUPPORTED_OPERATION);

                        break;
                    } catch (GridCacheEntryRemovedException ignored) {
                        entry = cctx.dhtCache().entryExx(entry.key(), topVer);
                    }
                    finally {
                        cctx.shared().database().checkpointReadUnlock();
                    }
                }

                ptr = res.loggedPointer();
>>>>>>> 4f6dc64d

                IgniteInternalFuture<GridCacheUpdateTxResult> updateFuture = res.updateFuture();

                if (updateFuture != null) {
                    GridCacheOperation finalOp = op;
                    CacheObject finalVal = val;
                    GridDhtCacheEntry finalEntry = entry;

                    it.beforeDetach();

                    updateFuture.listen(new CI1<IgniteInternalFuture<GridCacheUpdateTxResult>>() {
                        @Override public void apply(IgniteInternalFuture<GridCacheUpdateTxResult> fut) {
                            try {
                                GridCacheUpdateTxResult res = fut.get();

                                assert res.updateFuture() == null;

                                IgniteTxEntry txEntry = tx.entry(finalEntry.txKey());

                                if (txEntry != null) {
                                    throw new IgniteSQLException("One row cannot be changed twice in the same transaction. " +
                                            "Operation is unsupported at the moment.", IgniteQueryErrorCode.UNSUPPORTED_OPERATION);
                                }

                                txEntry = tx.addEntry(finalOp,
                                        finalVal,
                                        null,
                                        null,
                                        finalEntry,
                                        null,
                                        CU.empty0(),
                                        false,
                                        -1L,
                                        -1L,
                                        null,
                                        true,
                                        true,
                                        false);

                                txEntry.markValid();
                                txEntry.queryEnlisted(true);
                                txEntry.cached(finalEntry);

                                cnt++;

                                continueLoop(res.loggedPointer());
                            } catch (Throwable e) {
                                onDone(e);
                            }
                        }
                    });

                    break;
                }

                txEntry = tx.addEntry(op,
                        val,
                        null,
                        null,
                        entry,
                        null,
                        CU.empty0(),
                        false,
                        -1L,
                        -1L,
                        null,
                        true,
                        true,
                        false);

                txEntry.markValid();
                txEntry.queryEnlisted(true);
                txEntry.cached(entry);

                cnt++;
            }
        }
        catch (Throwable e) {
            onDone(e);

            if (e instanceof Error)
                throw (Error)e;
        }
    }

    /**
     * Checks whether all the necessary partitions are in {@link GridDhtPartitionState#OWNING} state.
     * @throws ClusterTopologyCheckedException If failed.
     */
    private void checkPartitions() throws ClusterTopologyCheckedException {
        if(cctx.isLocal() || !cctx.rebalanceEnabled())
            return;

        int[] parts0 = parts;

        if (parts0 == null)
            parts0 = U.toIntArray(
                cctx.affinity()
                    .primaryPartitions(cctx.localNodeId(), topVer));

        GridDhtPartitionTopology top = cctx.topology();

        top.readLock();

        try {
            for (int i = 0; i < parts0.length; i++) {
                GridDhtLocalPartition p = top.localPartition(parts0[i]);

                if (p == null || p.state() != GridDhtPartitionState.OWNING)
                    throw new ClusterTopologyCheckedException("Cannot run update query. " +
                        "Node must own all the necessary partitions."); // TODO IGNITE-7185 Send retry instead.
            }
        }
        finally {
            top.readUnlock();
        }
    }

    /**
     * @param row Query result row.
     * @return Extracted key.
     */
    private KeyCacheObject key(Object row) {
        return cctx.toCacheKeyObject(row.getClass().isArray() ? ((Object[])row)[0] : row);
    }

    /**
<<<<<<< HEAD
=======
     * @param nodeId Left node ID
     * @return {@code True} if node was in the list.
     */
    @Override public boolean onNodeLeft(UUID nodeId) {
        return nearNodeId.equals(nodeId) && onDone(
            new ClusterTopologyCheckedException("Requesting node left the grid [nodeId=" + nodeId + ']'));
    }

    /** {@inheritDoc} */
    @Override public boolean onOwnerChanged(GridCacheEntryEx entry, GridCacheMvccCandidate owner) {
        return false;
    }

    /** {@inheritDoc} */
    @Override public boolean onDone(@Nullable GridNearTxQueryEnlistResponse res, @Nullable Throwable err) {
        if (err != null)
            res = createResponse(err);

        assert res != null;

        if (super.onDone(res, null)) {
            if (log.isDebugEnabled())
                log.debug("Completing future: " + this);

            // Clean up.
            cctx.mvcc().removeVersionedFuture(this);

            if (timeoutObj != null)
                cctx.time().removeTimeoutObject(timeoutObj);

            U.close(it, log);

            return true;
        }

        return false;
    }

    /**
>>>>>>> 4f6dc64d
     * @param err Error.
     * @return Prepare response.
     */
    @NotNull @Override public GridNearTxQueryEnlistResponse createResponse(@NotNull Throwable err) {
        return new GridNearTxQueryEnlistResponse(cctx.cacheId(), nearFutId, nearMiniId, nearLockVer, 0, err);
    }

    /**
     * @param res {@code True} if at least one entry was enlisted.
     * @return Prepare response.
     */
    @NotNull @Override public GridNearTxQueryEnlistResponse createResponse(long res) {
        return new GridNearTxQueryEnlistResponse(cctx.cacheId(), nearFutId, nearMiniId, nearLockVer, res, null);
    }

    /** {@inheritDoc} */
    @Override public boolean equals(Object o) {
        if (this == o)
            return true;

        if (o == null || getClass() != o.getClass())
            return false;

        GridDhtTxQueryEnlistFuture future = (GridDhtTxQueryEnlistFuture)o;

        return Objects.equals(futId, future.futId);
    }

    /** {@inheritDoc} */
    @Override public int hashCode() {
        return futId.hashCode();
    }

    /** {@inheritDoc} */
    @Override public String toString() {
        return S.toString(GridDhtTxQueryEnlistFuture.class, this);
    }
}<|MERGE_RESOLUTION|>--- conflicted
+++ resolved
@@ -17,37 +17,16 @@
 
 package org.apache.ignite.internal.processors.cache.distributed.dht;
 
-<<<<<<< HEAD
-import java.util.HashSet;
 import java.util.Objects;
 import java.util.UUID;
 import javax.cache.processor.EntryProcessor;
-import org.apache.ignite.IgniteCheckedException;
-=======
-import java.util.Objects;
-import java.util.UUID;
-import javax.cache.processor.EntryProcessor;
-import org.apache.ignite.IgniteLogger;
-import org.apache.ignite.internal.IgniteInternalFuture;
-import org.apache.ignite.internal.cluster.ClusterTopologyCheckedException;
-import org.apache.ignite.internal.pagemem.wal.WALPointer;
->>>>>>> 4f6dc64d
 import org.apache.ignite.internal.processors.affinity.AffinityTopologyVersion;
 import org.apache.ignite.internal.processors.cache.CacheInvokeEntry;
 import org.apache.ignite.internal.processors.cache.CacheObject;
 import org.apache.ignite.internal.processors.cache.GridCacheContext;
 import org.apache.ignite.internal.processors.cache.GridCacheEntryRemovedException;
-<<<<<<< HEAD
-import org.apache.ignite.internal.processors.cache.GridCacheLockTimeoutException;
 import org.apache.ignite.internal.processors.cache.GridCacheMvccCandidate;
 import org.apache.ignite.internal.processors.cache.GridCacheOperation;
-=======
-import org.apache.ignite.internal.processors.cache.GridCacheFutureAdapter;
-import org.apache.ignite.internal.processors.cache.GridCacheMvccCandidate;
-import org.apache.ignite.internal.processors.cache.GridCacheOperation;
-import org.apache.ignite.internal.processors.cache.GridCacheUpdateTxResult;
-import org.apache.ignite.internal.processors.cache.GridCacheVersionedFuture;
->>>>>>> 4f6dc64d
 import org.apache.ignite.internal.processors.cache.KeyCacheObject;
 import org.apache.ignite.internal.processors.cache.distributed.near.GridNearTxQueryEnlistResponse;
 import org.apache.ignite.internal.processors.cache.mvcc.MvccSnapshot;
@@ -56,20 +35,18 @@
 import org.apache.ignite.internal.processors.cache.version.GridCacheVersion;
 import org.apache.ignite.internal.processors.query.GridQueryCancel;
 import org.apache.ignite.internal.processors.query.IgniteSQLException;
-<<<<<<< HEAD
-import org.apache.ignite.internal.util.lang.GridCloseableIterator;
-=======
-import org.apache.ignite.internal.processors.query.UpdateSourceIterator;
-import org.apache.ignite.internal.processors.timeout.GridTimeoutObjectAdapter;
-import org.apache.ignite.internal.transactions.IgniteTxTimeoutCheckedException;
-import org.apache.ignite.internal.util.tostring.GridToStringExclude;
-import org.apache.ignite.internal.util.typedef.CI1;
->>>>>>> 4f6dc64d
 import org.apache.ignite.internal.util.typedef.internal.CU;
 import org.apache.ignite.internal.util.typedef.internal.S;
 import org.apache.ignite.lang.IgniteUuid;
 import org.jetbrains.annotations.NotNull;
 import org.jetbrains.annotations.Nullable;
+import org.apache.ignite.internal.IgniteInternalFuture;
+import org.apache.ignite.internal.pagemem.wal.WALPointer;
+import org.apache.ignite.internal.processors.cache.GridCacheEntryEx;
+import org.apache.ignite.internal.processors.cache.GridCacheUpdateTxResult;
+import org.apache.ignite.internal.processors.query.UpdateSourceIterator;
+import org.apache.ignite.internal.util.typedef.CI1;
+import org.apache.ignite.internal.util.typedef.internal.U;
 
 import static org.apache.ignite.internal.processors.cache.GridCacheOperation.CREATE;
 import static org.apache.ignite.internal.processors.cache.GridCacheOperation.DELETE;
@@ -103,60 +80,9 @@
     /** Fetch page size. */
     private final int pageSize;
 
-<<<<<<< HEAD
-=======
-    /** Processed entries count. */
-    private long cnt;
-
-    /** Near node ID. */
-    private UUID nearNodeId;
-
-    /** Near lock version. */
-    private GridCacheVersion nearLockVer;
-
-    /** Topology version. */
-    private AffinityTopologyVersion topVer;
-
-    /** */
-    private final MvccSnapshot mvccSnapshot;
-
-    /** Lock version. */
-    private GridCacheVersion lockVer;
-
-    /** Future ID. */
-    private IgniteUuid futId;
-
-    /** Future ID. */
-    private IgniteUuid nearFutId;
-
-    /** Future ID. */
-    private int nearMiniId;
-
-    /** Transaction. */
-    private GridDhtTxLocalAdapter tx;
-
-    /** Lock timeout. */
-    private final long timeout;
-
-    /** Trackable flag. */
-    private boolean trackable = true;
-
-    /** Cache registry. */
-    @GridToStringExclude
-    private GridCacheContext<?, ?> cctx;
-
-    /** Logger. */
-    @GridToStringExclude
-    private IgniteLogger log;
-
-    /** Timeout object. */
-    @GridToStringExclude
-    private LockTimeoutObject timeoutObj;
-
     /** Query iterator */
     private UpdateSourceIterator<?> it;
 
->>>>>>> 4f6dc64d
     /**
      * @param nearNodeId Near node ID.
      * @param nearLockVer Near lock version.
@@ -220,37 +146,6 @@
         this.pageSize = pageSize;
 
         tx.topologyVersion(topVer);
-<<<<<<< HEAD
-=======
-
-        lockVer = tx.xidVersion();
-
-        futId = IgniteUuid.randomUuid();
-
-        log = cctx.logger(GridDhtTxQueryEnlistFuture.class);
-    }
-
-    /** {@inheritDoc} */
-    @Override public GridCacheVersion version() {
-        return lockVer;
-    }
-
-    /** {@inheritDoc} */
-    @Override public boolean trackable() {
-        return trackable;
-    }
-
-    /** {@inheritDoc} */
-    @Override public void markNotTrackable() {
-        trackable = false;
-    }
-
-    /**
-     * @return Future ID.
-     */
-    @Override public IgniteUuid futureId() {
-        return futId;
->>>>>>> 4f6dc64d
     }
 
     /**
@@ -302,22 +197,6 @@
         continueLoop(null);
     }
 
-<<<<<<< HEAD
-    /**
-     * Adds entry to future.
-     *
-     * @param entry Entry to add.
-     * @param row Source row.
-     * @return Lock candidate.
-     * @throws GridCacheEntryRemovedException If entry was removed.
-     * @throws GridDistributedLockCancelledException If lock is canceled.
-     */
-    @SuppressWarnings("unchecked")
-    @Nullable private GridCacheMvccCandidate addEntry(GridDhtCacheEntry entry, Object row)
-        throws GridCacheEntryRemovedException, GridDistributedLockCancelledException, IgniteCheckedException {
-        if (log.isDebugEnabled())
-            log.debug("Adding entry: " + entry);
-=======
     /** */
     @SuppressWarnings("unchecked")
     private void continueLoop(WALPointer ptr) {
@@ -354,70 +233,16 @@
                             "Operation is unsupported at the moment.", IgniteQueryErrorCode.UNSUPPORTED_OPERATION);
                 }
 
+                GridCacheOperation op = it.operation();
+
                 Object[] row0 = row.getClass().isArray() ? (Object[])row : null;
-                CacheObject val = row0 != null && (row0.length == 2 || row0.length == 4) ? cctx.toCacheObject(row0[1]) : null;
-                EntryProcessor entryProcessor = row0 != null && row0.length == 4 ? (EntryProcessor)row0[2] : null;
-                Object[] invokeArgs = entryProcessor != null ? (Object[])row0[3] : null;
-                GridCacheOperation op = !row.getClass().isArray() ? DELETE : entryProcessor != null ? TRANSFORM : UPDATE;
-
-                if (op == TRANSFORM) {
-                    CacheObject oldVal = val;
-                    CacheInvokeEntry invokeEntry;
-
-                    while (true) {
-                        entry.lockEntry();
-
-                        if (entry.obsolete()) {
-                            entry.unlockEntry();
-
-                            entry = cache.entryExx(key);
-
-                            continue;
-                        }
-
-                        break;
-                    }
-
-                    try {
-                        // TODO move checking if entry is exist for INSERT operation to mvccSet method
-                        if (oldVal == null)
-                            oldVal = entry.innerGet(
-                                null,
-                                tx,
-                                false,
-                                false,
-                                false,
-                                tx.subjectId(),
-                                null,
-                                tx.resolveTaskName(),
-                                null,
-                                true,
-                                mvccSnapshot);
-
-                        invokeEntry = new CacheInvokeEntry(entry.key(), oldVal, entry.version(), true, entry);
-
-                        entryProcessor.process(invokeEntry, invokeArgs);
-                    } finally {
-                        entry.unlockEntry();
-                    }
-
-                    val = cctx.toCacheObject(invokeEntry.value());
-
-                    cctx.validateKeyAndValue(entry.key(), val);
-
-                    if (oldVal == null && val != null)
-                        op = CREATE;
-                    else if (oldVal != null && val != null && invokeEntry.modified())
-                        op = UPDATE;
-                    else if (oldVal != null && val == null)
-                        op = DELETE;
-                    else
-                        op = READ;
-                }
-                else if (op == UPDATE) {
-                    assert val != null;
-
-                    cctx.validateKeyAndValue(entry.key(), val);
+
+                CacheObject val = null;
+
+                if (op == CREATE || op == UPDATE) {
+                    assert row0 != null;
+
+                    val = cctx.toCacheObject(row0[1]);
                 }
 
                 GridCacheUpdateTxResult res;
@@ -441,7 +266,8 @@
                                     0,
                                     topVer,
                                     null,
-                                    mvccSnapshot);
+                                    mvccSnapshot,
+                                    op);
                         else
                             throw new IgniteSQLException("Cannot acquire lock for operation [op= " + op + "]" + // TODO SELECT FOR UPDATE
                                     "Operation is unsupported at the moment ", IgniteQueryErrorCode.UNSUPPORTED_OPERATION);
@@ -456,7 +282,6 @@
                 }
 
                 ptr = res.loggedPointer();
->>>>>>> 4f6dc64d
 
                 IgniteInternalFuture<GridCacheUpdateTxResult> updateFuture = res.updateFuture();
 
@@ -543,39 +368,6 @@
     }
 
     /**
-     * Checks whether all the necessary partitions are in {@link GridDhtPartitionState#OWNING} state.
-     * @throws ClusterTopologyCheckedException If failed.
-     */
-    private void checkPartitions() throws ClusterTopologyCheckedException {
-        if(cctx.isLocal() || !cctx.rebalanceEnabled())
-            return;
-
-        int[] parts0 = parts;
-
-        if (parts0 == null)
-            parts0 = U.toIntArray(
-                cctx.affinity()
-                    .primaryPartitions(cctx.localNodeId(), topVer));
-
-        GridDhtPartitionTopology top = cctx.topology();
-
-        top.readLock();
-
-        try {
-            for (int i = 0; i < parts0.length; i++) {
-                GridDhtLocalPartition p = top.localPartition(parts0[i]);
-
-                if (p == null || p.state() != GridDhtPartitionState.OWNING)
-                    throw new ClusterTopologyCheckedException("Cannot run update query. " +
-                        "Node must own all the necessary partitions."); // TODO IGNITE-7185 Send retry instead.
-            }
-        }
-        finally {
-            top.readUnlock();
-        }
-    }
-
-    /**
      * @param row Query result row.
      * @return Extracted key.
      */
@@ -583,17 +375,6 @@
         return cctx.toCacheKeyObject(row.getClass().isArray() ? ((Object[])row)[0] : row);
     }
 
-    /**
-<<<<<<< HEAD
-=======
-     * @param nodeId Left node ID
-     * @return {@code True} if node was in the list.
-     */
-    @Override public boolean onNodeLeft(UUID nodeId) {
-        return nearNodeId.equals(nodeId) && onDone(
-            new ClusterTopologyCheckedException("Requesting node left the grid [nodeId=" + nodeId + ']'));
-    }
-
     /** {@inheritDoc} */
     @Override public boolean onOwnerChanged(GridCacheEntryEx entry, GridCacheMvccCandidate owner) {
         return false;
@@ -625,7 +406,6 @@
     }
 
     /**
->>>>>>> 4f6dc64d
      * @param err Error.
      * @return Prepare response.
      */
