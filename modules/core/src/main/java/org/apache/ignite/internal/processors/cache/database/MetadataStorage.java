--- conflicted
+++ resolved
@@ -32,23 +32,16 @@
 /**
  * Metadata storage.
  */
-<<<<<<< HEAD
-public class MetadataStorage {
+public class MetadataStorage implements MetaStore {
     /** */
-    public static final byte PAGE_TYPE_EMPTY = 0;
-
-    /** */
-    public static final byte PAGE_TYPE_INDEX = 1;
-
-    /** */
-    public static final byte PAGE_TYPE_PARTS = 2;
-
-    /** */
-    private static final Charset UTF_8 = Charset.forName("UTF-8");
-
-=======
-public class MetadataStorage implements MetaStore {
->>>>>>> caf3aaae
+        public static final byte PAGE_TYPE_EMPTY = 0;
+
+        /** */
+        public static final byte PAGE_TYPE_INDEX = 1;
+
+        /** */
+        public static final byte PAGE_TYPE_PARTS = 2;
+
     /** */
     private PageMemory pageMem;
 
@@ -59,35 +52,20 @@
         this.pageMem = pageMem;
     }
 
-<<<<<<< HEAD
-    /**
-     * @param cacheId Cache ID.
-     * @param idxName Index name.
-     * @return A tuple, consisting of a root page ID for the given index and a boolean flag
-     *      indicating whether the page was newly allocated.
-     */
-    public IgniteBiTuple<FullPageId, Boolean> getOrAllocateForIndex(
-        int cacheId,
-        String idxName
-    ) throws IgniteCheckedException {
-        return getOrAllocate(PAGE_TYPE_INDEX, cacheId, idxName.getBytes(UTF_8));
-    }
-
-    /**
-     * @param cacheId Cache ID.
-     * @return A tuple, consisting of a page ID and a boolean flag indicating whether the page was newly allocated.
-     * @throws IgniteCheckedException
-     */
-    public IgniteBiTuple<FullPageId, Boolean> getOrAllocateForPartitionCounters(int cacheId)
-        throws IgniteCheckedException {
-        return getOrAllocate(PAGE_TYPE_PARTS, cacheId, new byte[0]);
-    }
-=======
     /** {@inheritDoc} */
     @Override public synchronized IgniteBiTuple<FullPageId, Boolean> getOrAllocateForIndex(int cacheId, String idxName)
         throws IgniteCheckedException {
         byte[] idxNameBytes = idxName.getBytes(StandardCharsets.UTF_8);
->>>>>>> caf3aaae
+
+    /**
+     * @param cacheId Cache ID.
+     * @return A tuple, consisting of a page ID and a boolean flag indicating whether the page was newly allocated.
+     * @throws IgniteCheckedException
+     */
+    public IgniteBiTuple<FullPageId, Boolean> getOrAllocateForPartitionCounters(int cacheId)
+        throws IgniteCheckedException {
+        return getOrAllocate(PAGE_TYPE_PARTS, cacheId, new byte[0]);
+    }
 
     private IgniteBiTuple<FullPageId, Boolean> getOrAllocate(byte type, int cacheId, byte[] nameBytes)
         throws IgniteCheckedException {
@@ -269,11 +247,7 @@
                 // Position buffer to the last record.
                 writeBuf.position(state.position);
 
-<<<<<<< HEAD
-                FullPageId newPageId = pageMem.allocatePage(cacheId, 0, allocatorFlags);
-=======
                 FullPageId idxRoot = pageMem.allocatePage(cacheId, 0, PageIdAllocator.FLAG_META);
->>>>>>> caf3aaae
 
                 if (writeBuf.remaining() < nameBytes.length + 9) {
                     // Link new meta page.
