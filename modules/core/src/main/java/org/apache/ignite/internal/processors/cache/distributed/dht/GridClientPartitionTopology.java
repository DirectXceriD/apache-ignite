--- conflicted
+++ resolved
@@ -568,11 +568,7 @@
 
     /** {@inheritDoc} */
     @SuppressWarnings({"MismatchedQueryAndUpdateOfCollection"})
-<<<<<<< HEAD
     @Nullable @Override public GridDhtPartitionMap update(
-=======
-    @Nullable @Override public GridDhtPartitionMap2 update(
->>>>>>> f2482927
         @Nullable GridDhtPartitionsExchangeFuture exchFut,
         GridDhtPartitionFullMap partMap,
         Map<Integer, T2<Long, Long>> cntrMap,
@@ -636,21 +632,12 @@
             }
 
             part2node.clear();
-<<<<<<< HEAD
 
             for (Map.Entry<UUID, GridDhtPartitionMap> e : partMap.entrySet()) {
                 for (Map.Entry<Integer, GridDhtPartitionState> e0 : e.getValue().entrySet()) {
                     if (e0.getValue() != MOVING && e0.getValue() != OWNING)
                         continue;
 
-=======
-
-            for (Map.Entry<UUID, GridDhtPartitionMap2> e : partMap.entrySet()) {
-                for (Map.Entry<Integer, GridDhtPartitionState> e0 : e.getValue().entrySet()) {
-                    if (e0.getValue() != MOVING && e0.getValue() != OWNING)
-                        continue;
-
->>>>>>> f2482927
                     int p = e0.getKey();
 
                     Set<UUID> ids = part2node.get(p);
@@ -681,15 +668,9 @@
 
     /** {@inheritDoc} */
     @SuppressWarnings({"MismatchedQueryAndUpdateOfCollection"})
-<<<<<<< HEAD
     @Nullable @Override public GridDhtPartitionMap update(
         @Nullable GridDhtPartitionExchangeId exchId,
         GridDhtPartitionMap parts,
-=======
-    @Nullable @Override public GridDhtPartitionMap2 update(
-        @Nullable GridDhtPartitionExchangeId exchId,
-        GridDhtPartitionMap2 parts,
->>>>>>> f2482927
         Map<Integer, T2<Long, Long>> cntrMap
     ) {
         if (log.isDebugEnabled())
@@ -902,11 +883,7 @@
             else
                 node2part = new GridDhtPartitionFullMap(node2part, node2part.updateSequence());
 
-<<<<<<< HEAD
             GridDhtPartitionMap parts = node2part.remove(nodeId);
-=======
-            GridDhtPartitionMap2 parts = node2part.remove(nodeId);
->>>>>>> f2482927
 
             if (parts != null) {
                 for (Integer p : parts.keySet()) {
