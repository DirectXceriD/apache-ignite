/*
 * Licensed to the Apache Software Foundation (ASF) under one or more
 * contributor license agreements.  See the NOTICE file distributed with
 * this work for additional information regarding copyright ownership.
 * The ASF licenses this file to You under the Apache License, Version 2.0
 * (the "License"); you may not use this file except in compliance with
 * the License.  You may obtain a copy of the License at
 *
 *      http://www.apache.org/licenses/LICENSE-2.0
 *
 * Unless required by applicable law or agreed to in writing, software
 * distributed under the License is distributed on an "AS IS" BASIS,
 * WITHOUT WARRANTIES OR CONDITIONS OF ANY KIND, either express or implied.
 * See the License for the specific language governing permissions and
 * limitations under the License.
 */

package org.apache.ignite.internal.binary;

import java.lang.reflect.Field;
import java.math.BigDecimal;
import java.sql.Time;
import java.sql.Timestamp;
import java.util.Collection;
import java.util.Date;
import java.util.Map;
import java.util.UUID;
import org.apache.ignite.binary.BinaryObjectException;
import org.apache.ignite.internal.util.GridUnsafe;
import org.apache.ignite.internal.util.typedef.F;
import org.apache.ignite.internal.util.typedef.internal.S;
import org.apache.ignite.internal.util.typedef.internal.U;

/**
 * Field accessor to speedup access.
 */
public abstract class BinaryFieldAccessor {
    /** Field ID. */
    protected final int id;

    /** Field name */
    protected final String name;

    /** Mode. */
    protected final BinaryWriteMode mode;

    /**
     * Create accessor for the field.
     *
     * @param field Field.
     * @param id FIeld ID.
     * @return Accessor.
     */
    public static BinaryFieldAccessor create(Field field, int id) {
        BinaryWriteMode mode = BinaryUtils.mode(field.getType());

        switch (mode) {
            case P_BYTE:
                return new BytePrimitiveAccessor(field, id);

            case P_BOOLEAN:
                return new BooleanPrimitiveAccessor(field, id);

            case P_SHORT:
                return new ShortPrimitiveAccessor(field, id);

            case P_CHAR:
                return new CharPrimitiveAccessor(field, id);

            case P_INT:
                return new IntPrimitiveAccessor(field, id);

            case P_LONG:
                return new LongPrimitiveAccessor(field, id);

            case P_FLOAT:
                return new FloatPrimitiveAccessor(field, id);

            case P_DOUBLE:
                return new DoublePrimitiveAccessor(field, id);

            case BYTE:
            case BOOLEAN:
            case SHORT:
            case CHAR:
            case INT:
            case LONG:
            case FLOAT:
            case DOUBLE:
            case DECIMAL:
            case STRING:
            case UUID:
            case DATE:
            case TIMESTAMP:
            case TIME:
            case BYTE_ARR:
            case SHORT_ARR:
            case INT_ARR:
            case LONG_ARR:
            case FLOAT_ARR:
            case DOUBLE_ARR:
            case CHAR_ARR:
            case BOOLEAN_ARR:
            case DECIMAL_ARR:
            case STRING_ARR:
            case UUID_ARR:
            case DATE_ARR:
            case TIMESTAMP_ARR:
            case TIME_ARR:
            case ENUM_ARR:
            case OBJECT_ARR:
            case BINARY_OBJ:
            case BINARY:
                return new DefaultFinalClassAccessor(field, id, mode, false);

            default:
                return new DefaultFinalClassAccessor(field, id, mode, !U.isFinal(field.getType()));
        }
    }

    /**
     * Protected constructor.
     *
     * @param id Field ID.
     * @param mode Mode;
     */
    protected BinaryFieldAccessor(Field field, int id, BinaryWriteMode mode) {
        assert field != null;
        assert id != 0;
        assert mode != null;

        this.name = field.getName();
        this.id = id;
        this.mode = mode;
    }

    /**
     * Get mode.
     *
     * @return Mode.
     */
    public BinaryWriteMode mode() {
        return mode;
    }

    /**
     * Write field.
     *
     * @param obj Object.
     * @param writer Writer.
     * @throws BinaryObjectException If failed.
     */
    public abstract void write(Object obj, BinaryWriterExImpl writer) throws BinaryObjectException;

    /**
     * Read field.
     *
     * @param obj Object.
     * @param reader Reader.
     * @throws BinaryObjectException If failed.
     */
    public void read(Object obj, BinaryReaderExImpl reader) throws BinaryObjectException {
        try {
            read0(obj, reader);
        }
        catch (Exception ex) {
            if (S.INCLUDE_SENSITIVE && !F.isEmpty(name))
                throw new BinaryObjectException("Failed to read field [name=" + name + ']', ex);
            else
                throw new BinaryObjectException("Failed to read field [id=" + id + ']', ex);
        }
    }

    /**
     * Read field.
     *
     * @param obj Object.
     * @param reader Reader.
     * @throws BinaryObjectException If failed.
     */
    protected abstract void read0(Object obj, BinaryReaderExImpl reader) throws BinaryObjectException;

    /**
     * Base primitive field accessor.
     */
    private static abstract class AbstractPrimitiveAccessor extends BinaryFieldAccessor {
        /** Offset. */
        protected final long offset;

        /**
         * Constructor.
         *
         * @param field Field.
         * @param id Field ID.
         * @param mode Mode.
         */
        protected AbstractPrimitiveAccessor(Field field, int id, BinaryWriteMode mode) {
            super(field, id, mode);

            offset = GridUnsafe.objectFieldOffset(field);
        }
    }

    /**
     * Byte field accessor.
     */
    private static class BytePrimitiveAccessor extends AbstractPrimitiveAccessor {
        /**
         * Constructor.
         *
         * @param field Field.
         */
        public BytePrimitiveAccessor(Field field, int id) {
            super(field, id, BinaryWriteMode.P_BYTE);
        }

        /** {@inheritDoc} */
        @Override public void write(Object obj, BinaryWriterExImpl writer) throws BinaryObjectException {
            writer.writeFieldIdNoSchemaUpdate(id);

            byte val = GridUnsafe.getByteField(obj, offset);

            writer.writeByteFieldPrimitive(val);
        }

        /** {@inheritDoc} */
        @Override public void read0(Object obj, BinaryReaderExImpl reader) throws BinaryObjectException {
            byte val = reader.readByte(id);

            GridUnsafe.putByteField(obj, offset, val);
        }
    }

    /**
     * Boolean field accessor.
     */
    private static class BooleanPrimitiveAccessor extends AbstractPrimitiveAccessor {
        /**
         * Constructor.
         *
         * @param field Field.
         */
        public BooleanPrimitiveAccessor(Field field, int id) {
            super(field, id, BinaryWriteMode.P_BOOLEAN);
        }

        /** {@inheritDoc} */
        @Override public void write(Object obj, BinaryWriterExImpl writer) throws BinaryObjectException {
            writer.writeFieldIdNoSchemaUpdate(id);

            boolean val = GridUnsafe.getBooleanField(obj, offset);

            writer.writeBooleanFieldPrimitive(val);
        }

        /** {@inheritDoc} */
        @Override public void read0(Object obj, BinaryReaderExImpl reader) throws BinaryObjectException {
            boolean val = reader.readBoolean(id);

            GridUnsafe.putBooleanField(obj, offset, val);
        }
    }

    /**
     * Short field accessor.
     */
    private static class ShortPrimitiveAccessor extends AbstractPrimitiveAccessor {
        /**
         * Constructor.
         *
         * @param field Field.
         */
        public ShortPrimitiveAccessor(Field field, int id) {
            super(field, id, BinaryWriteMode.P_SHORT);
        }

        /** {@inheritDoc} */
        @Override public void write(Object obj, BinaryWriterExImpl writer) throws BinaryObjectException {
            writer.writeFieldIdNoSchemaUpdate(id);

            short val = GridUnsafe.getShortField(obj, offset);

            writer.writeShortFieldPrimitive(val);
        }

        /** {@inheritDoc} */
        @Override public void read0(Object obj, BinaryReaderExImpl reader) throws BinaryObjectException {
            short val = reader.readShort(id);

            GridUnsafe.putShortField(obj, offset, val);
        }
    }

    /**
     * Char field accessor.
     */
    private static class CharPrimitiveAccessor extends AbstractPrimitiveAccessor {
        /**
         * Constructor.
         *
         * @param field Field.
         */
        public CharPrimitiveAccessor(Field field, int id) {
            super(field, id, BinaryWriteMode.P_CHAR);
        }

        /** {@inheritDoc} */
        @Override public void write(Object obj, BinaryWriterExImpl writer) throws BinaryObjectException {
            writer.writeFieldIdNoSchemaUpdate(id);

            char val = GridUnsafe.getCharField(obj, offset);

            writer.writeCharFieldPrimitive(val);
        }

        /** {@inheritDoc} */
        @Override public void read0(Object obj, BinaryReaderExImpl reader) throws BinaryObjectException {
            char val = reader.readChar(id);

            GridUnsafe.putCharField(obj, offset, val);
        }
    }

    /**
     * Int field accessor.
     */
    private static class IntPrimitiveAccessor extends AbstractPrimitiveAccessor {
        /**
         * Constructor.
         *
         * @param field Field.
         */
        public IntPrimitiveAccessor(Field field, int id) {
            super(field, id, BinaryWriteMode.P_INT);
        }

        /** {@inheritDoc} */
        @Override public void write(Object obj, BinaryWriterExImpl writer) throws BinaryObjectException {
            writer.writeFieldIdNoSchemaUpdate(id);

            int val = GridUnsafe.getIntField(obj, offset);

            writer.writeIntFieldPrimitive(val);
        }

        /** {@inheritDoc} */
        @Override public void read0(Object obj, BinaryReaderExImpl reader) throws BinaryObjectException {
            int val = reader.readInt(id);

            GridUnsafe.putIntField(obj, offset, val);
        }
    }

    /**
     * Long field accessor.
     */
    private static class LongPrimitiveAccessor extends AbstractPrimitiveAccessor {
        /**
         * Constructor.
         *
         * @param field Field.
         */
        public LongPrimitiveAccessor(Field field, int id) {
            super(field, id, BinaryWriteMode.P_LONG);
        }

        /** {@inheritDoc} */
        @Override public void write(Object obj, BinaryWriterExImpl writer) throws BinaryObjectException {
            writer.writeFieldIdNoSchemaUpdate(id);

            long val = GridUnsafe.getLongField(obj, offset);

            writer.writeLongFieldPrimitive(val);
        }

        /** {@inheritDoc} */
        @Override public void read0(Object obj, BinaryReaderExImpl reader) throws BinaryObjectException {
            long val = reader.readLong(id);

            GridUnsafe.putLongField(obj, offset, val);
        }
    }

    /**
     * Float field accessor.
     */
    private static class FloatPrimitiveAccessor extends AbstractPrimitiveAccessor {
        /**
         * Constructor.
         *
         * @param field Field.
         */
        public FloatPrimitiveAccessor(Field field, int id) {
            super(field, id, BinaryWriteMode.P_FLOAT);
        }

        /** {@inheritDoc} */
        @Override public void write(Object obj, BinaryWriterExImpl writer) throws BinaryObjectException {
            writer.writeFieldIdNoSchemaUpdate(id);

            float val = GridUnsafe.getFloatField(obj, offset);

            writer.writeFloatFieldPrimitive(val);
        }

        /** {@inheritDoc} */
        @Override public void read0(Object obj, BinaryReaderExImpl reader) throws BinaryObjectException {
            float val = reader.readFloat(id);

            GridUnsafe.putFloatField(obj, offset, val);
        }
    }

    /**
     * Double field accessor.
     */
    private static class DoublePrimitiveAccessor extends AbstractPrimitiveAccessor {
        /**
         * Constructor.
         *
         * @param field Field.
         */
        public DoublePrimitiveAccessor(Field field, int id) {
            super(field, id, BinaryWriteMode.P_DOUBLE);
        }

        /** {@inheritDoc} */
        @Override public void write(Object obj, BinaryWriterExImpl writer) throws BinaryObjectException {
            writer.writeFieldIdNoSchemaUpdate(id);

            double val = GridUnsafe.getDoubleField(obj, offset);

            writer.writeDoubleFieldPrimitive(val);
        }

        /** {@inheritDoc} */
        @Override public void read0(Object obj, BinaryReaderExImpl reader) throws BinaryObjectException {
            double val = reader.readDouble(id);

            GridUnsafe.putDoubleField(obj, offset, val);
        }
    }

    /**
     * Default accessor.
     */
    private static class DefaultFinalClassAccessor extends BinaryFieldAccessor {
        /** Target field. */
        private final Field field;

        /** Dynamic accessor flag. */
        private final boolean dynamic;

        /**
         * Constructor.
         *
         * @param field Field.
         * @param id Field ID.
         * @param mode Mode.
         */
        DefaultFinalClassAccessor(Field field, int id, BinaryWriteMode mode, boolean dynamic) {
            super(field, id, mode);

            this.field = field;
            this.dynamic = dynamic;
        }

        /** {@inheritDoc} */
        @Override public void write(Object obj, BinaryWriterExImpl writer) throws BinaryObjectException {
            assert obj != null;
            assert writer != null;

            writer.writeFieldIdNoSchemaUpdate(id);

            Object val;

            try {
                val = field.get(obj);
            }
            catch (IllegalAccessException e) {
                throw new BinaryObjectException("Failed to get value for field: " + field, e);
            }

            switch (mode(val)) {
                case BYTE:
                    writer.writeByteField((Byte) val);

                    break;

                case SHORT:
                    writer.writeShortField((Short) val);

                    break;

                case INT:
                    writer.writeIntField((Integer) val);

                    break;

                case LONG:
                    writer.writeLongField((Long)val);

                    break;

                case FLOAT:
                    writer.writeFloatField((Float)val);

                    break;

                case DOUBLE:
                    writer.writeDoubleField((Double)val);

                    break;

                case CHAR:
                    writer.writeCharField((Character)val);

                    break;

                case BOOLEAN:
                    writer.writeBooleanField((Boolean)val);

                    break;

                case DECIMAL:
                    writer.writeDecimalField((BigDecimal)val);

                    break;

                case STRING:
                    writer.writeStringField((String)val);

                    break;

                case UUID:
                    writer.writeUuidField((UUID)val);

                    break;

                case DATE:
                    writer.writeDateField((Date)val);

                    break;

                case TIMESTAMP:
                    writer.writeTimestampField((Timestamp)val);

                    break;

                case TIME:
                    writer.writeTimeField((Time)val);

                    break;

                case BYTE_ARR:
                    writer.writeByteArrayField((byte[])val);

                    break;

                case SHORT_ARR:
                    writer.writeShortArrayField((short[])val);

                    break;

                case INT_ARR:
                    writer.writeIntArrayField((int[])val);

                    break;

                case LONG_ARR:
                    writer.writeLongArrayField((long[])val);

                    break;

                case FLOAT_ARR:
                    writer.writeFloatArrayField((float[])val);

                    break;

                case DOUBLE_ARR:
                    writer.writeDoubleArrayField((double[])val);

                    break;

                case CHAR_ARR:
                    writer.writeCharArrayField((char[])val);

                    break;

                case BOOLEAN_ARR:
                    writer.writeBooleanArrayField((boolean[])val);

                    break;

                case DECIMAL_ARR:
                    writer.writeDecimalArrayField((BigDecimal[])val);

                    break;

                case STRING_ARR:
                    writer.writeStringArrayField((String[])val);

                    break;

                case UUID_ARR:
                    writer.writeUuidArrayField((UUID[])val);

                    break;

                case DATE_ARR:
                    writer.writeDateArrayField((Date[])val);

                    break;

                case TIMESTAMP_ARR:
                    writer.writeTimestampArrayField((Timestamp[])val);

                    break;

                case TIME_ARR:
                    writer.writeTimeArrayField((Time[])val);

                    break;

                case OBJECT_ARR:
                    writer.writeObjectArrayField((Object[])val);

                    break;

                case COL:
                    writer.writeCollectionField((Collection<?>)val);

                    break;

                case MAP:
                    writer.writeMapField((Map<?, ?>)val);

                    break;

                case BINARY_OBJ:
                    writer.writeBinaryObjectField((BinaryObjectImpl)val);

                    break;

                case ENUM:
                    writer.writeEnumField((Enum<?>)val);

                    break;
                case BINARY_ENUM:
                    writer.doWriteBinaryEnum((BinaryEnumObjectImpl)val);

                    break;

                case BINARY_ENUM:
                    writer.doWriteBinaryEnum((BinaryEnumObjectImpl)val);

                    break;

                case ENUM_ARR:
                    writer.writeEnumArrayField((Object[])val);

                    break;

                case BINARY:
                case OBJECT:
                case PROXY:
                    writer.writeObjectField(val);

                    break;

                case CLASS:
                    writer.writeClassField((Class)val);

                    break;

                default:
                    assert false : "Invalid mode: " + mode;
            }
        }

        /** {@inheritDoc} */
        @Override public void read0(Object obj, BinaryReaderExImpl reader) throws BinaryObjectException {
            Object val = dynamic ? reader.readField(id) : readFixedType(reader);

            try {
                if (val != null || !field.getType().isPrimitive())
                    field.set(obj, val);
            }
            catch (IllegalAccessException e) {
                throw new BinaryObjectException("Failed to set value for field: " + field, e);
            }
        }

        /**
         * Reads fixed type from the given reader with flags validation.
         *
         * @param reader Reader to read from.
         * @return Read value.
         * @throws BinaryObjectException If failed to read value from the stream.
         */
        protected Object readFixedType(BinaryReaderExImpl reader) throws BinaryObjectException {
            Object val = null;

            switch (mode) {
                case BYTE:
                    val = reader.readByteNullable(id);

                    break;

                case SHORT:
                    val = reader.readShortNullable(id);

                    break;

                case INT:
                    val = reader.readIntNullable(id);

                    break;

                case LONG:
                    val = reader.readLongNullable(id);

                    break;

                case FLOAT:
                    val = reader.readFloatNullable(id);

                    break;

                case DOUBLE:
                    val = reader.readDoubleNullable(id);

                    break;

                case CHAR:
                    val = reader.readCharNullable(id);

                    break;

                case BOOLEAN:
                    val = reader.readBooleanNullable(id);

                    break;

                case DECIMAL:
                    val = reader.readDecimal(id);

                    break;

                case STRING:
                    val = reader.readString(id);

                    break;

                case UUID:
                    val = reader.readUuid(id);

                    break;

                case DATE:
                    val = reader.readDate(id);

                    break;

                case TIMESTAMP:
                    val = reader.readTimestamp(id);

                    break;

                case TIME:
                    val = reader.readTime(id);

                    break;

                case BYTE_ARR:
                    val = reader.readByteArray(id);

                    break;

                case SHORT_ARR:
                    val = reader.readShortArray(id);

                    break;

                case INT_ARR:
                    val = reader.readIntArray(id);

                    break;

                case LONG_ARR:
                    val = reader.readLongArray(id);

                    break;

                case FLOAT_ARR:
                    val = reader.readFloatArray(id);

                    break;

                case DOUBLE_ARR:
                    val = reader.readDoubleArray(id);

                    break;

                case CHAR_ARR:
                    val = reader.readCharArray(id);

                    break;

                case BOOLEAN_ARR:
                    val = reader.readBooleanArray(id);

                    break;

                case DECIMAL_ARR:
                    val = reader.readDecimalArray(id);

                    break;

                case STRING_ARR:
                    val = reader.readStringArray(id);

                    break;

                case UUID_ARR:
                    val = reader.readUuidArray(id);

                    break;

                case DATE_ARR:
                    val = reader.readDateArray(id);

                    break;

                case TIMESTAMP_ARR:
                    val = reader.readTimestampArray(id);

                    break;

                case TIME_ARR:
                    val = reader.readTimeArray(id);

                    break;

                case OBJECT_ARR:
                    val = reader.readObjectArray(id);

                    break;

                case COL:
                    val = reader.readCollection(id, null);

                    break;

                case MAP:
                    val = reader.readMap(id, null);

                    break;

                case BINARY_OBJ:
                    val = reader.readBinaryObject(id);

                    break;

                case ENUM:
                    val = reader.readEnum(id, field.getType());

                    break;

                case ENUM_ARR:
                    val = reader.readEnumArray(id, field.getType().getComponentType());

                    break;

                case BINARY_ENUM:
                    val = reader.readBinaryEnum(id);
<<<<<<< HEAD
=======

>>>>>>> e09b5a2d
                    break;

                case BINARY:
                case OBJECT:
                    val = reader.readObject(id);

                    break;

                case CLASS:
                    val = reader.readClass(id);

                    break;

                default:
                    assert false : "Invalid mode: " + mode;
            }

            return val;
        }

        /**
         * @param val Val to get write mode for.
         * @return Write mode.
         */
        protected BinaryWriteMode mode(Object val) {
            return dynamic ?
                val == null ? BinaryWriteMode.OBJECT : BinaryUtils.mode(val.getClass()) :
                mode;
        }
    }
}<|MERGE_RESOLUTION|>--- conflicted
+++ resolved
@@ -646,10 +646,6 @@
                     writer.writeEnumField((Enum<?>)val);
 
                     break;
-                case BINARY_ENUM:
-                    writer.doWriteBinaryEnum((BinaryEnumObjectImpl)val);
-
-                    break;
 
                 case BINARY_ENUM:
                     writer.doWriteBinaryEnum((BinaryEnumObjectImpl)val);
@@ -874,10 +870,7 @@
 
                 case BINARY_ENUM:
                     val = reader.readBinaryEnum(id);
-<<<<<<< HEAD
-=======
-
->>>>>>> e09b5a2d
+
                     break;
 
                 case BINARY:
