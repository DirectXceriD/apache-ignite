/*
 * Licensed to the Apache Software Foundation (ASF) under one or more
 * contributor license agreements.  See the NOTICE file distributed with
 * this work for additional information regarding copyright ownership.
 * The ASF licenses this file to You under the Apache License, Version 2.0
 * (the "License"); you may not use this file except in compliance with
 * the License.  You may obtain a copy of the License at
 *
 *      http://www.apache.org/licenses/LICENSE-2.0
 *
 * Unless required by applicable law or agreed to in writing, software
 * distributed under the License is distributed on an "AS IS" BASIS,
 * WITHOUT WARRANTIES OR CONDITIONS OF ANY KIND, either express or implied.
 * See the License for the specific language governing permissions and
 * limitations under the License.
 */

package org.apache.ignite.internal.binary;

import java.io.IOException;
import java.io.ObjectOutput;
import java.lang.reflect.InvocationHandler;
import java.lang.reflect.Proxy;
import java.math.BigDecimal;
import java.math.BigInteger;
import java.sql.Time;
import java.sql.Timestamp;
import java.util.Collection;
import java.util.Date;
import java.util.Map;
import java.util.UUID;
import org.apache.ignite.IgniteCheckedException;
import org.apache.ignite.binary.BinaryObjectException;
import org.apache.ignite.binary.BinaryRawWriter;
import org.apache.ignite.binary.BinaryWriter;
import org.apache.ignite.internal.binary.streams.BinaryHeapOutputStream;
import org.apache.ignite.internal.binary.streams.BinaryOutputStream;
import org.apache.ignite.internal.util.IgniteUtils;
import org.apache.ignite.internal.util.typedef.internal.A;
import org.apache.ignite.internal.util.typedef.internal.U;
import org.jetbrains.annotations.Nullable;

import static java.nio.charset.StandardCharsets.UTF_8;

/**
 * Binary writer implementation.
 */
public class BinaryWriterExImpl implements BinaryWriter, BinaryRawWriterEx, ObjectOutput {
    /** Length: integer. */
    private static final int LEN_INT = 4;

    /** Initial capacity. */
    private static final int INIT_CAP = 1024;

    /** */
    private final BinaryContext ctx;

    /** Output stream. */
    private final BinaryOutputStream out;

    /** Schema. */
    private final BinaryWriterSchemaHolder schema;

    /** */
    private int typeId;

    /** */
    private final int start;

    /** Raw offset position. */
    private int rawOffPos;

    /** Handles. */
    private BinaryWriterHandles handles;

    /** Schema ID. */
    private int schemaId = BinaryUtils.schemaInitialId();

    /** Amount of written fields. */
    private int fieldCnt;

    /** */
    private BinaryInternalMapper mapper;

    /**
     * @param ctx Context.
     */
    public BinaryWriterExImpl(BinaryContext ctx) {
        this(ctx, BinaryThreadLocalContext.get());
    }

    /**
     * @param ctx Context.
     * @param tlsCtx TLS context.
     */
    public BinaryWriterExImpl(BinaryContext ctx, BinaryThreadLocalContext tlsCtx) {
        this(ctx, new BinaryHeapOutputStream(INIT_CAP, tlsCtx.chunk()), tlsCtx.schemaHolder(), null);
    }

    /**
     * @param ctx Context.
     * @param out Output stream.
     * @param handles Handles.
     */
    public BinaryWriterExImpl(BinaryContext ctx, BinaryOutputStream out, BinaryWriterSchemaHolder schema,
        BinaryWriterHandles handles) {
        this.ctx = ctx;
        this.out = out;
        this.schema = schema;
        this.handles = handles;

        start = out.position();
    }

    /**
     * @param typeId Type ID.
     */
    public void typeId(int typeId) {
        this.typeId = typeId;
    }

    /**
     * Close the writer releasing resources if necessary.
     */
    @Override public void close() {
        out.close();
    }

    /**
     * @param obj Object.
     * @throws org.apache.ignite.binary.BinaryObjectException In case of error.
     */
    void marshal(Object obj) throws BinaryObjectException {
        marshal(obj, true);
    }

    /**
     * @param obj Object.
     * @param enableReplace Object replacing enabled flag.
     * @throws org.apache.ignite.binary.BinaryObjectException In case of error.
     */
    void marshal(Object obj, boolean enableReplace) throws BinaryObjectException {
        String newName = ctx.configuration().getIgniteInstanceName();
        String oldName = IgniteUtils.setCurrentIgniteName(newName);

        try {
            marshal0(obj, enableReplace);
        }
        finally {
            IgniteUtils.restoreOldIgniteName(oldName, newName);
        }
    }

    /**
     * @param obj Object.
     * @param enableReplace Object replacing enabled flag.
     * @throws org.apache.ignite.binary.BinaryObjectException In case of error.
     */
    private void marshal0(Object obj, boolean enableReplace) throws BinaryObjectException {
        assert obj != null;

        Class<?> cls = obj.getClass();

        BinaryClassDescriptor desc = ctx.descriptorForClass(cls, false);

        if (desc == null)
            throw new BinaryObjectException("Object is not binary: [class=" + cls + ']');

        if (desc.excluded()) {
            out.writeByte(GridBinaryMarshaller.NULL);

            return;
        }

        if (desc.useOptimizedMarshaller()) {
            out.writeByte(GridBinaryMarshaller.OPTM_MARSH);

            try {
                byte[] arr = U.marshal(ctx.optimizedMarsh(), obj);

                writeInt(arr.length);

                write(arr);
            }
            catch (IgniteCheckedException e) {
                throw new BinaryObjectException("Failed to marshal object with optimized marshaller: " + obj, e);
            }

            return;
        }

        if (enableReplace && desc.isWriteReplace()) {
            Object replacedObj = desc.writeReplace(obj);

            if (replacedObj == null) {
                out.writeByte(GridBinaryMarshaller.NULL);

                return;
            }

            marshal(replacedObj, false);

            return;
        }

        desc.write(obj, this);
    }

    /**
     * @return Array.
     */
    public byte[] array() {
        return out.arrayCopy();
    }

    /**
     * @return Stream current position.
     */
    int position() {
        return out.position();
    }

    /**
     * Sets new position.
     *
     * @param pos Position.
     */
    void position(int pos) {
        out.position(pos);
    }

    /**
     * Perform pre-write. Reserves space for header and writes class name if needed.
     *
     * @param clsName Class name (optional).
     */
    public void preWrite(@Nullable String clsName) {
        out.position(out.position() + GridBinaryMarshaller.DFLT_HDR_LEN);

        if (clsName != null)
            doWriteString(clsName);
    }

    /**
     * Perform post-write. Fills object header.
     *
     * @param userType User type flag.
     * @param registered Whether type is registered.
     */
    public void postWrite(boolean userType, boolean registered) {
        short flags;
        boolean useCompactFooter;

        if (userType) {
            if (ctx.isCompactFooter()) {
                flags = BinaryUtils.FLAG_USR_TYP | BinaryUtils.FLAG_COMPACT_FOOTER;
                useCompactFooter = true;
            }
            else {
                flags = BinaryUtils.FLAG_USR_TYP;
                useCompactFooter = false;
            }
        }
        else {
            flags = 0;
            useCompactFooter = false;
        }

        int finalSchemaId;
        int offset;

        if (fieldCnt != 0) {
            finalSchemaId = schemaId;
            offset = out.position() - start;

            // Write the schema.
            flags |= BinaryUtils.FLAG_HAS_SCHEMA;

            int offsetByteCnt = schema.write(out, fieldCnt, useCompactFooter);

            if (offsetByteCnt == BinaryUtils.OFFSET_1)
                flags |= BinaryUtils.FLAG_OFFSET_ONE_BYTE;
            else if (offsetByteCnt == BinaryUtils.OFFSET_2)
                flags |= BinaryUtils.FLAG_OFFSET_TWO_BYTES;

            // Write raw offset if needed.
            if (rawOffPos != 0) {
                flags |= BinaryUtils.FLAG_HAS_RAW;

                out.writeInt(rawOffPos - start);
            }
        }
        else {
            if (rawOffPos != 0) {
                finalSchemaId = 0;
                offset = rawOffPos - start;

                // If there is no schema, we are free to write raw offset to schema offset.
                flags |= BinaryUtils.FLAG_HAS_RAW;
            }
            else {
                finalSchemaId = 0;
                offset = 0;
            }
        }

        // Actual write.
        int retPos = out.position();

        out.unsafePosition(start);

        out.unsafeWriteByte(GridBinaryMarshaller.OBJ);
        out.unsafeWriteByte(GridBinaryMarshaller.PROTO_VER);
        out.unsafeWriteShort(flags);
        out.unsafeWriteInt(registered ? typeId : GridBinaryMarshaller.UNREGISTERED_TYPE_ID);
        out.unsafePosition(start + GridBinaryMarshaller.TOTAL_LEN_POS);
        out.unsafeWriteInt(retPos - start);
        out.unsafeWriteInt(finalSchemaId);
        out.unsafeWriteInt(offset);

        out.unsafePosition(retPos);
    }

    /**
     * Perform post-write hash code update if necessary.
     *
     * @param clsName Class name. Always null if class is registered.
     */
    public void postWriteHashCode(@Nullable String clsName) {
        int typeId = clsName == null ? this.typeId : ctx.typeId(clsName);

        BinaryIdentityResolver identity = ctx.identity(typeId);

        if (out.hasArray()) {
            // Heap.
            byte[] data = out.array();

            BinaryObjectImpl obj = new BinaryObjectImpl(ctx, data, start);

            BinaryPrimitives.writeInt(data, start + GridBinaryMarshaller.HASH_CODE_POS, identity.hashCode(obj));
        }
        else {
            // Offheap.
            long ptr = out.rawOffheapPointer();

            assert ptr != 0;

            BinaryObjectOffheapImpl obj = new BinaryObjectOffheapImpl(ctx, ptr, start, out.capacity());

            BinaryPrimitives.writeInt(ptr, start + GridBinaryMarshaller.HASH_CODE_POS, identity.hashCode(obj));
        }
    }

    /**
     * Pop schema.
     */
    public void popSchema() {
        if (fieldCnt > 0)
            schema.pop(fieldCnt);
    }

    /**
     * @param val Byte array.
     */
    public void write(byte[] val) {
        out.writeByteArray(val);
    }

    /**
     * @param val Byte array.
     * @param off Offset.
     * @param len Length.
     */
    public void write(byte[] val, int off, int len) {
        out.write(val, off, len);
    }

    /**
     * @param val String value.
     */
    public void doWriteDecimal(@Nullable BigDecimal val) {
        if (val == null)
            out.writeByte(GridBinaryMarshaller.NULL);
        else {
            out.unsafeEnsure(1 + 4 + 4);

            out.unsafeWriteByte(GridBinaryMarshaller.DECIMAL);

            out.unsafeWriteInt(val.scale());

            BigInteger intVal = val.unscaledValue();

            boolean negative = intVal.signum() == -1;

            if (negative)
                intVal = intVal.negate();

            byte[] vals = intVal.toByteArray();

            if (negative)
                vals[0] |= -0x80;

            out.unsafeWriteInt(vals.length);
            out.writeByteArray(vals);
        }
    }

    /**
     * @param val String value.
     */
    public void doWriteString(@Nullable String val) {
        if (val == null)
            out.writeByte(GridBinaryMarshaller.NULL);
        else {
            byte[] strArr;

            if (BinaryUtils.USE_STR_SERIALIZATION_VER_2)
                strArr = BinaryUtils.strToUtf8Bytes(val);
            else
                strArr = val.getBytes(UTF_8);

            out.unsafeEnsure(1 + 4);
            out.unsafeWriteByte(GridBinaryMarshaller.STRING);
            out.unsafeWriteInt(strArr.length);

            out.writeByteArray(strArr);
        }
    }

    /**
     * @param uuid UUID.
     */
    public void doWriteUuid(@Nullable UUID uuid) {
        if (uuid == null)
            out.writeByte(GridBinaryMarshaller.NULL);
        else {
            out.unsafeEnsure(1 + 8 + 8);
            out.unsafeWriteByte(GridBinaryMarshaller.UUID);
            out.unsafeWriteLong(uuid.getMostSignificantBits());
            out.unsafeWriteLong(uuid.getLeastSignificantBits());
        }
    }

    /**
     * @param date Date.
     */
    public void doWriteDate(@Nullable Date date) {
        if (date == null)
            out.writeByte(GridBinaryMarshaller.NULL);
        else {
            out.unsafeEnsure(1 + 8);
            out.unsafeWriteByte(GridBinaryMarshaller.DATE);
            out.unsafeWriteLong(date.getTime());
        }
    }

    /**
     * @param ts Timestamp.
     */
    public void doWriteTimestamp(@Nullable Timestamp ts) {
        if (ts== null)
            out.writeByte(GridBinaryMarshaller.NULL);
        else {
            out.unsafeEnsure(1 + 8 + 4);
            out.unsafeWriteByte(GridBinaryMarshaller.TIMESTAMP);
            out.unsafeWriteLong(ts.getTime());
            out.unsafeWriteInt(ts.getNanos() % 1000000);
        }
    }

    /**
     * @param time Time.
     */
    public void doWriteTime(@Nullable Time time) {
        if (time== null)
            out.writeByte(GridBinaryMarshaller.NULL);
        else {
            out.unsafeEnsure(1 + 8);
            out.unsafeWriteByte(GridBinaryMarshaller.TIME);
            out.unsafeWriteLong(time.getTime());
        }
    }

    /**
     * Write object.
     *
     * @param obj Object.
     * @throws org.apache.ignite.binary.BinaryObjectException In case of error.
     */
    public void doWriteObject(@Nullable Object obj) throws BinaryObjectException {
        if (obj == null)
            out.writeByte(GridBinaryMarshaller.NULL);
        else {
            BinaryWriterExImpl writer = new BinaryWriterExImpl(ctx, out, schema, handles());

            writer.marshal(obj);
        }
    }

    /**
     * @param val Byte array.
     */
    void doWriteByteArray(@Nullable byte[] val) {
        if (val == null)
            out.writeByte(GridBinaryMarshaller.NULL);
        else {
            out.unsafeEnsure(1 + 4);
            out.unsafeWriteByte(GridBinaryMarshaller.BYTE_ARR);
            out.unsafeWriteInt(val.length);

            out.writeByteArray(val);
        }
    }

    /**
     * @param val Short array.
     */
    void doWriteShortArray(@Nullable short[] val) {
        if (val == null)
            out.writeByte(GridBinaryMarshaller.NULL);
        else {
            out.unsafeEnsure(1 + 4);
            out.unsafeWriteByte(GridBinaryMarshaller.SHORT_ARR);
            out.unsafeWriteInt(val.length);

            out.writeShortArray(val);
        }
    }

    /**
     * @param val Integer array.
     */
    void doWriteIntArray(@Nullable int[] val) {
        if (val == null)
            out.writeByte(GridBinaryMarshaller.NULL);
        else {
            out.unsafeEnsure(1 + 4);
            out.unsafeWriteByte(GridBinaryMarshaller.INT_ARR);
            out.unsafeWriteInt(val.length);

            out.writeIntArray(val);
        }
    }

    /**
     * @param val Long array.
     */
    void doWriteLongArray(@Nullable long[] val) {
        if (val == null)
            out.writeByte(GridBinaryMarshaller.NULL);
        else {
            out.unsafeEnsure(1 + 4);
            out.unsafeWriteByte(GridBinaryMarshaller.LONG_ARR);
            out.unsafeWriteInt(val.length);

            out.writeLongArray(val);
        }
    }

    /**
     * @param val Float array.
     */
    void doWriteFloatArray(@Nullable float[] val) {
        if (val == null)
            out.writeByte(GridBinaryMarshaller.NULL);
        else {
            out.unsafeEnsure(1 + 4);
            out.unsafeWriteByte(GridBinaryMarshaller.FLOAT_ARR);
            out.unsafeWriteInt(val.length);

            out.writeFloatArray(val);
        }
    }

    /**
     * @param val Double array.
     */
    void doWriteDoubleArray(@Nullable double[] val) {
        if (val == null)
            out.writeByte(GridBinaryMarshaller.NULL);
        else {
            out.unsafeEnsure(1 + 4);
            out.unsafeWriteByte(GridBinaryMarshaller.DOUBLE_ARR);
            out.unsafeWriteInt(val.length);

            out.writeDoubleArray(val);
        }
    }

    /**
     * @param val Char array.
     */
    void doWriteCharArray(@Nullable char[] val) {
        if (val == null)
            out.writeByte(GridBinaryMarshaller.NULL);
        else {
            out.unsafeEnsure(1 + 4);
            out.unsafeWriteByte(GridBinaryMarshaller.CHAR_ARR);
            out.unsafeWriteInt(val.length);

            out.writeCharArray(val);
        }
    }

    /**
     * @param val Boolean array.
     */
    void doWriteBooleanArray(@Nullable boolean[] val) {
        if (val == null)
            out.writeByte(GridBinaryMarshaller.NULL);
        else {
            out.unsafeEnsure(1 + 4);
            out.unsafeWriteByte(GridBinaryMarshaller.BOOLEAN_ARR);
            out.unsafeWriteInt(val.length);

            out.writeBooleanArray(val);
        }
    }

    /**
     * @param val Array of strings.
     */
    void doWriteDecimalArray(@Nullable BigDecimal[] val) {
        if (val == null)
            out.writeByte(GridBinaryMarshaller.NULL);
        else {
            out.unsafeEnsure(1 + 4);
            out.unsafeWriteByte(GridBinaryMarshaller.DECIMAL_ARR);
            out.unsafeWriteInt(val.length);

            for (BigDecimal str : val)
                doWriteDecimal(str);
        }
    }

    /**
     * @param val Array of strings.
     */
    void doWriteStringArray(@Nullable String[] val) {
        if (val == null)
            out.writeByte(GridBinaryMarshaller.NULL);
        else {
            out.unsafeEnsure(1 + 4);
            out.unsafeWriteByte(GridBinaryMarshaller.STRING_ARR);
            out.unsafeWriteInt(val.length);

            for (String str : val)
                doWriteString(str);
        }
    }

    /**
     * @param val Array of UUIDs.
     */
    void doWriteUuidArray(@Nullable UUID[] val) {
        if (val == null)
            out.writeByte(GridBinaryMarshaller.NULL);
        else {
            out.unsafeEnsure(1 + 4);
            out.unsafeWriteByte(GridBinaryMarshaller.UUID_ARR);
            out.unsafeWriteInt(val.length);

            for (UUID uuid : val)
                doWriteUuid(uuid);
        }
    }

    /**
     * @param val Array of dates.
     */
    void doWriteDateArray(@Nullable Date[] val) {
        if (val == null)
            out.writeByte(GridBinaryMarshaller.NULL);
        else {
            out.unsafeEnsure(1 + 4);
            out.unsafeWriteByte(GridBinaryMarshaller.DATE_ARR);
            out.unsafeWriteInt(val.length);

            for (Date date : val)
                doWriteDate(date);
        }
    }

     /**
      * @param val Array of timestamps.
      */
     void doWriteTimestampArray(@Nullable Timestamp[] val) {
         if (val == null)
             out.writeByte(GridBinaryMarshaller.NULL);
         else {
             out.unsafeEnsure(1 + 4);
             out.unsafeWriteByte(GridBinaryMarshaller.TIMESTAMP_ARR);
             out.unsafeWriteInt(val.length);

             for (Timestamp ts : val)
                 doWriteTimestamp(ts);
         }
     }

    /**
     * @param val Array of time.
     */
    void doWriteTimeArray(@Nullable Time[] val) {
        if (val == null)
            out.writeByte(GridBinaryMarshaller.NULL);
        else {
            out.unsafeEnsure(1 + 4);
            out.unsafeWriteByte(GridBinaryMarshaller.TIME_ARR);
            out.unsafeWriteInt(val.length);

            for (Time time : val)
                doWriteTime(time);
        }
    }

    /**
     * @param val Array of objects.
     * @throws org.apache.ignite.binary.BinaryObjectException In case of error.
     */
    void doWriteObjectArray(@Nullable Object[] val) throws BinaryObjectException {
        if (val == null)
            out.writeByte(GridBinaryMarshaller.NULL);
        else {
            if (tryWriteAsHandle(val))
                return;

            BinaryClassDescriptor desc = ctx.descriptorForClass(val.getClass().getComponentType(), false);

            out.unsafeEnsure(1 + 4);
            out.unsafeWriteByte(GridBinaryMarshaller.OBJ_ARR);

            if (desc.registered())
                out.unsafeWriteInt(desc.typeId());
            else {
                out.unsafeWriteInt(GridBinaryMarshaller.UNREGISTERED_TYPE_ID);

                doWriteString(val.getClass().getComponentType().getName());
            }

            out.writeInt(val.length);

            for (Object obj : val)
                doWriteObject(obj);
        }
    }

    /**
     * @param col Collection.
     * @throws org.apache.ignite.binary.BinaryObjectException In case of error.
     */
    void doWriteCollection(@Nullable Collection<?> col) throws BinaryObjectException {
        if (col == null)
            out.writeByte(GridBinaryMarshaller.NULL);
        else {
            if (tryWriteAsHandle(col))
                return;

            out.unsafeEnsure(1 + 4 + 1);
            out.unsafeWriteByte(GridBinaryMarshaller.COL);
            out.unsafeWriteInt(col.size());
            out.unsafeWriteByte(ctx.collectionType(col.getClass()));

            for (Object obj : col)
                doWriteObject(obj);
        }
    }

    /**
     * @param map Map.
     * @throws org.apache.ignite.binary.BinaryObjectException In case of error.
     */
    void doWriteMap(@Nullable Map<?, ?> map) throws BinaryObjectException {
        if (map == null)
            out.writeByte(GridBinaryMarshaller.NULL);
        else {
            if (tryWriteAsHandle(map))
                return;

            out.unsafeEnsure(1 + 4 + 1);
            out.unsafeWriteByte(GridBinaryMarshaller.MAP);
            out.unsafeWriteInt(map.size());
            out.unsafeWriteByte(ctx.mapType(map.getClass()));

            for (Map.Entry<?, ?> e : map.entrySet()) {
                doWriteObject(e.getKey());
                doWriteObject(e.getValue());
            }
        }
    }

    /**
     * @param val Value.
     */
    void doWriteEnum(@Nullable Enum<?> val) {
        if (val == null)
            out.writeByte(GridBinaryMarshaller.NULL);
        else {
            BinaryClassDescriptor desc = ctx.descriptorForClass(val.getClass(), false);

            out.unsafeEnsure(1 + 4);

            out.unsafeWriteByte(GridBinaryMarshaller.ENUM);

            if (desc.registered())
                out.unsafeWriteInt(desc.typeId());
            else {
                out.unsafeWriteInt(GridBinaryMarshaller.UNREGISTERED_TYPE_ID);
                doWriteString(val.getClass().getName());
            }

            out.writeInt(val.ordinal());
        }
    }

    /**
     * @param val Value.
     */
    void doWriteBinaryEnum(BinaryEnumObjectImpl val) {
        assert val != null;

        int typeId = val.typeId();

        if (typeId != GridBinaryMarshaller.UNREGISTERED_TYPE_ID) {
            out.unsafeEnsure(1 + 4 + 4);

<<<<<<< HEAD
        out.unsafeWriteByte(GridBinaryMarshaller.BINARY_ENUM);
        out.unsafeWriteInt(typeId);
=======
            out.unsafeWriteByte(GridBinaryMarshaller.BINARY_ENUM);
            out.unsafeWriteInt(typeId);
            out.unsafeWriteInt(val.enumOrdinal());
        }
        else {
            out.unsafeEnsure(1 + 4);

            out.unsafeWriteByte(GridBinaryMarshaller.BINARY_ENUM);
            out.unsafeWriteInt(typeId);
>>>>>>> e09b5a2d

            doWriteString(val.className());

            out.writeInt(val.enumOrdinal());
        }
    }

    /**
     * @param val Array.
     */
    void doWriteEnumArray(@Nullable Object[] val) {
        assert val == null || val.getClass().getComponentType().isEnum();

        if (val == null)
            out.writeByte(GridBinaryMarshaller.NULL);
        else {
            BinaryClassDescriptor desc = ctx.descriptorForClass(val.getClass().getComponentType(), false);

            out.unsafeEnsure(1 + 4);

            out.unsafeWriteByte(GridBinaryMarshaller.ENUM_ARR);

            if (desc.registered())
                out.unsafeWriteInt(desc.typeId());
            else {
                out.unsafeWriteInt(GridBinaryMarshaller.UNREGISTERED_TYPE_ID);

                doWriteString(val.getClass().getComponentType().getName());
            }

            out.writeInt(val.length);

            // TODO: Denis: Redundant data for each element of the array.
            for (Object o : val)
                doWriteEnum((Enum<?>)o);
        }
    }

    /**
     * @param val Class.
     */
    void doWriteClass(@Nullable Class val) {
        if (val == null)
            out.writeByte(GridBinaryMarshaller.NULL);
        else {
            BinaryClassDescriptor desc = ctx.descriptorForClass(val, false);

            out.unsafeEnsure(1 + 4);

            out.unsafeWriteByte(GridBinaryMarshaller.CLASS);

            if (desc.registered())
                out.unsafeWriteInt(desc.typeId());
            else {
                out.unsafeWriteInt(GridBinaryMarshaller.UNREGISTERED_TYPE_ID);

                doWriteString(val.getName());
            }
        }
    }

    /**
     * @param proxy Proxy.
     */
    public void doWriteProxy(Proxy proxy, Class<?>[] intfs) {
        if (proxy == null)
            out.writeByte(GridBinaryMarshaller.NULL);
        else {
            out.unsafeEnsure(1 + 4);

            out.unsafeWriteByte(GridBinaryMarshaller.PROXY);
            out.unsafeWriteInt(intfs.length);

            for (Class<?> intf : intfs) {
                BinaryClassDescriptor desc = ctx.descriptorForClass(intf, false);

                if (desc.registered())
                    out.writeInt(desc.typeId());
                else {
                    out.writeInt(GridBinaryMarshaller.UNREGISTERED_TYPE_ID);

                    doWriteString(intf.getName());
                }
            }

            InvocationHandler ih = Proxy.getInvocationHandler(proxy);

            assert ih != null;

            doWriteObject(ih);
        }
    }

    /**
     * @param po Binary object.
     */
    public void doWriteBinaryObject(@Nullable BinaryObjectImpl po) {
        if (po == null)
            out.writeByte(GridBinaryMarshaller.NULL);
        else {
            byte[] poArr = po.array();

            out.unsafeEnsure(1 + 4 + poArr.length + 4);

            out.unsafeWriteByte(GridBinaryMarshaller.BINARY_OBJ);
            out.unsafeWriteInt(poArr.length);
            out.writeByteArray(poArr);
            out.unsafeWriteInt(po.start());
        }
    }

    /**
     * @param val Value.
     */
    public void writeByteFieldPrimitive(byte val) {
        out.unsafeEnsure(1 + 1);

        out.unsafeWriteByte(GridBinaryMarshaller.BYTE);
        out.unsafeWriteByte(val);
    }

    /**
     * @param val Value.
     */
    void writeByteField(@Nullable Byte val) {
        if (val == null)
            out.writeByte(GridBinaryMarshaller.NULL);
        else
            writeByteFieldPrimitive(val);
    }

    /**
     * @param val Class.
     */
    void writeClassField(@Nullable Class val) {
        doWriteClass(val);
    }

    /**
     * @param val Value.
     */
    public void writeShortFieldPrimitive(short val) {
        out.unsafeEnsure(1 + 2);

        out.unsafeWriteByte(GridBinaryMarshaller.SHORT);
        out.unsafeWriteShort(val);
    }

    /**
     * @param val Value.
     */
    void writeShortField(@Nullable Short val) {
        if (val == null)
            out.writeByte(GridBinaryMarshaller.NULL);
        else
            writeShortFieldPrimitive(val);
    }

    /**
     * @param val Value.
     */
    public void writeIntFieldPrimitive(int val) {
        out.unsafeEnsure(1 + 4);

        out.unsafeWriteByte(GridBinaryMarshaller.INT);
        out.unsafeWriteInt(val);
    }

    /**
     * @param val Value.
     */
    void writeIntField(@Nullable Integer val) {
        if (val == null)
            out.writeByte(GridBinaryMarshaller.NULL);
        else
            writeIntFieldPrimitive(val);
    }

    /**
     * @param val Value.
     */
    public void writeLongFieldPrimitive(long val) {
        out.unsafeEnsure(1 + 8);

        out.unsafeWriteByte(GridBinaryMarshaller.LONG);
        out.unsafeWriteLong(val);
    }

    /**
     * @param val Value.
     */
    void writeLongField(@Nullable Long val) {
        if (val == null)
            out.writeByte(GridBinaryMarshaller.NULL);
        else
            writeLongFieldPrimitive(val);
    }

    /**
     * @param val Value.
     */
    public void writeFloatFieldPrimitive(float val) {
        out.unsafeEnsure(1 + 4);

        out.unsafeWriteByte(GridBinaryMarshaller.FLOAT);
        out.unsafeWriteFloat(val);
    }

    /**
     * @param val Value.
     */
    void writeFloatField(@Nullable Float val) {
        if (val == null)
            out.writeByte(GridBinaryMarshaller.NULL);
        else
            writeFloatFieldPrimitive(val);
    }

    /**
     * @param val Value.
     */
    public void writeDoubleFieldPrimitive(double val) {
        out.unsafeEnsure(1 + 8);

        out.unsafeWriteByte(GridBinaryMarshaller.DOUBLE);
        out.unsafeWriteDouble(val);
    }

    /**
     * @param val Value.
     */
    void writeDoubleField(@Nullable Double val) {
        if (val == null)
            out.writeByte(GridBinaryMarshaller.NULL);
        else
            writeDoubleFieldPrimitive(val);
    }

    /**
     * @param val Value.
     */
    public void writeCharFieldPrimitive(char val) {
        out.unsafeEnsure(1 + 2);

        out.unsafeWriteByte(GridBinaryMarshaller.CHAR);
        out.unsafeWriteChar(val);
    }

    /**
     * @param val Value.
     */
    void writeCharField(@Nullable Character val) {
        if (val == null)
            out.writeByte(GridBinaryMarshaller.NULL);
        else
            writeCharFieldPrimitive(val);
    }

    /**
     * @param val Value.
     */
    public void writeBooleanFieldPrimitive(boolean val) {
        out.unsafeEnsure(1 + 1);

        out.unsafeWriteByte(GridBinaryMarshaller.BOOLEAN);
        out.unsafeWriteBoolean(val);
    }

    /**
     * @param val Value.
     */
    void writeBooleanField(@Nullable Boolean val) {
        if (val == null)
            out.writeByte(GridBinaryMarshaller.NULL);
        else
            writeBooleanFieldPrimitive(val);
    }

    /**
     * @param val Value.
     */
    void writeDecimalField(@Nullable BigDecimal val) {
        doWriteDecimal(val);
    }

    /**
     * @param val Value.
     */
    void writeStringField(@Nullable String val) {
        doWriteString(val);
    }

    /**
     * @param val Value.
     */
    void writeUuidField(@Nullable UUID val) {
        doWriteUuid(val);
    }

    /**
     * @param val Value.
     */
    void writeDateField(@Nullable Date val) {
        doWriteDate(val);
    }

    /**
     * @param val Value.
     */
    void writeTimestampField(@Nullable Timestamp val) {
        doWriteTimestamp(val);
    }

    /**
     * @param val Value.
     */
    void writeTimeField(@Nullable Time val) {
        doWriteTime(val);
    }

    /**
     * @param obj Object.
     * @throws org.apache.ignite.binary.BinaryObjectException In case of error.
     */
    void writeObjectField(@Nullable Object obj) throws BinaryObjectException {
        doWriteObject(obj);
    }

    /**
     * @param val Value.
     */
    void writeByteArrayField(@Nullable byte[] val) {
        doWriteByteArray(val);
    }

    /**
     * @param val Value.
     */
    void writeShortArrayField(@Nullable short[] val) {
        doWriteShortArray(val);
    }

    /**
     * @param val Value.
     */
    void writeIntArrayField(@Nullable int[] val) {
        doWriteIntArray(val);
    }

    /**
     * @param val Value.
     */
    void writeLongArrayField(@Nullable long[] val) {
        doWriteLongArray(val);
    }

    /**
     * @param val Value.
     */
    void writeFloatArrayField(@Nullable float[] val) {
        doWriteFloatArray(val);
    }

    /**
     * @param val Value.
     */
    void writeDoubleArrayField(@Nullable double[] val) {
        doWriteDoubleArray(val);
    }

    /**
     * @param val Value.
     */
    void writeCharArrayField(@Nullable char[] val) {
        doWriteCharArray(val);
    }

    /**
     * @param val Value.
     */
    void writeBooleanArrayField(@Nullable boolean[] val) {
        doWriteBooleanArray(val);
    }

    /**
     * @param val Value.
     */
    void writeDecimalArrayField(@Nullable BigDecimal[] val) {
        doWriteDecimalArray(val);
    }

    /**
     * @param val Value.
     */
    void writeStringArrayField(@Nullable String[] val) {
        doWriteStringArray(val);
    }

    /**
     * @param val Value.
     */
    void writeUuidArrayField(@Nullable UUID[] val) {
        doWriteUuidArray(val);
    }

    /**
     * @param val Value.
     */
    void writeDateArrayField(@Nullable Date[] val) {
        doWriteDateArray(val);
    }

    /**
     * @param val Value.
     */
    void writeTimestampArrayField(@Nullable Timestamp[] val) {
        doWriteTimestampArray(val);
    }

    /**
     * @param val Value.
     */
    void writeTimeArrayField(@Nullable Time[] val) {
        doWriteTimeArray(val);
    }

    /**
     * @param val Value.
     * @throws org.apache.ignite.binary.BinaryObjectException In case of error.
     */
    void writeObjectArrayField(@Nullable Object[] val) throws BinaryObjectException {
        doWriteObjectArray(val);
    }

    /**
     * @param col Collection.
     * @throws org.apache.ignite.binary.BinaryObjectException In case of error.
     */
    void writeCollectionField(@Nullable Collection<?> col) throws BinaryObjectException {
        doWriteCollection(col);
    }

    /**
     * @param map Map.
     * @throws org.apache.ignite.binary.BinaryObjectException In case of error.
     */
    void writeMapField(@Nullable Map<?, ?> map) throws BinaryObjectException {
        doWriteMap(map);
    }

    /**
     * @param val Value.
     */
    void writeEnumField(@Nullable Enum<?> val) {
        doWriteEnum(val);
    }

    /**
     * @param val Value.
     */
    void writeEnumArrayField(@Nullable Object[] val) {
        doWriteEnumArray(val);
    }

    /**
     * @param po Binary object.
     * @throws org.apache.ignite.binary.BinaryObjectException In case of error.
     */
    void writeBinaryObjectField(@Nullable BinaryObjectImpl po) throws BinaryObjectException {
        doWriteBinaryObject(po);
    }

    /** {@inheritDoc} */
    @Override public void writeByte(String fieldName, byte val) throws BinaryObjectException {
        writeFieldId(fieldName);
        writeByteField(val);
    }

    /** {@inheritDoc} */
    @Override public void writeByte(byte val) throws BinaryObjectException {
        out.writeByte(val);
    }

    /** {@inheritDoc} */
    @Override public void writeShort(String fieldName, short val) throws BinaryObjectException {
        writeFieldId(fieldName);
        writeShortField(val);
    }

    /** {@inheritDoc} */
    @Override public void writeShort(short val) throws BinaryObjectException {
        out.writeShort(val);
    }

    /** {@inheritDoc} */
    @Override public void writeInt(String fieldName, int val) throws BinaryObjectException {
        writeFieldId(fieldName);
        writeIntField(val);
    }

    /** {@inheritDoc} */
    @Override public void writeInt(int val) throws BinaryObjectException {
        out.writeInt(val);
    }

    /** {@inheritDoc} */
    @Override public void writeLong(String fieldName, long val) throws BinaryObjectException {
        writeFieldId(fieldName);
        writeLongField(val);
    }

    /** {@inheritDoc} */
    @Override public void writeLong(long val) throws BinaryObjectException {
        out.writeLong(val);
    }

    /** {@inheritDoc} */
    @Override public void writeFloat(String fieldName, float val) throws BinaryObjectException {
        writeFieldId(fieldName);
        writeFloatField(val);
    }

    /** {@inheritDoc} */
    @Override public void writeFloat(float val) throws BinaryObjectException {
        out.writeFloat(val);
    }

    /** {@inheritDoc} */
    @Override public void writeDouble(String fieldName, double val) throws BinaryObjectException {
        writeFieldId(fieldName);
        writeDoubleField(val);
    }

    /** {@inheritDoc} */
    @Override public void writeDouble(double val) throws BinaryObjectException {
        out.writeDouble(val);
    }

    /** {@inheritDoc} */
    @Override public void writeChar(String fieldName, char val) throws BinaryObjectException {
        writeFieldId(fieldName);
        writeCharField(val);
    }

    /** {@inheritDoc} */
    @Override public void writeChar(char val) throws BinaryObjectException {
        out.writeChar(val);
    }

    /** {@inheritDoc} */
    @Override public void writeBoolean(String fieldName, boolean val) throws BinaryObjectException {
        writeFieldId(fieldName);
        writeBooleanField(val);
    }

    /** {@inheritDoc} */
    @Override public void writeBoolean(boolean val) throws BinaryObjectException {
        out.writeBoolean(val);
    }

    /** {@inheritDoc} */
    @Override public void writeDecimal(String fieldName, @Nullable BigDecimal val) throws BinaryObjectException {
        writeFieldId(fieldName);
        writeDecimalField(val);
    }

    /** {@inheritDoc} */
    @Override public void writeDecimal(@Nullable BigDecimal val) throws BinaryObjectException {
        doWriteDecimal(val);
    }

    /** {@inheritDoc} */
    @Override public void writeString(String fieldName, @Nullable String val) throws BinaryObjectException {
        writeFieldId(fieldName);
        writeStringField(val);
    }

    /** {@inheritDoc} */
    @Override public void writeString(@Nullable String val) throws BinaryObjectException {
        doWriteString(val);
    }

    /** {@inheritDoc} */
    @Override public void writeUuid(String fieldName, @Nullable UUID val) throws BinaryObjectException {
        writeFieldId(fieldName);
        writeUuidField(val);
    }

    /** {@inheritDoc} */
    @Override public void writeUuid(@Nullable UUID val) throws BinaryObjectException {
        doWriteUuid(val);
    }

    /** {@inheritDoc} */
    @Override public void writeDate(String fieldName, @Nullable Date val) throws BinaryObjectException {
        writeFieldId(fieldName);
        writeDateField(val);
    }

    /** {@inheritDoc} */
    @Override public void writeDate(@Nullable Date val) throws BinaryObjectException {
        doWriteDate(val);
    }

    /** {@inheritDoc} */
    @Override public void writeTimestamp(String fieldName, @Nullable Timestamp val) throws BinaryObjectException {
        writeFieldId(fieldName);
        writeTimestampField(val);
    }

    /** {@inheritDoc} */
    @Override public void writeTimestamp(@Nullable Timestamp val) throws BinaryObjectException {
        doWriteTimestamp(val);
    }

    /** {@inheritDoc} */
    @Override public void writeTime(String fieldName, @Nullable Time val) throws BinaryObjectException {
        writeFieldId(fieldName);
        writeTimeField(val);
    }

    /** {@inheritDoc} */
    @Override public void writeTime(@Nullable Time val) throws BinaryObjectException {
        doWriteTime(val);
    }

    /** {@inheritDoc} */
    @Override public void writeObject(String fieldName, @Nullable Object obj) throws BinaryObjectException {
        writeFieldId(fieldName);
        writeObjectField(obj);
    }

    /** {@inheritDoc} */
    @Override public void writeObject(@Nullable Object obj) throws BinaryObjectException {
        doWriteObject(obj);
    }

    /** {@inheritDoc} */
    @Override public void writeObjectDetached(@Nullable Object obj) throws BinaryObjectException {
        if (obj == null)
            out.writeByte(GridBinaryMarshaller.NULL);
        else {
            BinaryWriterExImpl writer = new BinaryWriterExImpl(ctx, out, schema, null);

            writer.marshal(obj);
        }
    }

    /** {@inheritDoc} */
    @Override public void writeByteArray(String fieldName, @Nullable byte[] val) throws BinaryObjectException {
        writeFieldId(fieldName);
        writeByteArrayField(val);
    }

    /** {@inheritDoc} */
    @Override public void writeByteArray(@Nullable byte[] val) throws BinaryObjectException {
        doWriteByteArray(val);
    }

    /** {@inheritDoc} */
    @Override public void writeShortArray(String fieldName, @Nullable short[] val) throws BinaryObjectException {
        writeFieldId(fieldName);
        writeShortArrayField(val);
    }

    /** {@inheritDoc} */
    @Override public void writeShortArray(@Nullable short[] val) throws BinaryObjectException {
        doWriteShortArray(val);
    }

    /** {@inheritDoc} */
    @Override public void writeIntArray(String fieldName, @Nullable int[] val) throws BinaryObjectException {
        writeFieldId(fieldName);
        writeIntArrayField(val);
    }

    /** {@inheritDoc} */
    @Override public void writeIntArray(@Nullable int[] val) throws BinaryObjectException {
        doWriteIntArray(val);
    }

    /** {@inheritDoc} */
    @Override public void writeLongArray(String fieldName, @Nullable long[] val) throws BinaryObjectException {
        writeFieldId(fieldName);
        writeLongArrayField(val);
    }

    /** {@inheritDoc} */
    @Override public void writeLongArray(@Nullable long[] val) throws BinaryObjectException {
        doWriteLongArray(val);
    }

    /** {@inheritDoc} */
    @Override public void writeFloatArray(String fieldName, @Nullable float[] val) throws BinaryObjectException {
        writeFieldId(fieldName);
        writeFloatArrayField(val);
    }

    /** {@inheritDoc} */
    @Override public void writeFloatArray(@Nullable float[] val) throws BinaryObjectException {
        doWriteFloatArray(val);
    }

    /** {@inheritDoc} */
    @Override public void writeDoubleArray(String fieldName, @Nullable double[] val)
        throws BinaryObjectException {
        writeFieldId(fieldName);
        writeDoubleArrayField(val);
    }

    /** {@inheritDoc} */
    @Override public void writeDoubleArray(@Nullable double[] val) throws BinaryObjectException {
        doWriteDoubleArray(val);
    }

    /** {@inheritDoc} */
    @Override public void writeCharArray(String fieldName, @Nullable char[] val) throws BinaryObjectException {
        writeFieldId(fieldName);
        writeCharArrayField(val);
    }

    /** {@inheritDoc} */
    @Override public void writeCharArray(@Nullable char[] val) throws BinaryObjectException {
        doWriteCharArray(val);
    }

    /** {@inheritDoc} */
    @Override public void writeBooleanArray(String fieldName, @Nullable boolean[] val)
        throws BinaryObjectException {
        writeFieldId(fieldName);
        writeBooleanArrayField(val);
    }

    /** {@inheritDoc} */
    @Override public void writeBooleanArray(@Nullable boolean[] val) throws BinaryObjectException {
        doWriteBooleanArray(val);
    }

    /** {@inheritDoc} */
    @Override public void writeDecimalArray(String fieldName, @Nullable BigDecimal[] val)
        throws BinaryObjectException {
        writeFieldId(fieldName);
        writeDecimalArrayField(val);
    }

    /** {@inheritDoc} */
    @Override public void writeDecimalArray(@Nullable BigDecimal[] val) throws BinaryObjectException {
        doWriteDecimalArray(val);
    }

    /** {@inheritDoc} */
    @Override public void writeStringArray(String fieldName, @Nullable String[] val)
        throws BinaryObjectException {
        writeFieldId(fieldName);
        writeStringArrayField(val);
    }

    /** {@inheritDoc} */
    @Override public void writeStringArray(@Nullable String[] val) throws BinaryObjectException {
        doWriteStringArray(val);
    }

    /** {@inheritDoc} */
    @Override public void writeUuidArray(String fieldName, @Nullable UUID[] val) throws BinaryObjectException {
        writeFieldId(fieldName);
        writeUuidArrayField(val);
    }

    /** {@inheritDoc} */
    @Override public void writeUuidArray(@Nullable UUID[] val) throws BinaryObjectException {
        doWriteUuidArray(val);
    }

    /** {@inheritDoc} */
    @Override public void writeDateArray(String fieldName, @Nullable Date[] val) throws BinaryObjectException {
        writeFieldId(fieldName);
        writeDateArrayField(val);
    }

    /** {@inheritDoc} */
    @Override public void writeDateArray(@Nullable Date[] val) throws BinaryObjectException {
        doWriteDateArray(val);
    }

    /** {@inheritDoc} */
    @Override public void writeTimestampArray(String fieldName, @Nullable Timestamp[] val) throws BinaryObjectException {
        writeFieldId(fieldName);
        writeTimestampArrayField(val);
    }

    /** {@inheritDoc} */
    @Override public void writeTimestampArray(@Nullable Timestamp[] val) throws BinaryObjectException {
        doWriteTimestampArray(val);
    }

    /** {@inheritDoc} */
    @Override public void writeTimeArray(String fieldName, @Nullable Time[] val) throws BinaryObjectException {
        writeFieldId(fieldName);
        writeTimeArrayField(val);
    }

    /** {@inheritDoc} */
    @Override public void writeTimeArray(@Nullable Time[] val) throws BinaryObjectException {
        doWriteTimeArray(val);
    }

     /** {@inheritDoc} */
    @Override public void writeObjectArray(String fieldName, @Nullable Object[] val) throws BinaryObjectException {
        writeFieldId(fieldName);
        writeObjectArrayField(val);
    }

    /** {@inheritDoc} */
    @Override public void writeObjectArray(@Nullable Object[] val) throws BinaryObjectException {
        doWriteObjectArray(val);
    }

    /** {@inheritDoc} */
    @Override public <T> void writeCollection(String fieldName, @Nullable Collection<T> col)
        throws BinaryObjectException {
        writeFieldId(fieldName);
        writeCollectionField(col);
    }

    /** {@inheritDoc} */
    @Override public <T> void writeCollection(@Nullable Collection<T> col) throws BinaryObjectException {
        doWriteCollection(col);
    }

    /** {@inheritDoc} */
    @Override public <K, V> void writeMap(String fieldName, @Nullable Map<K, V> map)
        throws BinaryObjectException {
        writeFieldId(fieldName);
        writeMapField(map);
    }

    /** {@inheritDoc} */
    @Override public <K, V> void writeMap(@Nullable Map<K, V> map) throws BinaryObjectException {
        doWriteMap(map);
    }

    /** {@inheritDoc} */
    @Override public <T extends Enum<?>> void writeEnum(String fieldName, T val) throws BinaryObjectException {
        writeFieldId(fieldName);
        writeEnumField(val);
    }

    /** {@inheritDoc} */
    @Override public <T extends Enum<?>> void writeEnum(T val) throws BinaryObjectException {
        doWriteEnum(val);
    }

    /** {@inheritDoc} */
    @Override public <T extends Enum<?>> void writeEnumArray(String fieldName, T[] val) throws BinaryObjectException {
        writeFieldId(fieldName);
        writeEnumArrayField(val);
    }

    /** {@inheritDoc} */
    @Override public <T extends Enum<?>> void writeEnumArray(T[] val) throws BinaryObjectException {
        doWriteEnumArray(val);
    }

    /** {@inheritDoc} */
    @Override public BinaryRawWriter rawWriter() {
        if (rawOffPos == 0)
            rawOffPos = out.position();

        return this;
    }

    /** {@inheritDoc} */
    @Override public BinaryOutputStream out() {
        return out;
    }

    /** {@inheritDoc} */
    @SuppressWarnings("NullableProblems")
    @Override public void writeBytes(String s) throws IOException {
        int len = s.length();

        writeInt(len);

        for (int i = 0; i < len; i++)
            writeByte(s.charAt(i));
    }

    /** {@inheritDoc} */
    @SuppressWarnings("NullableProblems")
    @Override public void writeChars(String s) throws IOException {
        int len = s.length();

        writeInt(len);

        for (int i = 0; i < len; i++)
            writeChar(s.charAt(i));
    }

    /** {@inheritDoc} */
    @SuppressWarnings("NullableProblems")
    @Override public void writeUTF(String s) throws IOException {
        writeString(s);
    }

    /** {@inheritDoc} */
    @Override public void writeByte(int v) throws IOException {
        out.writeByte((byte) v);
    }

    /** {@inheritDoc} */
    @Override public void writeShort(int v) throws IOException {
        out.writeShort((short) v);
    }

    /** {@inheritDoc} */
    @Override public void writeChar(int v) throws IOException {
        out.writeChar((char) v);
    }

    /** {@inheritDoc} */
    @Override public void write(int b) throws IOException {
        out.writeByte((byte) b);
    }

    /** {@inheritDoc} */
    @Override public void flush() throws IOException {
        // No-op.
    }

    /** {@inheritDoc} */
    @Override public int reserveInt() {
        int pos = out.position();

        out.position(pos + LEN_INT);

        return pos;
    }

    /** {@inheritDoc} */
    @Override public void writeInt(int pos, int val) throws BinaryObjectException {
        out.writeInt(pos, val);
    }

    /**
     * @param fieldName Field name.
     * @throws org.apache.ignite.binary.BinaryObjectException If fields are not allowed.
     */
    private void writeFieldId(String fieldName) throws BinaryObjectException {
        A.notNull(fieldName, "fieldName");

        if (rawOffPos != 0)
            throw new BinaryObjectException("Individual field can't be written after raw writer is acquired.");

        if (mapper == null)
            mapper = ctx.userTypeMapper(typeId);

        assert mapper != null;

        int id = mapper.fieldId(typeId, fieldName);

        writeFieldId(id);
    }

    /**
     * Write field ID.
     * @param fieldId Field ID.
     */
    public void writeFieldId(int fieldId) {
        int fieldOff = out.position() - start;

        // Advance schema hash.
        schemaId = BinaryUtils.updateSchemaId(schemaId, fieldId);

        schema.push(fieldId, fieldOff);

        fieldCnt++;
    }

    /**
     * Write field ID without schema ID update. This method should be used when schema ID is stable because class
     * is seializable.
     *
     * @param fieldId Field ID.
     */
    public void writeFieldIdNoSchemaUpdate(int fieldId) {
        int fieldOff = out.position() - start;

        schema.push(fieldId, fieldOff);

        fieldCnt++;
    }

    /**
     * @param schemaId Schema ID.
     */
    public void schemaId(int schemaId) {
        this.schemaId = schemaId;
    }

    /**
     * @return Schema ID.
     */
    public int schemaId() {
        return schemaId;
    }

    /**
     * @return Current writer's schema.
     */
    public BinarySchema currentSchema() {
        BinarySchema.Builder builder = BinarySchema.Builder.newBuilder();

        if (schema != null)
            schema.build(builder, fieldCnt);

        return builder.build();
    }

    /**
     * Get current handles. If they are {@code null}, then we should create them. Otherwise we will not see updates
     * performed by child writers.
     *
     * @return Handles.
     */
    private BinaryWriterHandles handles() {
        if (handles == null)
            handles = new BinaryWriterHandles();

        return handles;
    }

    /**
     * Attempts to write the object as a handle.
     *
     * @param obj Object to write.
     * @return {@code true} if the object has been written as a handle.
     */
    boolean tryWriteAsHandle(Object obj) {
        assert obj != null;

        int pos = out.position();

        BinaryWriterHandles handles0 = handles();

        int old = handles0.put(obj, pos);

        if (old == BinaryWriterHandles.POS_NULL)
            return false;
        else {
            out.unsafeEnsure(1 + 4);

            out.unsafeWriteByte(GridBinaryMarshaller.HANDLE);
            out.unsafeWriteInt(pos - old);

            return true;
        }
    }

    /**
     * Create new writer with same context.
     *
     * @param typeId type
     * @return New writer.
     */
    public BinaryWriterExImpl newWriter(int typeId) {
        BinaryWriterExImpl res = new BinaryWriterExImpl(ctx, out, schema, handles());

        res.typeId(typeId);

        return res;
    }

    /**
     * @return Binary context.
     */
    public BinaryContext context() {
        return ctx;
    }
}<|MERGE_RESOLUTION|>--- conflicted
+++ resolved
@@ -823,10 +823,6 @@
         if (typeId != GridBinaryMarshaller.UNREGISTERED_TYPE_ID) {
             out.unsafeEnsure(1 + 4 + 4);
 
-<<<<<<< HEAD
-        out.unsafeWriteByte(GridBinaryMarshaller.BINARY_ENUM);
-        out.unsafeWriteInt(typeId);
-=======
             out.unsafeWriteByte(GridBinaryMarshaller.BINARY_ENUM);
             out.unsafeWriteInt(typeId);
             out.unsafeWriteInt(val.enumOrdinal());
@@ -836,7 +832,6 @@
 
             out.unsafeWriteByte(GridBinaryMarshaller.BINARY_ENUM);
             out.unsafeWriteInt(typeId);
->>>>>>> e09b5a2d
 
             doWriteString(val.className());
 
