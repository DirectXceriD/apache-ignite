--- conflicted
+++ resolved
@@ -205,18 +205,17 @@
     public static final int ComputeJobExecuteLocal = 61;
 
     /** */
-<<<<<<< HEAD
-    public static final int CachePluginCreate = 62;
-
-    /** */
-    public static final int CachePluginDestroy = 63;
-
-    /** */
-    public static final int CachePluginIgniteStart = 64;
-=======
     public static final int PluginProcessorStop = 62;
 
     /** */
     public static final int PluginProcessorIgniteStop = 63;
->>>>>>> e8377167
+
+    /** */
+    public static final int CachePluginCreate = 64;
+
+    /** */
+    public static final int CachePluginDestroy = 65;
+
+    /** */
+    public static final int CachePluginIgniteStart = 66;
 }