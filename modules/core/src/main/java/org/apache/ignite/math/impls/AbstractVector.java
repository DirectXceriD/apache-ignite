--- conflicted
+++ resolved
@@ -71,11 +71,7 @@
      * @param idx index
      */
     private void checkIndex(int idx) {
-<<<<<<< HEAD
-        if ( idx < 0 || idx >= sto.size())
-=======
         if (idx < 0 || idx >= sto.size())
->>>>>>> ed343ea5
             throw new IndexException(idx);
     }
 
@@ -294,14 +290,8 @@
     }
 
     @Override
-<<<<<<< HEAD
     public double foldMap(Vector vec, BiFunction<Double, Double, Double> foldFun, BiFunction<Double, Double, Double> combFun) {
-        if (vec.size() != sto.size())
-            throw new CardinalityException(sto.size(), vec.size());
-=======
-    public <T> T foldMap(Vector vec, BiFunction<T, Double, T> foldFun, BiFunction<Double, Double, Double> combFun) {
-        checkCardinality(vec);
->>>>>>> ed343ea5
+        checkCardinality(vec);
 
         double result = 0;
         int len = sto.size();
