--- conflicted
+++ resolved
@@ -40,11 +40,7 @@
     private final boolean active;
 
     /** */
-<<<<<<< HEAD
-    @Nullable private final BaselineTopology baselineTop;
-=======
     @Nullable private final BaselineTopology baselineTopology;
->>>>>>> 1118359c
 
     /** */
     private final UUID transitionReqId;
@@ -76,11 +72,7 @@
      * @return State instance.
      */
     static DiscoveryDataClusterState createTransitionState(boolean active,
-<<<<<<< HEAD
-        @Nullable BaselineTopology baselineTop,
-=======
         @Nullable BaselineTopology baselineTopology,
->>>>>>> 1118359c
         UUID transitionReqId,
         AffinityTopologyVersion transitionTopVer,
         Set<UUID> transitionNodes) {
@@ -88,11 +80,7 @@
         assert transitionTopVer != null;
         assert !F.isEmpty(transitionNodes) : transitionNodes;
 
-<<<<<<< HEAD
-        return new DiscoveryDataClusterState(active, baselineTop, transitionReqId, transitionTopVer, transitionNodes);
-=======
         return new DiscoveryDataClusterState(active, baselineTopology, transitionReqId, transitionTopVer, transitionNodes);
->>>>>>> 1118359c
     }
 
     /**
@@ -102,20 +90,12 @@
      * @param transitionNodes Nodes participating in state change exchange.
      */
     private DiscoveryDataClusterState(boolean active,
-<<<<<<< HEAD
-        @Nullable BaselineTopology baselineTop,
-=======
         @Nullable BaselineTopology baselineTopology,
->>>>>>> 1118359c
         @Nullable UUID transitionReqId,
         @Nullable AffinityTopologyVersion transitionTopVer,
         @Nullable Set<UUID> transitionNodes) {
         this.active = active;
-<<<<<<< HEAD
-        this.baselineTop = baselineTop;
-=======
         this.baselineTopology = baselineTopology;
->>>>>>> 1118359c
         this.transitionReqId = transitionReqId;
         this.transitionTopVer = transitionTopVer;
         this.transitionNodes = transitionNodes;
@@ -175,11 +155,7 @@
      * @return Baseline topology.
      */
     @Nullable public BaselineTopology baselineTopology() {
-<<<<<<< HEAD
-        return baselineTop;
-=======
         return baselineTopology;
->>>>>>> 1118359c
     }
 
     /**
