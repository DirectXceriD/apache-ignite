--- conflicted
+++ resolved
@@ -426,13 +426,7 @@
 
                     assert entryProc != null || !op.isInvoke();
 
-<<<<<<< HEAD
-                    tx.markQueryEnlisted(mvccSnapshot);
-
                     boolean needOldVal = cctx.shared().mvccCaching().continuousQueryListeners(cctx, tx) != null;
-=======
-                    boolean needOldVal = cctx.shared().mvccCaching().continuousQueryListeners(cctx, tx, key) != null;
->>>>>>> afeee512
 
                     GridCacheUpdateTxResult res;
 
