--- conflicted
+++ resolved
@@ -26,7 +26,6 @@
 
 import java.util.LinkedList;
 import java.util.List;
-import java.util.regex.Pattern;
 
 /** CSV parser for COPY command. */
 public class BulkLoadCsvParser extends BulkLoadParser {
@@ -39,21 +38,18 @@
     /**
      * Creates bulk load CSV parser.
      *
-     *  @param format Format options (parsed from COPY command).
+     *  @param fmt Format options (parsed from COPY command).
      */
-<<<<<<< HEAD
     public BulkLoadCsvParser(BulkLoadCsvFormat fmt) {
-        nextBatchIdx = 0;
-
-        inputBlock = new CharsetDecoderBlock(DEFAULT_INPUT_CHARSET);
+        inputBlock = new CharsetDecoderBlock(BulkLoadFormat.DEFAULT_INPUT_CHARSET);
 
         collectorBlock = new StrListAppenderBlock();
 
-        if (fmt.lineSeparatorRe() == null)
-            fmt.lineSeparatorRe(BulkLoadCsvFormat.DEFAULT_LINE_SEP_RE);
+        if (fmt.lineSeparator() == null)
+            fmt.lineSeparator(BulkLoadCsvFormat.DEFAULT_LINE_SEPARATOR);
 
-        if (fmt.fieldSeparatorRe() == null)
-            fmt.fieldSeparatorRe(BulkLoadCsvFormat.DEFAULT_FIELD_SEP_RE);
+        if (fmt.fieldSeparator() == null)
+            fmt.fieldSeparator(BulkLoadCsvFormat.DEFAULT_FIELD_SEPARATOR);
 
         if (fmt.commentChars() == null)
             fmt.commentChars(BulkLoadCsvFormat.DEFAULT_COMMENT_CHARS);
@@ -64,21 +60,10 @@
         if (fmt.escapeChars() == null)
             fmt.escapeChars(BulkLoadCsvFormat.DEFAULT_ESCAPE_CHARS);
 
-        inputBlock.append(new LineSplitterBlock(fmt.lineSeparatorRe()))
-                  .append(new CsvLineProcessorBlock(fmt.fieldSeparatorRe(), fmt.quoteChars(),
-                      fmt.commentChars(), fmt.escapeChars()))
-                  .append(collectorBlock);
-=======
-    public BulkLoadCsvParser(BulkLoadCsvFormat format) {
-        inputBlock = new CharsetDecoderBlock(BulkLoadFormat.DEFAULT_INPUT_CHARSET);
-
-        collectorBlock = new StrListAppenderBlock();
-
-        // Handling of the other options is to be implemented in IGNITE-7537.
-        inputBlock.append(new LineSplitterBlock(format.lineSeparator()))
-               .append(new CsvLineProcessorBlock(format.fieldSeparator(), format.quoteChars()))
-               .append(collectorBlock);
->>>>>>> 54c47774
+        inputBlock.append(new LineSplitterBlock(fmt.lineSeparator()))
+            .append(new CsvLineProcessorBlock(fmt.fieldSeparator(), fmt.quoteChars(),
+                fmt.commentChars(), fmt.escapeChars()))
+            .append(collectorBlock);
     }
 
     /** {@inheritDoc} */
