--- conflicted
+++ resolved
@@ -38,34 +38,13 @@
     /**
      * Creates bulk load CSV parser.
      *
-     *  @param fmt Format options (parsed from COPY command).
+     *  @param format Format options (parsed from COPY command).
      */
-    public BulkLoadCsvParser(BulkLoadCsvFormat fmt) {
+    public BulkLoadCsvParser(BulkLoadCsvFormat format) {
         inputBlock = new CharsetDecoderBlock(BulkLoadFormat.DEFAULT_INPUT_CHARSET);
 
         collectorBlock = new StrListAppenderBlock();
 
-<<<<<<< HEAD
-        if (fmt.lineSeparator() == null)
-            fmt.lineSeparator(BulkLoadCsvFormat.DEFAULT_LINE_SEPARATOR);
-
-        if (fmt.fieldSeparator() == null)
-            fmt.fieldSeparator(BulkLoadCsvFormat.DEFAULT_FIELD_SEPARATOR);
-
-        if (fmt.commentChars() == null)
-            fmt.commentChars(BulkLoadCsvFormat.DEFAULT_COMMENT_CHARS);
-
-        if (fmt.quoteChars() == null)
-            fmt.quoteChars(BulkLoadCsvFormat.DEFAULT_QUOTE_CHARS);
-
-        if (fmt.escapeChars() == null)
-            fmt.escapeChars(BulkLoadCsvFormat.DEFAULT_ESCAPE_CHARS);
-
-
-        inputBlock.append(new LineSplitterBlock(fmt.lineSeparator()))
-            .append(new CsvLineProcessorBlock(fmt.fieldSeparator(), fmt.quoteChars(),
-                fmt.commentChars(), fmt.escapeChars()))
-=======
         if (format.lineSeparator() == null)
             format.lineSeparator(BulkLoadCsvFormat.DEFAULT_LINE_SEPARATOR);
 
@@ -84,7 +63,6 @@
         inputBlock.append(new LineSplitterBlock(format.lineSeparator()))
             .append(new CsvLineProcessorBlock(format.fieldSeparator(), format.quoteChars(),
                 format.commentChars(), format.escapeChars(), format.flags()))
->>>>>>> c5c111d1
             .append(collectorBlock);
     }
 
