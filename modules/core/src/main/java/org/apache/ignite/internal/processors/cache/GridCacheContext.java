--- conflicted
+++ resolved
@@ -1698,12 +1698,6 @@
      * @return Heap-based object.
      */
     @Nullable public <T> T unwrapTemporary(@Nullable Object obj) {
-<<<<<<< HEAD
-=======
-        if (!useOffheapEntry())
-            return (T)obj;
-
->>>>>>> e1eb931b
         return (T)cacheObjects().unwrapTemporary(this, obj);
     }
 
