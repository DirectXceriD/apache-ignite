--- conflicted
+++ resolved
@@ -116,10 +116,6 @@
 
     /** {@inheritDoc} */
     @Override public void onDisconnected() {
-<<<<<<< HEAD
-        // No-op.
-=======
         handler.onDisconnect();
->>>>>>> d22d6ec4
     }
 }