/*
 * Licensed to the Apache Software Foundation (ASF) under one or more
 * contributor license agreements.  See the NOTICE file distributed with
 * this work for additional information regarding copyright ownership.
 * The ASF licenses this file to You under the Apache License, Version 2.0
 * (the "License"); you may not use this file except in compliance with
 * the License.  You may obtain a copy of the License at
 *
 *      http://www.apache.org/licenses/LICENSE-2.0
 *
 * Unless required by applicable law or agreed to in writing, software
 * distributed under the License is distributed on an "AS IS" BASIS,
 * WITHOUT WARRANTIES OR CONDITIONS OF ANY KIND, either express or implied.
 * See the License for the specific language governing permissions and
 * limitations under the License.
 *
 */

package org.apache.ignite.internal.stat;

import java.util.HashMap;
import java.util.Map;
import java.util.concurrent.atomic.LongAdder;

/**
 * Query Statistics holder to gather statistics related to concrete query.
 * Used in {@code org.apache.ignite.internal.stat.StatisticsHolderIndex} and {@code org.apache.ignite.internal.stat.StatisticsHolderCache}.
 * Query Statistics holder to gather statistics related to concrete query. Used in {@code
 * org.apache.ignite.internal.stat.StatisticsHolderIndex} and {@code org.apache.ignite.internal.stat.StatisticsHolderCache}.
 */
public class StatisticsHolderQuery implements StatisticsHolder {
    /** */
    public final static long UNKNOWN_QUERY_ID = Long.MIN_VALUE;

    /** */
    public static final String PHYSICAL_READS = "PHYSICAL_READS";
    /** */
    public static final String LOGICAL_READS = "LOGICAL_READS";
    /** */
    private LongAdder logicalReadCntr = new LongAdder();

    /** */
    private LongAdder physicalReadCntr = new LongAdder();

    /** */
    private volatile long qryId;

    /**
     * @param qryId Query id.
     */
    public StatisticsHolderQuery(long qryId) {
        this.qryId = qryId;
    }

    /** {@inheritDoc} */
    @Override public void trackLogicalRead(long pageAddr) {
        logicalReadCntr.increment();
    }

    /** {@inheritDoc} */
    @Override public void trackPhysicalAndLogicalRead(long pageAddr) {
        logicalReadCntr.increment();

        physicalReadCntr.increment();
    }

    /** {@inheritDoc} */
    @Override public long logicalReads() {
        return logicalReadCntr.longValue();
    }

    /** {@inheritDoc} */
    @Override public long physicalReads() {
        return physicalReadCntr.longValue();
    }

    /** {@inheritDoc} */
    @Override public Map<String, Long> logicalReadsMap() {
        Map<String, Long> res = new HashMap<>(2);

        res.put(LOGICAL_READS, logicalReads());

        return res;
    }

    /** {@inheritDoc} */
    @Override public Map<String, Long> physicalReadsMap() {
        Map<String, Long> res = new HashMap<>(2);

        res.put(PHYSICAL_READS, physicalReads());

        return res;
    }

    /** {@inheritDoc} */
    @Override public void resetStatistics() {
        logicalReadCntr.reset();

        physicalReadCntr.reset();
    }

    /**
     * @param qryId Query id.
     */
    public void queryId(long qryId) {
        assert this.qryId == UNKNOWN_QUERY_ID : qryId;

        this.qryId = qryId;
    }

    /**
     * @return Query id.
     */
    public long queryId() {
        return qryId;
    }

    /**
     * Add given given statistics into this.
<<<<<<< HEAD
     *
     * @param logicalReads Logical reads to add.
     * @param physicalReads Physical reads to add.
=======
     * Merge query statistics.
     *
     * @param logicalReads Logical reads which will be added to current query statistics.
     * @param physicalReads Physical reads which will be added to current query statistics,
>>>>>>> 8a9f1c23
     */
    public void merge(long logicalReads, long physicalReads) {
        logicalReadCntr.add(logicalReads);

        physicalReadCntr.add(physicalReads);
<<<<<<< HEAD
    }

    /** {@inheritDoc} */
    @Override public String toString() {
        return "StatisticsHolderQuery{" + "logicalReadCntr=" + logicalReadCntr +
            ", physicalReadCntr=" + physicalReadCntr +
            ", qryId=" + qryId +
            '}';
=======
>>>>>>> 8a9f1c23
    }
}<|MERGE_RESOLUTION|>--- conflicted
+++ resolved
@@ -117,22 +117,14 @@
 
     /**
      * Add given given statistics into this.
-<<<<<<< HEAD
      *
      * @param logicalReads Logical reads to add.
      * @param physicalReads Physical reads to add.
-=======
-     * Merge query statistics.
-     *
-     * @param logicalReads Logical reads which will be added to current query statistics.
-     * @param physicalReads Physical reads which will be added to current query statistics,
->>>>>>> 8a9f1c23
      */
     public void merge(long logicalReads, long physicalReads) {
         logicalReadCntr.add(logicalReads);
 
         physicalReadCntr.add(physicalReads);
-<<<<<<< HEAD
     }
 
     /** {@inheritDoc} */
@@ -141,7 +133,5 @@
             ", physicalReadCntr=" + physicalReadCntr +
             ", qryId=" + qryId +
             '}';
-=======
->>>>>>> 8a9f1c23
     }
 }