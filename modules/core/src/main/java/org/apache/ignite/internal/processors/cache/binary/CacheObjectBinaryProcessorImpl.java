--- conflicted
+++ resolved
@@ -777,14 +777,6 @@
     }
 
     /** {@inheritDoc} */
-<<<<<<< HEAD
-    @Override public KeyCacheObject toCacheKeyObject(CacheObjectContext ctx, Object obj, boolean userObj, int partition) {
-        if (!((CacheObjectBinaryContext)ctx).binaryEnabled())
-            return super.toCacheKeyObject(ctx, obj, userObj, partition);
-
-        if (obj instanceof KeyCacheObject) {
-            ((KeyCacheObject)obj).partition(partition);
-=======
     @Override public KeyCacheObject toCacheKeyObject(
         CacheObjectContext ctx,
         Object obj,
@@ -797,7 +789,6 @@
         if (obj instanceof KeyCacheObject) {
             ((KeyCacheObject)obj).partition(partition);
 
->>>>>>> 7e61197f
             return (KeyCacheObject)obj;
         }
 
