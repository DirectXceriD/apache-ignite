/*
 * Licensed to the Apache Software Foundation (ASF) under one or more
 * contributor license agreements.  See the NOTICE file distributed with
 * this work for additional information regarding copyright ownership.
 * The ASF licenses this file to You under the Apache License, Version 2.0
 * (the "License"); you may not use this file except in compliance with
 * the License.  You may obtain a copy of the License at
 *
 *      http://www.apache.org/licenses/LICENSE-2.0
 *
 * Unless required by applicable law or agreed to in writing, software
 * distributed under the License is distributed on an "AS IS" BASIS,
 * WITHOUT WARRANTIES OR CONDITIONS OF ANY KIND, either express or implied.
 * See the License for the specific language governing permissions and
 * limitations under the License.
 */

package org.apache.ignite.internal.jdbc.thin;

import java.io.BufferedInputStream;
import java.io.BufferedOutputStream;
import java.io.IOException;
import java.net.InetSocketAddress;
import java.net.Socket;
import java.sql.SQLException;
import org.apache.ignite.IgniteCheckedException;
import org.apache.ignite.internal.binary.BinaryReaderExImpl;
import org.apache.ignite.internal.binary.BinaryWriterExImpl;
import org.apache.ignite.internal.binary.streams.BinaryHeapInputStream;
import org.apache.ignite.internal.binary.streams.BinaryHeapOutputStream;
import org.apache.ignite.internal.processors.odbc.ClientListenerNioListener;
import org.apache.ignite.internal.processors.odbc.ClientListenerProtocolVersion;
import org.apache.ignite.internal.processors.odbc.ClientListenerRequest;
import org.apache.ignite.internal.processors.odbc.SqlStateCode;
import org.apache.ignite.internal.processors.odbc.jdbc.JdbcBatchExecuteRequest;
import org.apache.ignite.internal.processors.odbc.jdbc.JdbcQueryCloseRequest;
import org.apache.ignite.internal.processors.odbc.jdbc.JdbcQueryFetchRequest;
import org.apache.ignite.internal.processors.odbc.jdbc.JdbcQueryMetadataRequest;
import org.apache.ignite.internal.processors.odbc.jdbc.JdbcRequest;
import org.apache.ignite.internal.processors.odbc.jdbc.JdbcResponse;
import org.apache.ignite.internal.util.ipc.loopback.IpcClientTcpEndpoint;
import org.apache.ignite.internal.util.typedef.internal.U;
import org.apache.ignite.lang.IgniteProductVersion;

/**
 * JDBC IO layer implementation based on blocking IPC streams.
 */
public class JdbcThinTcpIo {
    /** Version 2.1.0. */
    private static final ClientListenerProtocolVersion VER_2_1_0 = ClientListenerProtocolVersion.create(2, 1, 0);

    /** Version 2.1.5: added "lazy" flag. */
    private static final ClientListenerProtocolVersion VER_2_1_5 = ClientListenerProtocolVersion.create(2, 1, 5);

    /** Version 2.3.1. */
    private static final ClientListenerProtocolVersion VER_2_3_0 = ClientListenerProtocolVersion.create(2, 3, 0);

    /** Version 2.4.0. */
    private static final ClientListenerProtocolVersion VER_2_4_0 = ClientListenerProtocolVersion.create(2, 4, 0);

    /** Current version. */
    private static final ClientListenerProtocolVersion CURRENT_VER = VER_2_4_0;

    /** Initial output stream capacity for handshake. */
    private static final int HANDSHAKE_MSG_SIZE = 13;

    /** Initial output for query message. */
    private static final int DYNAMIC_SIZE_MSG_CAP = 256;

    /** Maximum batch query count. */
    private static final int MAX_BATCH_QRY_CNT = 32;

    /** Initial output for query fetch message. */
    private static final int QUERY_FETCH_MSG_SIZE = 13;

    /** Initial output for query fetch message. */
    private static final int QUERY_META_MSG_SIZE = 9;

    /** Initial output for query close message. */
    private static final int QUERY_CLOSE_MSG_SIZE = 9;

    /** Connection properties. */
    private final ConnectionProperties connProps;

    /** Endpoint. */
    private IpcClientTcpEndpoint endpoint;

    /** Output stream. */
    private BufferedOutputStream out;

    /** Input stream. */
    private BufferedInputStream in;

    /** Closed flag. */
    private boolean closed;

    /** Ignite server version. */
    private IgniteProductVersion igniteVer;

    /**
     * Constructor.
     *
     * @param connProps Connection properties.
     */
    JdbcThinTcpIo(ConnectionProperties connProps) {
        this.connProps = connProps;
    }

    /**
     * @throws SQLException On connection error or reject.
     * @throws IOException On IO error in handshake.
     */
    public void start() throws SQLException, IOException {
        Socket sock = new Socket();

        if (connProps.getSocketSendBuffer() != 0)
            sock.setSendBufferSize(connProps.getSocketSendBuffer());

        if (connProps.getSocketReceiveBuffer() != 0)
            sock.setReceiveBufferSize(connProps.getSocketReceiveBuffer());

        sock.setTcpNoDelay(connProps.isTcpNoDelay());

        try {
            sock.connect(new InetSocketAddress(connProps.getHost(), connProps.getPort()));

            endpoint = new IpcClientTcpEndpoint(sock);

            out = new BufferedOutputStream(endpoint.outputStream());
            in = new BufferedInputStream(endpoint.inputStream());
        }
        catch (IOException | IgniteCheckedException e) {
            throw new SQLException("Failed to connect to server [host=" + connProps.getHost() +
                ", port=" + connProps.getPort() + ']', SqlStateCode.CLIENT_CONNECTION_FAILED, e);
        }

        handshake(CURRENT_VER);
    }

    /**
     * Used for versions: 2.1.5 and 2.3.0. The protocol version is changed but handshake format isn't changed.
     *
     * @param ver JDBC client version.
     * @throws IOException On IO error.
     * @throws SQLException On connection reject.
     */
    public void handshake(ClientListenerProtocolVersion ver) throws IOException, SQLException {
        BinaryWriterExImpl writer = new BinaryWriterExImpl(null, new BinaryHeapOutputStream(HANDSHAKE_MSG_SIZE),
            null, null);

        writer.writeByte((byte) ClientListenerRequest.HANDSHAKE);

        writer.writeShort(ver.major());
        writer.writeShort(ver.minor());
        writer.writeShort(ver.maintenance());

        writer.writeByte(ClientListenerNioListener.JDBC_CLIENT);

        writer.writeBoolean(connProps.isDistributedJoins());
        writer.writeBoolean(connProps.isEnforceJoinOrder());
        writer.writeBoolean(connProps.isCollocated());
        writer.writeBoolean(connProps.isReplicatedOnly());
        writer.writeBoolean(connProps.isAutoCloseServerCursor());
        writer.writeBoolean(connProps.isLazy());
        writer.writeBoolean(connProps.isSkipReducerOnUpdate());
        writer.writeString(connProps.nestedTxMode());

        send(writer.array());

        BinaryReaderExImpl reader = new BinaryReaderExImpl(null, new BinaryHeapInputStream(read()),
            null, null, false);

        boolean accepted = reader.readBoolean();

        if (accepted) {
            if (reader.available() > 0) {
                byte maj = reader.readByte();
                byte min = reader.readByte();
                byte maintenance = reader.readByte();

                String stage = reader.readString();

                long ts = reader.readLong();
                byte[] hash = reader.readByteArray();

                igniteVer = new IgniteProductVersion(maj, min, maintenance, stage, ts, hash);
            }
            else
                igniteVer = new IgniteProductVersion((byte)2, (byte)0, (byte)0, "Unknown", 0L, null);
        }
        else {
            short maj = reader.readShort();
            short min = reader.readShort();
            short maintenance = reader.readShort();

            String err = reader.readString();

            ClientListenerProtocolVersion srvProtocolVer = ClientListenerProtocolVersion.create(maj, min, maintenance);

<<<<<<< HEAD
            if (VER_2_3_0.equals(srvProtocolVer))
                handshake(VER_2_3_0);
            else if (VER_2_1_5.equals(srvProtocolVer))
                handshake(VER_2_1_5);
=======
            if (VER_2_3_0.equals(srvProtocolVer) || VER_2_1_5.equals(srvProtocolVer))
                handshake(srvProtocolVer);
>>>>>>> 8e796dc5
            else if (VER_2_1_0.equals(srvProtocolVer))
                handshake_2_1_0();
            else {
                throw new SQLException("Handshake failed [driverProtocolVer=" + CURRENT_VER +
                    ", remoteNodeProtocolVer=" + srvProtocolVer + ", err=" + err + ']',
                    SqlStateCode.CONNECTION_REJECTED);
            }
        }
    }

    /**
     * Compatibility handshake for server version 2.1.0
     *
     * @throws IOException On IO error.
     * @throws SQLException On connection reject.
     */
    private void handshake_2_1_0() throws IOException, SQLException {
        BinaryWriterExImpl writer = new BinaryWriterExImpl(null, new BinaryHeapOutputStream(HANDSHAKE_MSG_SIZE),
            null, null);

        writer.writeByte((byte) ClientListenerRequest.HANDSHAKE);

        writer.writeShort(VER_2_1_0.major());
        writer.writeShort(VER_2_1_0.minor());
        writer.writeShort(VER_2_1_0.maintenance());

        writer.writeByte(ClientListenerNioListener.JDBC_CLIENT);

        writer.writeBoolean(connProps.isDistributedJoins());
        writer.writeBoolean(connProps.isEnforceJoinOrder());
        writer.writeBoolean(connProps.isCollocated());
        writer.writeBoolean(connProps.isReplicatedOnly());
        writer.writeBoolean(connProps.isAutoCloseServerCursor());

        send(writer.array());

        BinaryReaderExImpl reader = new BinaryReaderExImpl(null, new BinaryHeapInputStream(read()),
            null, null, false);

        boolean accepted = reader.readBoolean();

        if (accepted)
            igniteVer = new IgniteProductVersion((byte)2, (byte)1, (byte)0, "Unknown", 0L, null);
        else {
            short maj = reader.readShort();
            short min = reader.readShort();
            short maintenance = reader.readShort();

            String err = reader.readString();

            ClientListenerProtocolVersion ver = ClientListenerProtocolVersion.create(maj, min, maintenance);

            throw new SQLException("Handshake failed [driverProtocolVer=" + CURRENT_VER +
                ", remoteNodeProtocolVer=" + ver + ", err=" + err + ']', SqlStateCode.CONNECTION_REJECTED);
        }
    }

    /**
     * @param req Request.
     * @return Server response.
     * @throws IOException In case of IO error.
     */
    @SuppressWarnings("unchecked")
    JdbcResponse sendRequest(JdbcRequest req) throws IOException {
        int cap = guessCapacity(req);

        BinaryWriterExImpl writer = new BinaryWriterExImpl(null, new BinaryHeapOutputStream(cap), null, null);

        req.writeBinary(writer);

        send(writer.array());

        BinaryReaderExImpl reader = new BinaryReaderExImpl(null, new BinaryHeapInputStream(read()), null, null, false);

        JdbcResponse res = new JdbcResponse();

        res.readBinary(reader);

        return res;
    }

    /**
     * Try to guess request capacity.
     *
     * @param req Request.
     * @return Expected capacity.
     */
    private static int guessCapacity(JdbcRequest req) {
        int cap;

        if (req instanceof JdbcBatchExecuteRequest) {
            int cnt = Math.min(MAX_BATCH_QRY_CNT, ((JdbcBatchExecuteRequest)req).queries().size());

            cap = cnt * DYNAMIC_SIZE_MSG_CAP;
        }
        else if (req instanceof JdbcQueryCloseRequest)
            cap = QUERY_CLOSE_MSG_SIZE;
        else if (req instanceof JdbcQueryMetadataRequest)
            cap = QUERY_META_MSG_SIZE;
        else if (req instanceof JdbcQueryFetchRequest)
            cap = QUERY_FETCH_MSG_SIZE;
        else
            cap = DYNAMIC_SIZE_MSG_CAP;

        return cap;
    }

    /**
     * @param req JDBC request bytes.
     * @throws IOException On error.
     */
    private void send(byte[] req) throws IOException {
        int size = req.length;

        out.write(size & 0xFF);
        out.write((size >> 8) & 0xFF);
        out.write((size >> 16) & 0xFF);
        out.write((size >> 24) & 0xFF);

        out.write(req);

        out.flush();
    }

    /**
     * @return Bytes of a response from server.
     * @throws IOException On error.
     */
    private byte[] read() throws IOException {
        byte[] sizeBytes = read(4);

        int msgSize  = (((0xFF & sizeBytes[3]) << 24) | ((0xFF & sizeBytes[2]) << 16)
            | ((0xFF & sizeBytes[1]) << 8) + (0xFF & sizeBytes[0]));

        return read(msgSize);
    }

    /**
     * @param size Count of bytes to read from stream.
     * @return Read bytes.
     * @throws IOException On error.
     */
    private byte [] read(int size) throws IOException {
        int off = 0;

        byte[] data = new byte[size];

        while (off != size) {
            int res = in.read(data, off, size - off);

            if (res == -1)
                throw new IOException("Failed to read incoming message (not enough data).");

            off += res;
        }

        return data;
    }

    /**
     * Close the client IO.
     */
    public void close() {
        if (closed)
            return;

        // Clean up resources.
        U.closeQuiet(out);
        U.closeQuiet(in);

        if (endpoint != null)
            endpoint.close();

        closed = true;
    }

    /**
     * @return Connection properties.
     */
    public ConnectionProperties connectionProperties() {
        return connProps;
    }

    /**
     * @return Ignite server version.
     */
    IgniteProductVersion igniteVersion() {
        return igniteVer;
    }
}<|MERGE_RESOLUTION|>--- conflicted
+++ resolved
@@ -197,15 +197,10 @@
 
             ClientListenerProtocolVersion srvProtocolVer = ClientListenerProtocolVersion.create(maj, min, maintenance);
 
-<<<<<<< HEAD
             if (VER_2_3_0.equals(srvProtocolVer))
                 handshake(VER_2_3_0);
-            else if (VER_2_1_5.equals(srvProtocolVer))
-                handshake(VER_2_1_5);
-=======
-            if (VER_2_3_0.equals(srvProtocolVer) || VER_2_1_5.equals(srvProtocolVer))
+            else if (VER_2_3_0.equals(srvProtocolVer) || VER_2_1_5.equals(srvProtocolVer))
                 handshake(srvProtocolVer);
->>>>>>> 8e796dc5
             else if (VER_2_1_0.equals(srvProtocolVer))
                 handshake_2_1_0();
             else {
