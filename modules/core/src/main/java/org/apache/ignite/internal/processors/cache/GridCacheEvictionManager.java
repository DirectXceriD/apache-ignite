--- conflicted
+++ resolved
@@ -855,11 +855,7 @@
      * @throws IgniteCheckedException In case of error.
      */
     public boolean evict(@Nullable GridCacheEntryEx entry, @Nullable GridCacheVersion obsoleteVer,
-<<<<<<< HEAD
-        boolean explicit, @Nullable IgnitePredicate<Cache.Entry<K, V>>[] filter) throws IgniteCheckedException {
-=======
         boolean explicit, @Nullable CacheEntryPredicate[] filter) throws IgniteCheckedException {
->>>>>>> bf2b5ac2
         if (entry == null)
             return true;
 
@@ -999,11 +995,7 @@
      * @param filter Filter.
      * @throws GridCacheEntryRemovedException If entry got removed.
      */
-<<<<<<< HEAD
-    private void enqueue(GridCacheEntryEx entry, IgnitePredicate<Cache.Entry<K, V>>[] filter)
-=======
     private void enqueue(GridCacheEntryEx entry, CacheEntryPredicate[] filter)
->>>>>>> bf2b5ac2
         throws GridCacheEntryRemovedException {
         Node<EvictionInfo> node = entry.meta(meta);
 
@@ -1486,11 +1478,7 @@
          * @param filter Filter.
          */
         EvictionInfo(GridCacheEntryEx entry, GridCacheVersion ver,
-<<<<<<< HEAD
-            IgnitePredicate<Cache.Entry<K, V>>[] filter) {
-=======
             CacheEntryPredicate[] filter) {
->>>>>>> bf2b5ac2
             assert entry != null;
             assert ver != null;
 
