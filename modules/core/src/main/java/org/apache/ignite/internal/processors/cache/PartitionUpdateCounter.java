/*
 * Licensed to the Apache Software Foundation (ASF) under one or more
 * contributor license agreements.  See the NOTICE file distributed with
 * this work for additional information regarding copyright ownership.
 * The ASF licenses this file to You under the Apache License, Version 2.0
 * (the "License"); you may not use this file except in compliance with
 * the License.  You may obtain a copy of the License at
 *
 *      http://www.apache.org/licenses/LICENSE-2.0
 *
 * Unless required by applicable law or agreed to in writing, software
 * distributed under the License is distributed on an "AS IS" BASIS,
 * WITHOUT WARRANTIES OR CONDITIONS OF ANY KIND, either express or implied.
 * See the License for the specific language governing permissions and
 * limitations under the License.
 */

package org.apache.ignite.internal.processors.cache;

import org.apache.ignite.internal.util.GridLongList;

/**
 * Partition update counter.
 */
<<<<<<< HEAD
public interface PartitionUpdateCounter {
    /**
     * Init update counter.
     *
     * @param lwm Low watermark.
     * @param hwm High watermark.
     * @param cnt Gaps counter.
     */
    public void init(long lwm, long hwm, long cnt);
=======
public class PartitionUpdateCounter {
    /** */
    private IgniteLogger log;

    /** Queue of counter update tasks*/
    private final TreeSet<Item> queue = new TreeSet<>();

    /** Counter. */
    private final AtomicLong cntr = new AtomicLong();

    /** Initial counter. */
    private long initCntr;

    /**
     * @param log Logger.
     */
    PartitionUpdateCounter(IgniteLogger log) {
        this.log = log;
    }

    /** {@inheritDoc} */
    public void init(long lwm, long hwm, long cnt) {
        initCntr = lwm;

        cntr.set(lwm);
    }
>>>>>>> 826cc557

    /**
     * @return Initial counter value.
     */
    public long initial();

    /**
     * @return Current update counter value.
     */
    public long get();

    /**
     * Adds delta to current counter value.
     *
     * @param delta Delta.
     * @return Value before add.
     */
    public long getAndAdd(long delta);

    /**
     * @return Next update counter.
     */
    public long next();

    /**
     * Sets value to update counter.
     *
     * @param val Values.
     */
    public void update(long val);

    /**
     * Updates counter by delta from start position.
     *
     * @param start Start.
     * @param delta Delta.
     */
    public void update(long start, long delta);

    /**
     * Update initial counter on logical recovery.
     * Counter will only be updated if no "holes" (missed values) present in passed sequence.
     *
     * @param cntr Counter to set.
     */
    public void updateInitial(long cntr);

    public long maxUpdateCounter() {
        return 0;
    }

    public long updateCounterGap() {
        return 0;
    }

    /**
     * Flushes pending update counters closing all possible gaps.
     */
    public GridLongList finalizeUpdateCounters();

    public long maxUpdateCounter();

    public long updateCounterGap();
}<|MERGE_RESOLUTION|>--- conflicted
+++ resolved
@@ -17,22 +17,15 @@
 
 package org.apache.ignite.internal.processors.cache;
 
+import java.util.TreeSet;
+import java.util.concurrent.atomic.AtomicLong;
+import org.apache.ignite.IgniteLogger;
 import org.apache.ignite.internal.util.GridLongList;
+import org.jetbrains.annotations.NotNull;
 
 /**
  * Partition update counter.
  */
-<<<<<<< HEAD
-public interface PartitionUpdateCounter {
-    /**
-     * Init update counter.
-     *
-     * @param lwm Low watermark.
-     * @param hwm High watermark.
-     * @param cnt Gaps counter.
-     */
-    public void init(long lwm, long hwm, long cnt);
-=======
 public class PartitionUpdateCounter {
     /** */
     private IgniteLogger log;
@@ -59,17 +52,20 @@
 
         cntr.set(lwm);
     }
->>>>>>> 826cc557
 
     /**
      * @return Initial counter value.
      */
-    public long initial();
+    public long initial() {
+        return initCntr;
+    }
 
     /**
      * @return Current update counter value.
      */
-    public long get();
+    public long get() {
+        return cntr.get();
+    }
 
     /**
      * Adds delta to current counter value.
@@ -77,19 +73,33 @@
      * @param delta Delta.
      * @return Value before add.
      */
-    public long getAndAdd(long delta);
+    public long getAndAdd(long delta) {
+        return cntr.getAndAdd(delta);
+    }
 
     /**
      * @return Next update counter.
      */
-    public long next();
-
-    /**
-     * Sets value to update counter.
+    public long next() {
+        return cntr.incrementAndGet();
+    }
+
+    /**
+     * Sets value to update counter,
      *
      * @param val Values.
      */
-    public void update(long val);
+    public void update(long val) {
+        while (true) {
+            long val0 = cntr.get();
+
+            if (val0 >= val)
+                break;
+
+            if (cntr.compareAndSet(val0, val))
+                break;
+        }
+    }
 
     /**
      * Updates counter by delta from start position.
@@ -97,15 +107,102 @@
      * @param start Start.
      * @param delta Delta.
      */
-    public void update(long start, long delta);
-
-    /**
-     * Update initial counter on logical recovery.
-     * Counter will only be updated if no "holes" (missed values) present in passed sequence.
-     *
-     * @param cntr Counter to set.
-     */
-    public void updateInitial(long cntr);
+    public synchronized void update(long start, long delta) {
+        long cur = cntr.get(), next;
+
+        if (cur > start) {
+            log.warning("Stale update counter task [cur=" + cur + ", start=" + start + ", delta=" + delta + ']');
+
+            return;
+        }
+
+        if (cur < start) {
+            // backup node with gaps
+            offer(new Item(start, delta));
+
+            return;
+        }
+
+        while (true) {
+            boolean res = cntr.compareAndSet(cur, next = start + delta);
+
+            assert res;
+
+            Item peek = peek();
+
+            if (peek == null || peek.start != next)
+                return;
+
+            Item item = poll();
+
+            assert peek == item;
+
+            start = item.start;
+            delta = item.delta;
+            cur = next;
+        }
+    }
+
+    /**
+     * @param cntr Sets initial counter.
+     */
+    public void updateInitial(long cntr) {
+        if (get() < cntr)
+            update(cntr);
+
+        initCntr = cntr;
+    }
+
+    /**
+     * @return Retrieves the minimum update counter task from queue.
+     */
+    private Item poll() {
+        return queue.pollFirst();
+    }
+
+    /**
+     * @return Checks the minimum update counter task from queue.
+     */
+    private Item peek() {
+        return queue.isEmpty() ? null : queue.first();
+
+    }
+
+    /**
+     * @param item Adds update task to priority queue.
+     */
+    private void offer(Item item) {
+        queue.add(item);
+    }
+
+    /**
+     * Flushes pending update counters closing all possible gaps.
+     *
+     * @return Even-length array of pairs [start, end] for each gap.
+     */
+    public synchronized GridLongList finalizeUpdateCounters() {
+        Item item = poll();
+
+        GridLongList gaps = null;
+
+        while (item != null) {
+            if (gaps == null)
+                gaps = new GridLongList((queue.size() + 1) * 2);
+
+            long start = cntr.get() + 1;
+            long end = item.start;
+
+            gaps.add(start);
+            gaps.add(end);
+
+            // Close pending ranges.
+            update(item.start + item.delta);
+
+            item = poll();
+        }
+
+        return gaps;
+    }
 
     public long maxUpdateCounter() {
         return 0;
@@ -116,11 +213,27 @@
     }
 
     /**
-     * Flushes pending update counters closing all possible gaps.
-     */
-    public GridLongList finalizeUpdateCounters();
-
-    public long maxUpdateCounter();
-
-    public long updateCounterGap();
+     * Update counter task. Update from start value by delta value.
+     */
+    private static class Item implements Comparable<Item> {
+        /** */
+        private final long start;
+
+        /** */
+        private final long delta;
+
+        /**
+         * @param start Start value.
+         * @param delta Delta value.
+         */
+        private Item(long start, long delta) {
+            this.start = start;
+            this.delta = delta;
+        }
+
+        /** {@inheritDoc} */
+        @Override public int compareTo(@NotNull Item o) {
+            return Long.compare(this.start, o.start);
+        }
+    }
 }