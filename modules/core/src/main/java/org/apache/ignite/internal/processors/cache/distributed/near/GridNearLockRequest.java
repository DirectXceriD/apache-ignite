/*
 * Licensed to the Apache Software Foundation (ASF) under one or more
 * contributor license agreements.  See the NOTICE file distributed with
 * this work for additional information regarding copyright ownership.
 * The ASF licenses this file to You under the Apache License, Version 2.0
 * (the "License"); you may not use this file except in compliance with
 * the License.  You may obtain a copy of the License at
 *
 *      http://www.apache.org/licenses/LICENSE-2.0
 *
 * Unless required by applicable law or agreed to in writing, software
 * distributed under the License is distributed on an "AS IS" BASIS,
 * WITHOUT WARRANTIES OR CONDITIONS OF ANY KIND, either express or implied.
 * See the License for the specific language governing permissions and
 * limitations under the License.
 */

package org.apache.ignite.internal.processors.cache.distributed.near;

import java.io.Externalizable;
import java.nio.ByteBuffer;
import java.util.Arrays;
import java.util.UUID;
import org.apache.ignite.IgniteCheckedException;
import org.apache.ignite.internal.processors.affinity.AffinityTopologyVersion;
import org.apache.ignite.internal.processors.cache.CacheEntryPredicate;
import org.apache.ignite.internal.processors.cache.GridCacheContext;
import org.apache.ignite.internal.processors.cache.GridCacheSharedContext;
import org.apache.ignite.internal.processors.cache.KeyCacheObject;
import org.apache.ignite.internal.processors.cache.distributed.GridDistributedLockRequest;
import org.apache.ignite.internal.processors.cache.version.GridCacheVersion;
import org.apache.ignite.internal.util.tostring.GridToStringInclude;
import org.apache.ignite.internal.util.typedef.internal.S;
import org.apache.ignite.lang.IgniteUuid;
import org.apache.ignite.plugin.extensions.communication.MessageCollectionItemType;
import org.apache.ignite.plugin.extensions.communication.MessageReader;
import org.apache.ignite.plugin.extensions.communication.MessageWriter;
import org.apache.ignite.transactions.TransactionIsolation;
import org.jetbrains.annotations.NotNull;
import org.jetbrains.annotations.Nullable;

/**
 * Near cache lock request.
 */
public class GridNearLockRequest extends GridDistributedLockRequest {
    /** */
    private static final long serialVersionUID = 0L;

    /** */
    private static final int NEED_RETURN_VALUE_FLAG_MASK = 0x01;

    /** */
    private static final int FIRST_CLIENT_REQ_FLAG_MASK = 0x02;

    /** */
    private static final int SYNC_COMMIT_FLAG_MASK = 0x04;

    /** Topology version. */
    private AffinityTopologyVersion topVer;

    /** Mini future ID. */
    private int miniId;

    /** Filter. */
    private CacheEntryPredicate[] filter;

    /** Array of mapped DHT versions for this entry. */
    @GridToStringInclude
    private GridCacheVersion[] dhtVers;

    /** Subject ID. */
    private UUID subjId;

    /** Task name hash. */
    private int taskNameHash;

    /** TTL for create operation. */
    private long createTtl;

    /** TTL for read operation. */
    private long accessTtl;

    /** */
    private byte flags;

    /**
     * Empty constructor required for {@link Externalizable}.
     */
    public GridNearLockRequest() {
        // No-op.
    }

    /**
     * @param cacheId Cache ID.
     * @param topVer Topology version.
     * @param nodeId Node ID.
     * @param threadId Thread ID.
     * @param futId Future ID.
     * @param lockVer Cache version.
     * @param isInTx {@code True} if implicit transaction lock.
     * @param isRead Indicates whether implicit lock is for read or write operation.
     * @param retVal Return value flag.
     * @param isolation Transaction isolation.
     * @param isInvalidate Invalidation flag.
     * @param timeout Lock timeout.
     * @param keyCnt Number of keys.
     * @param txSize Expected transaction size.
     * @param syncCommit Synchronous commit flag.
     * @param subjId Subject ID.
     * @param taskNameHash Task name hash code.
     * @param createTtl TTL for create operation.
     * @param accessTtl TTL for read operation.
     * @param skipStore Skip store flag.
     * @param firstClientReq {@code True} if first lock request for lock operation sent from client node.
     * @param addDepInfo Deployment info flag.
     */
    public GridNearLockRequest(
        int cacheId,
        @NotNull AffinityTopologyVersion topVer,
        UUID nodeId,
        long threadId,
        IgniteUuid futId,
        GridCacheVersion lockVer,
        boolean isInTx,
        boolean isRead,
        boolean retVal,
        TransactionIsolation isolation,
        boolean isInvalidate,
        long timeout,
        int keyCnt,
        int txSize,
        boolean syncCommit,
        @Nullable UUID subjId,
        int taskNameHash,
        long createTtl,
        long accessTtl,
        boolean skipStore,
        boolean keepBinary,
        boolean firstClientReq,
        boolean addDepInfo

    ) {
        super(
            cacheId,
            nodeId,
            lockVer,
            threadId,
            futId,
            lockVer,
            isInTx,
            isRead,
            isolation,
            isInvalidate,
            timeout,
            keyCnt,
            txSize,
            skipStore,
            keepBinary,
            addDepInfo);

        assert topVer.compareTo(AffinityTopologyVersion.ZERO) > 0;

        this.topVer = topVer;
        this.subjId = subjId;
        this.taskNameHash = taskNameHash;
        this.createTtl = createTtl;
        this.accessTtl = accessTtl;

        dhtVers = new GridCacheVersion[keyCnt];

        setFlag(syncCommit, SYNC_COMMIT_FLAG_MASK);
        setFlag(firstClientReq, FIRST_CLIENT_REQ_FLAG_MASK);
        setFlag(retVal, NEED_RETURN_VALUE_FLAG_MASK);
    }

    /**
     * Sets flag mask.
     *
     * @param flag Set or clear.
     * @param mask Mask.
     */
    private void setFlag(boolean flag, int mask) {
        flags = flag ? (byte)(flags | mask) : (byte)(flags & ~mask);
    }

    /**
     * Reags flag mask.
     *
     * @param mask Mask to read.
     * @return Flag value.
     */
    private boolean isFlag(int mask) {
        return (flags & mask) != 0;
    }

    /**
     * @return {@code True} if first lock request for lock operation sent from client node.
     */
    public boolean firstClientRequest() {
        return isFlag(FIRST_CLIENT_REQ_FLAG_MASK);
    }

    /**
     * @return Topology version.
     */
    @Override public AffinityTopologyVersion topologyVersion() {
        return topVer;
    }

    /**
     * @return Subject ID.
     */
    public UUID subjectId() {
        return subjId;
    }

    /**
     * @return Task name hash.q
     */
    public int taskNameHash() {
        return taskNameHash;
    }

    /**
     * @return Sync commit flag.
     */
    public boolean syncCommit() {
        return isFlag(SYNC_COMMIT_FLAG_MASK);
    }

    /**
     * @return Filter.
     */
    public CacheEntryPredicate[] filter() {
        return filter;
    }

    /**
     * @param filter Filter.
     * @param ctx Context.
     * @throws IgniteCheckedException If failed.
     */
    public void filter(CacheEntryPredicate[] filter, GridCacheContext ctx)
        throws IgniteCheckedException {
        this.filter = filter;
    }

    /**
     * @return Mini future ID.
     */
    public int miniId() {
        return miniId;
    }

    /**
     * @param miniId Mini future Id.
     */
    public void miniId(int miniId) {
        this.miniId = miniId;
    }

    /**
     * @return Need return value flag.
     */
    public boolean needReturnValue() {
        return isFlag(NEED_RETURN_VALUE_FLAG_MASK);
    }

    /**
     * Adds a key.
     *
     * @param key Key.
     * @param retVal Flag indicating whether value should be returned.
     * @param dhtVer DHT version.
     * @param ctx Context.
     * @throws IgniteCheckedException If failed.
     */
    public void addKeyBytes(
        KeyCacheObject key,
        boolean retVal,
        @Nullable GridCacheVersion dhtVer,
        GridCacheContext ctx
    ) throws IgniteCheckedException {
        dhtVers[idx] = dhtVer;

        // Delegate to super.
        addKeyBytes(key, retVal, ctx);
    }

    /**
     * @param idx Index of the key.
     * @return DHT version for key at given index.
     */
    public GridCacheVersion dhtVersion(int idx) {
        return dhtVers[idx];
    }

    /**
     * @return New TTL to set after entry is created, -1 to leave unchanged.
     */
    public long createTtl() {
        return createTtl;
    }

    /**
     * @return TTL for read operation.
     */
    public long accessTtl() {
        return accessTtl;
    }

    /** {@inheritDoc} */
    @Override public void prepareMarshal(GridCacheSharedContext ctx) throws IgniteCheckedException {
        super.prepareMarshal(ctx);

        if (filter != null) {
            GridCacheContext cctx = ctx.cacheContext(cacheId);

            for (CacheEntryPredicate p : filter) {
                if (p != null)
                    p.prepareMarshal(cctx);
            }
        }
    }

    /** {@inheritDoc} */
    @Override public void finishUnmarshal(GridCacheSharedContext ctx, ClassLoader ldr) throws IgniteCheckedException {
        super.finishUnmarshal(ctx, ldr);

        if (filter != null) {
            GridCacheContext cctx = ctx.cacheContext(cacheId);

            for (CacheEntryPredicate p : filter) {
                if (p != null)
                    p.finishUnmarshal(cctx, ldr);
            }
        }
    }

    /** {@inheritDoc} */
    @Override public boolean writeTo(ByteBuffer buf, MessageWriter writer) {
        writer.setBuffer(buf);

        if (!super.writeTo(buf, writer))
            return false;

        if (!writer.isHeaderWritten()) {
            if (!writer.writeHeader(directType(), fieldsCount()))
                return false;

            writer.onHeaderWritten();
        }

        switch (writer.state()) {
            case 21:
                if (!writer.writeLong("accessTtl", accessTtl))
                    return false;

                writer.incrementState();

            case 22:
                if (!writer.writeLong("createTtl", createTtl))
                    return false;

                writer.incrementState();

            case 23:
                if (!writer.writeObjectArray("dhtVers", dhtVers, MessageCollectionItemType.MSG))
                    return false;

                writer.incrementState();

            case 24:
<<<<<<< HEAD
                if (!writer.writeObjectArray("filter", filter, MessageCollectionItemType.MSG))
=======
                if (!writer.writeByte("flags", flags))
>>>>>>> 48e78a99
                    return false;

                writer.incrementState();

            case 25:
<<<<<<< HEAD
                if (!writer.writeBoolean("firstClientReq", firstClientReq))
=======
                if (!writer.writeInt("miniId", miniId))
>>>>>>> 48e78a99
                    return false;

                writer.incrementState();

            case 26:
<<<<<<< HEAD
                if (!writer.writeBoolean("hasTransforms", hasTransforms))
                    return false;

                writer.incrementState();

            case 27:
                if (!writer.writeBoolean("implicitSingleTx", implicitSingleTx))
                    return false;

                writer.incrementState();

            case 28:
                if (!writer.writeBoolean("implicitTx", implicitTx))
                    return false;

                writer.incrementState();

            case 29:
                if (!writer.writeIgniteUuid("miniId", miniId))
                    return false;

                writer.incrementState();

            case 30:
                if (!writer.writeBoolean("onePhaseCommit", onePhaseCommit))
                    return false;

                writer.incrementState();

            case 31:
                if (!writer.writeBoolean("retVal", retVal))
=======
                if (!writer.writeUuid("subjId", subjId))
>>>>>>> 48e78a99
                    return false;

                writer.incrementState();

<<<<<<< HEAD
            case 32:
                if (!writer.writeUuid("subjId", subjId))
                    return false;

                writer.incrementState();

            case 33:
                if (!writer.writeBoolean("syncCommit", syncCommit))
=======
            case 27:
                if (!writer.writeInt("taskNameHash", taskNameHash))
>>>>>>> 48e78a99
                    return false;

                writer.incrementState();

<<<<<<< HEAD
            case 34:
                if (!writer.writeInt("taskNameHash", taskNameHash))
=======
            case 28:
                if (!writer.writeMessage("topVer", topVer))
>>>>>>> 48e78a99
                    return false;

                writer.incrementState();

<<<<<<< HEAD
            case 35:
                if (!writer.writeMessage("topVer", topVer))
                    return false;

                writer.incrementState();

=======
>>>>>>> 48e78a99
        }

        return true;
    }

    /** {@inheritDoc} */
    @Override public boolean readFrom(ByteBuffer buf, MessageReader reader) {
        reader.setBuffer(buf);

        if (!reader.beforeMessageRead())
            return false;

        if (!super.readFrom(buf, reader))
            return false;

        switch (reader.state()) {
            case 21:
                accessTtl = reader.readLong("accessTtl");

                if (!reader.isLastRead())
                    return false;

                reader.incrementState();

            case 22:
                createTtl = reader.readLong("createTtl");

                if (!reader.isLastRead())
                    return false;

                reader.incrementState();

            case 23:
                dhtVers = reader.readObjectArray("dhtVers", MessageCollectionItemType.MSG, GridCacheVersion.class);

                if (!reader.isLastRead())
                    return false;

                reader.incrementState();

            case 24:
<<<<<<< HEAD
                filter = reader.readObjectArray("filter", MessageCollectionItemType.MSG, CacheEntryPredicate.class);
=======
                flags = reader.readByte("flags");
>>>>>>> 48e78a99

                if (!reader.isLastRead())
                    return false;

                reader.incrementState();

            case 25:
<<<<<<< HEAD
                firstClientReq = reader.readBoolean("firstClientReq");
=======
                miniId = reader.readInt("miniId");
>>>>>>> 48e78a99

                if (!reader.isLastRead())
                    return false;

                reader.incrementState();

            case 26:
<<<<<<< HEAD
                hasTransforms = reader.readBoolean("hasTransforms");

                if (!reader.isLastRead())
                    return false;

                reader.incrementState();

            case 27:
                implicitSingleTx = reader.readBoolean("implicitSingleTx");

                if (!reader.isLastRead())
                    return false;

                reader.incrementState();

            case 28:
                implicitTx = reader.readBoolean("implicitTx");

                if (!reader.isLastRead())
                    return false;

                reader.incrementState();

            case 29:
                miniId = reader.readIgniteUuid("miniId");

                if (!reader.isLastRead())
                    return false;

                reader.incrementState();

            case 30:
                onePhaseCommit = reader.readBoolean("onePhaseCommit");

                if (!reader.isLastRead())
                    return false;

                reader.incrementState();

            case 31:
                retVal = reader.readBoolean("retVal");
=======
                subjId = reader.readUuid("subjId");
>>>>>>> 48e78a99

                if (!reader.isLastRead())
                    return false;

                reader.incrementState();

<<<<<<< HEAD
            case 32:
                subjId = reader.readUuid("subjId");

                if (!reader.isLastRead())
                    return false;

                reader.incrementState();

            case 33:
                syncCommit = reader.readBoolean("syncCommit");
=======
            case 27:
                taskNameHash = reader.readInt("taskNameHash");
>>>>>>> 48e78a99

                if (!reader.isLastRead())
                    return false;

                reader.incrementState();

<<<<<<< HEAD
            case 34:
                taskNameHash = reader.readInt("taskNameHash");
=======
            case 28:
                topVer = reader.readMessage("topVer");
>>>>>>> 48e78a99

                if (!reader.isLastRead())
                    return false;

                reader.incrementState();

<<<<<<< HEAD
            case 35:
                topVer = reader.readMessage("topVer");

                if (!reader.isLastRead())
                    return false;

                reader.incrementState();

=======
>>>>>>> 48e78a99
        }

        return reader.afterMessageRead(GridNearLockRequest.class);
    }

    /** {@inheritDoc} */
    @Override public byte directType() {
        return 51;
    }

    /** {@inheritDoc} */
    @Override public byte fieldsCount() {
        return 29;
    }

    /** {@inheritDoc} */
    @Override public String toString() {
        return S.toString(GridNearLockRequest.class, this, "filter", Arrays.toString(filter),
            "super", super.toString());
    }
}<|MERGE_RESOLUTION|>--- conflicted
+++ resolved
@@ -371,102 +371,41 @@
                 writer.incrementState();
 
             case 24:
-<<<<<<< HEAD
                 if (!writer.writeObjectArray("filter", filter, MessageCollectionItemType.MSG))
-=======
+                    return false;
+
+                writer.incrementState();
+
+            case 25:
                 if (!writer.writeByte("flags", flags))
->>>>>>> 48e78a99
-                    return false;
-
-                writer.incrementState();
-
-            case 25:
-<<<<<<< HEAD
-                if (!writer.writeBoolean("firstClientReq", firstClientReq))
-=======
+                    return false;
+
+                writer.incrementState();
+
+            case 26:
                 if (!writer.writeInt("miniId", miniId))
->>>>>>> 48e78a99
-                    return false;
-
-                writer.incrementState();
-
-            case 26:
-<<<<<<< HEAD
-                if (!writer.writeBoolean("hasTransforms", hasTransforms))
                     return false;
 
                 writer.incrementState();
 
             case 27:
-                if (!writer.writeBoolean("implicitSingleTx", implicitSingleTx))
+                if (!writer.writeUuid("subjId", subjId))
                     return false;
 
                 writer.incrementState();
 
             case 28:
-                if (!writer.writeBoolean("implicitTx", implicitTx))
+                if (!writer.writeInt("taskNameHash", taskNameHash))
                     return false;
 
                 writer.incrementState();
 
             case 29:
-                if (!writer.writeIgniteUuid("miniId", miniId))
-                    return false;
-
-                writer.incrementState();
-
-            case 30:
-                if (!writer.writeBoolean("onePhaseCommit", onePhaseCommit))
-                    return false;
-
-                writer.incrementState();
-
-            case 31:
-                if (!writer.writeBoolean("retVal", retVal))
-=======
-                if (!writer.writeUuid("subjId", subjId))
->>>>>>> 48e78a99
-                    return false;
-
-                writer.incrementState();
-
-<<<<<<< HEAD
-            case 32:
-                if (!writer.writeUuid("subjId", subjId))
-                    return false;
-
-                writer.incrementState();
-
-            case 33:
-                if (!writer.writeBoolean("syncCommit", syncCommit))
-=======
-            case 27:
-                if (!writer.writeInt("taskNameHash", taskNameHash))
->>>>>>> 48e78a99
-                    return false;
-
-                writer.incrementState();
-
-<<<<<<< HEAD
-            case 34:
-                if (!writer.writeInt("taskNameHash", taskNameHash))
-=======
-            case 28:
                 if (!writer.writeMessage("topVer", topVer))
->>>>>>> 48e78a99
-                    return false;
-
-                writer.incrementState();
-
-<<<<<<< HEAD
-            case 35:
-                if (!writer.writeMessage("topVer", topVer))
-                    return false;
-
-                writer.incrementState();
-
-=======
->>>>>>> 48e78a99
+                    return false;
+
+                writer.incrementState();
+
         }
 
         return true;
@@ -508,32 +447,23 @@
                 reader.incrementState();
 
             case 24:
-<<<<<<< HEAD
                 filter = reader.readObjectArray("filter", MessageCollectionItemType.MSG, CacheEntryPredicate.class);
-=======
+
+                if (!reader.isLastRead())
+                    return false;
+
+                reader.incrementState();
+
+            case 25:
                 flags = reader.readByte("flags");
->>>>>>> 48e78a99
-
-                if (!reader.isLastRead())
-                    return false;
-
-                reader.incrementState();
-
-            case 25:
-<<<<<<< HEAD
-                firstClientReq = reader.readBoolean("firstClientReq");
-=======
+
+                if (!reader.isLastRead())
+                    return false;
+
+                reader.incrementState();
+
+            case 26:
                 miniId = reader.readInt("miniId");
->>>>>>> 48e78a99
-
-                if (!reader.isLastRead())
-                    return false;
-
-                reader.incrementState();
-
-            case 26:
-<<<<<<< HEAD
-                hasTransforms = reader.readBoolean("hasTransforms");
 
                 if (!reader.isLastRead())
                     return false;
@@ -541,7 +471,7 @@
                 reader.incrementState();
 
             case 27:
-                implicitSingleTx = reader.readBoolean("implicitSingleTx");
+                subjId = reader.readUuid("subjId");
 
                 if (!reader.isLastRead())
                     return false;
@@ -549,7 +479,7 @@
                 reader.incrementState();
 
             case 28:
-                implicitTx = reader.readBoolean("implicitTx");
+                taskNameHash = reader.readInt("taskNameHash");
 
                 if (!reader.isLastRead())
                     return false;
@@ -557,77 +487,13 @@
                 reader.incrementState();
 
             case 29:
-                miniId = reader.readIgniteUuid("miniId");
-
-                if (!reader.isLastRead())
-                    return false;
-
-                reader.incrementState();
-
-            case 30:
-                onePhaseCommit = reader.readBoolean("onePhaseCommit");
-
-                if (!reader.isLastRead())
-                    return false;
-
-                reader.incrementState();
-
-            case 31:
-                retVal = reader.readBoolean("retVal");
-=======
-                subjId = reader.readUuid("subjId");
->>>>>>> 48e78a99
-
-                if (!reader.isLastRead())
-                    return false;
-
-                reader.incrementState();
-
-<<<<<<< HEAD
-            case 32:
-                subjId = reader.readUuid("subjId");
-
-                if (!reader.isLastRead())
-                    return false;
-
-                reader.incrementState();
-
-            case 33:
-                syncCommit = reader.readBoolean("syncCommit");
-=======
-            case 27:
-                taskNameHash = reader.readInt("taskNameHash");
->>>>>>> 48e78a99
-
-                if (!reader.isLastRead())
-                    return false;
-
-                reader.incrementState();
-
-<<<<<<< HEAD
-            case 34:
-                taskNameHash = reader.readInt("taskNameHash");
-=======
-            case 28:
                 topVer = reader.readMessage("topVer");
->>>>>>> 48e78a99
-
-                if (!reader.isLastRead())
-                    return false;
-
-                reader.incrementState();
-
-<<<<<<< HEAD
-            case 35:
-                topVer = reader.readMessage("topVer");
-
-                if (!reader.isLastRead())
-                    return false;
-
-                reader.incrementState();
-
-=======
->>>>>>> 48e78a99
+
+                if (!reader.isLastRead())
+                    return false;
+
+                reader.incrementState();
+
         }
 
         return reader.afterMessageRead(GridNearLockRequest.class);
