/*
 * Licensed to the Apache Software Foundation (ASF) under one or more
 * contributor license agreements.  See the NOTICE file distributed with
 * this work for additional information regarding copyright ownership.
 * The ASF licenses this file to You under the Apache License, Version 2.0
 * (the "License"); you may not use this file except in compliance with
 * the License.  You may obtain a copy of the License at
 *
 *      http://www.apache.org/licenses/LICENSE-2.0
 *
 * Unless required by applicable law or agreed to in writing, software
 * distributed under the License is distributed on an "AS IS" BASIS,
 * WITHOUT WARRANTIES OR CONDITIONS OF ANY KIND, either express or implied.
 * See the License for the specific language governing permissions and
 * limitations under the License.
 */

package org.apache.ignite.internal.processors.cache.distributed.near;

import java.io.Externalizable;
import java.util.AbstractSet;
import java.util.ArrayList;
import java.util.Collection;
import java.util.Collections;
import java.util.Iterator;
import java.util.List;
import java.util.Map;
import java.util.NoSuchElementException;
import java.util.Set;
import java.util.UUID;
import javax.cache.Cache;
import javax.cache.expiry.ExpiryPolicy;
import org.apache.ignite.IgniteCheckedException;
import org.apache.ignite.IgniteException;
import org.apache.ignite.cache.CachePeekMode;
import org.apache.ignite.internal.IgniteInternalFuture;
import org.apache.ignite.internal.processors.affinity.AffinityTopologyVersion;
import org.apache.ignite.internal.processors.cache.CacheEntryPredicate;
import org.apache.ignite.internal.processors.cache.CacheEntryPredicateAdapter;
import org.apache.ignite.internal.processors.cache.CacheObject;
import org.apache.ignite.internal.processors.cache.GridCacheClearAllRunnable;
import org.apache.ignite.internal.processors.cache.GridCacheConcurrentMapImpl;
import org.apache.ignite.internal.processors.cache.GridCacheContext;
import org.apache.ignite.internal.processors.cache.GridCacheEntryEx;
import org.apache.ignite.internal.processors.cache.GridCacheEntryRemovedException;
import org.apache.ignite.internal.processors.cache.GridCacheMapEntry;
import org.apache.ignite.internal.processors.cache.GridCacheMapEntryFactory;
import org.apache.ignite.internal.processors.cache.GridCachePreloader;
import org.apache.ignite.internal.processors.cache.GridCacheValueCollection;
import org.apache.ignite.internal.processors.cache.IgniteCacheExpiryPolicy;
import org.apache.ignite.internal.processors.cache.KeyCacheObject;
import org.apache.ignite.internal.processors.cache.distributed.GridDistributedCacheAdapter;
import org.apache.ignite.internal.processors.cache.distributed.dht.CacheGetFuture;
import org.apache.ignite.internal.processors.cache.distributed.dht.GridDhtCacheAdapter;
import org.apache.ignite.internal.processors.cache.transactions.IgniteInternalTx;
import org.apache.ignite.internal.processors.cache.transactions.IgniteTxLocalEx;
import org.apache.ignite.internal.processors.cache.version.GridCacheVersion;
import org.apache.ignite.internal.util.future.GridFinishedFuture;
import org.apache.ignite.internal.util.typedef.F;
import org.apache.ignite.internal.util.typedef.P1;
import org.apache.ignite.internal.util.typedef.internal.A;
import org.apache.ignite.internal.util.typedef.internal.CU;
import org.apache.ignite.internal.util.typedef.internal.S;
import org.apache.ignite.lang.IgniteBiPredicate;
import org.jetbrains.annotations.NotNull;
import org.jetbrains.annotations.Nullable;

/**
 * Common logic for near caches.
 */
public abstract class GridNearCacheAdapter<K, V> extends GridDistributedCacheAdapter<K, V> {
    /** */
    private static final long serialVersionUID = 0L;

    /** */
    private static final CachePeekMode[] NEAR_PEEK_MODE = {CachePeekMode.NEAR};

    /**
     * Empty constructor required for {@link Externalizable}.
     */
    protected GridNearCacheAdapter() {
        // No-op.
    }

    /**
     * @param ctx Context.
     */
    protected GridNearCacheAdapter(GridCacheContext<K, V> ctx) {
        super(ctx, ctx.config().getNearConfiguration().getNearStartSize());
    }

    /** {@inheritDoc} */
    @Override protected GridCacheMapEntryFactory entryFactory() {
        return new GridCacheMapEntryFactory() {
<<<<<<< HEAD
            /** {@inheritDoc} */
=======
>>>>>>> 7e61197f
            @Override public GridCacheMapEntry create(
                GridCacheContext ctx,
                AffinityTopologyVersion topVer,
                KeyCacheObject key,
                int hash,
                CacheObject val
            ) {
                // Can't hold any locks here - this method is invoked when
                // holding write-lock on the whole cache map.
                if (ctx.useOffheapEntry())
                    return new GridNearOffHeapCacheEntry(ctx, key, hash, val);

                return new GridNearCacheEntry(ctx, key, hash, val);
            }
        };
    }

    /**
     * @return DHT cache.
     */
    public abstract GridDhtCacheAdapter<K, V> dht();

    /** {@inheritDoc} */
    @Override public void onReconnected() {
        map = new GridCacheConcurrentMapImpl(
            ctx,
            entryFactory(),
            ctx.config().getNearConfiguration().getNearStartSize());
    }

    /** {@inheritDoc} */
    @Override public boolean isNear() {
        return true;
    }

    /** {@inheritDoc} */
    @Override public GridCachePreloader preloader() {
        return dht().preloader();
    }

    /** {@inheritDoc} */
    @Override public GridCacheMapEntry entryEx(KeyCacheObject key, boolean touch) {
        GridNearCacheEntry entry = null;

        while (true) {
            try {
                entry = (GridNearCacheEntry)super.entryEx(key, touch);

                entry.initializeFromDht(ctx.affinity().affinityTopologyVersion());

                return entry;
            }
            catch (GridCacheEntryRemovedException ignore) {
                if (log.isDebugEnabled())
                    log.debug("Got removed near entry while initializing from DHT entry (will retry): " + entry);
            }
        }
    }

    /** {@inheritDoc} */
    @Override public GridCacheMapEntry entryEx(KeyCacheObject key, AffinityTopologyVersion topVer) {
        GridNearCacheEntry entry = null;

        while (true) {
            try {
                entry = (GridNearCacheEntry)super.entryEx(key, topVer);

                entry.initializeFromDht(topVer);

                return entry;
            }
            catch (GridCacheEntryRemovedException ignore) {
                if (log.isDebugEnabled())
                    log.debug("Got removed near entry while initializing from DHT entry (will retry): " + entry);
            }
        }
    }

    /**
     * @param key Key.
     * @param topVer Topology version.
     * @return Entry.
     */
    public GridNearCacheEntry entryExx(KeyCacheObject key, AffinityTopologyVersion topVer) {
        return (GridNearCacheEntry)entryEx(key, topVer);
    }

    /**
     * @param key Key.
     * @return Entry.
     */
    @Nullable public GridNearCacheEntry peekExx(KeyCacheObject key) {
        return (GridNearCacheEntry)peekEx(key);
    }

    /** {@inheritDoc} */
    @Override public boolean isLocked(K key) {
        return super.isLocked(key) || dht().isLocked(key);
    }

    /**
     * @param key Key.
     * @return If near entry is locked.
     */
    public boolean isLockedNearOnly(K key) {
        return super.isLocked(key);
    }

    /**
     * @param keys Keys.
     * @return If near entries for given keys are locked.
     */
    public boolean isAllLockedNearOnly(Iterable<? extends K> keys) {
        A.notNull(keys, "keys");

        for (K key : keys)
            if (!isLockedNearOnly(key))
                return false;

        return true;
    }

    /**
     * @param tx Transaction.
     * @param keys Keys to load.
     * @param forcePrimary Force primary flag.
     * @param subjId Subject ID.
     * @param taskName Task name.
     * @param deserializeBinary Deserialize binary flag.
     * @param expiryPlc Expiry policy.
     * @param skipVal Skip value flag.
     * @param skipStore Skip store flag.
     * @param canRemap Can remap flag.
     * @param needVer Need version.
     * @return Loaded values.
     */
    public IgniteInternalFuture<Map<K, V>> loadAsync(@Nullable IgniteInternalTx tx,
        @Nullable Collection<KeyCacheObject> keys,
        boolean forcePrimary,
        @Nullable UUID subjId,
        String taskName,
        boolean deserializeBinary,
        @Nullable ExpiryPolicy expiryPlc,
        boolean skipVal,
        boolean skipStore,
        boolean canRemap,
        boolean needVer
    ) {
        if (F.isEmpty(keys))
            return new GridFinishedFuture<>(Collections.<K, V>emptyMap());

        IgniteTxLocalEx txx = (tx != null && tx.local()) ? (IgniteTxLocalEx)tx : null;

        final IgniteCacheExpiryPolicy expiry = expiryPolicy(expiryPlc);

        GridNearGetFuture<K, V> fut = new GridNearGetFuture<>(ctx,
            keys,
            !skipStore,
            forcePrimary,
            txx,
            subjId,
            taskName,
            deserializeBinary,
            expiry,
            skipVal,
            canRemap,
            needVer,
            false);

        // init() will register future for responses if future has remote mappings.
        fut.init(null);

        return fut;
    }

    /** {@inheritDoc} */
    @Override public void localLoadCache(IgniteBiPredicate<K, V> p, Object[] args) throws IgniteCheckedException {
        dht().localLoadCache(p, args);
    }

    /** {@inheritDoc} */
    @Override public void localLoad(Collection<? extends K> keys, ExpiryPolicy plc) throws IgniteCheckedException {
        dht().localLoad(keys, plc);
    }

    /** {@inheritDoc} */
    @Override public IgniteInternalFuture<?> localLoadCacheAsync(IgniteBiPredicate<K, V> p, Object[] args) {
        return dht().localLoadCacheAsync(p, args);
    }

    /**
     * @param nodeId Sender ID.
     * @param res Response.
     */
    protected void processGetResponse(UUID nodeId, GridNearGetResponse res) {
        CacheGetFuture fut = (CacheGetFuture)ctx.mvcc().future(res.futureId());

        if (fut == null) {
            if (log.isDebugEnabled())
                log.debug("Failed to find future for get response [sender=" + nodeId + ", res=" + res + ']');

            return;
        }

        fut.onResult(nodeId, res);
    }

    /** {@inheritDoc} */
    @Override public int size() {
        return nearEntries().size() + dht().size();
    }

    /** {@inheritDoc} */
    @Override public long sizeLong() {
        return nearEntries().size() + dht().size();
    }

    /** {@inheritDoc} */
    @Override public int primarySize() {
        return dht().primarySize();
    }

    /** {@inheritDoc} */
    @Override public long primarySizeLong() {
        return dht().primarySizeLong();
    }

    /** {@inheritDoc} */
    @Override public int nearSize() {
        return nearEntries().size();
    }

    /**
     * @return Near entries.
     */
    public Set<Cache.Entry<K, V>> nearEntries() {
        final AffinityTopologyVersion topVer = ctx.discovery().topologyVersionEx();

        return super.entrySet(new CacheEntryPredicateAdapter() {
            @Override public boolean apply(GridCacheEntryEx entry) {
                GridNearCacheEntry nearEntry = (GridNearCacheEntry)entry;

                return !nearEntry.deleted() && nearEntry.visitable(CU.empty0()) && nearEntry.valid(topVer);
            }
        });
    }

    /** {@inheritDoc} */
    @Override public Set<Cache.Entry<K, V>> entrySet(@Nullable final CacheEntryPredicate... filter) {
        CacheEntryPredicate p = new CacheEntryPredicateAdapter() {
            @Override public boolean apply(GridCacheEntryEx ex) {
                if (ex instanceof GridCacheMapEntry)
                    return ((GridCacheMapEntry)ex).visitable(filter);
                else
                    return !ex.deleted() && F.isAll(ex, filter);
            }
        };

        return new EntrySet(super.entrySet(p), dht().entrySet(p));
    }

    /** {@inheritDoc} */
    @Override public Set<Cache.Entry<K, V>> entrySet(int part) {
        return dht().entrySet(part);
    }

    /**
     * @return Keys for near cache only.
     */
    public Set<K> nearKeySet() {
        return super.keySet();
    }

    /** {@inheritDoc} */
    @Override public Collection<V> values() {
        return new GridCacheValueCollection<>(ctx, entrySet(), ctx.vararg(F.<K, V>cacheHasPeekValue()));
    }

    /** {@inheritDoc} */
    @Override public boolean evict(K key) {
        // Use unary 'and' to make sure that both sides execute.
        return super.evict(key) & dht().evict(key);
    }

    /** {@inheritDoc} */
    @Override public void evictAll(Collection<? extends K> keys) {
        super.evictAll(keys);

        dht().evictAll(keys);
    }

    /** {@inheritDoc} */
    @Override public boolean clearLocally(K key) {
        return super.clearLocally(key) | dht().clearLocally(key);
    }

    /** {@inheritDoc} */
    @Override public void clearLocallyAll(Set<? extends K> keys, boolean srv, boolean near, boolean readers) {
        super.clearLocallyAll(keys, srv, near, readers);

        dht().clearLocallyAll(keys, srv, near, readers);
    }

    /** {@inheritDoc} */
    @Override public V promote(K key, boolean deserializeBinary) throws IgniteCheckedException {
        // Unswap only from dht(). Near cache does not have swap storage.
        return dht().promote(key, deserializeBinary);
    }

    /** {@inheritDoc} */
    @Override public void promoteAll(@Nullable Collection<? extends K> keys) throws IgniteCheckedException {
        // Unswap only from dht(). Near cache does not have swap storage.
        // In near-only cache this is a no-op.
        if (ctx.affinityNode())
            dht().promoteAll(keys);
    }

    /** {@inheritDoc} */
    @Nullable @Override public Cache.Entry<K, V> randomEntry() {
        return ctx.affinityNode() && ctx.isNear() ? dht().randomEntry() : super.randomEntry();
    }

    /** {@inheritDoc} */
    @Override public long offHeapEntriesCount() {
        return dht().offHeapEntriesCount();
    }

    /** {@inheritDoc} */
    @Override public long offHeapAllocatedSize() {
        return dht().offHeapAllocatedSize();
    }

    /** {@inheritDoc} */
    @Override public long swapSize() throws IgniteCheckedException {
        return dht().swapSize();
    }

    /** {@inheritDoc} */
    @Override public long swapKeys() throws IgniteCheckedException {
        return dht().swapKeys();
    }

    /** {@inheritDoc} */
    @Override public boolean isIgfsDataCache() {
        return dht().isIgfsDataCache();
    }

    /** {@inheritDoc} */
    @Override public long igfsDataSpaceUsed() {
        return dht().igfsDataSpaceUsed();
    }

    /** {@inheritDoc} */
    @Override public long igfsDataSpaceMax() {
        return dht().igfsDataSpaceMax();
    }

    /** {@inheritDoc} */
    @Override public void onIgfsDataSizeChanged(long delta) {
        dht().onIgfsDataSizeChanged(delta);
    }

    /** {@inheritDoc} */
    @Override public boolean isMongoDataCache() {
        return dht().isMongoDataCache();
    }

    /** {@inheritDoc} */
    @Override public boolean isMongoMetaCache() {
        return dht().isMongoMetaCache();
    }

    /** {@inheritDoc} */
    @Override public List<GridCacheClearAllRunnable<K, V>> splitClearLocally(boolean srv, boolean near,
        boolean readers) {
        assert configuration().getNearConfiguration() != null;

        if (ctx.affinityNode()) {
            GridCacheVersion obsoleteVer = ctx.versions().next();

            List<GridCacheClearAllRunnable<K, V>> dhtJobs = dht().splitClearLocally(srv, near, readers);

            List<GridCacheClearAllRunnable<K, V>> res = new ArrayList<>(dhtJobs.size());

            for (GridCacheClearAllRunnable<K, V> dhtJob : dhtJobs)
                res.add(new GridNearCacheClearAllRunnable<>(this, obsoleteVer, dhtJob));

            return res;
        }
        else
            return super.splitClearLocally(srv, near, readers);
    }

    /**
     * Wrapper for KeySet.
     */
    private final class KeySet extends AbstractSet<K> {

        /** Near set. */
        private final Set<K> nearSet;

        /** DHT set. */
        private final Set<K> dhtSet;

        private KeySet(Set<K> nearSet, Set<K> dhtSet) {
            this.nearSet = nearSet;
            this.dhtSet = dhtSet;
        }

        /** {@inheritDoc} */
        @Override public Iterator<K> iterator() {
            return new KeySetIterator(nearSet.iterator(),
                F.iterator0(dhtSet, false, new P1<K>() {
                    @Override public boolean apply(K key) {
                        try {
                            return GridNearCacheAdapter.super.localPeek(key, NEAR_PEEK_MODE, null) == null;
                        }
                        catch (IgniteCheckedException ex) {
                            throw new IgniteException(ex);
                        }
                    }
                }));
        }

        /** {@inheritDoc} */
        @Override public int size() {
            return F.size(iterator());
        }
    }

    /**
     * Key set iterator.
     */
    private final class KeySetIterator implements Iterator<K> {
        /** */
        private Iterator<K> dhtIter;

        /** */
        private Iterator<K> nearIter;

        /** */
        private Iterator<K> currIter;

        /** */
        private K current;

        /**
         * @param nearIter Near set iterator.
         * @param dhtIter Dht set iterator.
         */
        private KeySetIterator(Iterator<K> nearIter, Iterator<K> dhtIter) {
            assert nearIter != null;
            assert dhtIter != null;

            this.nearIter = nearIter;
            this.dhtIter = dhtIter;

            currIter = nearIter;
        }

        /** {@inheritDoc} */
        @Override public boolean hasNext() {
            return nearIter.hasNext() || dhtIter.hasNext();
        }

        /** {@inheritDoc} */
        @Override public K next() {
            if (!hasNext())
                throw new NoSuchElementException();

            if (!currIter.hasNext())
                currIter = dhtIter;

            return current = currIter.next();
        }

        /** {@inheritDoc} */
        @Override public void remove() {
            if (current == null)
                throw new IllegalStateException();

            assert currIter != null;

            currIter.remove();

            try {
                GridNearCacheAdapter.this.getAndRemove(current);
            }
            catch (IgniteCheckedException e) {
                throw new IgniteException(e);
            }
        }
    }

    /**
     * Wrapper for entry set.
     */
    private class EntrySet extends AbstractSet<Cache.Entry<K, V>> {
        /** Near entry set. */
        private Set<Cache.Entry<K, V>> nearSet;

        /** Dht entry set. */
        private Set<Cache.Entry<K, V>> dhtSet;

        /**
         * @param nearSet Near entry set.
         * @param dhtSet Dht entry set.
         */
        private EntrySet(Set<Cache.Entry<K, V>> nearSet, Set<Cache.Entry<K, V>> dhtSet) {
            assert nearSet != null;
            assert dhtSet != null;

            this.nearSet = nearSet;
            this.dhtSet = dhtSet;
        }

        /** {@inheritDoc} */
        @NotNull @Override public Iterator<Cache.Entry<K, V>> iterator() {
            return new EntryIterator(nearSet.iterator(),
                F.iterator0(dhtSet, false, new P1<Cache.Entry<K, V>>() {
                    @Override public boolean apply(Cache.Entry<K, V> e) {
                        try {
                            return GridNearCacheAdapter.super.localPeek(e.getKey(), NEAR_PEEK_MODE, null) == null;
                        }
                        catch (IgniteCheckedException ex) {
                            throw new IgniteException(ex);
                        }
                    }
                }));
        }

        /** {@inheritDoc} */
        @Override public int size() {
            return F.size(iterator());
        }
    }

    /**
     * Entry set iterator.
     */
    private class EntryIterator implements Iterator<Cache.Entry<K, V>> {
        /** */
        private Iterator<Cache.Entry<K, V>> dhtIter;

        /** */
        private Iterator<Cache.Entry<K, V>> nearIter;

        /** */
        private Iterator<Cache.Entry<K, V>> currIter;

        /** */
        private Cache.Entry<K, V> currEntry;

        /**
         * @param nearIter Near set iterator.
         * @param dhtIter Dht set iterator.
         */
        private EntryIterator(Iterator<Cache.Entry<K, V>> nearIter, Iterator<Cache.Entry<K, V>> dhtIter) {
            assert nearIter != null;
            assert dhtIter != null;

            this.nearIter = nearIter;
            this.dhtIter = dhtIter;

            currIter = nearIter;
        }

        /** {@inheritDoc} */
        @Override public boolean hasNext() {
            return nearIter.hasNext() || dhtIter.hasNext();
        }

        /** {@inheritDoc} */
        @Override public Cache.Entry<K, V> next() {
            if (!hasNext())
                throw new NoSuchElementException();

            if (!currIter.hasNext())
                currIter = dhtIter;

            return currEntry = currIter.next();
        }

        /** {@inheritDoc} */
        @Override public void remove() {
            if (currEntry == null)
                throw new IllegalStateException();

            assert currIter != null;

            currIter.remove();

            try {
                GridNearCacheAdapter.this.getAndRemove(currEntry.getKey());
            }
            catch (IgniteCheckedException e) {
                throw new IgniteException(e);
            }
        }
    }

    /** {@inheritDoc} */
    @Override public String toString() {
        return S.toString(GridNearCacheAdapter.class, this);
    }
}<|MERGE_RESOLUTION|>--- conflicted
+++ resolved
@@ -92,10 +92,6 @@
     /** {@inheritDoc} */
     @Override protected GridCacheMapEntryFactory entryFactory() {
         return new GridCacheMapEntryFactory() {
-<<<<<<< HEAD
-            /** {@inheritDoc} */
-=======
->>>>>>> 7e61197f
             @Override public GridCacheMapEntry create(
                 GridCacheContext ctx,
                 AffinityTopologyVersion topVer,
@@ -490,107 +486,6 @@
     }
 
     /**
-     * Wrapper for KeySet.
-     */
-    private final class KeySet extends AbstractSet<K> {
-
-        /** Near set. */
-        private final Set<K> nearSet;
-
-        /** DHT set. */
-        private final Set<K> dhtSet;
-
-        private KeySet(Set<K> nearSet, Set<K> dhtSet) {
-            this.nearSet = nearSet;
-            this.dhtSet = dhtSet;
-        }
-
-        /** {@inheritDoc} */
-        @Override public Iterator<K> iterator() {
-            return new KeySetIterator(nearSet.iterator(),
-                F.iterator0(dhtSet, false, new P1<K>() {
-                    @Override public boolean apply(K key) {
-                        try {
-                            return GridNearCacheAdapter.super.localPeek(key, NEAR_PEEK_MODE, null) == null;
-                        }
-                        catch (IgniteCheckedException ex) {
-                            throw new IgniteException(ex);
-                        }
-                    }
-                }));
-        }
-
-        /** {@inheritDoc} */
-        @Override public int size() {
-            return F.size(iterator());
-        }
-    }
-
-    /**
-     * Key set iterator.
-     */
-    private final class KeySetIterator implements Iterator<K> {
-        /** */
-        private Iterator<K> dhtIter;
-
-        /** */
-        private Iterator<K> nearIter;
-
-        /** */
-        private Iterator<K> currIter;
-
-        /** */
-        private K current;
-
-        /**
-         * @param nearIter Near set iterator.
-         * @param dhtIter Dht set iterator.
-         */
-        private KeySetIterator(Iterator<K> nearIter, Iterator<K> dhtIter) {
-            assert nearIter != null;
-            assert dhtIter != null;
-
-            this.nearIter = nearIter;
-            this.dhtIter = dhtIter;
-
-            currIter = nearIter;
-        }
-
-        /** {@inheritDoc} */
-        @Override public boolean hasNext() {
-            return nearIter.hasNext() || dhtIter.hasNext();
-        }
-
-        /** {@inheritDoc} */
-        @Override public K next() {
-            if (!hasNext())
-                throw new NoSuchElementException();
-
-            if (!currIter.hasNext())
-                currIter = dhtIter;
-
-            return current = currIter.next();
-        }
-
-        /** {@inheritDoc} */
-        @Override public void remove() {
-            if (current == null)
-                throw new IllegalStateException();
-
-            assert currIter != null;
-
-            currIter.remove();
-
-            try {
-                GridNearCacheAdapter.this.getAndRemove(current);
-            }
-            catch (IgniteCheckedException e) {
-                throw new IgniteException(e);
-            }
-        }
-    }
-
-    /**
      * Wrapper for entry set.
      */
     private class EntrySet extends AbstractSet<Cache.Entry<K, V>> {
