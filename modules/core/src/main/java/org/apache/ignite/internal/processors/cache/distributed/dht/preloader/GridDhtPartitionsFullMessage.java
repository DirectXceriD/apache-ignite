--- conflicted
+++ resolved
@@ -26,11 +26,8 @@
 import java.util.Set;
 import java.util.UUID;
 import org.apache.ignite.IgniteCheckedException;
-<<<<<<< HEAD
+import org.apache.ignite.internal.GridDirectCollection;
 import org.apache.ignite.cache.affinity.Affinity;
-=======
-import org.apache.ignite.internal.GridDirectCollection;
->>>>>>> 545c76ed
 import org.apache.ignite.internal.GridDirectMap;
 import org.apache.ignite.internal.GridDirectTransient;
 import org.apache.ignite.internal.processors.affinity.AffinityTopologyVersion;
@@ -108,16 +105,11 @@
     private transient boolean compress;
 
     /** */
-<<<<<<< HEAD
     private AffinityTopologyVersion resTopVer;
 
     /** */
-    @GridDirectMap(keyType = Integer.class, valueType = GridLongList.class)
-    private Map<Integer, GridLongList> cachesAff;
-=======
     @GridDirectCollection(CacheGroupAffinityMessage.class)
     private Collection<CacheGroupAffinityMessage> cachesAff;
->>>>>>> 545c76ed
 
     /**
      * Required by {@link Externalizable}.
@@ -475,11 +467,7 @@
 
         switch (writer.state()) {
             case 5:
-<<<<<<< HEAD
-                if (!writer.writeMap("cachesAff", cachesAff, MessageCollectionItemType.INT, MessageCollectionItemType.MSG))
-=======
                 if (!writer.writeCollection("cachesAff", cachesAff, MessageCollectionItemType.MSG))
->>>>>>> 545c76ed
                     return false;
 
                 writer.incrementState();
@@ -521,15 +509,6 @@
                 writer.incrementState();
 
             case 12:
-<<<<<<< HEAD
-                if (!writer.writeMessage("resTopVer", resTopVer))
-                    return false;
-
-                writer.incrementState();
-
-            case 13:
-=======
->>>>>>> 545c76ed
                 if (!writer.writeMessage("topVer", topVer))
                     return false;
 
@@ -552,11 +531,7 @@
 
         switch (reader.state()) {
             case 5:
-<<<<<<< HEAD
-                cachesAff = reader.readMap("cachesAff", MessageCollectionItemType.INT, MessageCollectionItemType.MSG, false);
-=======
                 cachesAff = reader.readCollection("cachesAff", MessageCollectionItemType.MSG);
->>>>>>> 545c76ed
 
                 if (!reader.isLastRead())
                     return false;
@@ -612,17 +587,6 @@
                 reader.incrementState();
 
             case 12:
-<<<<<<< HEAD
-                resTopVer = reader.readMessage("resTopVer");
-
-                if (!reader.isLastRead())
-                    return false;
-
-                reader.incrementState();
-
-            case 13:
-=======
->>>>>>> 545c76ed
                 topVer = reader.readMessage("topVer");
 
                 if (!reader.isLastRead())
@@ -642,11 +606,7 @@
 
     /** {@inheritDoc} */
     @Override public byte fieldsCount() {
-<<<<<<< HEAD
-        return 14;
-=======
         return 13;
->>>>>>> 545c76ed
     }
 
     /** {@inheritDoc} */
