/*
 * Licensed to the Apache Software Foundation (ASF) under one or more
 * contributor license agreements.  See the NOTICE file distributed with
 * this work for additional information regarding copyright ownership.
 * The ASF licenses this file to You under the Apache License, Version 2.0
 * (the "License"); you may not use this file except in compliance with
 * the License.  You may obtain a copy of the License at
 *
 *      http://www.apache.org/licenses/LICENSE-2.0
 *
 * Unless required by applicable law or agreed to in writing, software
 * distributed under the License is distributed on an "AS IS" BASIS,
 * WITHOUT WARRANTIES OR CONDITIONS OF ANY KIND, either express or implied.
 * See the License for the specific language governing permissions and
 * limitations under the License.
 */

package org.apache.ignite.internal.processors.cache.mvcc.txlog;

import java.util.ArrayList;
import java.util.List;
import java.util.concurrent.ConcurrentHashMap;
import java.util.concurrent.ConcurrentMap;
import java.util.concurrent.Executor;
import java.util.concurrent.atomic.AtomicIntegerFieldUpdater;
import org.apache.ignite.IgniteCheckedException;
import org.apache.ignite.IgniteException;
import org.apache.ignite.internal.GridKernalContext;
import org.apache.ignite.internal.pagemem.PageIdUtils;
import org.apache.ignite.internal.pagemem.PageMemory;
import org.apache.ignite.internal.pagemem.wal.IgniteWriteAheadLogManager;
import org.apache.ignite.internal.pagemem.wal.record.delta.MetaPageInitRecord;
import org.apache.ignite.internal.processors.cache.persistence.DbCheckpointListener;
import org.apache.ignite.internal.processors.cache.persistence.GridCacheDatabaseSharedManager;
import org.apache.ignite.internal.processors.cache.persistence.IgniteCacheDatabaseSharedManager;
import org.apache.ignite.internal.processors.cache.persistence.pagemem.PageMemoryEx;
import org.apache.ignite.internal.processors.cache.persistence.tree.BPlusTree;
import org.apache.ignite.internal.processors.cache.persistence.tree.io.BPlusIO;
import org.apache.ignite.internal.processors.cache.persistence.tree.io.PageIO;
import org.apache.ignite.internal.processors.cache.persistence.tree.io.PageMetaIO;
import org.apache.ignite.internal.processors.cache.persistence.tree.reuse.ReuseList;
import org.apache.ignite.internal.processors.cache.persistence.tree.reuse.ReuseListImpl;
import org.apache.ignite.internal.processors.cache.persistence.tree.util.PageHandler;
import org.apache.ignite.internal.util.IgniteTree;
import org.apache.ignite.internal.util.typedef.internal.CU;
import org.apache.ignite.internal.util.typedef.internal.U;
import org.jetbrains.annotations.Nullable;

import static org.apache.ignite.internal.pagemem.PageIdAllocator.FLAG_IDX;
import static org.apache.ignite.internal.pagemem.PageIdAllocator.INDEX_PARTITION;
import static org.apache.ignite.internal.processors.cache.mvcc.MvccUtils.MVCC_COUNTER_NA;
import static org.apache.ignite.internal.processors.cache.mvcc.MvccUtils.MVCC_CRD_COUNTER_NA;

/**
 *
 */
public class TxLog implements DbCheckpointListener {
    /** */
    public static final String TX_LOG_CACHE_NAME = "TxLog";

    /** */
    public static final int TX_LOG_CACHE_ID = CU.cacheId(TX_LOG_CACHE_NAME);

    /** */
    private static final TxKey LOWEST = new TxKey(0, 0);

    /** */
    private final IgniteCacheDatabaseSharedManager mgr;

    /** */
    private ReuseListImpl reuseList;

    /** */
    private TxLogTree tree;

    /** */
    private ConcurrentMap<TxKey, Sync> keyMap = new ConcurrentHashMap<>();

    /**
     *
     * @param ctx Kernal context.
     * @param mgr Database shared manager.
     */
    public TxLog(GridKernalContext ctx, IgniteCacheDatabaseSharedManager mgr) throws IgniteCheckedException {
        this.mgr = mgr;

        init(ctx);
    }

    /**
     *
     * @param ctx Kernal context.
     * @throws IgniteCheckedException If failed.
     */
    private void init(GridKernalContext ctx) throws IgniteCheckedException {
        if (CU.isPersistenceEnabled(ctx.config())) {
            mgr.checkpointReadLock();

            try {
                IgniteWriteAheadLogManager wal = ctx.cache().context().wal();
                PageMemoryEx pageMemory = (PageMemoryEx)mgr.dataRegion(TX_LOG_CACHE_NAME).pageMemory();

                long metaId = pageMemory.metaPageId(TX_LOG_CACHE_ID);
                long metaPage = pageMemory.acquirePage(TX_LOG_CACHE_ID, metaId);

                long treeRoot, reuseListRoot;

                boolean isNew = false;

                try {
                    long pageAddr = pageMemory.writeLock(TX_LOG_CACHE_ID, metaId, metaPage);

                    try {
                        if (PageIO.getType(pageAddr) != PageIO.T_META) {
                            // Initialize new page.
                            PageMetaIO io = PageMetaIO.VERSIONS.latest();

                            io.initNewPage(pageAddr, metaId, pageMemory.pageSize());

                            treeRoot = pageMemory.allocatePage(TX_LOG_CACHE_ID, INDEX_PARTITION, PageMemory.FLAG_IDX);
                            reuseListRoot = pageMemory.allocatePage(TX_LOG_CACHE_ID, INDEX_PARTITION, PageMemory.FLAG_IDX);

                            assert PageIdUtils.flag(treeRoot) == PageMemory.FLAG_IDX;
                            assert PageIdUtils.flag(reuseListRoot) == PageMemory.FLAG_IDX;

                            io.setTreeRoot(pageAddr, treeRoot);
                            io.setReuseListRoot(pageAddr, reuseListRoot);

                            if (PageHandler.isWalDeltaRecordNeeded(pageMemory, TX_LOG_CACHE_ID, metaId, metaPage, wal, null))
                                wal.log(new MetaPageInitRecord(
                                    TX_LOG_CACHE_ID,
                                    metaId,
                                    io.getType(),
                                    io.getVersion(),
                                    treeRoot,
                                    reuseListRoot
                                ));

                            isNew = true;
                        }
                        else {
                            PageMetaIO io = PageIO.getPageIO(pageAddr);

                            treeRoot = io.getTreeRoot(pageAddr);
                            reuseListRoot = io.getReuseListRoot(pageAddr);

                            assert PageIdUtils.flag(treeRoot) == PageMemory.FLAG_IDX :
                                U.hexLong(treeRoot) + ", TX_LOG_CACHE_ID=" + TX_LOG_CACHE_ID;
                            assert PageIdUtils.flag(reuseListRoot) == PageMemory.FLAG_IDX :
                                U.hexLong(reuseListRoot) + ", TX_LOG_CACHE_ID=" + TX_LOG_CACHE_ID;
                        }
                    }
                    finally {
                        pageMemory.writeUnlock(TX_LOG_CACHE_ID, metaId, metaPage, null, isNew);
                    }
                }
                finally {
                    pageMemory.releasePage(TX_LOG_CACHE_ID, metaId, metaPage);
                }

                reuseList = new ReuseListImpl(
                    TX_LOG_CACHE_ID,
                    TX_LOG_CACHE_NAME,
                    pageMemory,
                    wal,
                    reuseListRoot,
                    isNew);

                tree = new TxLogTree(pageMemory, wal, treeRoot, reuseList, ctx.failure(), isNew);

                ((GridCacheDatabaseSharedManager)mgr).addCheckpointListener(this);
            }
            finally {
                mgr.checkpointReadUnlock();
            }
        }
        else {
            PageMemory pageMemory = mgr.dataRegion(TX_LOG_CACHE_NAME).pageMemory();
            ReuseList reuseList1 = mgr.reuseList(TX_LOG_CACHE_NAME);

            long treeRoot;

            if ((treeRoot = reuseList1.takeRecycledPage()) == 0L)
                treeRoot = pageMemory.allocatePage(TX_LOG_CACHE_ID, INDEX_PARTITION, FLAG_IDX);

            tree = new TxLogTree(pageMemory, null, treeRoot, reuseList1, ctx.failure(), true);
        }
    }

    /** {@inheritDoc} */
<<<<<<< HEAD
    @Override public void onCheckpointBegin(Context ctx) throws IgniteCheckedException {
        saveReuseListMetadata(ctx);
    }

    /** {@inheritDoc} */
    @Override public void beforeCheckpointBegin(Context ctx) throws IgniteCheckedException {
        saveReuseListMetadata(ctx);
    }
=======
    @Override public void onMarkCheckpointBegin(Context ctx) throws IgniteCheckedException {
        Executor executor = ctx.executor();
>>>>>>> 023e246d

    /**
     * @param ctx Checkpoint context.
     * @throws IgniteCheckedException If failed.
     */
    private void saveReuseListMetadata(Context ctx) throws IgniteCheckedException {
        Executor executor = ctx.executor();
        if (executor == null)
            reuseList.saveMetadata();
        else {
            executor.execute(() -> {
                try {
                    reuseList.saveMetadata();
                }
                catch (IgniteCheckedException e) {
                    throw new IgniteException(e);
                }
            });
        }
    }

    /** {@inheritDoc} */
    @Override public void onCheckpointBegin(Context ctx) throws IgniteCheckedException {
        /* No-op. */
    }

    /**
     *
     * @param major Major version.
     * @param minor Minor version.
     * @return Transaction state for given version.
     * @throws IgniteCheckedException If failed.
     */
    public byte get(long major, long minor) throws IgniteCheckedException {
        return get(new TxKey(major, minor));
    }

    /**
     *
     * @param key Transaction key.
     * @return Transaction state for given version.
     * @throws IgniteCheckedException If failed.
     */
    public byte get(TxKey key) throws IgniteCheckedException {
        TxRow row = tree.findOne(key);

        return row == null ? TxState.NA : row.state();
    }

    /**
     *
     * @param key TxKey.
     * @param state  Transaction state for given version.
     * @param primary Flag if this is a primary node.
     * @throws IgniteCheckedException If failed.
     */
    public void put(TxKey key, byte state, boolean primary) throws IgniteCheckedException {
        assert mgr.checkpointLockIsHeldByThread();

        Sync sync = syncObject(key);

        try {
            synchronized (sync) {
                tree.invoke(key, null, new TxLogUpdateClosure(key.major(), key.minor(), state, primary));
            }
        } finally {
            evict(key, sync);
        }
    }

    /**
     * Removes all records less or equals to the given version.
     *
     * @param major Major version.
     * @param minor Minor version.
     * @throws IgniteCheckedException If failed.
     */
    public void removeUntil(long major, long minor) throws IgniteCheckedException {
        TraversingClosure clo = new TraversingClosure(major, minor);

        tree.iterate(LOWEST, clo, clo);

        if (clo.rows != null) {
            mgr.checkpointReadLock();

            try {
                for (TxKey row : clo.rows)
                    remove(row);
            }
            finally {
                mgr.checkpointReadUnlock();
            }
        }
    }

    /** */
    private void remove(TxKey key) throws IgniteCheckedException {
        Sync sync = syncObject(key);

        try {
            synchronized (sync) {
                tree.removex(key);
            }
        }
        finally {
            evict(key, sync);
        }
    }

    /** */
    private Sync syncObject(TxKey key) {
        Sync sync = keyMap.get(key);

        while (true) {
            if (sync == null) {
                Sync old = keyMap.putIfAbsent(key, sync = new Sync());

                if (old == null)
                    return sync;
                else
                    sync = old;
            }
            else {
                int cntr = sync.counter;

                while (cntr > 0) {
                    if (sync.casCounter(cntr, cntr + 1))
                        return sync;

                    cntr = sync.counter;
                }

                sync = keyMap.get(key);
            }
        }
    }

    /** */
    private void evict(TxKey key, Sync sync) {
        assert sync != null;

        int cntr = sync.counter;

        while (true) {
            assert cntr > 0;

            if (!sync.casCounter(cntr, cntr - 1)) {
                cntr = sync.counter;

                continue;
            }

            if (cntr == 1) {
                boolean removed = keyMap.remove(key, sync);

                assert removed;
            }

            break;
        }
    }

    /**
     *
     */
    private static class TraversingClosure extends TxKey implements BPlusTree.TreeRowClosure<TxKey, TxRow> {
        /** */
        private List<TxKey> rows;

        /**
         *
         * @param major Major version.
         * @param minor Minor version.
         */
        TraversingClosure(long major, long minor) {
            super(major, minor);
        }

        /** {@inheritDoc} */
        @Override public boolean apply(BPlusTree<TxKey, TxRow> tree, BPlusIO<TxKey> io, long pageAddr,
                                       int idx) throws IgniteCheckedException {

            if (rows == null)
                rows = new ArrayList<>();

            TxLogIO logIO = (TxLogIO)io;
            int offset = io.offset(idx);

            rows.add(new TxKey(logIO.getMajor(pageAddr, offset), logIO.getMinor(pageAddr, offset)));

            return true;
        }
    }

    /** */
    private static class Sync {
        /** */
        private static final AtomicIntegerFieldUpdater<Sync> UPD = AtomicIntegerFieldUpdater.newUpdater(Sync.class, "counter");

        /** */
        volatile int counter = 1;

        /** */
        boolean casCounter(int old, int upd) {
            return UPD.compareAndSet(this, old, upd);
        }
    }

    /**
     * TxLog update closure.
     */
    private static final class TxLogUpdateClosure implements IgniteTree.InvokeClosure<TxRow> {
        /** */
        private final long major;

        /** */
        private final long minor;

        /** */
        private final byte newState;

        /** */
        private final boolean primary;

        /** */
        private IgniteTree.OperationType treeOp;

        /**
         *
         * @param major Coordinator version.
         * @param minor Counter.
         * @param newState New Tx newState.
         * @param primary Flag if this is primary node.
         */
        TxLogUpdateClosure(long major, long minor, byte newState, boolean primary) {
            assert major > MVCC_CRD_COUNTER_NA && minor > MVCC_COUNTER_NA && newState != TxState.NA;
            this.major = major;
            this.minor = minor;
            this.newState = newState;
            this.primary = primary;
        }

        /** {@inheritDoc} */
        @Override public void call(@Nullable TxRow row) {
            if (row == null) {
                valid();

                return;
            }

            byte currState = row.state();

            switch (currState) {
                case TxState.NA:
                    checkNa(currState);

                    break;

                case TxState.PREPARED:
                    checkPrepared(currState);

                    break;

                case TxState.COMMITTED:
                    checkCommitted(currState);

                    break;

                case TxState.ABORTED:
                    checkAborted(currState);

                    break;

                default:
                    throw new IllegalStateException("Unknown tx state: " + currState);
            }
        }

        /** {@inheritDoc} */
        @Override public TxRow newRow() {
            return treeOp == IgniteTree.OperationType.PUT ? new TxRow(major, minor, newState) : null;
        }

        /** {@inheritDoc} */
        @Override public IgniteTree.OperationType operationType() {
            return treeOp;
        }

        /**
         * Checks update possibility for {@code TxState.NA} tx status.
         *
         * @param currState Current tx state.
         */
        private void checkNa(byte currState) {
            switch (newState) {
                case TxState.ABORTED:
                case TxState.PREPARED:
                    valid();

                    break;

                case TxState.COMMITTED:
                    invalid(currState); // TODO IGNITE-8445

                    break;

                default:
                    invalid(currState);
            }
        }

        /**
         * Checks update possibility for {@code TxState.PREPARED} status.
         *
         * @param currState Current tx state.
         */
        private void checkPrepared(byte currState) {
            switch (newState) {
                case TxState.ABORTED:
                case TxState.COMMITTED:
                    valid();

                    break;

                case TxState.PREPARED:
                    ignore();

                    break;

                default:
                    invalid(currState);
            }
        }

        /**
         * Checks update possibility for {@code TxState.COMMITTED} status.
         *
         * @param currState Current tx state.
         */
        private void checkCommitted(byte currState) {
            switch (newState) {
                case TxState.COMMITTED:
                    ignore();

                    break;

                case TxState.PREPARED:
                    if (primary)
                        ignore(); // In case when remote tx has updated the current state before.
                    else
                        invalid(currState);

                    break;

                default:
                    invalid(currState);
            }
        }

        /**
         * Checks update possibility for {@code TxState.ABORTED} status.
         *
         * @param currState Current tx state.
         */
        private void checkAborted(byte currState) {
            switch (newState) {
                case TxState.ABORTED:
                    ignore();

                    break;

                case TxState.PREPARED:
                    if (primary)
                        ignore(); // In case when remote tx has updated the current state before.
                    else
                        invalid(currState);

                    break;

                default:
                    invalid(currState);
            }
        }

        /**
         * Action for valid tx status update.
         */
        private void valid() {
            assert treeOp == null;

            treeOp = IgniteTree.OperationType.PUT;
        }

        /**
         * Action for invalid tx status update.
         */
        private void invalid(byte currState) {
            assert treeOp == null;

            throw new IllegalStateException("Unexpected new transaction state. [currState=" +
                currState +  ", newState=" + newState +  ", cntr=" + minor +']');
        }

        /**
         * Action for ignoring tx status update.
         */
        private void ignore() {
            assert treeOp == null;

            treeOp = IgniteTree.OperationType.NOOP;
        }
    }
}<|MERGE_RESOLUTION|>--- conflicted
+++ resolved
@@ -188,8 +188,7 @@
     }
 
     /** {@inheritDoc} */
-<<<<<<< HEAD
-    @Override public void onCheckpointBegin(Context ctx) throws IgniteCheckedException {
+    @Override public void onMarkCheckpointBegin(Context ctx) throws IgniteCheckedException {
         saveReuseListMetadata(ctx);
     }
 
@@ -197,10 +196,6 @@
     @Override public void beforeCheckpointBegin(Context ctx) throws IgniteCheckedException {
         saveReuseListMetadata(ctx);
     }
-=======
-    @Override public void onMarkCheckpointBegin(Context ctx) throws IgniteCheckedException {
-        Executor executor = ctx.executor();
->>>>>>> 023e246d
 
     /**
      * @param ctx Checkpoint context.
