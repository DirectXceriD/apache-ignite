/*
 * Licensed to the Apache Software Foundation (ASF) under one or more
 * contributor license agreements.  See the NOTICE file distributed with
 * this work for additional information regarding copyright ownership.
 * The ASF licenses this file to You under the Apache License, Version 2.0
 * (the "License"); you may not use this file except in compliance with
 * the License.  You may obtain a copy of the License at
 *
 *      http://www.apache.org/licenses/LICENSE-2.0
 *
 * Unless required by applicable law or agreed to in writing, software
 * distributed under the License is distributed on an "AS IS" BASIS,
 * WITHOUT WARRANTIES OR CONDITIONS OF ANY KIND, either express or implied.
 * See the License for the specific language governing permissions and
 * limitations under the License.
 */

package org.apache.ignite.internal.processors.cache.transactions;

import java.io.Externalizable;
import java.io.IOException;
import java.io.ObjectInput;
import java.io.ObjectOutput;
import java.io.ObjectStreamException;
import java.util.ArrayList;
import java.util.Collection;
import java.util.Collections;
import java.util.HashMap;
import java.util.HashSet;
import java.util.Iterator;
import java.util.LinkedHashMap;
import java.util.List;
import java.util.Map;
import java.util.Set;
import java.util.UUID;
import java.util.concurrent.atomic.AtomicReference;
import java.util.concurrent.atomic.AtomicReferenceFieldUpdater;
import javax.cache.expiry.ExpiryPolicy;
import javax.cache.processor.EntryProcessor;
import org.apache.ignite.IgniteCheckedException;
import org.apache.ignite.IgniteException;
import org.apache.ignite.IgniteLogger;
import org.apache.ignite.cluster.ClusterNode;
import org.apache.ignite.internal.IgniteInternalFuture;
import org.apache.ignite.internal.managers.discovery.ConsistentIdMapper;
import org.apache.ignite.internal.pagemem.wal.record.TxRecord;
import org.apache.ignite.internal.processors.affinity.AffinityTopologyVersion;
import org.apache.ignite.internal.processors.cache.CacheInvokeEntry;
import org.apache.ignite.internal.processors.cache.CacheLazyEntry;
import org.apache.ignite.internal.processors.cache.CacheObject;
import org.apache.ignite.internal.processors.cache.GridCacheContext;
import org.apache.ignite.internal.processors.cache.GridCacheEntryEx;
import org.apache.ignite.internal.processors.cache.GridCacheEntryRemovedException;
import org.apache.ignite.internal.processors.cache.GridCacheMvccCandidate;
import org.apache.ignite.internal.processors.cache.GridCacheOperation;
import org.apache.ignite.internal.processors.cache.GridCacheReturn;
import org.apache.ignite.internal.processors.cache.GridCacheSharedContext;
import org.apache.ignite.internal.processors.cache.KeyCacheObject;
import org.apache.ignite.internal.processors.cache.distributed.near.GridNearCacheEntry;
import org.apache.ignite.internal.processors.cache.store.CacheStoreManager;
import org.apache.ignite.internal.processors.cache.version.GridCacheLazyPlainVersionedEntry;
import org.apache.ignite.internal.processors.cache.version.GridCacheVersion;
import org.apache.ignite.internal.processors.cache.version.GridCacheVersionConflictContext;
import org.apache.ignite.internal.processors.cache.version.GridCacheVersionedEntryEx;
import org.apache.ignite.internal.transactions.IgniteTxTimeoutCheckedException;
import org.apache.ignite.internal.util.future.GridFutureAdapter;
import org.apache.ignite.internal.util.lang.GridMetadataAwareAdapter;
import org.apache.ignite.internal.util.lang.GridTuple;
import org.apache.ignite.internal.util.tostring.GridToStringBuilder;
import org.apache.ignite.internal.util.tostring.GridToStringExclude;
import org.apache.ignite.internal.util.tostring.GridToStringInclude;
import org.apache.ignite.internal.util.typedef.F;
import org.apache.ignite.internal.util.typedef.T2;
import org.apache.ignite.internal.util.typedef.internal.CU;
import org.apache.ignite.internal.util.typedef.internal.S;
import org.apache.ignite.internal.util.typedef.internal.U;
import org.apache.ignite.lang.IgniteBiTuple;
import org.apache.ignite.lang.IgniteUuid;
import org.apache.ignite.transactions.TransactionConcurrency;
import org.apache.ignite.transactions.TransactionIsolation;
import org.apache.ignite.transactions.TransactionState;
import org.jetbrains.annotations.Nullable;

import static org.apache.ignite.events.EventType.EVT_CACHE_OBJECT_READ;
import static org.apache.ignite.internal.processors.cache.GridCacheOperation.CREATE;
import static org.apache.ignite.internal.processors.cache.GridCacheOperation.DELETE;
import static org.apache.ignite.internal.processors.cache.GridCacheOperation.NOOP;
import static org.apache.ignite.internal.processors.cache.GridCacheOperation.RELOAD;
import static org.apache.ignite.internal.processors.cache.GridCacheOperation.TRANSFORM;
import static org.apache.ignite.internal.processors.cache.GridCacheOperation.UPDATE;
import static org.apache.ignite.transactions.TransactionConcurrency.OPTIMISTIC;
import static org.apache.ignite.transactions.TransactionConcurrency.PESSIMISTIC;
import static org.apache.ignite.transactions.TransactionIsolation.READ_COMMITTED;
import static org.apache.ignite.transactions.TransactionIsolation.REPEATABLE_READ;
import static org.apache.ignite.transactions.TransactionIsolation.SERIALIZABLE;
import static org.apache.ignite.transactions.TransactionState.ACTIVE;
import static org.apache.ignite.transactions.TransactionState.COMMITTED;
import static org.apache.ignite.transactions.TransactionState.COMMITTING;
import static org.apache.ignite.transactions.TransactionState.MARKED_ROLLBACK;
import static org.apache.ignite.transactions.TransactionState.PREPARED;
import static org.apache.ignite.transactions.TransactionState.PREPARING;
import static org.apache.ignite.transactions.TransactionState.ROLLED_BACK;
import static org.apache.ignite.transactions.TransactionState.ROLLING_BACK;
import static org.apache.ignite.transactions.TransactionState.SUSPENDED;

/**
 * Managed transaction adapter.
 */
public abstract class IgniteTxAdapter extends GridMetadataAwareAdapter implements IgniteInternalTx, Externalizable {
    /** */
    private static final long serialVersionUID = 0L;

    /** Static logger to avoid re-creation. */
    private static final AtomicReference<IgniteLogger> logRef = new AtomicReference<>();

    /** Finalizing status updater. */
    private static final AtomicReferenceFieldUpdater<IgniteTxAdapter, FinalizationStatus> FINALIZING_UPD =
        AtomicReferenceFieldUpdater.newUpdater(IgniteTxAdapter.class, FinalizationStatus.class, "finalizing");

    /** Logger. */
    protected static IgniteLogger log;

    /** Transaction ID. */
    @GridToStringInclude
    protected GridCacheVersion xidVer;

    /** Entries write version. */
    @GridToStringInclude
    protected GridCacheVersion writeVer;

    /** Implicit flag. */
    @GridToStringInclude
    protected boolean implicit;

    /** Local flag. */
    @GridToStringInclude
    protected boolean loc;

    /** Thread ID. */
    @GridToStringInclude
    protected long threadId;

    /** Transaction start time. */
    @GridToStringInclude
    protected long startTime = U.currentTimeMillis();

    /** Node ID. */
    @GridToStringInclude
    protected UUID nodeId;

    /** Transaction counter value at the start of transaction. */
    @GridToStringInclude
    protected GridCacheVersion startVer;

    /** Cache registry. */
    @GridToStringExclude
    protected GridCacheSharedContext<?, ?> cctx;

    /** Need return value. */
    protected boolean needRetVal;

    /**
     * End version (a.k.a. <tt>'tnc'</tt> or <tt>'transaction number counter'</tt>)
     * assigned to this transaction at the end of write phase.
     */
    @GridToStringInclude
    protected GridCacheVersion endVer;

    /** Isolation. */
    @GridToStringInclude
    protected TransactionIsolation isolation = READ_COMMITTED;

    /** Concurrency. */
    @GridToStringInclude
    protected TransactionConcurrency concurrency = PESSIMISTIC;

    /** Transaction timeout. */
    @GridToStringInclude
    protected long timeout;

    /** Invalidate flag. */
    protected volatile boolean invalidate;

    /** Invalidation flag for system invalidations (not user-based ones). */
    private boolean sysInvalidate;

    /** Internal flag. */
    protected boolean internal;

    /** System transaction flag. */
    private boolean sys;

    /** IO policy. */
    private byte plc;

    /** */
    protected boolean onePhaseCommit;

    /** Commit version. */
    private volatile GridCacheVersion commitVer;

    /** Finalizing status. */
    private volatile FinalizationStatus finalizing = FinalizationStatus.NONE;

    /** Done marker. */
    protected volatile boolean isDone;

    /** */
    @GridToStringInclude
    private Map<Integer, Set<Integer>> invalidParts;

    /**
     * Transaction state. Note that state is not protected, as we want to
     * always use {@link #state()} and {@link #state(TransactionState)}
     * methods.
     */
    @GridToStringInclude
    private volatile TransactionState state = ACTIVE;

    /** Timed out flag. */
    private volatile boolean timedOut;

    /** */
    protected int txSize;

    /** */
    @GridToStringExclude
    private volatile GridFutureAdapter<IgniteInternalTx> finFut;

    /** Topology version. */
    @GridToStringInclude
    protected volatile AffinityTopologyVersion topVer = AffinityTopologyVersion.NONE;

    /** */
    protected Map<UUID, Collection<UUID>> txNodes;

    /** Subject ID initiated this transaction. */
    protected UUID subjId;

    /** Task name hash code. */
    protected int taskNameHash;

    /** Task name. */
    protected String taskName;

    /** Store used flag. */
    protected boolean storeEnabled = true;

    /** UUID to consistent id mapper. */
    protected ConsistentIdMapper consistentIdMapper;

    /**
     * Empty constructor required for {@link Externalizable}.
     */
    protected IgniteTxAdapter() {
        // No-op.
    }

    /**
     * @param cctx Cache registry.
     * @param xidVer Transaction ID.
     * @param implicit Implicit flag.
     * @param loc Local flag.
     * @param sys System transaction flag.
     * @param plc IO policy.
     * @param concurrency Concurrency.
     * @param isolation Isolation.
     * @param timeout Timeout.
     * @param txSize Transaction size.
     */
    protected IgniteTxAdapter(
        GridCacheSharedContext<?, ?> cctx,
        GridCacheVersion xidVer,
        boolean implicit,
        boolean loc,
        boolean sys,
        byte plc,
        TransactionConcurrency concurrency,
        TransactionIsolation isolation,
        long timeout,
        boolean invalidate,
        boolean storeEnabled,
        boolean onePhaseCommit,
        int txSize,
        @Nullable UUID subjId,
        int taskNameHash
    ) {
        assert xidVer != null;
        assert cctx != null;

        this.cctx = cctx;
        this.xidVer = xidVer;
        this.implicit = implicit;
        this.loc = loc;
        this.sys = sys;
        this.plc = plc;
        this.concurrency = concurrency;
        this.isolation = isolation;
        this.timeout = timeout;
        this.invalidate = invalidate;
        this.storeEnabled = storeEnabled;
        this.onePhaseCommit = onePhaseCommit;
        this.txSize = txSize;
        this.subjId = subjId;
        this.taskNameHash = taskNameHash;

        startVer = cctx.versions().last();

        nodeId = cctx.discovery().localNode().id();

        threadId = Thread.currentThread().getId();

        if (log == null)
            log = U.logger(cctx.kernalContext(), logRef, this);

        consistentIdMapper = new ConsistentIdMapper(cctx.discovery());
    }

    /**
     * @param cctx Cache registry.
     * @param nodeId Node ID.
     * @param xidVer Transaction ID.
     * @param startVer Start version mark.
     * @param threadId Thread ID.
     * @param sys System transaction flag.
     * @param plc IO policy.
     * @param concurrency Concurrency.
     * @param isolation Isolation.
     * @param timeout Timeout.
     * @param txSize Transaction size.
     */
    protected IgniteTxAdapter(
        GridCacheSharedContext<?, ?> cctx,
        UUID nodeId,
        GridCacheVersion xidVer,
        GridCacheVersion startVer,
        long threadId,
        boolean sys,
        byte plc,
        TransactionConcurrency concurrency,
        TransactionIsolation isolation,
        long timeout,
        int txSize,
        @Nullable UUID subjId,
        int taskNameHash
    ) {
        this.cctx = cctx;
        this.nodeId = nodeId;
        this.threadId = threadId;
        this.xidVer = xidVer;
        this.startVer = startVer;
        this.sys = sys;
        this.plc = plc;
        this.concurrency = concurrency;
        this.isolation = isolation;
        this.timeout = timeout;
        this.txSize = txSize;
        this.subjId = subjId;
        this.taskNameHash = taskNameHash;

        implicit = false;
        loc = false;

        if (log == null)
            log = U.logger(cctx.kernalContext(), logRef, this);

        consistentIdMapper = new ConsistentIdMapper(cctx.discovery());
    }

    /** {@inheritDoc} */
    @Override public boolean localResult() {
        assert originatingNodeId() != null;

        return cctx.localNodeId().equals(originatingNodeId());
    }

    /**
     * Checks whether near cache should be updated.
     *
     * @return Flag indicating whether near cache should be updated.
     */
    protected boolean updateNearCache(
        GridCacheContext<?, ?> cacheCtx,
        KeyCacheObject key,
        AffinityTopologyVersion topVer
    ) {
        return false;
    }

    /** {@inheritDoc} */
    @Override public Collection<IgniteTxEntry> optimisticLockEntries() {
        if (serializable() && optimistic())
            return F.concat(false, writeEntries(), readEntries());

        return writeEntries();
    }

    /** {@inheritDoc} */
    @Override public boolean storeEnabled() {
        return storeEnabled;
    }

    /**
     * @param storeEnabled Store enabled flag.
     */
    public void storeEnabled(boolean storeEnabled) {
        this.storeEnabled = storeEnabled;
    }

    /** {@inheritDoc} */
    @Override public boolean system() {
        return sys;
    }

    /** {@inheritDoc} */
    @Override public byte ioPolicy() {
        return plc;
    }

    /** {@inheritDoc} */
    @Override public boolean storeWriteThrough() {
        return storeEnabled() && txState().storeWriteThrough(cctx);
    }

    /**
     * Uncommits transaction by invalidating all of its entries. Courtesy to minimize inconsistency.
     *
     * @param nodeStopping {@code True} if tx was cancelled during node stop.
     */
    @SuppressWarnings({"CatchGenericClass"})
    protected void uncommit(boolean nodeStopping) {
        try {
            if (!nodeStopping) {
                for (IgniteTxEntry e : writeMap().values()) {
                    try {
                        GridCacheEntryEx entry = e.cached();

                        if (e.op() != NOOP)
                            entry.invalidate(xidVer);
                    }
                    catch (Throwable t) {
                        U.error(log, "Failed to invalidate transaction entries while reverting a commit.", t);

                        if (t instanceof Error)
                            throw (Error)t;

                        break;
                    }
                }

                cctx.tm().uncommitTx(this);
            }
        }
        catch (Exception ex) {
            U.error(log, "Failed to do uncommit.", ex);
        }
    }

    /** {@inheritDoc} */
    @Override public UUID otherNodeId() {
        return null;
    }

    /** {@inheritDoc} */
    @Override public UUID subjectId() {
        if (subjId != null)
            return subjId;

        return originatingNodeId();
    }

    /** {@inheritDoc} */
    @Override public int taskNameHash() {
        return taskNameHash;
    }

    /** {@inheritDoc} */
    @Override public AffinityTopologyVersion topologyVersion() {
        AffinityTopologyVersion res = topVer;

        if (res.equals(AffinityTopologyVersion.NONE)) {
            if (system()) {
                AffinityTopologyVersion topVer = cctx.tm().lockedTopologyVersion(Thread.currentThread().getId(), this);

                if (topVer != null)
                    return topVer;
            }

            return cctx.exchange().readyAffinityVersion();
        }

        return res;
    }

    /** {@inheritDoc} */
    @Override public final AffinityTopologyVersion topologyVersionSnapshot() {
        AffinityTopologyVersion ret = topVer;

        return AffinityTopologyVersion.NONE.equals(ret) ? null : ret;
    }

    /** {@inheritDoc} */
    @Override public final AffinityTopologyVersion topologyVersion(AffinityTopologyVersion topVer) {
        AffinityTopologyVersion topVer0 = this.topVer;

        if (!AffinityTopologyVersion.NONE.equals(topVer0))
            return topVer0;

        synchronized (this) {
            topVer0 = this.topVer;

            if (AffinityTopologyVersion.NONE.equals(topVer0)) {
                this.topVer = topVer;

                return topVer;
            }

            return topVer0;
        }
    }

    /**
     * @return {@code True} if marked.
     */
    @Override public final boolean markFinalizing(FinalizationStatus status) {
        boolean res;

        switch (status) {
            case USER_FINISH:
                res = FINALIZING_UPD.compareAndSet(this, FinalizationStatus.NONE, FinalizationStatus.USER_FINISH);

                break;

            case RECOVERY_FINISH:
                FinalizationStatus old = finalizing;

                res = old != FinalizationStatus.USER_FINISH && FINALIZING_UPD.compareAndSet(this, old, status);

                break;

            default:
                throw new IllegalArgumentException("Cannot set finalization status: " + status);
        }

        if (res) {
            if (log.isDebugEnabled())
                log.debug("Marked transaction as finalized: " + this);
        }
        else {
            if (log.isDebugEnabled())
                log.debug("Transaction was not marked finalized: " + this);
        }

        return res;
    }

    /**
     * @return Finalization status.
     */
    protected FinalizationStatus finalizationStatus() {
        return finalizing;
    }

    /**
     * @return {@code True} if transaction has at least one key enlisted.
     */
    public abstract boolean isStarted();

    /** {@inheritDoc} */
    @Override public int size() {
        return txSize;
    }

    /**
     * @return Logger.
     */
    protected IgniteLogger log() {
        return log;
    }

    /**
     * @return True if transaction reflects changes in primary -> backup direction.
     */
    public boolean remote() {
        return false;
    }

    /** {@inheritDoc} */
    @Override public boolean near() {
        return false;
    }

    /** {@inheritDoc} */
    @Override public boolean implicit() {
        return implicit;
    }

    /** {@inheritDoc} */
    @Override public boolean implicitSingle() {
        return txState().implicitSingle();
    }

    /** {@inheritDoc} */
    @Override public boolean local() {
        return loc;
    }

    /** {@inheritDoc} */
    @Override public final boolean user() {
        return !implicit() && local() && !dht() && !internal();
    }

    /** {@inheritDoc} */
    @Override public boolean dht() {
        return false;
    }

    /** {@inheritDoc} */
    @Override public boolean colocated() {
        return false;
    }

    /** {@inheritDoc} */
    @Override public IgniteUuid xid() {
        return xidVer.asGridUuid();
    }

    /** {@inheritDoc} */
    @Override public Map<Integer, Set<Integer>> invalidPartitions() {
        return invalidParts == null ? Collections.<Integer, Set<Integer>>emptyMap() : invalidParts;
    }

    /** {@inheritDoc} */
    @Override public void addInvalidPartition(GridCacheContext<?, ?> cacheCtx, int part) {
        if (invalidParts == null)
            invalidParts = new HashMap<>();

        Set<Integer> parts = invalidParts.get(cacheCtx.cacheId());

        if (parts == null) {
            parts = new HashSet<>();

            invalidParts.put(cacheCtx.cacheId(), parts);
        }

        parts.add(part);

        if (log.isDebugEnabled())
            log.debug("Added invalid partition for transaction [cache=" + cacheCtx.name() + ", part=" + part +
                ", tx=" + this + ']');
    }

    /** {@inheritDoc} */
    @Override public GridCacheVersion ownedVersion(IgniteTxKey key) {
        return null;
    }

    /** {@inheritDoc} */
    @Override public long startTime() {
        return startTime;
    }

    /**
     * @return Flag indicating whether transaction needs return value.
     */
    public boolean needReturnValue() {
        return needRetVal;
    }

    /**
     * @param needRetVal Need return value flag.
     */
    public void needReturnValue(boolean needRetVal) {
        this.needRetVal = needRetVal;
    }

    /**
     * Gets remaining allowed transaction time.
     *
     * @return Remaining transaction time. {@code 0} if timeout isn't specified. {@code -1} if time is out.
     */
    @Override public long remainingTime() {
        if (timeout() <= 0)
            return 0;

        long timeLeft = timeout() - (U.currentTimeMillis() - startTime());

        return timeLeft <= 0 ? -1 : timeLeft;

    }

    /**
     * @return Transaction timeout exception.
     */
    public final IgniteCheckedException timeoutException() {
        return new IgniteTxTimeoutCheckedException("Failed to acquire lock within provided timeout " +
            "for transaction [timeout=" + timeout() + ", tx=" + this + ']');
    }

    /** {@inheritDoc} */
    @Override public GridCacheVersion xidVersion() {
        return xidVer;
    }

    /** {@inheritDoc} */
    @Override public long threadId() {
        return threadId;
    }

    /** {@inheritDoc} */
    @Override public UUID nodeId() {
        return nodeId;
    }

    /** {@inheritDoc} */
    @Override public TransactionIsolation isolation() {
        return isolation;
    }

    /** {@inheritDoc} */
    @Override public TransactionConcurrency concurrency() {
        return concurrency;
    }

    /** {@inheritDoc} */
    @Override public long timeout() {
        return timeout;
    }

    /** {@inheritDoc} */
    @Override public long timeout(long timeout) {
        if (isStarted())
            throw new IllegalStateException("Cannot change timeout after transaction has started: " + this);

        long old = this.timeout;

        this.timeout = timeout;

        return old;
    }

    /** {@inheritDoc} */
    @SuppressWarnings("SimplifiableIfStatement")
    @Override public boolean ownsLock(GridCacheEntryEx entry) throws GridCacheEntryRemovedException {
        GridCacheContext<?, ?> cacheCtx = entry.context();

        IgniteTxEntry txEntry = entry(entry.txKey());

        GridCacheVersion explicit = txEntry == null ? null : txEntry.explicitVersion();

        return local() && !cacheCtx.isDht() ?
            entry.lockedByThread(threadId()) || (explicit != null && entry.lockedBy(explicit)) :
            // If candidate is not there, then lock was explicit.
            // Otherwise, check if entry is owned by version.
            !entry.hasLockCandidate(xidVersion()) || entry.lockedBy(xidVersion());
    }

    /** {@inheritDoc} */
    @SuppressWarnings("SimplifiableIfStatement")
    @Override public boolean ownsLockUnsafe(GridCacheEntryEx entry) {
        GridCacheContext cacheCtx = entry.context();

        IgniteTxEntry txEntry = entry(entry.txKey());

        GridCacheVersion explicit = txEntry == null ? null : txEntry.explicitVersion();

        return local() && !cacheCtx.isDht() ?
            entry.lockedByThreadUnsafe(threadId()) || (explicit != null && entry.lockedByUnsafe(explicit)) :
            // If candidate is not there, then lock was explicit.
            // Otherwise, check if entry is owned by version.
            !entry.hasLockCandidateUnsafe(xidVersion()) || entry.lockedByUnsafe(xidVersion());
    }

    /** {@inheritDoc} */
    @Override public TransactionState state() {
        return state;
    }

    /** {@inheritDoc} */
    @Override public final void errorWhenCommitting() {
        synchronized (this) {
            TransactionState prev = state;

            assert prev == COMMITTING : prev;

            state = MARKED_ROLLBACK;

            if (log.isDebugEnabled())
                log.debug("Changed transaction state [prev=" + prev + ", new=" + this.state + ", tx=" + this + ']');

            notifyAll();
        }
    }

    /** {@inheritDoc} */
    @Override public boolean setRollbackOnly() {
        return state(MARKED_ROLLBACK);
    }

    /**
     * @return {@code True} if rollback only flag is set.
     */
    @Override public boolean isRollbackOnly() {
        return state == MARKED_ROLLBACK || state == ROLLING_BACK || state == ROLLED_BACK;
    }

    /** {@inheritDoc} */
    @Override public boolean done() {
        return isDone;
    }

    /**
     * @return {@code True} if done flag has been set by this call.
     */
    private boolean setDone() {
        boolean isDone0 = isDone;

        if (isDone0)
            return false;

        synchronized (this) {
            isDone0 = isDone;

            if (isDone0)
                return false;

            isDone = true;

            return true;
        }
    }

    /**
     * @return Commit version.
     */
    @Override public GridCacheVersion commitVersion() {
        GridCacheVersion commitVer0 = commitVer;

        if (commitVer0 != null)
            return commitVer0;

        synchronized (this) {
            commitVer0 = commitVer;

            if (commitVer0 != null)
                return commitVer0;

            commitVer = commitVer0 = xidVer;

            return commitVer0;
        }
    }

    /**
     * @param commitVer Commit version.
     */
    @Override public void commitVersion(GridCacheVersion commitVer) {
        if (commitVer == null)
            return;

        GridCacheVersion commitVer0 = this.commitVer;

        if (commitVer0 != null)
            return;

        synchronized (this) {
            commitVer0 = this.commitVer;

            if (commitVer0 != null)
                return;

            this.commitVer = commitVer;
        }
    }

    /** {@inheritDoc} */
    @Override public boolean needsCompletedVersions() {
        return false;
    }

    /** {@inheritDoc} */
    @Override public void completedVersions(GridCacheVersion base, Collection<GridCacheVersion> committed,
        Collection<GridCacheVersion> txs) {
        /* No-op. */
    }

    /** {@inheritDoc} */
    @Override public boolean internal() {
        return internal;
    }

    /**
     * @param key Key.
     * @return {@code True} if key is internal.
     */
    protected boolean checkInternal(IgniteTxKey key) {
        if (key.key().internal()) {
            internal = true;

            return true;
        }

        return false;
    }

    /**
     * @param onePhaseCommit {@code True} if transaction commit should be performed in short-path way.
     */
    public void onePhaseCommit(boolean onePhaseCommit) {
        this.onePhaseCommit = onePhaseCommit;
    }

    /**
     * @return Fast commit flag.
     */
    @Override public boolean onePhaseCommit() {
        return onePhaseCommit;
    }

    /** {@inheritDoc} */
    @Override public boolean optimistic() {
        return concurrency == OPTIMISTIC;
    }

    /** {@inheritDoc} */
    @Override public boolean pessimistic() {
        return concurrency == PESSIMISTIC;
    }

    /** {@inheritDoc} */
    @Override public boolean serializable() {
        return isolation == SERIALIZABLE;
    }

    /** {@inheritDoc} */
    @Override public boolean repeatableRead() {
        return isolation == REPEATABLE_READ;
    }

    /** {@inheritDoc} */
    @Override public boolean readCommitted() {
        return isolation == READ_COMMITTED;
    }

    /** {@inheritDoc} */
    @Override public boolean state(TransactionState state) {
        return state(state, false);
    }

    /** {@inheritDoc} */
    @SuppressWarnings("ExternalizableWithoutPublicNoArgConstructor")
    @Override public IgniteInternalFuture<IgniteInternalTx> finishFuture() {
        GridFutureAdapter<IgniteInternalTx> fut = finFut;

        if (fut == null) {
            synchronized (this) {
                fut = finFut;

                if (fut == null) {
                    fut = new TxFinishFuture(this);

                    finFut = fut;
                }
            }
        }

        assert fut != null;

        if (isDone)
            fut.onDone(this);

        return fut;
    }

    /** {@inheritDoc} */
    @Nullable @Override public IgniteInternalFuture<?> currentPrepareFuture() {
        return null;
    }

    /**
     *
     * @param state State to set.
     * @param timedOut Timeout flag.
     * @return {@code True} if state changed.
     */
    @SuppressWarnings({"TooBroadScope"})
    protected boolean state(TransactionState state, boolean timedOut) {
        boolean valid = false;

        TransactionState prev;

        boolean notify = false;

        synchronized (this) {
            prev = this.state;

            switch (state) {
                case ACTIVE: {
                    valid = prev == SUSPENDED;

                    break;
                }
                case PREPARING: {
                    valid = prev == ACTIVE;

                    break;
                }
                case PREPARED: {
                    valid = prev == PREPARING;

                    break;
                }
                case COMMITTING: {
                    valid = prev == PREPARED;

                    break;
                }

                case UNKNOWN: {
                    if (setDone())
                        notify = true;

                    valid = prev == ROLLING_BACK || prev == COMMITTING;

                    break;
                }

                case COMMITTED: {
                    if (setDone())
                        notify = true;

                    valid = prev == COMMITTING;

                    break;
                }

                case ROLLED_BACK: {
                    if (setDone())
                        notify = true;

                    valid = prev == ROLLING_BACK;

                    break;
                }

                case MARKED_ROLLBACK: {
                    valid = prev == ACTIVE || prev == PREPARING || prev == PREPARED || prev == SUSPENDED;

                    break;
                }

                case ROLLING_BACK: {
                    valid = prev == ACTIVE || prev == MARKED_ROLLBACK || prev == PREPARING ||
                        prev == PREPARED || prev == SUSPENDED || (prev == COMMITTING && local() && !dht());

                    break;
                }

                case SUSPENDED: {
                    valid = prev == ACTIVE;

                    break;
                }
            }

            if (valid) {
                this.state = state;
                this.timedOut = timedOut;

                if (log.isDebugEnabled())
                    log.debug("Changed transaction state [prev=" + prev + ", new=" + this.state + ", tx=" + this + ']');

                notifyAll();
            }
            else {
                if (log.isDebugEnabled())
                    log.debug("Invalid transaction state transition [invalid=" + state + ", cur=" + this.state +
                        ", tx=" + this + ']');
            }
        }

        if (notify) {
            GridFutureAdapter<IgniteInternalTx> fut = finFut;

            if (fut != null)
                fut.onDone(this);
        }

        if (valid) {
            // Seal transactions maps.
            if (state != ACTIVE && state != SUSPENDED)
                seal();

            if (cctx.wal() != null && cctx.tm().logTxRecords()) {
                // Log tx state change to WAL.
                if (state == PREPARED || state == COMMITTED || state == ROLLED_BACK) {
                    assert txNodes != null || state == ROLLED_BACK;

                    Map<Object, Collection<Object>> participatingNodes = consistentIdMapper.mapToConsistentIds(topVer, txNodes);

                    TxRecord txRecord = new TxRecord(
                            state,
                            nearXidVersion(),
                            writeVersion(),
                            participatingNodes,
<<<<<<< HEAD
                            remote() ? nodeId() : null,
                            U.currentTimeMillis()
                    );

=======
                            remote() ? nodeId() : null
                    );

                    txRecord.timestamp(System.currentTimeMillis());

>>>>>>> 6db8d63e
                    try {
                        cctx.wal().log(txRecord);
                    } catch (IgniteCheckedException e) {
                        log.error("Unable to log TxRecord " + txRecord, e);

                        throw new IgniteException("Unable to log TxRecord", e);
                    }
                }
            }
        }

        return valid;
    }

    /** {@inheritDoc} */
    @Override public void endVersion(GridCacheVersion endVer) {
        this.endVer = endVer;
    }

    /** {@inheritDoc} */
    @Override public GridCacheVersion writeVersion() {
        return writeVer == null ? commitVersion() : writeVer;
    }

    /** {@inheritDoc} */
    @Override public void writeVersion(GridCacheVersion writeVer) {
        this.writeVer = writeVer;
    }

    /** {@inheritDoc} */
    @Override public boolean timedOut() {
        return timedOut;
    }

    /** {@inheritDoc} */
    @Override public void invalidate(boolean invalidate) {
        if (isStarted() && !dht())
            throw new IllegalStateException("Cannot change invalidation flag after transaction has started: " + this);

        this.invalidate = invalidate;
    }

    /** {@inheritDoc} */
    @Override public boolean isInvalidate() {
        return invalidate;
    }

    /** {@inheritDoc} */
    @Override public final boolean isSystemInvalidate() {
        return sysInvalidate;
    }

    /** {@inheritDoc} */
    @Override public final void systemInvalidate(boolean sysInvalidate) {
        this.sysInvalidate = sysInvalidate;
    }

    /** {@inheritDoc} */
    @Nullable @Override public Map<UUID, Collection<UUID>> transactionNodes() {
        return txNodes;
    }

    /**
     * @param txNodes Transaction nodes.
     */
    public void transactionNodes(Map<UUID, Collection<UUID>> txNodes) {
        this.txNodes = txNodes;
    }

    /** {@inheritDoc} */
    @Nullable @Override public GridCacheVersion nearXidVersion() {
        return null;
    }

    /**
     * @param stores Store managers.
     * @return If {@code isWriteToStoreFromDht} value same for all stores.
     */
    protected boolean isWriteToStoreFromDhtValid(Collection<CacheStoreManager> stores) {
        if (stores != null && !stores.isEmpty()) {
            boolean exp = F.first(stores).isWriteToStoreFromDht();

            for (CacheStoreManager store : stores) {
                if (store.isWriteToStoreFromDht() != exp)
                    return false;
            }
        }

        return true;
    }

    /**
     * @param stores Store managers.
     * @param commit Commit flag.
     * @throws IgniteCheckedException In case of error.
     */
    protected void sessionEnd(Collection<CacheStoreManager> stores, boolean commit) throws IgniteCheckedException {
        Iterator<CacheStoreManager> it = stores.iterator();

        while (it.hasNext()) {
            CacheStoreManager store = it.next();

            store.sessionEnd(this, commit, !it.hasNext());
        }
    }

    /**
     * Performs batch database operations. This commit must be called
     * before cache update. This way if there is a DB failure,
     * cache transaction can still be rolled back.
     *
     * @param writeEntries Transaction write set.
     * @throws IgniteCheckedException If batch update failed.
     */
    @SuppressWarnings({"CatchGenericClass"})
    protected final void batchStoreCommit(Iterable<IgniteTxEntry> writeEntries) throws IgniteCheckedException {
        if (!storeEnabled() || internal() ||
            (!local() && near())) // No need to work with local store at GridNearTxRemote.
            return;

        Collection<CacheStoreManager> stores = txState().stores(cctx);

        if (stores == null || stores.isEmpty())
            return;

        assert isWriteToStoreFromDhtValid(stores) : "isWriteToStoreFromDht can't be different within one transaction";

        CacheStoreManager first = F.first(stores);

        boolean isWriteToStoreFromDht = first.isWriteToStoreFromDht();

        if ((local() || first.isLocal()) && (near() || isWriteToStoreFromDht)) {
            try {
                if (writeEntries != null) {
                    Map<KeyCacheObject, IgniteBiTuple<? extends CacheObject, GridCacheVersion>> putMap = null;
                    List<KeyCacheObject> rmvCol = null;
                    CacheStoreManager writeStore = null;

                    boolean skipNonPrimary = near() && isWriteToStoreFromDht;

                    for (IgniteTxEntry e : writeEntries) {
                        boolean skip = e.skipStore();

                        if (!skip && skipNonPrimary) {
                            skip = e.cached().isNear() ||
                                e.cached().detached() ||
                                !e.context().affinity().primaryByPartition(e.cached().partition(), topologyVersion()).isLocal();
                        }

                        if (!skip && !local() && // Update local store at backups only if needed.
                            cctx.localStorePrimaryOnly())
                            skip = true;

                        if (skip)
                            continue;

                        boolean intercept = e.context().config().getInterceptor() != null;

                        if (intercept || !F.isEmpty(e.entryProcessors()))
                            e.cached().unswap(false);

                        IgniteBiTuple<GridCacheOperation, CacheObject> res = applyTransformClosures(e, false, null);

                        GridCacheContext cacheCtx = e.context();

                        GridCacheOperation op = res.get1();
                        KeyCacheObject key = e.key();
                        CacheObject val = res.get2();
                        GridCacheVersion ver = writeVersion();

                        if (op == CREATE || op == UPDATE) {
                            // Batch-process all removes if needed.
                            if (rmvCol != null && !rmvCol.isEmpty()) {
                                assert writeStore != null;

                                writeStore.removeAll(this, rmvCol);

                                // Reset.
                                rmvCol.clear();

                                writeStore = null;
                            }

                            // Batch-process puts if cache ID has changed.
                            if (writeStore != null && writeStore != cacheCtx.store()) {
                                if (putMap != null && !putMap.isEmpty()) {
                                    writeStore.putAll(this, putMap);

                                    // Reset.
                                    putMap.clear();
                                }

                                writeStore = null;
                            }

                            if (intercept) {
                                Object interceptorVal = cacheCtx.config().getInterceptor().onBeforePut(
                                    new CacheLazyEntry(
                                        cacheCtx,
                                        key,
                                        e.cached().rawGet(),
                                        e.keepBinary()),
                                    cacheCtx.cacheObjectContext().unwrapBinaryIfNeeded(val, e.keepBinary(), false));

                                if (interceptorVal == null)
                                    continue;

                                val = cacheCtx.toCacheObject(cacheCtx.unwrapTemporary(interceptorVal));
                            }

                            if (writeStore == null)
                                writeStore = cacheCtx.store();

                            if (writeStore.isWriteThrough()) {
                                if (putMap == null)
                                    putMap = new LinkedHashMap<>(writeMap().size(), 1.0f);

                                putMap.put(key, F.t(val, ver));
                            }
                        }
                        else if (op == DELETE) {
                            // Batch-process all puts if needed.
                            if (putMap != null && !putMap.isEmpty()) {
                                assert writeStore != null;

                                writeStore.putAll(this, putMap);

                                // Reset.
                                putMap.clear();

                                writeStore = null;
                            }

                            if (writeStore != null && writeStore != cacheCtx.store()) {
                                if (rmvCol != null && !rmvCol.isEmpty()) {
                                    writeStore.removeAll(this, rmvCol);

                                    // Reset.
                                    rmvCol.clear();
                                }

                                writeStore = null;
                            }

                            if (intercept) {
                                IgniteBiTuple<Boolean, Object> t = cacheCtx.config().getInterceptor().onBeforeRemove(
                                    new CacheLazyEntry(cacheCtx, key, e.cached().rawGet(), e.keepBinary()));

                                if (cacheCtx.cancelRemove(t))
                                    continue;
                            }

                            if (writeStore == null)
                                writeStore = cacheCtx.store();

                            if (writeStore.isWriteThrough()) {
                                if (rmvCol == null)
                                    rmvCol = new ArrayList<>();

                                rmvCol.add(key);
                            }
                        }
                        else if (log.isDebugEnabled())
                            log.debug("Ignoring NOOP entry for batch store commit: " + e);
                    }

                    if (putMap != null && !putMap.isEmpty()) {
                        assert rmvCol == null || rmvCol.isEmpty();
                        assert writeStore != null;

                        // Batch put at the end of transaction.
                        writeStore.putAll(this, putMap);
                    }

                    if (rmvCol != null && !rmvCol.isEmpty()) {
                        assert putMap == null || putMap.isEmpty();
                        assert writeStore != null;

                        // Batch remove at the end of transaction.
                        writeStore.removeAll(this, rmvCol);
                    }
                }

                // Commit while locks are held.
                sessionEnd(stores, true);
            }
            catch (IgniteCheckedException ex) {
                commitError(ex);

                errorWhenCommitting();

                // Safe to remove transaction from committed tx list because nothing was committed yet.
                cctx.tm().removeCommittedTx(this);

                throw ex;
            }
            catch (Throwable ex) {
                commitError(ex);

                errorWhenCommitting();

                // Safe to remove transaction from committed tx list because nothing was committed yet.
                cctx.tm().removeCommittedTx(this);

                if (ex instanceof Error)
                    throw (Error)ex;

                throw new IgniteCheckedException("Failed to commit transaction to database: " + this, ex);
            }
            finally {
                if (isRollbackOnly())
                    sessionEnd(stores, false);
            }
        }
        else
            sessionEnd(stores, true);
    }

    /**
     * @param txEntry Entry to process.
     * @param metrics {@code True} if metrics should be updated.
     * @param ret Optional return value to initialize.
     * @return Tuple containing transformation results.
     * @throws IgniteCheckedException If failed to get previous value for transform.
     * @throws GridCacheEntryRemovedException If entry was concurrently deleted.
     */
    protected IgniteBiTuple<GridCacheOperation, CacheObject> applyTransformClosures(
        IgniteTxEntry txEntry,
        boolean metrics,
        @Nullable GridCacheReturn ret) throws GridCacheEntryRemovedException, IgniteCheckedException {
        assert txEntry.op() != TRANSFORM || !F.isEmpty(txEntry.entryProcessors()) : txEntry;

        GridCacheContext cacheCtx = txEntry.context();

        assert cacheCtx != null;

        if (isSystemInvalidate())
            return F.t(cacheCtx.writeThrough() ? RELOAD : DELETE, null);

        if (F.isEmpty(txEntry.entryProcessors())) {
            if (ret != null)
                ret.value(cacheCtx, txEntry.value(), txEntry.keepBinary());

            return F.t(txEntry.op(), txEntry.value());
        }
        else {
            T2<GridCacheOperation, CacheObject> calcVal = txEntry.entryProcessorCalculatedValue();

            if (calcVal != null)
                return calcVal;

            boolean recordEvt = cctx.gridEvents().isRecordable(EVT_CACHE_OBJECT_READ);

            final boolean keepBinary = txEntry.keepBinary();

            CacheObject cacheVal;

            if (txEntry.hasValue())
                cacheVal = txEntry.value();
            else if (txEntry.hasOldValue())
                cacheVal = txEntry.oldValue();
            else {
                cacheVal = txEntry.cached().innerGet(
                    null,
                    this,
                    /*read through*/false,
                    /*metrics*/metrics,
                    /*event*/recordEvt,
                    /*subjId*/subjId,
                    /*closure name */recordEvt ? F.first(txEntry.entryProcessors()).get1() : null,
                    resolveTaskName(),
                    null,
                    keepBinary);
            }

            boolean modified = false;

            Object val = null;

            Object key = null;

            GridCacheVersion ver;

            try {
                ver = txEntry.cached().version();
            }
            catch (GridCacheEntryRemovedException e) {
                assert optimistic() : txEntry;

                if (log.isDebugEnabled())
                    log.debug("Failed to get entry version: [msg=" + e.getMessage() + ']');

                ver = null;
            }

            for (T2<EntryProcessor<Object, Object, Object>, Object[]> t : txEntry.entryProcessors()) {
                CacheInvokeEntry<Object, Object> invokeEntry = new CacheInvokeEntry<>(
                    txEntry.key(), key, cacheVal, val, ver, keepBinary, txEntry.cached());

                Object procRes = null;
                Exception err = null;

                try {
                    EntryProcessor<Object, Object, Object> processor = t.get1();

                    procRes = processor.process(invokeEntry, t.get2());

                    val = invokeEntry.getValue();

                    key = invokeEntry.key();
                }
                catch (Exception e) {
                    err = e;
                }

                if (ret != null) {
                    if (err != null || procRes != null)
                        ret.addEntryProcessResult(txEntry.context(), txEntry.key(), null, procRes, err, keepBinary);
                    else
                        ret.invokeResult(true);
                }

                modified |= invokeEntry.modified();
            }

            if (modified)
                cacheVal = cacheCtx.toCacheObject(cacheCtx.unwrapTemporary(val));

            GridCacheOperation op = modified ? (cacheVal == null ? DELETE : UPDATE) : NOOP;

            if (op == NOOP) {
                ExpiryPolicy expiry = cacheCtx.expiryForTxEntry(txEntry);

                if (expiry != null) {
                    long ttl = CU.toTtl(expiry.getExpiryForAccess());

                    txEntry.ttl(ttl);

                    if (ttl == CU.TTL_ZERO)
                        op = DELETE;
                }
            }

            return F.t(op, cacheVal);
        }
    }

    /**
     * @return Resolves task name.
     */
    public String resolveTaskName() {
        if (taskName != null)
            return taskName;

        return (taskName = cctx.kernalContext().task().resolveTaskName(taskNameHash));
    }

    /**
     * Resolve DR conflict.
     *
     * @param op Initially proposed operation.
     * @param txEntry TX entry being updated.
     * @param newVal New value.
     * @param newVer New version.
     * @param old Old entry.
     * @return Tuple with adjusted operation type and conflict context.
     * @throws IgniteCheckedException In case of eny exception.
     * @throws GridCacheEntryRemovedException If entry got removed.
     */
    @SuppressWarnings({"unchecked", "ConstantConditions"})
    protected IgniteBiTuple<GridCacheOperation, GridCacheVersionConflictContext> conflictResolve(
        GridCacheOperation op,
        IgniteTxEntry txEntry,
        CacheObject newVal,
        GridCacheVersion newVer,
        GridCacheEntryEx old)
        throws IgniteCheckedException, GridCacheEntryRemovedException {
        assert newVer != null;

        // 1. Calculate TTL and expire time.
        long newTtl = txEntry.ttl();
        long newExpireTime = txEntry.conflictExpireTime();

        // 1.1. If TTL is not changed, then calculate it based on expiry.
        if (newTtl == CU.TTL_NOT_CHANGED) {
            ExpiryPolicy expiry = txEntry.context().expiryForTxEntry(txEntry);

            if (expiry != null) {
                if (op == CREATE)
                    newTtl = CU.toTtl(expiry.getExpiryForCreation());
                else if (op == UPDATE)
                    newTtl = CU.toTtl(expiry.getExpiryForUpdate());
            }
        }

        // 1.2. If TTL is set to zero, then mark operation as "DELETE".
        if (newTtl == CU.TTL_ZERO) {
            op = DELETE;

            newTtl = CU.TTL_ETERNAL;
        }

        // 1.3. If TTL is still not changed, then either use old entry TTL or set it to "ETERNAL".
        if (newTtl == CU.TTL_NOT_CHANGED) {
            if (old.isNewLocked())
                newTtl = CU.TTL_ETERNAL;
            else {
                newTtl = old.rawTtl();
                newExpireTime = old.rawExpireTime();
            }
        }

        // TTL must be resolved at this point.
        assert newTtl != CU.TTL_ZERO && newTtl != CU.TTL_NOT_CHANGED;

        // 1.4 If expire time was not set explicitly, then calculate it.
        if (newExpireTime == CU.EXPIRE_TIME_CALCULATE)
            newExpireTime = CU.toExpireTime(newTtl);

        // Expire time must be resolved at this point.
        assert newExpireTime != CU.EXPIRE_TIME_CALCULATE;

        // Construct old entry info.
        GridCacheVersionedEntryEx oldEntry = old.versionedEntry(txEntry.keepBinary());

        // Construct new entry info.
        GridCacheContext entryCtx = txEntry.context();

        GridCacheVersionedEntryEx newEntry = new GridCacheLazyPlainVersionedEntry(
            entryCtx,
            txEntry.key(),
            newVal,
            newTtl,
            newExpireTime,
            newVer,
            false,
            txEntry.keepBinary());

        GridCacheVersionConflictContext ctx = old.context().conflictResolve(oldEntry, newEntry, false);

        if (ctx.isMerge()) {
            Object resVal = ctx.mergeValue();

            if ((op == CREATE || op == UPDATE) && resVal == null)
                op = DELETE;
            else if (op == DELETE && resVal != null)
                op = old.isNewLocked() ? CREATE : UPDATE;
        }

        return F.t(op, ctx);
    }

    /**
     * @param e Transaction entry.
     * @param primaryOnly Flag to include backups into check or not.
     * @return {@code True} if entry is locally mapped as a primary or back up node.
     */
    protected boolean isNearLocallyMapped(IgniteTxEntry e, boolean primaryOnly) {
        GridCacheContext cacheCtx = e.context();

        if (!cacheCtx.isNear())
            return false;

        // Try to take either entry-recorded primary node ID,
        // or transaction node ID from near-local transactions.
        UUID nodeId = e.nodeId() == null ? local() ? this.nodeId :  null : e.nodeId();

        if (nodeId != null && nodeId.equals(cctx.localNodeId()))
            return true;

        GridCacheEntryEx cached = e.cached();

        int part = cached != null ? cached.partition() : cacheCtx.affinity().partition(e.key());

        List<ClusterNode> affNodes = cacheCtx.affinity().nodesByPartition(part, topologyVersion());

        e.locallyMapped(F.contains(affNodes, cctx.localNode()));

        if (primaryOnly) {
            ClusterNode primary = F.first(affNodes);

            if (primary == null && !cacheCtx.affinityNode())
                return false;

            assert primary != null : "Primary node is null for affinity nodes: " + affNodes;

            return primary.isLocal();
        }
        else
            return e.locallyMapped();
    }

    /**
     * @param e Entry to evict if it qualifies for eviction.
     * @param primaryOnly Flag to try to evict only on primary node.
     * @return {@code True} if attempt was made to evict the entry.
     */
    protected boolean evictNearEntry(IgniteTxEntry e, boolean primaryOnly) {
        assert e != null;

        if (isNearLocallyMapped(e, primaryOnly)) {
            GridCacheEntryEx cached = e.cached();

            assert cached instanceof GridNearCacheEntry : "Invalid cache entry: " + e;

            if (log.isDebugEnabled())
                log.debug("Evicting dht-local entry from near cache [entry=" + cached + ", tx=" + this + ']');

            if (cached != null && cached.markObsolete(xidVer))
                return true;
        }

        return false;
    }

    /** {@inheritDoc} */
    @Override public void writeExternal(ObjectOutput out) throws IOException {
        writeExternalMeta(out);

        out.writeObject(xidVer);
        out.writeBoolean(invalidate);
        out.writeLong(timeout);
        out.writeLong(threadId);
        out.writeLong(startTime);

        U.writeUuid(out, nodeId);

        out.write(isolation.ordinal());
        out.write(concurrency.ordinal());
        out.write(state().ordinal());
    }

    /** {@inheritDoc} */
    @Override public void readExternal(ObjectInput in) throws IOException, ClassNotFoundException {
        readExternalMeta(in);

        xidVer = (GridCacheVersion)in.readObject();
        invalidate = in.readBoolean();
        timeout = in.readLong();
        threadId = in.readLong();
        startTime = in.readLong();

        nodeId = U.readUuid(in);

        isolation = TransactionIsolation.fromOrdinal(in.read());
        concurrency = TransactionConcurrency.fromOrdinal(in.read());

        state = TransactionState.fromOrdinal(in.read());
    }

    /**
     * Reconstructs object on unmarshalling.
     *
     * @return Reconstructed object.
     * @throws ObjectStreamException Thrown in case of unmarshalling error.
     */
    protected Object readResolve() throws ObjectStreamException {
        return new TxShadow(
            xidVer.asGridUuid(),
            nodeId,
            threadId,
            startTime,
            isolation,
            concurrency,
            invalidate,
            implicit,
            timeout,
            state(),
            isRollbackOnly()
        );
    }

    /** {@inheritDoc} */
    @Override public boolean equals(Object o) {
        return o == this || (o instanceof IgniteTxAdapter && xidVer.equals(((IgniteTxAdapter)o).xidVer));
    }

    /** {@inheritDoc} */
    @Override public int hashCode() {
        return xidVer.hashCode();
    }

    /** {@inheritDoc} */
    @Override public String toString() {
        return GridToStringBuilder.toString(IgniteTxAdapter.class, this,
            "duration", (U.currentTimeMillis() - startTime) + "ms",
            "onePhaseCommit", onePhaseCommit);
    }

    /**
     * Transaction shadow class to be used for deserialization.
     */
    private static class TxShadow implements IgniteInternalTx {
        /** Xid. */
        private final IgniteUuid xid;

        /** Node ID. */
        private final UUID nodeId;

        /** Thread ID. */
        private final long threadId;

        /** Start time. */
        private final long startTime;

        /** Transaction isolation. */
        private final TransactionIsolation isolation;

        /** Concurrency. */
        private final TransactionConcurrency concurrency;

        /** Invalidate flag. */
        private final boolean invalidate;

        /** Timeout. */
        private final long timeout;

        /** State. */
        private final TransactionState state;

        /** Rollback only flag. */
        private final boolean rollbackOnly;

        /** Implicit flag. */
        private final boolean implicit;

        /**
         * @param xid Xid.
         * @param nodeId Node ID.
         * @param threadId Thread ID.
         * @param startTime Start time.
         * @param isolation Isolation.
         * @param concurrency Concurrency.
         * @param invalidate Invalidate flag.
         * @param implicit Implicit flag.
         * @param timeout Transaction timeout.
         * @param state Transaction state.
         * @param rollbackOnly Rollback-only flag.
         */
        TxShadow(IgniteUuid xid, UUID nodeId, long threadId, long startTime, TransactionIsolation isolation,
            TransactionConcurrency concurrency, boolean invalidate, boolean implicit, long timeout,
            TransactionState state, boolean rollbackOnly) {
            this.xid = xid;
            this.nodeId = nodeId;
            this.threadId = threadId;
            this.startTime = startTime;
            this.isolation = isolation;
            this.concurrency = concurrency;
            this.invalidate = invalidate;
            this.implicit = implicit;
            this.timeout = timeout;
            this.state = state;
            this.rollbackOnly = rollbackOnly;
        }

        /** {@inheritDoc} */
        @Override public boolean localResult() {
            return false;
        }

        /** {@inheritDoc} */
        @Override public IgniteUuid xid() {
            return xid;
        }

        /** {@inheritDoc} */
        @Override public UUID nodeId() {
            return nodeId;
        }

        /** {@inheritDoc} */
        @Override public long threadId() {
            return threadId;
        }

        /** {@inheritDoc} */
        @Override public long startTime() {
            return startTime;
        }

        /** {@inheritDoc} */
        @Override public TransactionIsolation isolation() {
            return isolation;
        }

        /** {@inheritDoc} */
        @Override public TransactionConcurrency concurrency() {
            return concurrency;
        }

        /** {@inheritDoc} */
        @Override public boolean isInvalidate() {
            return invalidate;
        }

        /** {@inheritDoc} */
        @Override public boolean implicit() {
            return implicit;
        }

        /** {@inheritDoc} */
        @Override public long timeout() {
            return timeout;
        }

        /** {@inheritDoc} */
        @Override public TransactionState state() {
            return state;
        }

        /** {@inheritDoc} */
        @Override public boolean isRollbackOnly() {
            return rollbackOnly;
        }

        /** {@inheritDoc} */
        @Override public long timeout(long timeout) {
            throw new IllegalStateException("Deserialized transaction can only be used as read-only.");
        }

        /** {@inheritDoc} */
        @Override public boolean setRollbackOnly() {
            throw new IllegalStateException("Deserialized transaction can only be used as read-only.");
        }

        /** {@inheritDoc} */
        @Override public void errorWhenCommitting() {
            throw new IllegalStateException("Deserialized transaction can only be used as read-only.");
        }

        /** {@inheritDoc} */
        @Override public boolean activeCachesDeploymentEnabled() {
            return false;
        }

        /** {@inheritDoc} */
        @Nullable @Override public Object addMeta(int key, Object val) {
            throw new IllegalStateException("Deserialized transaction can only be used as read-only.");
        }

        /** {@inheritDoc} */
        @Nullable @Override public Object removeMeta(int key) {
            throw new IllegalStateException("Deserialized transaction can only be used as read-only.");
        }

        /** {@inheritDoc} */
        @Nullable @Override public Object meta(int key) {
            throw new IllegalStateException("Deserialized transaction can only be used as read-only.");
        }

        /** {@inheritDoc} */
        @Override public int size() {
            throw new IllegalStateException("Deserialized transaction can only be used as read-only.");
        }

        /** {@inheritDoc} */
        @Override public boolean storeEnabled() {
            throw new IllegalStateException("Deserialized transaction can only be used as read-only.");
        }

        /** {@inheritDoc} */
        @Override public boolean storeWriteThrough() {
            throw new IllegalStateException("Deserialized transaction can only be used as read-only.");
        }

        /** {@inheritDoc} */
        @Override public boolean system() {
            throw new IllegalStateException("Deserialized transaction can only be used as read-only.");
        }

        @Override public byte ioPolicy() {
            throw new IllegalStateException("Deserialized transaction can only be used as read-only.");
        }

        /** {@inheritDoc} */
        @Override public AffinityTopologyVersion topologyVersion() {
            throw new IllegalStateException("Deserialized transaction can only be used as read-only.");
        }

        /** {@inheritDoc} */
        @Override public AffinityTopologyVersion topologyVersionSnapshot() {
            throw new IllegalStateException("Deserialized transaction can only be used as read-only.");
        }

        /** {@inheritDoc} */
        @Override public boolean implicitSingle() {
            throw new IllegalStateException("Deserialized transaction can only be used as read-only.");
        }

        /** {@inheritDoc} */
        @Override public AffinityTopologyVersion topologyVersion(AffinityTopologyVersion topVer) {
            throw new IllegalStateException("Deserialized transaction can only be used as read-only.");
        }

        /** {@inheritDoc} */
        @Override public void commitError(Throwable e) {
            throw new IllegalStateException("Deserialized transaction can only be used as read-only.");
        }

        /** {@inheritDoc} */
        @Override public boolean empty() {
            throw new IllegalStateException("Deserialized transaction can only be used as read-only.");
        }

        /** {@inheritDoc} */
        @Override public boolean markFinalizing(FinalizationStatus status) {
            throw new IllegalStateException("Deserialized transaction can only be used as read-only.");
        }

        /** {@inheritDoc} */
        @Override public void addInvalidPartition(GridCacheContext cacheCtx, int part) {
            throw new IllegalStateException("Deserialized transaction can only be used as read-only.");
        }

        /** {@inheritDoc} */
        @Override public Map<Integer, Set<Integer>> invalidPartitions() {
            throw new IllegalStateException("Deserialized transaction can only be used as read-only.");
        }

        /** {@inheritDoc} */
        @Nullable @Override public GridCacheVersion ownedVersion(IgniteTxKey key) {
            throw new IllegalStateException("Deserialized transaction can only be used as read-only.");
        }

        /** {@inheritDoc} */
        @Nullable @Override public UUID otherNodeId() {
            throw new IllegalStateException("Deserialized transaction can only be used as read-only.");
        }

        /** {@inheritDoc} */
        @Override public UUID eventNodeId() {
            throw new IllegalStateException("Deserialized transaction can only be used as read-only.");
        }

        /** {@inheritDoc} */
        @Override public UUID originatingNodeId() {
            throw new IllegalStateException("Deserialized transaction can only be used as read-only.");
        }

        /** {@inheritDoc} */
        @Override public IgniteTxState txState() {
            return null;
        }

        /** {@inheritDoc} */
        @Override public Collection<UUID> masterNodeIds() {
            return null;
        }

        /** {@inheritDoc} */
        @Nullable @Override public GridCacheVersion nearXidVersion() {
            return null;
        }

        /** {@inheritDoc} */
        @Nullable @Override public Map<UUID, Collection<UUID>> transactionNodes() {
            return null;
        }

        /** {@inheritDoc} */
        @Override public boolean ownsLock(GridCacheEntryEx entry) throws GridCacheEntryRemovedException {
            return false;
        }

        /** {@inheritDoc} */
        @Override public boolean ownsLockUnsafe(GridCacheEntryEx entry) {
            return false;
        }

        /** {@inheritDoc} */
        @Override public boolean near() {
            return false;
        }

        /** {@inheritDoc} */
        @Override public boolean dht() {
            return false;
        }

        /** {@inheritDoc} */
        @Override public boolean colocated() {
            return false;
        }

        /** {@inheritDoc} */
        @Override public boolean local() {
            return false;
        }

        /** {@inheritDoc} */
        @Override public UUID subjectId() {
            return null;
        }

        /** {@inheritDoc} */
        @Override public int taskNameHash() {
            return 0;
        }

        /** {@inheritDoc} */
        @Override public boolean user() {
            return false;
        }

        /** {@inheritDoc} */
        @Override public boolean hasWriteKey(IgniteTxKey key) {
            return false;
        }

        /** {@inheritDoc} */
        @Override public Set<IgniteTxKey> readSet() {
            return null;
        }

        /** {@inheritDoc} */
        @Override public Set<IgniteTxKey> writeSet() {
            return null;
        }

        /** {@inheritDoc} */
        @Override public Collection<IgniteTxEntry> allEntries() {
            return null;
        }

        /** {@inheritDoc} */
        @Override public Collection<IgniteTxEntry> writeEntries() {
            return null;
        }

        /** {@inheritDoc} */
        @Override public Collection<IgniteTxEntry> readEntries() {
            return null;
        }

        /** {@inheritDoc} */
        @Override public Map<IgniteTxKey, IgniteTxEntry> writeMap() {
            return null;
        }

        /** {@inheritDoc} */
        @Override public Map<IgniteTxKey, IgniteTxEntry> readMap() {
            return null;
        }

        /** {@inheritDoc} */
        @Override public Collection<IgniteTxEntry> optimisticLockEntries() {
            return null;
        }

        /** {@inheritDoc} */
        @Override public void seal() {

        }

        /** {@inheritDoc} */
        @Nullable @Override public IgniteTxEntry entry(IgniteTxKey key) {
            return null;
        }

        /** {@inheritDoc} */
        @Nullable @Override public GridTuple<CacheObject> peek(GridCacheContext ctx,
            boolean failFast,
            KeyCacheObject key) {
            return null;
        }

        /** {@inheritDoc} */
        @Override public GridCacheVersion xidVersion() {
            return null;
        }

        /** {@inheritDoc} */
        @Override public GridCacheVersion commitVersion() {
            return null;
        }

        /** {@inheritDoc} */
        @Override public void commitVersion(GridCacheVersion commitVer) {
            // No-op.
        }

        /** {@inheritDoc} */
        @Override public IgniteInternalFuture<?> salvageTx() {
            return null;
        }

        /** {@inheritDoc} */
        @Override public void endVersion(GridCacheVersion endVer) {
            // No-op.
        }

        /** {@inheritDoc} */
        @Override public GridCacheVersion writeVersion() {
            return null;
        }

        /** {@inheritDoc} */
        @Override public void writeVersion(GridCacheVersion ver) {
            // No-op.
        }

        /** {@inheritDoc} */
        @Override public IgniteInternalFuture<IgniteInternalTx> finishFuture() {
            return null;
        }

        /** {@inheritDoc} */
        @Nullable @Override public IgniteInternalFuture<IgniteInternalTx> currentPrepareFuture() {
            return null;
        }

        /** {@inheritDoc} */
        @Override public boolean state(TransactionState state) {
            return false;
        }

        /** {@inheritDoc} */
        @Override public void invalidate(boolean invalidate) {
            // No-op.
        }

        /** {@inheritDoc} */
        @Override public void systemInvalidate(boolean sysInvalidate) {
            // No-op.
        }

        /** {@inheritDoc} */
        @Override public boolean isSystemInvalidate() {
            return false;
        }

        /** {@inheritDoc} */
        @Override public IgniteInternalFuture<IgniteInternalTx> rollbackAsync() {
            return null;
        }

        /** {@inheritDoc} */
        @Override public IgniteInternalFuture<IgniteInternalTx> commitAsync() {
            return null;
        }

        /** {@inheritDoc} */
        @Override public boolean onOwnerChanged(GridCacheEntryEx entry, GridCacheMvccCandidate owner) {
            return false;
        }

        /** {@inheritDoc} */
        @Override public boolean timedOut() {
            return false;
        }

        /** {@inheritDoc} */
        @Override public boolean done() {
            return false;
        }

        /** {@inheritDoc} */
        @Override public boolean optimistic() {
            return false;
        }

        /** {@inheritDoc} */
        @Override public boolean pessimistic() {
            return false;
        }

        /** {@inheritDoc} */
        @Override public boolean readCommitted() {
            return false;
        }

        /** {@inheritDoc} */
        @Override public boolean repeatableRead() {
            return false;
        }

        /** {@inheritDoc} */
        @Override public boolean serializable() {
            return false;
        }

        /** {@inheritDoc} */
        @Override public long remainingTime() throws IgniteTxTimeoutCheckedException {
            return 0;
        }

        /** {@inheritDoc} */
        @Override public Collection<GridCacheVersion> alternateVersions() {
            return null;
        }

        /** {@inheritDoc} */
        @Override public boolean needsCompletedVersions() {
            return false;
        }

        /** {@inheritDoc} */
        @Override public void completedVersions(GridCacheVersion base, Collection committed, Collection rolledback) {
            // No-op.
        }

        /** {@inheritDoc} */
        @Override public boolean internal() {
            return false;
        }

        /** {@inheritDoc} */
        @Override public boolean onePhaseCommit() {
            return false;
        }

        /** {@inheritDoc} */
        @Override public boolean equals(Object o) {
            return this == o || o instanceof IgniteInternalTx && xid.equals(((IgniteInternalTx)o).xid());
        }

        /** {@inheritDoc} */
        @Override public int hashCode() {
            return xid.hashCode();
        }

        /** {@inheritDoc} */
        @Override public String toString() {
            return S.toString(TxShadow.class, this);
        }
    }

    /**
     *
     */
    private static class TxFinishFuture extends GridFutureAdapter<IgniteInternalTx> {
        /** */
        @GridToStringInclude
        private IgniteTxAdapter tx;

        /** */
        private volatile long completionTime;

        /**
         * @param tx Transaction being awaited.
         */
        private TxFinishFuture(IgniteTxAdapter tx) {
            this.tx = tx;
        }

        /** {@inheritDoc} */
        @Override public boolean onDone(@Nullable IgniteInternalTx res, @Nullable Throwable err) {
            completionTime = U.currentTimeMillis();

            return super.onDone(res, err);
        }

        /** {@inheritDoc} */
        @Override public String toString() {
            long ct = completionTime;

            if (ct == 0)
                ct = U.currentTimeMillis();

            long duration = ct - tx.startTime();

            return S.toString(TxFinishFuture.class, this, "duration", duration);
        }
    }
}<|MERGE_RESOLUTION|>--- conflicted
+++ resolved
@@ -1103,18 +1103,11 @@
                             nearXidVersion(),
                             writeVersion(),
                             participatingNodes,
-<<<<<<< HEAD
-                            remote() ? nodeId() : null,
-                            U.currentTimeMillis()
-                    );
-
-=======
                             remote() ? nodeId() : null
                     );
 
                     txRecord.timestamp(System.currentTimeMillis());
 
->>>>>>> 6db8d63e
                     try {
                         cctx.wal().log(txRecord);
                     } catch (IgniteCheckedException e) {
