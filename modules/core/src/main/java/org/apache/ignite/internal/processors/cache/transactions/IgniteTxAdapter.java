--- conflicted
+++ resolved
@@ -1154,7 +1154,6 @@
                 if (state != ACTIVE && state != SUSPENDED)
                     seal();
 
-<<<<<<< HEAD
                 if (state == PREPARED || state == COMMITTED || state == ROLLED_BACK) {
                     MvccSnapshot snapshot = mvccInfo() != null ? mvccInfo().snapshot() : null;
 
@@ -1188,8 +1187,6 @@
                                     if (syncUpdate)
                                         cctx.coordinators().updateState(snapshot, txState);
                                     else {
-                                        assert txState == TxState.ABORTED && rollbackFut != null;
-
                                         // If tx was aborted, we need to wait tx log is updated on all backups.
                                         rollbackFut.listen(new IgniteInClosure<IgniteInternalFuture<IgniteInternalTx>>() {
                                             @Override public void apply(IgniteInternalFuture fut) {
@@ -1213,14 +1210,8 @@
                     }
 
                     // Log tx state change to WAL.
-                    if (cctx.wal() != null && cctx.tm().logTxRecords()) {
-                        assert txNodes != null || state == ROLLED_BACK : "txNodes=" + txNodes + " state=" + state;
-
-=======
-                if (cctx.wal() != null && cctx.tm().logTxRecords() && txNodes != null) {
-                    // Log tx state change to WAL.
-                    if (state == PREPARED || state == COMMITTED || state == ROLLED_BACK) {
->>>>>>> ebd669e4
+                    if (cctx.wal() != null && cctx.tm().logTxRecords() && txNodes != null) {
+
                         BaselineTopology baselineTop = cctx.kernalContext().state().clusterState().baselineTopology();
 
                         Map<Short, Collection<Short>> participatingNodes = consistentIdMapper
