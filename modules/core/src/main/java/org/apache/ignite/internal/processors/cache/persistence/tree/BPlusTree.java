/*
 * Licensed to the Apache Software Foundation (ASF) under one or more
 * contributor license agreements.  See the NOTICE file distributed with
 * this work for additional information regarding copyright ownership.
 * The ASF licenses this file to You under the Apache License, Version 2.0
 * (the "License"); you may not use this file except in compliance with
 * the License.  You may obtain a copy of the License at
 *
 *      http://www.apache.org/licenses/LICENSE-2.0
 *
 * Unless required by applicable law or agreed to in writing, software
 * distributed under the License is distributed on an "AS IS" BASIS,
 * WITHOUT WARRANTIES OR CONDITIONS OF ANY KIND, either express or implied.
 * See the License for the specific language governing permissions and
 * limitations under the License.
 */

package org.apache.ignite.internal.processors.cache.persistence.tree;

import java.util.ArrayList;
import java.util.Arrays;
import java.util.Collections;
import java.util.Comparator;
import java.util.List;
import java.util.concurrent.atomic.AtomicBoolean;
import java.util.concurrent.atomic.AtomicLong;
import org.apache.ignite.IgniteCheckedException;
import org.apache.ignite.IgniteException;
import org.apache.ignite.IgniteSystemProperties;
import org.apache.ignite.failure.FailureContext;
import org.apache.ignite.failure.FailureType;
import org.apache.ignite.internal.IgniteInterruptedCheckedException;
import org.apache.ignite.internal.UnregisteredBinaryTypeException;
import org.apache.ignite.internal.UnregisteredClassException;
import org.apache.ignite.internal.pagemem.PageIdUtils;
import org.apache.ignite.internal.pagemem.PageMemory;
import org.apache.ignite.internal.pagemem.wal.IgniteWriteAheadLogManager;
import org.apache.ignite.internal.pagemem.wal.record.delta.FixCountRecord;
import org.apache.ignite.internal.pagemem.wal.record.delta.FixLeftmostChildRecord;
import org.apache.ignite.internal.pagemem.wal.record.delta.FixRemoveId;
import org.apache.ignite.internal.pagemem.wal.record.delta.InsertRecord;
import org.apache.ignite.internal.pagemem.wal.record.delta.MetaPageAddRootRecord;
import org.apache.ignite.internal.pagemem.wal.record.delta.MetaPageCutRootRecord;
import org.apache.ignite.internal.pagemem.wal.record.delta.MetaPageInitRootInlineRecord;
import org.apache.ignite.internal.pagemem.wal.record.delta.NewRootInitRecord;
import org.apache.ignite.internal.pagemem.wal.record.delta.RemoveRecord;
import org.apache.ignite.internal.pagemem.wal.record.delta.ReplaceRecord;
import org.apache.ignite.internal.pagemem.wal.record.delta.SplitExistingPageRecord;
import org.apache.ignite.internal.processors.cache.persistence.DataStructure;
import org.apache.ignite.internal.processors.cache.persistence.tree.io.BPlusIO;
import org.apache.ignite.internal.processors.cache.persistence.tree.io.BPlusInnerIO;
import org.apache.ignite.internal.processors.cache.persistence.tree.io.BPlusLeafIO;
import org.apache.ignite.internal.processors.cache.persistence.tree.io.BPlusMetaIO;
import org.apache.ignite.internal.processors.cache.persistence.tree.io.IOVersions;
import org.apache.ignite.internal.processors.cache.persistence.tree.io.PageIO;
import org.apache.ignite.internal.processors.cache.persistence.tree.reuse.LongListReuseBag;
import org.apache.ignite.internal.processors.cache.persistence.tree.reuse.ReuseBag;
import org.apache.ignite.internal.processors.cache.persistence.tree.reuse.ReuseList;
import org.apache.ignite.internal.processors.cache.persistence.tree.util.PageHandler;
<<<<<<< HEAD
import org.apache.ignite.internal.processors.cache.persistence.tree.util.PageHandlerWrapper;
=======
import org.apache.ignite.internal.processors.failure.FailureProcessor;
>>>>>>> c58ed659
import org.apache.ignite.internal.util.GridArrays;
import org.apache.ignite.internal.util.GridLongList;
import org.apache.ignite.internal.util.IgniteTree;
import org.apache.ignite.internal.util.lang.GridCursor;
import org.apache.ignite.internal.util.lang.GridTreePrinter;
import org.apache.ignite.internal.util.typedef.F;
import org.apache.ignite.internal.util.typedef.internal.S;
import org.apache.ignite.internal.util.typedef.internal.SB;
import org.apache.ignite.internal.util.typedef.internal.U;
import org.apache.ignite.lang.IgniteInClosure;
import org.jetbrains.annotations.Nullable;

import static org.apache.ignite.IgniteSystemProperties.IGNITE_BPLUS_TREE_LOCK_RETRIES;
import static org.apache.ignite.internal.processors.cache.persistence.tree.BPlusTree.Bool.DONE;
import static org.apache.ignite.internal.processors.cache.persistence.tree.BPlusTree.Bool.FALSE;
import static org.apache.ignite.internal.processors.cache.persistence.tree.BPlusTree.Bool.READY;
import static org.apache.ignite.internal.processors.cache.persistence.tree.BPlusTree.Bool.TRUE;
import static org.apache.ignite.internal.processors.cache.persistence.tree.BPlusTree.Result.FOUND;
import static org.apache.ignite.internal.processors.cache.persistence.tree.BPlusTree.Result.GO_DOWN;
import static org.apache.ignite.internal.processors.cache.persistence.tree.BPlusTree.Result.GO_DOWN_X;
import static org.apache.ignite.internal.processors.cache.persistence.tree.BPlusTree.Result.NOT_FOUND;
import static org.apache.ignite.internal.processors.cache.persistence.tree.BPlusTree.Result.RETRY;
import static org.apache.ignite.internal.processors.cache.persistence.tree.BPlusTree.Result.RETRY_ROOT;

/**
 * Abstract B+Tree.
 */
@SuppressWarnings({"RedundantThrowsDeclaration", "ConstantValueVariableUse"})
public abstract class BPlusTree<L, T extends L> extends DataStructure implements IgniteTree<L, T> {
    /** */
    private static final Object[] EMPTY = {};

    /** Wrapper for tree pages operations. Noop by default. Override for test purposes. */
    public static volatile PageHandlerWrapper<Result> pageHndWrapper = (tree, hnd) -> hnd;

    /** */
    private static volatile boolean interrupted;

    /** */
    private static final int IGNITE_BPLUS_TREE_LOCK_RETRIES_DEFAULT = 1000;

    /** */
    private static final int LOCK_RETRIES = IgniteSystemProperties.getInteger(
        IGNITE_BPLUS_TREE_LOCK_RETRIES, IGNITE_BPLUS_TREE_LOCK_RETRIES_DEFAULT);

    /** */
    private final AtomicBoolean destroyed = new AtomicBoolean(false);

    /** */
    private final String name;

    /** */
    private final float minFill;

    /** */
    private final float maxFill;

    /** */
    protected final long metaPageId;

    /** */
    private boolean canGetRowFromInner;

    /** */
    private IOVersions<? extends BPlusInnerIO<L>> innerIos;

    /** */
    private IOVersions<? extends BPlusLeafIO<L>> leafIos;

    /** */
    private final AtomicLong globalRmvId;

    /** */
    private volatile TreeMetaData treeMeta;

    /** Failure processor. */
    private final FailureProcessor failureProcessor;

    /** */
    private final GridTreePrinter<Long> treePrinter = new GridTreePrinter<Long>() {
        /** */
        private boolean keys = true;

        /** {@inheritDoc} */
        @Override protected List<Long> getChildren(final Long pageId) {
            if (pageId == null || pageId == 0L)
                return null;

            try {
                long page = acquirePage(pageId);

                try {
                    long pageAddr = readLock(pageId, page); // No correctness guaranties.

                    if (pageAddr == 0)
                        return null;

                    try {
                        BPlusIO io = io(pageAddr);

                        if (io.isLeaf())
                            return Collections.emptyList();

                        int cnt = io.getCount(pageAddr);

                        assert cnt >= 0 : cnt;

                        List<Long> res;

                        if (cnt > 0) {
                            res = new ArrayList<>(cnt + 1);

                            for (int i = 0; i < cnt; i++)
                                res.add(inner(io).getLeft(pageAddr, i));

                            res.add(inner(io).getRight(pageAddr, cnt - 1));
                        }
                        else {
                            long left = inner(io).getLeft(pageAddr, 0);

                            res = left == 0 ? Collections.<Long>emptyList() : Collections.singletonList(left);
                        }

                        return res;
                    }
                    finally {
                        readUnlock(pageId, page, pageAddr);
                    }
                }
                finally {
                    releasePage(pageId, page);
                }
            }
            catch (IgniteCheckedException ignored) {
                throw new AssertionError("Can not acquire page.");
            }
        }

        /** {@inheritDoc} */
        @Override protected String formatTreeNode(final Long pageId) {
            if (pageId == null)
                return ">NPE<";

            if (pageId == 0L)
                return "<Zero>";

            try {
                long page = acquirePage(pageId);
                try {
                    long pageAddr = readLock(pageId, page); // No correctness guaranties.
                    if (pageAddr == 0)
                        return "<Obsolete>";

                    try {
                        BPlusIO<L> io = io(pageAddr);

                        return printPage(io, pageAddr, keys);
                    }
                    finally {
                        readUnlock(pageId, page, pageAddr);
                    }
                }
                finally {
                    releasePage(pageId, page);
                }
            }
            catch (IgniteCheckedException e) {
                throw new IllegalStateException(e);
            }
        }
    };

    /** */
    private final PageHandler<Get, Result> askNeighbor;

    /**
     *
     */
    private class AskNeighbor extends GetPageHandler<Get> {
        /** {@inheritDoc} */
        @Override public Result run0(long pageId, long page, long pageAddr, BPlusIO<L> io, Get g, int isBack) {
            assert !io.isLeaf(); // Inner page.

            boolean back = isBack == TRUE.ordinal();

            long res = doAskNeighbor(io, pageAddr, back);

            if (back) {
                if (io.getForward(pageAddr) != g.backId) // See how g.backId is setup in removeDown for this check.
                    return RETRY;

                g.backId(res);
            }
            else {
                assert isBack == FALSE.ordinal() : isBack;

                g.fwdId(res);
            }

            return FOUND;
        }
    }

    /** */
    private final PageHandler<Get, Result> search;

    /**
     *
     */
    public class Search extends GetPageHandler<Get> {
        /** {@inheritDoc} */
        @Override public Result run0(long pageId, long page, long pageAddr, BPlusIO<L> io, Get g, int lvl)
            throws IgniteCheckedException {
            // Check the triangle invariant.
            if (io.getForward(pageAddr) != g.fwdId)
                return RETRY;

            boolean needBackIfRouting = g.backId != 0;

            g.backId(0L); // Usually we'll go left down and don't need it.

            int cnt = io.getCount(pageAddr);

            int idx;

            if (g.findLast)
                idx = io.isLeaf() ? cnt - 1 : -cnt - 1; // (-cnt - 1) mimics not_found result of findInsertionPoint
                // in case of cnt = 0 we end up in 'not found' branch below with idx being 0 after fix() adjustment
            else
                idx = findInsertionPoint(lvl, io, pageAddr, 0, cnt, g.row, g.shift);

            boolean found = idx >= 0;

            if (found) { // Found exact match.
                assert g.getClass() != GetCursor.class;

                if (g.found(io, pageAddr, idx, lvl))
                    return FOUND;

                // Else we need to reach leaf page, go left down.
            }
            else {
                idx = fix(idx);

                if (g.notFound(io, pageAddr, idx, lvl)) // No way down, stop here.
                    return NOT_FOUND;
            }

            assert !io.isLeaf() : io;

            // If idx == cnt then we go right down, else left down: getLeft(cnt) == getRight(cnt - 1).
            g.pageId(inner(io).getLeft(pageAddr, idx));

            // If we see the tree in consistent state, then our right down page must be forward for our left down page,
            // we need to setup fwdId and/or backId to be able to check this invariant on lower level.
            if (idx < cnt) {
                // Go left down here.
                g.fwdId(inner(io).getRight(pageAddr, idx));
            }
            else {
                // Go right down here or it is an empty branch.
                assert idx == cnt;

                // Here child's forward is unknown to us (we either go right or it is an empty "routing" page),
                // need to ask our forward about the child's forward (it must be leftmost child of our forward page).
                // This is ok from the locking standpoint because we take all locks in the forward direction.
                long fwdId = io.getForward(pageAddr);

                // Setup fwdId.
                if (fwdId == 0)
                    g.fwdId(0L);
                else {
                    // We can do askNeighbor on forward page here because we always take locks in forward direction.
                    Result res = askNeighbor(fwdId, g, false);

                    if (res != FOUND)
                        return res; // Retry.
                }

                // Setup backId.
                if (cnt != 0) // It is not a routing page and we are going to the right, can get backId here.
                    g.backId(inner(io).getLeft(pageAddr, cnt - 1));
                else if (needBackIfRouting) {
                    // Can't get backId here because of possible deadlock and it is only needed for remove operation.
                    return GO_DOWN_X;
                }
            }

            return GO_DOWN;
        }
    }

    /** */
    private final PageHandler<Put, Result> replace;

    /**
     *
     */
    public class Replace extends GetPageHandler<Put> {
        /** {@inheritDoc} */
        @SuppressWarnings("unchecked")
        @Override public Result run0(long pageId, long page, long pageAddr, BPlusIO<L> io, Put p, int lvl)
            throws IgniteCheckedException  {
            // Check the triangle invariant.
            if (io.getForward(pageAddr) != p.fwdId)
                return RETRY;

            assert p.btmLvl == 0 : "split is impossible with replace";

            final int cnt = io.getCount(pageAddr);
            final int idx = findInsertionPoint(lvl, io, pageAddr, 0, cnt, p.row, 0);

            if (idx < 0) // Not found, split or merge happened.
                return RETRY;

            // Replace link at idx with new one.
            // Need to read link here because `p.finish()` will clear row.
            L newRow = p.row;

            // Detach the old row if we are on a leaf page.
            if (lvl == 0) {
                assert p.oldRow == null; // The old row must be set only once.

                // Inner replace state must be consistent by the end of the operation.
                assert p.needReplaceInner == FALSE || p.needReplaceInner == DONE : p.needReplaceInner;

                // Need to replace inner key if now we are replacing the rightmost row and have a forward page.
                if (canGetRowFromInner && idx + 1 == cnt && p.fwdId != 0L && p.needReplaceInner == FALSE) {
                    // Can happen only for invoke, otherwise inner key must be replaced on the way down.
                    assert p.invoke != null;

                    // We need to restart the operation from root to perform inner replace.
                    // On the second pass we will not get here (will avoid infinite loop) because
                    // needReplaceInner will be DONE or our key will not be the rightmost anymore.
                    return RETRY_ROOT;
                }

                // Get old row in leaf page to reduce contention at upper level.
                p.oldRow = p.needOld ? getRow(io, pageAddr, idx) : (T)Boolean.TRUE;

                p.finish();
            }

            boolean needWal = needWalDeltaRecord(pageId, page, null);

            byte[] newRowBytes = io.store(pageAddr, idx, newRow, null, needWal);

            if (needWal)
                wal.log(new ReplaceRecord<>(grpId, pageId, io, newRowBytes, idx));

            return FOUND;
        }
    }

    /** */
    private final PageHandler<Put, Result> insert;

    /**
     *
     */
    public class Insert extends GetPageHandler<Put> {
        /** {@inheritDoc} */
        @Override public Result run0(long pageId, long page, long pageAddr, BPlusIO<L> io, Put p, int lvl)
            throws IgniteCheckedException {
            assert p.btmLvl == lvl : "we must always insert at the bottom level: " + p.btmLvl + " " + lvl;

            // Check triangle invariant.
            if (io.getForward(pageAddr) != p.fwdId)
                return RETRY;

            int cnt = io.getCount(pageAddr);
            int idx = findInsertionPoint(lvl, io, pageAddr, 0, cnt, p.row, 0);

            if (idx >= 0) // We do not support concurrent put of the same key.
                throw new IllegalStateException("Duplicate row in index.");

            idx = fix(idx);

            // Do insert.
            L moveUpRow = p.insert(pageId, page, pageAddr, io, idx, lvl);

            // Check if split happened.
            if (moveUpRow != null) {
                p.btmLvl++; // Get high.
                p.row = moveUpRow;

                if (p.invoke != null)
                    p.invoke.row = moveUpRow;

                // Here forward page can't be concurrently removed because we keep write lock on tail which is the only
                // page who knows about the forward page, because it was just produced by split.
                p.rightId = io.getForward(pageAddr);
                p.tail(pageId, page, pageAddr);

                assert p.rightId != 0;
            }
            else
                p.finish();

            return FOUND;
        }
    }

    /** */
    private final PageHandler<Remove, Result> rmvFromLeaf;

    /**
     *
     */
    private class RemoveFromLeaf extends GetPageHandler<Remove> {
        /** {@inheritDoc} */
        @Override public Result run0(long leafId, long leafPage, long leafAddr, BPlusIO<L> io, Remove r, int lvl)
            throws IgniteCheckedException {
            assert lvl == 0 : lvl; // Leaf.

            // Check the triangle invariant.
            if (io.getForward(leafAddr) != r.fwdId)
                return RETRY;

            final int cnt = io.getCount(leafAddr);

            assert cnt <= Short.MAX_VALUE: cnt;

            int idx = findInsertionPoint(lvl, io, leafAddr, 0, cnt, r.row, 0);

            if (idx < 0)
                return RETRY; // We've found exact match on search but now it's gone.

            assert idx >= 0 && idx < cnt: idx;

            // Need to do inner replace when we remove the rightmost element and the leaf have no forward page,
            // i.e. it is not the rightmost leaf of the tree.
            boolean needReplaceInner = canGetRowFromInner && idx == cnt - 1 && io.getForward(leafAddr) != 0;

            // !!! Before modifying state we have to make sure that we will not go for retry.

            // We may need to replace inner key or want to merge this leaf with sibling after the remove -> keep lock.
            if (needReplaceInner ||
                // We need to make sure that we have back or forward to be able to merge.
                ((r.fwdId != 0 || r.backId != 0) && mayMerge(cnt - 1, io.getMaxCount(leafAddr, pageSize())))) {
                // If we have backId then we've already locked back page, nothing to do here.
                if (r.fwdId != 0 && r.backId == 0) {
                    Result res = r.lockForward(0);

                    if (res != FOUND) {
                        assert r.tail == null;

                        return res; // Retry.
                    }

                    assert r.tail != null; // We've just locked forward page.
                }

                // Retry must reset these fields when we release the whole branch without remove.
                assert r.needReplaceInner == FALSE: "needReplaceInner";
                assert r.needMergeEmptyBranch == FALSE: "needMergeEmptyBranch";

                if (cnt == 1) // It was the last element on the leaf.
                    r.needMergeEmptyBranch = TRUE;

                if (needReplaceInner)
                    r.needReplaceInner = TRUE;

                Tail<L> t = r.addTail(leafId, leafPage, leafAddr, io, 0, Tail.EXACT);

                t.idx = (short)idx;

                // We will do the actual remove only when we made sure that
                // we've locked the whole needed branch correctly.
                return FOUND;
            }

            r.removeDataRowFromLeaf(leafId, leafPage, leafAddr, null, io, cnt, idx);

            return FOUND;
        }
    }

    /** */
    private final PageHandler<Remove, Result> lockBackAndRmvFromLeaf;

    /**
     *
     */
    private class LockBackAndRmvFromLeaf extends GetPageHandler<Remove> {
        /** {@inheritDoc} */
        @Override protected Result run0(long backId, long backPage, long backAddr, BPlusIO<L> io, Remove r, int lvl)
            throws IgniteCheckedException {
            // Check that we have consistent view of the world.
            if (io.getForward(backAddr) != r.pageId)
                return RETRY;

            // Correct locking order: from back to forward.
            Result res = r.doRemoveFromLeaf();

            // Keep locks on back and leaf pages for subsequent merges.
            if (res == FOUND && r.tail != null)
                r.addTail(backId, backPage, backAddr, io, lvl, Tail.BACK);

            return res;
        }
    }

    /** */
    private final PageHandler<Remove, Result> lockBackAndTail;

    /**
     *
     */
    private class LockBackAndTail extends GetPageHandler<Remove> {
        /** {@inheritDoc} */
        @Override public Result run0(long backId, long backPage, long backAddr, BPlusIO<L> io, Remove r, int lvl)
            throws IgniteCheckedException {
            // Check that we have consistent view of the world.
            if (io.getForward(backAddr) != r.pageId)
                return RETRY;

            // Correct locking order: from back to forward.
            Result res = r.doLockTail(lvl);

            if (res == FOUND)
                r.addTail(backId, backPage, backAddr, io, lvl, Tail.BACK);

            return res;
        }
    }

    /** */
    private final PageHandler<Remove, Result> lockTailForward;

    /**
     *
     */
    private class LockTailForward extends GetPageHandler<Remove> {
        /** {@inheritDoc} */
        @Override protected Result run0(long pageId, long page, long pageAddr, BPlusIO<L> io, Remove r, int lvl)
            throws IgniteCheckedException {
            r.addTail(pageId, page, pageAddr, io, lvl, Tail.FORWARD);

            return FOUND;
        }
    }

    /** */
    private final PageHandler<Remove, Result> lockTail;

    /**
     *
     */
    private class LockTail extends GetPageHandler<Remove> {
        /** {@inheritDoc} */
        @Override public Result run0(long pageId, long page, long pageAddr, BPlusIO<L> io, Remove r, int lvl)
            throws IgniteCheckedException {
            assert lvl > 0 : lvl; // We are not at the bottom.

            // Check that we have a correct view of the world.
            if (io.getForward(pageAddr) != r.fwdId)
                return RETRY;

            // We don't have a back page, need to lock our forward and become a back for it.
            if (r.fwdId != 0 && r.backId == 0) {
                Result res = r.lockForward(lvl);

                if (res != FOUND)
                    return res; // Retry.
            }

            r.addTail(pageId, page, pageAddr, io, lvl, Tail.EXACT);

            return FOUND;
        }
    }

    /** */
    private final PageHandler<Void, Bool> cutRoot = new CutRoot();

    /**
     *
     */
    private class CutRoot extends PageHandler<Void, Bool> {
        /** {@inheritDoc} */
        @Override public Bool run(int cacheId, long metaId, long metaPage, long metaAddr, PageIO iox, Boolean walPlc, Void ignore, int lvl)
            throws IgniteCheckedException {
            // Safe cast because we should never recycle meta page until the tree is destroyed.
            BPlusMetaIO io = (BPlusMetaIO)iox;

            assert lvl == io.getRootLevel(metaAddr); // Can drop only root.

            io.cutRoot(metaAddr, pageSize());

            if (needWalDeltaRecord(metaId, metaPage, walPlc))
                wal.log(new MetaPageCutRootRecord(cacheId, metaId));

            int newLvl = lvl - 1;

            assert io.getRootLevel(metaAddr) == newLvl;

            treeMeta = new TreeMetaData(newLvl, io.getFirstPageId(metaAddr, newLvl));

            return TRUE;
        }
    }

    /** */
    private final PageHandler<Long, Bool> addRoot = new AddRoot();

    /**
     *
     */
    private class AddRoot extends PageHandler<Long, Bool> {
        /** {@inheritDoc} */
        @Override public Bool run(int cacheId, long metaId, long metaPage, long pageAddr, PageIO iox, Boolean walPlc, Long rootPageId, int lvl)
            throws IgniteCheckedException {
            assert rootPageId != null;

            // Safe cast because we should never recycle meta page until the tree is destroyed.
            BPlusMetaIO io = (BPlusMetaIO)iox;

            assert lvl == io.getLevelsCount(pageAddr);

            io.addRoot(pageAddr, rootPageId, pageSize());

            if (needWalDeltaRecord(metaId, metaPage, walPlc))
                wal.log(new MetaPageAddRootRecord(cacheId, metaId, rootPageId));

            assert io.getRootLevel(pageAddr) == lvl;
            assert io.getFirstPageId(pageAddr, lvl) == rootPageId;

            treeMeta = new TreeMetaData(lvl, rootPageId);

            return TRUE;
        }
    }

    /** */
    private final PageHandler<Long, Bool> initRoot = new InitRoot();

    /**
     *
     */
    private class InitRoot extends PageHandler<Long, Bool> {
        /** {@inheritDoc} */
        @Override public Bool run(int cacheId, long metaId, long metaPage, long pageAddr, PageIO iox, Boolean walPlc, Long rootId, int inlineSize)
            throws IgniteCheckedException {
            assert rootId != null;

            // Safe cast because we should never recycle meta page until the tree is destroyed.
            BPlusMetaIO io = (BPlusMetaIO)iox;

            io.initRoot(pageAddr, rootId, pageSize());
            io.setInlineSize(pageAddr, inlineSize);

            if (needWalDeltaRecord(metaId, metaPage, walPlc))
                wal.log(new MetaPageInitRootInlineRecord(cacheId, metaId, rootId, inlineSize));

            assert io.getRootLevel(pageAddr) == 0;
            assert io.getFirstPageId(pageAddr, 0) == rootId;

            treeMeta = new TreeMetaData(0, rootId);

            return TRUE;
        }
    }

    /**
     * @param name Tree name.
     * @param cacheId Cache ID.
     * @param pageMem Page memory.
     * @param wal Write ahead log manager.
     * @param globalRmvId Remove ID.
     * @param metaPageId Meta page ID.
     * @param reuseList Reuse list.
     * @param innerIos Inner IO versions.
     * @param leafIos Leaf IO versions.
     * @param failureProcessor if the tree is corrupted.
     * @throws IgniteCheckedException If failed.
     */
    protected BPlusTree(
        String name,
        int cacheId,
        PageMemory pageMem,
        IgniteWriteAheadLogManager wal,
        AtomicLong globalRmvId,
        long metaPageId,
        ReuseList reuseList,
        IOVersions<? extends BPlusInnerIO<L>> innerIos,
        IOVersions<? extends BPlusLeafIO<L>> leafIos,
        @Nullable FailureProcessor failureProcessor
    ) throws IgniteCheckedException {
        this(name, cacheId, pageMem, wal, globalRmvId, metaPageId, reuseList, failureProcessor);
        setIos(innerIos, leafIos);
    }

    /**
     * @param name Tree name.
     * @param cacheId Cache ID.
     * @param pageMem Page memory.
     * @param wal Write ahead log manager.
     * @param globalRmvId Remove ID.
     * @param metaPageId Meta page ID.
     * @param reuseList Reuse list.
     * @param failureProcessor if the tree is corrupted.
     * @throws IgniteCheckedException If failed.
     */
    protected BPlusTree(
        String name,
        int cacheId,
        PageMemory pageMem,
        IgniteWriteAheadLogManager wal,
        AtomicLong globalRmvId,
        long metaPageId,
        ReuseList reuseList,
        @Nullable FailureProcessor failureProcessor
    ) throws IgniteCheckedException {
        super(cacheId, pageMem, wal);

        assert !F.isEmpty(name);

        // TODO make configurable: 0 <= minFill <= maxFill <= 1
        minFill = 0f; // Testing worst case when merge happens only on empty page.
        maxFill = 0f; // Avoiding random effects on testing.

        assert metaPageId != 0L;

        this.metaPageId = metaPageId;
        this.name = name;
        this.reuseList = reuseList;
        this.globalRmvId = globalRmvId;
<<<<<<< HEAD

        // Initialize page handlers.
        askNeighbor = (PageHandler<Get, Result>) pageHndWrapper.wrap(this, new AskNeighbor());
        search = (PageHandler<Get, Result>) pageHndWrapper.wrap(this, new Search());
        lockTail = (PageHandler<Remove, Result>) pageHndWrapper.wrap(this, new LockTail());
        lockTailForward = (PageHandler<Remove, Result>) pageHndWrapper.wrap(this, new LockTailForward());
        lockBackAndTail = (PageHandler<Remove, Result>) pageHndWrapper.wrap(this, new LockBackAndTail());
        lockBackAndRmvFromLeaf = (PageHandler<Remove, Result>) pageHndWrapper.wrap(this, new LockBackAndRmvFromLeaf());
        rmvFromLeaf = (PageHandler<Remove, Result>) pageHndWrapper.wrap(this, new RemoveFromLeaf());
        insert = (PageHandler<Put, Result>) pageHndWrapper.wrap(this, new Insert());
        replace = (PageHandler<Put, Result>) pageHndWrapper.wrap(this, new Replace());
=======
        this.failureProcessor = failureProcessor;
>>>>>>> c58ed659
    }

    /**
     * @param innerIos Inner IO versions.
     * @param leafIos Leaf IO versions.
     */
    protected void setIos(IOVersions<? extends BPlusInnerIO<L>> innerIos,
        IOVersions<? extends BPlusLeafIO<L>> leafIos) {
        assert innerIos != null;
        assert leafIos != null;

        this.canGetRowFromInner = innerIos.latest().canGetRow(); // TODO refactor
        this.innerIos = innerIos;
        this.leafIos = leafIos;
    }

    /**
     * @return Tree name.
     */
    public final String getName() {
        return name;
    }

    /**
     * Initialize new tree.
     *
     * @param initNew {@code True} if new tree should be created.
     * @throws IgniteCheckedException If failed.
     */
    protected final void initTree(boolean initNew) throws IgniteCheckedException {
        initTree(initNew, 0);
    }

    /**
     * Initialize new tree.
     *
     * @param initNew {@code True} if new tree should be created.
     * @param inlineSize Inline size.
     * @throws IgniteCheckedException If failed.
     */
    protected final void initTree(boolean initNew, int inlineSize) throws IgniteCheckedException {
        if (initNew) {
            // Allocate the first leaf page, it will be our root.
            long rootId = allocatePage(null);

            init(rootId, latestLeafIO());

            // Initialize meta page with new root page.
            Bool res = write(metaPageId, initRoot, BPlusMetaIO.VERSIONS.latest(), rootId, inlineSize, FALSE);

            assert res == TRUE: res;

            assert treeMeta != null;
        }
    }

    /**
     * @return Tree meta data.
     * @throws IgniteCheckedException If failed.
     */
    private TreeMetaData treeMeta() throws IgniteCheckedException {
        TreeMetaData meta0 = treeMeta;

        if (meta0 != null)
            return meta0;

        final long metaPage = acquirePage(metaPageId);
        try {
            long pageAddr = readLock(metaPageId, metaPage); // Meta can't be removed.

            assert pageAddr != 0 : "Failed to read lock meta page [metaPageId=" +
                U.hexLong(metaPageId) + ']';

            try {
                BPlusMetaIO io = BPlusMetaIO.VERSIONS.forPage(pageAddr);

                int rootLvl = io.getRootLevel(pageAddr);
                long rootId = io.getFirstPageId(pageAddr, rootLvl);

                treeMeta = meta0 = new TreeMetaData(rootLvl, rootId);
            }
            finally {
                readUnlock(metaPageId, metaPage, pageAddr);
            }
        }
        finally {
            releasePage(metaPageId, metaPage);
        }

        return meta0;
    }

    /**
     * @return Root level.
     * @throws IgniteCheckedException If failed.
     */
    private int getRootLevel() throws IgniteCheckedException {
        TreeMetaData meta0 = treeMeta();

        assert meta0 != null;

        return meta0.rootLvl;
    }

    /**
     * @param metaId Meta page ID.
     * @param metaPage Meta page pointer.
     * @param lvl Level, if {@code 0} then it is a bottom level, if negative then root.
     * @return Page ID.
     */
    private long getFirstPageId(long metaId, long metaPage, int lvl) {
        long pageAddr = readLock(metaId, metaPage); // Meta can't be removed.

        try {
            BPlusMetaIO io = BPlusMetaIO.VERSIONS.forPage(pageAddr);

            if (lvl < 0)
                lvl = io.getRootLevel(pageAddr);

            if (lvl >= io.getLevelsCount(pageAddr))
                return 0;

            return io.getFirstPageId(pageAddr, lvl);
        }
        finally {
            readUnlock(metaId, metaPage, pageAddr);
        }
    }

    /**
     * @param upper Upper bound.
     * @param x Implementation specific argument, {@code null} always means that we need to return full detached data row.
     * @return Cursor.
     * @throws IgniteCheckedException If failed.
     */
    private GridCursor<T> findLowerUnbounded(L upper, Object x) throws IgniteCheckedException {
        ForwardCursor cursor = new ForwardCursor(null, upper, x);

        long firstPageId;

        long metaPage = acquirePage(metaPageId);
        try  {
            firstPageId = getFirstPageId(metaPageId, metaPage, 0); // Level 0 is always at the bottom.
        }
        finally {
            releasePage(metaPageId, metaPage);
        }

        long firstPage = acquirePage(firstPageId);

        try {
            long pageAddr = readLock(firstPageId, firstPage); // We always merge pages backwards, the first page is never removed.

            try {
                cursor.init(pageAddr, io(pageAddr), 0);
            }
            finally {
                readUnlock(firstPageId, firstPage, pageAddr);
            }
        }
        finally {
            releasePage(firstPageId, firstPage);
        }

        return cursor;
    }

    /**
     * Check if the tree is getting destroyed.
     */
    private void checkDestroyed() {
        if (destroyed.get())
            throw new IllegalStateException("Tree is being concurrently destroyed: " + getName());
    }

    /** {@inheritDoc} */
    @Override public GridCursor<T> find(L lower, L upper) throws IgniteCheckedException {
        return find(lower, upper, null);
    }

    /** {@inheritDoc} */
    public final GridCursor<T> find(L lower, L upper, Object x) throws IgniteCheckedException {
        checkDestroyed();

        try {
            if (lower == null)
                return findLowerUnbounded(upper, x);

            ForwardCursor cursor = new ForwardCursor(lower, upper, x);

            cursor.find();

            return cursor;
        }
        catch (IgniteCheckedException e) {
            throw new IgniteCheckedException("Runtime failure on bounds: [lower=" + lower + ", upper=" + upper + "]", e);
        }
        catch (RuntimeException | AssertionError e) {
            throw new CorruptedTreeException("Runtime failure on bounds: [lower=" + lower + ", upper=" + upper + "]", e);
        }
        finally {
            checkDestroyed();
        }
    }

    /** {@inheritDoc} */
    @Override public T findFirst() throws IgniteCheckedException {
        checkDestroyed();

        try {
            long firstPageId;

            long metaPage = acquirePage(metaPageId);
            try {
                firstPageId = getFirstPageId(metaPageId, metaPage, 0);
            }
            finally {
                releasePage(metaPageId, metaPage);
            }

            long page = acquirePage(firstPageId);

            try {
                long pageAddr = readLock(firstPageId, page);

                try {
                    BPlusIO<L> io = io(pageAddr);

                    int cnt = io.getCount(pageAddr);

                    if (cnt == 0)
                        return null;

                    return getRow(io, pageAddr, 0);
                }
                finally {
                    readUnlock(firstPageId, page, pageAddr);
                }
            }
            finally {
                releasePage(firstPageId, page);
            }
        }
        catch (IgniteCheckedException e) {
            throw new IgniteCheckedException("Runtime failure on first row lookup", e);
        }
        catch (RuntimeException | AssertionError e) {
            throw new CorruptedTreeException("Runtime failure on first row lookup", e);
        }
        finally {
            checkDestroyed();
        }
    }

    /** {@inheritDoc} */
    @SuppressWarnings("unchecked")
    @Override public T findLast() throws IgniteCheckedException {
        checkDestroyed();

        try {
            GetOne g = new GetOne(null, null, true);
            doFind(g);

            return (T)g.row;
        }
        catch (IgniteCheckedException e) {
            throw new IgniteCheckedException("Runtime failure on last row lookup", e);
        }
        catch (RuntimeException | AssertionError e) {
            throw new IgniteException("Runtime failure on last row lookup", e);
        }
        finally {
            checkDestroyed();
        }
    }

    /**
     * @param row Lookup row for exact match.
     * @param x Implementation specific argument, {@code null} always means that we need to return full detached data row.
     * @return Found result or {@code null}.
     * @throws IgniteCheckedException If failed.
     */
    @SuppressWarnings("unchecked")
    public final <R> R findOne(L row, Object x) throws IgniteCheckedException {
        checkDestroyed();

        try {
            GetOne g = new GetOne(row, x, false);

            doFind(g);

            return (R)g.row;
        }
        catch (IgniteCheckedException e) {
            throw new IgniteCheckedException("Runtime failure on lookup row: " + row, e);
        }
        catch (RuntimeException | AssertionError e) {
            throw new CorruptedTreeException("Runtime failure on lookup row: " + row, e);
        }
        finally {
            checkDestroyed();
        }
    }

    /**
     * @param row Lookup row for exact match.
     * @return Found row.
     * @throws IgniteCheckedException If failed.
     */
    @SuppressWarnings("unchecked")
    @Override public final T findOne(L row) throws IgniteCheckedException {
        return findOne(row, null);
    }

    /**
     * @param g Get.
     * @throws IgniteCheckedException If failed.
     */
    private void doFind(Get g) throws IgniteCheckedException {
        for (;;) { // Go down with retries.
            g.init();

            switch (findDown(g, g.rootId, 0L, g.rootLvl)) {
                case RETRY:
                case RETRY_ROOT:
                    checkInterrupted();

                    continue;

                default:
                    return;
            }
        }
    }

    /**
     * @param g Get.
     * @param pageId Page ID.
     * @param fwdId Expected forward page ID.
     * @param lvl Level.
     * @return Result code.
     * @throws IgniteCheckedException If failed.
     */
    private Result findDown(final Get g, final long pageId, final long fwdId, final int lvl)
        throws IgniteCheckedException {
        long page = acquirePage(pageId);

        try {
            for (;;) {
                g.checkLockRetry();

                // Init args.
                g.pageId = pageId;
                g.fwdId = fwdId;

                Result res = read(pageId, page, search, g, lvl, RETRY);

                switch (res) {
                    case GO_DOWN:
                    case GO_DOWN_X:
                        assert g.pageId != pageId;
                        assert g.fwdId != fwdId || fwdId == 0;

                        // Go down recursively.
                        res = findDown(g, g.pageId, g.fwdId, lvl - 1);

                        switch (res) {
                            case RETRY:
                                checkInterrupted();

                                continue; // The child page got split, need to reread our page.

                            default:
                                return res;
                        }

                    case NOT_FOUND:
                        assert lvl == 0 : lvl;

                        g.row = null; // Mark not found result.

                        return res;

                    default:
                        return res;
                }
            }
        }
        finally {
            if (g.canRelease(pageId, lvl))
                releasePage(pageId, page);
        }
    }

    /**
     * @param instance Instance name.
     * @param type Tree type.
     * @return Tree name.
     */
    public static String treeName(String instance, String type) {
        return instance + "##" + type;
    }

    /**
     * For debug.
     *
     * @return Tree as {@link String}.
     * @throws IgniteCheckedException If failed.
     */
    @SuppressWarnings("unused")
    public final String printTree() throws IgniteCheckedException {
        long rootPageId;

        long metaPage = acquirePage(metaPageId);
        try {
            rootPageId = getFirstPageId(metaPageId, metaPage, -1);
        }
        finally {
            releasePage(metaPageId, metaPage);
        }

        return treePrinter.print(rootPageId);
    }

    /**
     * @throws IgniteCheckedException If failed.
     */
    public final void validateTree() throws IgniteCheckedException {
        long rootPageId;
        int rootLvl;

        long metaPage = acquirePage(metaPageId);
        try  {
            rootLvl = getRootLevel();

            if (rootLvl < 0)
                fail("Root level: " + rootLvl);

            validateFirstPages(metaPageId, metaPage, rootLvl);

            rootPageId = getFirstPageId(metaPageId, metaPage, rootLvl);

            validateDownPages(rootPageId, 0L, rootLvl);

            validateDownKeys(rootPageId, null, rootLvl);
        }
        finally {
            releasePage(metaPageId, metaPage);
        }
    }

    /**
     * @param pageId Page ID.
     * @param minRow Minimum row.
     * @throws IgniteCheckedException If failed.
     */
    private void validateDownKeys(long pageId, L minRow, int lvl) throws IgniteCheckedException {
        long page = acquirePage(pageId);
        try {
            long pageAddr = readLock(pageId, page); // No correctness guaranties.

            try {
                BPlusIO<L> io = io(pageAddr);

                int cnt = io.getCount(pageAddr);

                if (cnt < 0)
                    fail("Negative count: " + cnt);

                if (io.isLeaf()) {
                    for (int i = 0; i < cnt; i++) {
                        if (minRow != null && compare(lvl, io, pageAddr, i, minRow) <= 0)
                            fail("Wrong sort order: " + U.hexLong(pageId) + " , at " + i + " , minRow: " + minRow);

                        minRow = io.getLookupRow(this, pageAddr, i);
                    }

                    return;
                }

                // To find our inner key we have to go left and then always go to the right.
                for (int i = 0; i < cnt; i++) {
                    L row = io.getLookupRow(this, pageAddr, i);

                    if (minRow != null && compare(lvl, io, pageAddr, i, minRow) <= 0)
                        fail("Min row violated: " + row + " , minRow: " + minRow);

                    long leftId = inner(io).getLeft(pageAddr, i);

                    L leafRow = getGreatestRowInSubTree(leftId);

                    int cmp = compare(lvl, io, pageAddr, i, leafRow);

                    if (cmp < 0 || (cmp != 0 && canGetRowFromInner))
                        fail("Wrong inner row: " + U.hexLong(pageId) + " , at: " + i + " , leaf:  " + leafRow +
                            " , inner: " + row);

                    validateDownKeys(leftId, minRow, lvl - 1);

                    minRow = row;
                }

                // Need to handle the rightmost child subtree separately or handle empty routing page.
                long rightId = inner(io).getLeft(pageAddr, cnt); // The same as getRight(cnt - 1)

                validateDownKeys(rightId, minRow, lvl - 1);
            }
            finally {
                readUnlock(pageId, page, pageAddr);
            }
        }
        finally {
            releasePage(pageId, page);
        }
    }

    /**
     * @param pageId Page ID.
     * @return Search row.
     * @throws IgniteCheckedException If failed.
     */
    private L getGreatestRowInSubTree(long pageId) throws IgniteCheckedException {
        long page = acquirePage(pageId);
        try {
            long pageAddr = readLock(pageId, page); // No correctness guaranties.

            try {
                BPlusIO<L> io = io(pageAddr);

                int cnt = io.getCount(pageAddr);

                if (io.isLeaf()) {
                    if (cnt <= 0) // This code is called only if the tree is not empty, so we can't see empty leaf.
                        fail("Invalid leaf count: " + cnt + " " + U.hexLong(pageId));

                    return io.getLookupRow(this, pageAddr, cnt - 1);
                }

                long rightId = inner(io).getLeft(pageAddr, cnt);// The same as getRight(cnt - 1), but good for routing pages.

                return getGreatestRowInSubTree(rightId);
            }
            finally {
                readUnlock(pageId, page, pageAddr);
            }
        }
        finally {
            releasePage(pageId, page);
        }
    }

    /**
     * @param metaId Meta page ID.
     * @param metaPage Meta page pointer.
     * @param rootLvl Root level.
     * @throws IgniteCheckedException If failed.
     */
    private void validateFirstPages(long metaId, long metaPage, int rootLvl) throws IgniteCheckedException {
        for (int lvl = rootLvl; lvl > 0; lvl--)
            validateFirstPage(metaId, metaPage, lvl);
    }

    /**
     * @param msg Message.
     */
    private static void fail(Object msg) {
        throw new AssertionError(msg);
    }

    /**
     * @param metaId Meta page ID.
     * @param metaPage Meta page pointer.
     * @param lvl Level.
     * @throws IgniteCheckedException If failed.
     */
    private void validateFirstPage(long metaId, long metaPage, int lvl) throws IgniteCheckedException {
        if (lvl == 0)
            fail("Leaf level: " + lvl);

        long pageId = getFirstPageId(metaId, metaPage, lvl);

        long leftmostChildId;

        long page = acquirePage(pageId);
        try {
            long pageAddr = readLock(pageId, page); // No correctness guaranties.

            try {
                BPlusIO<L> io = io(pageAddr);

                if (io.isLeaf())
                    fail("Leaf.");

                leftmostChildId = inner(io).getLeft(pageAddr, 0);
            }
            finally {
                readUnlock(pageId, page, pageAddr);
            }
        }
        finally {
            releasePage(pageId, page);
        }

        long firstDownPageId = getFirstPageId(metaId, metaPage, lvl - 1);

        if (firstDownPageId != leftmostChildId)
            fail(new SB("First: meta ").appendHex(firstDownPageId).a(", child ").appendHex(leftmostChildId));
    }

    /**
     * @param pageId Page ID.
     * @param fwdId Forward ID.
     * @param lvl Level.
     * @throws IgniteCheckedException If failed.
     */
    private void validateDownPages(long pageId, long fwdId, int lvl) throws IgniteCheckedException {
        long page = acquirePage(pageId);
        try {
            long pageAddr = readLock(pageId, page); // No correctness guaranties.

            try {
                long realPageId = BPlusIO.getPageId(pageAddr);

                if (realPageId != pageId)
                    fail(new SB("ABA on page ID: ref ").appendHex(pageId).a(", buf ").appendHex(realPageId));

                BPlusIO<L> io = io(pageAddr);

                if (io.isLeaf() != (lvl == 0)) // Leaf pages only at the level 0.
                    fail("Leaf level mismatch: " + lvl);

                long actualFwdId = io.getForward(pageAddr);

                if (actualFwdId != fwdId)
                    fail(new SB("Triangle: expected fwd ").appendHex(fwdId).a(", actual fwd ").appendHex(actualFwdId));

                int cnt = io.getCount(pageAddr);

                if (cnt < 0)
                    fail("Negative count: " + cnt);

                if (io.isLeaf()) {
                    if (cnt == 0 && getRootLevel() != 0)
                        fail("Empty leaf page.");
                }
                else {
                    // Recursively go down if we are on inner level.
                    for (int i = 0; i < cnt; i++)
                        validateDownPages(inner(io).getLeft(pageAddr, i), inner(io).getRight(pageAddr, i), lvl - 1);

                    if (fwdId != 0) {
                        // For the rightmost child ask neighbor.
                        long fwdId0 = fwdId;
                        long fwdPage = acquirePage(fwdId0);
                        try {
                            long fwdPageAddr = readLock(fwdId0, fwdPage); // No correctness guaranties.

                            try {
                                if (io(fwdPageAddr) != io)
                                    fail("IO on the same level must be the same");

                                fwdId = inner(io).getLeft(fwdPageAddr, 0);
                            }
                            finally {
                                readUnlock(fwdId0, fwdPage, fwdPageAddr);
                            }
                        }
                        finally {
                            releasePage(fwdId0, fwdPage);
                        }
                    }

                    long leftId = inner(io).getLeft(pageAddr, cnt); // The same as io.getRight(cnt - 1) but works for routing pages.

                    validateDownPages(leftId, fwdId, lvl - 1);
                }
            }
            finally {
                readUnlock(pageId, page, pageAddr);
            }
        }
        finally {
            releasePage(pageId, page);
        }
    }

    /**
     * @param io IO.
     * @param pageAddr Page address.
     * @param keys Keys.
     * @return String.
     * @throws IgniteCheckedException If failed.
     */
    private String printPage(BPlusIO<L> io, long pageAddr, boolean keys) throws IgniteCheckedException {
        StringBuilder b = new StringBuilder();

        b.append(formatPageId(PageIO.getPageId(pageAddr)));

        b.append(" [ ");
        b.append(io.isLeaf() ? "L " : "I ");

        int cnt = io.getCount(pageAddr);
        long fwdId = io.getForward(pageAddr);

        b.append("cnt=").append(cnt).append(' ');
        b.append("fwd=").append(formatPageId(fwdId)).append(' ');

        if (!io.isLeaf()) {
            b.append("lm=").append(formatPageId(inner(io).getLeft(pageAddr, 0))).append(' ');

            if (cnt > 0)
                b.append("rm=").append(formatPageId(inner(io).getRight(pageAddr, cnt - 1))).append(' ');
        }

        if (keys)
            b.append("keys=").append(printPageKeys(io, pageAddr)).append(' ');

        b.append(']');

        return b.toString();
    }

    /**
     * @param io IO.
     * @param pageAddr Page address.
     * @return Keys as String.
     * @throws IgniteCheckedException If failed.
     */
    private String printPageKeys(BPlusIO<L> io, long pageAddr) throws IgniteCheckedException {
        int cnt = io.getCount(pageAddr);

        StringBuilder b = new StringBuilder();

        b.append('[');

        for (int i = 0; i < cnt; i++) {
            if (i != 0)
                b.append(',');

            b.append(io.isLeaf() || canGetRowFromInner ? getRow(io, pageAddr, i) : io.getLookupRow(this, pageAddr, i));
        }

        b.append(']');

        return b.toString();
    }

    /**
     * @param x Long.
     * @return String.
     */
    private static String formatPageId(long x) {
        return U.hexLong(x);
    }

    /**
     * @param idx Index after binary search, which can be negative.
     * @return Always positive index.
     */
    private static int fix(int idx) {
        assert checkIndex(idx): idx;

        if (idx < 0)
            idx = -idx - 1;

        return idx;
    }

    /**
     * @param idx Index.
     * @return {@code true} If correct.
     */
    private static boolean checkIndex(int idx) {
        return idx > -Short.MAX_VALUE && idx < Short.MAX_VALUE;
    }

    /**
     * Check if interrupted.
     * @throws IgniteInterruptedCheckedException If interrupted.
     */
    private static void checkInterrupted() throws IgniteInterruptedCheckedException {
        // We should not interrupt operations in the middle, because otherwise we'll end up in inconsistent state.
        // Because of that we do not check for Thread.interrupted()
        if (interrupted)
            throw new IgniteInterruptedCheckedException("Interrupted.");
    }

    /**
     * Interrupt all operations on all threads and all indexes.
     */
    @SuppressWarnings("unused")
    public static void interruptAll() {
        interrupted = true;
    }

    /**
     * @param row Lookup row.
     * @return Removed row.
     * @throws IgniteCheckedException If failed.
     */
    @Override public final T remove(L row) throws IgniteCheckedException {
        return doRemove(row, true);
    }

    /**
     * @param row Lookup row.
     * @throws IgniteCheckedException If failed.
     * @return {@code True} if removed row.
     */
    public final boolean removex(L row) throws IgniteCheckedException {
        Boolean res = (Boolean)doRemove(row, false);

        return res != null ? res : false;
    }

    /** {@inheritDoc} */
    @Override public void invoke(L row, Object z, InvokeClosure<T> c) throws IgniteCheckedException {
        checkDestroyed();

        Invoke x = new Invoke(row, z, c);

        try {
            for (;;) {
                x.init();

                Result res = invokeDown(x, x.rootId, 0L, 0L, x.rootLvl);

                switch (res) {
                    case RETRY:
                    case RETRY_ROOT:
                        checkInterrupted();

                        continue;

                    default:
                        if (!x.isFinished()) {
                            res = x.tryFinish();

                            if (res == RETRY || res == RETRY_ROOT) {
                                checkInterrupted();

                                continue;
                            }

                            assert x.isFinished(): res;
                        }

                        return;
                }
            }
        }
        catch (UnregisteredClassException | UnregisteredBinaryTypeException e) {
            throw e;
        }
        catch (IgniteCheckedException e) {
            throw new IgniteCheckedException("Runtime failure on search row: " + row, e);
        }
        catch (RuntimeException | AssertionError e) {
            throw new CorruptedTreeException("Runtime failure on search row: " + row, e);
        }
        finally {
            x.releaseAll();
            checkDestroyed();
        }
    }

    /**
     * @param x Invoke operation.
     * @param pageId Page ID.
     * @param backId Expected backward page ID if we are going to the right.
     * @param fwdId Expected forward page ID.
     * @param lvl Level.
     * @return Result code.
     * @throws IgniteCheckedException If failed.
     */
    private Result invokeDown(final Invoke x, final long pageId, final long backId, final long fwdId, final int lvl)
        throws IgniteCheckedException {
        assert lvl >= 0 : lvl;

        if (x.isTail(pageId, lvl))
            return FOUND; // We've already locked this page, so return that we are ok.

        long page = acquirePage(pageId);

        try {
            Result res = RETRY;

            for (;;) {
                if (res == RETRY)
                    x.checkLockRetry();

                // Init args.
                x.pageId(pageId);
                x.fwdId(fwdId);
                x.backId(backId);

                res = read(pageId, page, search, x, lvl, RETRY);

                switch (res) {
                    case GO_DOWN_X:
                        assert backId != 0;
                        assert x.backId == 0; // We did not setup it yet.

                        x.backId(pageId); // Dirty hack to setup a check inside of askNeighbor.

                        // We need to get backId here for our child page, it must be the last child of our back.
                        res = askNeighbor(backId, x, true);

                        if (res != FOUND)
                            return res; // Retry.

                        assert x.backId != pageId; // It must be updated in askNeighbor.

                        // Intentional fallthrough.
                    case GO_DOWN:
                        res = x.tryReplaceInner(pageId, page, fwdId, lvl);

                        if (res != RETRY)
                            res = invokeDown(x, x.pageId, x.backId, x.fwdId, lvl - 1);

                        if (res == RETRY_ROOT || x.isFinished())
                            return res;

                        if (res == RETRY) {
                            checkInterrupted();

                            continue;
                        }

                        // Unfinished Put does insertion on the same level.
                        if (x.isPut())
                            continue;

                        assert x.isRemove(); // Guarded by isFinished.

                        res = x.finishOrLockTail(pageId, page, backId, fwdId, lvl);

                        return res;

                    case NOT_FOUND:
                        if (lvl == 0)
                            x.invokeClosure();

                        return x.onNotFound(pageId, page, fwdId, lvl);

                    case FOUND:
                        if (lvl == 0)
                            x.invokeClosure();

                        return x.onFound(pageId, page, backId, fwdId, lvl);

                    default:
                        return res;
                }
            }
        }
        finally {
            x.levelExit();

            if (x.canRelease(pageId, lvl))
                releasePage(pageId, page);
        }
    }


    /**
     * @param row Lookup row.
     * @param needOld {@code True} if need return removed row.
     * @return Removed row.
     * @throws IgniteCheckedException If failed.
     */
    private T doRemove(L row, boolean needOld) throws IgniteCheckedException {
        checkDestroyed();

        Remove r = new Remove(row, needOld);

        try {
            for (;;) {
                r.init();

                Result res = removeDown(r, r.rootId, 0L, 0L, r.rootLvl);

                switch (res) {
                    case RETRY:
                    case RETRY_ROOT:
                        checkInterrupted();

                        continue;

                    default:
                        if (!r.isFinished()) {
                            res = r.finishTail();

                            // If not found, then the tree grew beyond our call stack -> retry from the actual root.
                            if (res == RETRY || res == NOT_FOUND) {
                                assert r.checkTailLevel(getRootLevel()) : "tail=" + r.tail + ", res=" + res;

                                checkInterrupted();

                                continue;
                            }

                            assert res == FOUND: res;
                        }

                        assert r.isFinished();

                        return r.rmvd;
                }
            }
        }
        catch (IgniteCheckedException e) {
            throw new IgniteCheckedException("Runtime failure on search row: " + row, e);
        }
        catch (RuntimeException | AssertionError e) {
            throw new CorruptedTreeException("Runtime failure on search row: " + row, e);
        }
        finally {
            r.releaseAll();
            checkDestroyed();
        }
    }

    /**
     * @param r Remove operation.
     * @param pageId Page ID.
     * @param backId Expected backward page ID if we are going to the right.
     * @param fwdId Expected forward page ID.
     * @param lvl Level.
     * @return Result code.
     * @throws IgniteCheckedException If failed.
     */
    private Result removeDown(final Remove r, final long pageId, final long backId, final long fwdId, final int lvl)
        throws IgniteCheckedException {
        assert lvl >= 0 : lvl;

        if (r.isTail(pageId, lvl))
            return FOUND; // We've already locked this page, so return that we are ok.

        long page = acquirePage(pageId);

        try {
            for (;;) {
                r.checkLockRetry();

                // Init args.
                r.pageId = pageId;
                r.fwdId = fwdId;
                r.backId = backId;

                Result res = read(pageId, page, search, r, lvl, RETRY);

                switch (res) {
                    case GO_DOWN_X:
                        assert backId != 0;
                        assert r.backId == 0; // We did not setup it yet.

                        r.backId = pageId; // Dirty hack to setup a check inside of askNeighbor.

                        // We need to get backId here for our child page, it must be the last child of our back.
                        res = askNeighbor(backId, r, true);

                        if (res != FOUND)
                            return res; // Retry.

                        assert r.backId != pageId; // It must be updated in askNeighbor.

                        // Intentional fallthrough.
                    case GO_DOWN:
                        res = removeDown(r, r.pageId, r.backId, r.fwdId, lvl - 1);

                        if (res == RETRY) {
                            checkInterrupted();

                            continue;
                        }

                        if (res == RETRY_ROOT || r.isFinished())
                            return res;

                        res = r.finishOrLockTail(pageId, page, backId, fwdId, lvl);

                        return res;

                    case NOT_FOUND:
                        // We are at the bottom.
                        assert lvl == 0 : lvl;

                        r.finish();

                        return res;

                    case FOUND:
                        return r.tryRemoveFromLeaf(pageId, page, backId, fwdId, lvl);

                    default:
                        return res;
                }
            }
        }
        finally {
            r.page = 0L;

            if (r.canRelease(pageId, lvl))
                releasePage(pageId, page);
        }
    }

    /**
     * @param cnt Count.
     * @param cap Capacity.
     * @return {@code true} If may merge.
     */
    private boolean mayMerge(int cnt, int cap) {
        int minCnt = (int)(minFill * cap);

        if (cnt <= minCnt) {
            assert cnt == 0; // TODO remove

            return true;
        }

        assert cnt > 0;

        int maxCnt = (int)(maxFill * cap);

        if (cnt > maxCnt)
            return false;

        assert false; // TODO remove

        // Randomization is for smoothing worst case scenarios. Probability of merge attempt
        // is proportional to free space in our page (discounted on fill factor).
        return randomInt(maxCnt - minCnt) >= cnt - minCnt;
    }

    /**
     * @return Root level.
     * @throws IgniteCheckedException If failed.
     */
    public final int rootLevel() throws IgniteCheckedException {
        checkDestroyed();

        return getRootLevel();
    }

    /**
     * Returns number of elements in the tree by scanning pages of the bottom (leaf) level.
     * Since a concurrent access is permitted, there is no guarantee about
     * momentary consistency: the method may miss updates made in already scanned pages.
     *
     * @return Number of elements in the tree.
     * @throws IgniteCheckedException If failed.
     */
    @Override public final long size() throws IgniteCheckedException {
        return size(null);
    }

    /**
     * Returns number of elements in the tree that match the filter by scanning through the pages of the leaf level.
     * Since a concurrent access to the tree is permitted, there is no guarantee about
     * momentary consistency: the method may not see updates made in already scanned pages.
     *
     * @param filter The filter to use or null to count all elements.
     * @return Number of either all elements in the tree or the elements that match the filter.
     * @throws IgniteCheckedException If failed.
     */
    public long size(@Nullable TreeRowClosure<L, T> filter) throws IgniteCheckedException {
        checkDestroyed();

        for (;;) {
            long curPageId;

            long metaPage = acquirePage(metaPageId);

            try {
                curPageId = getFirstPageId(metaPageId, metaPage, 0); // Level 0 is always at the bottom.
            }
            finally {
                releasePage(metaPageId, metaPage);
            }

            long cnt = 0;

            long curPage = acquirePage(curPageId);
            try {
                long curPageAddr = readLock(curPageId, curPage);

                if (curPageAddr == 0)
                    continue; // The first page has gone: restart scan.

                try {
                    BPlusIO<L> io = io(curPageAddr);

                    assert io.isLeaf();

                    for (;;) {
                        int curPageSize = io.getCount(curPageAddr);

                        if (filter == null)
                            cnt += curPageSize;
                        else {
                            for (int i = 0; i < curPageSize; ++i) {
                                if (filter.apply(this, io, curPageAddr, i))
                                    cnt++;
                            }
                        }

                        long nextPageId = io.getForward(curPageAddr);

                        if (nextPageId == 0) {
                            checkDestroyed();

                            return cnt;
                        }

                        long nextPage = acquirePage(nextPageId);

                        try {
                            long nextPageAddr = readLock(nextPageId, nextPage);

                            // In the current implementation the next page can't change when the current page is locked.
                            assert nextPageAddr != 0 : nextPageAddr;

                            try {
                                long pa = curPageAddr;
                                curPageAddr = 0; // Set to zero to avoid double unlocking in finalizer.

                                readUnlock(curPageId, curPage, pa);

                                long p = curPage;
                                curPage = 0; // Set to zero to avoid double release in finalizer.

                                releasePage(curPageId, p);

                                curPageId = nextPageId;
                                curPage = nextPage;
                                curPageAddr = nextPageAddr;

                                nextPage = 0;
                                nextPageAddr = 0;
                            }
                            finally {
                                if (nextPageAddr != 0)
                                    readUnlock(nextPageId, nextPage, nextPageAddr);
                            }
                        }
                        finally {
                            if (nextPage != 0)
                                releasePage(nextPageId, nextPage);
                        }
                    }
                }
                finally {
                    if (curPageAddr != 0)
                        readUnlock(curPageId, curPage, curPageAddr);
                }
            }
            finally {
                if (curPage != 0)
                    releasePage(curPageId, curPage);
            }
        }
    }

    /**
     * {@inheritDoc}
     */
    @Override public final T put(T row) throws IgniteCheckedException {
        return doPut(row, true);
    }

    /**
     * @param row New value.
     * @throws IgniteCheckedException If failed.
     * @return {@code True} if replaced existing row.
     */
    public boolean putx(T row) throws IgniteCheckedException {
        Boolean res = (Boolean)doPut(row, false);

        return res != null ? res : false;
    }

    /**
     * @param row New value.
     * @param needOld {@code True} If need return old value.
     * @return Old row.
     * @throws IgniteCheckedException If failed.
     */
    private T doPut(T row, boolean needOld) throws IgniteCheckedException {
        checkDestroyed();

        Put p = new Put(row, needOld);

        try {
            for (;;) { // Go down with retries.
                p.init();

                Result res = putDown(p, p.rootId, 0L, p.rootLvl);

                switch (res) {
                    case RETRY:
                    case RETRY_ROOT:
                        checkInterrupted();

                        continue;

                    case FOUND:
                        // We may need to insert split key into upper level here.
                        if (!p.isFinished()) {
                            // It must be impossible to have an insert higher than the current root,
                            // because we are making decision about creating new root while keeping
                            // write lock on current root, so it can't concurrently change.
                            assert p.btmLvl <= getRootLevel();

                            checkInterrupted();

                            continue;
                        }

                        return p.oldRow;

                    default:
                        throw new IllegalStateException("Result: " + res);
                }
            }
        }
        catch (IgniteCheckedException e) {
            throw new IgniteCheckedException("Runtime failure on row: " + row, e);
        }
        catch (RuntimeException | AssertionError e) {
            throw new CorruptedTreeException("Runtime failure on row: " + row, e);
        }
        finally {
            checkDestroyed();
        }
    }

    /**
     * Destroys tree. This method is allowed to be invoked only when the tree is out of use (no concurrent operations
     * are trying to read or update the tree after destroy beginning).
     *
     * @return Number of pages recycled from this tree. If the tree was destroyed by someone else concurrently returns
     *     {@code 0}, otherwise it should return at least {@code 2} (for meta page and root page), unless this tree is
     *     used as metadata storage, or {@code -1} if we don't have a reuse list and did not do recycling at all.
     * @throws IgniteCheckedException If failed.
     */
    public final long destroy() throws IgniteCheckedException {
        return destroy(null);
    }

    /**
     * Destroys tree. This method is allowed to be invoked only when the tree is out of use (no concurrent operations
     * are trying to read or update the tree after destroy beginning).
     *
     * @param c Visitor closure. Visits only leaf pages.
     * @return Number of pages recycled from this tree. If the tree was destroyed by someone else concurrently returns
     *     {@code 0}, otherwise it should return at least {@code 2} (for meta page and root page), unless this tree is
     *     used as metadata storage, or {@code -1} if we don't have a reuse list and did not do recycling at all.
     * @throws IgniteCheckedException If failed.
     */
    public final long destroy(IgniteInClosure<L> c) throws IgniteCheckedException {
        if (!markDestroyed())
            return 0;

        if (reuseList == null)
            return -1;

        LongListReuseBag bag = new LongListReuseBag();

        long pagesCnt = 0;

        long metaPage = acquirePage(metaPageId);
        try {
            long metaPageAddr = writeLock(metaPageId, metaPage); // No checks, we must be out of use.

            assert metaPageAddr != 0L;

            try {
                for (long pageId : getFirstPageIds(metaPageAddr)) {
                    assert pageId != 0;

                    do {
                        final long pId = pageId;

                        long page = acquirePage(pId);

                        try {
                            long pageAddr = writeLock(pId, page); // No checks, we must be out of use.

                            try {
                                BPlusIO<L> io = io(pageAddr);

                                if (c != null && io.isLeaf())
                                    io.visit(pageAddr, c);

                                long fwdPageId = io.getForward(pageAddr);

                                bag.addFreePage(recyclePage(pageId, page, pageAddr, null));
                                pagesCnt++;

                                pageId = fwdPageId;
                            }
                            finally {
                                writeUnlock(pId, page, pageAddr, true);
                            }
                        }
                        finally {
                            releasePage(pId, page);
                        }

                        if (bag.size() == 128) {
                            reuseList.addForRecycle(bag);

                            assert bag.isEmpty() : bag.size();
                        }
                    }
                    while (pageId != 0);
                }

                bag.addFreePage(recyclePage(metaPageId, metaPage, metaPageAddr, null));
                pagesCnt++;
            }
            finally {
                writeUnlock(metaPageId, metaPage, metaPageAddr, true);
            }
        }
        finally {
            releasePage(metaPageId, metaPage);
        }

        reuseList.addForRecycle(bag);

        assert bag.size() == 0 : bag.size();

        return pagesCnt;
    }

    /**
     * @return {@code True} if state was changed.
     */
    private boolean markDestroyed() {
        return destroyed.compareAndSet(false, true);
    }

    /**
     * @param pageAddr Meta page address.
     * @return First page IDs.
     */
    protected Iterable<Long> getFirstPageIds(long pageAddr) {
        List<Long> res = new ArrayList<>();

        BPlusMetaIO mio = BPlusMetaIO.VERSIONS.forPage(pageAddr);

        for (int lvl = mio.getRootLevel(pageAddr); lvl >= 0; lvl--)
            res.add(mio.getFirstPageId(pageAddr, lvl));

        return res;
    }

    /**
     * @param pageId Page ID.
     * @param page Page pointer.
     * @param pageAddr Page address
     * @param io IO.
     * @param fwdId Forward page ID.
     * @param fwdBuf Forward buffer.
     * @param idx Insertion index.
     * @return {@code true} The middle index was shifted to the right.
     * @throws IgniteCheckedException If failed.
     */
    private boolean splitPage(
        long pageId, long page, long pageAddr, BPlusIO io, long fwdId, long fwdBuf, int idx
    ) throws IgniteCheckedException {
        int cnt = io.getCount(pageAddr);
        int mid = cnt >>> 1;

        boolean res = false;

        if (idx > mid) { // If insertion is going to be to the forward page, keep more in the back page.
            mid++;

            res = true;
        }

        // Update forward page.
        io.splitForwardPage(pageAddr, fwdId, fwdBuf, mid, cnt, pageSize());

        // Update existing page.
        io.splitExistingPage(pageAddr, mid, fwdId);

        if (needWalDeltaRecord(pageId, page, null))
            wal.log(new SplitExistingPageRecord(grpId, pageId, mid, fwdId));

        return res;
    }

    /**
     * @param pageId Page ID.
     * @param page Page pointer.
     * @param pageAddr Page address
     * @param walPlc Full page WAL record policy.
     */
    private void writeUnlockAndClose(long pageId, long page, long pageAddr, Boolean walPlc) {
        try {
            writeUnlock(pageId, page, pageAddr, walPlc, true);
        }
        finally {
            releasePage(pageId, page);
        }
    }

    /**
     * @param pageId Inner page ID.
     * @param g Get.
     * @param back Get back (if {@code true}) or forward page (if {@code false}).
     * @return Operation result.
     * @throws IgniteCheckedException If failed.
     */
    private Result askNeighbor(long pageId, Get g, boolean back) throws IgniteCheckedException {
        return read(pageId, askNeighbor, g, back ? TRUE.ordinal() : FALSE.ordinal(), RETRY);
    }

    /**
     * @param p Put.
     * @param pageId Page ID.
     * @param fwdId Expected forward page ID.
     * @param lvl Level.
     * @return Result code.
     * @throws IgniteCheckedException If failed.
     */
    private Result putDown(final Put p, final long pageId, final long fwdId, final int lvl)
        throws IgniteCheckedException {
        assert lvl >= 0 : lvl;

        final long page = acquirePage(pageId);

        try {
            for (;;) {
                p.checkLockRetry();

                // Init args.
                p.pageId = pageId;
                p.fwdId = fwdId;

                Result res = read(pageId, page, search, p, lvl, RETRY);

                switch (res) {
                    case GO_DOWN:
                    case GO_DOWN_X:
                        assert lvl > 0 : lvl;
                        assert p.pageId != pageId;
                        assert p.fwdId != fwdId || fwdId == 0;

                        res = p.tryReplaceInner(pageId, page, fwdId, lvl);

                        if (res != RETRY) // Go down recursively.
                            res = putDown(p, p.pageId, p.fwdId, lvl - 1);

                        if (res == RETRY_ROOT || p.isFinished())
                            return res;

                        if (res == RETRY)
                            checkInterrupted();

                        continue; // We have to insert split row to this level or it is a retry.

                    case FOUND: // Do replace.
                        assert lvl == 0 : "This replace can happen only at the bottom level.";

                        return p.tryReplace(pageId, page, fwdId, lvl);

                    case NOT_FOUND: // Do insert.
                        assert lvl == p.btmLvl : "must insert at the bottom level";
                        assert p.needReplaceInner == FALSE : p.needReplaceInner + " " + lvl;

                        return p.tryInsert(pageId, page, fwdId, lvl);

                    default:
                        return res;
                }
            }
        }
        finally {
            if (p.canRelease(pageId, lvl))
                releasePage(pageId, page);
        }
    }

    /**
     * @param io IO.
     * @param pageAddr Page address.
     * @param back Backward page.
     * @return Page ID.
     */
    private long doAskNeighbor(BPlusIO<L> io, long pageAddr, boolean back) {
        long res;

        if (back) {
            // Count can be 0 here if it is a routing page, in this case we have a single child.
            int cnt = io.getCount(pageAddr);

            // We need to do get the rightmost child: io.getRight(cnt - 1),
            // here io.getLeft(cnt) is the same, but handles negative index if count is 0.
            res = inner(io).getLeft(pageAddr, cnt);
        }
        else // Leftmost child.
            res = inner(io).getLeft(pageAddr, 0);

        assert res != 0 : "inner page with no route down: " + U.hexLong(PageIO.getPageId(pageAddr));

        return res;
    }

    /** {@inheritDoc} */
    @Override public String toString() {
        return S.toString(BPlusTree.class, this);
    }

    /**
     * Get operation.
     */
    public abstract class Get {
        /** */
        long rmvId;

        /** Starting point root level. May be outdated. Must be modified only in {@link Get#init()}. */
        int rootLvl;

        /** Starting point root ID. May be outdated. Must be modified only in {@link Get#init()}. */
        long rootId;

        /** */
        L row;

        /** In/Out parameter: Page ID. */
        long pageId;

        /** In/Out parameter: expected forward page ID. */
        long fwdId;

        /** In/Out parameter: in case of right turn this field will contain backward page ID for the child. */
        long backId;

        /** */
        int shift;

        /** If this operation is a part of invoke. */
        Invoke invoke;

        /** Ignore row passed, find last row */
        boolean findLast;

        /** Number of repetitions to capture a lock in the B+Tree (countdown). */
        int lockRetriesCnt = getLockRetries();

        /**
         * @param row Row.
         * @param findLast find last row.
         */
        Get(L row, boolean findLast) {
            assert findLast ^ row != null;

            this.row = row;
            this.findLast = findLast;
        }

        /**
         * @param g Other operation to copy from.
         */
        final void copyFrom(Get g) {
            rmvId = g.rmvId;
            rootLvl = g.rootLvl;
            pageId = g.pageId;
            fwdId = g.fwdId;
            backId = g.backId;
            shift = g.shift;
            findLast = g.findLast;
        }

        /**
         * Initialize operation.
         *
         * @throws IgniteCheckedException If failed.
         */
        final void init() throws IgniteCheckedException {
            TreeMetaData meta0 = treeMeta();

            assert meta0 != null;

            restartFromRoot(meta0.rootId, meta0.rootLvl, globalRmvId.get());
        }

        /**
         * @param rootId Root page ID.
         * @param rootLvl Root level.
         * @param rmvId Remove ID to be afraid of.
         */
        void restartFromRoot(long rootId, int rootLvl, long rmvId) {
            this.rootId = rootId;
            this.rootLvl = rootLvl;
            this.rmvId = rmvId;
        }

        /**
         * @param io IO.
         * @param pageAddr Page address.
         * @param idx Index of found entry.
         * @param lvl Level.
         * @return {@code true} If we need to stop.
         * @throws IgniteCheckedException If failed.
         */
        boolean found(BPlusIO<L> io, long pageAddr, int idx, int lvl) throws IgniteCheckedException {
            assert lvl >= 0;

            return lvl == 0; // Stop if we are at the bottom.
        }

        /**
         * @param io IO.
         * @param pageAddr Page address.
         * @param idx Insertion point.
         * @param lvl Level.
         * @return {@code true} If we need to stop.
         * @throws IgniteCheckedException If failed.
         */
        boolean notFound(BPlusIO<L> io, long pageAddr, int idx, int lvl) throws IgniteCheckedException {
            assert lvl >= 0;

            return lvl == 0; // Stop if we are at the bottom.
        }

        /**
         * @param pageId Page.
         * @param lvl Level.
         * @return {@code true} If we can release the given page.
         */
        public boolean canRelease(long pageId, int lvl) {
            return pageId != 0L;
        }

        /**
         * @param backId Back page ID.
         */
        void backId(long backId) {
            this.backId = backId;
        }

        /**
         * @param pageId Page ID.
         */
        void pageId(long pageId) {
            this.pageId = pageId;
        }

        /**
         * @param fwdId Forward page ID.
         */
        void fwdId(long fwdId) {
            this.fwdId = fwdId;
        }

        /**
         * @return {@code true} If the operation is finished.
         */
        boolean isFinished() {
            throw new IllegalStateException();
        }

        /**
         * @throws IgniteCheckedException If the operation can not be retried.
         */
        void checkLockRetry() throws IgniteCheckedException {
            if (lockRetriesCnt == 0) {
                IgniteCheckedException e = new IgniteCheckedException("Maximum number of retries " +
                    getLockRetries() + " reached for " + getClass().getSimpleName() + " operation " +
                    "(the tree may be corrupted). Increase " + IGNITE_BPLUS_TREE_LOCK_RETRIES + " system property " +
                    "if you regularly see this message (current value is " + getLockRetries() + ").");

                if (failureProcessor != null)
                    failureProcessor.process(new FailureContext(FailureType.CRITICAL_ERROR, e));

                throw e;
            }

            lockRetriesCnt--;
        }

        /**
         * @return Operation row.
         */
        public L row() {
            return row;
        }
    }

    /**
     * Get a single entry.
     */
    private final class GetOne extends Get {
        /** */
        Object x;

        /**
         * @param row Row.
         * @param x Implementation specific argument.
         * @param findLast Ignore row passed, find last row
         */
        private GetOne(L row, Object x, boolean findLast) {
            super(row, findLast);

            this.x = x;
        }

        /** {@inheritDoc} */
        @SuppressWarnings("unchecked")
        @Override boolean found(BPlusIO<L> io, long pageAddr, int idx, int lvl) throws IgniteCheckedException {
            // Check if we are on an inner page and can't get row from it.
            if (lvl != 0 && !canGetRowFromInner)
                return false;

            row = getRow(io, pageAddr, idx, x);

            return true;
        }
    }

    /**
     * Get a cursor for range.
     */
    private final class GetCursor extends Get {
        /** */
        ForwardCursor cursor;

        /**
         * @param lower Lower bound.
         * @param shift Shift.
         * @param cursor Cursor.
         */
        GetCursor(L lower, int shift, ForwardCursor cursor) {
            super(lower, false);

            assert shift != 0; // Either handle range of equal rows or find a greater row after concurrent merge.

            this.shift = shift;
            this.cursor = cursor;
        }

        /** {@inheritDoc} */
        @Override boolean found(BPlusIO<L> io, long pageAddr, int idx, int lvl) throws IgniteCheckedException {
            throw new IllegalStateException(); // Must never be called because we always have a shift.
        }

        /** {@inheritDoc} */
        @Override boolean notFound(BPlusIO<L> io, long pageAddr, int idx, int lvl) throws IgniteCheckedException {
            if (lvl != 0)
                return false;

            cursor.init(pageAddr, io, idx);

            return true;
        }
    }

    /**
     * Put operation.
     */
<<<<<<< HEAD
    public final class Put extends Get {
=======
    private final class Put extends Get {
        /** Mark of NULL value of page id. It means valid value can't be equal this value. */
        private static final long NULL_PAGE_ID = 0L;
        /** Mark of NULL value of page. */
        private static final long NULL_PAGE = 0L;
        /** Mark of NULL value of page address. */
        private static final long NULL_PAGE_ADDRESS = 0L;

>>>>>>> c58ed659
        /** Right child page ID for split row. */
        long rightId;

        /** Replaced row if any. */
        T oldRow;

        /**
         * This page is kept locked after split until insert to the upper level will not be finished. It is needed
         * because split row will be "in flight" and if we'll release tail, remove on split row may fail.
         */
        long tailId;

        /** */
        long tailPage;

        /** */
        long tailAddr;

        /**
         * Bottom level for insertion (insert can't go deeper). Will be incremented on split on each level.
         */
        short btmLvl;

        /** */
        Bool needReplaceInner = FALSE;

        /** */
        final boolean needOld;

        /**
         * @param row Row.
         * @param needOld {@code True} If need return old value.
         */
        private Put(T row, boolean needOld) {
            super(row, false);

            this.needOld = needOld;
        }

        /** {@inheritDoc} */
        @Override boolean found(BPlusIO<L> io, long pageAddr, int idx, int lvl) {
            if (lvl == 0) // Leaf: need to stop.
                return true;

            assert btmLvl == 0; // It can not be insert.

            // If we can get full row from the inner page, we have to replace it with the new one. On the way down
            // we can not miss inner key even in presence of concurrent operations because of `triangle` invariant +
            // concurrent inner replace handling by retrying from root.
            if (canGetRowFromInner && needReplaceInner == FALSE)
                needReplaceInner = TRUE;

            return false;
        }

        /** {@inheritDoc} */
        @Override boolean notFound(BPlusIO<L> io, long pageAddr, int idx, int lvl) {
            assert btmLvl >= 0 : btmLvl;
            assert lvl >= btmLvl : lvl;

            return lvl == btmLvl;
        }

        /**
         * @param tailId Tail page ID.
         * @param tailPage Tail page pointer.
         * @param tailPageAddr Tail page address
         */
        private void tail(long tailId, long tailPage, long tailPageAddr) {
            assert (tailId == NULL_PAGE_ID) == (tailPage == NULL_PAGE);
            assert (tailPage == NULL_PAGE) == (tailPageAddr == NULL_PAGE_ADDRESS);

            if (this.tailPage != NULL_PAGE)
                writeUnlockAndClose(this.tailId, this.tailPage, this.tailAddr, null);

            this.tailId = tailId;
            this.tailPage = tailPage;
            this.tailAddr = tailPageAddr;
        }

        /** {@inheritDoc} */
<<<<<<< HEAD
        @Override public boolean canRelease(long pageId, int lvl) {
            return pageId != 0L && tailId != pageId;
=======
        @Override boolean canRelease(long pageId, int lvl) {
            return pageId != NULL_PAGE_ID && tailId != pageId;
>>>>>>> c58ed659
        }

        /**
         * Finish put.
         */
        private void finish() {
            row = null;
            rightId = 0;

            tail(NULL_PAGE_ID, NULL_PAGE, NULL_PAGE_ADDRESS);
        }

        /** {@inheritDoc} */
        @Override boolean isFinished() {
            return row == null;
        }

        /**
         * @param pageId Page ID.
         * @param page Page pointer.
         * @param pageAddr Page address.
         * @param io IO.
         * @param idx Index.
         * @param lvl Level.
         * @return Move up row.
         * @throws IgniteCheckedException If failed.
         */
        private L insert(long pageId, long page, long pageAddr, BPlusIO<L> io, int idx, int lvl)
            throws IgniteCheckedException {
            int maxCnt = io.getMaxCount(pageAddr, pageSize());
            int cnt = io.getCount(pageAddr);

            if (cnt == maxCnt) // Need to split page.
                return insertWithSplit(pageId, page, pageAddr, io, idx, lvl);

            insertSimple(pageId, page, pageAddr, io, idx, null);

            return null;
        }

        /**
         * @param pageId Page ID.
         * @param page Page pointer.
         * @param pageAddr Page address.
         * @param io IO.
         * @param idx Index.
         * @param walPlc Full page WAL record policy.
         * @throws IgniteCheckedException If failed.
         */
        private void insertSimple(long pageId, long page, long pageAddr, BPlusIO<L> io, int idx, Boolean walPlc)
            throws IgniteCheckedException {
            boolean needWal = needWalDeltaRecord(pageId, page, walPlc);

            byte[] rowBytes = io.insert(pageAddr, idx, row, null, rightId, needWal);

            if (needWal)
                wal.log(new InsertRecord<>(grpId, pageId, io, idx, rowBytes, rightId));
        }

        /**
         * @param pageId Page ID.
         * @param page Page pointer.
         * @param pageAddr Page address.
         * @param io IO.
         * @param idx Index.
         * @param lvl Level.
         * @return Move up row.
         * @throws IgniteCheckedException If failed.
         */
        private L insertWithSplit(long pageId, long page, long pageAddr, BPlusIO<L> io, int idx, int lvl)
            throws IgniteCheckedException {
            long fwdId = allocatePage(null);
            long fwdPage = acquirePage(fwdId);

            try {
                // Need to check this before the actual split, because after the split we will have new forward page here.
                boolean hadFwd = io.getForward(pageAddr) != 0;

                long fwdPageAddr = writeLock(fwdId, fwdPage); // Initial write, no need to check for concurrent modification.

                assert fwdPageAddr != NULL_PAGE_ADDRESS;

                // TODO GG-11640 log a correct forward page record.
                final Boolean fwdPageWalPlc = Boolean.TRUE;

                try {
                    boolean midShift = splitPage(pageId, page, pageAddr, io, fwdId, fwdPageAddr, idx);

                    // Do insert.
                    int cnt = io.getCount(pageAddr);

                    if (idx < cnt || (idx == cnt && !midShift)) { // Insert into back page.
                        insertSimple(pageId, page, pageAddr, io, idx, null);

                        // Fix leftmost child of forward page, because newly inserted row will go up.
                        if (idx == cnt && !io.isLeaf()) {
                            inner(io).setLeft(fwdPageAddr, 0, rightId);

                            if (needWalDeltaRecord(fwdId, fwdPage, fwdPageWalPlc)) // Rare case, we can afford separate WAL record to avoid complexity.
                                wal.log(new FixLeftmostChildRecord(grpId, fwdId, rightId));
                        }
                    }
                    else // Insert into newly allocated forward page.
                        insertSimple(fwdId, fwdPage, fwdPageAddr, io, idx - cnt, fwdPageWalPlc);

                    // Do move up.
                    cnt = io.getCount(pageAddr);

                    // Last item from backward row goes up.
                    L moveUpRow = io.getLookupRow(BPlusTree.this, pageAddr, cnt - 1);

                    if (!io.isLeaf()) { // Leaf pages must contain all the links, inner pages remove moveUpLink.
                        io.setCount(pageAddr, cnt - 1);

                        if (needWalDeltaRecord(pageId, page, null)) // Rare case, we can afford separate WAL record to avoid complexity.
                            wal.log(new FixCountRecord(grpId, pageId, cnt - 1));
                    }

                    if (!hadFwd && lvl == getRootLevel()) { // We are splitting root.
                        long newRootId = allocatePage(null);
                        long newRootPage = acquirePage(newRootId);

                        try {
                            if (io.isLeaf())
                                io = latestInnerIO();

                            long newRootAddr = writeLock(newRootId, newRootPage); // Initial write.

                            assert newRootAddr != NULL_PAGE_ADDRESS;

                            // Never write full new root page, because it is known to be new.
                            final Boolean newRootPageWalPlc = Boolean.FALSE;

                            try {
                                boolean needWal = needWalDeltaRecord(newRootId, newRootPage, newRootPageWalPlc);

                                byte[] moveUpRowBytes = inner(io).initNewRoot(newRootAddr,
                                    newRootId,
                                    pageId,
                                    moveUpRow,
                                    null,
                                    fwdId,
                                    pageSize(),
                                    needWal);

                                if (needWal)
                                    wal.log(new NewRootInitRecord<>(grpId, newRootId, newRootId,
                                        inner(io), pageId, moveUpRowBytes, fwdId));
                            }
                            finally {
                                writeUnlock(newRootId, newRootPage, newRootAddr, newRootPageWalPlc, true);
                            }
                        }
                        finally {
                            releasePage(newRootId, newRootPage);
                        }

                        Bool res = write(metaPageId, addRoot, newRootId, lvl + 1, FALSE);

                        assert res == TRUE : res;

                        return null; // We've just moved link up to root, nothing to return here.
                    }

                    // Regular split.
                    return moveUpRow;
                }
                finally {
                    writeUnlock(fwdId, fwdPage, fwdPageAddr, fwdPageWalPlc, true);
                }
            }
            finally {
                releasePage(fwdId, fwdPage);
            }
        }

        /**
         * @param pageId Page ID.
         * @param page Page pointer.
         * @param fwdId Forward ID.
         * @param lvl Level.
         * @return Result.
         * @throws IgniteCheckedException If failed.
         */
        private Result tryReplaceInner(long pageId, long page, long fwdId, int lvl)
            throws IgniteCheckedException {
            // Need to replace key in inner page. There is no race because we keep tail lock after split.
            if (needReplaceInner == TRUE) {
                needReplaceInner = FALSE; // Protect from retries.

                long oldFwdId = this.fwdId;
                long oldPageId = this.pageId;

                // Set old args.
                this.fwdId = fwdId;
                this.pageId = pageId;

                Result res = write(pageId, page, replace, this, lvl, RETRY);

                // Restore args.
                this.pageId = oldPageId;
                this.fwdId = oldFwdId;

                if (res == RETRY)
                    return RETRY;

                needReplaceInner = DONE; // We can have only a single matching inner key.

                return FOUND;
            }

            return NOT_FOUND;
        }

        /**
         * @param pageId Page ID.
         * @param page Page pointer.
         * @param fwdId Forward ID.
         * @param lvl Level.
         * @return Result.
         * @throws IgniteCheckedException If failed.
         */
        private Result tryInsert(long pageId, long page, long fwdId, int lvl) throws IgniteCheckedException {
            // Init args.
            this.pageId = pageId;
            this.fwdId = fwdId;

            return write(pageId, page, insert, this, lvl, RETRY);
        }

        /**
         * @param pageId Page ID.
         * @param page Page pointer.
         * @param fwdId Forward ID.
         * @param lvl Level.
         * @return Result.
         * @throws IgniteCheckedException If failed.
         */
        public Result tryReplace(long pageId, long page, long fwdId, int lvl) throws IgniteCheckedException {
            // Init args.
            this.pageId = pageId;
            this.fwdId = fwdId;

            return write(pageId, page, replace, this, lvl, RETRY);
        }

        /** {@inheritDoc} */
        @Override void checkLockRetry() throws IgniteCheckedException {
            //non null tailId means that lock on tail page still hold and we can't fail with exception.
            if (tailId == NULL_PAGE_ID)
                super.checkLockRetry();
        }
    }

    /**
     * Invoke operation.
     */
    public final class Invoke extends Get {
        /** */
        Object x;

        /** */
        InvokeClosure<T> clo;

        /** */
        Bool closureInvoked = FALSE;

        /** */
        T foundRow;

        /** */
        Get op;

        /**
         * @param row Row.
         * @param x Implementation specific argument.
         * @param clo Closure.
         */
        private Invoke(L row, Object x, final InvokeClosure<T> clo) {
            super(row, false);

            assert clo != null;

            this.clo = clo;
            this.x = x;
        }

        /** {@inheritDoc} */
        @Override void pageId(long pageId) {
            this.pageId = pageId;

            if (op != null)
                op.pageId = pageId;
        }

        /** {@inheritDoc} */
        @Override void fwdId(long fwdId) {
            this.fwdId = fwdId;

            if (op != null)
                op.fwdId = fwdId;
        }

        /** {@inheritDoc} */
        @Override void backId(long backId) {
            this.backId = backId;

            if (op != null)
                op.backId = backId;
        }

        /** {@inheritDoc} */
        @Override void restartFromRoot(long rootId, int rootLvl, long rmvId) {
            super.restartFromRoot(rootId, rootLvl, rmvId);

            if (op != null)
                op.restartFromRoot(rootId, rootLvl, rmvId);
        }

        /** {@inheritDoc} */
        @Override boolean found(BPlusIO<L> io, long pageAddr, int idx, int lvl) throws IgniteCheckedException {
            // If the operation is initialized, then the closure has been called already.
            if (op != null)
                return op.found(io, pageAddr, idx, lvl);

            if (lvl == 0) {
                if (closureInvoked == FALSE) {
                    closureInvoked = READY;

                    foundRow = getRow(io, pageAddr, idx, x);
                }

                return true;
            }

            return false;
        }

        /** {@inheritDoc} */
        @Override boolean notFound(BPlusIO<L> io, long pageAddr, int idx, int lvl) throws IgniteCheckedException {
            // If the operation is initialized, then the closure has been called already.
            if (op != null)
                return op.notFound(io, pageAddr, idx, lvl);

            if (lvl == 0) {
                if (closureInvoked == FALSE)
                    closureInvoked = READY;

                return true;
            }

            return false;
        }

        /**
         * @throws IgniteCheckedException If failed.
         */
        private void invokeClosure() throws IgniteCheckedException {
            if (closureInvoked != READY)
                return;

            closureInvoked = DONE;

            clo.call(foundRow);

            switch (clo.operationType()) {
                case PUT:
                    T newRow = clo.newRow();

                    assert newRow != null;

                    op = new Put(newRow, false);

                    break;

                case REMOVE:
                    assert foundRow != null;

                    op = new Remove(row, false);

                    break;

                case NOOP:
                    return;

                default:
                    throw new IllegalStateException();
            }

            op.copyFrom(this);

            op.invoke = this;
        }

        /** {@inheritDoc} */
        @Override public boolean canRelease(long pageId, int lvl) {
            if (pageId == 0L)
                return false;

            if (op == null)
                return true;

            return op.canRelease(pageId, lvl);
        }

        /**
         * @return {@code true} If it is a {@link Put} operation internally.
         */
        private boolean isPut() {
            return op != null && op.getClass() == Put.class;
        }

        /**
         * @return {@code true} If it is a {@link Remove} operation internally.
         */
        private boolean isRemove() {
            return op != null && op.getClass() == Remove.class;
        }

        /**
         * @param pageId Page ID.
         * @param lvl Level.
         * @return {@code true} If it is a {@link Remove} and the page is in tail.
         */
        private boolean isTail(long pageId, int lvl) {
            return isRemove() && ((Remove)op).isTail(pageId, lvl);
        }

        /**
         */
        private void levelExit() {
            if (isRemove())
                ((Remove)op).page = 0L;
        }

        /**
         * Release all the resources by the end of operation.
         * @throws IgniteCheckedException if failed.
         */
        private void releaseAll() throws IgniteCheckedException {
            if (isRemove())
                ((Remove)op).releaseAll();
        }

        /**
         * @param pageId Page ID.
         * @param page Page pointer.
         * @param fwdId Forward ID.
         * @param lvl Level.
         * @return Result.
         * @throws IgniteCheckedException If failed.
         */
        private Result onNotFound(long pageId, long page, long fwdId, int lvl)
            throws IgniteCheckedException {
            if (op == null)
                return NOT_FOUND;

            if (isRemove()) {
                assert lvl == 0;

                ((Remove)op).finish();

                return NOT_FOUND;
            }

            return ((Put)op).tryInsert(pageId, page, fwdId, lvl);
        }

        /**
         * @param pageId Page ID.
         * @param page Page pointer.
         * @param backId Back page ID.
         * @param fwdId Forward ID.
         * @param lvl Level.
         * @return Result.
         * @throws IgniteCheckedException If failed.
         */
        private Result onFound(long pageId, long page, long backId, long fwdId, int lvl)
            throws IgniteCheckedException {
            if (op == null)
                return FOUND;

            if (isRemove())
                return ((Remove)op).tryRemoveFromLeaf(pageId, page, backId, fwdId, lvl);

            return  ((Put)op).tryReplace(pageId, page, fwdId, lvl);
        }

        /**
         * @return Result.
         * @throws IgniteCheckedException If failed.
         */
        private Result tryFinish() throws IgniteCheckedException {
            assert op != null; // Must be guarded by isFinished.

            if (isPut())
                return RETRY;

            Result res = ((Remove)op).finishTail();

            if (res == NOT_FOUND)
                res = RETRY;

            assert res == FOUND || res == RETRY: res;

            return res;
        }

        /** {@inheritDoc} */
        @Override boolean isFinished() {
            if (closureInvoked != DONE)
                return false;

            if (op == null)
                return true;

            return op.isFinished();
        }

        /**
         * @param pageId Page ID.
         * @param page Page pointer.
         * @param fwdId Forward ID.
         * @param lvl Level.
         * @return Result.
         * @throws IgniteCheckedException If failed.
         */
        Result tryReplaceInner(long pageId, long page, long fwdId, int lvl) throws IgniteCheckedException {
            if (!isPut())
                return NOT_FOUND;

            return ((Put)op).tryReplaceInner(pageId, page, fwdId, lvl);
        }

        /**
         * @param pageId Page ID.
         * @param page Page pointer.
         * @param backId Back page ID.
         * @param fwdId Forward ID.
         * @param lvl Level.
         * @return Result.
         * @throws IgniteCheckedException If failed.
         */
        public Result finishOrLockTail(long pageId, long page, long backId, long fwdId, int lvl)
            throws IgniteCheckedException {
            return ((Remove)op).finishOrLockTail(pageId, page, backId, fwdId, lvl);
        }
    }

    /**
     * Remove operation.
     */
    private final class Remove extends Get implements ReuseBag {
        /** We may need to lock part of the tree branch from the bottom to up for multiple levels. */
        Tail<L> tail;

        /** */
        Bool needReplaceInner = FALSE;

        /** */
        Bool needMergeEmptyBranch = FALSE;

        /** Removed row. */
        T rmvd;

        /** Current page absolute pointer. */
        long page;

        /** */
        Object freePages;

        /** */
        final boolean needOld;

        /**
         * @param row Row.
         * @param needOld {@code True} If need return old value.
         */
        private Remove(L row, boolean needOld) {
            super(row, false);

            this.needOld = needOld;
        }

        /** {@inheritDoc} */
        @SuppressWarnings("unchecked")
        @Override public long pollFreePage() {
            if (freePages == null)
                return 0L;

            if (freePages.getClass() == GridLongList.class) {
                GridLongList list = ((GridLongList)freePages);

                return list.isEmpty() ? 0L : list.remove();
            }

            long res = (long)freePages;

            freePages = null;

            return res;
        }

        /** {@inheritDoc} */
        @SuppressWarnings("unchecked")
        @Override public void addFreePage(long pageId) {
            assert pageId != 0L;

            if (freePages == null)
                freePages = pageId;
            else {
                GridLongList list;

                if (freePages.getClass() == GridLongList.class)
                    list = (GridLongList)freePages;
                else {
                    list = new GridLongList(4);

                    list.add((Long)freePages);
                    freePages = list;
                }

                list.add(pageId);
            }
        }

        /** {@inheritDoc} */
        @Override public boolean isEmpty() {
            if (freePages == null)
                return true;

            if (freePages.getClass() == GridLongList.class) {
                GridLongList list = ((GridLongList)freePages);

                return list.isEmpty();
            }

            return false;
        }

        /** {@inheritDoc} */
        @Override boolean notFound(BPlusIO<L> io, long pageAddr, int idx, int lvl) {
            if (lvl == 0) {
                assert tail == null;

                return true;
            }

            return false;
        }

        /**
         * Finish the operation.
         */
        private void finish() {
            assert tail == null;

            row = null;
        }

        /**
         * @throws IgniteCheckedException If failed.
         * @return Tail to release if an empty branch was not merged.
         */
        private Tail<L> mergeEmptyBranch() throws IgniteCheckedException {
            assert needMergeEmptyBranch == TRUE: needMergeEmptyBranch;

            Tail<L> t = tail;

            // Find empty branch beginning.
            for (Tail<L> t0 = t.down; t0.lvl != 0; t0 = t0.down) {
                assert t0.type == Tail.EXACT : t0.type;

                if (t0.getCount() != 0)
                    t = t0; // Here we correctly handle empty windows in the middle of branch.
            }

            int cnt = t.getCount();
            int idx = fix(insertionPoint(t));

            assert cnt > 0: cnt;

            if (idx == cnt)
                idx--;

            // If at the join point we will not be able to merge, we need to retry.
            if (!checkChildren(t, t.getLeftChild(), t.getRightChild(), idx))
                return t;

            // Make the branch really empty before the merge.
            removeDataRowFromLeafTail(t);

            while (t.lvl != 0) { // If we've found empty branch, merge it top-down.
                boolean res = merge(t);

                // All the merges must succeed because we have only empty pages from one side.
                assert res : needMergeEmptyBranch + "\n" + printTail(true);

                if (needMergeEmptyBranch == TRUE)
                    needMergeEmptyBranch = READY; // Need to mark that we've already done the first (top) merge.

                t = t.down;
            }

            return null; // Succeeded.
        }

        /**
         * @param t Tail.
         * @throws IgniteCheckedException If failed.
         */
        private void mergeBottomUp(Tail<L> t) throws IgniteCheckedException {
            assert needMergeEmptyBranch == FALSE || needMergeEmptyBranch == DONE : needMergeEmptyBranch;

            if (t.down == null || t.down.sibling == null) {
                // Do remove if we did not yet.
                if (t.lvl == 0 && !isRemoved())
                    removeDataRowFromLeafTail(t);

                return; // Nothing to merge.
            }

            mergeBottomUp(t.down);
            merge(t);
        }

        /**
         * @return {@code true} If found.
         * @throws IgniteCheckedException If failed.
         */
        private boolean isInnerKeyInTail() throws IgniteCheckedException {
            assert tail.lvl > 0: tail.lvl;

            return insertionPoint(tail) >= 0;
        }

        /**
         * @return {@code true} If already removed from leaf.
         */
        private boolean isRemoved() {
            return rmvd != null;
        }

        /**
         * @param t Tail to release.
         * @return {@code true} If we need to retry or {@code false} to exit.
         */
        private boolean releaseForRetry(Tail<L> t) {
            // Try to simply release all first.
            if (t.lvl <= 1) {
                // We've just locked leaf and did not do the remove, can safely release all and retry.
                assert !isRemoved(): "removed";

                // These fields will be setup again on remove from leaf.
                needReplaceInner = FALSE;
                needMergeEmptyBranch = FALSE;

                releaseTail();

                return true;
            }

            // Release all up to the given tail with its direct children.
            if (t.down != null) {
                Tail<L> newTail = t.down.down;

                if (newTail != null) {
                    t.down.down = null;

                    releaseTail();

                    tail = newTail;

                    return true;
                }
            }

            // Here we wanted to do a regular merge after all the important operations,
            // so we can leave this invalid tail as is. We have no other choice here
            // because our tail is not long enough for retry. Exiting.
            assert isRemoved();
            assert needReplaceInner != TRUE && needMergeEmptyBranch != TRUE;

            return false;
        }

        /**
         * Process tail and finish.
         *
         * @return Result.
         * @throws IgniteCheckedException If failed.
         */
        private Result finishTail() throws IgniteCheckedException {
            assert !isFinished();
            assert tail.type == Tail.EXACT && tail.lvl >= 0: tail;

            if (tail.lvl == 0) {
                // At the bottom level we can't have a tail without a sibling, it means we have higher levels.
                assert tail.sibling != null : tail;

                return NOT_FOUND; // Lock upper level, we are at the bottom now.
            }
            else {
                // We may lock wrong triangle because of concurrent operations.
                if (!validateTail()) {
                    if (releaseForRetry(tail))
                        return RETRY;

                    // It was a regular merge, leave as is and exit.
                }
                else {
                    // Try to find inner key on inner level.
                    if (needReplaceInner == TRUE) {
                        // Since we setup needReplaceInner in leaf page write lock and do not release it,
                        // we should not be able to miss the inner key. Even if concurrent merge
                        // happened the inner key must still exist.
                        if (!isInnerKeyInTail())
                            return NOT_FOUND; // Lock the whole branch up to the inner key.

                        needReplaceInner = READY;
                    }

                    // Try to merge an empty branch.
                    if (needMergeEmptyBranch == TRUE) {
                        // We can't merge empty branch if tail is a routing page.
                        if (tail.getCount() == 0)
                            return NOT_FOUND; // Lock the whole branch up to the first non-empty.

                        // Top-down merge for empty branch. The actual row remove will happen here if everything is ok.
                        Tail<L> t = mergeEmptyBranch();

                        if (t != null) {
                            // We were not able to merge empty branch, need to release and retry.
                            boolean ok = releaseForRetry(t);

                            assert ok; // Here we must always retry because it is not a regular merge.

                            return RETRY;
                        }

                        needMergeEmptyBranch = DONE;
                    }

                    // The actual row remove may happen here as well.
                    mergeBottomUp(tail);

                    if (needReplaceInner == READY) {
                        replaceInner(); // Replace inner key with new max key for the left subtree.

                        needReplaceInner = DONE;
                    }

                    assert needReplaceInner != TRUE;

                    if (tail.getCount() == 0 && tail.lvl != 0 && getRootLevel() == tail.lvl) {
                        // Free root if it became empty after merge.
                        cutRoot(tail.lvl);
                        freePage(tail.pageId, tail.page, tail.buf, tail.walPlc, false);

                        // Exit: we are done.
                    }
                    else if (tail.sibling != null &&
                        tail.getCount() + tail.sibling.getCount() < tail.io.getMaxCount(tail.buf, pageSize())) {
                        // Release everything lower than tail, we've already merged this path.
                        doReleaseTail(tail.down);
                        tail.down = null;

                        return NOT_FOUND; // Lock and merge one level more.
                    }

                    // We don't want to merge anything more, exiting.
                }
            }

            // If we've found nothing in the tree, we should not do any modifications or take tail locks.
            assert isRemoved();

            releaseTail();
            finish();

            return FOUND;
        }

        /**
         * @param t Tail.
         * @throws IgniteCheckedException If failed.
         */
        private void removeDataRowFromLeafTail(Tail<L> t) throws IgniteCheckedException {
            assert !isRemoved();

            Tail<L> leaf = getTail(t, 0);

            removeDataRowFromLeaf(leaf.pageId, leaf.page, leaf.buf, leaf.walPlc, leaf.io, leaf.getCount(), insertionPoint(leaf));
        }

        /**
         * @param leafId Leaf page ID.
         * @param leafPage Leaf page pointer.
         * @param backId Back page ID.
         * @param fwdId Forward ID.
         * @return Result code.
         * @throws IgniteCheckedException If failed.
         */
        private Result removeFromLeaf(long leafId, long leafPage, long backId, long fwdId) throws IgniteCheckedException {
            // Init parameters.
            pageId = leafId;
            page = leafPage;
            this.backId = backId;
            this.fwdId = fwdId;

            // Usually this will be true, so in most cases we should not lock any extra pages.
            if (backId == 0)
                return doRemoveFromLeaf();

            // Lock back page before the remove, we'll need it for merges.
            long backPage = acquirePage(backId);

            try {
                return write(backId, backPage, lockBackAndRmvFromLeaf, this, 0, RETRY);
            }
            finally {
                if (canRelease(backId, 0))
                    releasePage(backId, backPage);
            }
        }

        /**
         * @return Result code.
         * @throws IgniteCheckedException If failed.
         */
        private Result doRemoveFromLeaf() throws IgniteCheckedException {
            assert page != 0L;

            return write(pageId, page, rmvFromLeaf, this, 0, RETRY);
        }

        /**
         * @param lvl Level.
         * @return Result code.
         * @throws IgniteCheckedException If failed.
         */
        private Result doLockTail(int lvl) throws IgniteCheckedException {
            assert page != 0L;

            return write(pageId, page, lockTail, this, lvl, RETRY);
        }

        /**
         * @param pageId Page ID.
         * @param page Page pointer.
         * @param backId Back page ID.
         * @param fwdId Expected forward page ID.
         * @param lvl Level.
         * @return Result code.
         * @throws IgniteCheckedException If failed.
         */
        private Result lockTail(long pageId, long page, long backId, long fwdId, int lvl)
            throws IgniteCheckedException {
            assert tail != null;

            // Init parameters for the handlers.
            this.pageId = pageId;
            this.page = page;
            this.fwdId = fwdId;
            this.backId = backId;

            if (backId == 0) // Back page ID is provided only when the last move was to the right.
                return doLockTail(lvl);

            long backPage = acquirePage(backId);

            try {
                return write(backId, backPage, lockBackAndTail, this, lvl, RETRY);
            }
            finally {
                if (canRelease(backId, lvl))
                    releasePage(backId, backPage);
            }
        }

        /**
         * @param lvl Level.
         * @return Result code.
         * @throws IgniteCheckedException If failed.
         */
        private Result lockForward(int lvl) throws IgniteCheckedException {
            assert fwdId != 0: fwdId;
            assert backId == 0: backId;

            long fwdId = this.fwdId;
            long fwdPage = acquirePage(fwdId);

            try {
                return write(fwdId, fwdPage, lockTailForward, this, lvl, RETRY);
            }
            finally {
                // If we were not able to lock forward page as tail, release the page.
                if (canRelease(fwdId, lvl))
                    releasePage(fwdId, fwdPage);
            }
        }

        /**
         * @param pageId Page ID.
         * @param page Page pointer.
         * @param pageAddr Page address.
         * @param walPlc Full page WAL record policy.
         * @param io IO.
         * @param cnt Count.
         * @param idx Index to remove.
         * @throws IgniteCheckedException If failed.
         */
        @SuppressWarnings("unchecked")
        private void removeDataRowFromLeaf(long pageId, long page, long pageAddr, Boolean walPlc, BPlusIO<L> io, int cnt,
            int idx)
            throws IgniteCheckedException {
            assert idx >= 0 && idx < cnt: idx;
            assert io.isLeaf(): "inner";
            assert !isRemoved(): "already removed";

            // Detach the row.
            rmvd = needOld ? getRow(io, pageAddr, idx) : (T)Boolean.TRUE;

            doRemove(pageId, page, pageAddr, walPlc, io, cnt, idx);

            assert isRemoved();
        }

        /**
         *
         * @param pageId Page ID.
         * @param page Page pointer.
         * @param pageAddr Page address.
         * @param walPlc Full page WAL record policy.
         * @param io IO.
         *
         * @param cnt Count.
         * @param idx Index to remove.
         * @throws IgniteCheckedException If failed.
         */
        private void doRemove(long pageId, long page, long pageAddr, Boolean walPlc, BPlusIO<L> io, int cnt,
            int idx)
            throws IgniteCheckedException {
            assert cnt > 0 : cnt;
            assert idx >= 0 && idx < cnt : idx + " " + cnt;

            io.remove(pageAddr, idx, cnt);

            if (needWalDeltaRecord(pageId, page, walPlc))
                wal.log(new RemoveRecord(grpId, pageId, idx, cnt));
        }

        /**
         * @param tail Tail.
         * @return Insertion point. May be negative.
         * @throws IgniteCheckedException If failed.
         */
        private int insertionPoint(Tail<L> tail) throws IgniteCheckedException {
            assert tail.type == Tail.EXACT: tail.type;

            if (tail.idx == Short.MIN_VALUE) {
                int idx = findInsertionPoint(tail.lvl, tail.io, tail.buf, 0, tail.getCount(), row, 0);

                assert checkIndex(idx): idx;

                tail.idx = (short)idx;
            }

            return tail.idx;
        }

        /**
         * @return {@code true} If the currently locked tail is valid.
         * @throws IgniteCheckedException If failed.
         */
        private boolean validateTail() throws IgniteCheckedException {
            Tail<L> t = tail;

            if (t.down == null) {
                // It is just a regular merge in progress.
                assert needMergeEmptyBranch != TRUE;
                assert needReplaceInner != TRUE;

                return true;
            }

            Tail<L> left = t.getLeftChild();
            Tail<L> right = t.getRightChild();

            assert left.pageId != right.pageId;

            int cnt = t.getCount();

            if (cnt != 0) {
                int idx = fix(insertionPoint(t));

                if (idx == cnt)
                    idx--;

                // The locked left and right pages allowed to be children of the tail.
                if (isChild(t, left, idx, cnt, false) && isChild(t, right, idx, cnt, true))
                    return true;
            }

            // Otherwise they must correctly reside with respect to tail sibling.
            Tail<L> s = t.sibling;

            if (s == null)
                return false;

            // It must be the rightmost element.
            int idx = cnt == 0 ? 0 : cnt - 1;

            if (s.type == Tail.FORWARD)
                return isChild(t, left, idx, cnt, true) &&
                    isChild(s, right, 0, 0, false);

            assert s.type == Tail.BACK;

            if (!isChild(t, right, 0, 0, false))
                return false;

            cnt = s.getCount();
            idx = cnt == 0 ? 0 : cnt - 1;

            return isChild(s, left, idx, cnt, true);
        }

        /**
         * @param prnt Parent.
         * @param child Child.
         * @param idx Index.
         * @param cnt Count.
         * @param right Right or left.
         * @return {@code true} If they are really parent and child.
         */
        private boolean isChild(Tail<L> prnt, Tail<L> child, int idx, int cnt, boolean right) {
            if (right && cnt != 0)
                idx++;

            return inner(prnt.io).getLeft(prnt.buf, idx) == child.pageId;
        }

        /**
         * @param prnt Parent.
         * @param left Left.
         * @param right Right.
         * @param idx Index.
         * @return {@code true} If children are correct.
         */
        private boolean checkChildren(Tail<L> prnt, Tail<L> left, Tail<L> right, int idx) {
            assert idx >= 0 && idx < prnt.getCount(): idx;

            return inner(prnt.io).getLeft(prnt.buf, idx) == left.pageId &&
                inner(prnt.io).getRight(prnt.buf, idx) == right.pageId;
        }

        /**
         * @param prnt Parent tail.
         * @param left Left child tail.
         * @param right Right child tail.
         * @return {@code true} If merged successfully.
         * @throws IgniteCheckedException If failed.
         */
        private boolean doMerge(Tail<L> prnt, Tail<L> left, Tail<L> right)
            throws IgniteCheckedException {
            assert right.io == left.io; // Otherwise incompatible.
            assert left.io.getForward(left.buf) == right.pageId;

            int prntCnt = prnt.getCount();
            int prntIdx = fix(insertionPoint(prnt));

            // Fix index for the right move: remove the last item.
            if (prntIdx == prntCnt)
                prntIdx--;

            // The only case when the siblings can have different parents is when we are merging
            // top-down an empty branch and we already merged the join point with non-empty branch.
            // This happens because when merging empty page we do not update parent link to a lower
            // empty page in the branch since it will be dropped anyways.
            if (needMergeEmptyBranch == READY)
                assert left.getCount() == 0 || right.getCount() == 0; // Empty branch check.
            else if (!checkChildren(prnt, left, right, prntIdx))
                return false;

            boolean emptyBranch = needMergeEmptyBranch == TRUE || needMergeEmptyBranch == READY;

            if (!left.io.merge(prnt.io, prnt.buf, prntIdx, left.buf, right.buf, emptyBranch, pageSize()))
                return false;

            // Invalidate indexes after successful merge.
            prnt.idx = Short.MIN_VALUE;
            left.idx = Short.MIN_VALUE;

            // TODO GG-11640 log a correct merge record.
            left.walPlc = Boolean.TRUE;

            // Remove split key from parent. If we are merging empty branch then remove only on the top iteration.
            if (needMergeEmptyBranch != READY)
                doRemove(prnt.pageId, prnt.page, prnt.buf, prnt.walPlc, prnt.io, prntCnt, prntIdx);

            // Forward page is now empty and has no links, can free and release it right away.
            freePage(right.pageId, right.page, right.buf, right.walPlc, true);

            return true;
        }

        /**
         * @param pageId Page ID.
         * @param page Page pointer.
         * @param pageAddr Page address.
         * @param walPlc Full page WAL record policy.
         * @param release Release write lock and release page.
         * @throws IgniteCheckedException If failed.
         */
        private void freePage(long pageId, long page, long pageAddr, Boolean walPlc, boolean release)
            throws IgniteCheckedException {

            long effectivePageId = PageIdUtils.effectivePageId(pageId);

            long recycled = recyclePage(pageId, page, pageAddr, walPlc);

            if (effectivePageId != PageIdUtils.effectivePageId(pageId))
                throw new IllegalStateException("Effective page ID must stay the same.");

            if (release)
                writeUnlockAndClose(pageId, page, pageAddr, walPlc);

            addFreePage(recycled);
        }

        /**
         * @param lvl Expected root level.
         * @throws IgniteCheckedException If failed.
         */
        private void cutRoot(int lvl) throws IgniteCheckedException {
            Bool res = write(metaPageId, cutRoot, lvl, FALSE);

            assert res == TRUE : res;
        }

        /**
         * @throws IgniteCheckedException If failed.
         */
        @SuppressWarnings("unchecked")
        private void reuseFreePages() throws IgniteCheckedException {
            // If we have a bag, then it will be processed at the upper level.
            if (reuseList != null && freePages != null)
                reuseList.addForRecycle(this);
        }

        /**
         * @throws IgniteCheckedException If failed.
         */
        private void replaceInner() throws IgniteCheckedException {
            assert needReplaceInner == READY : needReplaceInner;

            int innerIdx;

            Tail<L> inner = tail;

            for (;;) { // Find inner key to replace.
                assert inner.type == Tail.EXACT : inner.type;
                assert inner.lvl > 0 : "leaf " + tail.lvl;

                innerIdx = insertionPoint(inner);

                if (innerIdx >= 0)
                    break; // Successfully found the inner key.

                // We did not find the inner key to replace.
                if (inner.lvl == 1)
                    return; // After leaf merge inner page lost inner key, nothing to do here.

                // Go level down.
                inner = inner.down;
            }

            Tail<L> leaf = getTail(inner, 0);

            int leafCnt = leaf.getCount();

            assert leafCnt > 0 : leafCnt; // Leaf must be merged at this point already if it was empty.

            int leafIdx = leafCnt - 1; // Last leaf item.

            // We increment remove ID in write lock on inner page, thus it is guaranteed that
            // any successor, who already passed the inner page, will get greater value at leaf
            // than he had read at the beginning of the operation and will retry operation from root.
            long rmvId = globalRmvId.incrementAndGet();

            // Update inner key with the new biggest key of left subtree.
            inner.io.store(inner.buf, innerIdx, leaf.io, leaf.buf, leafIdx);
            inner.io.setRemoveId(inner.buf, rmvId);

            // TODO GG-11640 log a correct inner replace record.
            inner.walPlc = Boolean.TRUE;

            // Update remove ID for the leaf page.
            leaf.io.setRemoveId(leaf.buf, rmvId);

            if (needWalDeltaRecord(leaf.pageId, leaf.page, leaf.walPlc))
                wal.log(new FixRemoveId(grpId, leaf.pageId, rmvId));
        }

        /**
         * @param prnt Parent for merge.
         * @return {@code true} If merged, {@code false} if not (because of insufficient space or empty parent).
         * @throws IgniteCheckedException If failed.
         */
        private boolean merge(Tail<L> prnt) throws IgniteCheckedException {
            // If we are merging empty branch this is acceptable because even if we merge
            // two routing pages, one of them is effectively dropped in this merge, so just
            // keep a single routing page.
            if (prnt.getCount() == 0 && needMergeEmptyBranch != READY)
                return false; // Parent is an empty routing page, child forward page will have another parent.

            Tail<L> left = prnt.getLeftChild();
            Tail<L> right = prnt.getRightChild();

            if (!doMerge(prnt, left, right))
                return false;

            // left from BACK becomes EXACT.
            if (left.type == Tail.BACK) {
                assert left.sibling == null;

                left.down = right.down;
                left.type = Tail.EXACT;
                prnt.down = left;
            }
            else { // left is already EXACT.
                assert left.type == Tail.EXACT : left.type;
                assert left.sibling != null;

                left.sibling = null;
            }

            return true;
        }

        /** {@inheritDoc} */
        @Override boolean isFinished() {
            return row == null;
        }

        /**
         * Release pages for all locked levels at the tail.
         */
        private void releaseTail() {
            doReleaseTail(tail);

            tail = null;
        }

        /**
         * @param t Tail.
         */
        private void doReleaseTail(Tail<L> t) {
            while (t != null) {
                writeUnlockAndClose(t.pageId, t.page, t.buf, t.walPlc);

                Tail<L> s = t.sibling;

                if (s != null)
                    writeUnlockAndClose(s.pageId, s.page, s.buf, s.walPlc);

                t = t.down;
            }
        }

        /** {@inheritDoc} */
        @Override public boolean canRelease(long pageId, int lvl) {
            return pageId != 0L && !isTail(pageId, lvl);
        }

        /**
         * @param pageId Page ID.
         * @param lvl Level.
         * @return {@code true} If the given page is in tail.
         */
        private boolean isTail(long pageId, int lvl) {
            Tail t = tail;

            while (t != null) {
                if (t.lvl < lvl)
                    return false;

                if (t.lvl == lvl) {
                    if (t.pageId == pageId)
                        return true;

                    t = t.sibling;

                    return t != null && t.pageId == pageId;
                }

                t = t.down;
            }

            return false;
        }

        /**
         * @param pageId Page ID.
         * @param page Page pointer.
         * @param pageAddr Page address.
         * @param io IO.
         * @param lvl Level.
         * @param type Type.
         * @return Added tail.
         */
        private Tail<L> addTail(long pageId, long page, long pageAddr, BPlusIO<L> io, int lvl, byte type) {
            final Tail<L> t = new Tail<>(pageId, page, pageAddr, io, type, lvl);

            if (tail == null)
                tail = t;
            else if (tail.lvl == lvl) { // Add on the same level.
                assert tail.sibling == null; // Only two siblings on a single level.

                if (type == Tail.EXACT) {
                    assert tail.type != Tail.EXACT;

                    if (tail.down != null) { // Take down from sibling, EXACT must own down link.
                        t.down = tail.down;
                        tail.down = null;
                    }

                    t.sibling = tail;
                    tail = t;
                }
                else {
                    assert tail.type == Tail.EXACT : tail.type;

                    tail.sibling = t;
                }
            }
            else if (tail.lvl == lvl - 1) { // Add on top of existing level.
                t.down = tail;
                tail = t;
            }
            else
                throw new IllegalStateException();

            return t;
        }

        /**
         * @param tail Tail to start with.
         * @param lvl Level.
         * @return Tail of {@link Tail#EXACT} type at the given level.
         */
        private Tail<L> getTail(Tail<L> tail, int lvl) {
            assert tail != null;
            assert lvl >= 0 && lvl <= tail.lvl : lvl;

            Tail<L> t = tail;

            while (t.lvl != lvl)
                t = t.down;

            assert t.type == Tail.EXACT : t.type; // All the down links must be of EXACT type.

            return t;
        }

        /**
         * @param keys If we have to show keys.
         * @return Tail as a String.
         * @throws IgniteCheckedException If failed.
         */
        private String printTail(boolean keys) throws IgniteCheckedException {
            SB sb = new SB("");

            Tail<L> t = tail;

            while (t != null) {
                sb.a(t.lvl).a(": ").a(printPage(t.io, t.buf, keys));

                Tail<L> d = t.down;

                t = t.sibling;

                if (t != null)
                    sb.a(" -> ").a(t.type == Tail.FORWARD ? "F" : "B").a(' ').a(printPage(t.io, t.buf, keys));

                sb.a('\n');

                t = d;
            }

            return sb.toString();
        }

        /**
         * @param rootLvl Actual root level.
         * @return {@code true} If tail level is correct.
         */
        private boolean checkTailLevel(int rootLvl) {
            return tail == null || tail.lvl < rootLvl;
        }

        /**
         * @throws IgniteCheckedException If failed.
         */
        private void releaseAll() throws IgniteCheckedException {
            releaseTail();
            reuseFreePages();
        }

        /**
         * @param pageId Page ID.
         * @param page Page pointer.
         * @param backId Back page ID.
         * @param fwdId Forward ID.
         * @param lvl Level.
         * @return Result.
         * @throws IgniteCheckedException If failed.
         */
        private Result finishOrLockTail(long pageId, long page, long backId, long fwdId, int lvl)
            throws IgniteCheckedException {
            Result res = finishTail();

            if (res == NOT_FOUND)
                res = lockTail(pageId, page, backId, fwdId, lvl);

            return res;
        }

        /**
         * @param pageId Page ID.
         * @param page Page pointer.
         * @param backId Back page ID.
         * @param fwdId Forward ID.
         * @param lvl Level.
         * @return Result.
         * @throws IgniteCheckedException If failed.
         */
        private Result tryRemoveFromLeaf(long pageId, long page, long backId, long fwdId, int lvl)
            throws IgniteCheckedException {
            // We must be at the bottom here, just need to remove row from the current page.
            assert lvl == 0 : lvl;

            Result res = removeFromLeaf(pageId, page, backId, fwdId);

            if (res == FOUND && tail == null) // Finish if we don't need to do any merges.
                finish();

            return res;
        }
    }

    /**
     * Tail for remove.
     */
    private static final class Tail<L> {
        /** */
        static final byte BACK = 0;

        /** */
        static final byte EXACT = 1;

        /** */
        static final byte FORWARD = 2;

        /** */
        private final long pageId;

        /** */
        private final long page;

        /** */
        private final long buf;

        /** */
        private Boolean walPlc;

        /** */
        private final BPlusIO<L> io;

        /** */
        private byte type;

        /** */
        private final int lvl;

        /** */
        private short idx = Short.MIN_VALUE;

        /** Only {@link #EXACT} tail can have either {@link #BACK} or {@link #FORWARD} sibling.*/
        private Tail<L> sibling;

        /** Only {@link #EXACT} tail can point to {@link #EXACT} tail of lower level. */
        private Tail<L> down;

        /**
         * @param pageId Page ID.
         * @param page Page absolute pointer.
         * @param buf Buffer.
         * @param io IO.
         * @param type Type.
         * @param lvl Level.
         */
        private Tail(long pageId, long page, long buf, BPlusIO<L> io, byte type, int lvl) {
            assert type == BACK || type == EXACT || type == FORWARD : type;
            assert lvl >= 0 && lvl <= Byte.MAX_VALUE : lvl;
            assert pageId != 0L;
            assert page != 0L;
            assert buf != 0L;

            this.pageId = pageId;
            this.page = page;
            this.buf = buf;
            this.io = io;
            this.type = type;
            this.lvl = (byte)lvl;
        }

        /**
         * @return Count.
         */
        private int getCount() {
            return io.getCount(buf);
        }

        /** {@inheritDoc} */
        @Override public String toString() {
            return new SB("Tail[").a("pageId=").appendHex(pageId).a(", cnt= ").a(getCount())
                .a(", lvl=" + lvl).a(", sibling=").a(sibling).a("]").toString();
        }

        /**
         * @return Left child.
         */
        private Tail<L> getLeftChild() {
            Tail<L> s = down.sibling;

            return s.type == Tail.BACK ? s : down;
        }

        /**
         * @return Right child.
         */
        private Tail<L> getRightChild() {
            Tail<L> s = down.sibling;

            return s.type == Tail.FORWARD ? s : down;
        }
    }

    /**
     * @param io IO.
     * @param buf Buffer.
     * @param low Start index.
     * @param cnt Row count.
     * @param row Lookup row.
     * @param shift Shift if equal.
     * @return Insertion point as in {@link Arrays#binarySearch(Object[], Object, Comparator)}.
     * @throws IgniteCheckedException If failed.
     */
    private int findInsertionPoint(int lvl, BPlusIO<L> io, long buf, int low, int cnt, L row, int shift)
        throws IgniteCheckedException {
        assert row != null;

        int high = cnt - 1;

        while (low <= high) {
            int mid = (low + high) >>> 1;

            int cmp = compare(lvl, io, buf, mid, row);

            if (cmp == 0)
                cmp = -shift; // We need to fix the case when search row matches multiple data rows.

            //noinspection Duplicates
            if (cmp < 0)
                low = mid + 1;
            else if (cmp > 0)
                high = mid - 1;
            else
                return mid; // Found.
        }

        return -(low + 1);  // Not found.
    }

    /**
     * @param pageAddr Page address.
     * @return IO.
     */
    private BPlusIO<L> io(long pageAddr) {
        assert pageAddr != 0;

        int type = PageIO.getType(pageAddr);
        int ver = PageIO.getVersion(pageAddr);

        if (innerIos.getType() == type)
            return innerIos.forVersion(ver);

        if (leafIos.getType() == type)
            return leafIos.forVersion(ver);

        throw new IllegalStateException("Unknown page type: " + type + " pageId: " + U.hexLong(PageIO.getPageId(pageAddr)));
    }

    /**
     * @param io IO.
     * @return Inner page IO.
     */
    private static <L> BPlusInnerIO<L> inner(BPlusIO<L> io) {
        assert !io.isLeaf();

        return (BPlusInnerIO<L>)io;
    }

    /**
     * @return Latest version of inner page IO.
     */
    protected final BPlusInnerIO<L> latestInnerIO() {
        return innerIos.latest();
    }

    /**
     * @return Latest version of leaf page IO.
     */
    protected final BPlusLeafIO<L> latestLeafIO() {
        return leafIos.latest();
    }

    /**
     * @param io IO.
     * @param pageAddr Page address.
     * @param idx Index of row in the given buffer.
     * @param row Lookup row.
     * @return Comparison result as in {@link Comparator#compare(Object, Object)}.
     * @throws IgniteCheckedException If failed.
     */
    protected abstract int compare(BPlusIO<L> io, long pageAddr, int idx, L row) throws IgniteCheckedException;

    /**
     * @param lvl Level.
     * @param io IO.
     * @param pageAddr Page address.
     * @param idx Index of row in the given buffer.
     * @param row Lookup row.
     * @return Comparison result as in {@link Comparator#compare(Object, Object)}.
     * @throws IgniteCheckedException If failed.
     */
    protected int compare(int lvl, BPlusIO<L> io, long pageAddr, int idx, L row) throws IgniteCheckedException {
        return compare(io, pageAddr, idx, row);
    }

    /**
     * Get a full detached data row.
     *
     * @param io IO.
     * @param pageAddr Page address.
     * @param idx Index.
     * @return Full detached data row.
     * @throws IgniteCheckedException If failed.
     */
    protected final T getRow(BPlusIO<L> io, long pageAddr, int idx) throws IgniteCheckedException {
        return getRow(io, pageAddr, idx, null);
    }

    /**
     * Get data row. Can be called on inner page only if {@link #canGetRowFromInner} is {@code true}.
     *
     * @param io IO.
     * @param pageAddr Page address.
     * @param idx Index.
     * @param x Implementation specific argument, {@code null} always means that we need to return full detached data row.
     * @return Data row.
     * @throws IgniteCheckedException If failed.
     */
    protected abstract T getRow(BPlusIO<L> io, long pageAddr, int idx, Object x) throws IgniteCheckedException;

    /**
     * Forward cursor.
     */
    @SuppressWarnings("unchecked")
    private final class ForwardCursor implements GridCursor<T> {
        /** */
        private T[] rows = (T[])EMPTY;

        /** */
        private int row = -1;

        /** */
        private long nextPageId;

        /** */
        private L lowerBound;

        /** */
        private int lowerShift = -1; // Initially it is -1 to handle multiple equal rows.

        /** */
        private final L upperBound;

        /** */
        private final Object x;

        /**
         * @param lowerBound Lower bound.
         * @param upperBound Upper bound.
         */
        ForwardCursor(L lowerBound, L upperBound) {
            this.lowerBound = lowerBound;
            this.upperBound = upperBound;
            this.x = null;
        }

        /**
         * @param lowerBound Lower bound.
         * @param upperBound Upper bound.
         * @param x Implementation specific argument, {@code null} always means that we need to return full detached data row.
         */
        ForwardCursor(L lowerBound, L upperBound, Object x) {
            this.lowerBound = lowerBound;
            this.upperBound = upperBound;
            this.x = x;
        }

        /**
         * @param pageAddr Page address.
         * @param io IO.
         * @param startIdx Start index.
         * @throws IgniteCheckedException If failed.
         */
        private void init(long pageAddr, BPlusIO<L> io, int startIdx) throws IgniteCheckedException {
            nextPageId = 0;
            row = -1;

            int cnt = io.getCount(pageAddr);

            // If we see an empty page here, it means that it is an empty tree.
            if (cnt == 0) {
                assert io.getForward(pageAddr) == 0L;

                rows = null;
            }
            else if (!fillFromBuffer(pageAddr, io, startIdx, cnt)) {
                if (rows != EMPTY) {
                    assert rows.length > 0; // Otherwise it makes no sense to create an array.

                    // Fake clear.
                    rows[0] = null;
                }
            }
        }

        /**
         * @param pageAddr Page address.
         * @param io IO.
         * @param cnt Count.
         * @return Adjusted to lower bound start index.
         * @throws IgniteCheckedException If failed.
         */
        private int findLowerBound(long pageAddr, BPlusIO<L> io, int cnt) throws IgniteCheckedException {
            assert io.isLeaf();

            // Compare with the first row on the page.
            int cmp = compare(0, io, pageAddr, 0, lowerBound);

            if (cmp < 0 || (cmp == 0 && lowerShift == 1)) {
                int idx = findInsertionPoint(0, io, pageAddr, 0, cnt, lowerBound, lowerShift);

                assert idx < 0;

                return fix(idx);
            }

            return 0;
        }

        /**
         * @param pageAddr Page address.
         * @param io IO.
         * @param low Start index.
         * @param cnt Number of rows in the buffer.
         * @return Corrected number of rows with respect to upper bound.
         * @throws IgniteCheckedException If failed.
         */
        private int findUpperBound(long pageAddr, BPlusIO<L> io, int low, int cnt) throws IgniteCheckedException {
            assert io.isLeaf();

            // Compare with the last row on the page.
            int cmp = compare(0, io, pageAddr, cnt - 1, upperBound);

            if (cmp > 0) {
                int idx = findInsertionPoint(0, io, pageAddr, low, cnt, upperBound, 1);

                assert idx < 0;

                cnt = fix(idx);

                nextPageId = 0; // The End.
            }

            return cnt;
        }

        /**
         * @param pageAddr Page address.
         * @param io IO.
         * @param startIdx Start index.
         * @param cnt Number of rows in the buffer.
         * @return {@code true} If we were able to fetch rows from this page.
         * @throws IgniteCheckedException If failed.
         */
        @SuppressWarnings("unchecked")
        private boolean fillFromBuffer(long pageAddr, BPlusIO<L> io, int startIdx, int cnt)
            throws IgniteCheckedException {
            assert io.isLeaf() : io;
            assert cnt != 0 : cnt; // We can not see empty pages (empty tree handled in init).
            assert startIdx >= 0 : startIdx;
            assert cnt >= startIdx;

            checkDestroyed();

            nextPageId = io.getForward(pageAddr);

            if (lowerBound != null && startIdx == 0)
                startIdx = findLowerBound(pageAddr, io, cnt);

            if (upperBound != null && cnt != startIdx)
                cnt = findUpperBound(pageAddr, io, startIdx, cnt);

            cnt -= startIdx;

            if (cnt == 0)
                return false;

            if (rows == EMPTY)
                rows = (T[])new Object[cnt];

            int foundCnt = 0;

            for (int i = 0; i < cnt; i++) {
                T r = getRow(io, pageAddr, startIdx + i, x);

                if (r != null)
                    rows = GridArrays.set(rows, foundCnt++, r);
            }

            if (foundCnt == 0) {
                rows = (T[])EMPTY;

                return false;
            }

            GridArrays.clearTail(rows, foundCnt);

            return true;
        }

        /** {@inheritDoc} */
        @SuppressWarnings("SimplifiableIfStatement")
        @Override public boolean next() throws IgniteCheckedException {
            if (rows == null)
                return false;

            if (++row < rows.length && rows[row] != null) {
                clearLastRow(); // Allow to GC the last returned row.

                return true;
            }

            return nextPage();
        }

        /**
         * @return Cleared last row.
         */
        private T clearLastRow() {
            if (row == 0)
                return null;

            int last = row - 1;

            T r = rows[last];

            assert r != null;

            rows[last] = null;

            return r;
        }

        /**
         * @throws IgniteCheckedException If failed.
         */
        private void find() throws IgniteCheckedException {
            assert lowerBound != null;

            doFind(new GetCursor(lowerBound, lowerShift, this));
        }

        /**
         * @throws IgniteCheckedException If failed.
         * @return {@code True} If we have rows to return after reading the next page.
         */
        private boolean reinitialize() throws IgniteCheckedException {
            // If initially we had no lower bound, then we have to have non-null lastRow argument here
            // (if the tree is empty we never call this method), otherwise we always fallback
            // to the previous lower bound.
            find();

            return next();
        }

        /**
         * @return {@code true} If we have rows to return after reading the next page.
         * @throws IgniteCheckedException If failed.
         */
        private boolean nextPage() throws IgniteCheckedException {
            updateLowerBound(clearLastRow());

            row = 0;

            for (;;) {
                if (nextPageId == 0) {
                    rows = null;

                    return false; // Done.
                }

                long pageId = nextPageId;
                long page = acquirePage(pageId);
                try {
                    long pageAddr = readLock(pageId, page); // Doing explicit null check.

                    // If concurrent merge occurred we have to reinitialize cursor from the last returned row.
                    if (pageAddr == 0L)
                        break;

                    try {
                        BPlusIO<L> io = io(pageAddr);

                        if (fillFromBuffer(pageAddr, io, 0, io.getCount(pageAddr)))
                            return true;

                        // Continue fetching forward.
                    }
                    finally {
                        readUnlock(pageId, page, pageAddr);
                    }
                }
                finally {
                    releasePage(pageId, page);
                }
            }

            // Reinitialize when `next` is released.
            return reinitialize();
        }

        /**
         * @param lower New exact lower bound.
         */
        private void updateLowerBound(T lower) {
            if (lower != null) {
                lowerShift = 1; // Now we have the full row an need to avoid duplicates.
                lowerBound = lower; // Move the lower bound forward for further concurrent merge retries.
            }
        }

        /** {@inheritDoc} */
        @Override public T get() {
            T r = rows[row];

            assert r != null;

            return r;
        }
    }

    /**
     * Page handler for basic {@link Get} operation.
     */
    private abstract class GetPageHandler<G extends Get> extends PageHandler<G, Result> {
        /** {@inheritDoc} */
        @SuppressWarnings("unchecked")
        @Override public Result run(int cacheId, long pageId, long page, long pageAddr, PageIO iox, Boolean walPlc,
            G g, int lvl) throws IgniteCheckedException {
            assert PageIO.getPageId(pageAddr) == pageId;

            // If we've passed the check for correct page ID, we can safely cast.
            BPlusIO<L> io = (BPlusIO<L>)iox;

            // In case of intersection with inner replace in remove operation
            // we need to restart our operation from the tree root.
            if (lvl == 0 && g.rmvId < io.getRemoveId(pageAddr))
                return RETRY_ROOT;

            return run0(pageId, page, pageAddr, io, g, lvl);
        }

        /**
         * @param pageId Page ID.
         * @param page Page pointer.
         * @param pageAddr Page address.
         * @param io IO.
         * @param g Operation.
         * @param lvl Level.
         * @return Result code.
         * @throws IgniteCheckedException If failed.
         */
        protected abstract Result run0(long pageId, long page, long pageAddr, BPlusIO<L> io, G g, int lvl)
            throws IgniteCheckedException;

        /** {@inheritDoc} */
        @Override public boolean releaseAfterWrite(int cacheId, long pageId, long page, long pageAddr, G g, int lvl) {
            return g.canRelease(pageId, lvl);
        }
    }

    /**
     *
     */
    private static class TreeMetaData {
        /** */
        final int rootLvl;

        /** */
        final long rootId;

        /**
         * @param rootLvl Root level.
         * @param rootId Root page ID.
         */
        TreeMetaData(int rootLvl, long rootId) {
            this.rootLvl = rootLvl;
            this.rootId = rootId;
        }

        /** {@inheritDoc} */
        @Override public String toString() {
            return S.toString(TreeMetaData.class, this);
        }
    }

    /**
     * Operation result.
     */
    public enum Result {
        /** */
        GO_DOWN,

        /** */
        GO_DOWN_X,

        /** */
        FOUND,

        /** */
        NOT_FOUND,

        /** */
        RETRY,

        /** */
        RETRY_ROOT
    }

    /**
     * Four state boolean.
     */
    enum Bool {
        /** */
        FALSE,

        /** */
        TRUE,

        /** */
        READY,

        /** */
        DONE
    }

    /**
     * A generic visitor-style interface for performing filtering/modifications/miscellaneous operations on the tree.
     */
    public interface TreeRowClosure<L, T extends L> {
        /**
         * Performs inspection or operation on a specified row and returns true if this row is
         * required or matches or /operation successful (depending on the context).
         *
         * @param tree The tree.
         * @param io Th tree IO object.
         * @param pageAddr The page address.
         * @param idx The item index.
         * @return {@code True} if the item passes the predicate.
         * @throws IgniteCheckedException If failed.
         */
        public boolean apply(BPlusTree<L, T> tree, BPlusIO<L> io, long pageAddr, int idx)
            throws IgniteCheckedException;
    }

    /**
     * @return Return number of retries.
     */
    protected int getLockRetries() {
        return LOCK_RETRIES;
    }
}<|MERGE_RESOLUTION|>--- conflicted
+++ resolved
@@ -57,11 +57,8 @@
 import org.apache.ignite.internal.processors.cache.persistence.tree.reuse.ReuseBag;
 import org.apache.ignite.internal.processors.cache.persistence.tree.reuse.ReuseList;
 import org.apache.ignite.internal.processors.cache.persistence.tree.util.PageHandler;
-<<<<<<< HEAD
 import org.apache.ignite.internal.processors.cache.persistence.tree.util.PageHandlerWrapper;
-=======
 import org.apache.ignite.internal.processors.failure.FailureProcessor;
->>>>>>> c58ed659
 import org.apache.ignite.internal.util.GridArrays;
 import org.apache.ignite.internal.util.GridLongList;
 import org.apache.ignite.internal.util.IgniteTree;
@@ -790,7 +787,7 @@
         this.name = name;
         this.reuseList = reuseList;
         this.globalRmvId = globalRmvId;
-<<<<<<< HEAD
+        this.failureProcessor = failureProcessor;
 
         // Initialize page handlers.
         askNeighbor = (PageHandler<Get, Result>) pageHndWrapper.wrap(this, new AskNeighbor());
@@ -802,9 +799,6 @@
         rmvFromLeaf = (PageHandler<Remove, Result>) pageHndWrapper.wrap(this, new RemoveFromLeaf());
         insert = (PageHandler<Put, Result>) pageHndWrapper.wrap(this, new Insert());
         replace = (PageHandler<Put, Result>) pageHndWrapper.wrap(this, new Replace());
-=======
-        this.failureProcessor = failureProcessor;
->>>>>>> c58ed659
     }
 
     /**
@@ -2672,18 +2666,13 @@
     /**
      * Put operation.
      */
-<<<<<<< HEAD
     public final class Put extends Get {
-=======
-    private final class Put extends Get {
         /** Mark of NULL value of page id. It means valid value can't be equal this value. */
         private static final long NULL_PAGE_ID = 0L;
         /** Mark of NULL value of page. */
         private static final long NULL_PAGE = 0L;
         /** Mark of NULL value of page address. */
         private static final long NULL_PAGE_ADDRESS = 0L;
-
->>>>>>> c58ed659
         /** Right child page ID for split row. */
         long rightId;
 
@@ -2765,13 +2754,8 @@
         }
 
         /** {@inheritDoc} */
-<<<<<<< HEAD
         @Override public boolean canRelease(long pageId, int lvl) {
-            return pageId != 0L && tailId != pageId;
-=======
-        @Override boolean canRelease(long pageId, int lvl) {
             return pageId != NULL_PAGE_ID && tailId != pageId;
->>>>>>> c58ed659
         }
 
         /**
