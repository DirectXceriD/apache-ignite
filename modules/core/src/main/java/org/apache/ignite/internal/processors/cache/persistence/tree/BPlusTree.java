--- conflicted
+++ resolved
@@ -4708,75 +4708,7 @@
 
             nextPageId = io.getForward(pageAddr);
 
-<<<<<<< HEAD
             return fillFromBuffer0(pageAddr, io, startIdx, cnt);
-=======
-            if (lowerBound != null && startIdx == 0)
-                startIdx = findLowerBound(pageAddr, io, cnt);
-
-            if (upperBound != null && cnt != startIdx)
-                cnt = findUpperBound(pageAddr, io, startIdx, cnt);
-
-            cnt -= startIdx;
-
-            if (cnt == 0)
-                return false;
-
-            if (rows == EMPTY)
-                rows = (T[])new Object[cnt];
-
-            int foundCnt = 0;
-
-            for (int i = 0; i < cnt; i++) {
-                T r = getRow(io, pageAddr, startIdx + i, x);
-
-                if (r != null)
-                    rows = GridArrays.set(rows, foundCnt++, r);
-            }
-
-            if (foundCnt == 0) {
-                rows = (T[])EMPTY;
-
-                return false;
-            }
-
-            GridArrays.clearTail(rows, foundCnt);
-
-            return true;
-        }
-
-        /** {@inheritDoc} */
-        @SuppressWarnings("SimplifiableIfStatement")
-        @Override public boolean next() throws IgniteCheckedException {
-            if (rows == null)
-                return false;
-
-            if (++row < rows.length && rows[row] != null) {
-                clearLastRow(); // Allow to GC the last returned row.
-
-                return true;
-            }
-
-            return nextPage();
-        }
-
-        /**
-         * @return Cleared last row.
-         */
-        private T clearLastRow() {
-            if (row == 0)
-                return null;
-
-            int last = row - 1;
-
-            T r = rows[last];
-
-            assert r != null;
-
-            rows[last] = null;
-
-            return r;
->>>>>>> b8672d7d
         }
 
         /**
@@ -5012,13 +4944,21 @@
                 if (c == null || c.apply(BPlusTree.this, io, pageAddr, itemIdx)) {
                     T r = getRow(io, pageAddr, itemIdx, x);
 
-                    rows = GridArrays.set(rows, resCnt++, r);
+                    if (r != null) {
+                        rows = GridArrays.set(rows, resCnt++, r);
+                    }
                 }
             }
 
+            if (resCnt == 0) {
+                rows = (T[])EMPTY;
+
+                return false;
+            }
+
             GridArrays.clearTail(rows, resCnt);
 
-            return resCnt > 0;
+            return true;
         }
 
         /** {@inheritDoc} */
