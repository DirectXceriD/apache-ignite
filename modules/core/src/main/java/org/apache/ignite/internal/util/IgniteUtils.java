--- conflicted
+++ resolved
@@ -142,10 +142,7 @@
 import java.util.logging.Logger;
 import java.util.regex.Pattern;
 import java.util.stream.Collectors;
-<<<<<<< HEAD
 import java.util.stream.IntStream;
-=======
->>>>>>> 11716ded
 import java.util.zip.ZipEntry;
 import java.util.zip.ZipFile;
 import java.util.zip.ZipInputStream;
@@ -10633,7 +10630,27 @@
     }
 
     /**
-<<<<<<< HEAD
+     * @param ctx Kernel context.
+     * @return Random alive server node.
+     */
+    public static ClusterNode randomServerNode(GridKernalContext ctx) {
+        Collection<ClusterNode> aliveNodes = ctx.discovery().aliveServerNodes();
+
+        int rndIdx = RND.nextInt(aliveNodes.size()) + 1;
+
+        int i = 0;
+        ClusterNode rndNode = null;
+
+        for (Iterator<ClusterNode> it = aliveNodes.iterator(); i < rndIdx && it.hasNext(); i++)
+            rndNode = it.next();
+
+        if (rndNode == null)
+            assert rndNode != null;
+
+        return rndNode;
+    }
+
+    /**
      * Execute operation on data in parallel.
      *
      * @param executorSvc Service for parallel execution.
@@ -10719,76 +10736,6 @@
 
             throw new IgniteCheckedException(error);
         }
-=======
-     * @param ctx Kernel context.
-     * @return Random alive server node.
-     */
-    public static ClusterNode randomServerNode(GridKernalContext ctx) {
-        Collection<ClusterNode> aliveNodes = ctx.discovery().aliveServerNodes();
-
-        int rndIdx = RND.nextInt(aliveNodes.size()) + 1;
-
-        int i = 0;
-        ClusterNode rndNode = null;
-
-        for (Iterator<ClusterNode> it = aliveNodes.iterator(); i < rndIdx && it.hasNext(); i++)
-            rndNode = it.next();
-
-        if (rndNode == null)
-            assert rndNode != null;
-
-        return rndNode;
-    }
-
-    /**
-     * @param executorSvc Service for parallel execution.
-     * @param srcDatas List of data for parallelization.
-     * @param consumer Logic for execution of on each item of data.
-     * @param errHnd Optionan error handler. If not {@code null}, an error of each item execution will be passed to
-     *      this handler. If error handler is not {@code null}, the exception will not be thrown from this method.
-     * @param <T> Type of data.
-     * @return List of (item, execution future) tuples.
-     * @throws IgniteCheckedException If parallel execution failed and {@code errHnd} is {@code null}.
-     */
-    public static <T> List<T2<T, Future<Object>>> doInParallel(
-        ExecutorService executorSvc,
-        Collection<T> srcDatas,
-        IgniteInClosureX<T> consumer,
-        @Nullable IgniteBiInClosure<T, Throwable> errHnd
-    ) throws IgniteCheckedException {
-        List<T2<T, Future<Object>>> consumerFutures = srcDatas.stream()
-            .map(item -> new T2<>(
-                item,
-                executorSvc.submit(() -> {
-                    consumer.apply(item);
-
-                    return null;
-                })))
-            .collect(Collectors.toList());
-
-        IgniteCheckedException composite = null;
-
-        for (T2<T, Future<Object>> tup : consumerFutures) {
-            try {
-                getUninterruptibly(tup.get2());
-            }
-            catch (ExecutionException e) {
-                if (errHnd != null)
-                    errHnd.apply(tup.get1(), e.getCause());
-                else {
-                    if (composite == null)
-                        composite = new IgniteCheckedException("Failed to execute one of the tasks " +
-                            "(see suppressed exception for details)");
-
-                    composite.addSuppressed(e.getCause());
-                }
-            }
-        }
-
-        if (composite != null)
-            throw composite;
-
-        return consumerFutures;
     }
 
     /**
@@ -10811,7 +10758,6 @@
 
         if (interrupted)
             Thread.currentThread().interrupt();
->>>>>>> 11716ded
     }
 
     /**
