/*
 * Licensed to the Apache Software Foundation (ASF) under one or more
 * contributor license agreements.  See the NOTICE file distributed with
 * this work for additional information regarding copyright ownership.
 * The ASF licenses this file to You under the Apache License, Version 2.0
 * (the "License"); you may not use this file except in compliance with
 * the License.  You may obtain a copy of the License at
 *
 *      http://www.apache.org/licenses/LICENSE-2.0
 *
 * Unless required by applicable law or agreed to in writing, software
 * distributed under the License is distributed on an "AS IS" BASIS,
 * WITHOUT WARRANTIES OR CONDITIONS OF ANY KIND, either express or implied.
 * See the License for the specific language governing permissions and
 * limitations under the License.
 */

package org.apache.ignite.spi.communication.tcp;

import java.io.IOException;
import java.io.InputStream;
import java.io.OutputStream;
import java.net.ConnectException;
import java.net.InetAddress;
import java.net.InetSocketAddress;
import java.net.SocketException;
import java.net.SocketTimeoutException;
import java.nio.ByteBuffer;
import java.nio.ByteOrder;
import java.nio.channels.SelectableChannel;
import java.nio.channels.SocketChannel;
import java.nio.channels.spi.AbstractInterruptibleChannel;
import java.util.ArrayList;
import java.util.Arrays;
import java.util.BitSet;
import java.util.Collection;
import java.util.Collections;
import java.util.HashMap;
import java.util.HashSet;
import java.util.LinkedHashSet;
import java.util.List;
import java.util.Map;
import java.util.Set;
import java.util.UUID;
import java.util.concurrent.BlockingQueue;
import java.util.concurrent.ConcurrentLinkedDeque;
import java.util.concurrent.ConcurrentMap;
import java.util.concurrent.CountDownLatch;
import java.util.concurrent.LinkedBlockingQueue;
import java.util.concurrent.TimeUnit;
import java.util.concurrent.atomic.AtomicBoolean;
import javax.net.ssl.SSLEngine;
import javax.net.ssl.SSLException;
import org.apache.ignite.Ignite;
import org.apache.ignite.IgniteCheckedException;
import org.apache.ignite.IgniteClientDisconnectedException;
import org.apache.ignite.IgniteException;
import org.apache.ignite.IgniteLogger;
import org.apache.ignite.IgniteSystemProperties;
import org.apache.ignite.cluster.ClusterNode;
import org.apache.ignite.configuration.AddressResolver;
import org.apache.ignite.configuration.IgniteConfiguration;
import org.apache.ignite.events.DiscoveryEvent;
import org.apache.ignite.events.Event;
import org.apache.ignite.failure.FailureContext;
import org.apache.ignite.failure.FailureType;
import org.apache.ignite.internal.IgniteClientDisconnectedCheckedException;
import org.apache.ignite.internal.IgniteEx;
import org.apache.ignite.internal.IgniteInternalFuture;
import org.apache.ignite.internal.IgniteInterruptedCheckedException;
import org.apache.ignite.internal.IgniteKernal;
import org.apache.ignite.internal.cluster.ClusterTopologyCheckedException;
import org.apache.ignite.internal.managers.discovery.IgniteDiscoverySpi;
import org.apache.ignite.internal.managers.eventstorage.GridLocalEventListener;
import org.apache.ignite.internal.managers.eventstorage.HighPriorityListener;
import org.apache.ignite.internal.util.GridConcurrentFactory;
import org.apache.ignite.internal.util.GridSpinReadWriteLock;
import org.apache.ignite.internal.util.future.GridFinishedFuture;
import org.apache.ignite.internal.util.future.GridFutureAdapter;
import org.apache.ignite.internal.util.future.IgniteFutureImpl;
import org.apache.ignite.internal.util.ipc.IpcEndpoint;
import org.apache.ignite.internal.util.ipc.IpcToNioAdapter;
import org.apache.ignite.internal.util.ipc.shmem.IpcOutOfSystemResourcesException;
import org.apache.ignite.internal.util.ipc.shmem.IpcSharedMemoryServerEndpoint;
import org.apache.ignite.internal.util.lang.IgniteInClosure2X;
import org.apache.ignite.internal.util.nio.GridCommunicationClient;
import org.apache.ignite.internal.util.nio.GridConnectionBytesVerifyFilter;
import org.apache.ignite.internal.util.nio.GridDirectParser;
import org.apache.ignite.internal.util.nio.GridNioCodecFilter;
import org.apache.ignite.internal.util.nio.GridNioFilter;
import org.apache.ignite.internal.util.nio.GridNioMessageReaderFactory;
import org.apache.ignite.internal.util.nio.GridNioMessageTracker;
import org.apache.ignite.internal.util.nio.GridNioMessageWriterFactory;
import org.apache.ignite.internal.util.nio.GridNioRecoveryDescriptor;
import org.apache.ignite.internal.util.nio.GridNioServer;
import org.apache.ignite.internal.util.nio.GridNioServerListener;
import org.apache.ignite.internal.util.nio.GridNioServerListenerAdapter;
import org.apache.ignite.internal.util.nio.GridNioSession;
import org.apache.ignite.internal.util.nio.GridNioSessionMetaKey;
import org.apache.ignite.internal.util.nio.GridShmemCommunicationClient;
import org.apache.ignite.internal.util.nio.GridTcpNioCommunicationClient;
import org.apache.ignite.internal.util.nio.ssl.BlockingSslHandler;
import org.apache.ignite.internal.util.nio.ssl.GridNioSslFilter;
import org.apache.ignite.internal.util.nio.ssl.GridSslMeta;
import org.apache.ignite.internal.util.typedef.CI1;
import org.apache.ignite.internal.util.typedef.CI2;
import org.apache.ignite.internal.util.typedef.F;
import org.apache.ignite.internal.util.typedef.X;
import org.apache.ignite.internal.util.typedef.internal.CU;
import org.apache.ignite.internal.util.typedef.internal.LT;
import org.apache.ignite.internal.util.typedef.internal.S;
import org.apache.ignite.internal.util.typedef.internal.U;
import org.apache.ignite.internal.util.worker.GridWorker;
import org.apache.ignite.lang.IgniteBiInClosure;
import org.apache.ignite.lang.IgniteBiTuple;
import org.apache.ignite.lang.IgniteFuture;
import org.apache.ignite.lang.IgniteInClosure;
import org.apache.ignite.lang.IgnitePredicate;
import org.apache.ignite.lang.IgniteProductVersion;
import org.apache.ignite.lang.IgniteRunnable;
import org.apache.ignite.lang.IgniteUuid;
import org.apache.ignite.plugin.extensions.communication.Message;
import org.apache.ignite.plugin.extensions.communication.MessageFactory;
import org.apache.ignite.plugin.extensions.communication.MessageFormatter;
import org.apache.ignite.plugin.extensions.communication.MessageReader;
import org.apache.ignite.plugin.extensions.communication.MessageWriter;
import org.apache.ignite.resources.IgniteInstanceResource;
import org.apache.ignite.resources.LoggerResource;
import org.apache.ignite.spi.IgnitePortProtocol;
import org.apache.ignite.spi.IgniteSpiAdapter;
import org.apache.ignite.spi.IgniteSpiConfiguration;
import org.apache.ignite.spi.IgniteSpiConsistencyChecked;
import org.apache.ignite.spi.IgniteSpiContext;
import org.apache.ignite.spi.IgniteSpiException;
import org.apache.ignite.spi.IgniteSpiMBeanAdapter;
import org.apache.ignite.spi.IgniteSpiMultipleInstancesSupport;
import org.apache.ignite.spi.IgniteSpiOperationTimeoutException;
import org.apache.ignite.spi.IgniteSpiOperationTimeoutHelper;
import org.apache.ignite.spi.IgniteSpiThread;
import org.apache.ignite.spi.IgniteSpiTimeoutObject;
import org.apache.ignite.spi.communication.CommunicationListener;
import org.apache.ignite.spi.communication.CommunicationSpi;
import org.apache.ignite.spi.communication.tcp.internal.ConnectionKey;
import org.apache.ignite.spi.communication.tcp.internal.TcpCommunicationConnectionCheckFuture;
import org.apache.ignite.spi.communication.tcp.internal.TcpCommunicationNodeConnectionCheckFuture;
import org.apache.ignite.spi.communication.tcp.messages.HandshakeMessage;
import org.apache.ignite.spi.communication.tcp.messages.HandshakeMessage2;
import org.apache.ignite.spi.communication.tcp.messages.NodeIdMessage;
import org.apache.ignite.spi.communication.tcp.messages.RecoveryLastReceivedMessage;
import org.apache.ignite.spi.discovery.DiscoverySpi;
import org.apache.ignite.spi.discovery.tcp.TcpDiscoverySpi;
import org.apache.ignite.thread.IgniteThread;
import org.jetbrains.annotations.Nullable;

import static org.apache.ignite.events.EventType.EVT_NODE_FAILED;
import static org.apache.ignite.events.EventType.EVT_NODE_LEFT;
import static org.apache.ignite.failure.FailureType.CRITICAL_ERROR;
import static org.apache.ignite.failure.FailureType.SYSTEM_WORKER_TERMINATION;
import static org.apache.ignite.internal.util.nio.GridNioSessionMetaKey.SSL_META;
import static org.apache.ignite.spi.communication.tcp.internal.TcpCommunicationConnectionCheckFuture.SES_FUT_META;
import static org.apache.ignite.spi.communication.tcp.messages.RecoveryLastReceivedMessage.ALREADY_CONNECTED;
import static org.apache.ignite.spi.communication.tcp.messages.RecoveryLastReceivedMessage.NEED_WAIT;
import static org.apache.ignite.spi.communication.tcp.messages.RecoveryLastReceivedMessage.NODE_STOPPING;

/**
 * <tt>TcpCommunicationSpi</tt> is default communication SPI which uses
 * TCP/IP protocol and Java NIO to communicate with other nodes.
 * <p>
 * To enable communication with other nodes, this SPI adds {@link #ATTR_ADDRS}
 * and {@link #ATTR_PORT} local node attributes (see {@link ClusterNode#attributes()}.
 * <p>
 * At startup, this SPI tries to start listening to local port specified by
 * {@link #setLocalPort(int)} method. If local port is occupied, then SPI will
 * automatically increment the port number until it can successfully bind for
 * listening. {@link #setLocalPortRange(int)} configuration parameter controls
 * maximum number of ports that SPI will try before it fails. Port range comes
 * very handy when starting multiple grid nodes on the same machine or even
 * in the same VM. In this case all nodes can be brought up without a single
 * change in configuration.
 * <p>
 * This SPI caches connections to remote nodes so it does not have to reconnect every
 * time a message is sent. By default, idle connections are kept active for
 * {@link #DFLT_IDLE_CONN_TIMEOUT} period and then are closed. Use
 * {@link #setIdleConnectionTimeout(long)} configuration parameter to configure
 * you own idle connection timeout.
 * <h1 class="header">Failure Detection</h1>
 * Configuration defaults (see Configuration section below and
 * {@link IgniteConfiguration#getFailureDetectionTimeout()}) for details) are chosen to make possible for
 * communication SPI work reliably on most of hardware and virtual deployments, but this has made failure detection
 * time worse.
 * <p>
 * If it's needed to tune failure detection then it's highly recommended to do this using
 * {@link IgniteConfiguration#setFailureDetectionTimeout(long)}. This failure timeout automatically controls the
 * following parameters: {@link #getConnectTimeout()}, {@link #getMaxConnectTimeout()},
 * {@link #getReconnectCount()}. If any of those parameters is set explicitly, then the failure timeout setting will be
 * ignored.
 * <p>
 * If it's required to perform advanced settings of failure detection and
 * {@link IgniteConfiguration#getFailureDetectionTimeout()} is unsuitable then various {@code TcpCommunicationSpi}
 * configuration parameters may be used.
 * <h1 class="header">Configuration</h1>
 * <h2 class="header">Mandatory</h2>
 * This SPI has no mandatory configuration parameters.
 * <h2 class="header">Optional</h2>
 * The following configuration parameters are optional:
 * <ul>
 * <li>Node local IP address (see {@link #setLocalAddress(String)})</li>
 * <li>Node local port number (see {@link #setLocalPort(int)})</li>
 * <li>Local port range (see {@link #setLocalPortRange(int)}</li>
 * <li>Connections per node (see {@link #setConnectionsPerNode(int)})</li>
 * <li>Idle connection timeout (see {@link #setIdleConnectionTimeout(long)})</li>
 * <li>Direct or heap buffer allocation (see {@link #setDirectBuffer(boolean)})</li>
 * <li>Direct or heap buffer allocation for sending (see {@link #setDirectSendBuffer(boolean)})</li>
 * <li>Count of selectors and selector threads for NIO server (see {@link #setSelectorsCount(int)})</li>
 * <li>{@code TCP_NODELAY} socket option for sockets (see {@link #setTcpNoDelay(boolean)})</li>
 * <li>Message queue limit (see {@link #setMessageQueueLimit(int)})</li>
 * <li>Connect timeout (see {@link #setConnectTimeout(long)})</li>
 * <li>Maximum connect timeout (see {@link #setMaxConnectTimeout(long)})</li>
 * <li>Reconnect attempts count (see {@link #setReconnectCount(int)})</li>
 * <li>Socket receive buffer size (see {@link #setSocketReceiveBuffer(int)})</li>
 * <li>Socket send buffer size (see {@link #setSocketSendBuffer(int)})</li>
 * <li>Socket write timeout (see {@link #setSocketWriteTimeout(long)})</li>
 * <li>Number of received messages after which acknowledgment is sent (see {@link #setAckSendThreshold(int)})</li>
 * <li>Maximum number of unacknowledged messages (see {@link #setUnacknowledgedMessagesBufferSize(int)})</li>
 * </ul>
 * <h2 class="header">Java Example</h2>
 * TcpCommunicationSpi is used by default and should be explicitly configured
 * only if some SPI configuration parameters need to be overridden.
 * <pre name="code" class="java">
 * TcpCommunicationSpi commSpi = new TcpCommunicationSpi();
 *
 * // Override local port.
 * commSpi.setLocalPort(4321);
 *
 * IgniteConfiguration cfg = new IgniteConfiguration();
 *
 * // Override default communication SPI.
 * cfg.setCommunicationSpi(commSpi);
 *
 * // Start grid.
 * Ignition.start(cfg);
 * </pre>
 * <h2 class="header">Spring Example</h2>
 * TcpCommunicationSpi can be configured from Spring XML configuration file:
 * <pre name="code" class="xml">
 * &lt;bean id="grid.custom.cfg" class="org.apache.ignite.configuration.IgniteConfiguration" singleton="true"&gt;
 *         ...
 *         &lt;property name="communicationSpi"&gt;
 *             &lt;bean class="org.apache.ignite.spi.communication.tcp.TcpCommunicationSpi"&gt;
 *                 &lt;!-- Override local port. --&gt;
 *                 &lt;property name="localPort" value="4321"/&gt;
 *             &lt;/bean&gt;
 *         &lt;/property&gt;
 *         ...
 * &lt;/bean&gt;
 * </pre>
 * <p>
 * <img src="http://ignite.apache.org/images/spring-small.png">
 * <br>
 * For information about Spring framework visit <a href="http://www.springframework.org/">www.springframework.org</a>
 * @see CommunicationSpi
 */
@IgniteSpiMultipleInstancesSupport(true)
@IgniteSpiConsistencyChecked(optional = false)
public class TcpCommunicationSpi extends IgniteSpiAdapter implements CommunicationSpi<Message> {
    /** IPC error message. */
    public static final String OUT_OF_RESOURCES_TCP_MSG = "Failed to allocate shared memory segment " +
        "(switching to TCP, may be slower).";

    /** Node attribute that is mapped to node IP addresses (value is <tt>comm.tcp.addrs</tt>). */
    public static final String ATTR_ADDRS = "comm.tcp.addrs";

    /** Node attribute that is mapped to node host names (value is <tt>comm.tcp.host.names</tt>). */
    public static final String ATTR_HOST_NAMES = "comm.tcp.host.names";

    /** Node attribute that is mapped to node port number (value is <tt>comm.tcp.port</tt>). */
    public static final String ATTR_PORT = "comm.tcp.port";

    /** Node attribute that is mapped to node port number (value is <tt>comm.shmem.tcp.port</tt>). */
    public static final String ATTR_SHMEM_PORT = "comm.shmem.tcp.port";

    /** Node attribute that is mapped to node's external addresses (value is <tt>comm.tcp.ext-addrs</tt>). */
    public static final String ATTR_EXT_ADDRS = "comm.tcp.ext-addrs";

    /** */
    public static final String ATTR_PAIRED_CONN = "comm.tcp.pairedConnection";

    /** Default port which node sets listener to (value is <tt>47100</tt>). */
    public static final int DFLT_PORT = 47100;

    /** Default port which node sets listener for shared memory connections (value is <tt>48100</tt>). */
    public static final int DFLT_SHMEM_PORT = -1;

    /** Default idle connection timeout (value is <tt>10</tt>min). */
    public static final long DFLT_IDLE_CONN_TIMEOUT = 10 * 60_000;

    /** Default socket send and receive buffer size. */
    public static final int DFLT_SOCK_BUF_SIZE = 32 * 1024;

    /** Default connection timeout (value is <tt>5000</tt>ms). */
    public static final long DFLT_CONN_TIMEOUT = 5000;

    /** Default Maximum connection timeout (value is <tt>600,000</tt>ms). */
    public static final long DFLT_MAX_CONN_TIMEOUT = 10 * 60 * 1000;

    /** Default reconnect attempts count (value is <tt>10</tt>). */
    public static final int DFLT_RECONNECT_CNT = 10;

    /** Default message queue limit per connection (for incoming and outgoing . */
    public static final int DFLT_MSG_QUEUE_LIMIT = GridNioServer.DFLT_SEND_QUEUE_LIMIT;

    /**
     * Default count of selectors for TCP server equals to
     * {@code "Math.max(4, Runtime.getRuntime().availableProcessors() / 2)"}.
     */
    public static final int DFLT_SELECTORS_CNT = Math.max(4, Runtime.getRuntime().availableProcessors() / 2);

    /**
     * Version when client is ready to wait to connect to server (could be needed when client tries to open connection
     * before it starts being visible for server)
     */
    private static final IgniteProductVersion VERSION_SINCE_CLIENT_COULD_WAIT_TO_CONNECT = IgniteProductVersion.fromString("2.1.4");

    /** Connection index meta for session. */
    public static final int CONN_IDX_META = GridNioSessionMetaKey.nextUniqueKey();

    /** Message tracker meta for session. */
    private static final int TRACKER_META = GridNioSessionMetaKey.nextUniqueKey();

    /**
     * Default local port range (value is <tt>100</tt>).
     * See {@link #setLocalPortRange(int)} for details.
     */
    public static final int DFLT_PORT_RANGE = 100;

    /** Default value for {@code TCP_NODELAY} socket option (value is <tt>true</tt>). */
    public static final boolean DFLT_TCP_NODELAY = true;

    /** Default value for {@code FILTER_REACHABLE_ADDRESSES} socket option (value is <tt>false</tt>). */
    public static final boolean DFLT_FILTER_REACHABLE_ADDRESSES = false;

    /** Default received messages threshold for sending ack. */
    public static final int DFLT_ACK_SND_THRESHOLD = 32;

    /** Default socket write timeout. */
    public static final long DFLT_SOCK_WRITE_TIMEOUT = 2000;

    /** Default connections per node. */
    public static final int DFLT_CONN_PER_NODE = 1;

    /** No-op runnable. */
    private static final IgniteRunnable NOOP = new IgniteRunnable() {
        @Override public void run() {
            // No-op.
        }
    };

    /** Node ID message type. */
    public static final short NODE_ID_MSG_TYPE = -1;

    /** Recovery last received ID message type. */
    public static final short RECOVERY_LAST_ID_MSG_TYPE = -2;

    /** Handshake message type. */
    public static final short HANDSHAKE_MSG_TYPE = -3;

    /** */
    private ConnectGateway connectGate;

    /** */
    private ConnectionPolicy connPlc;

    /** */
    private boolean enableForcibleNodeKill = IgniteSystemProperties
        .getBoolean(IgniteSystemProperties.IGNITE_ENABLE_FORCIBLE_NODE_KILL);

    /** */
    private boolean enableTroubleshootingLog = IgniteSystemProperties
        .getBoolean(IgniteSystemProperties.IGNITE_TROUBLESHOOTING_LOGGER);

    /** Server listener. */
    private final GridNioServerListener<Message> srvLsnr =
        new GridNioServerListenerAdapter<Message>() {
            @Override public void onSessionWriteTimeout(GridNioSession ses) {
                LT.warn(log,"Communication SPI session write timed out (consider increasing " +
                    "'socketWriteTimeout' " + "configuration property) [remoteAddr=" + ses.remoteAddress() +
                    ", writeTimeout=" + sockWriteTimeout + ']');

                if (log.isDebugEnabled())
                    log.debug("Closing communication SPI session on write timeout [remoteAddr=" + ses.remoteAddress() +
                        ", writeTimeout=" + sockWriteTimeout + ']');

                ses.close();
            }

            @Override public void onConnected(GridNioSession ses) {
                if (ses.accepted()) {
                    if (log.isInfoEnabled())
                        log.info("Accepted incoming communication connection [locAddr=" + ses.localAddress() +
                            ", rmtAddr=" + ses.remoteAddress() + ']');

                    if (log.isDebugEnabled())
                        log.debug("Sending local node ID to newly accepted session: " + ses);

                    try {
                        ses.sendNoFuture(nodeIdMessage(), null);
                    }
                    catch (IgniteCheckedException e) {
                        U.error(log, "Failed to send message: " + e, e);
                    }
                }
                else {
                    if (log.isInfoEnabled())
                        log.info("Established outgoing communication connection [locAddr=" + ses.localAddress() +
                            ", rmtAddr=" + ses.remoteAddress() + ']');
                }
            }

            @Override public void onDisconnected(GridNioSession ses, @Nullable Exception e) {
                ConnectionKey connId = ses.meta(CONN_IDX_META);

                if (connId != null) {
                    if (connId.dummy())
                        return;

                    UUID id = connId.nodeId();

                    GridCommunicationClient[] nodeClients = clients.get(id);

                    if (nodeClients != null) {
                        for (GridCommunicationClient client : nodeClients) {
                            if (client instanceof GridTcpNioCommunicationClient &&
                                ((GridTcpNioCommunicationClient)client).session() == ses) {
                                client.close();

                                removeNodeClient(id, client);
                            }
                        }
                    }

                    if (!stopping) {
                        GridNioRecoveryDescriptor outDesc = ses.outRecoveryDescriptor();

                        if (outDesc != null) {
                            if (outDesc.nodeAlive(getSpiContext().node(id))) {
                                if (!outDesc.messagesRequests().isEmpty()) {
                                    if (log.isDebugEnabled())
                                        log.debug("Session was closed but there are unacknowledged messages, " +
                                            "will try to reconnect [rmtNode=" + outDesc.node().id() + ']');

                                    DisconnectedSessionInfo disconnectData =
                                        new DisconnectedSessionInfo(outDesc, connId.connectionIndex());

                                    commWorker.addProcessDisconnectRequest(disconnectData);
                                }
                            }
                            else
                                outDesc.onNodeLeft();
                        }
                    }

                    CommunicationListener<Message> lsnr0 = lsnr;

                    if (lsnr0 != null)
                        lsnr0.onDisconnected(id);
                }
            }

            /**
             * @param ses Session.
             * @param msg Message.
             */
            private void onFirstMessage(final GridNioSession ses, Message msg) {
                UUID sndId;

                ConnectionKey connKey;

                if (msg instanceof NodeIdMessage) {
                    sndId = U.bytesToUuid(((NodeIdMessage)msg).nodeIdBytes(), 0);
                    connKey = new ConnectionKey(sndId, 0, -1);
                }
                else {
                    assert msg instanceof HandshakeMessage : msg;

                    HandshakeMessage msg0 = (HandshakeMessage)msg;

                    sndId = ((HandshakeMessage)msg).nodeId();
                    connKey = new ConnectionKey(sndId, msg0.connectionIndex(), msg0.connectCount());
                }

                if (log.isDebugEnabled())
                    log.debug("Remote node ID received: " + sndId);

                final ClusterNode rmtNode = getSpiContext().node(sndId);

                if (rmtNode == null) {
                    DiscoverySpi discoverySpi = ignite().configuration().getDiscoverySpi();

                    boolean unknownNode = true;

                    if (discoverySpi instanceof TcpDiscoverySpi) {
                        TcpDiscoverySpi tcpDiscoverySpi = (TcpDiscoverySpi) discoverySpi;

                        ClusterNode node0 = tcpDiscoverySpi.getNode0(sndId);

                        if (node0 != null) {
                            assert node0.isClient() : node0;

                            if (node0.version().compareTo(VERSION_SINCE_CLIENT_COULD_WAIT_TO_CONNECT) >= 0)
                                unknownNode = false;
                        }
                    }
                    else if (discoverySpi instanceof IgniteDiscoverySpi)
                        unknownNode = !((IgniteDiscoverySpi) discoverySpi).knownNode(sndId);

                    if (unknownNode) {
                        U.warn(log, "Close incoming connection, unknown node [nodeId=" + sndId + ", ses=" + ses + ']');

                        ses.close();
                    }
                    else {
                        ses.send(new RecoveryLastReceivedMessage(NEED_WAIT)).listen(new CI1<IgniteInternalFuture<?>>() {
                            @Override public void apply(IgniteInternalFuture<?> fut) {
                                ses.close();
                            }
                        });
                    }

                    return;
                }

                final ConnectionKey old = ses.addMeta(CONN_IDX_META, connKey);

                assert old == null;

                ClusterNode locNode = getSpiContext().localNode();

                if (ses.remoteAddress() == null)
                    return;

                assert msg instanceof HandshakeMessage : msg;

                HandshakeMessage msg0 = (HandshakeMessage)msg;

                if (log.isDebugEnabled())
                    log.debug("Received handshake message [locNodeId=" + locNode.id() + ", rmtNodeId=" + sndId +
                        ", msg=" + msg0 + ']');

                if (usePairedConnections(rmtNode)) {
                    final GridNioRecoveryDescriptor recoveryDesc = inRecoveryDescriptor(rmtNode, connKey);

                    ConnectClosureNew c = new ConnectClosureNew(ses, recoveryDesc, rmtNode);

                    boolean reserve = recoveryDesc.tryReserve(msg0.connectCount(), c);

                    if (reserve)
                        connectedNew(recoveryDesc, ses, true);
                    else {
                        if (c.failed) {
                            ses.send(new RecoveryLastReceivedMessage(ALREADY_CONNECTED));

                            closeStaleConnections(connKey);
                        }
                    }
                }
                else {
                    assert connKey.connectionIndex() >= 0 : connKey;

                    GridCommunicationClient[] curClients = clients.get(sndId);

                    GridCommunicationClient oldClient =
                        curClients != null && connKey.connectionIndex() < curClients.length ?
                            curClients[connKey.connectionIndex()] :
                            null;

                    boolean hasShmemClient = false;

                    if (oldClient != null) {
                        if (oldClient instanceof GridTcpNioCommunicationClient) {
                            if (log.isInfoEnabled())
                                log.info("Received incoming connection when already connected " +
                                    "to this node, rejecting [locNode=" + locNode.id() +
                                    ", rmtNode=" + sndId + ']');

                            ses.send(new RecoveryLastReceivedMessage(ALREADY_CONNECTED));

                            closeStaleConnections(connKey);

                            return;
                        }
                        else {
                            assert oldClient instanceof GridShmemCommunicationClient;

                            hasShmemClient = true;
                        }
                    }

                    GridFutureAdapter<GridCommunicationClient> fut = new GridFutureAdapter<>();

                    GridFutureAdapter<GridCommunicationClient> oldFut = clientFuts.putIfAbsent(connKey, fut);

                    final GridNioRecoveryDescriptor recoveryDesc = inRecoveryDescriptor(rmtNode, connKey);

                    if (oldFut == null) {
                        curClients = clients.get(sndId);

                        oldClient = curClients != null && connKey.connectionIndex() < curClients.length ?
                            curClients[connKey.connectionIndex()] : null;

                        if (oldClient != null) {
                            if (oldClient instanceof GridTcpNioCommunicationClient) {
                                assert oldClient.connectionIndex() == connKey.connectionIndex() : oldClient;

                                if (log.isInfoEnabled())
                                    log.info("Received incoming connection when already connected " +
                                        "to this node, rejecting [locNode=" + locNode.id() +
                                        ", rmtNode=" + sndId + ']');

                                ses.send(new RecoveryLastReceivedMessage(ALREADY_CONNECTED));

                                closeStaleConnections(connKey);

                                fut.onDone(oldClient);

                                return;
                            }
                            else {
                                assert oldClient instanceof GridShmemCommunicationClient;

                                hasShmemClient = true;
                            }
                        }

                        boolean reserved = recoveryDesc.tryReserve(msg0.connectCount(),
                            new ConnectClosure(ses, recoveryDesc, rmtNode, connKey, msg0, !hasShmemClient, fut));

                        if (log.isDebugEnabled())
                            log.debug("Received incoming connection from remote node " +
                            "[rmtNode=" + rmtNode.id() + ", reserved=" + reserved +
                                ", recovery=" + recoveryDesc + ']');

                        if (reserved) {
                            try {
                                GridTcpNioCommunicationClient client =
                                    connected(recoveryDesc, ses, rmtNode, msg0.received(), true, !hasShmemClient);

                                fut.onDone(client);
                            }
                            finally {
                                clientFuts.remove(connKey, fut);
                            }
                        }
                    }
                    else {
                        if (oldFut instanceof ConnectFuture && locNode.order() < rmtNode.order()) {
                            if (log.isInfoEnabled()) {
                                log.info("Received incoming connection from remote node while " +
                                "connecting to this node, rejecting [locNode=" + locNode.id() +
                                ", locNodeOrder=" + locNode.order() + ", rmtNode=" + rmtNode.id() +
                                ", rmtNodeOrder=" + rmtNode.order() + ']');
                            }

                            ses.send(new RecoveryLastReceivedMessage(ALREADY_CONNECTED));
                        }
                        else {
                            // The code below causes a race condition between shmem and TCP (see IGNITE-1294)
                            boolean reserved = recoveryDesc.tryReserve(msg0.connectCount(),
                                new ConnectClosure(ses, recoveryDesc, rmtNode, connKey, msg0, !hasShmemClient, fut));

                            if (reserved)
                                connected(recoveryDesc, ses, rmtNode, msg0.received(), true, !hasShmemClient);
                        }
                    }
                }
            }

            /**
             * @param connKey Connection key.
             */
            private void closeStaleConnections(ConnectionKey connKey) {
                for (GridNioSession ses0 : nioSrvr.sessions()) {
                    ConnectionKey key0 = ses0.meta(CONN_IDX_META);

                    if (ses0.accepted() && key0 != null &&
                        key0.nodeId().equals(connKey.nodeId()) &&
                        key0.connectionIndex() == connKey.connectionIndex() &&
                        key0.connectCount() < connKey.connectCount())
                        ses0.close();
                }
            }

            @Override public void onMessageSent(GridNioSession ses, Message msg) {
                ConnectionKey connKey = ses.meta(CONN_IDX_META);

                if (connKey != null) {
                    UUID nodeId = connKey.nodeId();

                    metricsLsnr.onMessageSent(msg, nodeId);
                }
            }

            @Override public void onMessage(final GridNioSession ses, Message msg) {
                ConnectionKey connKey = ses.meta(CONN_IDX_META);

                if (connKey == null) {
                    assert ses.accepted() : ses;

                    if (!connectGate.tryEnter()) {
                        if (log.isDebugEnabled())
                            log.debug("Close incoming connection, failed to enter gateway.");

                        ses.send(new RecoveryLastReceivedMessage(NODE_STOPPING)).listen(new CI1<IgniteInternalFuture<?>>() {
                            @Override public void apply(IgniteInternalFuture<?> fut) {
                                ses.close();
                            }
                        });

                        return;
                    }

                    try {
                        onFirstMessage(ses, msg);
                    }
                    finally {
                        connectGate.leave();
                    }
                }
                else {
                    if (msg instanceof RecoveryLastReceivedMessage) {
                        metricsLsnr.onMessageReceived(msg, connKey.nodeId());

                        GridNioRecoveryDescriptor recovery = ses.outRecoveryDescriptor();

                        if (recovery != null) {
                            RecoveryLastReceivedMessage msg0 = (RecoveryLastReceivedMessage)msg;

                            if (log.isDebugEnabled()) {
                                log.debug("Received recovery acknowledgement [rmtNode=" + connKey.nodeId() +
                                    ", connIdx=" + connKey.connectionIndex() +
                                    ", rcvCnt=" + msg0.received() + ']');
                            }

                            recovery.ackReceived(msg0.received());
                        }

                        return;
                    }
                    else {
                        GridNioRecoveryDescriptor recovery = ses.inRecoveryDescriptor();

                        if (recovery != null) {
                            long rcvCnt = recovery.onReceived();

                            if (rcvCnt % ackSndThreshold == 0) {
                                if (log.isDebugEnabled()) {
                                    log.debug("Send recovery acknowledgement [rmtNode=" + connKey.nodeId() +
                                        ", connIdx=" + connKey.connectionIndex() +
                                        ", rcvCnt=" + rcvCnt + ']');
                                }

                                ses.systemMessage(new RecoveryLastReceivedMessage(rcvCnt));

                                recovery.lastAcknowledged(rcvCnt);
                            }
                        }
                        else if (connKey.dummy()) {
                            assert msg instanceof NodeIdMessage : msg;

                            TcpCommunicationNodeConnectionCheckFuture fut = ses.meta(SES_FUT_META);

                            assert fut != null : msg;

                            fut.onConnected(U.bytesToUuid(((NodeIdMessage)msg).nodeIdBytes(), 0));

                            nioSrvr.closeFromWorkerThread(ses);

                            return;
                        }
                    }

                    metricsLsnr.onMessageReceived(msg, connKey.nodeId());

                    IgniteRunnable c;

                    if (msgQueueLimit > 0) {
                        GridNioMessageTracker tracker = ses.meta(TRACKER_META);

                        if (tracker == null) {
                            GridNioMessageTracker old = ses.addMeta(TRACKER_META, tracker =
                                new GridNioMessageTracker(ses, msgQueueLimit));

                            assert old == null;
                        }

                        tracker.onMessageReceived();

                        c = tracker;
                    }
                    else
                        c = NOOP;

                    notifyListener(connKey.nodeId(), msg, c);
                }
            }

            /** {@inheritDoc} */
            @Override public void onFailure(FailureType failureType, Throwable failure) {
                if (ignite instanceof IgniteEx)
                    ((IgniteEx)ignite).context().failure().process(new FailureContext(failureType, failure));
            }

            /**
             * @param recovery Recovery descriptor.
             * @param ses Session.
             * @param node Node.
             * @param rcvCnt Number of received messages.
             * @param sndRes If {@code true} sends response for recovery handshake.
             * @param createClient If {@code true} creates NIO communication client.
             * @return Client.
             */
            private GridTcpNioCommunicationClient connected(
                GridNioRecoveryDescriptor recovery,
                GridNioSession ses,
                ClusterNode node,
                long rcvCnt,
                boolean sndRes,
                boolean createClient) {
                ConnectionKey connKey = ses.meta(CONN_IDX_META);

                assert connKey != null && connKey.connectionIndex() >= 0 : connKey;
                assert !usePairedConnections(node);

                recovery.onHandshake(rcvCnt);

                ses.inRecoveryDescriptor(recovery);
                ses.outRecoveryDescriptor(recovery);

                nioSrvr.resend(ses);

                try {
                    if (sndRes)
                        nioSrvr.sendSystem(ses, new RecoveryLastReceivedMessage(recovery.received()));
                }
                catch (IgniteCheckedException e) {
                    U.error(log, "Failed to send message: " + e, e);
                }

                recovery.onConnected();

                GridTcpNioCommunicationClient client = null;

                if (createClient) {
                    client = new GridTcpNioCommunicationClient(connKey.connectionIndex(), ses, log);

                    addNodeClient(node, connKey.connectionIndex(), client);
                }

                return client;
            }

            /**
             * @param recovery Recovery descriptor.
             * @param ses Session.
             * @param sndRes If {@code true} sends response for recovery handshake.
             */
            private void connectedNew(
                GridNioRecoveryDescriptor recovery,
                GridNioSession ses,
                boolean sndRes) {
                try {
                    ses.inRecoveryDescriptor(recovery);

                    if (sndRes)
                        nioSrvr.sendSystem(ses, new RecoveryLastReceivedMessage(recovery.received()));

                    recovery.onConnected();
                }
                catch (IgniteCheckedException e) {
                    U.error(log, "Failed to send message: " + e, e);
                }
            }

            /**
             *
             */
            class ConnectClosureNew implements IgniteInClosure<Boolean> {
                /** */
                private static final long serialVersionUID = 0L;

                /** */
                private final GridNioSession ses;

                /** */
                private final GridNioRecoveryDescriptor recoveryDesc;

                /** */
                private final ClusterNode rmtNode;

                /** */
                private boolean failed;

                /**
                 * @param ses Incoming session.
                 * @param recoveryDesc Recovery descriptor.
                 * @param rmtNode Remote node.
                 */
                ConnectClosureNew(GridNioSession ses,
                    GridNioRecoveryDescriptor recoveryDesc,
                    ClusterNode rmtNode) {
                    this.ses = ses;
                    this.recoveryDesc = recoveryDesc;
                    this.rmtNode = rmtNode;
                }

                /** {@inheritDoc} */
                @Override public void apply(Boolean success) {
                    try {
                        failed = !success;

                        if (success) {
                            IgniteInClosure<IgniteInternalFuture<?>> lsnr = new IgniteInClosure<IgniteInternalFuture<?>>() {
                                @Override public void apply(IgniteInternalFuture<?> msgFut) {
                                    try {
                                        msgFut.get();

                                        connectedNew(recoveryDesc, ses, false);
                                    }
                                    catch (IgniteCheckedException e) {
                                        if (log.isDebugEnabled())
                                            log.debug("Failed to send recovery handshake " +
                                                    "[rmtNode=" + rmtNode.id() + ", err=" + e + ']');

                                        recoveryDesc.release();
                                    }
                                }
                            };

                            nioSrvr.sendSystem(ses, new RecoveryLastReceivedMessage(recoveryDesc.received()), lsnr);
                        }
                        else
                            nioSrvr.sendSystem(ses, new RecoveryLastReceivedMessage(ALREADY_CONNECTED));
                    }
                    catch (IgniteCheckedException e) {
                        U.error(log, "Failed to send message: " + e, e);
                    }
                }
            }

            /**
             *
             */
            @SuppressWarnings("PackageVisibleInnerClass")
            class ConnectClosure implements IgniteInClosure<Boolean> {
                /** */
                private static final long serialVersionUID = 0L;

                /** */
                private final GridNioSession ses;

                /** */
                private final GridNioRecoveryDescriptor recoveryDesc;

                /** */
                private final ClusterNode rmtNode;

                /** */
                private final HandshakeMessage msg;

                /** */
                private final GridFutureAdapter<GridCommunicationClient> fut;

                /** */
                private final boolean createClient;

                /** */
                private final ConnectionKey connKey;

                /**
                 * @param ses Incoming session.
                 * @param recoveryDesc Recovery descriptor.
                 * @param rmtNode Remote node.
                 * @param connKey Connection key.
                 * @param msg Handshake message.
                 * @param createClient If {@code true} creates NIO communication client..
                 * @param fut Connect future.
                 */
                ConnectClosure(GridNioSession ses,
                    GridNioRecoveryDescriptor recoveryDesc,
                    ClusterNode rmtNode,
                    ConnectionKey connKey,
                    HandshakeMessage msg,
                    boolean createClient,
                    GridFutureAdapter<GridCommunicationClient> fut) {
                    this.ses = ses;
                    this.recoveryDesc = recoveryDesc;
                    this.rmtNode = rmtNode;
                    this.connKey = connKey;
                    this.msg = msg;
                    this.createClient = createClient;
                    this.fut = fut;
                }

                /** {@inheritDoc} */
                @Override public void apply(Boolean success) {
                    if (success) {
                        try {
                            IgniteInClosure<IgniteInternalFuture<?>> lsnr = new IgniteInClosure<IgniteInternalFuture<?>>() {
                                @Override public void apply(IgniteInternalFuture<?> msgFut) {
                                    try {
                                        msgFut.get();

                                        GridTcpNioCommunicationClient client =
                                                connected(recoveryDesc, ses, rmtNode, msg.received(), false, createClient);

                                        fut.onDone(client);
                                    }
                                    catch (IgniteCheckedException e) {
                                        if (log.isDebugEnabled())
                                            log.debug("Failed to send recovery handshake " +
                                                    "[rmtNode=" + rmtNode.id() + ", err=" + e + ']');

                                        recoveryDesc.release();

                                        fut.onDone();
                                    }
                                    finally {
                                        clientFuts.remove(connKey, fut);
                                    }
                                }
                            };

                            nioSrvr.sendSystem(ses, new RecoveryLastReceivedMessage(recoveryDesc.received()), lsnr);
                        }
                        catch (IgniteCheckedException e) {
                            U.error(log, "Failed to send message: " + e, e);
                        }
                    }
                    else {
                        try {
                            fut.onDone();
                        }
                        finally {
                            clientFuts.remove(connKey, fut);
                        }
                    }
                }
            }
        };

    /** Logger. */
    @LoggerResource
    private IgniteLogger log;

    /** Logger. */
    @LoggerResource(categoryName = "org.apache.ignite.internal.diagnostic")
    private IgniteLogger diagnosticLog;

    /** Local IP address. */
    private String locAddr;

    /** Complex variable that represents this node IP address. */
    private volatile InetAddress locHost;

    /** Local port which node uses. */
    private int locPort = DFLT_PORT;

    /** Local port range. */
    private int locPortRange = DFLT_PORT_RANGE;

    /** Local port which node uses to accept shared memory connections. */
    private int shmemPort = DFLT_SHMEM_PORT;

    /** Allocate direct buffer or heap buffer. */
    private boolean directBuf = true;

    /** Allocate direct buffer or heap buffer. */
    private boolean directSndBuf;

    /** Idle connection timeout. */
    private long idleConnTimeout = DFLT_IDLE_CONN_TIMEOUT;

    /** Connect timeout. */
    private long connTimeout = DFLT_CONN_TIMEOUT;

    /** Maximum connect timeout. */
    private long maxConnTimeout = DFLT_MAX_CONN_TIMEOUT;

    /** Reconnect attempts count. */
    @SuppressWarnings({"FieldAccessedSynchronizedAndUnsynchronized"})
    private int reconCnt = DFLT_RECONNECT_CNT;

    /** Socket send buffer. */
    private int sockSndBuf = DFLT_SOCK_BUF_SIZE;

    /** Socket receive buffer. */
    private int sockRcvBuf = DFLT_SOCK_BUF_SIZE;

    /** Message queue limit. */
    private int msgQueueLimit = DFLT_MSG_QUEUE_LIMIT;

    /** Slow client queue limit. */
    private int slowClientQueueLimit;

    /** NIO server. */
    private GridNioServer<Message> nioSrvr;

    /** Shared memory server. */
    private IpcSharedMemoryServerEndpoint shmemSrv;

    /** */
    private boolean usePairedConnections;

    /** */
    private int connectionsPerNode = DFLT_CONN_PER_NODE;

    /** {@code TCP_NODELAY} option value for created sockets. */
    private boolean tcpNoDelay = DFLT_TCP_NODELAY;

    /** {@code FILTER_REACHABLE_ADDRESSES} option value for created sockets. */
    private boolean filterReachableAddresses = DFLT_FILTER_REACHABLE_ADDRESSES;

    /** Number of received messages after which acknowledgment is sent. */
    private int ackSndThreshold = DFLT_ACK_SND_THRESHOLD;

    /** Maximum number of unacknowledged messages. */
    private int unackedMsgsBufSize;

    /** Socket write timeout. */
    private long sockWriteTimeout = DFLT_SOCK_WRITE_TIMEOUT;

    /** Recovery and idle clients handler. */
    private CommunicationWorker commWorker;

    /** Shared memory accept worker. */
    private ShmemAcceptWorker shmemAcceptWorker;

    /** Shared memory workers. */
    private final Collection<ShmemWorker> shmemWorkers = new ConcurrentLinkedDeque<>();

    /** Clients. */
    private final ConcurrentMap<UUID, GridCommunicationClient[]> clients = GridConcurrentFactory.newMap();

    /** SPI listener. */
    private volatile CommunicationListener<Message> lsnr;

    /** Bound port. */
    private int boundTcpPort = -1;

    /** Bound port for shared memory server. */
    private int boundTcpShmemPort = -1;

    /** Count of selectors to use in TCP server. */
    private int selectorsCnt = DFLT_SELECTORS_CNT;

    /**
     * Defines how many non-blocking {@code selector.selectNow()} should be made before
     * falling into {@code selector.select(long)} in NIO server. Long value. Default is {@code 0}.
     * Can be set to {@code Long.MAX_VALUE} so selector threads will never block.
     */
    private long selectorSpins = IgniteSystemProperties.getLong("IGNITE_SELECTOR_SPINS", 0L);

    /** Address resolver. */
    private AddressResolver addrRslvr;

    /** Context initialization latch. */
    private final CountDownLatch ctxInitLatch = new CountDownLatch(1);

    /** Stopping flag (set to {@code true} when SPI gets stopping signal). */
    private volatile boolean stopping;

    /** Statistics. */
    private final TcpCommunicationMetricsListener metricsLsnr = new TcpCommunicationMetricsListener();

    /** Client connect futures. */
    private final ConcurrentMap<ConnectionKey, GridFutureAdapter<GridCommunicationClient>> clientFuts =
        GridConcurrentFactory.newMap();

    /** */
    private final ConcurrentMap<ConnectionKey, GridNioRecoveryDescriptor> recoveryDescs = GridConcurrentFactory.newMap();

    /** */
    private final ConcurrentMap<ConnectionKey, GridNioRecoveryDescriptor> outRecDescs = GridConcurrentFactory.newMap();

    /** */
    private final ConcurrentMap<ConnectionKey, GridNioRecoveryDescriptor> inRecDescs = GridConcurrentFactory.newMap();

    /** */
    private final GridLocalEventListener discoLsnr = new DiscoveryListener();

    /**
     * @return {@code True} if ssl enabled.
     */
    private boolean isSslEnabled() {
        return ignite.configuration().getSslContextFactory() != null;
    }

    /**
     * Sets address resolver.
     *
     * @param addrRslvr Address resolver.
     * @return {@code this} for chaining.
     */
    @IgniteSpiConfiguration(optional = true)
    public TcpCommunicationSpi setAddressResolver(AddressResolver addrRslvr) {
        // Injection should not override value already set by Spring or user.
        if (this.addrRslvr == null)
            this.addrRslvr = addrRslvr;

        return this;
    }

    /**
     * Injects resources.
     *
     * @param ignite Ignite.
     */
    @IgniteInstanceResource
    @Override protected void injectResources(Ignite ignite) {
        super.injectResources(ignite);

        if (ignite != null) {
            setAddressResolver(ignite.configuration().getAddressResolver());
            setLocalAddress(ignite.configuration().getLocalHost());
        }
    }

    /**
     * Sets local host address for socket binding. Note that one node could have
     * additional addresses beside the loopback one. This configuration
     * parameter is optional.
     *
     * @param locAddr IP address. Default value is any available local
     *      IP address.
     * @return {@code this} for chaining.
     */
    @IgniteSpiConfiguration(optional = true)
    public TcpCommunicationSpi setLocalAddress(String locAddr) {
        // Injection should not override value already set by Spring or user.
        if (this.locAddr == null)
            this.locAddr = locAddr;

        return this;
    }

    /**
     * See {@link #setLocalAddress(String)}.
     *
     * @return Grid node IP address.
     */
    public String getLocalAddress() {
        return locAddr;
    }

    /**
     * Sets local port for socket binding.
     * <p>
     * If not provided, default value is {@link #DFLT_PORT}.
     *
     * @param locPort Port number.
     * @return {@code this} for chaining.
     */
    @IgniteSpiConfiguration(optional = true)
    public TcpCommunicationSpi setLocalPort(int locPort) {
        this.locPort = locPort;

        return this;
    }

    /**
     * See {@link #setLocalPort(int)}.
     *
     * @return Port number.
     */
    public int getLocalPort() {
        return locPort;
    }

    /**
     * Sets local port range for local host ports (value must greater than or equal to <tt>0</tt>).
     * If provided local port (see {@link #setLocalPort(int)}} is occupied,
     * implementation will try to increment the port number for as long as it is less than
     * initial value plus this range.
     * <p>
     * If port range value is <tt>0</tt>, then implementation will try bind only to the port provided by
     * {@link #setLocalPort(int)} method and fail if binding to this port did not succeed.
     * <p>
     * Local port range is very useful during development when more than one grid nodes need to run
     * on the same physical machine.
     * <p>
     * If not provided, default value is {@link #DFLT_PORT_RANGE}.
     *
     * @param locPortRange New local port range.
     * @return {@code this} for chaining.
     */
    @IgniteSpiConfiguration(optional = true)
    public TcpCommunicationSpi setLocalPortRange(int locPortRange) {
        this.locPortRange = locPortRange;

        return this;
    }

    /**
     * See {@link #setLocalPortRange(int)}.
     *
     * @return Local Port range.
     */
    public int getLocalPortRange() {
        return locPortRange;
    }

    /**
     * See {@link #setUsePairedConnections(boolean)}.
     *
     * @return {@code true} to use paired connections and {@code false} otherwise.
     */
    public boolean isUsePairedConnections() {
        return usePairedConnections;
    }

    /**
     * Set this to {@code true} if {@code TcpCommunicationSpi} should
     * maintain connection for outgoing and incoming messages separately.
     * In this case total number of connections between local and each remote node
     * is {@link #getConnectionsPerNode()} * 2.
     * <p>
     * Set this to {@code false} if each connection of {@link #getConnectionsPerNode()}
     * should be used for outgoing and incoming messages. In this case total number
     * of connections between local and each remote node is {@link #getConnectionsPerNode()}.
     * <p>
     * Default is {@code false}.
     *
     * @param usePairedConnections {@code true} to use paired connections and {@code false} otherwise.
     * @see #getConnectionsPerNode()
     * @return {@code this} for chaining.
     */
    public TcpCommunicationSpi setUsePairedConnections(boolean usePairedConnections) {
        this.usePairedConnections = usePairedConnections;

        return this;
    }

    /**
     * Sets number of connections to each remote node. if {@link #isUsePairedConnections()}
     * is {@code true} then number of connections is doubled and half is used for incoming and
     * half for outgoing messages.
     *
     * @param maxConnectionsPerNode Number of connections per node.
     * @see #isUsePairedConnections()
     * @return {@code this} for chaining.
     */
    public TcpCommunicationSpi setConnectionsPerNode(int maxConnectionsPerNode) {
        this.connectionsPerNode = maxConnectionsPerNode;

        return this;
    }

    /**
     * See {@link #setConnectionsPerNode(int)}.
     *
     *  @return Number of connections per node.
     */
    public int getConnectionsPerNode() {
        return connectionsPerNode;
    }

    /**
     * Sets local port to accept shared memory connections.
     * <p>
     * If set to {@code -1} shared memory communication will be disabled.
     * <p>
     * If not provided, default value is {@link #DFLT_SHMEM_PORT}.
     *
     * @param shmemPort Port number.
     * @return {@code this} for chaining.
     */
    @IgniteSpiConfiguration(optional = true)
    public TcpCommunicationSpi setSharedMemoryPort(int shmemPort) {
        this.shmemPort = shmemPort;

        return this;
    }

    /**
     * See {@link #setSharedMemoryPort(int)}.
     *
     * @return Port number.
     */
    public int getSharedMemoryPort() {
        return shmemPort;
    }

    /**
     * Sets maximum idle connection timeout upon which a connection
     * to client will be closed.
     * <p>
     * If not provided, default value is {@link #DFLT_IDLE_CONN_TIMEOUT}.
     *
     * @param idleConnTimeout Maximum idle connection time.
     * @return {@code this} for chaining.
     */
    @IgniteSpiConfiguration(optional = true)
    public TcpCommunicationSpi setIdleConnectionTimeout(long idleConnTimeout) {
        this.idleConnTimeout = idleConnTimeout;

        return this;
    }

    /**
     * See {@link #setIdleConnectionTimeout(long)}.
     *
     * @return Maximum idle connection time.
     */
    public long getIdleConnectionTimeout() {
        return idleConnTimeout;
    }

    /**
     * See {@link #setSocketWriteTimeout(long)}.
     *
     * @return Socket write timeout for TCP connections.
     */
    public long getSocketWriteTimeout() {
        return sockWriteTimeout;
    }

    /**
     * Sets socket write timeout for TCP connection. If message can not be written to
     * socket within this time then connection is closed and reconnect is attempted.
     * <p>
     * Default to {@link #DFLT_SOCK_WRITE_TIMEOUT}.
     *
     * @param sockWriteTimeout Socket write timeout for TCP connection.
     * @return {@code this} for chaining.
     */
    @IgniteSpiConfiguration(optional = true)
    public TcpCommunicationSpi setSocketWriteTimeout(long sockWriteTimeout) {
        this.sockWriteTimeout = sockWriteTimeout;

        return this;
    }

    /**
     * See {@link #setAckSendThreshold(int)}.
     *
     * @return Number of received messages after which acknowledgment is sent.
     */
    public int getAckSendThreshold() {
        return ackSndThreshold;
    }

    /**
     * Sets number of received messages per connection to node after which acknowledgment message is sent.
     * <p>
     * Default to {@link #DFLT_ACK_SND_THRESHOLD}.
     *
     * @param ackSndThreshold Number of received messages after which acknowledgment is sent.
     * @return {@code this} for chaining.
     */
    @IgniteSpiConfiguration(optional = true)
    public TcpCommunicationSpi setAckSendThreshold(int ackSndThreshold) {
        this.ackSndThreshold = ackSndThreshold;

        return this;
    }

    /**
     * See {@link #setUnacknowledgedMessagesBufferSize(int)}.
     *
     * @return Maximum number of unacknowledged messages.
     */
    public int getUnacknowledgedMessagesBufferSize() {
        return unackedMsgsBufSize;
    }

    /**
     * Sets maximum number of stored unacknowledged messages per connection to node.
     * If number of unacknowledged messages exceeds this number then connection to node is
     * closed and reconnect is attempted.
     *
     * @param unackedMsgsBufSize Maximum number of unacknowledged messages.
     * @return {@code this} for chaining.
     */
    @IgniteSpiConfiguration(optional = true)
    public TcpCommunicationSpi setUnacknowledgedMessagesBufferSize(int unackedMsgsBufSize) {
        this.unackedMsgsBufSize = unackedMsgsBufSize;

        return this;
    }

    /**
     * Sets connect timeout used when establishing connection
     * with remote nodes.
     * <p>
     * {@code 0} is interpreted as infinite timeout.
     * <p>
     * If not provided, default value is {@link #DFLT_CONN_TIMEOUT}.
     * <p>
     * When this property is explicitly set {@link IgniteConfiguration#getFailureDetectionTimeout()} is ignored.
     *
     * @param connTimeout Connect timeout.
     * @return {@code this} for chaining.
     */
    @IgniteSpiConfiguration(optional = true)
    public TcpCommunicationSpi setConnectTimeout(long connTimeout) {
        this.connTimeout = connTimeout;

        failureDetectionTimeoutEnabled(false);

        return this;
    }

    /**
     * See {@link #setConnectTimeout(long)}.
     *
     * @return Connect timeout.
     */public long getConnectTimeout() {
        return connTimeout;
    }

    /**
     * Sets maximum connect timeout. If handshake is not established within connect timeout,
     * then SPI tries to repeat handshake procedure with increased connect timeout.
     * Connect timeout can grow till maximum timeout value,
     * if maximum timeout value is reached then the handshake is considered as failed.
     * <p>
     * {@code 0} is interpreted as infinite timeout.
     * <p>
     * If not provided, default value is {@link #DFLT_MAX_CONN_TIMEOUT}.
     * <p>
     * When this property is explicitly set {@link IgniteConfiguration#getFailureDetectionTimeout()} is ignored.
     *
     * @param maxConnTimeout Maximum connect timeout.
     * @return {@code this} for chaining.
     */
    @IgniteSpiConfiguration(optional = true)
    public TcpCommunicationSpi setMaxConnectTimeout(long maxConnTimeout) {
        this.maxConnTimeout = maxConnTimeout;

        failureDetectionTimeoutEnabled(false);

        return this;
    }

    /**
     * Gets maximum connect timeout.
     *
     * @return Maximum connect timeout.
     */
    public long getMaxConnectTimeout() {
        return maxConnTimeout;
    }

    /**
     * Sets maximum number of reconnect attempts used when establishing connection
     * with remote nodes.
     * <p>
     * If not provided, default value is {@link #DFLT_RECONNECT_CNT}.
     * <p>
     * When this property is explicitly set {@link IgniteConfiguration#getFailureDetectionTimeout()} is ignored.
     *
     * @param reconCnt Maximum number of reconnection attempts.
     * @return {@code this} for chaining.
     */
    @IgniteSpiConfiguration(optional = true)
    public TcpCommunicationSpi setReconnectCount(int reconCnt) {
        this.reconCnt = reconCnt;

        failureDetectionTimeoutEnabled(false);

        return this;
    }

    /**
     * Gets maximum number of reconnect attempts used when establishing connection
     * with remote nodes.
     *
     * @return Reconnects count.
     */
    public int getReconnectCount() {
        return reconCnt;
    }

    /**
     * Sets flag to allocate direct or heap buffer in SPI.
     * If value is {@code true}, then SPI will use {@link ByteBuffer#allocateDirect(int)} call.
     * Otherwise, SPI will use {@link ByteBuffer#allocate(int)} call.
     * <p>
     * If not provided, default value is {@code true}.
     *
     * @param directBuf Flag indicates to allocate direct or heap buffer in SPI.
     * @return {@code this} for chaining.
     */
    @IgniteSpiConfiguration(optional = true)
    public TcpCommunicationSpi setDirectBuffer(boolean directBuf) {
        this.directBuf = directBuf;

        return this;
    }

    /**
     * Gets flag that indicates whether direct or heap allocated buffer is used.
     *
     * @return Flag that indicates whether direct or heap allocated buffer is used.
     */
    public boolean isDirectBuffer() {
        return directBuf;
    }

    /**
     * Gets flag defining whether direct send buffer should be used.
     *
     * @return {@code True} if direct buffers should be used.
     */
    public boolean isDirectSendBuffer() {
        return directSndBuf;
    }

    /**
     * Sets whether to use direct buffer for sending.
     *
     * If not provided default is {@code false}.
     *
     * @param directSndBuf {@code True} to use direct buffers for send.
     * @return {@code this} for chaining.
     */
    @IgniteSpiConfiguration(optional = true)
    public TcpCommunicationSpi setDirectSendBuffer(boolean directSndBuf) {
        this.directSndBuf = directSndBuf;

        return this;
    }

    /**
     * Sets the count of selectors te be used in TCP server.
     * <p/>
     * If not provided, default value is {@link #DFLT_SELECTORS_CNT}.
     *
     * @param selectorsCnt Selectors count.
     * @return {@code this} for chaining.
     */
    @IgniteSpiConfiguration(optional = true)
    public TcpCommunicationSpi setSelectorsCount(int selectorsCnt) {
        this.selectorsCnt = selectorsCnt;

        return this;
    }

    /**
     * See {@link #setSelectorsCount(int)}.
     *
     * @return Count of selectors in TCP server.
     */
    public int getSelectorsCount() {
        return selectorsCnt;
    }

    /**
     * See {@link #setSelectorSpins(long)}.
     *
     * @return Selector thread busy-loop iterations.
     */
    public long getSelectorSpins() {
        return selectorSpins;
    }

    /**
     * Defines how many non-blocking {@code selector.selectNow()} should be made before
     * falling into {@code selector.select(long)} in NIO server. Long value. Default is {@code 0}.
     * Can be set to {@code Long.MAX_VALUE} so selector threads will never block.
     *
     * @param selectorSpins Selector thread busy-loop iterations.
     * @return {@code this} for chaining.
     */
    public TcpCommunicationSpi setSelectorSpins(long selectorSpins) {
        this.selectorSpins = selectorSpins;

        return this;
    }

    /**
     * Sets value for {@code TCP_NODELAY} socket option. Each
     * socket will be opened using provided value.
     * <p>
     * Setting this option to {@code true} disables Nagle's algorithm
     * for socket decreasing latency and delivery time for small messages.
     * <p>
     * For systems that work under heavy network load it is advisable to
     * set this value to {@code false}.
     * <p>
     * If not provided, default value is {@link #DFLT_TCP_NODELAY}.
     *
     * @param tcpNoDelay {@code True} to disable TCP delay.
     * @return {@code this} for chaining.
     */
    @IgniteSpiConfiguration(optional = true)
    public TcpCommunicationSpi setTcpNoDelay(boolean tcpNoDelay) {
        this.tcpNoDelay = tcpNoDelay;

        return this;
    }

    /**
     * Gets value for {@code TCP_NODELAY} socket option.
     *
     * @return {@code True} if TCP delay is disabled.
     */
    public boolean isTcpNoDelay() {
        return tcpNoDelay;
    }

    /**
     * Gets value for {@code FILTER_REACHABLE_ADDRESSES} socket option.
     *
     * @return {@code True} if needed to filter reachable addresses.
     */
    public boolean isFilterReachableAddresses() {
        return filterReachableAddresses;
    }

    /**
     * Setting this option to {@code true} enables filter for reachable
     * addresses on creating tcp client.
     * <p>
     * Usually its advised to set this value to {@code false}.
     * <p>
     * If not provided, default value is {@link #DFLT_FILTER_REACHABLE_ADDRESSES}.
     *
     * @param filterReachableAddresses {@code True} to filter reachable addresses.
     * @return {@code this} for chaining.
     */
    @IgniteSpiConfiguration(optional = true)
    public TcpCommunicationSpi setFilterReachableAddresses(boolean filterReachableAddresses) {
        this.filterReachableAddresses = filterReachableAddresses;

        return this;
    }

    /**
     * Sets receive buffer size for sockets created or accepted by this SPI.
     * <p>
     * If not provided, default is {@link #DFLT_SOCK_BUF_SIZE}.
     *
     * @param sockRcvBuf Socket receive buffer size.
     * @return {@code this} for chaining.
     */
    @IgniteSpiConfiguration(optional = true)
    public TcpCommunicationSpi setSocketReceiveBuffer(int sockRcvBuf) {
        this.sockRcvBuf = sockRcvBuf;

        return this;
    }

    /**
     * See {@link #setSocketReceiveBuffer(int)}.
     *
     * @return Socket receive buffer size.
     */
    public int getSocketReceiveBuffer() {
        return sockRcvBuf;
    }

    /**
     * Sets send buffer size for sockets created or accepted by this SPI.
     * <p>
     * If not provided, default is {@link #DFLT_SOCK_BUF_SIZE}.
     *
     * @param sockSndBuf Socket send buffer size.
     * @return {@code this} for chaining.
     */
    @IgniteSpiConfiguration(optional = true)
    public TcpCommunicationSpi setSocketSendBuffer(int sockSndBuf) {
        this.sockSndBuf = sockSndBuf;

        return this;
    }

    /**
     * See {@link #setSocketSendBuffer(int)}.
     *
     * @return Socket send buffer size.
     */
    public int getSocketSendBuffer() {
        return sockSndBuf;
    }

    /**
     * Sets message queue limit for incoming and outgoing messages.
     * <p>
     * When set to positive number send queue is limited to the configured value.
     * {@code 0} disables the size limitations.
     * <p>
     * If not provided, default is {@link #DFLT_MSG_QUEUE_LIMIT}.
     *
     * @param msgQueueLimit Send queue size limit.
     * @return {@code this} for chaining.
     */
    @IgniteSpiConfiguration(optional = true)
    public TcpCommunicationSpi setMessageQueueLimit(int msgQueueLimit) {
        this.msgQueueLimit = msgQueueLimit;

        return this;
    }

    /**
     * Gets message queue limit for incoming and outgoing messages.
     *
     * @return Send queue size limit.
     */
    public int getMessageQueueLimit() {
        return msgQueueLimit;
    }

    /**
     * See {@link #setSlowClientQueueLimit(int)}.
     *
     * @return Slow client queue limit.
     */
    public int getSlowClientQueueLimit() {
        return slowClientQueueLimit;
    }

    /**
     * Sets slow client queue limit.
     * <p/>
     * When set to a positive number, communication SPI will monitor clients outbound message queue sizes and will drop
     * those clients whose queue exceeded this limit.
     * <p/>
     * Usually this value should be set to the same value as {@link #getMessageQueueLimit()} which controls
     * message back-pressure for server nodes. The default value for this parameter is {@code 0}
     * which means {@code unlimited}.
     *
     * @param slowClientQueueLimit Slow client queue limit.
     * @return {@code this} for chaining.
     */
    public TcpCommunicationSpi setSlowClientQueueLimit(int slowClientQueueLimit) {
        this.slowClientQueueLimit = slowClientQueueLimit;

        return this;
    }

    /** {@inheritDoc} */
    @Override public void setListener(CommunicationListener<Message> lsnr) {
        this.lsnr = lsnr;
    }

    /**
     * @return Listener.
     */
    public CommunicationListener getListener() {
        return lsnr;
    }

    /** {@inheritDoc} */
    @Override public int getSentMessagesCount() {
        return metricsLsnr.sentMessagesCount();
    }

    /** {@inheritDoc} */
    @Override public long getSentBytesCount() {
        return metricsLsnr.sentBytesCount();
    }

    /** {@inheritDoc} */
    @Override public int getReceivedMessagesCount() {
        return metricsLsnr.receivedMessagesCount();
    }

    /** {@inheritDoc} */
    @Override public long getReceivedBytesCount() {
        return metricsLsnr.receivedBytesCount();
    }

    /**
     * Gets received messages counts (grouped by type).
     *
     * @return Map containing message types and respective counts.
     */
    public Map<String, Long> getReceivedMessagesByType() {
        return metricsLsnr.receivedMessagesByType();
    }

    /**
     * Gets received messages counts (grouped by node).
     *
     * @return Map containing sender nodes and respective counts.
     */
    public Map<UUID, Long> getReceivedMessagesByNode() {
        return metricsLsnr.receivedMessagesByNode();
    }

    /**
     * Gets sent messages counts (grouped by type).
     *
     * @return Map containing message types and respective counts.
     */
    public Map<String, Long> getSentMessagesByType() {
        return metricsLsnr.sentMessagesByType();
    }

    /**
     * Gets sent messages counts (grouped by node).
     *
     * @return Map containing receiver nodes and respective counts.
     */
    public Map<UUID, Long> getSentMessagesByNode() {
        return metricsLsnr.sentMessagesByNode();
    }

    /** {@inheritDoc} */
    @Override public int getOutboundMessagesQueueSize() {
        GridNioServer<Message> srv = nioSrvr;

        return srv != null ? srv.outboundMessagesQueueSize() : 0;
    }

    /** {@inheritDoc} */
    @Override public void resetMetrics() {
        metricsLsnr.resetMetrics();
    }

    /**
     * @param nodeId Target node ID.
     * @return Future.
     */
    public IgniteInternalFuture<String> dumpNodeStatistics(final UUID nodeId) {
        StringBuilder sb = new StringBuilder("Communication SPI statistics [rmtNode=").append(nodeId).append(']').append(U.nl());

        dumpInfo(sb, nodeId);

        GridNioServer<Message> nioSrvr = this.nioSrvr;

        if (nioSrvr != null) {
            sb.append("NIO sessions statistics:");

            IgnitePredicate<GridNioSession> p = new IgnitePredicate<GridNioSession>() {
                @Override public boolean apply(GridNioSession ses) {
                    ConnectionKey connId = ses.meta(CONN_IDX_META);

                    return connId != null && nodeId.equals(connId.nodeId());
                }
            };

            return nioSrvr.dumpStats(sb.toString(), p);
        }
        else {
            sb.append(U.nl()).append("GridNioServer is null.");

            return new GridFinishedFuture<>(sb.toString());
        }
    }

    /**
     * Dumps SPI per-connection stats to logs.
     */
    public void dumpStats() {
        final IgniteLogger log = this.diagnosticLog;

        if (log != null) {
            StringBuilder sb = new StringBuilder();

            dumpInfo(sb, null);

            U.warn(log, sb.toString());

            GridNioServer<Message> nioSrvr = this.nioSrvr;

            if (nioSrvr != null) {
                nioSrvr.dumpStats().listen(new CI1<IgniteInternalFuture<String>>() {
                    @Override public void apply(IgniteInternalFuture<String> fut) {
                        try {
                            U.warn(log, fut.get());
                        }
                        catch (Exception e) {
                            U.error(log, "Failed to dump NIO server statistics: " + e, e);
                        }
                    }
                });
            }
        }
    }

    /**
     * @param sb Message builder.
     * @param dstNodeId Target node ID.
     */
    private void dumpInfo(StringBuilder sb, UUID dstNodeId) {
        sb.append("Communication SPI recovery descriptors: ").append(U.nl());

        for (Map.Entry<ConnectionKey, GridNioRecoveryDescriptor> entry : recoveryDescs.entrySet()) {
            GridNioRecoveryDescriptor desc = entry.getValue();

            if (dstNodeId != null && !dstNodeId.equals(entry.getKey().nodeId()))
                continue;

            sb.append("    [key=").append(entry.getKey())
                .append(", msgsSent=").append(desc.sent())
                .append(", msgsAckedByRmt=").append(desc.acked())
                .append(", msgsRcvd=").append(desc.received())
                .append(", lastAcked=").append(desc.lastAcknowledged())
                .append(", reserveCnt=").append(desc.reserveCount())
                .append(", descIdHash=").append(System.identityHashCode(desc))
                .append(']').append(U.nl());
        }

        for (Map.Entry<ConnectionKey, GridNioRecoveryDescriptor> entry : outRecDescs.entrySet()) {
            GridNioRecoveryDescriptor desc = entry.getValue();

            if (dstNodeId != null && !dstNodeId.equals(entry.getKey().nodeId()))
                continue;

            sb.append("    [key=").append(entry.getKey())
                .append(", msgsSent=").append(desc.sent())
                .append(", msgsAckedByRmt=").append(desc.acked())
                .append(", reserveCnt=").append(desc.reserveCount())
                .append(", connected=").append(desc.connected())
                .append(", reserved=").append(desc.reserved())
                .append(", descIdHash=").append(System.identityHashCode(desc))
                .append(']').append(U.nl());
        }

        for (Map.Entry<ConnectionKey, GridNioRecoveryDescriptor> entry : inRecDescs.entrySet()) {
            GridNioRecoveryDescriptor desc = entry.getValue();

            if (dstNodeId != null && !dstNodeId.equals(entry.getKey().nodeId()))
                continue;

            sb.append("    [key=").append(entry.getKey())
                .append(", msgsRcvd=").append(desc.received())
                .append(", lastAcked=").append(desc.lastAcknowledged())
                .append(", reserveCnt=").append(desc.reserveCount())
                .append(", connected=").append(desc.connected())
                .append(", reserved=").append(desc.reserved())
                .append(", handshakeIdx=").append(desc.handshakeIndex())
                .append(", descIdHash=").append(System.identityHashCode(desc))
                .append(']').append(U.nl());
        }

        sb.append("Communication SPI clients: ").append(U.nl());

        for (Map.Entry<UUID, GridCommunicationClient[]> entry : clients.entrySet()) {
            UUID clientNodeId = entry.getKey();

            if (dstNodeId != null && !dstNodeId.equals(clientNodeId))
                continue;

            GridCommunicationClient[] clients0 = entry.getValue();

            for (GridCommunicationClient client : clients0) {
                if (client != null) {
                    sb.append("    [node=").append(clientNodeId)
                        .append(", client=").append(client)
                        .append(']').append(U.nl());
                }
            }
        }
    }

    /** {@inheritDoc} */
    @Override public Map<String, Object> getNodeAttributes() throws IgniteSpiException {
        initFailureDetectionTimeout();

        assertParameter(locPort > 1023, "locPort > 1023");
        assertParameter(locPort <= 0xffff, "locPort < 0xffff");
        assertParameter(locPortRange >= 0, "locPortRange >= 0");
        assertParameter(idleConnTimeout > 0, "idleConnTimeout > 0");
        assertParameter(sockRcvBuf >= 0, "sockRcvBuf >= 0");
        assertParameter(sockSndBuf >= 0, "sockSndBuf >= 0");
        assertParameter(msgQueueLimit >= 0, "msgQueueLimit >= 0");
        assertParameter(shmemPort > 0 || shmemPort == -1, "shmemPort > 0 || shmemPort == -1");
        assertParameter(selectorsCnt > 0, "selectorsCnt > 0");
        assertParameter(connectionsPerNode > 0, "connectionsPerNode > 0");
        assertParameter(connectionsPerNode <= 1024, "connectionsPerNode <= 1024");

        if (!failureDetectionTimeoutEnabled()) {
            assertParameter(reconCnt > 0, "reconnectCnt > 0");
            assertParameter(connTimeout >= 0, "connTimeout >= 0");
            assertParameter(maxConnTimeout >= connTimeout, "maxConnTimeout >= connTimeout");
        }

        assertParameter(sockWriteTimeout >= 0, "sockWriteTimeout >= 0");
        assertParameter(ackSndThreshold > 0, "ackSndThreshold > 0");
        assertParameter(unackedMsgsBufSize >= 0, "unackedMsgsBufSize >= 0");

        if (unackedMsgsBufSize > 0) {
            assertParameter(unackedMsgsBufSize >= msgQueueLimit * 5,
                "Specified 'unackedMsgsBufSize' is too low, it should be at least 'msgQueueLimit * 5'.");

            assertParameter(unackedMsgsBufSize >= ackSndThreshold * 5,
                "Specified 'unackedMsgsBufSize' is too low, it should be at least 'ackSndThreshold * 5'.");
        }

        if (connectionsPerNode > 1) {
            connPlc = new ConnectionPolicy() {
                @Override public int connectionIndex() {
                    return (int)(U.safeAbs(Thread.currentThread().getId()) % connectionsPerNode);
                }
            };
        }
        else {
            connPlc = new ConnectionPolicy() {
                @Override public int connectionIndex() {
                    return 0;
                }
            };
        }

        try {
            locHost = U.resolveLocalHost(locAddr);
        }
        catch (IOException e) {
            throw new IgniteSpiException("Failed to initialize local address: " + locAddr, e);
        }

        try {
            shmemSrv = resetShmemServer();
        }
        catch (IgniteCheckedException e) {
            U.warn(log, "Failed to start shared memory communication server.", e);
        }

        try {
            // This method potentially resets local port to the value
            // local node was bound to.
            nioSrvr = resetNioServer();
        }
        catch (IgniteCheckedException e) {
            throw new IgniteSpiException("Failed to initialize TCP server: " + locHost, e);
        }

        // Set local node attributes.
        try {
            IgniteBiTuple<Collection<String>, Collection<String>> addrs = U.resolveLocalAddresses(locHost);

            Collection<InetSocketAddress> extAddrs = addrRslvr == null ? null :
                U.resolveAddresses(addrRslvr, F.flat(Arrays.asList(addrs.get1(), addrs.get2())), boundTcpPort);

            HashMap<String, Object> res = new HashMap<>(5);

            res.put(createSpiAttributeName(ATTR_ADDRS), addrs.get1());
            res.put(createSpiAttributeName(ATTR_HOST_NAMES), addrs.get2());
            res.put(createSpiAttributeName(ATTR_PORT), boundTcpPort);
            res.put(createSpiAttributeName(ATTR_SHMEM_PORT), boundTcpShmemPort >= 0 ? boundTcpShmemPort : null);
            res.put(createSpiAttributeName(ATTR_EXT_ADDRS), extAddrs);
            res.put(createSpiAttributeName(ATTR_PAIRED_CONN), usePairedConnections);

            return res;
        }
        catch (IOException | IgniteCheckedException e) {
            throw new IgniteSpiException("Failed to resolve local host to addresses: " + locHost, e);
        }
    }

    /**
     * @return Bound TCP server port.
     */
    public int boundPort() {
        return boundTcpPort;
    }

    /** {@inheritDoc} */
    @Override public void spiStart(String igniteInstanceName) throws IgniteSpiException {
        assert locHost != null;

        // Start SPI start stopwatch.
        startStopwatch();

        // Ack parameters.
        if (log.isDebugEnabled()) {
            log.debug(configInfo("locAddr", locAddr));
            log.debug(configInfo("locPort", locPort));
            log.debug(configInfo("locPortRange", locPortRange));
            log.debug(configInfo("idleConnTimeout", idleConnTimeout));
            log.debug(configInfo("directBuf", directBuf));
            log.debug(configInfo("directSendBuf", directSndBuf));
            log.debug(configInfo("selectorsCnt", selectorsCnt));
            log.debug(configInfo("tcpNoDelay", tcpNoDelay));
            log.debug(configInfo("sockSndBuf", sockSndBuf));
            log.debug(configInfo("sockRcvBuf", sockRcvBuf));
            log.debug(configInfo("shmemPort", shmemPort));
            log.debug(configInfo("msgQueueLimit", msgQueueLimit));
            log.debug(configInfo("connectionsPerNode", connectionsPerNode));

            if (failureDetectionTimeoutEnabled()) {
                log.debug(configInfo("connTimeout", connTimeout));
                log.debug(configInfo("maxConnTimeout", maxConnTimeout));
                log.debug(configInfo("reconCnt", reconCnt));
            }
            else
                log.debug(configInfo("failureDetectionTimeout", failureDetectionTimeout()));

            log.debug(configInfo("sockWriteTimeout", sockWriteTimeout));
            log.debug(configInfo("ackSndThreshold", ackSndThreshold));
            log.debug(configInfo("unackedMsgsBufSize", unackedMsgsBufSize));
        }

        if (!tcpNoDelay)
            U.quietAndWarn(log, "'TCP_NO_DELAY' for communication is off, which should be used with caution " +
                "since may produce significant delays with some scenarios.");

        if (slowClientQueueLimit > 0 && msgQueueLimit > 0 && slowClientQueueLimit >= msgQueueLimit) {
            U.quietAndWarn(log, "Slow client queue limit is set to a value greater than message queue limit " +
                "(slow client queue limit will have no effect) [msgQueueLimit=" + msgQueueLimit +
                ", slowClientQueueLimit=" + slowClientQueueLimit + ']');
        }

        if (msgQueueLimit == 0)
            U.quietAndWarn(log, "Message queue limit is set to 0 which may lead to " +
                "potential OOMEs when running cache operations in FULL_ASYNC or PRIMARY_SYNC modes " +
                "due to message queues growth on sender and receiver sides.");

        registerMBean(igniteInstanceName, new TcpCommunicationSpiMBeanImpl(this), TcpCommunicationSpiMBean.class);

        connectGate = new ConnectGateway();

        if (shmemSrv != null) {
            shmemAcceptWorker = new ShmemAcceptWorker(shmemSrv);

            new IgniteThread(shmemAcceptWorker).start();
        }

        nioSrvr.start();

        commWorker = new CommunicationWorker(igniteInstanceName, log);

        new IgniteSpiThread(igniteInstanceName, commWorker.name(), log) {
            @Override protected void body() {
                commWorker.run();
            }
        }.start();

        // Ack start.
        if (log.isDebugEnabled())
            log.debug(startInfo());
    }

    /** {@inheritDoc} }*/
    @Override public void onContextInitialized0(IgniteSpiContext spiCtx) throws IgniteSpiException {
        spiCtx.registerPort(boundTcpPort, IgnitePortProtocol.TCP);

        // SPI can start without shmem port.
        if (boundTcpShmemPort > 0)
            spiCtx.registerPort(boundTcpShmemPort, IgnitePortProtocol.TCP);

        spiCtx.addLocalEventListener(discoLsnr, EVT_NODE_LEFT, EVT_NODE_FAILED);

        ctxInitLatch.countDown();
    }

    /** {@inheritDoc} */
    @Override public IgniteSpiContext getSpiContext() {
        if (ctxInitLatch.getCount() > 0) {
            if (log.isDebugEnabled())
                log.debug("Waiting for context initialization.");

            try {
                U.await(ctxInitLatch);

                if (log.isDebugEnabled())
                    log.debug("Context has been initialized.");
            }
            catch (IgniteInterruptedCheckedException e) {
                U.warn(log, "Thread has been interrupted while waiting for SPI context initialization.", e);
            }
        }

        return super.getSpiContext();
    }

    /**
     * Recreates tpcSrvr socket instance.
     *
     * @return Server instance.
     * @throws IgniteCheckedException Thrown if it's not possible to create server.
     */
    private GridNioServer<Message> resetNioServer() throws IgniteCheckedException {
        if (boundTcpPort >= 0)
            throw new IgniteCheckedException("Tcp NIO server was already created on port " + boundTcpPort);

        IgniteCheckedException lastEx = null;

        // If configured TCP port is busy, find first available in range.
        int lastPort = locPortRange == 0 ? locPort : locPort + locPortRange - 1;

        for (int port = locPort; port <= lastPort; port++) {
            try {
                MessageFactory msgFactory = new MessageFactory() {
                    private MessageFactory impl;

                    @Nullable @Override public Message create(short type) {
                        if (impl == null)
                            impl = getSpiContext().messageFactory();

                        assert impl != null;

                        return impl.create(type);
                    }
                };

                GridNioMessageReaderFactory readerFactory = new GridNioMessageReaderFactory() {
                    private MessageFormatter formatter;

                    @Override public MessageReader reader(GridNioSession ses, MessageFactory msgFactory)
                        throws IgniteCheckedException {
                        if (formatter == null)
                            formatter = getSpiContext().messageFormatter();

                        assert formatter != null;

                        ConnectionKey key = ses.meta(CONN_IDX_META);

                        return key != null ? formatter.reader(key.nodeId(), msgFactory) : null;
                    }
                };

                GridNioMessageWriterFactory writerFactory = new GridNioMessageWriterFactory() {
                    private MessageFormatter formatter;

                    @Override public MessageWriter writer(GridNioSession ses) throws IgniteCheckedException {
                        if (formatter == null)
                            formatter = getSpiContext().messageFormatter();

                        assert formatter != null;

                        ConnectionKey key = ses.meta(CONN_IDX_META);

                        return key != null ? formatter.writer(key.nodeId()) : null;
                    }
                };

                GridDirectParser parser = new GridDirectParser(log.getLogger(GridDirectParser.class),
                    msgFactory,
                    readerFactory);

                IgnitePredicate<Message> skipRecoveryPred = new IgnitePredicate<Message>() {
                    @Override public boolean apply(Message msg) {
                        return msg instanceof RecoveryLastReceivedMessage;
                    }
                };

                boolean clientMode = Boolean.TRUE.equals(ignite.configuration().isClientMode());

                IgniteBiInClosure<GridNioSession, Integer> queueSizeMonitor =
                    !clientMode && slowClientQueueLimit > 0 ?
                    new CI2<GridNioSession, Integer>() {
                        @Override public void apply(GridNioSession ses, Integer qSize) {
                            checkClientQueueSize(ses, qSize);
                        }
                    } :
                    null;

                GridNioFilter[] filters;

                if (isSslEnabled()) {
                    GridNioSslFilter sslFilter =
                        new GridNioSslFilter(ignite.configuration().getSslContextFactory().create(),
                            true, ByteOrder.nativeOrder(), log);

                    sslFilter.directMode(true);

                    sslFilter.wantClientAuth(true);
                    sslFilter.needClientAuth(true);

                    filters = new GridNioFilter[] {
                        new GridNioCodecFilter(parser, log, true),
                        new GridConnectionBytesVerifyFilter(log),
                        sslFilter
                    };
                }
                else
                    filters = new GridNioFilter[] {
                        new GridNioCodecFilter(parser, log, true),
                        new GridConnectionBytesVerifyFilter(log)
                    };

                GridNioServer.Builder<Message> builder = GridNioServer.<Message>builder()
                    .address(locHost)
                    .port(port)
                    .listener(srvLsnr)
                    .logger(log)
                    .selectorCount(selectorsCnt)
                    .igniteInstanceName(igniteInstanceName)
                    .serverName("tcp-comm")
                    .tcpNoDelay(tcpNoDelay)
                    .directBuffer(directBuf)
                    .byteOrder(ByteOrder.nativeOrder())
                    .socketSendBufferSize(sockSndBuf)
                    .socketReceiveBufferSize(sockRcvBuf)
                    .sendQueueLimit(msgQueueLimit)
                    .directMode(true)
                    .metricsListener(metricsLsnr)
                    .writeTimeout(sockWriteTimeout)
                    .selectorSpins(selectorSpins)
                    .filters(filters)
                    .writerFactory(writerFactory)
                    .skipRecoveryPredicate(skipRecoveryPred)
                    .messageQueueSizeListener(queueSizeMonitor)
                    .readWriteSelectorsAssign(usePairedConnections);

                if (ignite instanceof IgniteEx) {
                    IgniteEx igniteEx = (IgniteEx)ignite;

                    builder.workerListener(igniteEx.context().workersRegistry());
                    builder.idlenessHandler(igniteEx.context().workersRegistry());
                }

                GridNioServer<Message> srvr = builder.build();

                boundTcpPort = port;

                // Ack Port the TCP server was bound to.
                if (log.isInfoEnabled()) {
                    log.info("Successfully bound communication NIO server to TCP port " +
                        "[port=" + boundTcpPort +
                        ", locHost=" + locHost +
                        ", selectorsCnt=" + selectorsCnt +
                        ", selectorSpins=" + srvr.selectorSpins() +
                        ", pairedConn=" + usePairedConnections + ']');
                }

                srvr.idleTimeout(idleConnTimeout);

                return srvr;
            }
            catch (IgniteCheckedException e) {
                if (X.hasCause(e, SSLException.class))
                    throw new IgniteSpiException("Failed to create SSL context. SSL factory: "
                        + ignite.configuration().getSslContextFactory() + '.', e);

                lastEx = e;

                if (log.isDebugEnabled())
                    log.debug("Failed to bind to local port (will try next port within range) [port=" + port +
                        ", locHost=" + locHost + ']');

                onException("Failed to bind to local port (will try next port within range) [port=" + port +
                    ", locHost=" + locHost + ']', e);
            }
        }

        // If free port wasn't found.
        throw new IgniteCheckedException("Failed to bind to any port within range [startPort=" + locPort +
            ", portRange=" + locPortRange + ", locHost=" + locHost + ']', lastEx);
    }

    /**
     * Creates new shared memory communication server.
     *
     * @return Server.
     * @throws IgniteCheckedException If failed.
     */
    @Nullable private IpcSharedMemoryServerEndpoint resetShmemServer() throws IgniteCheckedException {
        if (boundTcpShmemPort >= 0)
            throw new IgniteCheckedException("Shared memory server was already created on port " + boundTcpShmemPort);

        if (shmemPort == -1 || U.isWindows())
            return null;

        IgniteCheckedException lastEx = null;

        // If configured TCP port is busy, find first available in range.
        for (int port = shmemPort; port < shmemPort + locPortRange; port++) {
            try {
                IgniteConfiguration cfg = ignite.configuration();

                IpcSharedMemoryServerEndpoint srv =
                    new IpcSharedMemoryServerEndpoint(log, cfg.getNodeId(), igniteInstanceName, cfg.getWorkDirectory());

                srv.setPort(port);

                srv.omitOutOfResourcesWarning(true);

                srv.start();

                boundTcpShmemPort = port;

                // Ack Port the TCP server was bound to.
                if (log.isInfoEnabled())
                    log.info("Successfully bound shared memory communication to TCP port [port=" + boundTcpShmemPort +
                        ", locHost=" + locHost + ']');

                return srv;
            }
            catch (IgniteCheckedException e) {
                lastEx = e;

                if (log.isDebugEnabled())
                    log.debug("Failed to bind to local port (will try next port within range) [port=" + port +
                        ", locHost=" + locHost + ']');
            }
        }

        // If free port wasn't found.
        throw new IgniteCheckedException("Failed to bind shared memory communication to any port within range [startPort=" +
            locPort + ", portRange=" + locPortRange + ", locHost=" + locHost + ']', lastEx);
    }

    /** {@inheritDoc} */
    @Override public void spiStop() throws IgniteSpiException {
        assert stopping;

        unregisterMBean();

        // Stop TCP server.
        if (nioSrvr != null)
            nioSrvr.stop();

        U.cancel(commWorker);
        U.join(commWorker, log);

        U.cancel(shmemAcceptWorker);
        U.join(shmemAcceptWorker, log);

        U.cancel(shmemWorkers);
        U.join(shmemWorkers, log);

        shmemWorkers.clear();

        // Force closing on stop (safety).
        for (GridCommunicationClient[] clients0 : clients.values()) {
            for (GridCommunicationClient client : clients0) {
                if (client != null)
                    client.forceClose();
            }
        }

        // Clear resources.
        nioSrvr = null;
        commWorker = null;

        boundTcpPort = -1;

        // Ack stop.
        if (log.isDebugEnabled())
            log.debug(stopInfo());
    }

    /** {@inheritDoc} */
    @Override protected void onContextDestroyed0() {
        stopping = true;

        if (ctxInitLatch.getCount() > 0)
            // Safety.
            ctxInitLatch.countDown();

        if (connectGate != null)
            connectGate.stopped();

        getSpiContext().deregisterPorts();

        getSpiContext().removeLocalEventListener(discoLsnr);
    }

    /** {@inheritDoc} */
    @Override public void onClientDisconnected(IgniteFuture<?> reconnectFut) {
        connectGate.disconnected(reconnectFut);

        for (GridCommunicationClient[] clients0 : clients.values()) {
            for (GridCommunicationClient client : clients0) {
                if (client != null)
                    client.forceClose();
            }
        }

        IgniteClientDisconnectedCheckedException err = new IgniteClientDisconnectedCheckedException(reconnectFut,
            "Failed to connect client node disconnected.");

        for (GridFutureAdapter<GridCommunicationClient> clientFut : clientFuts.values())
            clientFut.onDone(err);

        recoveryDescs.clear();
        inRecDescs.clear();
        outRecDescs.clear();
    }

    /** {@inheritDoc} */
    @Override public void onClientReconnected(boolean clusterRestarted) {
        connectGate.reconnected();
    }

    /**
     * @param nodeId Left node ID.
     */
    void onNodeLeft(UUID nodeId) {
        assert nodeId != null;

        GridCommunicationClient[] clients0 = clients.remove(nodeId);

        if (clients0 != null) {
            for (GridCommunicationClient client : clients0) {
                if (client != null) {
                    if (log.isDebugEnabled())
                        log.debug("Forcing NIO client close since node has left [nodeId=" + nodeId +
                            ", client=" + client + ']');

                    client.forceClose();
                }
            }
        }
    }

    /** {@inheritDoc} */
    @Override protected void checkConfigurationConsistency0(IgniteSpiContext spiCtx, ClusterNode node, boolean starting)
        throws IgniteSpiException {
        // These attributes are set on node startup in any case, so we MUST receive them.
        checkAttributePresence(node, createSpiAttributeName(ATTR_ADDRS));
        checkAttributePresence(node, createSpiAttributeName(ATTR_HOST_NAMES));
        checkAttributePresence(node, createSpiAttributeName(ATTR_PORT));
    }

    /**
     * Checks that node has specified attribute and prints warning if it does not.
     *
     * @param node Node to check.
     * @param attrName Name of the attribute.
     */
    private void checkAttributePresence(ClusterNode node, String attrName) {
        if (node.attribute(attrName) == null)
            U.warn(log, "Remote node has inconsistent configuration (required attribute was not found) " +
                "[attrName=" + attrName + ", nodeId=" + node.id() +
                "spiCls=" + U.getSimpleName(TcpCommunicationSpi.class) + ']');
    }

    /** {@inheritDoc} */
    @Override public void sendMessage(ClusterNode node, Message msg) throws IgniteSpiException {
        sendMessage0(node, msg, null);
    }

    /**
     * @param nodes Nodes to check connection with.
     * @return Result future (each bit in result BitSet contains connection status to corresponding node).
     */
    public IgniteFuture<BitSet> checkConnection(List<ClusterNode> nodes) {
        TcpCommunicationConnectionCheckFuture fut = new TcpCommunicationConnectionCheckFuture(
            this,
            log.getLogger(TcpCommunicationConnectionCheckFuture.class),
            nioSrvr,
            nodes);

        long timeout = failureDetectionTimeoutEnabled() ? failureDetectionTimeout() : connTimeout;

        if (log.isInfoEnabled())
            log.info("Start check connection process [nodeCnt=" + nodes.size() + ", timeout=" + timeout + ']');

        fut.init(timeout);

        return new IgniteFutureImpl<>(fut);
    }

    /**
     * Sends given message to destination node. Note that characteristics of the
     * exchange such as durability, guaranteed delivery or error notification is
     * dependant on SPI implementation.
     *
     * @param node Destination node.
     * @param msg Message to send.
     * @param ackC Ack closure.
     * @throws org.apache.ignite.spi.IgniteSpiException Thrown in case of any error during sending the message.
     *      Note that this is not guaranteed that failed communication will result
     *      in thrown exception as this is dependant on SPI implementation.
     */
    public void sendMessage(ClusterNode node, Message msg, IgniteInClosure<IgniteException> ackC)
        throws IgniteSpiException {
        sendMessage0(node, msg, ackC);
    }

    /**
     * @param node Destination node.
     * @param msg Message to send.
     * @param ackC Ack closure.
     * @throws org.apache.ignite.spi.IgniteSpiException Thrown in case of any error during sending the message.
     *      Note that this is not guaranteed that failed communication will result
     *      in thrown exception as this is dependant on SPI implementation.
     */
    private void sendMessage0(ClusterNode node, Message msg, IgniteInClosure<IgniteException> ackC)
        throws IgniteSpiException {
        assert node != null;
        assert msg != null;

        if (log.isTraceEnabled())
            log.trace("Sending message with ack to node [node=" + node + ", msg=" + msg + ']');

        if (isLocalNodeDisconnected()) {
            throw new IgniteSpiException("Failed to send a message to remote node because local node has " +
                "been disconnected [rmtNodeId=" + node.id() + ']');
        }

        ClusterNode locNode = getLocalNode();

        if (locNode == null)
            throw new IgniteSpiException("Local node has not been started or fully initialized " +
                "[isStopping=" + getSpiContext().isStopping() + ']');

        if (node.id().equals(locNode.id()))
            notifyListener(node.id(), msg, NOOP);
        else {
            GridCommunicationClient client = null;

            int connIdx = connPlc.connectionIndex();

            try {
                boolean retry;

                do {
                    client = reserveClient(node, connIdx);

                    UUID nodeId = null;

                    if (!client.async())
                        nodeId = node.id();

                    retry = client.sendMessage(nodeId, msg, ackC);

                    client.release();

                    if (retry) {
                        removeNodeClient(node.id(), client);

                        ClusterNode node0 = getSpiContext().node(node.id());

                        if (node0 == null)
                            throw new IgniteCheckedException("Failed to send message to remote node " +
                                "(node has left the grid): " + node.id());
                    }

                    client = null;
                }
                while (retry);
            }
            catch (Throwable t) {
                log.error("Failed to send message to remote node [node=" + node + ", msg=" + msg + ']', t);

                if (t instanceof Error)
                    throw (Error)t;

                if (t instanceof RuntimeException)
                    throw (RuntimeException)t;

                throw new IgniteSpiException("Failed to send message to remote node: " + node, t);
            }
            finally {
                if (client != null && removeNodeClient(node.id(), client))
                    client.forceClose();
            }
        }
    }

    /**
     * @return {@code True} if local node in disconnected state.
     */
    private boolean isLocalNodeDisconnected() {
        boolean disconnected = false;

        if (ignite instanceof IgniteKernal)
            disconnected = ((IgniteKernal)ignite).context().clientDisconnected();

        return disconnected;
    }

    /**
     * @param nodeId Node ID.
     * @param rmvClient Client to remove.
     * @return {@code True} if client was removed.
     */
    private boolean removeNodeClient(UUID nodeId, GridCommunicationClient rmvClient) {
        for (;;) {
            GridCommunicationClient[] curClients = clients.get(nodeId);

            if (curClients == null || rmvClient.connectionIndex() >= curClients.length || curClients[rmvClient.connectionIndex()] != rmvClient)
                return false;

            GridCommunicationClient[] newClients = Arrays.copyOf(curClients, curClients.length);

            newClients[rmvClient.connectionIndex()] = null;

            if (clients.replace(nodeId, curClients, newClients))
                return true;
        }
    }

    /**
     * @param node Node.
     * @param connIdx Connection index.
     * @param addClient Client to add.
     */
    private void addNodeClient(ClusterNode node, int connIdx, GridCommunicationClient addClient) {
        assert connectionsPerNode > 0 : connectionsPerNode;
        assert connIdx == addClient.connectionIndex() : addClient;

        if (connIdx >= connectionsPerNode) {
            assert !usePairedConnections(node);

            return;
        }

        for (;;) {
            GridCommunicationClient[] curClients = clients.get(node.id());

            assert curClients == null || curClients[connIdx] == null : "Client already created [node=" + node.id() +
                ", connIdx=" + connIdx +
                ", client=" + addClient +
                ", oldClient=" + curClients[connIdx] + ']';

            GridCommunicationClient[] newClients;

            if (curClients == null) {
                newClients = new GridCommunicationClient[connectionsPerNode];
                newClients[connIdx] = addClient;

                if (clients.putIfAbsent(node.id(), newClients) == null)
                    break;
            }
            else {
                newClients = Arrays.copyOf(curClients, curClients.length);
                newClients[connIdx] = addClient;

                if (clients.replace(node.id(), curClients, newClients))
                    break;
            }
        }
    }

    /**
     * Returns existing or just created client to node.
     *
     * @param node Node to which client should be open.
     * @param connIdx Connection index.
     * @return The existing or just created client.
     * @throws IgniteCheckedException Thrown if any exception occurs.
     */
    private GridCommunicationClient reserveClient(ClusterNode node, int connIdx) throws IgniteCheckedException {
        assert node != null;
        assert (connIdx >= 0 && connIdx < connectionsPerNode) || !usePairedConnections(node) : connIdx;

        UUID nodeId = node.id();

        while (true) {
            GridCommunicationClient[] curClients = clients.get(nodeId);

            GridCommunicationClient client = curClients != null && connIdx < curClients.length ?
                curClients[connIdx] : null;

            if (client == null) {
                if (stopping)
                    throw new IgniteSpiException("Node is stopping.");

                // Do not allow concurrent connects.
                GridFutureAdapter<GridCommunicationClient> fut = new ConnectFuture();

                ConnectionKey connKey = new ConnectionKey(nodeId, connIdx, -1);

                GridFutureAdapter<GridCommunicationClient> oldFut = clientFuts.putIfAbsent(connKey, fut);

                if (oldFut == null) {
                    try {
                        GridCommunicationClient[] curClients0 = clients.get(nodeId);

                        GridCommunicationClient client0 = curClients0 != null && connIdx < curClients0.length ?
                            curClients0[connIdx] : null;

                        if (client0 == null) {
                            client0 = createNioClient(node, connIdx);

                            if (client0 != null) {
                                addNodeClient(node, connIdx, client0);

                                if (client0 instanceof GridTcpNioCommunicationClient) {
                                    GridTcpNioCommunicationClient tcpClient = ((GridTcpNioCommunicationClient)client0);

                                    if (tcpClient.session().closeTime() > 0 && removeNodeClient(nodeId, client0)) {
                                        if (log.isDebugEnabled())
                                            log.debug("Session was closed after client creation, will retry " +
                                                "[node=" + node + ", client=" + client0 + ']');

                                        client0 = null;
                                    }
                                }
                            }
                            else {
                                U.sleep(200);

                                if (getSpiContext().node(node.id()) == null)
                                    throw new ClusterTopologyCheckedException("Failed to send message " +
                                        "(node left topology): " + node);
                            }
                        }

                        fut.onDone(client0);
                    }
                    catch (Throwable e) {
                        fut.onDone(e);

                        if (e instanceof Error)
                            throw (Error)e;
                    }
                    finally {
                        clientFuts.remove(connKey, fut);
                    }
                }
                else
                    fut = oldFut;

                client = fut.get();

                if (client == null) {
                    if (isLocalNodeDisconnected())
                        throw new IgniteCheckedException("Unable to create TCP client due to local node disconnecting.");
                    else
                        continue;
                }

                if (getSpiContext().node(nodeId) == null) {
                    if (removeNodeClient(nodeId, client))
                        client.forceClose();

                    throw new IgniteSpiException("Destination node is not in topology: " + node.id());
                }
            }

            assert connIdx == client.connectionIndex() : client;

            if (client.reserve())
                return client;
            else
                // Client has just been closed by idle worker. Help it and try again.
                removeNodeClient(nodeId, client);
        }
    }

    /**
     * @param node Node to create client for.
     * @param connIdx Connection index.
     * @return Client.
     * @throws IgniteCheckedException If failed.
     */
    @Nullable private GridCommunicationClient createNioClient(ClusterNode node, int connIdx)
        throws IgniteCheckedException {
        assert node != null;

        Integer shmemPort = node.attribute(createSpiAttributeName(ATTR_SHMEM_PORT));

        ClusterNode locNode = getSpiContext().localNode();

        if (locNode == null)
            throw new IgniteCheckedException("Failed to create NIO client (local node is stopping)");

        if (log.isDebugEnabled())
            log.debug("Creating NIO client to node: " + node);

        // If remote node has shared memory server enabled and has the same set of MACs
        // then we are likely to run on the same host and shared memory communication could be tried.
        if (shmemPort != null && U.sameMacs(locNode, node)) {
            try {
                GridCommunicationClient client = createShmemClient(
                    node,
                    connIdx,
                    shmemPort);

                if (log.isDebugEnabled())
                    log.debug("Shmem client created: " + client);

                return client;
            }
            catch (IgniteCheckedException e) {
                if (e.hasCause(IpcOutOfSystemResourcesException.class))
                    // Has cause or is itself the IpcOutOfSystemResourcesException.
                    LT.warn(log, OUT_OF_RESOURCES_TCP_MSG);
                else if (getSpiContext().node(node.id()) != null)
                    LT.warn(log, e.getMessage());
                else if (log.isDebugEnabled())
                    log.debug("Failed to establish shared memory connection with local node (node has left): " +
                        node.id());
            }
        }

        connectGate.enter();

        try {
            GridCommunicationClient client = createTcpClient(node, connIdx);

            if (log.isDebugEnabled())
                log.debug("TCP client created: " + client);

            return client;
        }
        finally {
            connectGate.leave();
        }
    }

    /**
     * @param node Node.
     * @param port Port.
     * @param connIdx Connection index.
     * @return Client.
     * @throws IgniteCheckedException If failed.
     */
    @Nullable private GridCommunicationClient createShmemClient(ClusterNode node,
        int connIdx,
        Integer port) throws IgniteCheckedException {
        int attempt = 1;

        int connectAttempts = 1;

        long connTimeout0 = connTimeout;

        IgniteSpiOperationTimeoutHelper timeoutHelper = new IgniteSpiOperationTimeoutHelper(this,
            !node.isClient());

        while (true) {
            GridCommunicationClient client;

            try {
                client = new GridShmemCommunicationClient(
                    connIdx,
                    metricsLsnr,
                    port,
                    timeoutHelper.nextTimeoutChunk(connTimeout),
                    log,
                    getSpiContext().messageFormatter());
            }
            catch (IgniteCheckedException e) {
                if (timeoutHelper.checkFailureTimeoutReached(e))
                    throw e;

                // Reconnect for the second time, if connection is not established.
                if (connectAttempts < 2 && X.hasCause(e, ConnectException.class)) {
                    connectAttempts++;

                    continue;
                }

                throw e;
            }

            try {
                safeShmemHandshake(client, node.id(), timeoutHelper.nextTimeoutChunk(connTimeout0));
            }
            catch (HandshakeTimeoutException | IgniteSpiOperationTimeoutException e) {
                client.forceClose();

                if (failureDetectionTimeoutEnabled() && (e instanceof HandshakeTimeoutException ||
                    timeoutHelper.checkFailureTimeoutReached(e))) {
                    if (log.isDebugEnabled())
                        log.debug("Handshake timed out (failure threshold reached) [failureDetectionTimeout=" +
                            failureDetectionTimeout() + ", err=" + e.getMessage() + ", client=" + client + ']');

                    throw e;
                }

                assert !failureDetectionTimeoutEnabled();

                if (log.isDebugEnabled())
                    log.debug("Handshake timed out (will retry with increased timeout) [timeout=" + connTimeout0 +
                        ", err=" + e.getMessage() + ", client=" + client + ']');

                if (attempt == reconCnt || connTimeout0 > maxConnTimeout) {
                    if (log.isDebugEnabled())
                        log.debug("Handshake timedout (will stop attempts to perform the handshake) " +
                            "[timeout=" + connTimeout0 + ", maxConnTimeout=" + maxConnTimeout +
                            ", attempt=" + attempt + ", reconCnt=" + reconCnt +
                            ", err=" + e.getMessage() + ", client=" + client + ']');

                    throw e;
                }
                else {
                    attempt++;

                    connTimeout0 *= 2;

                    continue;
                }
            }
            catch (IgniteCheckedException | RuntimeException | Error e) {
                if (log.isDebugEnabled())
                    log.debug(
                        "Caught exception (will close client) [err=" + e.getMessage() + ", client=" + client + ']');

                client.forceClose();

                throw e;
            }

            return client;
        }
    }

    /**
     * Checks client message queue size and initiates client drop if message queue size exceeds the configured limit.
     *
     * @param ses Node communication session.
     * @param msgQueueSize Message queue size.
     */
    private void checkClientQueueSize(GridNioSession ses, int msgQueueSize) {
        if (slowClientQueueLimit > 0 && msgQueueSize > slowClientQueueLimit) {
            ConnectionKey id = ses.meta(CONN_IDX_META);

            if (id != null) {
                ClusterNode node = getSpiContext().node(id.nodeId());

                if (node != null && node.isClient()) {
                    String msg = "Client node outbound message queue size exceeded slowClientQueueLimit, " +
                        "the client will be dropped " +
                        "(consider changing 'slowClientQueueLimit' configuration property) " +
                        "[srvNode=" + getSpiContext().localNode().id() +
                        ", clientNode=" + node +
                        ", slowClientQueueLimit=" + slowClientQueueLimit + ']';

                    U.quietAndWarn(log, msg);

                    getSpiContext().failNode(id.nodeId(), msg);
                }
            }
        }
    }

    /**
     * @param node Node.
     * @return Node addresses.
     * @throws IgniteCheckedException If failed.
     */
    private Collection<InetSocketAddress> nodeAddresses(ClusterNode node) throws IgniteCheckedException {
        return nodeAddresses(node, filterReachableAddresses);
    }

    /**
     * @param node Node.
     * @param filterReachableAddresses Filter addresses flag.
     * @return Node addresses.
     * @throws IgniteCheckedException If node does not have addresses.
     */
    public Collection<InetSocketAddress> nodeAddresses(ClusterNode node, boolean filterReachableAddresses)
        throws IgniteCheckedException {
        Collection<String> rmtAddrs0 = node.attribute(createSpiAttributeName(ATTR_ADDRS));
        Collection<String> rmtHostNames0 = node.attribute(createSpiAttributeName(ATTR_HOST_NAMES));
        Integer boundPort = node.attribute(createSpiAttributeName(ATTR_PORT));
        Collection<InetSocketAddress> extAddrs = node.attribute(createSpiAttributeName(ATTR_EXT_ADDRS));

        boolean isRmtAddrsExist = (!F.isEmpty(rmtAddrs0) && boundPort != null);
        boolean isExtAddrsExist = !F.isEmpty(extAddrs);

        if (!isRmtAddrsExist && !isExtAddrsExist)
            throw new IgniteCheckedException("Failed to send message to the destination node. Node doesn't have any " +
                "TCP communication addresses or mapped external addresses. Check configuration and make sure " +
                "that you use the same communication SPI on all nodes. Remote node id: " + node.id());

        LinkedHashSet<InetSocketAddress> addrs;

        // Try to connect first on bound addresses.
        if (isRmtAddrsExist) {
            List<InetSocketAddress> addrs0 = new ArrayList<>(U.toSocketAddresses(rmtAddrs0, rmtHostNames0, boundPort));

            boolean sameHost = U.sameMacs(getSpiContext().localNode(), node);

            Collections.sort(addrs0, U.inetAddressesComparator(sameHost));

            addrs = new LinkedHashSet<>(addrs0);
        }
        else
            addrs = new LinkedHashSet<>();

        // Then on mapped external addresses.
        if (isExtAddrsExist)
            addrs.addAll(extAddrs);

        if (log.isDebugEnabled())
            log.debug("Addresses resolved from attributes [rmtNode=" + node.id() + ", addrs=" + addrs +
                ", isRmtAddrsExist=" + isRmtAddrsExist + ']');

        if (filterReachableAddresses) {
            Set<InetAddress> allInetAddrs = U.newHashSet(addrs.size());

            for (InetSocketAddress addr : addrs) {
                // Skip unresolved as addr.getAddress() can return null.
                if (!addr.isUnresolved())
                    allInetAddrs.add(addr.getAddress());
            }

            List<InetAddress> reachableInetAddrs = U.filterReachable(allInetAddrs);

            if (reachableInetAddrs.size() < allInetAddrs.size()) {
                LinkedHashSet<InetSocketAddress> addrs0 = U.newLinkedHashSet(addrs.size());

                List<InetSocketAddress> unreachableInetAddr = new ArrayList<>(allInetAddrs.size() - reachableInetAddrs.size());

                for (InetSocketAddress addr : addrs) {
                    if (reachableInetAddrs.contains(addr.getAddress()))
                        addrs0.add(addr);
                    else
                        unreachableInetAddr.add(addr);
                }

                addrs0.addAll(unreachableInetAddr);

                addrs = addrs0;
            }

            if (log.isDebugEnabled())
                log.debug("Addresses to connect for node [rmtNode=" + node.id() + ", addrs=" + addrs + ']');
        }

        return addrs;
    }

    /**
     * Establish TCP connection to remote node and returns client.
     *
     * @param node Remote node.
     * @param connIdx Connection index.
     * @return Client.
     * @throws IgniteCheckedException If failed.
     */
    protected GridCommunicationClient createTcpClient(ClusterNode node, int connIdx) throws IgniteCheckedException {
        Collection<InetSocketAddress> addrs = nodeAddresses(node);

        GridCommunicationClient client = null;
        IgniteCheckedException errs = null;

        int connectAttempts = 1;

        for (InetSocketAddress addr : addrs) {
            long connTimeout0 = connTimeout;

            int attempt = 1;

            IgniteSpiOperationTimeoutHelper timeoutHelper = new IgniteSpiOperationTimeoutHelper(this,
                !node.isClient());

            int lastWaitingTimeout = 1;

            while (client == null) { // Reconnection on handshake timeout.
                if (stopping)
                    throw new IgniteSpiException("Node is stopping.");

                if (addr.getAddress().isLoopbackAddress() && addr.getPort() == boundTcpPort) {
                    if (log.isDebugEnabled())
                        log.debug("Skipping local address [addr=" + addr +
                            ", locAddrs=" + node.attribute(createSpiAttributeName(ATTR_ADDRS)) +
                            ", node=" + node + ']');
                    break;
                }

                boolean needWait = false;

                try {
                    SocketChannel ch = SocketChannel.open();

                    ch.configureBlocking(true);

                    ch.socket().setTcpNoDelay(tcpNoDelay);
                    ch.socket().setKeepAlive(true);

                    if (sockRcvBuf > 0)
                        ch.socket().setReceiveBufferSize(sockRcvBuf);

                    if (sockSndBuf > 0)
                        ch.socket().setSendBufferSize(sockSndBuf);

                    if (getSpiContext().node(node.id()) == null) {
                        U.closeQuiet(ch);

                        throw new ClusterTopologyCheckedException("Failed to send message " +
                            "(node left topology): " + node);
                    }

                    ConnectionKey connKey = new ConnectionKey(node.id(), connIdx, -1);

                    GridNioRecoveryDescriptor recoveryDesc = outRecoveryDescriptor(node, connKey);

                    if (!recoveryDesc.reserve()) {
                        U.closeQuiet(ch);

                        // Ensure the session is closed.
                        GridNioSession ses = recoveryDesc.session();

                        if (ses != null) {
                            while(ses.closeTime() == 0)
                                ses.close();
                        }

                        return null;
                    }

                    Long rcvCnt;

                    Map<Integer, Object> meta = new HashMap<>();

                    GridSslMeta sslMeta = null;

                    try {
                        ch.socket().connect(addr, (int)timeoutHelper.nextTimeoutChunk(connTimeout));

                        if (isSslEnabled()) {
                            meta.put(SSL_META.ordinal(), sslMeta = new GridSslMeta());

                            SSLEngine sslEngine = ignite.configuration().getSslContextFactory().create().createSSLEngine();

                            sslEngine.setUseClientMode(true);

                            sslMeta.sslEngine(sslEngine);
                        }

                        Integer handshakeConnIdx = connIdx;

                        rcvCnt = safeTcpHandshake(ch,
                            recoveryDesc,
                            node.id(),
                            timeoutHelper.nextTimeoutChunk(connTimeout0),
                            sslMeta,
                            handshakeConnIdx);

                        if (rcvCnt == ALREADY_CONNECTED) {
                            return null;
                        }
                        else if (rcvCnt == NODE_STOPPING) {
                            throw new ClusterTopologyCheckedException("Remote node started stop procedure: " + node.id());
                        }
                        else if (rcvCnt == NEED_WAIT) {
                            needWait = true;

                            continue;
                        }

                        meta.put(CONN_IDX_META, connKey);

                        if (recoveryDesc != null) {
                            recoveryDesc.onHandshake(rcvCnt);

                            meta.put(GridNioServer.RECOVERY_DESC_META_KEY, recoveryDesc);
                        }

                        GridNioSession ses = nioSrvr.createSession(ch, meta, false, null).get();

                        client = new GridTcpNioCommunicationClient(connIdx, ses, log);
                    }
                    finally {
                        if (client == null) {
                            U.closeQuiet(ch);

                            if (recoveryDesc != null)
                                recoveryDesc.release();

                            if (needWait) {
                                if (lastWaitingTimeout < 60000)
                                    lastWaitingTimeout *= 2;

                                U.sleep(lastWaitingTimeout);
                            }
                        }
                    }
                }
                catch (HandshakeTimeoutException | IgniteSpiOperationTimeoutException e) {
                    if (client != null) {
                        client.forceClose();

                        client = null;
                    }

                    if (failureDetectionTimeoutEnabled() && (e instanceof HandshakeTimeoutException ||
                        X.hasCause(e, SocketException.class) ||
                        timeoutHelper.checkFailureTimeoutReached(e))) {

                        String msg = "Handshake timed out (failure detection timeout is reached) " +
                            "[failureDetectionTimeout=" + failureDetectionTimeout() + ", addr=" + addr + ']';

                        onException(msg, e);

                        if (log.isDebugEnabled())
                            log.debug(msg);

                        if (errs == null)
                            errs = new IgniteCheckedException("Failed to connect to node (is node still alive?). " +
                                "Make sure that each ComputeTask and cache Transaction has a timeout set " +
                                "in order to prevent parties from waiting forever in case of network issues " +
                                "[nodeId=" + node.id() + ", addrs=" + addrs + ']');

                        errs.addSuppressed(new IgniteCheckedException("Failed to connect to address: " + addr, e));

                        break;
                    }

                    assert !failureDetectionTimeoutEnabled();

                    onException("Handshake timed out (will retry with increased timeout) [timeout=" + connTimeout0 +
                        ", addr=" + addr + ']', e);

                    if (log.isDebugEnabled())
                        log.debug(
                            "Handshake timed out (will retry with increased timeout) [timeout=" + connTimeout0 +
                                ", addr=" + addr + ", err=" + e + ']');

                    if (attempt == reconCnt || connTimeout0 > maxConnTimeout) {
                        U.warn(log, "Handshake timedout (will stop attempts to perform the handshake) " +
                            "[node=" + node.id() + ", timeout=" + connTimeout0 +
                            ", maxConnTimeout=" + maxConnTimeout +
                            ", attempt=" + attempt + ", reconCnt=" + reconCnt +
                            ", err=" + e.getMessage() + ", addr=" + addr + ']');

                        if (errs == null)
                            errs = new IgniteCheckedException("Failed to connect to node (is node still alive?). " +
                                "Make sure that each ComputeTask and cache Transaction has a timeout set " +
                                "in order to prevent parties from waiting forever in case of network issues " +
                                "[nodeId=" + node.id() + ", addrs=" + addrs + ']');

                        errs.addSuppressed(new IgniteCheckedException("Failed to connect to address: " + addr, e));

                        break;
                    }
                    else {
                        attempt++;

                        connTimeout0 *= 2;

                        // Continue loop.
                    }
                }
                catch (ClusterTopologyCheckedException e) {
                    throw e;
                }
                catch (Exception e) {
                    if (client != null) {
                        client.forceClose();

                        client = null;
                    }

                    onException("Client creation failed [addr=" + addr + ", err=" + e + ']', e);

                    if (log.isDebugEnabled())
                        log.debug("Client creation failed [addr=" + addr + ", err=" + e + ']');

                    boolean failureDetThrReached = timeoutHelper.checkFailureTimeoutReached(e);

                    if (enableTroubleshootingLog)
                        U.error(log, "Failed to establish connection to a remote node [node=" + node +
                            ", addr=" + addr + ", connectAttempts=" + connectAttempts +
                            ", failureDetThrReached=" + failureDetThrReached + ']', e);

                    if (failureDetThrReached)
                        LT.warn(log, "Connect timed out (consider increasing 'failureDetectionTimeout' " +
                            "configuration property) [addr=" + addr + ", failureDetectionTimeout=" +
                            failureDetectionTimeout() + ']');
                    else if (X.hasCause(e, SocketTimeoutException.class))
                        LT.warn(log, "Connect timed out (consider increasing 'connTimeout' " +
                            "configuration property) [addr=" + addr + ", connTimeout=" + connTimeout + ']');

                    if (errs == null)
                        errs = new IgniteCheckedException("Failed to connect to node (is node still alive?). " +
                            "Make sure that each ComputeTask and cache Transaction has a timeout set " +
                            "in order to prevent parties from waiting forever in case of network issues " +
                            "[nodeId=" + node.id() + ", addrs=" + addrs + ']');

                    errs.addSuppressed(new IgniteCheckedException("Failed to connect to address " +
                        "[addr=" + addr + ", err=" + e.getMessage() + ']', e));

                    // Reconnect for the second time, if connection is not established.
                    if (!failureDetThrReached && connectAttempts < 5 &&
                        (X.hasCause(e, ConnectException.class, HandshakeException.class, SocketTimeoutException.class))) {
                        U.sleep(200);

                        connectAttempts++;

                        continue;
                    }

                    break;
                }
            }

            if (client != null)
                break;
        }

        if (client == null)
            processClientCreationError(node, addrs, errs);

        return client;
    }

    /**
     * Process errors if TCP client to remote node hasn't been created.
     *
     * @param node Remote node.
     * @param addrs Remote node addresses.
     * @param errs TCP client creation errors.
     *
     * @throws IgniteCheckedException If failed.
     */
    protected void processClientCreationError(
        ClusterNode node,
        Collection<InetSocketAddress> addrs,
        IgniteCheckedException errs
    ) throws IgniteCheckedException {
        assert errs != null;

        if (X.hasCause(errs, ConnectException.class))
            LT.warn(log, "Failed to connect to a remote node " +
                "(make sure that destination node is alive and " +
                "operating system firewall is disabled on local and remote hosts) " +
                "[addrs=" + addrs + ']');

        boolean commErrResolve = false;

        IgniteSpiContext ctx = getSpiContext();

        if (connectionError(errs) && ctx.communicationFailureResolveSupported()) {
            commErrResolve = true;

            ctx.resolveCommunicationFailure(node, errs);
        }

        if (!commErrResolve && enableForcibleNodeKill) {
            if (ctx.node(node.id()) != null
                && (CU.clientNode(node) ||  !CU.clientNode(getLocalNode())) &&
                connectionError(errs)) {
                String msg = "TcpCommunicationSpi failed to establish connection to node, node will be dropped from " +
                    "cluster [" + "rmtNode=" + node + ']';

                if (enableTroubleshootingLog)
                    U.error(log, msg, errs);
                else
                    U.warn(log, msg);

                ctx.failNode(node.id(), "TcpCommunicationSpi failed to establish connection to node [" +
                    "rmtNode=" + node +
                    ", errs=" + errs +
                    ", connectErrs=" + X.getSuppressedList(errs) + ']');
            }
        }

        if (!X.hasCause(errs, SocketTimeoutException.class, HandshakeTimeoutException.class,
            IgniteSpiOperationTimeoutException.class))
            throw errs;
    }

    /**
     * @param errs Error.
     * @return {@code True} if error was caused by some connection IO error.
     */
    private static boolean connectionError(IgniteCheckedException errs) {
        return X.hasCause(errs, ConnectException.class,
            HandshakeException.class,
            SocketTimeoutException.class,
            HandshakeTimeoutException.class,
            IgniteSpiOperationTimeoutException.class);
    }

    /**
     * Performs handshake in timeout-safe way.
     *
     * @param client Client.
     * @param rmtNodeId Remote node.
     * @param timeout Timeout for handshake.
     * @throws IgniteCheckedException If handshake failed or wasn't completed withing timeout.
     */
    @SuppressWarnings("ThrowFromFinallyBlock")
    private void safeShmemHandshake(
        GridCommunicationClient client,
        UUID rmtNodeId,
        long timeout
    ) throws IgniteCheckedException {
        HandshakeTimeoutObject<GridCommunicationClient> obj = new HandshakeTimeoutObject<>(client,
            U.currentTimeMillis() + timeout);

        addTimeoutObject(obj);

        try {
            client.doHandshake(new HandshakeClosure(rmtNodeId));
        }
        finally {
            boolean cancelled = obj.cancel();

            if (cancelled)
                removeTimeoutObject(obj);

            // Ignoring whatever happened after timeout - reporting only timeout event.
            if (!cancelled)
                throw new HandshakeTimeoutException(
                    new IgniteSpiOperationTimeoutException("Failed to perform handshake due to timeout " +
                        "(consider increasing 'connectionTimeout' configuration property)."));
        }
    }

    /**
     * Performs handshake in timeout-safe way.
     *
     * @param ch Socket channel.
     * @param recovery Recovery descriptor if use recovery handshake, otherwise {@code null}.
     * @param rmtNodeId Remote node.
     * @param timeout Timeout for handshake.
     * @param sslMeta Session meta.
     * @param handshakeConnIdx Non null connection index if need send it in handshake.
     * @throws IgniteCheckedException If handshake failed or wasn't completed withing timeout.
     * @return Handshake response.
     */
    @SuppressWarnings("ThrowFromFinallyBlock")
    private long safeTcpHandshake(
        SocketChannel ch,
        @Nullable GridNioRecoveryDescriptor recovery,
        UUID rmtNodeId,
        long timeout,
        GridSslMeta sslMeta,
        @Nullable Integer handshakeConnIdx
    ) throws IgniteCheckedException {
        HandshakeTimeoutObject obj = new HandshakeTimeoutObject<>(ch, U.currentTimeMillis() + timeout);

        addTimeoutObject(obj);

        long rcvCnt = 0;

        try {
            BlockingSslHandler sslHnd = null;

            ByteBuffer buf;

            if (isSslEnabled()) {
                assert sslMeta != null;

                sslHnd = new BlockingSslHandler(sslMeta.sslEngine(), ch, directBuf, ByteOrder.nativeOrder(), log);

                if (!sslHnd.handshake())
                    throw new HandshakeException("SSL handshake is not completed.");

                ByteBuffer handBuff = sslHnd.applicationBuffer();

                if (handBuff.remaining() < NodeIdMessage.MESSAGE_FULL_SIZE) {
                    buf = ByteBuffer.allocate(1000);

                    int read = ch.read(buf);

                    if (read == -1)
                        throw new HandshakeException("Failed to read remote node ID (connection closed).");

                    buf.flip();

                    buf = sslHnd.decode(buf);
                }
                else
                    buf = handBuff;
            }
            else {
                buf = ByteBuffer.allocate(NodeIdMessage.MESSAGE_FULL_SIZE);

                for (int i = 0; i < NodeIdMessage.MESSAGE_FULL_SIZE; ) {
                    int read = ch.read(buf);

                    if (read == -1)
                        throw new HandshakeException("Failed to read remote node ID (connection closed).");

                    i += read;
                }
            }

            UUID rmtNodeId0 = U.bytesToUuid(buf.array(), Message.DIRECT_TYPE_SIZE);

            if (!rmtNodeId.equals(rmtNodeId0))
                throw new HandshakeException("Remote node ID is not as expected [expected=" + rmtNodeId +
                    ", rcvd=" + rmtNodeId0 + ']');
            else if (log.isDebugEnabled())
                log.debug("Received remote node ID: " + rmtNodeId0);

            if (isSslEnabled()) {
                assert sslHnd != null;

                ch.write(sslHnd.encrypt(ByteBuffer.wrap(U.IGNITE_HEADER)));
            }
            else
                ch.write(ByteBuffer.wrap(U.IGNITE_HEADER));

            ClusterNode locNode = getLocalNode();

            if (locNode == null)
                throw new IgniteCheckedException("Local node has not been started or " +
                    "fully initialized [isStopping=" + getSpiContext().isStopping() + ']');

            if (recovery != null) {
                HandshakeMessage msg;

                int msgSize = HandshakeMessage.MESSAGE_FULL_SIZE;

                if (handshakeConnIdx != null) {
                    msg = new HandshakeMessage2(locNode.id(),
                        recovery.incrementConnectCount(),
                        recovery.received(),
                        handshakeConnIdx);

                    msgSize += 4;
                }
                else {
                    msg = new HandshakeMessage(locNode.id(),
                        recovery.incrementConnectCount(),
                        recovery.received());
                }

                if (log.isDebugEnabled())
                    log.debug("Writing handshake message [locNodeId=" + locNode.id() +
                        ", rmtNode=" + rmtNodeId + ", msg=" + msg + ']');

                buf = ByteBuffer.allocate(msgSize);

                buf.order(ByteOrder.nativeOrder());

                boolean written = msg.writeTo(buf, null);

                assert written;

                buf.flip();

                if (isSslEnabled()) {
                    assert sslHnd != null;

                    ch.write(sslHnd.encrypt(buf));
                }
                else
                    ch.write(buf);
            }
            else {
                if (isSslEnabled()) {
                    assert sslHnd != null;

                    ch.write(sslHnd.encrypt(ByteBuffer.wrap(NodeIdMessage.nodeIdBytesWithType(safeLocalNodeId()))));
                }
                else
                    ch.write(ByteBuffer.wrap(NodeIdMessage.nodeIdBytesWithType(safeLocalNodeId())));
            }

            if (recovery != null) {
                if (log.isDebugEnabled())
                    log.debug("Waiting for handshake [rmtNode=" + rmtNodeId + ']');

                if (isSslEnabled()) {
                    assert sslHnd != null;

                    buf = ByteBuffer.allocate(1000);
                    buf.order(ByteOrder.nativeOrder());

                    ByteBuffer decode = ByteBuffer.allocate(2 * buf.capacity());
                    decode.order(ByteOrder.nativeOrder());

                    for (int i = 0; i < RecoveryLastReceivedMessage.MESSAGE_FULL_SIZE; ) {
                        int read = ch.read(buf);

                        if (read == -1)
                            throw new HandshakeException("Failed to read remote node recovery handshake " +
                                "(connection closed).");

                        buf.flip();

                        ByteBuffer decode0 = sslHnd.decode(buf);

                        i += decode0.remaining();

                        decode = appendAndResizeIfNeeded(decode, decode0);

                        buf.clear();
                    }

                    decode.flip();

                    rcvCnt = decode.getLong(Message.DIRECT_TYPE_SIZE);

                    if (decode.limit() > RecoveryLastReceivedMessage.MESSAGE_FULL_SIZE) {
                        decode.position(RecoveryLastReceivedMessage.MESSAGE_FULL_SIZE);

                        sslMeta.decodedBuffer(decode);
                    }

                    ByteBuffer inBuf = sslHnd.inputBuffer();

                    if (inBuf.position() > 0)
                        sslMeta.encodedBuffer(inBuf);
                }
                else {
                    buf = ByteBuffer.allocate(RecoveryLastReceivedMessage.MESSAGE_FULL_SIZE);

                    buf.order(ByteOrder.nativeOrder());

                    for (int i = 0; i < RecoveryLastReceivedMessage.MESSAGE_FULL_SIZE; ) {
                        int read = ch.read(buf);

                        if (read == -1)
                            throw new HandshakeException("Failed to read remote node recovery handshake " +
                                "(connection closed).");

                        i += read;
                    }

                    rcvCnt = buf.getLong(Message.DIRECT_TYPE_SIZE);
                }

                if (log.isDebugEnabled())
                    log.debug("Received handshake message [rmtNode=" + rmtNodeId + ", rcvCnt=" + rcvCnt + ']');

                if (rcvCnt == -1) {
                    if (log.isDebugEnabled())
                        log.debug("Connection rejected, will retry client creation [rmtNode=" + rmtNodeId + ']');
                }
            }
        }
        catch (IOException e) {
            if (log.isDebugEnabled())
                log.debug("Failed to read from channel: " + e);

            throw new IgniteCheckedException("Failed to read from channel.", e);
        }
        finally {
            boolean cancelled = obj.cancel();

            if (cancelled)
                removeTimeoutObject(obj);

            // Ignoring whatever happened after timeout - reporting only timeout event.
            if (!cancelled)
                throw new HandshakeTimeoutException(
                    new IgniteSpiOperationTimeoutException("Failed to perform handshake due to timeout " +
                        "(consider increasing 'connectionTimeout' configuration property)."));
        }

        return rcvCnt;
    }

    /**
     * @param sndId Sender ID.
     * @param msg Communication message.
     * @param msgC Closure to call when message processing finished.
     */
    protected void notifyListener(UUID sndId, Message msg, IgniteRunnable msgC) {
        CommunicationListener<Message> lsnr = this.lsnr;

        if (lsnr != null)
            // Notify listener of a new message.
            lsnr.onMessage(sndId, msg, msgC);
        else if (log.isDebugEnabled())
            log.debug("Received communication message without any registered listeners (will ignore, " +
                "is node stopping?) [senderNodeId=" + sndId + ", msg=" + msg + ']');
    }

    /**
     * @param target Target buffer to append to.
     * @param src Source buffer to get data.
     * @return Original or expanded buffer.
     */
    private ByteBuffer appendAndResizeIfNeeded(ByteBuffer target, ByteBuffer src) {
        if (target.remaining() < src.remaining()) {
            int newSize = Math.max(target.capacity() * 2, target.capacity() + src.remaining());

            ByteBuffer tmp = ByteBuffer.allocate(newSize);

            tmp.order(target.order());

            target.flip();

            tmp.put(target);

            target = tmp;
        }

        target.put(src);

        return target;
    }

    /**
     * Stops service threads to simulate node failure.
     *
     * FOR TEST PURPOSES ONLY!!!
     */
    public void simulateNodeFailure() {
        if (nioSrvr != null)
            nioSrvr.stop();

        if (commWorker != null)
            U.interrupt(commWorker.runner());

        U.join(commWorker, log);

        for (GridCommunicationClient[] clients0 : clients.values()) {
            for (GridCommunicationClient client : clients0) {
                if (client != null)
                    client.forceClose();
            }
        }
    }

    /**
     * @param node Node.
     * @param key Connection key.
     * @return Recovery descriptor for outgoing connection.
     */
    private GridNioRecoveryDescriptor outRecoveryDescriptor(ClusterNode node, ConnectionKey key) {
        if (usePairedConnections(node))
            return recoveryDescriptor(outRecDescs, true, node, key);
        else
            return recoveryDescriptor(recoveryDescs, false, node, key);
    }

    /**
     * @param node Node.
     * @param key Connection key.
     * @return Recovery descriptor for incoming connection.
     */
    private GridNioRecoveryDescriptor inRecoveryDescriptor(ClusterNode node, ConnectionKey key) {
        if (usePairedConnections(node))
            return recoveryDescriptor(inRecDescs, true, node, key);
        else
            return recoveryDescriptor(recoveryDescs, false, node, key);
    }

    /**
     * @param node Node.
     * @return {@code True} if can use in/out connection pair for communication.
     */
    private boolean usePairedConnections(ClusterNode node) {
        if (usePairedConnections) {
            Boolean attr = node.attribute(createSpiAttributeName(ATTR_PAIRED_CONN));

            return attr != null && attr;
        }

        return false;
    }

    /**
     * @param recoveryDescs Descriptors map.
     * @param pairedConnections {@code True} if in/out connections pair is used for communication with node.
     * @param node Node.
     * @param key Connection key.
     * @return Recovery receive data for given node.
     */
    private GridNioRecoveryDescriptor recoveryDescriptor(
        ConcurrentMap<ConnectionKey, GridNioRecoveryDescriptor> recoveryDescs,
        boolean pairedConnections,
        ClusterNode node,
        ConnectionKey key) {
        GridNioRecoveryDescriptor recovery = recoveryDescs.get(key);

        if (recovery == null) {
            if (log.isDebugEnabled())
                log.debug("Missing recovery descriptor for the node (will create a new one) " +
                    "[locNodeId=" + getLocalNode().id() +
                    ", key=" + key + ", rmtNode=" + node + ']');

            int maxSize = Math.max(msgQueueLimit, ackSndThreshold);

            int queueLimit = unackedMsgsBufSize != 0 ? unackedMsgsBufSize : (maxSize * 128);

            GridNioRecoveryDescriptor old = recoveryDescs.putIfAbsent(key,
                recovery = new GridNioRecoveryDescriptor(pairedConnections, queueLimit, node, log));

            if (old != null) {
                recovery = old;

                if (log.isDebugEnabled())
                    log.debug("Will use existing recovery descriptor: " + recovery);
            }
            else {
                if (log.isDebugEnabled())
                    log.debug("Initialized recovery descriptor [desc=" + recovery + ", maxSize=" + maxSize +
                        ", queueLimit=" + queueLimit + ']');
            }
        }

        return recovery;
    }

    /**
     * @param msg Error message.
     * @param e Exception.
     */
    private void onException(String msg, Exception e) {
        getExceptionRegistry().onException(msg, e);
    }

    /**
     * @return Node ID message.
     */
    private NodeIdMessage nodeIdMessage() {
        return new NodeIdMessage(safeLocalNodeId());
    }

    /**
     * @return Local node ID.
     */
    private UUID safeLocalNodeId() {
        ClusterNode locNode = getLocalNode();

        UUID id;

        if (locNode == null) {
            U.warn(log, "Local node is not started or fully initialized [isStopping=" +
                getSpiContext().isStopping() + ']');

            id = new UUID(0, 0);
        }
        else
            id = locNode.id();

        return id;
    }

    /** {@inheritDoc} */
    @Override public TcpCommunicationSpi setName(String name) {
        super.setName(name);

        return this;
    }

    /** {@inheritDoc} */
    @Override public String toString() {
        return S.toString(TcpCommunicationSpi.class, this);
    }

    /** Internal exception class for proper timeout handling. */
    private static class HandshakeException extends IgniteCheckedException {
        /** */
        private static final long serialVersionUID = 0L;

        /**
         * @param msg Error message.
         */
        HandshakeException(String msg) {
            super(msg);
        }
    }

    /** Internal exception class for proper timeout handling. */
    private static class HandshakeTimeoutException extends IgniteCheckedException {
        /** */
        private static final long serialVersionUID = 0L;

        /**
         * @param cause Exception cause
         */
        HandshakeTimeoutException(IgniteSpiOperationTimeoutException cause) {
            super(cause);
        }
    }

    /**
     * This worker takes responsibility to shut the server down when stopping,
     * No other thread shall stop passed server.
     */
    private class ShmemAcceptWorker extends GridWorker {
        /** */
        private final IpcSharedMemoryServerEndpoint srv;

        /**
         * @param srv Server.
         */
        ShmemAcceptWorker(IpcSharedMemoryServerEndpoint srv) {
            super(igniteInstanceName, "shmem-communication-acceptor", TcpCommunicationSpi.this.log);

            this.srv = srv;
        }

        /** {@inheritDoc} */
        @Override protected void body() throws InterruptedException {
            try {
                while (!Thread.interrupted()) {
                    ShmemWorker e = new ShmemWorker(srv.accept());

                    shmemWorkers.add(e);

                    new IgniteThread(e).start();
                }
            }
            catch (IgniteCheckedException e) {
                if (!isCancelled())
                    U.error(log, "Shmem server failed.", e);
            }
            finally {
                srv.close();
            }
        }

        /** {@inheritDoc} */
        @Override public void cancel() {
            super.cancel();

            srv.close();
        }
    }

    /**
     * Write message type to output stream.
     *
     * @param os Output stream.
     * @param type Message type.
     * @throws IOException On error.
     */
    private static void writeMessageType(OutputStream os, short type) throws IOException {
        os.write((byte)(type & 0xFF));
        os.write((byte)((type >> 8) & 0xFF));
    }

    /**
     * Write message type to byte buffer.
     *
     * @param buf Byte buffer.
     * @param type Message type.
     */
    public static void writeMessageType(ByteBuffer buf, short type) {
        buf.put((byte)(type & 0xFF));
        buf.put((byte)((type >> 8) & 0xFF));
    }

    private static WorkersRegistry getWorkersRegistry(Ignite ignite) {
        return ignite instanceof IgniteEx ? ((IgniteEx)ignite).context().workersRegistry() : null;
    }

    /**
     *
     */
    private class DiscoveryListener implements GridLocalEventListener, HighPriorityListener {
        /** {@inheritDoc} */
        @Override public void onEvent(Event evt) {
            assert evt instanceof DiscoveryEvent : evt;
            assert evt.type() == EVT_NODE_LEFT || evt.type() == EVT_NODE_FAILED ;

            onNodeLeft(((DiscoveryEvent)evt).eventNode().id());
        }

        /** {@inheritDoc} */
        @Override public int order() {
            return 0;
        }
    }

    /**
     *
     */
    private class ShmemWorker extends GridWorker {
        /** */
        private final IpcEndpoint endpoint;

        /**
         * @param endpoint Endpoint.
         */
        private ShmemWorker(IpcEndpoint endpoint) {
            super(igniteInstanceName, "shmem-worker", TcpCommunicationSpi.this.log);

            this.endpoint = endpoint;
        }

        /** {@inheritDoc} */
        @Override protected void body() throws InterruptedException {
            try {
                MessageFactory msgFactory = new MessageFactory() {
                    private MessageFactory impl;

                    @Nullable @Override public Message create(short type) {
                        if (impl == null)
                            impl = getSpiContext().messageFactory();

                        assert impl != null;

                        return impl.create(type);
                    }
                };

                GridNioMessageWriterFactory writerFactory = new GridNioMessageWriterFactory() {
                    private MessageFormatter formatter;

                    @Override public MessageWriter writer(GridNioSession ses) throws IgniteCheckedException {
                        if (formatter == null)
                            formatter = getSpiContext().messageFormatter();

                        assert formatter != null;

                        ConnectionKey connKey = ses.meta(CONN_IDX_META);

                        return connKey != null ? formatter.writer(connKey.nodeId()) : null;
                    }
                };

                GridNioMessageReaderFactory readerFactory = new GridNioMessageReaderFactory() {
                    private MessageFormatter formatter;

                    @Override public MessageReader reader(GridNioSession ses, MessageFactory msgFactory)
                        throws IgniteCheckedException {
                        if (formatter == null)
                            formatter = getSpiContext().messageFormatter();

                        assert formatter != null;

                        ConnectionKey connKey = ses.meta(CONN_IDX_META);

                        return connKey != null ? formatter.reader(connKey.nodeId(), msgFactory) : null;
                    }
                };

                IpcToNioAdapter<Message> adapter = new IpcToNioAdapter<>(
                    metricsLsnr,
                    log,
                    endpoint,
                    srvLsnr,
                    writerFactory,
                    new GridNioCodecFilter(
                        new GridDirectParser(log.getLogger(GridDirectParser.class),msgFactory, readerFactory),
                        log,
                        true),
                    new GridConnectionBytesVerifyFilter(log)
                );

                adapter.serve();
            }
            finally {
                shmemWorkers.remove(this);

                endpoint.close();
            }
        }

        /** {@inheritDoc} */
        @Override public void cancel() {
            super.cancel();

            endpoint.close();
        }

        /** {@inheritDoc} */
        @Override protected void cleanup() {
            super.cleanup();

            endpoint.close();
        }

        /** {@inheritDoc} */
        @Override public String toString() {
            return S.toString(ShmemWorker.class, this);
        }
    }

    /**
     *
     */
    private class CommunicationWorker extends GridWorker {
        /** */
        private final BlockingQueue<DisconnectedSessionInfo> q = new LinkedBlockingQueue<>();

<<<<<<< HEAD
        /** */
        private long lastOnIdleTs = U.currentTimeMillis();

=======
>>>>>>> 1988484c
        /**
         * @param igniteInstanceName Ignite instance name.
         * @param log Logger.
         */
        private CommunicationWorker(String igniteInstanceName, IgniteLogger log) {
            super(igniteInstanceName, "tcp-comm-worker", log, getWorkersRegistry(ignite), getWorkersRegistry(ignite),
                DFLT_CRITICAL_HEARTBEAT_TIMEOUT_MS);
        }

        /** */
        @Override protected void body() throws InterruptedException {
            if (log.isDebugEnabled())
                log.debug("Tcp communication worker has been started.");

            Throwable err = null;

            try {
<<<<<<< HEAD
                while (!runner().isInterrupted()) {
                    updateHeartbeat();

                    DisconnectedSessionInfo disconnectData = null;

                    long millisToWait;
                    long start = U.currentTimeMillis();

                    while ((millisToWait = idleConnTimeout - (U.currentTimeMillis() - start)) > 0 &&
                        (disconnectData = q.poll(Math.min(millisToWait, 5000), TimeUnit.MILLISECONDS)) == null) {

                        updateHeartbeat();

                        if (U.currentTimeMillis() - lastOnIdleTs > criticalHeartbeatTimeoutMs() / 2) {
                            onIdle();

                            lastOnIdleTs = U.currentTimeMillis();
                        }
                    }
=======
                while (!isCancelled()) {
                    DisconnectedSessionInfo disconnectData = q.poll(idleConnTimeout, TimeUnit.MILLISECONDS);
>>>>>>> 1988484c

                    if (disconnectData != null)
                        processDisconnect(disconnectData);
                    else
                        processIdle();
                }
            }
            catch (Throwable t) {
                if (!(t instanceof InterruptedException))
                    err = t;

                throw t;
            }
            finally {
                if (ignite instanceof IgniteEx) {
                    if (err == null && !stopping)
                        err = new IllegalStateException("Thread  " + getName() + " is terminated unexpectedly.");

                    if (err instanceof OutOfMemoryError)
                        ((IgniteEx)ignite).context().failure().process(new FailureContext(CRITICAL_ERROR, err));
                    else if (err != null)
                        ((IgniteEx)ignite).context().failure().process(new FailureContext(SYSTEM_WORKER_TERMINATION, err));
                }
            }
        }

        /**
         *
         */
        private void processIdle() {
            cleanupRecovery();

            for (Map.Entry<UUID, GridCommunicationClient[]> e : clients.entrySet()) {
                UUID nodeId = e.getKey();

                for (GridCommunicationClient client : e.getValue()) {
                    if (client == null)
                        continue;

                    ClusterNode node = getSpiContext().node(nodeId);

                    if (node == null) {
                        if (log.isDebugEnabled())
                            log.debug("Forcing close of non-existent node connection: " + nodeId);

                        client.forceClose();

                        removeNodeClient(nodeId, client);

                        continue;
                    }

                    GridNioRecoveryDescriptor recovery = null;

                    if (!usePairedConnections(node) && client instanceof GridTcpNioCommunicationClient) {
                        recovery = recoveryDescs.get(new ConnectionKey(node.id(), client.connectionIndex(), -1));

                        if (recovery != null && recovery.lastAcknowledged() != recovery.received()) {
                            RecoveryLastReceivedMessage msg = new RecoveryLastReceivedMessage(recovery.received());

                            if (log.isDebugEnabled())
                                log.debug("Send recovery acknowledgement on timeout [rmtNode=" + nodeId +
                                    ", rcvCnt=" + msg.received() + ']');

                            try {
                                nioSrvr.sendSystem(((GridTcpNioCommunicationClient)client).session(), msg);

                                recovery.lastAcknowledged(msg.received());
                            }
                            catch (IgniteCheckedException err) {
                                U.error(log, "Failed to send message: " + err, err);
                            }

                            continue;
                        }
                    }

                    long idleTime = client.getIdleTime();

                    if (idleTime >= idleConnTimeout) {
                        if (recovery == null && usePairedConnections(node))
                            recovery = outRecDescs.get(new ConnectionKey(node.id(), client.connectionIndex(), -1));

                        if (recovery != null &&
                            recovery.nodeAlive(getSpiContext().node(nodeId)) &&
                            !recovery.messagesRequests().isEmpty()) {
                            if (log.isDebugEnabled())
                                log.debug("Node connection is idle, but there are unacknowledged messages, " +
                                    "will wait: " + nodeId);

                            continue;
                        }

                        if (log.isDebugEnabled())
                            log.debug("Closing idle node connection: " + nodeId);

                        if (client.close() || client.closed())
                            removeNodeClient(nodeId, client);
                    }
                }
            }

            for (GridNioSession ses : nioSrvr.sessions()) {
                GridNioRecoveryDescriptor recovery = ses.inRecoveryDescriptor();

                if (recovery != null && usePairedConnections(recovery.node())) {
                    assert ses.accepted() : ses;

                    sendAckOnTimeout(recovery, ses);
                }
            }
        }

        /**
         * @param recovery Recovery descriptor.
         * @param ses Session.
         */
        private void sendAckOnTimeout(GridNioRecoveryDescriptor recovery, GridNioSession ses) {
            if (recovery != null && recovery.lastAcknowledged() != recovery.received()) {
                RecoveryLastReceivedMessage msg = new RecoveryLastReceivedMessage(recovery.received());

                if (log.isDebugEnabled()) {
                    log.debug("Send recovery acknowledgement on timeout [rmtNode=" + recovery.node().id() +
                        ", rcvCnt=" + msg.received() +
                        ", lastAcked=" + recovery.lastAcknowledged() + ']');
                }

                try {
                    nioSrvr.sendSystem(ses, msg);

                    recovery.lastAcknowledged(msg.received());
                }
                catch (IgniteCheckedException e) {
                    U.error(log, "Failed to send message: " + e, e);
                }
            }
        }

        /**
         *
         */
        private void cleanupRecovery() {
            cleanupRecovery(recoveryDescs);
            cleanupRecovery(inRecDescs);
            cleanupRecovery(outRecDescs);
        }

        /**
         * @param recoveryDescs Recovery descriptors to cleanup.
         */
        private void cleanupRecovery(ConcurrentMap<ConnectionKey, GridNioRecoveryDescriptor> recoveryDescs) {
            Set<ConnectionKey> left = null;

            for (Map.Entry<ConnectionKey, GridNioRecoveryDescriptor> e : recoveryDescs.entrySet()) {
                if (left != null && left.contains(e.getKey()))
                    continue;

                GridNioRecoveryDescriptor recoveryDesc = e.getValue();

                if (!recoveryDesc.nodeAlive(getSpiContext().node(e.getKey().nodeId()))) {
                    if (left == null)
                        left = new HashSet<>();

                    left.add(e.getKey());
                }
            }

            if (left != null) {
                assert !left.isEmpty();

                for (ConnectionKey id : left) {
                    GridNioRecoveryDescriptor recoveryDesc = recoveryDescs.get(id);

                    if (recoveryDesc != null && recoveryDesc.onNodeLeft())
                        recoveryDescs.remove(id, recoveryDesc);
                }
            }
        }

        /**
         * @param sesInfo Disconnected session information.
         */
        private void processDisconnect(DisconnectedSessionInfo sesInfo) {
            GridNioRecoveryDescriptor recoveryDesc = sesInfo.recoveryDesc;

            ClusterNode node = recoveryDesc.node();

            if (!recoveryDesc.nodeAlive(getSpiContext().node(node.id())))
                return;

            try {
                if (log.isDebugEnabled())
                    log.debug("Recovery reconnect [rmtNode=" + recoveryDesc.node().id() + ']');

                GridCommunicationClient client = reserveClient(node, sesInfo.connIdx);

                client.release();
            }
            catch (ClusterTopologyCheckedException e) {
                if (log.isDebugEnabled())
                    log.debug("Recovery reconnect failed, node stopping [rmtNode=" + recoveryDesc.node().id() + ']');
            }
            catch (IgniteCheckedException | IgniteException e) {
                try {
                    if (recoveryDesc.nodeAlive(getSpiContext().node(node.id())) && getSpiContext().pingNode(node.id())) {
                        if (log.isDebugEnabled())
                            log.debug("Recovery reconnect failed, will retry " +
                                "[rmtNode=" + recoveryDesc.node().id() + ", err=" + e + ']');

                        addProcessDisconnectRequest(sesInfo);
                    }
                    else {
                        if (log.isDebugEnabled())
                            log.debug("Recovery reconnect failed, " +
                                "node left [rmtNode=" + recoveryDesc.node().id() + ", err=" + e + ']');

                        onException("Recovery reconnect failed, node left [rmtNode=" + recoveryDesc.node().id() + "]",
                            e);
                    }
                }
                catch (IgniteClientDisconnectedException ignored) {
                    if (log.isDebugEnabled())
                        log.debug("Failed to ping node, client disconnected.");
                }
            }
        }

        /**
         * @param sesInfo Disconnected session information.
         */
        void addProcessDisconnectRequest(DisconnectedSessionInfo sesInfo) {
            boolean add = q.add(sesInfo);

            assert add;
        }
    }

    /**
     *
     */
    private static class ConnectFuture extends GridFutureAdapter<GridCommunicationClient> {
        // No-op.
    }

    /**
     *
     */
    private static class HandshakeTimeoutObject<T> implements IgniteSpiTimeoutObject {
        /** */
        private final IgniteUuid id = IgniteUuid.randomUuid();

        /** */
        private final T obj;

        /** */
        private final long endTime;

        /** */
        private final AtomicBoolean done = new AtomicBoolean();

        /**
         * @param obj Client.
         * @param endTime End time.
         */
        private HandshakeTimeoutObject(T obj, long endTime) {
            assert obj != null;
            assert obj instanceof GridCommunicationClient || obj instanceof SelectableChannel;
            assert endTime > 0;

            this.obj = obj;
            this.endTime = endTime;
        }

        /**
         * @return {@code True} if object has not yet been timed out.
         */
        boolean cancel() {
            return done.compareAndSet(false, true);
        }

        /** {@inheritDoc} */
        @Override public void onTimeout() {
            if (done.compareAndSet(false, true)) {
                // Close socket - timeout occurred.
                if (obj instanceof GridCommunicationClient)
                    ((GridCommunicationClient)obj).forceClose();
                else
                    U.closeQuiet((AbstractInterruptibleChannel)obj);
            }
        }

        /** {@inheritDoc} */
        @Override public long endTime() {
            return endTime;
        }

        /** {@inheritDoc} */
        @Override public IgniteUuid id() {
            return id;
        }

        /** {@inheritDoc} */
        @Override public String toString() {
            return S.toString(HandshakeTimeoutObject.class, this);
        }
    }

    /**
     *
     */
    private class HandshakeClosure extends IgniteInClosure2X<InputStream, OutputStream> {
        /** */
        private static final long serialVersionUID = 0L;

        /** */
        private final UUID rmtNodeId;

        /**
         * @param rmtNodeId Remote node ID.
         */
        private HandshakeClosure(UUID rmtNodeId) {
            this.rmtNodeId = rmtNodeId;
        }

        /** {@inheritDoc} */
        @SuppressWarnings("ThrowFromFinallyBlock")
        @Override public void applyx(InputStream in, OutputStream out) throws IgniteCheckedException {
            try {
                // Handshake.
                byte[] b = new byte[NodeIdMessage.MESSAGE_FULL_SIZE];

                int n = 0;

                while (n < NodeIdMessage.MESSAGE_FULL_SIZE) {
                    int cnt = in.read(b, n, NodeIdMessage.MESSAGE_FULL_SIZE - n);

                    if (cnt < 0)
                        throw new IgniteCheckedException("Failed to get remote node ID (end of stream reached)");

                    n += cnt;
                }

                // First 4 bytes are for length.
                UUID id = U.bytesToUuid(b, Message.DIRECT_TYPE_SIZE);

                if (!rmtNodeId.equals(id))
                    throw new IgniteCheckedException("Remote node ID is not as expected [expected=" + rmtNodeId +
                        ", rcvd=" + id + ']');
                else if (log.isDebugEnabled())
                    log.debug("Received remote node ID: " + id);
            }
            catch (SocketTimeoutException e) {
                throw new IgniteCheckedException("Failed to perform handshake due to timeout (consider increasing " +
                    "'connectionTimeout' configuration property).", e);
            }
            catch (IOException e) {
                throw new IgniteCheckedException("Failed to perform handshake.", e);
            }

            try {
                ClusterNode localNode = getLocalNode();

                if (localNode == null)
                    throw new IgniteSpiException("Local node has not been started or fully initialized " +
                        "[isStopping=" + getSpiContext().isStopping() + ']');

                UUID id = localNode.id();

                NodeIdMessage msg = new NodeIdMessage(id);

                out.write(U.IGNITE_HEADER);
                writeMessageType(out, NODE_ID_MSG_TYPE);
                out.write(msg.nodeIdBytes());

                out.flush();

                if (log.isDebugEnabled())
                    log.debug("Sent local node ID [locNodeId=" + id + ", rmtNodeId=" + rmtNodeId + ']');
            }
            catch (IOException e) {
                throw new IgniteCheckedException("Failed to perform handshake.", e);
            }
        }
    }

    /**
     *
     */
    private class ConnectGateway {
        /** */
        private GridSpinReadWriteLock lock = new GridSpinReadWriteLock();

        /** */
        private IgniteException err;

        /**
         *
         */
        void enter() {
            lock.readLock();

            if (err != null) {
                lock.readUnlock();

                throw err;
            }
        }

        /**
         * @return {@code True} if entered gateway.
         */
        boolean tryEnter() {
            lock.readLock();

            boolean res = err == null;

            if (!res)
                lock.readUnlock();

            return res;
        }

        /**
         *
         */
        void leave() {
            lock.readUnlock();
        }

        /**
         * @param reconnectFut Reconnect future.
         */
        void disconnected(IgniteFuture<?> reconnectFut) {
            lock.writeLock();

            err = new IgniteClientDisconnectedException(reconnectFut, "Failed to connect, client node disconnected.");

            lock.writeUnlock();
        }

        /**
         *
         */
        void reconnected() {
            lock.writeLock();

            try {
                if (err instanceof IgniteClientDisconnectedException)
                    err = null;
            }
            finally {
                lock.writeUnlock();
            }
        }

        /**
         *
         */
        void stopped() {
            lock.readLock();

            err = new IgniteException("Failed to connect, node stopped.");

            lock.readUnlock();
        }
    }

    /**
     *
     */
    private static class DisconnectedSessionInfo {
        /** */
        private final GridNioRecoveryDescriptor recoveryDesc;

        /** */
        private int connIdx;

        /**
         * @param recoveryDesc Recovery descriptor.
         * @param connIdx Connection index.
         */
        DisconnectedSessionInfo(@Nullable GridNioRecoveryDescriptor recoveryDesc, int connIdx) {
            this.recoveryDesc = recoveryDesc;
            this.connIdx = connIdx;
        }

        /** {@inheritDoc} */
        @Override public String toString() {
            return S.toString(DisconnectedSessionInfo.class, this);
        }
    }

    /**
     *
     */
    interface ConnectionPolicy {
        /**
         * @return Thread connection index.
         */
        int connectionIndex();
    }

    /**
     * MBean implementation for TcpCommunicationSpi.
     */
    private class TcpCommunicationSpiMBeanImpl extends IgniteSpiMBeanAdapter implements TcpCommunicationSpiMBean {
        /** {@inheritDoc} */
        TcpCommunicationSpiMBeanImpl(IgniteSpiAdapter spiAdapter) {
            super(spiAdapter);
        }

        /** {@inheritDoc} */
        @Override public String getLocalAddress() {
            return TcpCommunicationSpi.this.getLocalAddress();
        }

        /** {@inheritDoc} */
        @Override public int getLocalPort() {
            return TcpCommunicationSpi.this.getLocalPort();
        }

        /** {@inheritDoc} */
        @Override public int getLocalPortRange() {
            return TcpCommunicationSpi.this.getLocalPortRange();
        }

        /** {@inheritDoc} */
        @Override public boolean isUsePairedConnections() {
            return TcpCommunicationSpi.this.isUsePairedConnections();
        }

        /** {@inheritDoc} */
        @Override public int getConnectionsPerNode() {
            return TcpCommunicationSpi.this.getConnectionsPerNode();
        }

        /** {@inheritDoc} */
        @Override public int getSharedMemoryPort() {
            return TcpCommunicationSpi.this.getSharedMemoryPort();
        }

        /** {@inheritDoc} */
        @Override public long getIdleConnectionTimeout() {
            return TcpCommunicationSpi.this.getIdleConnectionTimeout();
        }

        /** {@inheritDoc} */
        @Override public long getSocketWriteTimeout() {
            return TcpCommunicationSpi.this.getSocketWriteTimeout();
        }

        /** {@inheritDoc} */
        @Override public int getAckSendThreshold() {
            return TcpCommunicationSpi.this.getAckSendThreshold();
        }

        /** {@inheritDoc} */
        @Override public int getUnacknowledgedMessagesBufferSize() {
            return TcpCommunicationSpi.this.getUnacknowledgedMessagesBufferSize();
        }

        /** {@inheritDoc} */
        @Override public long getConnectTimeout() {
            return TcpCommunicationSpi.this.getConnectTimeout();
        }

        /** {@inheritDoc} */
        @Override public long getMaxConnectTimeout() {
            return TcpCommunicationSpi.this.getMaxConnectTimeout();
        }

        /** {@inheritDoc} */
        @Override public int getReconnectCount() {
            return TcpCommunicationSpi.this.getReconnectCount();
        }

        /** {@inheritDoc} */
        @Override public boolean isDirectBuffer() {
            return TcpCommunicationSpi.this.isDirectBuffer();
        }

        /** {@inheritDoc} */
        @Override public boolean isDirectSendBuffer() {
            return TcpCommunicationSpi.this.isDirectSendBuffer();
        }

        /** {@inheritDoc} */
        @Override public int getSelectorsCount() {
            return TcpCommunicationSpi.this.getSelectorsCount();
        }

        /** {@inheritDoc} */
        @Override public long getSelectorSpins() {
            return TcpCommunicationSpi.this.getSelectorSpins();
        }

        /** {@inheritDoc} */
        @Override public boolean isTcpNoDelay() {
            return TcpCommunicationSpi.this.isTcpNoDelay();
        }

        /** {@inheritDoc} */
        @Override public int getSocketReceiveBuffer() {
            return TcpCommunicationSpi.this.getSocketReceiveBuffer();
        }

        /** {@inheritDoc} */
        @Override public int getSocketSendBuffer() {
            return TcpCommunicationSpi.this.getSocketSendBuffer();
        }

        /** {@inheritDoc} */
        @Override public int getMessageQueueLimit() {
            return TcpCommunicationSpi.this.getMessageQueueLimit();
        }

        /** {@inheritDoc} */
        @Override public int getSlowClientQueueLimit() {
            return TcpCommunicationSpi.this.getSlowClientQueueLimit();
        }

        /** {@inheritDoc} */
        @Override public void dumpStats() {
            TcpCommunicationSpi.this.dumpStats();
        }

        /** {@inheritDoc} */
        @Override public int getSentMessagesCount() {
            return TcpCommunicationSpi.this.getSentMessagesCount();
        }

        /** {@inheritDoc} */
        @Override public long getSentBytesCount() {
            return TcpCommunicationSpi.this.getSentBytesCount();
        }

        /** {@inheritDoc} */
        @Override public int getReceivedMessagesCount() {
            return TcpCommunicationSpi.this.getReceivedMessagesCount();
        }

        /** {@inheritDoc} */
        @Override public long getReceivedBytesCount() {
            return TcpCommunicationSpi.this.getReceivedBytesCount();
        }

        /** {@inheritDoc} */
        @Override public Map<String, Long> getReceivedMessagesByType() {
            return TcpCommunicationSpi.this.getReceivedMessagesByType();
        }

        /** {@inheritDoc} */
        @Override public Map<UUID, Long> getReceivedMessagesByNode() {
            return TcpCommunicationSpi.this.getReceivedMessagesByNode();
        }

        /** {@inheritDoc} */
        @Override public Map<String, Long> getSentMessagesByType() {
            return TcpCommunicationSpi.this.getSentMessagesByType();
        }

        /** {@inheritDoc} */
        @Override public Map<UUID, Long> getSentMessagesByNode() {
            return TcpCommunicationSpi.this.getSentMessagesByNode();
        }

        /** {@inheritDoc} */
        @Override public int getOutboundMessagesQueueSize() {
            return TcpCommunicationSpi.this.getOutboundMessagesQueueSize();
        }
    }
}<|MERGE_RESOLUTION|>--- conflicted
+++ resolved
@@ -111,6 +111,7 @@
 import org.apache.ignite.internal.util.typedef.internal.S;
 import org.apache.ignite.internal.util.typedef.internal.U;
 import org.apache.ignite.internal.util.worker.GridWorker;
+import org.apache.ignite.internal.worker.WorkersRegistry;
 import org.apache.ignite.lang.IgniteBiInClosure;
 import org.apache.ignite.lang.IgniteBiTuple;
 import org.apache.ignite.lang.IgniteFuture;
@@ -4237,12 +4238,9 @@
         /** */
         private final BlockingQueue<DisconnectedSessionInfo> q = new LinkedBlockingQueue<>();
 
-<<<<<<< HEAD
         /** */
         private long lastOnIdleTs = U.currentTimeMillis();
 
-=======
->>>>>>> 1988484c
         /**
          * @param igniteInstanceName Ignite instance name.
          * @param log Logger.
@@ -4260,8 +4258,7 @@
             Throwable err = null;
 
             try {
-<<<<<<< HEAD
-                while (!runner().isInterrupted()) {
+                while (!isCancelled()) {
                     updateHeartbeat();
 
                     DisconnectedSessionInfo disconnectData = null;
@@ -4280,10 +4277,6 @@
                             lastOnIdleTs = U.currentTimeMillis();
                         }
                     }
-=======
-                while (!isCancelled()) {
-                    DisconnectedSessionInfo disconnectData = q.poll(idleConnTimeout, TimeUnit.MILLISECONDS);
->>>>>>> 1988484c
 
                     if (disconnectData != null)
                         processDisconnect(disconnectData);
