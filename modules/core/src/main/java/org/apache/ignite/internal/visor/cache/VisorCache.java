/*
 * Licensed to the Apache Software Foundation (ASF) under one or more
 * contributor license agreements.  See the NOTICE file distributed with
 * this work for additional information regarding copyright ownership.
 * The ASF licenses this file to You under the Apache License, Version 2.0
 * (the "License"); you may not use this file except in compliance with
 * the License.  You may obtain a copy of the License at
 *
 *      http://www.apache.org/licenses/LICENSE-2.0
 *
 * Unless required by applicable law or agreed to in writing, software
 * distributed under the License is distributed on an "AS IS" BASIS,
 * WITHOUT WARRANTIES OR CONDITIONS OF ANY KIND, either express or implied.
 * See the License for the specific language governing permissions and
 * limitations under the License.
 */

package org.apache.ignite.internal.visor.cache;

import java.io.IOException;
import java.io.ObjectInput;
import java.io.ObjectOutput;
import org.apache.ignite.IgniteCache;
import org.apache.ignite.IgniteCheckedException;
import org.apache.ignite.cache.CacheMode;
import org.apache.ignite.cache.CachePeekMode;
import org.apache.ignite.configuration.CacheConfiguration;
import org.apache.ignite.internal.IgniteEx;
import org.apache.ignite.internal.processors.cache.GridCacheAdapter;
import org.apache.ignite.internal.processors.cache.GridCacheContext;
import org.apache.ignite.internal.util.typedef.internal.S;
import org.apache.ignite.internal.util.typedef.internal.U;
import org.apache.ignite.internal.visor.VisorDataTransferObject;
import org.apache.ignite.lang.IgniteUuid;

import static org.apache.ignite.cache.CachePeekMode.ONHEAP;
import static org.apache.ignite.cache.CachePeekMode.PRIMARY;
import static org.apache.ignite.cache.CachePeekMode.BACKUP;

/**
 * Data transfer object for {@link IgniteCache}.
 */
public class VisorCache extends VisorDataTransferObject {
    /** */
    private static final long serialVersionUID = 0L;

    /** */
    private static final CachePeekMode[] PEEK_ONHEAP_PRIMARY =
        new CachePeekMode[] {ONHEAP, PRIMARY};

    /** */
    private static final CachePeekMode[] PEEK_ONHEAP_BACKUP =
        new CachePeekMode[] {ONHEAP, BACKUP};

    /** Cache name. */
    private String name;

    /** Cache deployment ID. */
    private IgniteUuid dynamicDeploymentId;

    /** Cache mode. */
    private CacheMode mode;

    /** Cache size in bytes. */
    private long memorySize;

    /** Cache size in bytes. */
    private long indexesSize;

    /** Number of all entries in cache. */
    private long size;

    /** Number of all entries in near cache. */
    private int nearSize;

    /** Number of primary entries in cache. */
    private long primarySize;

    /** Number of backup entries in cache. */
    private long backupSize;

    /** Number of partitions. */
    private int partitions;

    /** Flag indicating that cache has near cache. */
    private boolean near;

    /** Cache metrics. */
    private VisorCacheMetrics metrics;

    /** Cache system state. */
    private boolean sys;

    /**
     * Create data transfer object for given cache.
     */
    public VisorCache() {
        // No-op.
    }

    /**
     * Create data transfer object for given cache.
     *
     * @param ca Internal cache.
     * @param collectMetrics Collect cache metrics flag.
     * @throws IgniteCheckedException If failed to create data transfer object.
     */
    public VisorCache(IgniteEx ignite, GridCacheAdapter ca, boolean collectMetrics) throws IgniteCheckedException {
        assert ca != null;

        GridCacheContext cctx = ca.context();
        CacheConfiguration cfg = ca.configuration();

        name = ca.name();
        dynamicDeploymentId = cctx.dynamicDeploymentId();
        mode = cfg.getCacheMode();

        primarySize = ca.localSizeLong(PEEK_ONHEAP_PRIMARY);
        backupSize = ca.localSizeLong(PEEK_ONHEAP_BACKUP);
        nearSize = ca.nearSize();
        size = primarySize + backupSize + nearSize;
        
        partitions = ca.affinity().partitions();
        near = cctx.isNear();

        if (collectMetrics)
            metrics = new VisorCacheMetrics(ignite, name);

        sys = ignite.context().cache().systemCache(name);
    }

    /**
     * @return Cache name.
     */
    public String getName() {
        return name;
    }

    /**
     * Sets new value for cache name.
     *
     * @param name New cache name.
     */
    public void setName(String name) {
        this.name = name;
    }

    /**
     * @return Dynamic deployment ID.
     */
    public IgniteUuid getDynamicDeploymentId() {
        return dynamicDeploymentId;
    }

    /**
     * @return Cache mode.
     */
    public CacheMode getMode() {
        return mode;
    }

    /**
     * @return Cache size in bytes.
     */
    public long getMemorySize() {
        return memorySize;
    }

    /**
     * @return Indexes size in bytes.
     */
    public long getIndexesSize() {
        return indexesSize;
    }

    /**
     * @return Number of all entries in cache.
     */
    public long getSize() {
        return size;
    }

    /**
     * @return Number of all entries in near cache.
     */
    public int getNearSize() {
        return nearSize;
    }

    /**
     * @return Number of backup entries in cache.
     */
    public long getBackupSize() {
        return backupSize;
    }

    /**
     * @return Number of primary entries in cache.
     */
    public long getPrimarySize() {
        return primarySize;
    }

    /**
     * @return Number of partitions.
     */
    public int getPartitions() {
        return partitions;
    }

    /**
     * @return Cache metrics.
     */
    public VisorCacheMetrics getMetrics() {
        return metrics;
    }

    /**
     * @param metrics Cache metrics.
     */
    public void setMetrics(VisorCacheMetrics metrics) {
        this.metrics = metrics;
    }

    /**
     * @return {@code true} if cache has near cache.
     */
    public boolean isNear() {
        return near;
    }

    /**
     * @return System cache flag.
     */
    public boolean isSystem() {
        return sys;
    }

    /**
     * @return Number of entries in cache in heap and off-heap.
     */
    public long size() {
<<<<<<< HEAD
        return getSize() + (metrics != null ? metrics.getOffHeapEntriesCount() : 0L);
=======
        return size + (metrics != null ? metrics.getOffHeapEntriesCount() : 0L);
>>>>>>> 13249269
    }

    /**
     * @return Memory size allocated in off-heap.
     */
    public long offHeapAllocatedSize() {
        return metrics != null ? metrics.getOffHeapAllocatedSize() : 0L;
    }

    /**
     * @return Number of entries in heap memory.
     */
    public long heapEntriesCount() {
        return metrics != null ? metrics.getHeapEntriesCount() : 0L;
    }

    /**
     * @return Number of primary cache entries stored in off-heap memory.
     */
    public long offHeapPrimaryEntriesCount() {
        return metrics != null ? metrics.getOffHeapPrimaryEntriesCount() : 0L;
    }

    /**
     * @return Number of backup cache entries stored in off-heap memory.
     */
    public long offHeapBackupEntriesCount() {
        return metrics != null ? metrics.getOffHeapBackupEntriesCount() : 0L;
    }

    /**
     * @return Number of cache entries stored in off-heap memory.
     */
    public long offHeapEntriesCount() {
        return metrics != null ? metrics.getOffHeapEntriesCount() : 0L;
    }

    /** {@inheritDoc} */
    @Override public byte getProtocolVersion() {
        return V2;
    }

    /** {@inheritDoc} */
    @Override protected void writeExternalData(ObjectOutput out) throws IOException {
        U.writeString(out, name);
        U.writeGridUuid(out, dynamicDeploymentId);
        U.writeEnum(out, mode);
        out.writeLong(memorySize);
        out.writeLong(indexesSize);
        out.writeLong(size);
        out.writeInt(nearSize);
        out.writeLong(primarySize);
        out.writeLong(backupSize);
        out.writeInt(partitions);
        out.writeBoolean(near);
        out.writeObject(metrics);
        out.writeBoolean(sys);
    }

    /** {@inheritDoc} */
    @Override protected void readExternalData(byte protoVer, ObjectInput in) throws IOException, ClassNotFoundException {
        name = U.readString(in);
        dynamicDeploymentId = U.readGridUuid(in);
        mode = CacheMode.fromOrdinal(in.readByte());
        memorySize = in.readLong();
        indexesSize = in.readLong();
        size = in.readLong();
        nearSize = in.readInt();
        primarySize = in.readLong();
        backupSize = in.readLong();
        partitions = in.readInt();
        near = in.readBoolean();
        metrics = (VisorCacheMetrics)in.readObject();

        sys = protoVer > V1 ? in.readBoolean() : metrics != null && metrics.isSystem();
    }

    /** {@inheritDoc} */
    @Override public String toString() {
        return S.toString(VisorCache.class, this);
    }
}<|MERGE_RESOLUTION|>--- conflicted
+++ resolved
@@ -240,11 +240,7 @@
      * @return Number of entries in cache in heap and off-heap.
      */
     public long size() {
-<<<<<<< HEAD
-        return getSize() + (metrics != null ? metrics.getOffHeapEntriesCount() : 0L);
-=======
         return size + (metrics != null ? metrics.getOffHeapEntriesCount() : 0L);
->>>>>>> 13249269
     }
 
     /**
