/*
 * Licensed to the Apache Software Foundation (ASF) under one or more
 * contributor license agreements.  See the NOTICE file distributed with
 * this work for additional information regarding copyright ownership.
 * The ASF licenses this file to You under the Apache License, Version 2.0
 * (the "License"); you may not use this file except in compliance with
 * the License.  You may obtain a copy of the License at
 *
 *      http://www.apache.org/licenses/LICENSE-2.0
 *
 * Unless required by applicable law or agreed to in writing, software
 * distributed under the License is distributed on an "AS IS" BASIS,
 * WITHOUT WARRANTIES OR CONDITIONS OF ANY KIND, either express or implied.
 * See the License for the specific language governing permissions and
 * limitations under the License.
 */

package org.apache.ignite.internal.processors.cache.persistence;

import java.nio.ByteBuffer;
import org.apache.ignite.IgniteCheckedException;
import org.apache.ignite.internal.pagemem.PageIdUtils;
import org.apache.ignite.internal.pagemem.PageMemory;
import org.apache.ignite.internal.pagemem.PageUtils;
import org.apache.ignite.internal.pagemem.impl.PageMemoryNoStoreImpl;
import org.apache.ignite.internal.processors.cache.CacheGroupContext;
import org.apache.ignite.internal.processors.cache.CacheObject;
import org.apache.ignite.internal.processors.cache.CacheObjectContext;
import org.apache.ignite.internal.processors.cache.GridCacheSharedContext;
import org.apache.ignite.internal.processors.cache.IncompleteCacheObject;
import org.apache.ignite.internal.processors.cache.IncompleteObject;
import org.apache.ignite.internal.processors.cache.KeyCacheObject;
import org.apache.ignite.internal.processors.cache.mvcc.txlog.TxState;
import org.apache.ignite.internal.processors.cache.persistence.tree.io.CacheVersionIO;
import org.apache.ignite.internal.processors.cache.persistence.tree.io.DataPageIO;
import org.apache.ignite.internal.processors.cache.persistence.tree.io.DataPagePayload;
import org.apache.ignite.internal.processors.cache.version.GridCacheVersion;
import org.apache.ignite.internal.stat.IoStatisticsHolder;
import org.apache.ignite.internal.stat.IoStatisticsHolderNoOp;
import org.apache.ignite.internal.util.tostring.GridToStringExclude;
import org.apache.ignite.internal.util.tostring.GridToStringInclude;
import org.apache.ignite.internal.util.typedef.internal.S;
import org.apache.ignite.internal.util.typedef.internal.U;
import org.jetbrains.annotations.Nullable;

import static org.apache.ignite.internal.pagemem.PageIdUtils.itemId;
import static org.apache.ignite.internal.pagemem.PageIdUtils.pageId;
import static org.apache.ignite.internal.processors.cache.mvcc.MvccUtils.MVCC_COUNTER_NA;
import static org.apache.ignite.internal.processors.cache.mvcc.MvccUtils.MVCC_CRD_COUNTER_NA;
import static org.apache.ignite.internal.processors.cache.mvcc.MvccUtils.MVCC_OP_COUNTER_NA;
import static org.apache.ignite.internal.processors.cache.persistence.CacheDataRowAdapter.RowData.KEY_ONLY;
import static org.apache.ignite.internal.processors.cache.persistence.CacheDataRowAdapter.RowData.LINK_WITH_HEADER;

/**
 * Cache data row adapter.
 */
public class CacheDataRowAdapter implements CacheDataRow {
    /** */
    @GridToStringExclude
    protected long link;

    /** */
    @GridToStringInclude
    protected KeyCacheObject key;

    /** */
    @GridToStringInclude
    protected CacheObject val;

    /** */
    @GridToStringInclude
    protected long expireTime = -1;

    /** */
    @GridToStringInclude
    protected GridCacheVersion ver;

    /** Whether version is ready. */
    protected boolean verReady;

    /** */
    @GridToStringInclude
    protected int cacheId;

    /**
     * @param link Link.
     */
    public CacheDataRowAdapter(long link) {
        // Link can be 0 here.
        this.link = link;
    }

    /**
     * @param key Key.
     * @param val Value.
     * @param expireTime Expire time.
     * @param ver Version.
     */
    public CacheDataRowAdapter(KeyCacheObject key, CacheObject val, GridCacheVersion ver, long expireTime) {
        this.key = key;
        this.val = val;
        this.ver = ver;
        this.expireTime = expireTime;

        verReady = true;
    }

    /**
     * Read row from data pages.
     *
     * @param grp Cache group.
     * @param rowData Required row data.
     * @throws IgniteCheckedException If failed.
     */
    public final void initFromLink(CacheGroupContext grp, RowData rowData) throws IgniteCheckedException {
        initFromLink(grp, rowData, false);
    }


    /**
     * Read row from data pages.
     *
     * @param grp Cache group.
     * @param rowData Required row data.
     * @param skipVer Whether version read should be skipped.
     * @throws IgniteCheckedException If failed.
     */
    public final void initFromLink(CacheGroupContext grp, RowData rowData, boolean skipVer)
        throws IgniteCheckedException {
        initFromLink(grp, grp.shared(), grp.dataRegion().pageMemory(), rowData, skipVer);
    }

    /**
     * Read row from data pages.
     * Can be called with cctx == null, if cache instance is unknown, but its ID is stored in the data row.
     *
     * @param grp Cache group.
     * @param sharedCtx Shared context.
     * @param pageMem Page memory.
     * @param rowData Row data.
     * @param skipVer Whether version read should be skipped.
     * @throws IgniteCheckedException If failed.
     */
    public final void initFromLink(
        @Nullable CacheGroupContext grp,
        GridCacheSharedContext<?, ?> sharedCtx,
        PageMemory pageMem,
        RowData rowData,
        boolean skipVer
    ) throws IgniteCheckedException {
        // Group is null if try evict page, with persistence evictions should be disabled.
        assert grp != null || pageMem instanceof PageMemoryNoStoreImpl;

        CacheObjectContext coctx = grp != null ?  grp.cacheObjectContext() : null;
        boolean readCacheId = grp == null || grp.storeCacheIdInDataPage();
        int grpId = grp != null ? grp.groupId() : 0;
        IoStatisticsHolder statHolder = grp != null ? grp.statisticsHolderData() : IoStatisticsHolderNoOp.INSTANCE;

        doInitFromLink(link, sharedCtx, coctx, pageMem, grpId, statHolder, readCacheId, rowData, null, skipVer);
    }

    /**
     * @param io Data page IO.
     * @param pageAddr Data page address.
     * @param itemId Row item Id.
     * @param grp Cache group.
     * @param sharedCtx Cache shared context.
     * @param pageMem Page memory.
     * @param rowData Required row data.
     * @param skipVer Whether version read should be skipped.
     * @throws IgniteCheckedException If failed.
     */
    public final void initFromDataPage(
        DataPageIO io,
        long pageAddr,
        int itemId,
        @Nullable CacheGroupContext grp,
        GridCacheSharedContext<?, ?> sharedCtx,
        PageMemory pageMem,
        RowData rowData,
        boolean skipVer
    ) throws IgniteCheckedException {
        // Group is null if try evict page, with persistence evictions should be disabled.
        assert grp != null || pageMem instanceof PageMemoryNoStoreImpl;

        CacheObjectContext coctx = grp != null ?  grp.cacheObjectContext() : null;
        boolean readCacheId = grp == null || grp.storeCacheIdInDataPage();
        int grpId = grp != null ? grp.groupId() : 0;
        IoStatisticsHolder statHolder = grp != null ? grp.statisticsHolderData() : IoStatisticsHolderNoOp.INSTANCE;

        IncompleteObject<?> incomplete = readIncomplete(null, sharedCtx, coctx, pageMem,
            grpId, pageAddr, itemId, io, rowData, readCacheId, skipVer);

        if (incomplete != null) {
            // Initialize the remaining part of the large row from other pages.
            long nextLink = incomplete.getNextLink();

            if (nextLink != 0L) {
                doInitFromLink(
                    nextLink,
                    sharedCtx,
                    coctx,
                    pageMem,
                    grpId,
                    statHolder,
                    readCacheId,
                    rowData,
                    incomplete,
                    skipVer
                );
            }
        }
    }

    /**
     * @param link Link.
     * @param sharedCtx Cache shared context.
     * @param coctx Cache object context.
     * @param pageMem Page memory.
     * @param grpId Cache group Id.
     * @param readCacheId {@code true} If need to read cache ID.
     * @param rowData Required row data.
     * @param incomplete Incomplete object.
     * @param skipVer Whether version read should be skipped.
     * @throws IgniteCheckedException If failed.
     */
    private void doInitFromLink(
        long link,
        GridCacheSharedContext<?, ?> sharedCtx,
        CacheObjectContext coctx,
        PageMemory pageMem,
        int grpId,
        IoStatisticsHolder statHolder,
        boolean readCacheId,
        RowData rowData,
        IncompleteObject<?> incomplete,
        boolean skipVer
    ) throws IgniteCheckedException {
        assert link != 0 : "link";
        assert key == null : "key";

        long nextLink = link;

        do {
            final long pageId = pageId(nextLink);

            final long page = pageMem.acquirePage(grpId, pageId, statHolder);

            try {
                long pageAddr = pageMem.readLock(grpId, pageId, page); // Non-empty data page must not be recycled.

                assert pageAddr != 0L : nextLink;

                try {
                    DataPageIO io = DataPageIO.VERSIONS.forPage(pageAddr);

                    int itemId = itemId(nextLink);

                    incomplete = readIncomplete(incomplete, sharedCtx, coctx, pageMem,
                        grpId, pageAddr, itemId, io, rowData, readCacheId, skipVer);

                    if (incomplete == null || (rowData == KEY_ONLY && key != null))
                        return;

                    nextLink = incomplete.getNextLink();
                }
                finally {
                    pageMem.readUnlock(grpId, pageId, page);
                }
            }
            finally {
                pageMem.releasePage(grpId, pageId, page);
            }
        }
        while (nextLink != 0);

        assert isReady() : "ready";
    }

    /**
     * @param incomplete Incomplete object.
     * @param sharedCtx Cache shared context.
     * @param coctx Cache object context.
     * @param pageMem Page memory.
     * @param grpId Cache group Id.
     * @param pageAddr Page address.
     * @param io Page IO.
     * @param rowData Required row data.
     * @param readCacheId {@code true} If need to read cache ID.
     * @param skipVer Whether version read should be skipped.
     * @return Incomplete object.
     * @throws IgniteCheckedException If failed.
     */
    private IncompleteObject<?> readIncomplete(
        IncompleteObject<?> incomplete,
        GridCacheSharedContext<?, ?> sharedCtx,
        CacheObjectContext coctx,
        PageMemory pageMem,
        int grpId,
        long pageAddr,
        int itemId,
        DataPageIO io,
        RowData rowData,
        boolean readCacheId,
        boolean skipVer
    ) throws IgniteCheckedException {
        DataPagePayload data = io.readPayload(pageAddr, itemId, pageMem.realPageSize(grpId));

        long nextLink = data.nextLink();

        int hdrLen = 0;

        if (incomplete == null) {
            if (nextLink == 0) {
                // Fast path for a single page row.
                readFullRow(sharedCtx, coctx, pageAddr + data.offset(), rowData, readCacheId, skipVer);

                return null;
            }

            // Assume that row header is always located entirely on the very first page.
            hdrLen = readHeader(pageAddr, data.offset());

            if (rowData == LINK_WITH_HEADER)
                return null;
        }

        ByteBuffer buf = pageMem.pageBuffer(pageAddr);

        int off = data.offset() + hdrLen;
        int payloadSize = data.payloadSize() - hdrLen;

        buf.position(off);
        buf.limit(off + payloadSize);

        boolean keyOnly = rowData == RowData.KEY_ONLY;

        incomplete = readFragment(sharedCtx, coctx, buf, keyOnly, readCacheId, incomplete, skipVer);

        if (incomplete != null)
            incomplete.setNextLink(nextLink);

        return incomplete;
    }

    /**
     * Reads row header (i.e. MVCC info) which should be located on the very first page od data.
     *
     * @param addr Address.
     * @param off Offset
     * @return Number of bytes read.
     */
    protected int readHeader(long addr, int off) {
        // No-op.
        return 0;
    }

    /**
     * @param sharedCtx Cache shared context.
     * @param coctx Cache object context.
     * @param buf Buffer.
     * @param keyOnly {@code true} If need to read only key object.
     * @param readCacheId {@code true} If need to read cache ID.
     * @param incomplete Incomplete object.
     * @param skipVer Whether version read should be skipped.
     * @throws IgniteCheckedException If failed.
     * @return Read object.
     */
    protected IncompleteObject<?> readFragment(
        GridCacheSharedContext<?, ?> sharedCtx,
        CacheObjectContext coctx,
        ByteBuffer buf,
        boolean keyOnly,
        boolean readCacheId,
        IncompleteObject<?> incomplete,
        boolean skipVer
    ) throws IgniteCheckedException {
        if (readCacheId && cacheId == 0) {
            incomplete = readIncompleteCacheId(buf, incomplete);

            if (cacheId == 0) {
                assert incomplete != null;
                return incomplete;
            }

            incomplete = null;
        }

        if (coctx == null) {
            // coctx can be null only when grp is null too, this means that
            // we are in process of eviction and cacheId is mandatory part of data.
            assert cacheId != 0;

            coctx = sharedCtx.cacheContext(cacheId).cacheObjectContext();
        }

        // Read key.
        if (key == null) {
            incomplete = readIncompleteKey(coctx, buf, (IncompleteCacheObject)incomplete);

            if (key == null) {
                assert incomplete != null;
                return incomplete; // Need to finish reading the key.
            }

            if (keyOnly)
                return null; // Key is ready - we are done!

            incomplete = null;
        }

        if (expireTime == -1) {
            incomplete = readIncompleteExpireTime(buf, incomplete);

            if (expireTime == -1) {
                assert incomplete != null;
                return incomplete;
            }

            incomplete = null;
        }

        // Read value.
        if (val == null) {
            incomplete = readIncompleteValue(coctx, buf, (IncompleteCacheObject)incomplete);

            if (val == null) {
                assert incomplete != null;
                return incomplete;
            }

            incomplete = null;
        }

        // Read version.
        if (!verReady) {
            incomplete = readIncompleteVersion(buf, incomplete, skipVer);

            assert skipVer || ver != null || incomplete != null;
        }

        return incomplete;
    }

    /**
     * @param sharedCtx Cache shared context.
     * @param coctx Cache object context.
     * @param addr Address.
     * @param rowData Required row data.
     * @param readCacheId {@code true} If need to read cache ID.
     * @param skipVer Whether version read should be skipped.
     * @throws IgniteCheckedException If failed.
     */
    protected void readFullRow(
        GridCacheSharedContext<?, ?> sharedCtx,
        CacheObjectContext coctx,
        long addr,
        RowData rowData,
        boolean readCacheId,
        boolean skipVer
    ) throws IgniteCheckedException {
        int off = 0;

        off += readHeader(addr, off);

        if (rowData == LINK_WITH_HEADER)
            return;

        if (readCacheId) {
            cacheId = PageUtils.getInt(addr, off);

            off += 4;
        }

        if (coctx == null)
            coctx = sharedCtx.cacheContext(cacheId).cacheObjectContext();

        int len = PageUtils.getInt(addr, off);
        off += 4;

        if (rowData != RowData.NO_KEY) {
            byte type = PageUtils.getByte(addr, off);
            off++;

            byte[] bytes = PageUtils.getBytes(addr, off, len);
            off += len;

            key = coctx.kernalContext().cacheObjects().toKeyCacheObject(coctx, type, bytes);

            if (rowData == RowData.KEY_ONLY)
                return;
        }
        else
            off += len + 1;

        len = PageUtils.getInt(addr, off);
        off += 4;

        byte type = PageUtils.getByte(addr, off);
        off++;

        byte[] bytes = PageUtils.getBytes(addr, off, len);
        off += len;

        val = coctx.kernalContext().cacheObjects().toCacheObject(coctx, type, bytes);

        int verLen;

        if (skipVer) {
            ver = null;

            verLen = CacheVersionIO.readSize(addr + off, false);
        }
        else {
            ver = CacheVersionIO.read(addr + off, false);

            verLen = CacheVersionIO.size(ver, false);
        }

        verReady = true;

        off += verLen;

        expireTime = PageUtils.getLong(addr, off);
    }

    /**
     * @param buf Buffer.
     * @param incomplete Incomplete.
     */
    protected IncompleteObject<?> readIncompleteCacheId(
        ByteBuffer buf,
        IncompleteObject<?> incomplete
    ) {
        if (incomplete == null) {
            int remaining = buf.remaining();
            int size = 4;

            if (remaining >= size) {
                cacheId = buf.getInt();

                assert cacheId != 0;

                return null;
            }

            incomplete = new IncompleteObject<>(new byte[size]);

            if (remaining == 0)
                return incomplete;
        }

        incomplete.readData(buf);

        if (incomplete.isReady()) {
            final ByteBuffer timeBuf = ByteBuffer.wrap(incomplete.data());

            timeBuf.order(buf.order());

            cacheId = timeBuf.getInt();

            assert cacheId != 0;
        }

        return incomplete;
    }

    /**
     * @param coctx Cache object context.
     * @param buf Buffer.
     * @param incomplete Incomplete object.
     * @return Incomplete object.
     * @throws IgniteCheckedException If failed.
     */
    protected IncompleteCacheObject readIncompleteKey(
        CacheObjectContext coctx,
        ByteBuffer buf,
        IncompleteCacheObject incomplete
    ) throws IgniteCheckedException {
        incomplete = coctx.kernalContext().cacheObjects().toKeyCacheObject(coctx, buf, incomplete);

        if (incomplete.isReady()) {
            key = (KeyCacheObject)incomplete.object();

            assert key != null;
        }
        else
            assert !buf.hasRemaining();

        return incomplete;
    }

    /**
     * @param coctx Cache object context.
     * @param buf Buffer.
     * @param incomplete Incomplete object.
     * @return Incomplete object.
     * @throws IgniteCheckedException If failed.
     */
    protected IncompleteCacheObject readIncompleteValue(
        CacheObjectContext coctx,
        ByteBuffer buf,
        IncompleteCacheObject incomplete
    ) throws IgniteCheckedException {
        incomplete = coctx.kernalContext().cacheObjects().toCacheObject(coctx, buf, incomplete);

        if (incomplete.isReady()) {
            val = incomplete.object();

            assert val != null;
        }
        else
            assert !buf.hasRemaining();

        return incomplete;
    }

    /**
     * @param buf Buffer.
     * @param incomplete Incomplete object.
     * @return Incomplete object.
     */
    protected IncompleteObject<?> readIncompleteExpireTime(
        ByteBuffer buf,
        IncompleteObject<?> incomplete
    ) {
        if (incomplete == null) {
            int remaining = buf.remaining();
            int size = 8;

            if (remaining >= size) {
                expireTime = buf.getLong();

                assert expireTime >= 0 : expireTime;

                return null;
            }

            incomplete = new IncompleteObject<>(new byte[size]);

            if (remaining == 0)
                return incomplete;
        }

        incomplete.readData(buf);

        if (incomplete.isReady()) {
            final ByteBuffer timeBuf = ByteBuffer.wrap(incomplete.data());

            timeBuf.order(buf.order());

            expireTime = timeBuf.getLong();

            assert expireTime >= 0;
        }

        return incomplete;
    }

    /**
     * @param buf Buffer.
     * @param incomplete Incomplete object.
     * @param skip Whether version should be skipped.
     * @return Incomplete object.
     * @throws IgniteCheckedException If failed.
     */
    protected IncompleteObject<?> readIncompleteVersion(
        ByteBuffer buf,
        IncompleteObject<?> incomplete,
        boolean skip
    ) throws IgniteCheckedException {
        if (incomplete == null || incomplete.data() == null) {
            int remaining = buf.remaining();

            if (remaining == 0)
                return new IncompleteObject<>(); // Just to pass the next link.

            int size = CacheVersionIO.readSize(buf, false);

            if (remaining >= size) {
                // If the whole version is on a single page, just read it.
                if (skip)
                    buf.position(buf.position() + size);
                else {
                    ver = CacheVersionIO.read(buf, false);

                    assert !buf.hasRemaining(): buf.remaining();
                    assert ver != null;
                }

                verReady = true;

                return null;
            }

            // We have to read multipart version.
            incomplete = new IncompleteObject<>(new byte[size]);
        }

        incomplete.readData(buf);

        if (incomplete.isReady()) {
            if (!skip) {
                ByteBuffer verBuf = ByteBuffer.wrap(incomplete.data());

                verBuf.order(buf.order());

                ver = CacheVersionIO.read(verBuf, false);

                assert ver != null;
            }

            verReady = true;
        }

        assert !buf.hasRemaining();

        return incomplete;
    }

    /**
     * @return {@code True} if entry is ready.
     */
    public boolean isReady() {
        return verReady && val != null && key != null;
    }

    /** {@inheritDoc} */
    @Override public KeyCacheObject key() {
        return key;
    }

    /**
     * @param key Key.
     */
    @Override public void key(KeyCacheObject key) {
        assert key != null;

        this.key = key;
    }

    /** {@inheritDoc} */
    @Override public int cacheId() {
        return cacheId;
    }

    /** {@inheritDoc} */
    @Override public CacheObject value() {
        return val;
    }

    /** {@inheritDoc} */
    @Override public GridCacheVersion version() {
<<<<<<< HEAD
=======
        assert verReady : "Version is not ready: " + this;

>>>>>>> 28618511
        return ver;
    }

    /** {@inheritDoc} */
    @Override public long expireTime() {
        return expireTime;
    }

    /** {@inheritDoc} */
    @Override public int partition() {
        return PageIdUtils.partId(pageId(link));
    }

    /** {@inheritDoc} */
    @Override public long link() {
        return link;
    }

    /** {@inheritDoc} */
    @Override public void link(long link) {
        throw new UnsupportedOperationException();
    }

    /** {@inheritDoc} */
    @Override public int hash() {
        throw new UnsupportedOperationException();
    }

    /** {@inheritDoc} */
    @Override public int size() throws IgniteCheckedException {
        int len = key().valueBytesLength(null);

        len += value().valueBytesLength(null) + CacheVersionIO.size(version(), false) + 8;

        return len + (cacheId() != 0 ? 4 : 0);
    }

    /** {@inheritDoc} */
    @Override public int headerSize() {
        return 0;
    }

    /** {@inheritDoc} */
    @Override public long mvccCoordinatorVersion() {
        return MVCC_CRD_COUNTER_NA;
    }

    /** {@inheritDoc} */
    @Override public long mvccCounter() {
        return MVCC_COUNTER_NA;
    }

    /** {@inheritDoc} */
    @Override public int mvccOperationCounter() {
        return MVCC_OP_COUNTER_NA;
    }

    /** {@inheritDoc} */
    @Override public byte mvccTxState() {
        return TxState.NA;
    }

    /** {@inheritDoc} */
    @Override public long newMvccCoordinatorVersion() {
        return MVCC_CRD_COUNTER_NA;
    }

    /** {@inheritDoc} */
    @Override public long newMvccCounter() {
        return MVCC_COUNTER_NA;
    }

    /** {@inheritDoc} */
    @Override public int newMvccOperationCounter() {
        return MVCC_OP_COUNTER_NA;
    }

    /** {@inheritDoc} */
    @Override public byte newMvccTxState() {
        return TxState.NA;
    }

    /**
     *
     */
    public enum RowData {
        /** */
        FULL,

        /** */
        KEY_ONLY,

        /** */
        NO_KEY,

        /** */
        LINK_ONLY,

        /** */
        LINK_WITH_HEADER
    }

    /** {@inheritDoc} */
    @Override public String toString() {
        return S.toString(CacheDataRowAdapter.class, this, "link", U.hexLong(link));
    }
}<|MERGE_RESOLUTION|>--- conflicted
+++ resolved
@@ -751,11 +751,8 @@
 
     /** {@inheritDoc} */
     @Override public GridCacheVersion version() {
-<<<<<<< HEAD
-=======
         assert verReady : "Version is not ready: " + this;
 
->>>>>>> 28618511
         return ver;
     }
 
