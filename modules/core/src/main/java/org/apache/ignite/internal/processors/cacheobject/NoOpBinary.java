--- conflicted
+++ resolved
@@ -81,11 +81,7 @@
     }
 
     /** {@inheritDoc} */
-<<<<<<< HEAD
-    @Override public BinaryType defineEnum(String typeName, Map<String, Integer> vals) {
-=======
     @Override public BinaryType registerEnum(String typeName, Map<String, Integer> vals) {
->>>>>>> e09b5a2d
         throw unsupported();
     }
 
