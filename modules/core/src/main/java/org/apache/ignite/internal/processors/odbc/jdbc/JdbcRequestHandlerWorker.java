--- conflicted
+++ resolved
@@ -104,12 +104,7 @@
             T2<JdbcRequest, GridFutureAdapter<ClientListenerResponse>> req = queue.poll();
 
             while (req != null) {
-<<<<<<< HEAD
-                req.get2().onDone(new JdbcResponse(IgniteQueryErrorCode.UNKNOWN,"Connection closed.",
-                    req.get1().requestId()));
-=======
                 req.get2().onDone(new JdbcResponse(IgniteQueryErrorCode.UNKNOWN,"Connection closed."));
->>>>>>> 3c630d25
 
                 req = queue.poll();
             }
