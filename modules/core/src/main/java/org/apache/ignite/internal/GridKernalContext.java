--- conflicted
+++ resolved
@@ -688,13 +688,12 @@
     public GridInternalSubscriptionProcessor internalSubscriptionProcessor();
 
     /**
-<<<<<<< HEAD
      * @return IO statistic manager.
      */
     public GridIoStatManager ioStats();
-=======
+
+    /**
      * @return Default uncaught exception handler used by thread pools.
      */
     public Thread.UncaughtExceptionHandler uncaughtExceptionHandler();
->>>>>>> d5f6e50e
 }