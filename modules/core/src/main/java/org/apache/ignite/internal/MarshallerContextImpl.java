/*
 * Licensed to the Apache Software Foundation (ASF) under one or more
 * contributor license agreements.  See the NOTICE file distributed with
 * this work for additional information regarding copyright ownership.
 * The ASF licenses this file to You under the Apache License, Version 2.0
 * (the "License"); you may not use this file except in compliance with
 * the License.  You may obtain a copy of the License at
 *
 *      http://www.apache.org/licenses/LICENSE-2.0
 *
 * Unless required by applicable law or agreed to in writing, software
 * distributed under the License is distributed on an "AS IS" BASIS,
 * WITHOUT WARRANTIES OR CONDITIONS OF ANY KIND, either express or implied.
 * See the License for the specific language governing permissions and
 * limitations under the License.
 */

package org.apache.ignite.internal;

import java.io.BufferedReader;
import java.io.File;
import java.io.FileInputStream;
import java.io.FileOutputStream;
import java.io.IOException;
import java.io.InputStreamReader;
import java.io.OutputStreamWriter;
import java.io.Writer;
import java.nio.channels.FileChannel;
import java.nio.channels.FileLock;
import java.nio.channels.OverlappingFileLockException;
import java.nio.charset.StandardCharsets;
import java.util.List;
import java.util.concurrent.CountDownLatch;
import java.util.concurrent.ThreadLocalRandom;
import java.util.concurrent.locks.Lock;
import javax.cache.event.CacheEntryEvent;
import javax.cache.event.CacheEntryListenerException;
import javax.cache.event.CacheEntryUpdatedListener;
import org.apache.ignite.IgniteCheckedException;
import org.apache.ignite.IgniteLogger;
import org.apache.ignite.IgniteSystemProperties;
import org.apache.ignite.internal.processors.cache.CachePartialUpdateCheckedException;
import org.apache.ignite.internal.processors.cache.GridCacheAdapter;
import org.apache.ignite.internal.processors.cache.GridCacheTryPutFailedException;
import org.apache.ignite.internal.util.GridStripedLock;
import org.apache.ignite.internal.util.typedef.F;
import org.apache.ignite.internal.util.typedef.internal.CU;
import org.apache.ignite.internal.util.typedef.internal.U;
import org.apache.ignite.plugin.PluginProvider;

import static org.apache.ignite.IgniteSystemProperties.IGNITE_MARSHALLER_CACHE_REREAD_PAUSE;

/**
 * Marshaller context implementation.
 */
public class MarshallerContextImpl extends MarshallerContextAdapter {
    /** Cache reread tries. */
    private static final int CACHE_REREAD_TRIES = 5;

    /** Cache reread pause. */
    private static final int CACHE_REREAD_PAUSE = IgniteSystemProperties.getInteger(IGNITE_MARSHALLER_CACHE_REREAD_PAUSE, 20);

    /** */
    private static final GridStripedLock fileLock = new GridStripedLock(32);

    /** */
    private final CountDownLatch latch = new CountDownLatch(1);

    /** */
    private final File workDir;

    /** */
    private IgniteLogger log;

    /** */
    private volatile GridCacheAdapter<Integer, String> cache;

    /** Non-volatile on purpose. */
    private int failedCnt;

    /** */
    private ContinuousQueryListener lsnr;

    /**
     * @param igniteWorkDir Ignite work directory.
     * @param plugins Plugins.
     * @throws IgniteCheckedException In case of error.
     */
    public MarshallerContextImpl(String igniteWorkDir, List<PluginProvider> plugins) throws IgniteCheckedException {
        super(plugins);

        workDir = U.resolveWorkDirectory(igniteWorkDir, "marshaller", false);
    }

    /**
     * @param ctx Context.
     * @throws IgniteCheckedException If failed.
     */
    public void onContinuousProcessorStarted(GridKernalContext ctx) throws IgniteCheckedException {
        if (ctx.clientNode()) {
            lsnr = new ContinuousQueryListener(ctx.log(MarshallerContextImpl.class), workDir);

            ctx.continuous().registerStaticRoutine(
                CU.MARSH_CACHE_NAME,
                lsnr,
                null,
                null);
        }
    }

    /**
     * @param ctx Kernal context.
     * @throws IgniteCheckedException In case of error.
     */
    public void onMarshallerCacheStarted(GridKernalContext ctx) throws IgniteCheckedException {
        assert ctx != null;

        log = ctx.log(MarshallerContextImpl.class);

        cache = ctx.cache().marshallerCache();

        if (ctx.cache().marshallerCache().context().affinityNode()) {
            ctx.cache().marshallerCache().context().continuousQueries().executeInternalQuery(
                new ContinuousQueryListener(log, workDir),
                null,
                true,
                true,
                false
            );
        }
        else {
            if (lsnr != null) {
                ctx.closure().runLocalSafe(new Runnable() {
                    @SuppressWarnings("unchecked")
                    @Override public void run() {
                        try {
                            Iterable entries = cache.context().continuousQueries().existingEntries(false, null);

                            lsnr.onUpdated(entries);
                        }
                        catch (IgniteCheckedException e) {
                            U.error(log, "Failed to load marshaller cache entries: " + e, e);
                        }
                    }
                });
            }
        }

        latch.countDown();
    }

    /**
     * Release marshaller context.
     */
    public void onKernalStop() {
        latch.countDown();
    }

    /** {@inheritDoc} */
    @Override protected boolean registerClassName(int id, String clsName) throws IgniteCheckedException {
        GridCacheAdapter<Integer, String> cache0 = cache;

        if (cache0 == null)
            return false;

        String old;

        try {
            old = cache0.tryGetAndPut(id, clsName);

            if (old != null && !old.equals(clsName))
                throw new IgniteCheckedException("Type ID collision detected [id=" + id + ", clsName1=" + clsName +
                    ", clsName2=" + old + ']');

            failedCnt = 0;

            return true;
        }
        catch (CachePartialUpdateCheckedException | GridCacheTryPutFailedException ignored) {
            if (++failedCnt > 10) {
                if (log.isQuiet())
                    U.quiet(false, "Failed to register marshalled class for more than 10 times in a row " +
                        "(may affect performance).");

                failedCnt = 0;
            }

            return false;
        }
    }

    /** {@inheritDoc} */
    @Override public String className(int id) throws IgniteCheckedException {
        GridCacheAdapter<Integer, String> cache0 = cache;

        if (cache0 == null) {
            U.awaitQuiet(latch);

            cache0 = cache;

            if (cache0 == null)
                throw new IllegalStateException("Failed to initialize marshaller context (grid is stopping).");
        }

        String clsName = null;

        for (int i = 0; i < CACHE_REREAD_TRIES; i++) {
            clsName = cache0.getTopologySafe(id);

            if (clsName != null)
                break;

            U.sleep(CACHE_REREAD_PAUSE);
        }

        if (clsName == null) {
            String fileName = id + ".classname";

            // Class name may be not in the file yet.
            for (int i = 0; i < 2; i++) {
                Lock lock = fileLock(fileName);

                lock.lock();

                File file;

                try {
                    file = new File(workDir, fileName);

                    try (FileInputStream in = new FileInputStream(file)) {
                        FileLock fileLock = fileLock(in.getChannel(), true);

                        assert fileLock != null : fileName;

<<<<<<< HEAD
                    try (BufferedReader reader = new BufferedReader(new InputStreamReader(in, StandardCharsets.UTF_8))) {
                        clsName = reader.readLine();
                    }
                }
                catch (IOException ignored) {
=======
                        try (BufferedReader reader = new BufferedReader(new InputStreamReader(in, StandardCharsets.UTF_8))) {
                            clsName = reader.readLine();
                        }
                    }
                    catch (IOException ignore) {
                        // Will fail on last try.
                    }
                }
                finally {
                    lock.unlock();
                }

                if (clsName != null)
                    break;

                // Fail on second unsuccessful try.
                if (i == 1) {
>>>>>>> e5aab82f
                    throw new IgniteCheckedException("Class definition was not found " +
                        "at marshaller cache and local file. " +
                        "[id=" + id + ", file=" + file.getAbsolutePath() + ']');
                }

                U.sleep(20);
            }

            // Must explicitly put entry to cache to invoke other continuous queries.
            registerClassName(id, clsName);
        }

        return clsName;
    }

    /**
     * @param fileName File name.
     * @return Lock instance.
     */
    private static Lock fileLock(String fileName) {
        return fileLock.getLock(fileName.hashCode());
    }

    /**
     * @param ch File channel.
     * @param shared Shared.
     */
    private static FileLock fileLock(
        FileChannel ch,
        boolean shared
    ) throws IOException, IgniteInterruptedCheckedException {
        ThreadLocalRandom rnd = ThreadLocalRandom.current();

        while (true) {
            FileLock fileLock = ch.tryLock(0L, Long.MAX_VALUE, shared);

            if (fileLock == null)
                U.sleep(rnd.nextLong(50));
            else
                return fileLock;
        }
    }

    /**
     */
    public static class ContinuousQueryListener implements CacheEntryUpdatedListener<Integer, String> {
        /** */
        private final IgniteLogger log;

        /** */
        private final File workDir;

        /**
         * @param log Logger.
         * @param workDir Work directory.
         */
        public ContinuousQueryListener(IgniteLogger log, File workDir) {
            this.log = log;
            this.workDir = workDir;
        }

        /** {@inheritDoc} */
        @Override public void onUpdated(Iterable<CacheEntryEvent<? extends Integer, ? extends String>> evts)
            throws CacheEntryListenerException {
            for (CacheEntryEvent<? extends Integer, ? extends String> evt : evts) {
                assert evt.getOldValue() == null || F.eq(evt.getOldValue(), evt.getValue()):
                    "Received cache entry update for system marshaller cache: " + evt;

                if (evt.getOldValue() == null) {
                    String fileName = evt.getKey() + ".classname";

                    Lock lock = fileLock(fileName);

                    lock.lock();

                    try {
                        File file = new File(workDir, fileName);

                        try (FileOutputStream out = new FileOutputStream(file)) {
                            FileLock fileLock = fileLock(out.getChannel(), false);

                            assert fileLock != null : fileName;

                            try (Writer writer = new OutputStreamWriter(out, StandardCharsets.UTF_8)) {
                                writer.write(evt.getValue());

                                writer.flush();
                            }
                        }
                        catch (IOException e) {
                            U.error(log, "Failed to write class name to file [id=" + evt.getKey() +
                                ", clsName=" + evt.getValue() + ", file=" + file.getAbsolutePath() + ']', e);
                        }
                        catch(OverlappingFileLockException ignored) {
                            if (log.isDebugEnabled())
                                log.debug("File already locked (will ignore): " + file.getAbsolutePath());
                        }
                        catch (IgniteInterruptedCheckedException e) {
                            U.error(log, "Interrupted while waiting for acquiring file lock: " + file, e);
                        }
                    }
                    finally {
                        lock.unlock();
                    }
                }
            }
        }
    }
}<|MERGE_RESOLUTION|>--- conflicted
+++ resolved
@@ -232,18 +232,11 @@
 
                         assert fileLock != null : fileName;
 
-<<<<<<< HEAD
-                    try (BufferedReader reader = new BufferedReader(new InputStreamReader(in, StandardCharsets.UTF_8))) {
-                        clsName = reader.readLine();
-                    }
-                }
-                catch (IOException ignored) {
-=======
                         try (BufferedReader reader = new BufferedReader(new InputStreamReader(in, StandardCharsets.UTF_8))) {
                             clsName = reader.readLine();
                         }
                     }
-                    catch (IOException ignore) {
+                    catch (IOException ignored) {
                         // Will fail on last try.
                     }
                 }
@@ -256,7 +249,6 @@
 
                 // Fail on second unsuccessful try.
                 if (i == 1) {
->>>>>>> e5aab82f
                     throw new IgniteCheckedException("Class definition was not found " +
                         "at marshaller cache and local file. " +
                         "[id=" + id + ", file=" + file.getAbsolutePath() + ']');
