--- conflicted
+++ resolved
@@ -378,42 +378,15 @@
      *
      * @param writer W
      * @param val Value.
-     * @return Filed offset.
-     */
-    public static int writePlainObject(BinaryWriterExImpl writer, Object val) {
+     */
+    public static void writePlainObject(BinaryWriterExImpl writer, Object val) {
         Byte flag = PLAIN_CLASS_TO_FLAG.get(val.getClass());
-
-        int off = writer.currentOffset();
 
         if (flag == null)
             throw new IllegalArgumentException("Can't write object with type: " + val.getClass());
 
         switch (flag) {
             case GridBinaryMarshaller.BYTE:
-<<<<<<< HEAD
-                return writer.writeByteField((Byte)val);
-
-            case GridBinaryMarshaller.SHORT:
-                return writer.writeShortField((Short)val);
-
-            case GridBinaryMarshaller.INT:
-                return writer.writeIntField((Integer)val);
-
-            case GridBinaryMarshaller.LONG:
-                return writer.writeLongField((Long)val);
-
-            case GridBinaryMarshaller.FLOAT:
-                return writer.writeFloatField((Float)val);
-
-            case GridBinaryMarshaller.DOUBLE:
-                return writer.writeDoubleField((Double)val);
-
-            case GridBinaryMarshaller.CHAR:
-                return writer.writeCharField((Character)val);
-
-            case GridBinaryMarshaller.BOOLEAN:
-                return writer.writeBooleanField((Boolean)val);
-=======
                 writer.writeByteField((Byte)val);
 
                 break;
@@ -452,7 +425,6 @@
                 writer.writeBooleanField((Boolean)val);
 
                 break;
->>>>>>> 25e5da6a
 
             case GridBinaryMarshaller.DECIMAL:
                 writer.doWriteDecimal((BigDecimal)val);
@@ -557,8 +529,6 @@
             default:
                 throw new IllegalArgumentException("Can't write object with type: " + val.getClass());
         }
-
-        return off;
     }
 
     /**
