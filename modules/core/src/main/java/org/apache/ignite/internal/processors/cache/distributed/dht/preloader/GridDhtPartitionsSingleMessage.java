/*
 * Licensed to the Apache Software Foundation (ASF) under one or more
 * contributor license agreements.  See the NOTICE file distributed with
 * this work for additional information regarding copyright ownership.
 * The ASF licenses this file to You under the Apache License, Version 2.0
 * (the "License"); you may not use this file except in compliance with
 * the License.  You may obtain a copy of the License at
 *
 *      http://www.apache.org/licenses/LICENSE-2.0
 *
 * Unless required by applicable law or agreed to in writing, software
 * distributed under the License is distributed on an "AS IS" BASIS,
 * WITHOUT WARRANTIES OR CONDITIONS OF ANY KIND, either express or implied.
 * See the License for the specific language governing permissions and
 * limitations under the License.
 */

package org.apache.ignite.internal.processors.cache.distributed.dht.preloader;

import java.io.Externalizable;
import java.nio.ByteBuffer;
import java.util.Collection;
import java.util.Collections;
import java.util.HashMap;
import java.util.Map;
import org.apache.ignite.IgniteCheckedException;
import org.apache.ignite.internal.GridDirectCollection;
import org.apache.ignite.internal.GridDirectMap;
import org.apache.ignite.internal.GridDirectTransient;
import org.apache.ignite.internal.processors.cache.GridCacheSharedContext;
import org.apache.ignite.internal.processors.cache.distributed.dht.GridDhtPartitionState;
import org.apache.ignite.internal.processors.cache.version.GridCacheVersion;
import org.apache.ignite.internal.util.GridLongList;
import org.apache.ignite.internal.util.tostring.GridToStringInclude;
import org.apache.ignite.internal.util.typedef.F;
import org.apache.ignite.internal.util.typedef.T2;
import org.apache.ignite.internal.util.typedef.internal.S;
import org.apache.ignite.internal.util.typedef.internal.U;
import org.apache.ignite.plugin.extensions.communication.MessageCollectionItemType;
import org.apache.ignite.plugin.extensions.communication.MessageReader;
import org.apache.ignite.plugin.extensions.communication.MessageWriter;
import org.jetbrains.annotations.Nullable;

/**
 * Information about partitions of a single node.
 */
public class GridDhtPartitionsSingleMessage extends GridDhtPartitionsAbstractMessage {
    /** */
    private static final long serialVersionUID = 0L;

    /** Local partitions. */
    @GridToStringInclude
    @GridDirectTransient
    private Map<Integer, GridDhtPartitionMap> parts;

    /** */
    @GridDirectMap(keyType = Integer.class, valueType = Integer.class)
    private Map<Integer, Integer> dupPartsData;

    /** Serialized partitions. */
    private byte[] partsBytes;

    /** Partitions update counters. */
    @GridToStringInclude
    @GridDirectTransient
    private Map<Integer, Object> partCntrs;

    /** Serialized partitions counters. */
    private byte[] partCntrsBytes;

    /** Partitions sizes. */
    @GridToStringInclude
    @GridDirectTransient
    private Map<Integer, Map<Integer, Long>> partsSizes;

    /** Serialized partitions counters. */
    private byte[] partsSizesBytes;

    /** Partitions history reservation counters. */
    @GridToStringInclude
    @GridDirectTransient
    private Map<Integer, Map<Integer, Long>> partHistCntrs;

    /** Serialized partitions history reservation counters. */
    private byte[] partHistCntrsBytes;

    /** Exception. */
    @GridToStringInclude
    @GridDirectTransient
    private Exception err;

    /** */
    private byte[] errBytes;

    /** */
    private boolean client;

    /** */
    @GridDirectTransient
    private transient boolean compress;

    /** */
    @GridDirectCollection(Integer.class)
    private Collection<Integer> grpsAffRequest;

    /**
     * Exchange finish message, sent to new coordinator when it tries to
     * restore state after previous coordinator failed during exchange.
     */
    private GridDhtPartitionsFullMessage finishMsg;

    /** */
    private GridLongList activeQryTrackers;

    /**
     * Required by {@link Externalizable}.
     */
    public GridDhtPartitionsSingleMessage() {
        // No-op.
    }

    /**
     * @param exchId Exchange ID.
     * @param client Client message flag.
     * @param lastVer Last version.
     * @param compress {@code True} if it is possible to use compression for message.
     */
    public GridDhtPartitionsSingleMessage(GridDhtPartitionExchangeId exchId,
        boolean client,
        @Nullable GridCacheVersion lastVer,
        boolean compress) {
        super(exchId, lastVer);

        this.client = client;
        this.compress = compress;
    }

    /**
     * @return Active queries started with previous coordinator.
     */
    GridLongList activeQueries() {
        return activeQryTrackers;
    }

    /**
     * @param activeQrys Active queries started with previous coordinator.
     */
    void activeQueries(GridLongList activeQrys) {
        this.activeQryTrackers = activeQrys;
    }

    /**
     * @param finishMsg Exchange finish message (used to restore exchange state on new coordinator).
     */
    void finishMessage(GridDhtPartitionsFullMessage finishMsg) {
        this.finishMsg = finishMsg;
    }

    /**
     * @return Exchange finish message (used to restore exchange state on new coordinator).
     */
    GridDhtPartitionsFullMessage finishMessage() {
        return finishMsg;
    }

    /**
     * @param grpsAffRequest Cache groups to get affinity for (affinity is requested when node joins cluster).
     */
    void cacheGroupsAffinityRequest(Collection<Integer> grpsAffRequest) {
        this.grpsAffRequest = grpsAffRequest;
    }

    /**
     * @return Cache groups to get affinity for (affinity is requested when node joins cluster).
     */
    @Nullable public Collection<Integer> cacheGroupsAffinityRequest() {
        return grpsAffRequest;
    }

    /** {@inheritDoc} */
    @Override public int handlerId() {
        return 0;
    }

    /**
     * @return {@code True} if sent from client node.
     */
    public boolean client() {
        return client;
    }

    /**
     * @param cacheId Cache ID to add local partition for.
     * @param locMap Local partition map.
     * @param dupDataCache Optional ID of cache with the same partition state map.
     */
    public void addLocalPartitionMap(int cacheId, GridDhtPartitionMap locMap, @Nullable Integer dupDataCache) {
        if (parts == null)
            parts = new HashMap<>();

        parts.put(cacheId, locMap);

        if (dupDataCache != null) {
            assert compress;
            assert F.isEmpty(locMap.map());
            assert parts.containsKey(dupDataCache);

            if (dupPartsData == null)
                dupPartsData = new HashMap<>();

            dupPartsData.put(cacheId, dupDataCache);
        }
    }

    /**
     * @param grpId Cache group ID.
     * @param cntrMap Partition update counters.
     */
    public void addPartitionUpdateCounters(int grpId, Object cntrMap) {
        if (partCntrs == null)
            partCntrs = new HashMap<>();

        partCntrs.put(grpId, cntrMap);
    }

    /**
     * @param grpId Cache group ID.
     * @param partsCnt Total cache partitions.
     * @return Partition update counters.
     */
    @SuppressWarnings("unchecked")
    public CachePartitionPartialCountersMap partitionUpdateCounters(int grpId, int partsCnt) {
        Object res = partCntrs == null ? null : partCntrs.get(grpId);

        if (res == null)
            return CachePartitionPartialCountersMap.EMPTY;

        if (res instanceof CachePartitionPartialCountersMap)
            return (CachePartitionPartialCountersMap)res;

        assert res instanceof Map : res;

        Map<Integer, T2<Long, Long>> map = (Map<Integer, T2<Long, Long>>)res;

        return CachePartitionPartialCountersMap.fromCountersMap(map, partsCnt);
    }

    /**
     * Adds partition sizes map for specified {@code grpId} to the current message.
     *
     * @param grpId Group id.
     * @param partSizesMap Partition sizes map.
     */
    public void addPartitionSizes(int grpId, Map<Integer, Long> partSizesMap) {
        if (partSizesMap.isEmpty())
            return;

        if (partsSizes == null)
            partsSizes = new HashMap<>();

        partsSizes.put(grpId, partSizesMap);
    }

    /**
     * Returns partition sizes map for specified {@code grpId}.
     *
     * @param grpId Group id.
     * @return Partition sizes map (partId, partSize).
     */
    public Map<Integer, Long> partitionSizes(int grpId) {
        if (partsSizes == null)
            return Collections.emptyMap();

        return partsSizes.getOrDefault(grpId, Collections.emptyMap());
    }

    /**
     * @param grpId Cache group ID.
     * @param cntrMap Partition history counters.
     */
    public void partitionHistoryCounters(int grpId, Map<Integer, Long> cntrMap) {
        if (cntrMap.isEmpty())
            return;

        if (partHistCntrs == null)
            partHistCntrs = new HashMap<>();

        partHistCntrs.put(grpId, cntrMap);
    }

    /**
     * @param cntrMap Partition history counters.
     */
    void partitionHistoryCounters(Map<Integer, Map<Integer, Long>> cntrMap) {
        for (Map.Entry<Integer, Map<Integer, Long>> e : cntrMap.entrySet())
            partitionHistoryCounters(e.getKey(), e.getValue());
    }

    /**
     * @param grpId Cache group ID.
     * @return Partition history counters.
     */
    Map<Integer, Long> partitionHistoryCounters(int grpId) {
        if (partHistCntrs != null) {
            Map<Integer, Long> res = partHistCntrs.get(grpId);

            return res != null ? res : Collections.<Integer, Long>emptyMap();
        }

        return Collections.emptyMap();
    }

    /**
     * @return Local partitions.
     */
    public Map<Integer, GridDhtPartitionMap> partitions() {
        if (parts == null)
            parts = new HashMap<>();

        return parts;
    }

    /**
     * @param ex Exception.
     */
    public void setError(Exception ex) {
        this.err = ex;
    }

    /**
     * @return Not null exception if exchange processing failed.
     */
    @Nullable public Exception getError() {
        return err;
    }

    /** {@inheritDoc}
     * @param ctx*/
    @Override public void prepareMarshal(GridCacheSharedContext ctx) throws IgniteCheckedException {
        super.prepareMarshal(ctx);

        boolean marshal = (parts != null && partsBytes == null) ||
            (partCntrs != null && partCntrsBytes == null) ||
            (partHistCntrs != null && partHistCntrsBytes == null) ||
            (partsSizes != null && partsSizesBytes == null) ||
            (err != null && errBytes == null);

        if (marshal) {
            byte[] partsBytes0 = null;
            byte[] partCntrsBytes0 = null;
            byte[] partHistCntrsBytes0 = null;
            byte[] partsSizesBytes0 = null;
            byte[] errBytes0 = null;

            if (parts != null && partsBytes == null)
                partsBytes0 = U.marshal(ctx, parts);

            if (partCntrs != null && partCntrsBytes == null)
                partCntrsBytes0 = U.marshal(ctx, partCntrs);

            if (partHistCntrs != null && partHistCntrsBytes == null)
                partHistCntrsBytes0 = U.marshal(ctx, partHistCntrs);

<<<<<<< HEAD
            if (partSizes != null && partsSizesBytes == null)
                partsSizesBytes0 = U.marshal(ctx, partSizes);
=======
            if (partsSizes != null && partsSizesBytes == null)
                partSizesBytes0 = U.marshal(ctx, partsSizes);
>>>>>>> 26e40528

            if (err != null && errBytes == null)
                errBytes0 = U.marshal(ctx, err);

            if (compress) {
                assert !compressed();

                try {
                    byte[] partsBytesZip = U.zip(partsBytes0);
                    byte[] partCntrsBytesZip = U.zip(partCntrsBytes0);
                    byte[] partHistCntrsBytesZip = U.zip(partHistCntrsBytes0);
                    byte[] partsSizesBytesZip = U.zip(partsSizesBytes0);
                    byte[] exBytesZip = U.zip(errBytes0);

                    partsBytes0 = partsBytesZip;
                    partCntrsBytes0 = partCntrsBytesZip;
                    partHistCntrsBytes0 = partHistCntrsBytesZip;
                    partsSizesBytes0 = partsSizesBytesZip;
                    errBytes0 = exBytesZip;

                    compressed(true);
                }
                catch (IgniteCheckedException e) {
                    U.error(ctx.logger(getClass()), "Failed to compress partitions data: " + e, e);
                }
            }

            partsBytes = partsBytes0;
            partCntrsBytes = partCntrsBytes0;
            partHistCntrsBytes = partHistCntrsBytes0;
            partsSizesBytes = partsSizesBytes0;
            errBytes = errBytes0;
        }
    }

    /** {@inheritDoc} */
    @Override public void finishUnmarshal(GridCacheSharedContext ctx, ClassLoader ldr) throws IgniteCheckedException {
        super.finishUnmarshal(ctx, ldr);

        if (partsBytes != null && parts == null) {
            if (compressed())
                parts = U.unmarshalZip(ctx.marshaller(), partsBytes, U.resolveClassLoader(ldr, ctx.gridConfig()));
            else
                parts = U.unmarshal(ctx, partsBytes, U.resolveClassLoader(ldr, ctx.gridConfig()));
        }

        if (partCntrsBytes != null && partCntrs == null) {
            if (compressed())
                partCntrs = U.unmarshalZip(ctx.marshaller(), partCntrsBytes, U.resolveClassLoader(ldr, ctx.gridConfig()));
            else
                partCntrs = U.unmarshal(ctx, partCntrsBytes, U.resolveClassLoader(ldr, ctx.gridConfig()));
        }

        if (partHistCntrsBytes != null && partHistCntrs == null) {
            if (compressed())
                partHistCntrs = U.unmarshalZip(ctx.marshaller(), partHistCntrsBytes, U.resolveClassLoader(ldr, ctx.gridConfig()));
            else
                partHistCntrs = U.unmarshal(ctx, partHistCntrsBytes, U.resolveClassLoader(ldr, ctx.gridConfig()));
        }

        if (partsSizesBytes != null && partsSizes == null) {
            if (compressed())
                partsSizes = U.unmarshalZip(ctx.marshaller(), partsSizesBytes, U.resolveClassLoader(ldr, ctx.gridConfig()));
            else
                partsSizes = U.unmarshal(ctx, partsSizesBytes, U.resolveClassLoader(ldr, ctx.gridConfig()));
        }

        if (errBytes != null && err == null) {
            if (compressed())
                err = U.unmarshalZip(ctx.marshaller(), errBytes, U.resolveClassLoader(ldr, ctx.gridConfig()));
            else
                err = U.unmarshal(ctx, errBytes, U.resolveClassLoader(ldr, ctx.gridConfig()));
        }

        if (dupPartsData != null) {
            assert parts != null;

            for (Map.Entry<Integer, Integer> e : dupPartsData.entrySet()) {
                GridDhtPartitionMap map1 = parts.get(e.getKey());

                assert map1 != null : e.getKey();
                assert F.isEmpty(map1.map());
                assert !map1.hasMovingPartitions();

                GridDhtPartitionMap map2 = parts.get(e.getValue());

                assert map2 != null : e.getValue();
                assert map2.map() != null;

                for (Map.Entry<Integer, GridDhtPartitionState> e0 : map2.map().entrySet())
                    map1.put(e0.getKey(), e0.getValue());
            }
        }
    }

    /** {@inheritDoc} */
    @Override public boolean writeTo(ByteBuffer buf, MessageWriter writer) {
        writer.setBuffer(buf);

        if (!super.writeTo(buf, writer))
            return false;

        if (!writer.isHeaderWritten()) {
            if (!writer.writeHeader(directType(), fieldsCount()))
                return false;

            writer.onHeaderWritten();
        }

        switch (writer.state()) {
            case 5:
                if (!writer.writeMessage("activeQryTrackers", activeQryTrackers))
                    return false;

                writer.incrementState();

            case 6:
                if (!writer.writeBoolean("client", client))
                    return false;

                writer.incrementState();

            case 7:
                if (!writer.writeMap("dupPartsData", dupPartsData, MessageCollectionItemType.INT, MessageCollectionItemType.INT))
                    return false;

                writer.incrementState();

            case 8:
                if (!writer.writeByteArray("errBytes", errBytes))
                    return false;

                writer.incrementState();

            case 9:
                if (!writer.writeMessage("finishMsg", finishMsg))
                    return false;

                writer.incrementState();

            case 10:
                if (!writer.writeCollection("grpsAffRequest", grpsAffRequest, MessageCollectionItemType.INT))
                    return false;

                writer.incrementState();

            case 11:
                if (!writer.writeByteArray("partCntrsBytes", partCntrsBytes))
                    return false;

                writer.incrementState();

            case 12:
                if (!writer.writeByteArray("partHistCntrsBytes", partHistCntrsBytes))
                    return false;

                writer.incrementState();

            case 13:
                if (!writer.writeByteArray("partsBytes", partsBytes))
                    return false;

                writer.incrementState();

            case 14:
                if (!writer.writeByteArray("partsSizesBytes", partsSizesBytes))
                    return false;

                writer.incrementState();
        }

        return true;
    }

    /** {@inheritDoc} */
    @Override public boolean readFrom(ByteBuffer buf, MessageReader reader) {
        reader.setBuffer(buf);

        if (!reader.beforeMessageRead())
            return false;

        if (!super.readFrom(buf, reader))
            return false;

        switch (reader.state()) {
            case 5:
                activeQryTrackers = reader.readMessage("activeQryTrackers");

                if (!reader.isLastRead())
                    return false;

                reader.incrementState();

            case 6:
                client = reader.readBoolean("client");

                if (!reader.isLastRead())
                    return false;

                reader.incrementState();

            case 7:
                dupPartsData = reader.readMap("dupPartsData", MessageCollectionItemType.INT, MessageCollectionItemType.INT, false);

                if (!reader.isLastRead())
                    return false;

                reader.incrementState();

            case 8:
                errBytes = reader.readByteArray("errBytes");

                if (!reader.isLastRead())
                    return false;

                reader.incrementState();

            case 9:
                finishMsg = reader.readMessage("finishMsg");

                if (!reader.isLastRead())
                    return false;

                reader.incrementState();

            case 10:
                grpsAffRequest = reader.readCollection("grpsAffRequest", MessageCollectionItemType.INT);

                if (!reader.isLastRead())
                    return false;

                reader.incrementState();

            case 11:
                partCntrsBytes = reader.readByteArray("partCntrsBytes");

                if (!reader.isLastRead())
                    return false;

                reader.incrementState();

            case 12:
                partHistCntrsBytes = reader.readByteArray("partHistCntrsBytes");

                if (!reader.isLastRead())
                    return false;

                reader.incrementState();

            case 13:
                partsBytes = reader.readByteArray("partsBytes");

                if (!reader.isLastRead())
                    return false;

                reader.incrementState();

            case 14:
                partsSizesBytes = reader.readByteArray("partsSizesBytes");

                if (!reader.isLastRead())
                    return false;

                reader.incrementState();
        }

        return reader.afterMessageRead(GridDhtPartitionsSingleMessage.class);
    }

    /** {@inheritDoc} */
    @Override public short directType() {
        return 47;
    }

    /** {@inheritDoc} */
    @Override public byte fieldsCount() {
        return 15;
    }

    /** {@inheritDoc} */
    @Override public String toString() {
        return S.toString(GridDhtPartitionsSingleMessage.class, this, super.toString());
    }
}<|MERGE_RESOLUTION|>--- conflicted
+++ resolved
@@ -361,13 +361,8 @@
             if (partHistCntrs != null && partHistCntrsBytes == null)
                 partHistCntrsBytes0 = U.marshal(ctx, partHistCntrs);
 
-<<<<<<< HEAD
-            if (partSizes != null && partsSizesBytes == null)
-                partsSizesBytes0 = U.marshal(ctx, partSizes);
-=======
             if (partsSizes != null && partsSizesBytes == null)
-                partSizesBytes0 = U.marshal(ctx, partsSizes);
->>>>>>> 26e40528
+                partsSizesBytes0 = U.marshal(ctx, partsSizes);
 
             if (err != null && errBytes == null)
                 errBytes0 = U.marshal(ctx, err);
