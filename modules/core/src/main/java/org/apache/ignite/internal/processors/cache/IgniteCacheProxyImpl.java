/*
 * Licensed to the Apache Software Foundation (ASF) under one or more
 * contributor license agreements.  See the NOTICE file distributed with
 * this work for additional information regarding copyright ownership.
 * The ASF licenses this file to You under the Apache License, Version 2.0
 * (the "License"); you may not use this file except in compliance with
 * the License.  You may obtain a copy of the License at
 *
 *      http://www.apache.org/licenses/LICENSE-2.0
 *
 * Unless required by applicable law or agreed to in writing, software
 * distributed under the License is distributed on an "AS IS" BASIS,
 * WITHOUT WARRANTIES OR CONDITIONS OF ANY KIND, either express or implied.
 * See the License for the specific language governing permissions and
 * limitations under the License.
 */

package org.apache.ignite.internal.processors.cache;

import java.io.Externalizable;
import java.io.IOException;
import java.io.ObjectInput;
import java.io.ObjectOutput;
import java.util.Collection;
import java.util.Collections;
import java.util.Date;
import java.util.Iterator;
import java.util.List;
import java.util.Map;
import java.util.NoSuchElementException;
import java.util.Set;
import java.util.UUID;
import java.util.concurrent.atomic.AtomicReference;
import java.util.concurrent.locks.Lock;
import javax.cache.Cache;
import javax.cache.CacheException;
import javax.cache.configuration.CacheEntryListenerConfiguration;
import javax.cache.configuration.Configuration;
import javax.cache.configuration.Factory;
import javax.cache.event.CacheEntryUpdatedListener;
import javax.cache.expiry.ExpiryPolicy;
import javax.cache.integration.CompletionListener;
import javax.cache.processor.EntryProcessor;
import javax.cache.processor.EntryProcessorException;
import javax.cache.processor.EntryProcessorResult;
import org.apache.ignite.IgniteCache;
import org.apache.ignite.IgniteCacheRestartingException;
import org.apache.ignite.IgniteCheckedException;
import org.apache.ignite.IgniteException;
import org.apache.ignite.cache.CacheEntry;
import org.apache.ignite.cache.CacheEntryEventSerializableFilter;
import org.apache.ignite.cache.CacheEntryProcessor;
import org.apache.ignite.cache.CacheManager;
import org.apache.ignite.cache.CacheMetrics;
import org.apache.ignite.cache.CachePeekMode;
import org.apache.ignite.cache.query.AbstractContinuousQuery;
import org.apache.ignite.cache.query.ContinuousQuery;
import org.apache.ignite.cache.query.ContinuousQueryWithTransformer;
import org.apache.ignite.cache.query.ContinuousQueryWithTransformer.EventListener;
import org.apache.ignite.cache.query.FieldsQueryCursor;
import org.apache.ignite.cache.query.Query;
import org.apache.ignite.cache.query.QueryCursor;
import org.apache.ignite.cache.query.QueryDetailMetrics;
import org.apache.ignite.cache.query.QueryMetrics;
import org.apache.ignite.cache.query.ScanQuery;
import org.apache.ignite.cache.query.SpiQuery;
import org.apache.ignite.cache.query.SqlFieldsQuery;
import org.apache.ignite.cache.query.SqlQuery;
import org.apache.ignite.cache.query.TextQuery;
import org.apache.ignite.cluster.ClusterGroup;
import org.apache.ignite.cluster.ClusterNode;
import org.apache.ignite.configuration.CacheConfiguration;
import org.apache.ignite.internal.AsyncSupportAdapter;
import org.apache.ignite.internal.IgniteEx;
import org.apache.ignite.internal.IgniteInternalFuture;
import org.apache.ignite.internal.processors.affinity.AffinityTopologyVersion;
import org.apache.ignite.internal.processors.cache.mvcc.MvccUtils;
import org.apache.ignite.internal.processors.cache.query.CacheQuery;
import org.apache.ignite.internal.processors.cache.query.CacheQueryFuture;
import org.apache.ignite.internal.processors.cache.query.GridCacheQueryType;
import org.apache.ignite.internal.processors.query.QueryUtils;
import org.apache.ignite.internal.util.GridCloseableIteratorAdapter;
import org.apache.ignite.internal.util.GridEmptyIterator;
import org.apache.ignite.internal.util.future.GridFutureAdapter;
import org.apache.ignite.internal.util.future.IgniteFinishedFutureImpl;
import org.apache.ignite.internal.util.future.IgniteFutureImpl;
import org.apache.ignite.internal.util.lang.GridCloseableIterator;
import org.apache.ignite.internal.util.lang.GridClosureException;
import org.apache.ignite.internal.util.lang.IgniteOutClosureX;
import org.apache.ignite.internal.util.tostring.GridToStringExclude;
import org.apache.ignite.internal.util.tostring.GridToStringInclude;
import org.apache.ignite.internal.util.typedef.CI1;
import org.apache.ignite.internal.util.typedef.CX1;
import org.apache.ignite.internal.util.typedef.X;
import org.apache.ignite.internal.util.typedef.internal.A;
import org.apache.ignite.internal.util.typedef.internal.CU;
import org.apache.ignite.internal.util.typedef.internal.S;
import org.apache.ignite.internal.util.typedef.internal.U;
import org.apache.ignite.lang.IgniteBiPredicate;
import org.apache.ignite.lang.IgniteClosure;
import org.apache.ignite.lang.IgniteFuture;
import org.apache.ignite.lang.IgniteInClosure;
import org.apache.ignite.lang.IgniteProductVersion;
import org.apache.ignite.mxbean.CacheMetricsMXBean;
import org.apache.ignite.plugin.security.SecurityPermission;
import org.jetbrains.annotations.NotNull;
import org.jetbrains.annotations.Nullable;

/**
 * Cache proxy implementation.
 */
@SuppressWarnings("unchecked")
public class IgniteCacheProxyImpl<K, V> extends AsyncSupportAdapter<IgniteCache<K, V>>
    implements IgniteCacheProxy<K, V> {
    /** */
    private static final long serialVersionUID = 0L;

    /**
     * Ignite version that introduce {@link ContinuousQueryWithTransformer} feature.
     */
    private static final IgniteProductVersion CONT_QRY_WITH_TRANSFORMER_SINCE =
        IgniteProductVersion.fromString("2.5.0");

    /** Context. */
    private volatile GridCacheContext<K, V> ctx;

    /** Delegate. */
    @GridToStringInclude
    private volatile IgniteInternalCache<K, V> delegate;

    /** Cached proxy wrapper. */
    private volatile IgniteCacheProxy<K, V> cachedProxy;

    /** */
    @GridToStringExclude
    private CacheManager cacheMgr;

    /** Future indicates that cache is under restarting. */
    private final AtomicReference<GridFutureAdapter<Void>> restartFut;

    /** Flag indicates that proxy is closed. */
    private volatile boolean closed;

    /**
     * Empty constructor required for {@link Externalizable}.
     */
    public IgniteCacheProxyImpl() {
        restartFut = new AtomicReference<GridFutureAdapter<Void>>(null);
    }

    /**
     * @param ctx Context.
     * @param delegate Delegate.
     * @param async Async support flag.
     */
    public IgniteCacheProxyImpl(
            @NotNull GridCacheContext<K, V> ctx,
            @NotNull IgniteInternalCache<K, V> delegate,
            boolean async
    ) {
        this(ctx, delegate, new AtomicReference<GridFutureAdapter<Void>>(null), async);
    }

    /**
     * @param ctx Context.
     * @param delegate Delegate.
     * @param async Async support flag.
     */
    private IgniteCacheProxyImpl(
        @NotNull GridCacheContext<K, V> ctx,
        @NotNull IgniteInternalCache<K, V> delegate,
        @NotNull AtomicReference<GridFutureAdapter<Void>> restartFut,
        boolean async
    ) {
        super(async);

        assert ctx != null;
        assert delegate != null;

        this.ctx = ctx;
        this.delegate = delegate;

        this.restartFut = restartFut;
    }

    /**
     * @return Context.
     */
    @Override public GridCacheContext<K, V> context() {
        return ctx;
    }

    /** {@inheritDoc} */
    @Override public IgniteCacheProxy<K, V> cacheNoGate() {
        return new GatewayProtectedCacheProxy<>(this, new CacheOperationContext(), false);
    }

    /**
     * @return Default cached proxy wrapper {@link GatewayProtectedCacheProxy}.
     */
    public IgniteCacheProxy<K, V> gatewayWrapper() {
        if (cachedProxy != null)
            return cachedProxy;

        cachedProxy = new GatewayProtectedCacheProxy<>(this, new CacheOperationContext(), true);
        return cachedProxy;
    }

    /** {@inheritDoc} */
    @Override public CacheMetrics metrics() {
        return ctx.cache().clusterMetrics();
    }

    /** {@inheritDoc} */
    @Override public CacheMetrics metrics(ClusterGroup grp) {
        return ctx.cache().clusterMetrics(grp);
    }

    /** {@inheritDoc} */
    @Override public CacheMetrics localMetrics() {
        return ctx.cache().localMetrics();
    }

    /** {@inheritDoc} */
    @Override public CacheMetricsMXBean mxBean() {
        return ctx.cache().clusterMxBean();
    }

    /** {@inheritDoc} */
    @Override public CacheMetricsMXBean localMxBean() {
        return ctx.cache().localMxBean();
    }

    /** {@inheritDoc} */
    @Override public <C extends Configuration<K, V>> C getConfiguration(Class<C> clazz) {
        CacheConfiguration cfg = ctx.config();

        if (!clazz.isAssignableFrom(cfg.getClass()))
            throw new IllegalArgumentException();

        return clazz.cast(cfg);
    }

    /** {@inheritDoc} */
    @Override public IgniteCache<K, V> withExpiryPolicy(ExpiryPolicy plc) {
        throw new UnsupportedOperationException();
    }

    /** {@inheritDoc} */
    @Override public IgniteCache<K, V> withSkipStore() {
        throw new UnsupportedOperationException();
    }

    /** {@inheritDoc} */
    @Override public <K1, V1> IgniteCache<K1, V1> withKeepBinary() {
        throw new UnsupportedOperationException();
    }

    /** {@inheritDoc} */
    @Override public IgniteCache<K, V> withNoRetries() {
        throw new UnsupportedOperationException();
    }

    /** {@inheritDoc} */
    @Override public IgniteCache<K, V> withPartitionRecover() {
        throw new UnsupportedOperationException();
    }

    /** {@inheritDoc} */
    @Override public void loadCache(@Nullable IgniteBiPredicate<K, V> p, @Nullable Object... args) {
        try {
            if (isAsync()) {
                if (ctx.cache().isLocal())
                    setFuture(ctx.cache().localLoadCacheAsync(p, args));
                else
                    setFuture(ctx.cache().globalLoadCacheAsync(p, args));
            }
            else {
                if (ctx.cache().isLocal())
                    ctx.cache().localLoadCache(p, args);
                else
                    ctx.cache().globalLoadCache(p, args);
            }
        }
        catch (IgniteCheckedException | IgniteException e) {
            throw cacheException(e);
        }
    }

    /** {@inheritDoc} */
    @Override public IgniteFuture<Void> loadCacheAsync(@Nullable IgniteBiPredicate<K, V> p,
        @Nullable Object... args) throws CacheException {
        try {
            if (ctx.cache().isLocal())
                return (IgniteFuture<Void>)createFuture(ctx.cache().localLoadCacheAsync(p, args));

            return (IgniteFuture<Void>)createFuture(ctx.cache().globalLoadCacheAsync(p, args));
        }
        catch (IgniteCheckedException | IgniteException e) {
            throw cacheException(e);
        }
   }

    /** {@inheritDoc} */
    @Override public void localLoadCache(@Nullable IgniteBiPredicate<K, V> p, @Nullable Object... args) {
        try {
            if (isAsync())
                setFuture(delegate.localLoadCacheAsync(p, args));
            else
                delegate.localLoadCache(p, args);
        }
        catch (IgniteCheckedException | IgniteException e) {
            throw cacheException(e);
        }
    }

    /** {@inheritDoc} */
    @Override public IgniteFuture<Void> localLoadCacheAsync(@Nullable IgniteBiPredicate<K, V> p,
        @Nullable Object... args) throws CacheException {
        return (IgniteFuture<Void>)createFuture(delegate.localLoadCacheAsync(p, args));
    }

    /** {@inheritDoc} */
    @Nullable @Override public V getAndPutIfAbsent(K key, V val) throws CacheException {
        try {
            if (isAsync()) {
                setFuture(delegate.getAndPutIfAbsentAsync(key, val));

                return null;
            }
            else
                return delegate.getAndPutIfAbsent(key, val);
        }
        catch (IgniteCheckedException | IgniteException e) {
            throw cacheException(e);
        }
    }

    /** {@inheritDoc} */
    @Override public IgniteFuture<V> getAndPutIfAbsentAsync(K key, V val) throws CacheException {
        return createFuture(delegate.getAndPutIfAbsentAsync(key, val));
    }

    /** {@inheritDoc} */
    @Override public Lock lock(K key) throws CacheException {
        return lockAll(Collections.singleton(key));
    }

    /** {@inheritDoc} */
    @Override public Lock lockAll(final Collection<? extends K> keys) {
<<<<<<< HEAD
        //TODO IGNITE-7764
        MvccUtils.verifyMvccOperationSupport(ctx, "Lock");

        return new CacheLockImpl<>(ctx.gate(), delegate, new CacheOperationContext(), keys);
=======
        return new CacheLockImpl<>(ctx.gate(), delegate, ctx.operationContextPerCall(), keys);
>>>>>>> 26e40528
    }

    /** {@inheritDoc} */
    @Override public boolean isLocalLocked(K key, boolean byCurrThread) {
        return byCurrThread ? delegate.isLockedByThread(key) : delegate.isLocked(key);
    }

    /**
     * @param scanQry ScanQry.
     * @param transformer Transformer
     * @param grp Optional cluster group.
     * @return Cursor.
     * @throws IgniteCheckedException If failed.
     */
    @SuppressWarnings("unchecked")
    private <T, R> QueryCursor<R> query(
        final ScanQuery scanQry,
        @Nullable final IgniteClosure<T, R> transformer,
        @Nullable ClusterGroup grp)
        throws IgniteCheckedException {

        CacheOperationContext opCtxCall = ctx.operationContextPerCall();

        boolean isKeepBinary = opCtxCall != null && opCtxCall.isKeepBinary();

        IgniteBiPredicate<K, V> p = scanQry.getFilter();

        final CacheQuery<R> qry = ctx.queries().createScanQuery(p, transformer, scanQry.getPartition(), isKeepBinary);

        if (scanQry.getPageSize() > 0)
            qry.pageSize(scanQry.getPageSize());

        if (grp != null)
            qry.projection(grp);

        final GridCloseableIterator<R> iter = ctx.kernalContext().query().executeQuery(GridCacheQueryType.SCAN,
            ctx.name(), ctx, new IgniteOutClosureX<GridCloseableIterator<R>>() {
                @Override public GridCloseableIterator<R> applyx() throws IgniteCheckedException {
                    return qry.executeScanQuery();
                }
            }, true);

        return new QueryCursorImpl<>(iter);
    }

    /**
     * @param filter Filter.
     * @param grp Optional cluster group.
     * @return Cursor.
     * @throws IgniteCheckedException If failed.
     */
    @SuppressWarnings("unchecked")
    private QueryCursor<Cache.Entry<K, V>> query(final Query filter, @Nullable ClusterGroup grp)
        throws IgniteCheckedException {
        final CacheQuery qry;

        CacheOperationContext opCtxCall = ctx.operationContextPerCall();

        boolean isKeepBinary = opCtxCall != null && opCtxCall.isKeepBinary();

        final CacheQueryFuture fut;

        if (filter instanceof TextQuery) {
            TextQuery p = (TextQuery)filter;

            qry = ctx.queries().createFullTextQuery(p.getType(), p.getText(), isKeepBinary);

            if (grp != null)
                qry.projection(grp);

            fut = ctx.kernalContext().query().executeQuery(GridCacheQueryType.TEXT, p.getText(), ctx,
                new IgniteOutClosureX<CacheQueryFuture<Map.Entry<K, V>>>() {
                    @Override public CacheQueryFuture<Map.Entry<K, V>> applyx() {
                        return qry.execute();
                    }
                }, false);
        }
        else if (filter instanceof SpiQuery) {
            qry = ctx.queries().createSpiQuery(isKeepBinary);

            if (grp != null)
                qry.projection(grp);

            fut = ctx.kernalContext().query().executeQuery(GridCacheQueryType.SPI, filter.getClass().getSimpleName(),
                ctx, new IgniteOutClosureX<CacheQueryFuture<Map.Entry<K, V>>>() {
                    @Override public CacheQueryFuture<Map.Entry<K, V>> applyx() {
                        return qry.execute(((SpiQuery)filter).getArgs());
                    }
                }, false);
        }
        else {
            if (filter instanceof SqlFieldsQuery)
                throw new CacheException("Use methods 'queryFields' and 'localQueryFields' for " +
                    SqlFieldsQuery.class.getSimpleName() + ".");

            throw new CacheException("Unsupported query type: " + filter);
        }

        return new QueryCursorImpl<>(new GridCloseableIteratorAdapter<Entry<K, V>>() {
            /** */
            private Cache.Entry<K, V> cur;

            @Override protected Entry<K, V> onNext() throws IgniteCheckedException {
                if (!onHasNext())
                    throw new NoSuchElementException();

                Cache.Entry<K, V> e = cur;

                cur = null;

                return e;
            }

            @Override protected boolean onHasNext() throws IgniteCheckedException {
                if (cur != null)
                    return true;

                Object next = fut.next();

                // Workaround a bug: if IndexingSpi is configured future represents Iterator<Cache.Entry>
                // instead of Iterator<Map.Entry> due to IndexingSpi interface.
                if (next == null)
                    return false;

                if (next instanceof Cache.Entry)
                    cur = (Cache.Entry)next;
                else {
                    Map.Entry e = (Map.Entry)next;

                    cur = new CacheEntryImpl(e.getKey(), e.getValue());
                }

                return true;
            }

            @Override protected void onClose() throws IgniteCheckedException {
                fut.cancel();
            }
        });
    }

    /**
     * @param loc Enforce local.
     * @return Local node cluster group.
     */
    private ClusterGroup projection(boolean loc) {
        if (loc || ctx.isLocal() || ctx.isReplicatedAffinityNode())
            return ctx.kernalContext().grid().cluster().forLocal();

        if (ctx.isReplicated())
            return ctx.kernalContext().grid().cluster().forDataNodes(ctx.name()).forRandom();

        return null;
    }

    /**
     * Executes continuous query.
     *
     * @param qry Query.
     * @param loc Local flag.
     * @param keepBinary Keep binary flag.
     * @return Initial iteration cursor.
     */
    @SuppressWarnings("unchecked")
    private QueryCursor<Cache.Entry<K, V>> queryContinuous(AbstractContinuousQuery qry, boolean loc, boolean keepBinary) {
        assert qry instanceof ContinuousQuery || qry instanceof ContinuousQueryWithTransformer;

        if (qry.getInitialQuery() instanceof ContinuousQuery ||
            qry.getInitialQuery() instanceof ContinuousQueryWithTransformer) {
            throw new IgniteException("Initial predicate for continuous query can't be an instance of another " +
                "continuous query. Use SCAN or SQL query for initial iteration.");
        }

        CacheEntryUpdatedListener locLsnr = null;

        EventListener locTransLsnr = null;

        CacheEntryEventSerializableFilter rmtFilter = null;

        Factory<? extends IgniteClosure> rmtTransFactory = null;

        if (qry instanceof ContinuousQuery) {
            ContinuousQuery<K, V> qry0 = (ContinuousQuery<K, V>)qry;

            if (qry0.getLocalListener() == null)
                throw new IgniteException("Mandatory local listener is not set for the query: " + qry);

            if (qry0.getRemoteFilter() != null && qry0.getRemoteFilterFactory() != null)
                throw new IgniteException("Should be used either RemoterFilter or RemoteFilterFactory.");

            locLsnr = qry0.getLocalListener();

            rmtFilter = qry0.getRemoteFilter();
        }
        else {
            ContinuousQueryWithTransformer<K, V, ?> qry0 = (ContinuousQueryWithTransformer<K, V, ?>)qry;

            if (qry0.getLocalListener() == null)
                throw new IgniteException("Mandatory local transformed event listener is not set for the query: " + qry);

            if (qry0.getRemoteTransformerFactory() == null)
                throw new IgniteException("Mandatory RemoteTransformerFactory is not set for the query: " + qry);

            Collection<ClusterNode> nodes = context().grid().cluster().nodes();

            for (ClusterNode node : nodes) {
                if (node.version().compareTo(CONT_QRY_WITH_TRANSFORMER_SINCE) < 0) {
                    throw new IgniteException("Can't start ContinuousQueryWithTransformer, " +
                        "because some nodes in cluster doesn't support this feature: " + node);
                }
            }

            locTransLsnr = qry0.getLocalListener();

            rmtTransFactory = qry0.getRemoteTransformerFactory();
        }

        try {
            final UUID routineId = ctx.continuousQueries().executeQuery(
                locLsnr,
                locTransLsnr,
                rmtFilter,
                qry.getRemoteFilterFactory(),
                rmtTransFactory,
                qry.getPageSize(),
                qry.getTimeInterval(),
                qry.isAutoUnsubscribe(),
                loc,
                keepBinary,
                qry.isIncludeExpired());

            final QueryCursor<Cache.Entry<K, V>> cur =
                qry.getInitialQuery() != null ? query(qry.getInitialQuery()) : null;

            return new QueryCursor<Cache.Entry<K, V>>() {
                @Override public Iterator<Cache.Entry<K, V>> iterator() {
                    return cur != null ? cur.iterator() : new GridEmptyIterator<Cache.Entry<K, V>>();
                }

                @Override public List<Cache.Entry<K, V>> getAll() {
                    return cur != null ? cur.getAll() : Collections.<Cache.Entry<K, V>>emptyList();
                }

                @Override public void close() {
                    if (cur != null)
                        cur.close();

                    try {
                        ctx.kernalContext().continuous().stopRoutine(routineId).get();
                    }
                    catch (IgniteCheckedException e) {
                        throw U.convertException(e);
                    }
                }
            };
        }
        catch (IgniteCheckedException e) {
            throw U.convertException(e);
        }
    }

    /** {@inheritDoc} */
    @SuppressWarnings("unchecked")
    @Override public FieldsQueryCursor<List<?>> query(SqlFieldsQuery qry) {
        return (FieldsQueryCursor<List<?>>)query((Query)qry);
    }

    /** {@inheritDoc} */
    @Override public List<FieldsQueryCursor<List<?>>> queryMultipleStatements(SqlFieldsQuery qry) {
        A.notNull(qry, "qry");
        try {
            ctx.checkSecurity(SecurityPermission.CACHE_READ);

            validate(qry);

            convertToBinary(qry);

            CacheOperationContext opCtxCall = ctx.operationContextPerCall();

            boolean keepBinary = opCtxCall != null && opCtxCall.isKeepBinary();

            return ctx.kernalContext().query().querySqlFields(ctx, qry, null, keepBinary, false);
        }
        catch (Exception e) {
            if (e instanceof CacheException)
                throw (CacheException)e;

            throw new CacheException(e);
        }
    }

    /** {@inheritDoc} */
    @SuppressWarnings("unchecked")
    @Override public <R> QueryCursor<R> query(Query<R> qry) {
        A.notNull(qry, "qry");
        try {
            ctx.checkSecurity(SecurityPermission.CACHE_READ);

            validate(qry);

            convertToBinary(qry);

            CacheOperationContext opCtxCall = ctx.operationContextPerCall();

            boolean keepBinary = opCtxCall != null && opCtxCall.isKeepBinary();

            if (qry instanceof ContinuousQuery || qry instanceof ContinuousQueryWithTransformer)
                return (QueryCursor<R>)queryContinuous((AbstractContinuousQuery)qry, qry.isLocal(), keepBinary);

            if (qry instanceof SqlQuery)
                return (QueryCursor<R>)ctx.kernalContext().query().querySql(ctx, (SqlQuery)qry, keepBinary);

            if (qry instanceof SqlFieldsQuery)
                return (FieldsQueryCursor<R>)ctx.kernalContext().query().querySqlFields(ctx, (SqlFieldsQuery)qry,
                    null, keepBinary, true).get(0);

            if (qry instanceof ScanQuery)
                return query((ScanQuery)qry, null, projection(qry.isLocal()));

            return (QueryCursor<R>)query(qry, projection(qry.isLocal()));
        }
        catch (Exception e) {
            if (e instanceof CacheException)
                throw (CacheException)e;

            throw new CacheException(e.getMessage(), e);
        }
    }

    /** {@inheritDoc} */
    @Override public <T, R> QueryCursor<R> query(Query<T> qry, IgniteClosure<T, R> transformer) {
        A.notNull(qry, "qry");
        A.notNull(transformer, "transformer");

        if (!(qry instanceof ScanQuery))
            throw new UnsupportedOperationException("Transformers are supported only for SCAN queries.");

        try {
            ctx.checkSecurity(SecurityPermission.CACHE_READ);

            validate(qry);

            return query((ScanQuery<K, V>)qry, transformer, projection(qry.isLocal()));
        }
        catch (Exception e) {
            if (e instanceof CacheException)
                throw (CacheException)e;

            throw new CacheException(e);
        }
    }

    /**
     * Convert query arguments to BinaryObjects if binary marshaller used.
     *
     * @param qry Query.
     */
    private void convertToBinary(final Query qry) {
        if (ctx.binaryMarshaller()) {
            if (qry instanceof SqlQuery) {
                final SqlQuery sqlQry = (SqlQuery) qry;

                convertToBinary(sqlQry.getArgs());
            }
            else if (qry instanceof SpiQuery) {
                final SpiQuery spiQry = (SpiQuery) qry;

                convertToBinary(spiQry.getArgs());
            }
            else if (qry instanceof SqlFieldsQuery) {
                final SqlFieldsQuery fieldsQry = (SqlFieldsQuery) qry;

                convertToBinary(fieldsQry.getArgs());
            }
        }
    }

    /**
     * Converts query arguments to BinaryObjects if binary marshaller used.
     *
     * @param args Arguments.
     */
    private void convertToBinary(final Object[] args) {
        if (args == null)
            return;

        for (int i = 0; i < args.length; i++)
            args[i] = ctx.cacheObjects().binary().toBinary(args[i]);
    }

    /**
     * Checks query.
     *
     * @param qry Query
     * @throws CacheException If query indexing disabled for sql query.
     */
    private void validate(Query qry) {
        if (!QueryUtils.isEnabled(ctx.config()) && !(qry instanceof ScanQuery) &&
            !(qry instanceof ContinuousQuery) && !(qry instanceof ContinuousQueryWithTransformer) &&
            !(qry instanceof SpiQuery) && !(qry instanceof SqlQuery) && !(qry instanceof SqlFieldsQuery))
            throw new CacheException("Indexing is disabled for cache: " + ctx.cache().name() +
                    ". Use setIndexedTypes or setTypeMetadata methods on CacheConfiguration to enable.");

        if (!ctx.kernalContext().query().moduleEnabled() &&
            (qry instanceof SqlQuery || qry instanceof SqlFieldsQuery || qry instanceof TextQuery))
            throw new CacheException("Failed to execute query. Add module 'ignite-indexing' to the classpath " +
                    "of all Ignite nodes.");
    }

    /** {@inheritDoc} */
    @Override public Iterable<Cache.Entry<K, V>> localEntries(CachePeekMode... peekModes) throws CacheException {
        try {
            return delegate.localEntries(peekModes);
        }
        catch (IgniteCheckedException | IgniteException e) {
            throw cacheException(e);
        }
    }

    /** {@inheritDoc} */
    @Override public QueryMetrics queryMetrics() {
        return delegate.context().queries().metrics();
    }

    /** {@inheritDoc} */
    @Override public void resetQueryMetrics() {
        delegate.context().queries().resetMetrics();
    }

    /** {@inheritDoc} */
    @Override public Collection<? extends QueryDetailMetrics> queryDetailMetrics() {
        return delegate.context().queries().detailMetrics();
    }

    /** {@inheritDoc} */
    @Override public void resetQueryDetailMetrics() {
        delegate.context().queries().resetDetailMetrics();
    }

    /** {@inheritDoc} */
    @Override public void localEvict(Collection<? extends K> keys) {
        delegate.evictAll(keys);
    }

    /** {@inheritDoc} */
    @Nullable @Override public V localPeek(K key, CachePeekMode... peekModes) {
        try {
            return delegate.localPeek(key, peekModes, null);
        }
        catch (IgniteException | IgniteCheckedException e) {
            throw cacheException(e);
        }
    }

    /** {@inheritDoc} */
    @Override public int size(CachePeekMode... peekModes) throws CacheException {
        try {
            if (isAsync()) {
                setFuture(delegate.sizeAsync(peekModes));

                return 0;
            }
            else
                return delegate.size(peekModes);
        }
        catch (IgniteCheckedException | IgniteException e) {
            throw cacheException(e);
        }
    }

    /** {@inheritDoc} */
    @Override public IgniteFuture<Integer> sizeAsync(CachePeekMode... peekModes) throws CacheException {
        return createFuture(delegate.sizeAsync(peekModes));
    }

    /** {@inheritDoc} */
    @Override public long sizeLong(CachePeekMode... peekModes) throws CacheException {
        try {
            if (isAsync()) {
                setFuture(delegate.sizeLongAsync(peekModes));

                return 0;
            }
            else
                return delegate.sizeLong(peekModes);
        }
        catch (IgniteCheckedException | IgniteException e) {
            throw cacheException(e);
        }
    }

    /** {@inheritDoc} */
    @Override public IgniteFuture<Long> sizeLongAsync(CachePeekMode... peekModes) throws CacheException {
        return createFuture(delegate.sizeLongAsync(peekModes));
    }

    /** {@inheritDoc} */
    @Override public long sizeLong(int part, CachePeekMode... peekModes) throws CacheException {
        try {
            if (isAsync()) {
                setFuture(delegate.sizeLongAsync(part, peekModes));

                return 0;
            }
            else
                return delegate.sizeLong(part, peekModes);
        }
        catch (IgniteCheckedException | IgniteException e) {
            throw cacheException(e);
        }
    }

    /** {@inheritDoc} */
    @Override public IgniteFuture<Long> sizeLongAsync(int part, CachePeekMode... peekModes) throws CacheException {
        return createFuture(delegate.sizeLongAsync(part, peekModes));
    }

    /** {@inheritDoc} */
    @Override public int localSize(CachePeekMode... peekModes) {
        try {
            return delegate.localSize(peekModes);
        }
        catch (IgniteCheckedException | IgniteException e) {
            throw cacheException(e);
        }
    }

    /** {@inheritDoc} */
    @Override public long localSizeLong(CachePeekMode... peekModes) {
        try {
            return delegate.localSizeLong(peekModes);
        }
        catch (IgniteCheckedException | IgniteException e) {
            throw cacheException(e);
        }
    }

    /** {@inheritDoc} */
    @Override public long localSizeLong(int part, CachePeekMode... peekModes) {
        try {
            return delegate.localSizeLong(part, peekModes);
        }
        catch (IgniteCheckedException | IgniteException e) {
            throw cacheException(e);
        }
    }

    /** {@inheritDoc} */
    @Override public V get(K key) {
        try {
            if (isAsync()) {
                setFuture(delegate.getAsync(key));

                return null;
            }
            else
                return delegate.get(key);
        }
        catch (IgniteCheckedException | IgniteException e) {
            throw cacheException(e);
        }
    }

    /** {@inheritDoc} */
    @Override public IgniteFuture<V> getAsync(K key) {
        return createFuture(delegate.getAsync(key));
    }

    /** {@inheritDoc} */
    @Override public CacheEntry<K, V> getEntry(K key) {
        try {
            if (isAsync()) {
                setFuture(delegate.getEntryAsync(key));

                return null;
            }
            else
                return delegate.getEntry(key);
        }
        catch (IgniteCheckedException | IgniteException e) {
            throw cacheException(e);
        }
    }

    /** {@inheritDoc} */
    @Override public IgniteFuture<CacheEntry<K, V>> getEntryAsync(K key) {
        return createFuture(delegate.getEntryAsync(key));
    }

    /** {@inheritDoc} */
    @Override public Map<K, V> getAll(Set<? extends K> keys) {
        try {
            if (isAsync()) {
                setFuture(delegate.getAllAsync(keys));

                return null;
            }
            else
                return delegate.getAll(keys);
        }
        catch (IgniteCheckedException | IgniteException e) {
            throw cacheException(e);
        }
    }

    /** {@inheritDoc} */
    @Override public IgniteFuture<Map<K, V>> getAllAsync(Set<? extends K> keys) {
        return createFuture(delegate.getAllAsync(keys));
    }

    /** {@inheritDoc} */
    @Override public Collection<CacheEntry<K, V>> getEntries(Set<? extends K> keys) {
        try {
            if (isAsync()) {
                setFuture(delegate.getEntriesAsync(keys));

                return null;
            }
            else
                return delegate.getEntries(keys);
        }
        catch (IgniteCheckedException | IgniteException e) {
            throw cacheException(e);
        }
    }

    /** {@inheritDoc} */
    @Override public IgniteFuture<Collection<CacheEntry<K, V>>> getEntriesAsync(Set<? extends K> keys) {
        return createFuture(delegate.getEntriesAsync(keys));
    }

    /** {@inheritDoc} */
    @Override public Map<K, V> getAllOutTx(Set<? extends K> keys) {
        try {
            if (isAsync()) {
                setFuture(delegate.getAllOutTxAsync(keys));

                return null;
            }
            else
                return delegate.getAllOutTx(keys);
        }
        catch (IgniteCheckedException | IgniteException e) {
            throw cacheException(e);
        }
    }

    /** {@inheritDoc} */
    @Override public IgniteFuture<Map<K, V>> getAllOutTxAsync(Set<? extends K> keys) {
        return createFuture(delegate.getAllOutTxAsync(keys));
    }

    /**
     * @param keys Keys.
     * @return Values map.
     */
    public Map<K, V> getAll(Collection<? extends K> keys) {
        try {
            if (isAsync()) {
                setFuture(delegate.getAllAsync(keys));

                return null;
            }
            else
                return delegate.getAll(keys);
        }
        catch (IgniteCheckedException | IgniteException e) {
            throw cacheException(e);
        }
    }

    /** {@inheritDoc} */
    @Override public boolean containsKey(K key) {
        if (isAsync()) {
            setFuture(delegate.containsKeyAsync(key));

            return false;
        }
        else
            return delegate.containsKey(key);
    }

    /** {@inheritDoc} */
    @Override public IgniteFuture<Boolean> containsKeyAsync(K key) {
        return createFuture(delegate.containsKeyAsync(key));
    }

    /** {@inheritDoc} */
    @Override public boolean containsKeys(Set<? extends K> keys) {
        if (isAsync()) {
            setFuture(delegate.containsKeysAsync(keys));

            return false;
        }
        else
            return delegate.containsKeys(keys);
    }

    /** {@inheritDoc} */
    @Override public IgniteFuture<Boolean> containsKeysAsync(Set<? extends K> keys) {
        return createFuture(delegate.containsKeysAsync(keys));
    }

    /** {@inheritDoc} */
    @Override public void loadAll(
        Set<? extends K> keys,
        boolean replaceExisting,
        @Nullable final CompletionListener completionLsnr
    ) {
        IgniteInternalFuture<?> fut = ctx.cache().loadAll(keys, replaceExisting);

        if (completionLsnr != null) {
            fut.listen(new CI1<IgniteInternalFuture<?>>() {
                @Override public void apply(IgniteInternalFuture<?> fut) {
                    try {
                        fut.get();

                        completionLsnr.onCompletion();
                    }
                    catch (IgniteCheckedException e) {
                        completionLsnr.onException(cacheException(e));
                    }
                }
            });
        }
    }

    /** {@inheritDoc} */
    @Override public void put(K key, V val) {
        try {
            if (isAsync())
                setFuture(putAsync0(key, val));
            else
                delegate.put(key, val);
        }
        catch (IgniteCheckedException | IgniteException e) {
            throw cacheException(e);
        }
    }

    /** {@inheritDoc} */
    @Override public IgniteFuture<Void> putAsync(K key, V val) {
        return createFuture(putAsync0(key, val));
    }

    /**
     * Put async internal operation implementation.
     *
     * @param key Key.
     * @param val Value.
     * @return Internal future.
     */
    private IgniteInternalFuture<Void> putAsync0(K key, V val) {
        IgniteInternalFuture<Boolean> fut = delegate.putAsync(key, val);

        return fut.chain(new CX1<IgniteInternalFuture<Boolean>, Void>() {
            @Override public Void applyx(IgniteInternalFuture<Boolean> fut1) throws IgniteCheckedException {
                try {
                    fut1.get();
                }
                catch (RuntimeException e) {
                    throw new GridClosureException(e);
                }

                return null;
            }
        });
    }

    /** {@inheritDoc} */
    @Override public V getAndPut(K key, V val) {
        try {
            if (isAsync()) {
                setFuture(delegate.getAndPutAsync(key, val));

                return null;
            }
            else
                return delegate.getAndPut(key, val);
        }
        catch (IgniteCheckedException | IgniteException e) {
            throw cacheException(e);
        }
    }

    /** {@inheritDoc} */
    @Override public IgniteFuture<V> getAndPutAsync(K key, V val) {
        return createFuture(delegate.getAndPutAsync(key, val));
    }

    /** {@inheritDoc} */
    @Override public void putAll(Map<? extends K, ? extends V> map) {
        try {
            if (isAsync())
                setFuture(delegate.putAllAsync(map));
            else
                delegate.putAll(map);
        }
        catch (IgniteCheckedException | IgniteException e) {
            throw cacheException(e);
        }
    }

    /** {@inheritDoc} */
    @Override public IgniteFuture<Void> putAllAsync(Map<? extends K, ? extends V> map) {
        return (IgniteFuture<Void>)createFuture(delegate.putAllAsync(map));
    }

    /** {@inheritDoc} */
    @Override public boolean putIfAbsent(K key, V val) {
        try {
            if (isAsync()) {
                setFuture(delegate.putIfAbsentAsync(key, val));

                return false;
            }
            else
                return delegate.putIfAbsent(key, val);
        }
        catch (IgniteCheckedException | IgniteException e) {
            throw cacheException(e);
        }
    }

    /** {@inheritDoc} */
    @Override public IgniteFuture<Boolean> putIfAbsentAsync(K key, V val) {
        return createFuture(delegate.putIfAbsentAsync(key, val));
    }

    /** {@inheritDoc} */
    @Override public boolean remove(K key) {
        try {
            if (isAsync()) {
                setFuture(delegate.removeAsync(key));

                return false;
            }
            else
                return delegate.remove(key);
        }
        catch (IgniteCheckedException | IgniteException e) {
            throw cacheException(e);
        }
    }

    /** {@inheritDoc} */
    @Override public IgniteFuture<Boolean> removeAsync(K key) {
        return createFuture(delegate.removeAsync(key));
    }

    /** {@inheritDoc} */
    @Override public boolean remove(K key, V oldVal) {
        try {
            if (isAsync()) {
                setFuture(delegate.removeAsync(key, oldVal));

                return false;
            }
            else
                return delegate.remove(key, oldVal);
        }
        catch (IgniteCheckedException | IgniteException e) {
            throw cacheException(e);
        }
    }

    /** {@inheritDoc} */
    @Override public IgniteFuture<Boolean> removeAsync(K key, V oldVal) {
        return createFuture(delegate.removeAsync(key, oldVal));
    }

    /** {@inheritDoc} */
    @Override public V getAndRemove(K key) {
        try {
            if (isAsync()) {
                setFuture(delegate.getAndRemoveAsync(key));

                return null;
            }
            else
                return delegate.getAndRemove(key);
        }
        catch (IgniteCheckedException | IgniteException e) {
            throw cacheException(e);
        }
    }

    /** {@inheritDoc} */
    @Override public IgniteFuture<V> getAndRemoveAsync(K key) {
        return createFuture(delegate.getAndRemoveAsync(key));
    }

    /** {@inheritDoc} */
    @Override public boolean replace(K key, V oldVal, V newVal) {
        try {
            if (isAsync()) {
                setFuture(delegate.replaceAsync(key, oldVal, newVal));

                return false;
            }
            else
                return delegate.replace(key, oldVal, newVal);
        }
        catch (IgniteCheckedException | IgniteException e) {
            throw cacheException(e);
        }
    }

    /** {@inheritDoc} */
    @Override public IgniteFuture<Boolean> replaceAsync(K key, V oldVal, V newVal) {
        return createFuture(delegate.replaceAsync(key, oldVal, newVal));
    }

    /** {@inheritDoc} */
    @Override public boolean replace(K key, V val) {
        try {
            if (isAsync()) {
                setFuture(delegate.replaceAsync(key, val));

                return false;
            }
            else
                return delegate.replace(key, val);
        }
        catch (IgniteCheckedException | IgniteException e) {
            throw cacheException(e);
        }
    }

    /** {@inheritDoc} */
    @Override public IgniteFuture<Boolean> replaceAsync(K key, V val) {
        return createFuture(delegate.replaceAsync(key, val));
    }

    /** {@inheritDoc} */
    @Override public V getAndReplace(K key, V val) {
        try {
            if (isAsync()) {
                setFuture(delegate.getAndReplaceAsync(key, val));

                return null;
            }
            else
                return delegate.getAndReplace(key, val);
        }
        catch (IgniteCheckedException | IgniteException e) {
            throw cacheException(e);
        }
    }

    /** {@inheritDoc} */
    @Override public IgniteFuture<V> getAndReplaceAsync(K key, V val) {
        return createFuture(delegate.getAndReplaceAsync(key, val));
    }

    /** {@inheritDoc} */
    @Override public void removeAll(Set<? extends K> keys) {
        try {
            if (isAsync())
                setFuture(delegate.removeAllAsync(keys));
            else
                delegate.removeAll(keys);
        }
        catch (IgniteCheckedException | IgniteException e) {
            throw cacheException(e);
        }
    }

    /** {@inheritDoc} */
    @Override public IgniteFuture<Void> removeAllAsync(Set<? extends K> keys) {
        return (IgniteFuture<Void>)createFuture(delegate.removeAllAsync(keys));
    }

    /** {@inheritDoc} */
    @Override public void removeAll() {
        try {
            if (isAsync())
                setFuture(delegate.removeAllAsync());
            else
                delegate.removeAll();
        }
        catch (IgniteCheckedException | IgniteException e) {
            throw cacheException(e);
        }
    }

    /** {@inheritDoc} */
    @Override public IgniteFuture<Void> removeAllAsync() {
        return (IgniteFuture<Void>)createFuture(delegate.removeAllAsync());
    }

    /** {@inheritDoc} */
    @Override public void clear(K key) {
        try {
            if (isAsync())
                setFuture(delegate.clearAsync(key));
            else
                delegate.clear(key);
        }
        catch (IgniteCheckedException | IgniteException e) {
            throw cacheException(e);
        }
    }

    /** {@inheritDoc} */
    @Override public IgniteFuture<Void> clearAsync(K key) {
        return (IgniteFuture<Void>)createFuture(delegate.clearAsync(key));
    }

    /** {@inheritDoc} */
    @Override public void clearAll(Set<? extends K> keys) {
        try {
            if (isAsync())
                setFuture(delegate.clearAllAsync(keys));
            else
                delegate.clearAll(keys);
        }
        catch (IgniteCheckedException | IgniteException e) {
            throw cacheException(e);
        }
    }

    /** {@inheritDoc} */
    @Override public IgniteFuture<Void> clearAllAsync(Set<? extends K> keys) {
        return (IgniteFuture<Void>)createFuture(delegate.clearAllAsync(keys));
    }

    /** {@inheritDoc} */
    @Override public void clear() {
        try {
            if (isAsync())
                setFuture(delegate.clearAsync());
            else
                delegate.clear();
        }
        catch (IgniteCheckedException | IgniteException e) {
            throw cacheException(e);
        }
    }

    /** {@inheritDoc} */
    @Override public IgniteFuture<Void> clearAsync() {
        return (IgniteFuture<Void>)createFuture(delegate.clearAsync());
    }

    /** {@inheritDoc} */
    @Override public void localClear(K key) {
        delegate.clearLocally(key);
    }

    /** {@inheritDoc} */
    @Override public void localClearAll(Set<? extends K> keys) {
        for (K key : keys)
            delegate.clearLocally(key);
    }

    /** {@inheritDoc} */
    @Override public <T> T invoke(K key, EntryProcessor<K, V, T> entryProcessor, Object... args)
        throws EntryProcessorException {
        try {
            if (isAsync()) {
                setFuture(invokeAsync0(key, entryProcessor, args));

                return null;
            }
            else {
                EntryProcessorResult<T> res = delegate.invoke(key, entryProcessor, args);

                return res != null ? res.get() : null;
            }
        }
        catch (IgniteCheckedException | IgniteException e) {
            throw cacheException(e);
        }
    }

    /** {@inheritDoc} */
    @Override public <T> IgniteFuture<T> invokeAsync(K key, EntryProcessor<K, V, T> entryProcessor,
        Object... args) {
        return createFuture(invokeAsync0(key, entryProcessor, args));
    }

    /**
     * Invoke async operation internal implementation.
     *
     * @param key Key.
     * @param entryProcessor Processor.
     * @param args Arguments.
     * @return Internal future.
     */
    private <T> IgniteInternalFuture<T> invokeAsync0(K key, EntryProcessor<K, V, T> entryProcessor, Object[] args) {
        IgniteInternalFuture<EntryProcessorResult<T>> fut = delegate.invokeAsync(key, entryProcessor, args);

        return fut.chain(new CX1<IgniteInternalFuture<EntryProcessorResult<T>>, T>() {
            @Override public T applyx(IgniteInternalFuture<EntryProcessorResult<T>> fut1)
                throws IgniteCheckedException {
                try {
                    return fut1.get().get();
                }
                catch (RuntimeException e) {
                    throw new GridClosureException(e);
                }
            }
        });
    }


    /** {@inheritDoc} */
    @Override public <T> T invoke(K key, CacheEntryProcessor<K, V, T> entryProcessor, Object... args)
        throws EntryProcessorException {
        return invoke(key, (EntryProcessor<K, V, T>)entryProcessor, args);
    }

    /** {@inheritDoc} */
    @Override public <T> IgniteFuture<T> invokeAsync(K key, CacheEntryProcessor<K, V, T> entryProcessor,
        Object... args) {
        return invokeAsync(key, (EntryProcessor<K, V, T>)entryProcessor, args);
    }

    /**
     * @param topVer Locked topology version.
     * @param key Key.
     * @param entryProcessor Entry processor.
     * @param args Arguments.
     * @return Invoke result.
     */
    public <T> T invoke(@Nullable AffinityTopologyVersion topVer,
        K key,
        EntryProcessor<K, V, T> entryProcessor,
        Object... args) {
        try {
            if (isAsync())
                throw new UnsupportedOperationException();
            else {
                EntryProcessorResult<T> res = delegate.invoke(topVer, key, entryProcessor, args);

                return res != null ? res.get() : null;
            }
        }
        catch (IgniteCheckedException | IgniteException e) {
            throw cacheException(e);
        }
    }

    /** {@inheritDoc} */
    @Override public <T> Map<K, EntryProcessorResult<T>> invokeAll(Set<? extends K> keys,
        EntryProcessor<K, V, T> entryProcessor,
        Object... args) {
        try {
            if (isAsync()) {
                setFuture(delegate.invokeAllAsync(keys, entryProcessor, args));

                return null;
            }
            else
                return delegate.invokeAll(keys, entryProcessor, args);
        }
        catch (IgniteCheckedException | IgniteException e) {
            throw cacheException(e);
        }
    }

    /** {@inheritDoc} */
    @Override public <T> IgniteFuture<Map<K, EntryProcessorResult<T>>> invokeAllAsync(Set<? extends K> keys,
        EntryProcessor<K, V, T> entryProcessor, Object... args) {
        return createFuture(delegate.invokeAllAsync(keys, entryProcessor, args));
    }

    /** {@inheritDoc} */
    @Override public <T> Map<K, EntryProcessorResult<T>> invokeAll(Set<? extends K> keys,
        CacheEntryProcessor<K, V, T> entryProcessor,
        Object... args) {
        try {
            if (isAsync()) {
                setFuture(delegate.invokeAllAsync(keys, entryProcessor, args));

                return null;
            }
            else
                return delegate.invokeAll(keys, entryProcessor, args);
        }
        catch (IgniteCheckedException | IgniteException e) {
            throw cacheException(e);
        }
    }

    /** {@inheritDoc} */
    @Override public <T> IgniteFuture<Map<K, EntryProcessorResult<T>>> invokeAllAsync(Set<? extends K> keys,
        CacheEntryProcessor<K, V, T> entryProcessor, Object... args) {
        return createFuture(delegate.invokeAllAsync(keys, entryProcessor, args));
    }

    /** {@inheritDoc} */
    @Override public <T> Map<K, EntryProcessorResult<T>> invokeAll(
        Map<? extends K, ? extends EntryProcessor<K, V, T>> map,
        Object... args) {
        try {
            if (isAsync()) {
                setFuture(delegate.invokeAllAsync(map, args));

                return null;
            }
            else
                return delegate.invokeAll(map, args);
        }
        catch (IgniteCheckedException | IgniteException e) {
            throw cacheException(e);
        }
    }

    /** {@inheritDoc} */
    @Override public <T> IgniteFuture<Map<K, EntryProcessorResult<T>>> invokeAllAsync(
        Map<? extends K, ? extends EntryProcessor<K, V, T>> map, Object... args) {
        return createFuture(delegate.invokeAllAsync(map, args));
    }

    /** {@inheritDoc} */
    @Override public String getName() {
        return delegate.name();
    }

    /** {@inheritDoc} */
    @Override public CacheManager getCacheManager() {
        return cacheMgr;
    }

    /**
     * @param cacheMgr Cache manager.
     */
    public void setCacheManager(CacheManager cacheMgr) {
        this.cacheMgr = cacheMgr;
    }

    /** {@inheritDoc} */
    @Override public void destroy() {
        destroyAsync().get();
    }

    /** {@inheritDoc} */
    @Override public IgniteFuture<?> destroyAsync() {
        return new IgniteFutureImpl<>(ctx.kernalContext().cache().dynamicDestroyCache(ctx.name(), false, true, false));
    }

    /** {@inheritDoc} */
    @Override public void close() {
        closeAsync().get();
    }

    /** {@inheritDoc} */
    @Override public IgniteFuture<?> closeAsync() {
        return new IgniteFutureImpl<>(ctx.kernalContext().cache().dynamicCloseCache(ctx.name()));
    }

    /** {@inheritDoc} */
    @Override public boolean isClosed() {
        return ctx.kernalContext().cache().context().closed(ctx);
    }

    /** {@inheritDoc} */
    @SuppressWarnings("unchecked")
    @Override public <T> T unwrap(Class<T> clazz) {
        if (clazz.isAssignableFrom(getClass()))
            return (T)this;
        else if (clazz.isAssignableFrom(IgniteEx.class))
            return (T)ctx.grid();

        throw new IllegalArgumentException("Unwrapping to class is not supported: " + clazz);
    }

    /** {@inheritDoc} */
    @Override public void registerCacheEntryListener(CacheEntryListenerConfiguration<K, V> lsnrCfg) {
        try {
            CacheOperationContext opCtx = ctx.operationContextPerCall();

            ctx.continuousQueries().executeJCacheQuery(lsnrCfg, false, opCtx != null && opCtx.isKeepBinary());
        }
        catch (IgniteCheckedException | IgniteException e) {
            throw cacheException(e);
        }
    }

    /** {@inheritDoc} */
    @Override public void deregisterCacheEntryListener(CacheEntryListenerConfiguration<K, V> lsnrCfg) {
        try {
            ctx.continuousQueries().cancelJCacheQuery(lsnrCfg);
        }
        catch (IgniteCheckedException | IgniteException e) {
            throw cacheException(e);
        }
    }

    /** {@inheritDoc} */
    @Override public Iterator<Cache.Entry<K, V>> iterator() {
        try {
            return ctx.cache().igniteIterator();
        }
        catch (IgniteCheckedException | IgniteException e) {
            throw cacheException(e);
        }
    }

    /** {@inheritDoc} */
    @Override protected IgniteCache<K, V> createAsyncInstance() {
        return new IgniteCacheProxyImpl<K, V>(
                ctx,
                delegate,
                true
        );
    }

    /**
     * Creates projection that will operate with binary objects.
     * <p> Projection returned by this method will force cache not to deserialize binary objects,
     * so keys and values will be returned from cache API methods without changes.
     * Therefore, signature of the projection can contain only following types:
     * <ul>
     *     <li>{@code BinaryObject} for binary classes</li>
     *     <li>All primitives (byte, int, ...) and there boxed versions (Byte, Integer, ...)</li>
     *     <li>Arrays of primitives (byte[], int[], ...)</li>
     *     <li>{@link String} and array of {@link String}s</li>
     *     <li>{@link UUID} and array of {@link UUID}s</li>
     *     <li>{@link Date} and array of {@link Date}s</li>
     *     <li>{@link java.sql.Timestamp} and array of {@link java.sql.Timestamp}s</li>
     *     <li>Enums and array of enums</li>
     *     <li> Maps, collections and array of objects (but objects inside them will still be converted if they are binary) </li>
     * </ul>
     * <p> For example, if you use {@link Integer} as a key and {@code Value} class as a value (which will be
     * stored in binary format), you should acquire following projection to avoid deserialization:
     * <pre>
     * IgniteInternalCache<Integer, GridBinaryObject> prj = cache.keepBinary();
     *
     * // Value is not deserialized and returned in binary format.
     * GridBinaryObject po = prj.get(1);
     * </pre>
     * <p> Note that this method makes sense only if cache is working in binary mode ({@code
     * CacheConfiguration#isBinaryEnabled()} returns {@code true}. If not, this method is no-op and will return
     * current projection.
     *
     * @return Projection for binary objects.
     */
    @SuppressWarnings("unchecked")
    @Override public <K1, V1> IgniteCache<K1, V1> keepBinary() {
        throw new UnsupportedOperationException();
    }

    /**
     * @param dataCenterId Data center ID.
     * @return Projection for data center id.
     */
    @SuppressWarnings("unchecked")
    @Override public IgniteCache<K, V> withDataCenterId(byte dataCenterId) {
        throw new UnsupportedOperationException();
    }

    /**
     * @return Cache with skip store enabled.
     */
    @Override public IgniteCache<K, V> skipStore() {
        throw new UnsupportedOperationException();
    }

    /** {@inheritDoc} */
    @Override public IgniteCache<K, V> withAllowAtomicOpsInTx() {
        throw new UnsupportedOperationException();
    }

    /**
     * Method converts exception to IgniteCacheRestartingException in case of cache restarting
     * or to CacheException in other cases.
     *
     * @param e {@code IgniteCheckedException} or {@code IgniteException}.
     * @return Cache exception.
     */
    private RuntimeException cacheException(Exception e) {
        GridFutureAdapter<Void> restartFut = this.restartFut.get();

        if (restartFut != null) {
            if (X.hasCause(e, CacheStoppedException.class) || X.hasSuppressed(e, CacheStoppedException.class))
                throw new IgniteCacheRestartingException(new IgniteFutureImpl<>(restartFut), "Cache is restarting: " +
                        ctx.name(), e);
        }

        if (e instanceof IgniteException && X.hasCause(e, CacheException.class))
            e = X.cause(e, CacheException.class);

        if (e instanceof IgniteCheckedException)
            return CU.convertToCacheException((IgniteCheckedException) e);

        if (X.hasCause(e, CacheStoppedException.class))
            return CU.convertToCacheException(X.cause(e, CacheStoppedException.class));

        if (e instanceof RuntimeException)
            return (RuntimeException) e;

        throw new IllegalStateException("Unknown exception", e);
    }

    /**
     * @param fut Future for async operation.
     */
    private <R> void setFuture(IgniteInternalFuture<R> fut) {
        curFut.set(createFuture(fut));
    }

    /** {@inheritDoc} */
    @Override protected <R> IgniteFuture<R> createFuture(IgniteInternalFuture<R> fut) {
        return new IgniteCacheFutureImpl<>(fut);
    }

    /**
     * @return Internal proxy.
     */
    @Override public GridCacheProxyImpl<K, V> internalProxy() {
        return new GridCacheProxyImpl<>(ctx, delegate, ctx.operationContextPerCall());
    }

    /**
     * @return {@code True} if proxy was closed.
     */
    @Override public boolean isProxyClosed() {
        return closed;
    }

    /**
     * Closes this proxy instance.
     */
    @Override public void closeProxy() {
        closed = true;
    }

    /** {@inheritDoc} */
    @Override public Collection<Integer> lostPartitions() {
        return delegate.lostPartitions();
    }

    /** {@inheritDoc} */
    @Override public void enableStatistics(boolean enabled) {
        try {
            ctx.kernalContext().cache().enableStatistics(Collections.singleton(getName()), enabled);
        }
        catch (IgniteCheckedException e) {
            throw cacheException(e);
        }
    }

    /** {@inheritDoc} */
    @Override public void writeExternal(ObjectOutput out) throws IOException {
        out.writeObject(ctx);

        out.writeObject(delegate);
    }

    /** {@inheritDoc} */
    @SuppressWarnings({"unchecked"})
    @Override public void readExternal(ObjectInput in) throws IOException, ClassNotFoundException {
        ctx = (GridCacheContext<K, V>)in.readObject();

        delegate = (IgniteInternalCache<K, V>)in.readObject();
    }

    /** {@inheritDoc} */
    @Override public IgniteFuture<Boolean> rebalance() {
        return new IgniteFutureImpl<>(ctx.preloader().forceRebalance());
    }

    /** {@inheritDoc} */
    @Override public IgniteFuture<?> indexReadyFuture() {
        IgniteInternalFuture fut = ctx.shared().database().indexRebuildFuture(ctx.cacheId());

        if (fut == null)
            return new IgniteFinishedFutureImpl<>();

        return new IgniteFutureImpl<>(fut);
    }

    /**
     * Throws {@code IgniteCacheRestartingException} if proxy is restarting.
     */
    public void checkRestart() {
        GridFutureAdapter<Void> currentFut = this.restartFut.get();

        if (currentFut != null)
            throw new IgniteCacheRestartingException(new IgniteFutureImpl<>(currentFut), "Cache is restarting: " +
                    context().name());
    }

    /**
     * @return True if proxy is restarting, false in other case.
     */
    public boolean isRestarting() {
        return restartFut.get() != null;
    }

    /**
     * Restarts this cache proxy.
     */
    public boolean restart() {
        GridFutureAdapter<Void> restartFut = new GridFutureAdapter<>();

        final GridFutureAdapter<Void> curFut = this.restartFut.get();

        boolean changed = this.restartFut.compareAndSet(curFut, restartFut);

        if (changed && curFut != null)
            restartFut.listen(new IgniteInClosure<IgniteInternalFuture<Void>>() {
                @Override public void apply(IgniteInternalFuture<Void> fut) {
                    if (fut.error() != null)
                        curFut.onDone(fut.error());
                    else
                        curFut.onDone();
                }
            });

        return changed;
    }

    /**
     * If proxy is already being restarted, returns future to wait on, else restarts this cache proxy.
     *
     * @return Future to wait on, or null.
     */
    public GridFutureAdapter<Void> opportunisticRestart() {
        GridFutureAdapter<Void> restartFut = new GridFutureAdapter<>();

        while (true) {
            if (this.restartFut.compareAndSet(null, restartFut))
                return null;

            GridFutureAdapter<Void> curFut = this.restartFut.get();

            if (curFut != null)
                return curFut;
        }
    }

    /**
     * Mark this proxy as restarted.
     *
     * @param ctx New cache context.
     * @param delegate New delegate.
     */
    public void onRestarted(GridCacheContext ctx, IgniteInternalCache delegate) {
        GridFutureAdapter<Void> restartFut = this.restartFut.get();

        assert restartFut != null;

        this.ctx = ctx;
        this.delegate = delegate;

        this.restartFut.compareAndSet(restartFut, null);

        restartFut.onDone();
    }

    /** {@inheritDoc} */
    @Override public String toString() {
        return S.toString(IgniteCacheProxyImpl.class, this);
    }
}<|MERGE_RESOLUTION|>--- conflicted
+++ resolved
@@ -348,14 +348,10 @@
 
     /** {@inheritDoc} */
     @Override public Lock lockAll(final Collection<? extends K> keys) {
-<<<<<<< HEAD
         //TODO IGNITE-7764
         MvccUtils.verifyMvccOperationSupport(ctx, "Lock");
 
-        return new CacheLockImpl<>(ctx.gate(), delegate, new CacheOperationContext(), keys);
-=======
         return new CacheLockImpl<>(ctx.gate(), delegate, ctx.operationContextPerCall(), keys);
->>>>>>> 26e40528
     }
 
     /** {@inheritDoc} */
