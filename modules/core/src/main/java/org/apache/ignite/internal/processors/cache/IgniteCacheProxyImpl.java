/*
 * Licensed to the Apache Software Foundation (ASF) under one or more
 * contributor license agreements.  See the NOTICE file distributed with
 * this work for additional information regarding copyright ownership.
 * The ASF licenses this file to You under the Apache License, Version 2.0
 * (the "License"); you may not use this file except in compliance with
 * the License.  You may obtain a copy of the License at
 *
 *      http://www.apache.org/licenses/LICENSE-2.0
 *
 * Unless required by applicable law or agreed to in writing, software
 * distributed under the License is distributed on an "AS IS" BASIS,
 * WITHOUT WARRANTIES OR CONDITIONS OF ANY KIND, either express or implied.
 * See the License for the specific language governing permissions and
 * limitations under the License.
 */

package org.apache.ignite.internal.processors.cache;

import java.io.Externalizable;
import java.io.IOException;
import java.io.ObjectInput;
import java.io.ObjectOutput;
import java.util.Collection;
import java.util.Collections;
import java.util.Date;
import java.util.Iterator;
import java.util.List;
import java.util.Map;
import java.util.NoSuchElementException;
import java.util.Set;
import java.util.UUID;
import java.util.concurrent.CountDownLatch;
import java.util.concurrent.atomic.AtomicReference;
import java.util.concurrent.locks.Lock;
import javax.cache.Cache;
import javax.cache.CacheException;
import javax.cache.configuration.CacheEntryListenerConfiguration;
import javax.cache.configuration.Configuration;
import javax.cache.configuration.Factory;
import javax.cache.event.CacheEntryUpdatedListener;
import javax.cache.expiry.ExpiryPolicy;
import javax.cache.integration.CompletionListener;
import javax.cache.processor.EntryProcessor;
import javax.cache.processor.EntryProcessorException;
import javax.cache.processor.EntryProcessorResult;
import org.apache.ignite.IgniteCache;
import org.apache.ignite.IgniteCacheRestartingException;
import org.apache.ignite.IgniteCheckedException;
import org.apache.ignite.IgniteException;
import org.apache.ignite.cache.CacheEntry;
import org.apache.ignite.cache.CacheEntryEventSerializableFilter;
import org.apache.ignite.cache.CacheEntryProcessor;
import org.apache.ignite.cache.CacheManager;
import org.apache.ignite.cache.CacheMetrics;
import org.apache.ignite.cache.CachePeekMode;
import org.apache.ignite.cache.query.AbstractContinuousQuery;
import org.apache.ignite.cache.query.ContinuousQuery;
import org.apache.ignite.cache.query.ContinuousQueryWithTransformer;
import org.apache.ignite.cache.query.ContinuousQueryWithTransformer.EventListener;
import org.apache.ignite.cache.query.FieldsQueryCursor;
import org.apache.ignite.cache.query.Query;
import org.apache.ignite.cache.query.QueryCursor;
import org.apache.ignite.cache.query.QueryDetailMetrics;
import org.apache.ignite.cache.query.QueryMetrics;
import org.apache.ignite.cache.query.ScanQuery;
import org.apache.ignite.cache.query.SpiQuery;
import org.apache.ignite.cache.query.SqlFieldsQuery;
import org.apache.ignite.cache.query.SqlQuery;
import org.apache.ignite.cache.query.TextQuery;
import org.apache.ignite.cluster.ClusterGroup;
import org.apache.ignite.cluster.ClusterNode;
import org.apache.ignite.configuration.CacheConfiguration;
import org.apache.ignite.internal.AsyncSupportAdapter;
import org.apache.ignite.internal.IgniteEx;
import org.apache.ignite.internal.IgniteInternalFuture;
import org.apache.ignite.internal.processors.affinity.AffinityTopologyVersion;
import org.apache.ignite.internal.processors.cache.mvcc.MvccUtils;
import org.apache.ignite.internal.processors.cache.query.CacheQuery;
import org.apache.ignite.internal.processors.cache.query.CacheQueryFuture;
import org.apache.ignite.internal.processors.cache.query.GridCacheQueryType;
import org.apache.ignite.internal.processors.query.QueryUtils;
import org.apache.ignite.internal.util.GridCloseableIteratorAdapter;
import org.apache.ignite.internal.util.GridEmptyIterator;
import org.apache.ignite.internal.util.future.GridFutureAdapter;
import org.apache.ignite.internal.util.future.IgniteFinishedFutureImpl;
import org.apache.ignite.internal.util.future.IgniteFutureImpl;
import org.apache.ignite.internal.util.lang.GridCloseableIterator;
import org.apache.ignite.internal.util.lang.GridClosureException;
import org.apache.ignite.internal.util.lang.IgniteOutClosureX;
import org.apache.ignite.internal.util.tostring.GridToStringExclude;
import org.apache.ignite.internal.util.tostring.GridToStringInclude;
import org.apache.ignite.internal.util.typedef.CI1;
import org.apache.ignite.internal.util.typedef.CX1;
import org.apache.ignite.internal.util.typedef.X;
import org.apache.ignite.internal.util.typedef.internal.A;
import org.apache.ignite.internal.util.typedef.internal.CU;
import org.apache.ignite.internal.util.typedef.internal.S;
import org.apache.ignite.internal.util.typedef.internal.U;
import org.apache.ignite.lang.IgniteBiPredicate;
import org.apache.ignite.lang.IgniteClosure;
import org.apache.ignite.lang.IgniteFuture;
import org.apache.ignite.lang.IgniteInClosure;
import org.apache.ignite.lang.IgniteProductVersion;
import org.apache.ignite.mxbean.CacheMetricsMXBean;
import org.apache.ignite.plugin.security.SecurityPermission;
import org.jetbrains.annotations.NotNull;
import org.jetbrains.annotations.Nullable;

/**
 * Cache proxy implementation.
 */
@SuppressWarnings("unchecked")
public class IgniteCacheProxyImpl<K, V> extends AsyncSupportAdapter<IgniteCache<K, V>>
    implements IgniteCacheProxy<K, V> {
    /** */
    private static final long serialVersionUID = 0L;

    /**
     * Ignite version that introduce {@link ContinuousQueryWithTransformer} feature.
     */
    private static final IgniteProductVersion CONT_QRY_WITH_TRANSFORMER_SINCE =
        IgniteProductVersion.fromString("2.5.0");

    /** Context. */
    private volatile GridCacheContext<K, V> ctx;

    /** Delegate. */
    @GridToStringInclude
    private volatile IgniteInternalCache<K, V> delegate;

    /** Cached proxy wrapper. */
    private volatile IgniteCacheProxy<K, V> cachedProxy;

    /** */
    @GridToStringExclude
    private CacheManager cacheMgr;

    /** Future indicates that cache is under restarting. */
    private final AtomicReference<RestartFuture> restartFut;

    /** Flag indicates that proxy is closed. */
    private volatile boolean closed;

    /** Proxy initialization latch used for await final completion after proxy created, as an example,
     * a proxy may be created but the exchange is not completed and if we try to perform some cache
     * the operation we get last finished exchange future (need for validation)
     * for the previous version but not for current.
     */
    private final CountDownLatch initLatch = new CountDownLatch(1);

    /**
     * Empty constructor required for {@link Externalizable}.
     */
    public IgniteCacheProxyImpl() {
        restartFut = new AtomicReference<>(null);
    }

    /**
     * @param ctx Context.
     * @param delegate Delegate.
     * @param async Async support flag.
     */
    public IgniteCacheProxyImpl(
            @NotNull GridCacheContext<K, V> ctx,
            @NotNull IgniteInternalCache<K, V> delegate,
            boolean async
    ) {
        this(ctx, delegate, new AtomicReference<>(null), async);
    }

    /**
     * @param ctx Context.
     * @param delegate Delegate.
     * @param async Async support flag.
     */
    private IgniteCacheProxyImpl(
        @NotNull GridCacheContext<K, V> ctx,
        @NotNull IgniteInternalCache<K, V> delegate,
        @NotNull AtomicReference<RestartFuture> restartFut,
        boolean async
    ) {
        super(async);

        assert ctx != null;
        assert delegate != null;

        this.ctx = ctx;
        this.delegate = delegate;

        this.restartFut = restartFut;
    }

    /**
     *
     * @return Init latch.
     */
    public CountDownLatch getInitLatch(){
        return initLatch;
    }

    /**
     * @return Context.
     */
    @Override public GridCacheContext<K, V> context() {
        return ctx;
    }

    /** {@inheritDoc} */
    @Override public IgniteCacheProxy<K, V> cacheNoGate() {
        return new GatewayProtectedCacheProxy<>(this, new CacheOperationContext(), false);
    }

    /**
     * @return Default cached proxy wrapper {@link GatewayProtectedCacheProxy}.
     */
    public IgniteCacheProxy<K, V> gatewayWrapper() {
        if (cachedProxy != null)
            return cachedProxy;

        cachedProxy = new GatewayProtectedCacheProxy<>(this, new CacheOperationContext(), true);

        return cachedProxy;
    }

    /** {@inheritDoc} */
    @Override public CacheMetrics metrics() {
        return ctx.cache().clusterMetrics();
    }

    /** {@inheritDoc} */
    @Override public CacheMetrics metrics(ClusterGroup grp) {
        return ctx.cache().clusterMetrics(grp);
    }

    /** {@inheritDoc} */
    @Override public CacheMetrics localMetrics() {
        return ctx.cache().localMetrics();
    }

    /** {@inheritDoc} */
    @Override public CacheMetricsMXBean mxBean() {
        return ctx.cache().clusterMxBean();
    }

    /** {@inheritDoc} */
    @Override public CacheMetricsMXBean localMxBean() {
        return ctx.cache().localMxBean();
    }

    /** {@inheritDoc} */
    @Override public <C extends Configuration<K, V>> C getConfiguration(Class<C> clazz) {
        CacheConfiguration cfg = ctx.config();

        if (!clazz.isAssignableFrom(cfg.getClass()))
            throw new IllegalArgumentException();

        return clazz.cast(cfg);
    }

    /** {@inheritDoc} */
    @Override public IgniteCache<K, V> withExpiryPolicy(ExpiryPolicy plc) {
        throw new UnsupportedOperationException();
    }

    /** {@inheritDoc} */
    @Override public IgniteCache<K, V> withSkipStore() {
        throw new UnsupportedOperationException();
    }

    /** {@inheritDoc} */
    @Override public <K1, V1> IgniteCache<K1, V1> withKeepBinary() {
        throw new UnsupportedOperationException();
    }

    /** {@inheritDoc} */
    @Override public IgniteCache<K, V> withNoRetries() {
        throw new UnsupportedOperationException();
    }

    /** {@inheritDoc} */
    @Override public IgniteCache<K, V> withPartitionRecover() {
        throw new UnsupportedOperationException();
    }

    /** {@inheritDoc} */
    @Override public void loadCache(@Nullable IgniteBiPredicate<K, V> p, @Nullable Object... args) {
        try {
            if (isAsync()) {
                if (ctx.cache().isLocal())
                    setFuture(ctx.cache().localLoadCacheAsync(p, args));
                else
                    setFuture(ctx.cache().globalLoadCacheAsync(p, args));
            }
            else {
                if (ctx.cache().isLocal())
                    ctx.cache().localLoadCache(p, args);
                else
                    ctx.cache().globalLoadCache(p, args);
            }
        }
        catch (IgniteCheckedException | IgniteException e) {
            throw cacheException(e);
        }
    }

    /** {@inheritDoc} */
    @Override public IgniteFuture<Void> loadCacheAsync(@Nullable IgniteBiPredicate<K, V> p,
        @Nullable Object... args) throws CacheException {
        try {
            if (ctx.cache().isLocal())
                return (IgniteFuture<Void>)createFuture(ctx.cache().localLoadCacheAsync(p, args));

            return (IgniteFuture<Void>)createFuture(ctx.cache().globalLoadCacheAsync(p, args));
        }
        catch (IgniteCheckedException | IgniteException e) {
            throw cacheException(e);
        }
   }

    /** {@inheritDoc} */
    @Override public void localLoadCache(@Nullable IgniteBiPredicate<K, V> p, @Nullable Object... args) {
        try {
            if (isAsync())
                setFuture(delegate.localLoadCacheAsync(p, args));
            else
                delegate.localLoadCache(p, args);
        }
        catch (IgniteCheckedException | IgniteException e) {
            throw cacheException(e);
        }
    }

    /** {@inheritDoc} */
    @Override public IgniteFuture<Void> localLoadCacheAsync(@Nullable IgniteBiPredicate<K, V> p,
        @Nullable Object... args) throws CacheException {
        return (IgniteFuture<Void>)createFuture(delegate.localLoadCacheAsync(p, args));
    }

    /** {@inheritDoc} */
    @Nullable @Override public V getAndPutIfAbsent(K key, V val) throws CacheException {
        try {
            if (isAsync()) {
                setFuture(delegate.getAndPutIfAbsentAsync(key, val));

                return null;
            }
            else
                return delegate.getAndPutIfAbsent(key, val);
        }
        catch (IgniteCheckedException | IgniteException e) {
            throw cacheException(e);
        }
    }

    /** {@inheritDoc} */
    @Override public IgniteFuture<V> getAndPutIfAbsentAsync(K key, V val) throws CacheException {
        return createFuture(delegate.getAndPutIfAbsentAsync(key, val));
    }

    /** {@inheritDoc} */
    @Override public Lock lock(K key) throws CacheException {
        return lockAll(Collections.singleton(key));
    }

    /** {@inheritDoc} */
    @Override public Lock lockAll(final Collection<? extends K> keys) {
        //TODO: IGNITE-9324: add explicit locks support.
        MvccUtils.verifyMvccOperationSupport(ctx, "Lock");

        return new CacheLockImpl<>(ctx.gate(), delegate, ctx.operationContextPerCall(), keys);
    }

    /** {@inheritDoc} */
    @Override public boolean isLocalLocked(K key, boolean byCurrThread) {
        return byCurrThread ? delegate.isLockedByThread(key) : delegate.isLocked(key);
    }

    /**
     * @param scanQry ScanQry.
     * @param transformer Transformer
     * @param grp Optional cluster group.
     * @return Cursor.
     * @throws IgniteCheckedException If failed.
     */
    @SuppressWarnings("unchecked")
    private <T, R> QueryCursor<R> query(
        final ScanQuery scanQry,
        @Nullable final IgniteClosure<T, R> transformer,
        @Nullable ClusterGroup grp)
        throws IgniteCheckedException {

        CacheOperationContext opCtxCall = ctx.operationContextPerCall();

        boolean isKeepBinary = opCtxCall != null && opCtxCall.isKeepBinary();

        IgniteBiPredicate<K, V> p = scanQry.getFilter();

        final CacheQuery<R> qry = ctx.queries().createScanQuery(
            p, transformer, scanQry.getPartition(), isKeepBinary, scanQry.isLocal());

        if (scanQry.getPageSize() > 0)
            qry.pageSize(scanQry.getPageSize());

        if (grp != null)
            qry.projection(grp);

        final GridCloseableIterator<R> iter = ctx.kernalContext().query().executeQuery(GridCacheQueryType.SCAN,
            ctx.name(), ctx, new IgniteOutClosureX<GridCloseableIterator<R>>() {
                @Override public GridCloseableIterator<R> applyx() throws IgniteCheckedException {
                    return qry.executeScanQuery();
                }
            }, true);

        return new QueryCursorImpl<>(iter);
    }

    /**
     * @param filter Filter.
     * @param grp Optional cluster group.
     * @return Cursor.
     * @throws IgniteCheckedException If failed.
     */
    @SuppressWarnings("unchecked")
    private QueryCursor<Cache.Entry<K, V>> query(final Query filter, @Nullable ClusterGroup grp)
        throws IgniteCheckedException {
        final CacheQuery qry;

        CacheOperationContext opCtxCall = ctx.operationContextPerCall();

        boolean isKeepBinary = opCtxCall != null && opCtxCall.isKeepBinary();

        final CacheQueryFuture fut;

        if (filter instanceof TextQuery) {
            TextQuery p = (TextQuery)filter;

            qry = ctx.queries().createFullTextQuery(p.getType(), p.getText(), isKeepBinary);

            if (grp != null)
                qry.projection(grp);

            fut = ctx.kernalContext().query().executeQuery(GridCacheQueryType.TEXT, p.getText(), ctx,
                new IgniteOutClosureX<CacheQueryFuture<Map.Entry<K, V>>>() {
                    @Override public CacheQueryFuture<Map.Entry<K, V>> applyx() {
                        return qry.execute();
                    }
                }, false);
        }
        else if (filter instanceof SpiQuery) {
            qry = ctx.queries().createSpiQuery(isKeepBinary);

            if (grp != null)
                qry.projection(grp);

            fut = ctx.kernalContext().query().executeQuery(GridCacheQueryType.SPI, filter.getClass().getSimpleName(),
                ctx, new IgniteOutClosureX<CacheQueryFuture<Map.Entry<K, V>>>() {
                    @Override public CacheQueryFuture<Map.Entry<K, V>> applyx() {
                        return qry.execute(((SpiQuery)filter).getArgs());
                    }
                }, false);
        }
        else {
            if (filter instanceof SqlFieldsQuery)
                throw new CacheException("Use methods 'queryFields' and 'localQueryFields' for " +
                    SqlFieldsQuery.class.getSimpleName() + ".");

            throw new CacheException("Unsupported query type: " + filter);
        }

        return new QueryCursorImpl<>(new GridCloseableIteratorAdapter<Entry<K, V>>() {
            /** */
            private Cache.Entry<K, V> cur;

            @Override protected Entry<K, V> onNext() throws IgniteCheckedException {
                if (!onHasNext())
                    throw new NoSuchElementException();

                Cache.Entry<K, V> e = cur;

                cur = null;

                return e;
            }

            @Override protected boolean onHasNext() throws IgniteCheckedException {
                if (cur != null)
                    return true;

                Object next = fut.next();

                // Workaround a bug: if IndexingSpi is configured future represents Iterator<Cache.Entry>
                // instead of Iterator<Map.Entry> due to IndexingSpi interface.
                if (next == null)
                    return false;

                if (next instanceof Cache.Entry)
                    cur = (Cache.Entry)next;
                else {
                    Map.Entry e = (Map.Entry)next;

                    cur = new CacheEntryImpl(e.getKey(), e.getValue());
                }

                return true;
            }

            @Override protected void onClose() throws IgniteCheckedException {
                fut.cancel();
            }
        });
    }

    /**
     * @param loc Enforce local.
     * @return Local node cluster group.
     */
    private ClusterGroup projection(boolean loc) {
        if (loc || ctx.isLocal() || ctx.isReplicatedAffinityNode())
            return ctx.kernalContext().grid().cluster().forLocal();

        if (ctx.isReplicated())
            return ctx.kernalContext().grid().cluster().forDataNodes(ctx.name()).forRandom();

        return null;
    }

    /**
     * Executes continuous query.
     *
     * @param qry Query.
     * @param loc Local flag.
     * @param keepBinary Keep binary flag.
     * @return Initial iteration cursor.
     */
    @SuppressWarnings("unchecked")
    private QueryCursor<Cache.Entry<K, V>> queryContinuous(AbstractContinuousQuery qry, boolean loc, boolean keepBinary) {
        assert qry instanceof ContinuousQuery || qry instanceof ContinuousQueryWithTransformer;

        if (qry.getInitialQuery() instanceof ContinuousQuery ||
            qry.getInitialQuery() instanceof ContinuousQueryWithTransformer) {
            throw new IgniteException("Initial predicate for continuous query can't be an instance of another " +
                "continuous query. Use SCAN or SQL query for initial iteration.");
        }

        CacheEntryUpdatedListener locLsnr = null;

        EventListener locTransLsnr = null;

        CacheEntryEventSerializableFilter rmtFilter = null;

        Factory<? extends IgniteClosure> rmtTransFactory = null;

        if (qry instanceof ContinuousQuery) {
            ContinuousQuery<K, V> qry0 = (ContinuousQuery<K, V>)qry;

            if (qry0.getLocalListener() == null)
                throw new IgniteException("Mandatory local listener is not set for the query: " + qry);

            if (qry0.getRemoteFilter() != null && qry0.getRemoteFilterFactory() != null)
                throw new IgniteException("Should be used either RemoterFilter or RemoteFilterFactory.");

            locLsnr = qry0.getLocalListener();

            rmtFilter = qry0.getRemoteFilter();
        }
        else {
            ContinuousQueryWithTransformer<K, V, ?> qry0 = (ContinuousQueryWithTransformer<K, V, ?>)qry;

            if (qry0.getLocalListener() == null)
                throw new IgniteException("Mandatory local transformed event listener is not set for the query: " + qry);

            if (qry0.getRemoteTransformerFactory() == null)
                throw new IgniteException("Mandatory RemoteTransformerFactory is not set for the query: " + qry);

            Collection<ClusterNode> nodes = context().grid().cluster().nodes();

            for (ClusterNode node : nodes) {
                if (node.version().compareTo(CONT_QRY_WITH_TRANSFORMER_SINCE) < 0) {
                    throw new IgniteException("Can't start ContinuousQueryWithTransformer, " +
                        "because some nodes in cluster doesn't support this feature: " + node);
                }
            }

            locTransLsnr = qry0.getLocalListener();

            rmtTransFactory = qry0.getRemoteTransformerFactory();
        }

        try {
            final UUID routineId = ctx.continuousQueries().executeQuery(
                locLsnr,
                locTransLsnr,
                rmtFilter,
                qry.getRemoteFilterFactory(),
                rmtTransFactory,
                qry.getPageSize(),
                qry.getTimeInterval(),
                qry.isAutoUnsubscribe(),
                loc,
                keepBinary,
                qry.isIncludeExpired());

            final QueryCursor<Cache.Entry<K, V>> cur =
                qry.getInitialQuery() != null ? query(qry.getInitialQuery()) : null;

            return new QueryCursor<Cache.Entry<K, V>>() {
                @Override public Iterator<Cache.Entry<K, V>> iterator() {
                    return cur != null ? cur.iterator() : new GridEmptyIterator<Cache.Entry<K, V>>();
                }

                @Override public List<Cache.Entry<K, V>> getAll() {
                    return cur != null ? cur.getAll() : Collections.<Cache.Entry<K, V>>emptyList();
                }

                @Override public void close() {
                    if (cur != null)
                        cur.close();

                    try {
                        ctx.kernalContext().continuous().stopRoutine(routineId).get();
                    }
                    catch (IgniteCheckedException e) {
                        throw U.convertException(e);
                    }
                }
            };
        }
        catch (IgniteCheckedException e) {
            throw U.convertException(e);
        }
    }

    /** {@inheritDoc} */
    @SuppressWarnings("unchecked")
    @Override public FieldsQueryCursor<List<?>> query(SqlFieldsQuery qry) {
        return (FieldsQueryCursor<List<?>>)query((Query)qry);
    }

    /** {@inheritDoc} */
    @Override public List<FieldsQueryCursor<List<?>>> queryMultipleStatements(SqlFieldsQuery qry) {
        A.notNull(qry, "qry");
        try {
            ctx.checkSecurity(SecurityPermission.CACHE_READ);

            validate(qry);

            convertToBinary(qry);

            CacheOperationContext opCtxCall = ctx.operationContextPerCall();

            boolean keepBinary = opCtxCall != null && opCtxCall.isKeepBinary();

            return ctx.kernalContext().query().querySqlFields(ctx, qry, null, keepBinary, false);
        }
        catch (Exception e) {
            if (e instanceof CacheException)
                throw (CacheException)e;

            throw new CacheException(e);
        }
    }

    /** {@inheritDoc} */
    @SuppressWarnings("unchecked")
    @Override public <R> QueryCursor<R> query(Query<R> qry) {
        A.notNull(qry, "qry");
        try {
            ctx.checkSecurity(SecurityPermission.CACHE_READ);

            validate(qry);

            convertToBinary(qry);

            CacheOperationContext opCtxCall = ctx.operationContextPerCall();

            boolean keepBinary = opCtxCall != null && opCtxCall.isKeepBinary();

            if (qry instanceof ContinuousQuery || qry instanceof ContinuousQueryWithTransformer)
                return (QueryCursor<R>)queryContinuous((AbstractContinuousQuery)qry, qry.isLocal(), keepBinary);

            if (qry instanceof SqlQuery)
                return (QueryCursor<R>)ctx.kernalContext().query().querySql(ctx, (SqlQuery)qry, keepBinary);

            if (qry instanceof SqlFieldsQuery)
                return (FieldsQueryCursor<R>)ctx.kernalContext().query().querySqlFields(ctx, (SqlFieldsQuery)qry,
                    null, keepBinary, true).get(0);

            if (qry instanceof ScanQuery)
                return query((ScanQuery)qry, null, projection(qry.isLocal()));

            return (QueryCursor<R>)query(qry, projection(qry.isLocal()));
        }
        catch (Exception e) {
            if (e instanceof CacheException)
                throw (CacheException)e;

            throw new CacheException(e.getMessage(), e);
        }
    }

    /** {@inheritDoc} */
    @Override public <T, R> QueryCursor<R> query(Query<T> qry, IgniteClosure<T, R> transformer) {
        A.notNull(qry, "qry");
        A.notNull(transformer, "transformer");

        if (!(qry instanceof ScanQuery))
            throw new UnsupportedOperationException("Transformers are supported only for SCAN queries.");

        try {
            ctx.checkSecurity(SecurityPermission.CACHE_READ);

            validate(qry);

            return query((ScanQuery<K, V>)qry, transformer, projection(qry.isLocal()));
        }
        catch (Exception e) {
            if (e instanceof CacheException)
                throw (CacheException)e;

            throw new CacheException(e);
        }
    }

    /**
     * Convert query arguments to BinaryObjects if binary marshaller used.
     *
     * @param qry Query.
     */
    private void convertToBinary(final Query qry) {
        if (ctx.binaryMarshaller()) {
            if (qry instanceof SqlQuery) {
                final SqlQuery sqlQry = (SqlQuery) qry;

                convertToBinary(sqlQry.getArgs());
            }
            else if (qry instanceof SpiQuery) {
                final SpiQuery spiQry = (SpiQuery) qry;

                convertToBinary(spiQry.getArgs());
            }
            else if (qry instanceof SqlFieldsQuery) {
                final SqlFieldsQuery fieldsQry = (SqlFieldsQuery) qry;

                convertToBinary(fieldsQry.getArgs());
            }
        }
    }

    /**
     * Converts query arguments to BinaryObjects if binary marshaller used.
     *
     * @param args Arguments.
     */
    private void convertToBinary(final Object[] args) {
        if (args == null)
            return;

        for (int i = 0; i < args.length; i++)
            args[i] = ctx.cacheObjects().binary().toBinary(args[i]);
    }

    /**
     * Checks query.
     *
     * @param qry Query
     * @throws CacheException If query indexing disabled for sql query.
     */
    private void validate(Query qry) {
        if (!QueryUtils.isEnabled(ctx.config()) && !(qry instanceof ScanQuery) &&
            !(qry instanceof ContinuousQuery) && !(qry instanceof ContinuousQueryWithTransformer) &&
            !(qry instanceof SpiQuery) && !(qry instanceof SqlQuery) && !(qry instanceof SqlFieldsQuery))
            throw new CacheException("Indexing is disabled for cache: " + ctx.cache().name() +
                    ". Use setIndexedTypes or setTypeMetadata methods on CacheConfiguration to enable.");

        if (!ctx.kernalContext().query().moduleEnabled() &&
            (qry instanceof SqlQuery || qry instanceof SqlFieldsQuery || qry instanceof TextQuery))
            throw new CacheException("Failed to execute query. Add module 'ignite-indexing' to the classpath " +
                    "of all Ignite nodes.");
    }

    /** {@inheritDoc} */
    @Override public Iterable<Cache.Entry<K, V>> localEntries(CachePeekMode... peekModes) throws CacheException {
        try {
            return delegate.localEntries(peekModes);
        }
        catch (IgniteCheckedException | IgniteException e) {
            throw cacheException(e);
        }
    }

    /** {@inheritDoc} */
    @Override public QueryMetrics queryMetrics() {
        return delegate.context().queries().metrics();
    }

    /** {@inheritDoc} */
    @Override public void resetQueryMetrics() {
        delegate.context().queries().resetMetrics();
    }

    /** {@inheritDoc} */
    @Override public Collection<? extends QueryDetailMetrics> queryDetailMetrics() {
        return delegate.context().queries().detailMetrics();
    }

    /** {@inheritDoc} */
    @Override public void resetQueryDetailMetrics() {
        delegate.context().queries().resetDetailMetrics();
    }

    /** {@inheritDoc} */
    @Override public void localEvict(Collection<? extends K> keys) {
        delegate.evictAll(keys);
    }

    /** {@inheritDoc} */
    @Nullable @Override public V localPeek(K key, CachePeekMode... peekModes) {
        try {
            return delegate.localPeek(key, peekModes, null);
        }
        catch (IgniteException | IgniteCheckedException e) {
            throw cacheException(e);
        }
    }

    /** {@inheritDoc} */
    @Override public int size(CachePeekMode... peekModes) throws CacheException {
        try {
            if (isAsync()) {
                setFuture(delegate.sizeAsync(peekModes));

                return 0;
            }
            else
                return delegate.size(peekModes);
        }
        catch (IgniteCheckedException | IgniteException e) {
            throw cacheException(e);
        }
    }

    /** {@inheritDoc} */
    @Override public IgniteFuture<Integer> sizeAsync(CachePeekMode... peekModes) throws CacheException {
        return createFuture(delegate.sizeAsync(peekModes));
    }

    /** {@inheritDoc} */
    @Override public long sizeLong(CachePeekMode... peekModes) throws CacheException {
        try {
            if (isAsync()) {
                setFuture(delegate.sizeLongAsync(peekModes));

                return 0;
            }
            else
                return delegate.sizeLong(peekModes);
        }
        catch (IgniteCheckedException | IgniteException e) {
            throw cacheException(e);
        }
    }

    /** {@inheritDoc} */
    @Override public IgniteFuture<Long> sizeLongAsync(CachePeekMode... peekModes) throws CacheException {
        return createFuture(delegate.sizeLongAsync(peekModes));
    }

    /** {@inheritDoc} */
    @Override public long sizeLong(int part, CachePeekMode... peekModes) throws CacheException {
        try {
            if (isAsync()) {
                setFuture(delegate.sizeLongAsync(part, peekModes));

                return 0;
            }
            else
                return delegate.sizeLong(part, peekModes);
        }
        catch (IgniteCheckedException | IgniteException e) {
            throw cacheException(e);
        }
    }

    /** {@inheritDoc} */
    @Override public IgniteFuture<Long> sizeLongAsync(int part, CachePeekMode... peekModes) throws CacheException {
        return createFuture(delegate.sizeLongAsync(part, peekModes));
    }

    /** {@inheritDoc} */
    @Override public int localSize(CachePeekMode... peekModes) {
        try {
            return delegate.localSize(peekModes);
        }
        catch (IgniteCheckedException | IgniteException e) {
            throw cacheException(e);
        }
    }

    /** {@inheritDoc} */
    @Override public long localSizeLong(CachePeekMode... peekModes) {
        try {
            return delegate.localSizeLong(peekModes);
        }
        catch (IgniteCheckedException | IgniteException e) {
            throw cacheException(e);
        }
    }

    /** {@inheritDoc} */
    @Override public long localSizeLong(int part, CachePeekMode... peekModes) {
        try {
            return delegate.localSizeLong(part, peekModes);
        }
        catch (IgniteCheckedException | IgniteException e) {
            throw cacheException(e);
        }
    }

    /** {@inheritDoc} */
    @Override public V get(K key) {
        try {
            if (isAsync()) {
                setFuture(delegate.getAsync(key));

                return null;
            }
            else
                return delegate.get(key);
        }
        catch (IgniteCheckedException | IgniteException e) {
            throw cacheException(e);
        }
    }

    /** {@inheritDoc} */
    @Override public IgniteFuture<V> getAsync(K key) {
        return createFuture(delegate.getAsync(key));
    }

    /** {@inheritDoc} */
    @Override public CacheEntry<K, V> getEntry(K key) {
        try {
            if (isAsync()) {
                setFuture(delegate.getEntryAsync(key));

                return null;
            }
            else
                return delegate.getEntry(key);
        }
        catch (IgniteCheckedException | IgniteException e) {
            throw cacheException(e);
        }
    }

    /** {@inheritDoc} */
    @Override public IgniteFuture<CacheEntry<K, V>> getEntryAsync(K key) {
        return createFuture(delegate.getEntryAsync(key));
    }

    /** {@inheritDoc} */
    @Override public Map<K, V> getAll(Set<? extends K> keys) {
        try {
            if (isAsync()) {
                setFuture(delegate.getAllAsync(keys));

                return null;
            }
            else
                return delegate.getAll(keys);
        }
        catch (IgniteCheckedException | IgniteException e) {
            throw cacheException(e);
        }
    }

    /** {@inheritDoc} */
    @Override public IgniteFuture<Map<K, V>> getAllAsync(Set<? extends K> keys) {
        return createFuture(delegate.getAllAsync(keys));
    }

    /** {@inheritDoc} */
    @Override public Collection<CacheEntry<K, V>> getEntries(Set<? extends K> keys) {
        try {
            if (isAsync()) {
                setFuture(delegate.getEntriesAsync(keys));

                return null;
            }
            else
                return delegate.getEntries(keys);
        }
        catch (IgniteCheckedException | IgniteException e) {
            throw cacheException(e);
        }
    }

    /** {@inheritDoc} */
    @Override public IgniteFuture<Collection<CacheEntry<K, V>>> getEntriesAsync(Set<? extends K> keys) {
        return createFuture(delegate.getEntriesAsync(keys));
    }

    /** {@inheritDoc} */
    @Override public Map<K, V> getAllOutTx(Set<? extends K> keys) {
        try {
            if (isAsync()) {
                setFuture(delegate.getAllOutTxAsync(keys));

                return null;
            }
            else
                return delegate.getAllOutTx(keys);
        }
        catch (IgniteCheckedException | IgniteException e) {
            throw cacheException(e);
        }
    }

    /** {@inheritDoc} */
    @Override public IgniteFuture<Map<K, V>> getAllOutTxAsync(Set<? extends K> keys) {
        return createFuture(delegate.getAllOutTxAsync(keys));
    }

    /**
     * @param keys Keys.
     * @return Values map.
     */
    public Map<K, V> getAll(Collection<? extends K> keys) {
        try {
            if (isAsync()) {
                setFuture(delegate.getAllAsync(keys));

                return null;
            }
            else
                return delegate.getAll(keys);
        }
        catch (IgniteCheckedException | IgniteException e) {
            throw cacheException(e);
        }
    }

    /** {@inheritDoc} */
    @Override public boolean containsKey(K key) {
        if (isAsync()) {
            setFuture(delegate.containsKeyAsync(key));

            return false;
        }
        else
            return delegate.containsKey(key);
    }

    /** {@inheritDoc} */
    @Override public IgniteFuture<Boolean> containsKeyAsync(K key) {
        return createFuture(delegate.containsKeyAsync(key));
    }

    /** {@inheritDoc} */
    @Override public boolean containsKeys(Set<? extends K> keys) {
        if (isAsync()) {
            setFuture(delegate.containsKeysAsync(keys));

            return false;
        }
        else
            return delegate.containsKeys(keys);
    }

    /** {@inheritDoc} */
    @Override public IgniteFuture<Boolean> containsKeysAsync(Set<? extends K> keys) {
        return createFuture(delegate.containsKeysAsync(keys));
    }

    /** {@inheritDoc} */
    @Override public void loadAll(
        Set<? extends K> keys,
        boolean replaceExisting,
        @Nullable final CompletionListener completionLsnr
    ) {
        IgniteInternalFuture<?> fut = ctx.cache().loadAll(keys, replaceExisting);

        if (completionLsnr != null) {
            fut.listen(new CI1<IgniteInternalFuture<?>>() {
                @Override public void apply(IgniteInternalFuture<?> fut) {
                    try {
                        fut.get();

                        completionLsnr.onCompletion();
                    }
                    catch (IgniteCheckedException e) {
                        completionLsnr.onException(cacheException(e));
                    }
                }
            });
        }
    }

    /** {@inheritDoc} */
    @Override public void put(K key, V val) {
        try {
            if (isAsync())
                setFuture(putAsync0(key, val));
            else
                delegate.put(key, val);
        }
        catch (IgniteCheckedException | IgniteException e) {
            throw cacheException(e);
        }
    }

    /** {@inheritDoc} */
    @Override public IgniteFuture<Void> putAsync(K key, V val) {
        return createFuture(putAsync0(key, val));
    }

    /**
     * Put async internal operation implementation.
     *
     * @param key Key.
     * @param val Value.
     * @return Internal future.
     */
    private IgniteInternalFuture<Void> putAsync0(K key, V val) {
        IgniteInternalFuture<Boolean> fut = delegate.putAsync(key, val);

        return fut.chain(new CX1<IgniteInternalFuture<Boolean>, Void>() {
            @Override public Void applyx(IgniteInternalFuture<Boolean> fut1) throws IgniteCheckedException {
                try {
                    fut1.get();
                }
                catch (RuntimeException e) {
                    throw new GridClosureException(e);
                }

                return null;
            }
        });
    }

    /** {@inheritDoc} */
    @Override public V getAndPut(K key, V val) {
        try {
            if (isAsync()) {
                setFuture(delegate.getAndPutAsync(key, val));

                return null;
            }
            else
                return delegate.getAndPut(key, val);
        }
        catch (IgniteCheckedException | IgniteException e) {
            throw cacheException(e);
        }
    }

    /** {@inheritDoc} */
    @Override public IgniteFuture<V> getAndPutAsync(K key, V val) {
        return createFuture(delegate.getAndPutAsync(key, val));
    }

    /** {@inheritDoc} */
    @Override public void putAll(Map<? extends K, ? extends V> map) {
        try {
            if (isAsync())
                setFuture(delegate.putAllAsync(map));
            else
                delegate.putAll(map);
        }
        catch (IgniteCheckedException | IgniteException e) {
            throw cacheException(e);
        }
    }

    /** {@inheritDoc} */
    @Override public IgniteFuture<Void> putAllAsync(Map<? extends K, ? extends V> map) {
        return (IgniteFuture<Void>)createFuture(delegate.putAllAsync(map));
    }

    /** {@inheritDoc} */
    @Override public boolean putIfAbsent(K key, V val) {
        try {
            if (isAsync()) {
                setFuture(delegate.putIfAbsentAsync(key, val));

                return false;
            }
            else
                return delegate.putIfAbsent(key, val);
        }
        catch (IgniteCheckedException | IgniteException e) {
            throw cacheException(e);
        }
    }

    /** {@inheritDoc} */
    @Override public IgniteFuture<Boolean> putIfAbsentAsync(K key, V val) {
        return createFuture(delegate.putIfAbsentAsync(key, val));
    }

    /** {@inheritDoc} */
    @Override public boolean remove(K key) {
        try {
            if (isAsync()) {
                setFuture(delegate.removeAsync(key));

                return false;
            }
            else
                return delegate.remove(key);
        }
        catch (IgniteCheckedException | IgniteException e) {
            throw cacheException(e);
        }
    }

    /** {@inheritDoc} */
    @Override public IgniteFuture<Boolean> removeAsync(K key) {
        return createFuture(delegate.removeAsync(key));
    }

    /** {@inheritDoc} */
    @Override public boolean remove(K key, V oldVal) {
        try {
            if (isAsync()) {
                setFuture(delegate.removeAsync(key, oldVal));

                return false;
            }
            else
                return delegate.remove(key, oldVal);
        }
        catch (IgniteCheckedException | IgniteException e) {
            throw cacheException(e);
        }
    }

    /** {@inheritDoc} */
    @Override public IgniteFuture<Boolean> removeAsync(K key, V oldVal) {
        return createFuture(delegate.removeAsync(key, oldVal));
    }

    /** {@inheritDoc} */
    @Override public V getAndRemove(K key) {
        try {
            if (isAsync()) {
                setFuture(delegate.getAndRemoveAsync(key));

                return null;
            }
            else
                return delegate.getAndRemove(key);
        }
        catch (IgniteCheckedException | IgniteException e) {
            throw cacheException(e);
        }
    }

    /** {@inheritDoc} */
    @Override public IgniteFuture<V> getAndRemoveAsync(K key) {
        return createFuture(delegate.getAndRemoveAsync(key));
    }

    /** {@inheritDoc} */
    @Override public boolean replace(K key, V oldVal, V newVal) {
        try {
            if (isAsync()) {
                setFuture(delegate.replaceAsync(key, oldVal, newVal));

                return false;
            }
            else
                return delegate.replace(key, oldVal, newVal);
        }
        catch (IgniteCheckedException | IgniteException e) {
            throw cacheException(e);
        }
    }

    /** {@inheritDoc} */
    @Override public IgniteFuture<Boolean> replaceAsync(K key, V oldVal, V newVal) {
        return createFuture(delegate.replaceAsync(key, oldVal, newVal));
    }

    /** {@inheritDoc} */
    @Override public boolean replace(K key, V val) {
        try {
            if (isAsync()) {
                setFuture(delegate.replaceAsync(key, val));

                return false;
            }
            else
                return delegate.replace(key, val);
        }
        catch (IgniteCheckedException | IgniteException e) {
            throw cacheException(e);
        }
    }

    /** {@inheritDoc} */
    @Override public IgniteFuture<Boolean> replaceAsync(K key, V val) {
        return createFuture(delegate.replaceAsync(key, val));
    }

    /** {@inheritDoc} */
    @Override public V getAndReplace(K key, V val) {
        try {
            if (isAsync()) {
                setFuture(delegate.getAndReplaceAsync(key, val));

                return null;
            }
            else
                return delegate.getAndReplace(key, val);
        }
        catch (IgniteCheckedException | IgniteException e) {
            throw cacheException(e);
        }
    }

    /** {@inheritDoc} */
    @Override public IgniteFuture<V> getAndReplaceAsync(K key, V val) {
        return createFuture(delegate.getAndReplaceAsync(key, val));
    }

    /** {@inheritDoc} */
    @Override public void removeAll(Set<? extends K> keys) {
        try {
            if (isAsync())
                setFuture(delegate.removeAllAsync(keys));
            else
                delegate.removeAll(keys);
        }
        catch (IgniteCheckedException | IgniteException e) {
            throw cacheException(e);
        }
    }

    /** {@inheritDoc} */
    @Override public IgniteFuture<Void> removeAllAsync(Set<? extends K> keys) {
        return (IgniteFuture<Void>)createFuture(delegate.removeAllAsync(keys));
    }

    /** {@inheritDoc} */
    @Override public void removeAll() {
        try {
            if (isAsync())
                setFuture(delegate.removeAllAsync());
            else
                delegate.removeAll();
        }
        catch (IgniteCheckedException | IgniteException e) {
            throw cacheException(e);
        }
    }

    /** {@inheritDoc} */
    @Override public IgniteFuture<Void> removeAllAsync() {
        return (IgniteFuture<Void>)createFuture(delegate.removeAllAsync());
    }

    /** {@inheritDoc} */
    @Override public void clear(K key) {
        try {
            if (isAsync())
                setFuture(delegate.clearAsync(key));
            else
                delegate.clear(key);
        }
        catch (IgniteCheckedException | IgniteException e) {
            throw cacheException(e);
        }
    }

    /** {@inheritDoc} */
    @Override public IgniteFuture<Void> clearAsync(K key) {
        return (IgniteFuture<Void>)createFuture(delegate.clearAsync(key));
    }

    /** {@inheritDoc} */
    @Override public void clearAll(Set<? extends K> keys) {
        try {
            if (isAsync())
                setFuture(delegate.clearAllAsync(keys));
            else
                delegate.clearAll(keys);
        }
        catch (IgniteCheckedException | IgniteException e) {
            throw cacheException(e);
        }
    }

    /** {@inheritDoc} */
    @Override public IgniteFuture<Void> clearAllAsync(Set<? extends K> keys) {
        return (IgniteFuture<Void>)createFuture(delegate.clearAllAsync(keys));
    }

    /** {@inheritDoc} */
    @Override public void clear() {
        try {
            if (isAsync())
                setFuture(delegate.clearAsync());
            else
                delegate.clear();
        }
        catch (IgniteCheckedException | IgniteException e) {
            throw cacheException(e);
        }
    }

    /** {@inheritDoc} */
    @Override public IgniteFuture<Void> clearAsync() {
        return (IgniteFuture<Void>)createFuture(delegate.clearAsync());
    }

    /** {@inheritDoc} */
    @Override public void localClear(K key) {
        delegate.clearLocally(key);
    }

    /** {@inheritDoc} */
    @Override public void localClearAll(Set<? extends K> keys) {
        for (K key : keys)
            delegate.clearLocally(key);
    }

    /** {@inheritDoc} */
    @Override public <T> T invoke(K key, EntryProcessor<K, V, T> entryProcessor, Object... args)
        throws EntryProcessorException {
        try {
            if (isAsync()) {
                setFuture(invokeAsync0(key, entryProcessor, args));

                return null;
            }
            else {
                EntryProcessorResult<T> res = delegate.invoke(key, entryProcessor, args);

                return res != null ? res.get() : null;
            }
        }
        catch (IgniteCheckedException | IgniteException e) {
            throw cacheException(e);
        }
    }

    /** {@inheritDoc} */
    @Override public <T> IgniteFuture<T> invokeAsync(K key, EntryProcessor<K, V, T> entryProcessor,
        Object... args) {
        return createFuture(invokeAsync0(key, entryProcessor, args));
    }

    /**
     * Invoke async operation internal implementation.
     *
     * @param key Key.
     * @param entryProcessor Processor.
     * @param args Arguments.
     * @return Internal future.
     */
    private <T> IgniteInternalFuture<T> invokeAsync0(K key, EntryProcessor<K, V, T> entryProcessor, Object[] args) {
        IgniteInternalFuture<EntryProcessorResult<T>> fut = delegate.invokeAsync(key, entryProcessor, args);

        return fut.chain(new CX1<IgniteInternalFuture<EntryProcessorResult<T>>, T>() {
            @Override public T applyx(IgniteInternalFuture<EntryProcessorResult<T>> fut1)
                throws IgniteCheckedException {
                try {
                    return fut1.get().get();
                }
                catch (RuntimeException e) {
                    throw new GridClosureException(e);
                }
            }
        });
    }


    /** {@inheritDoc} */
    @Override public <T> T invoke(K key, CacheEntryProcessor<K, V, T> entryProcessor, Object... args)
        throws EntryProcessorException {
        return invoke(key, (EntryProcessor<K, V, T>)entryProcessor, args);
    }

    /** {@inheritDoc} */
    @Override public <T> IgniteFuture<T> invokeAsync(K key, CacheEntryProcessor<K, V, T> entryProcessor,
        Object... args) {
        return invokeAsync(key, (EntryProcessor<K, V, T>)entryProcessor, args);
    }

    /**
     * @param topVer Locked topology version.
     * @param key Key.
     * @param entryProcessor Entry processor.
     * @param args Arguments.
     * @return Invoke result.
     */
    public <T> T invoke(@Nullable AffinityTopologyVersion topVer,
        K key,
        EntryProcessor<K, V, T> entryProcessor,
        Object... args) {
        try {
            if (isAsync())
                throw new UnsupportedOperationException();
            else {
                EntryProcessorResult<T> res = delegate.invoke(topVer, key, entryProcessor, args);

                return res != null ? res.get() : null;
            }
        }
        catch (IgniteCheckedException | IgniteException e) {
            throw cacheException(e);
        }
    }

    /** {@inheritDoc} */
    @Override public <T> Map<K, EntryProcessorResult<T>> invokeAll(Set<? extends K> keys,
        EntryProcessor<K, V, T> entryProcessor,
        Object... args) {
        try {
            if (isAsync()) {
                setFuture(delegate.invokeAllAsync(keys, entryProcessor, args));

                return null;
            }
            else
                return delegate.invokeAll(keys, entryProcessor, args);
        }
        catch (IgniteCheckedException | IgniteException e) {
            throw cacheException(e);
        }
    }

    /** {@inheritDoc} */
    @Override public <T> IgniteFuture<Map<K, EntryProcessorResult<T>>> invokeAllAsync(Set<? extends K> keys,
        EntryProcessor<K, V, T> entryProcessor, Object... args) {
        return createFuture(delegate.invokeAllAsync(keys, entryProcessor, args));
    }

    /** {@inheritDoc} */
    @Override public <T> Map<K, EntryProcessorResult<T>> invokeAll(Set<? extends K> keys,
        CacheEntryProcessor<K, V, T> entryProcessor,
        Object... args) {
        try {
            if (isAsync()) {
                setFuture(delegate.invokeAllAsync(keys, entryProcessor, args));

                return null;
            }
            else
                return delegate.invokeAll(keys, entryProcessor, args);
        }
        catch (IgniteCheckedException | IgniteException e) {
            throw cacheException(e);
        }
    }

    /** {@inheritDoc} */
    @Override public <T> IgniteFuture<Map<K, EntryProcessorResult<T>>> invokeAllAsync(Set<? extends K> keys,
        CacheEntryProcessor<K, V, T> entryProcessor, Object... args) {
        return createFuture(delegate.invokeAllAsync(keys, entryProcessor, args));
    }

    /** {@inheritDoc} */
    @Override public <T> Map<K, EntryProcessorResult<T>> invokeAll(
        Map<? extends K, ? extends EntryProcessor<K, V, T>> map,
        Object... args) {
        try {
            if (isAsync()) {
                setFuture(delegate.invokeAllAsync(map, args));

                return null;
            }
            else
                return delegate.invokeAll(map, args);
        }
        catch (IgniteCheckedException | IgniteException e) {
            throw cacheException(e);
        }
    }

    /** {@inheritDoc} */
    @Override public <T> IgniteFuture<Map<K, EntryProcessorResult<T>>> invokeAllAsync(
        Map<? extends K, ? extends EntryProcessor<K, V, T>> map, Object... args) {
        return createFuture(delegate.invokeAllAsync(map, args));
    }

    /** {@inheritDoc} */
    @Override public String getName() {
        return delegate.name();
    }

    /** {@inheritDoc} */
    @Override public CacheManager getCacheManager() {
        return cacheMgr;
    }

    /**
     * @param cacheMgr Cache manager.
     */
    public void setCacheManager(CacheManager cacheMgr) {
        this.cacheMgr = cacheMgr;
    }

    /** {@inheritDoc} */
    @Override public void destroy() {
        destroyAsync().get();
    }

    /** {@inheritDoc} */
    @Override public IgniteFuture<?> destroyAsync() {
        return new IgniteFutureImpl<>(ctx.kernalContext().cache().dynamicDestroyCache(ctx.name(), false, true, false, null));
    }

    /** {@inheritDoc} */
    @Override public void close() {
        closeAsync().get();
    }

    /** {@inheritDoc} */
    @Override public IgniteFuture<?> closeAsync() {
        return new IgniteFutureImpl<>(ctx.kernalContext().cache().dynamicCloseCache(ctx.name()));
    }

    /** {@inheritDoc} */
    @Override public boolean isClosed() {
        return ctx.kernalContext().cache().context().closed(ctx);
    }

    /** {@inheritDoc} */
    @SuppressWarnings("unchecked")
    @Override public <T> T unwrap(Class<T> clazz) {
        if (clazz.isAssignableFrom(getClass()))
            return (T)this;
        else if (clazz.isAssignableFrom(IgniteEx.class))
            return (T)ctx.grid();

        throw new IllegalArgumentException("Unwrapping to class is not supported: " + clazz);
    }

    /** {@inheritDoc} */
    @Override public void registerCacheEntryListener(CacheEntryListenerConfiguration<K, V> lsnrCfg) {
        try {
            CacheOperationContext opCtx = ctx.operationContextPerCall();

            ctx.continuousQueries().executeJCacheQuery(lsnrCfg, false, opCtx != null && opCtx.isKeepBinary());
        }
        catch (IgniteCheckedException | IgniteException e) {
            throw cacheException(e);
        }
    }

    /** {@inheritDoc} */
    @Override public void deregisterCacheEntryListener(CacheEntryListenerConfiguration<K, V> lsnrCfg) {
        try {
            ctx.continuousQueries().cancelJCacheQuery(lsnrCfg);
        }
        catch (IgniteCheckedException | IgniteException e) {
            throw cacheException(e);
        }
    }

    /** {@inheritDoc} */
    @Override public Iterator<Cache.Entry<K, V>> iterator() {
        try {
            return ctx.cache().igniteIterator();
        }
        catch (IgniteCheckedException | IgniteException e) {
            throw cacheException(e);
        }
    }

    /** {@inheritDoc} */
    @Override protected IgniteCache<K, V> createAsyncInstance() {
        return new IgniteCacheProxyImpl<K, V>(
                ctx,
                delegate,
                true
        );
    }

    /**
     * Creates projection that will operate with binary objects.
     * <p> Projection returned by this method will force cache not to deserialize binary objects,
     * so keys and values will be returned from cache API methods without changes.
     * Therefore, signature of the projection can contain only following types:
     * <ul>
     *     <li>{@code BinaryObject} for binary classes</li>
     *     <li>All primitives (byte, int, ...) and there boxed versions (Byte, Integer, ...)</li>
     *     <li>Arrays of primitives (byte[], int[], ...)</li>
     *     <li>{@link String} and array of {@link String}s</li>
     *     <li>{@link UUID} and array of {@link UUID}s</li>
     *     <li>{@link Date} and array of {@link Date}s</li>
     *     <li>{@link java.sql.Timestamp} and array of {@link java.sql.Timestamp}s</li>
     *     <li>Enums and array of enums</li>
     *     <li> Maps, collections and array of objects (but objects inside them will still be converted if they are binary) </li>
     * </ul>
     * <p> For example, if you use {@link Integer} as a key and {@code Value} class as a value (which will be
     * stored in binary format), you should acquire following projection to avoid deserialization:
     * <pre>
     * IgniteInternalCache<Integer, GridBinaryObject> prj = cache.keepBinary();
     *
     * // Value is not deserialized and returned in binary format.
     * GridBinaryObject po = prj.get(1);
     * </pre>
     * <p> Note that this method makes sense only if cache is working in binary mode ({@code
     * CacheConfiguration#isBinaryEnabled()} returns {@code true}. If not, this method is no-op and will return
     * current projection.
     *
     * @return Projection for binary objects.
     */
    @Override public <K1, V1> IgniteCache<K1, V1> keepBinary() {
        throw new UnsupportedOperationException();
    }

    /**
     * @param dataCenterId Data center ID.
     * @return Projection for data center id.
     */
    @Override public IgniteCache<K, V> withDataCenterId(byte dataCenterId) {
        throw new UnsupportedOperationException();
    }

    /**
     * @return Cache with skip store enabled.
     */
    @Override public IgniteCache<K, V> skipStore() {
        throw new UnsupportedOperationException();
    }

    /** {@inheritDoc} */
    @Override public IgniteCache<K, V> withAllowAtomicOpsInTx() {
        throw new UnsupportedOperationException();
    }

    /**
     * Method converts exception to IgniteCacheRestartingException in case of cache restarting
     * or to CacheException in other cases.
     *
     * @param e {@code IgniteCheckedException} or {@code IgniteException}.
     * @return Cache exception.
     */
    private RuntimeException cacheException(Exception e) {
        GridFutureAdapter<Void> restartFut = this.restartFut.get();

        if (X.hasCause(e, IgniteCacheRestartingException.class)) {
            IgniteCacheRestartingException restartingException = X.cause(e, IgniteCacheRestartingException.class);

            if (restartingException.restartFuture() == null) {
                if (restartFut == null) {
                    AffinityTopologyVersion topologyVersion = restartingException.getTopologyVersion();

                    if (topologyVersion != null) {
                        throw new WaitTopologyException(topologyVersion);
                    }
                }

                throw new IgniteCacheRestartingException(restartFut == null ?
                        new IgniteFinishedFutureImpl<>(): new IgniteFutureImpl<>(restartFut), ctx.name());
            }
            else
                throw restartingException;
        }

        if (restartFut != null) {
            if (X.hasCause(e, CacheStoppedException.class) || X.hasSuppressed(e, CacheStoppedException.class))
                throw new IgniteCacheRestartingException(new IgniteFutureImpl<>(restartFut), "Cache is restarting: " +
                        ctx.name(), e);
        }

        if (e instanceof IgniteException && X.hasCause(e, CacheException.class))
            e = X.cause(e, CacheException.class);

        if (e instanceof IgniteCheckedException)
            return CU.convertToCacheException((IgniteCheckedException) e);

        if (X.hasCause(e, CacheStoppedException.class))
            return CU.convertToCacheException(X.cause(e, CacheStoppedException.class));

        if (e instanceof RuntimeException)
            return (RuntimeException) e;

        throw new IllegalStateException("Unknown exception", e);
    }

    /**
     * @param fut Future for async operation.
     */
    private <R> void setFuture(IgniteInternalFuture<R> fut) {
        curFut.set(createFuture(fut));
    }

    /** {@inheritDoc} */
    @Override protected <R> IgniteFuture<R> createFuture(IgniteInternalFuture<R> fut) {
        return new IgniteCacheFutureImpl<>(fut);
    }

    /**
     * @return Internal proxy.
     */
    @Override public GridCacheProxyImpl<K, V> internalProxy() {
<<<<<<< HEAD
        if (isRestarting())
            throw new IgniteCacheRestartingException(new IgniteFutureImpl<>(restartFut.get()), context().name());
=======
        checkRestart();
>>>>>>> d6d4965f

        return new GridCacheProxyImpl<>(ctx, delegate, ctx.operationContextPerCall());
    }

    /**
     * @return {@code True} if proxy was closed.
     */
    @Override public boolean isProxyClosed() {
        return closed;
    }

    /**
     * Closes this proxy instance.
     */
    @Override public void closeProxy() {
        closed = true;
    }

    /** {@inheritDoc} */
    @Override public Collection<Integer> lostPartitions() {
        return delegate.lostPartitions();
    }

    /** {@inheritDoc} */
    @Override public void enableStatistics(boolean enabled) {
        try {
            ctx.kernalContext().cache().enableStatistics(Collections.singleton(getName()), enabled);
        }
        catch (IgniteCheckedException e) {
            throw cacheException(e);
        }
    }

    /** {@inheritDoc} */
    @Override public void clearStatistics() {
        try {
            ctx.kernalContext().cache().clearStatistics(Collections.singleton(getName()));
        }
        catch (IgniteCheckedException e) {
            throw cacheException(e);
        }
    }

    /** {@inheritDoc} */
    @Override public void preloadPartition(int part) {
        try {
            delegate.preloadPartition(part);
        }
        catch (IgniteCheckedException e) {
            throw cacheException(e);
        }
    }

    /** {@inheritDoc} */
    @Override public IgniteFuture<Void> preloadPartitionAsync(int part) {
        try {
            return (IgniteFuture<Void>)createFuture(delegate.preloadPartitionAsync(part));
        }
        catch (IgniteCheckedException e) {
            throw cacheException(e);
        }
    }

    /** {@inheritDoc} */
    @Override public boolean localPreloadPartition(int part) {
        try {
            return delegate.localPreloadPartition(part);
        }
        catch (IgniteCheckedException e) {
            throw cacheException(e);
        }
    }

    /** {@inheritDoc} */
    @Override public void writeExternal(ObjectOutput out) throws IOException {
        out.writeObject(ctx);

        out.writeObject(delegate);
    }

    /** {@inheritDoc} */
    @SuppressWarnings({"unchecked"})
    @Override public void readExternal(ObjectInput in) throws IOException, ClassNotFoundException {
        ctx = (GridCacheContext<K, V>)in.readObject();

        delegate = (IgniteInternalCache<K, V>)in.readObject();
    }

    /** {@inheritDoc} */
    @Override public IgniteFuture<Boolean> rebalance() {
        return new IgniteFutureImpl<>(ctx.preloader().forceRebalance());
    }

    /** {@inheritDoc} */
    @Override public IgniteFuture<?> indexReadyFuture() {
        IgniteInternalFuture fut = ctx.shared().database().indexRebuildFuture(ctx.cacheId());

        if (fut == null)
            return new IgniteFinishedFutureImpl<>();

        return new IgniteFutureImpl<>(fut);
    }

    /**
     * Throws {@code IgniteCacheRestartingException} if proxy is restarting.
     */
    public void checkRestart() {
        RestartFuture currentFut = restartFut.get();

        if (currentFut != null)
<<<<<<< HEAD
            throw new IgniteCacheRestartingException(new IgniteFutureImpl<>(currentFut), context().name());
=======
            currentFut.checkRestartOrAwait();
>>>>>>> d6d4965f
    }

    /**
     * @return True if proxy is restarting, false in other case.
     */
    public boolean isRestarting() {
        return restartFut.get() != null;
    }

    /**
     * Restarts this cache proxy.
     */
    public boolean restart() {
        RestartFuture restartFut = new RestartFuture(ctx.name());

         RestartFuture curFut = this.restartFut.get();

        boolean changed = this.restartFut.compareAndSet(curFut, restartFut);

        if (changed && curFut != null)
            restartFut.listen(new IgniteInClosure<IgniteInternalFuture<Void>>() {
                @Override public void apply(IgniteInternalFuture<Void> fut) {
                    if (fut.error() != null)
                        curFut.onDone(fut.error());
                    else
                        curFut.onDone();
                }
            });

        return changed;
    }

    /**
     * @param fut Finish restart future.
     */
    public void registrateFutureRestart(GridFutureAdapter<?> fut){
        RestartFuture currentFut = restartFut.get();

        if (currentFut != null)
            currentFut.addRestartFinishedFuture(fut);
    }

    /**
     * If proxy is already being restarted, returns future to wait on, else restarts this cache proxy.
     *
     * @return Future to wait on, or null.
     */
    public GridFutureAdapter<Void> opportunisticRestart() {
        RestartFuture restartFut = new RestartFuture(ctx.name());

        while (true) {
            if (this.restartFut.compareAndSet(null, restartFut))
                return null;

            GridFutureAdapter<Void> curFut = this.restartFut.get();

            if (curFut != null)
                return curFut;
        }
    }

    /**
     * Mark this proxy as restarted.
     *
     * @param ctx New cache context.
     * @param delegate New delegate.
     */
    public void onRestarted(GridCacheContext ctx, IgniteInternalCache delegate) {
        RestartFuture restartFut = this.restartFut.get();

        assert restartFut != null;

        this.ctx = ctx;
        this.delegate = delegate;

        this.restartFut.compareAndSet(restartFut, null);

        restartFut.onDone();
    }

    /**
     *
     */
    private class RestartFuture extends GridFutureAdapter<Void> {
        /** */
        private final String name;

        /** */
        private volatile GridFutureAdapter<?> restartFinishFut;

        /** */
        private RestartFuture(String name) {
            this.name = name;
        }

        /**
         *
         */
        void checkRestartOrAwait() {
            GridFutureAdapter<?> fut = restartFinishFut;

            if (fut != null) {
                try {
                    fut.get();
                }
                catch (IgniteCheckedException e) {
                    throw U.convertException(e);
                }

                return;
            }

            throw new IgniteCacheRestartingException(
                new IgniteFutureImpl<>(this),
                "Cache is restarting: " + name
            );
        }

        /**
         *
         */
        void addRestartFinishedFuture(GridFutureAdapter<?> fut) {
            restartFinishFut = fut;
        }
    }

    /** {@inheritDoc} */
    @Override public String toString() {
        return S.toString(IgniteCacheProxyImpl.class, this);
    }
}<|MERGE_RESOLUTION|>--- conflicted
+++ resolved
@@ -1800,12 +1800,8 @@
      * @return Internal proxy.
      */
     @Override public GridCacheProxyImpl<K, V> internalProxy() {
-<<<<<<< HEAD
         if (isRestarting())
             throw new IgniteCacheRestartingException(new IgniteFutureImpl<>(restartFut.get()), context().name());
-=======
-        checkRestart();
->>>>>>> d6d4965f
 
         return new GridCacheProxyImpl<>(ctx, delegate, ctx.operationContextPerCall());
     }
@@ -1916,11 +1912,7 @@
         RestartFuture currentFut = restartFut.get();
 
         if (currentFut != null)
-<<<<<<< HEAD
             throw new IgniteCacheRestartingException(new IgniteFutureImpl<>(currentFut), context().name());
-=======
-            currentFut.checkRestartOrAwait();
->>>>>>> d6d4965f
     }
 
     /**
