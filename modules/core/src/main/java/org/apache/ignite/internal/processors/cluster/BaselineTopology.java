/*
 * Licensed to the Apache Software Foundation (ASF) under one or more
 * contributor license agreements.  See the NOTICE file distributed with
 * this work for additional information regarding copyright ownership.
 * The ASF licenses this file to You under the Apache License, Version 2.0
 * (the "License"); you may not use this file except in compliance with
 * the License.  You may obtain a copy of the License at
 *
 *      http://www.apache.org/licenses/LICENSE-2.0
 *
 * Unless required by applicable law or agreed to in writing, software
 * distributed under the License is distributed on an "AS IS" BASIS,
 * WITHOUT WARRANTIES OR CONDITIONS OF ANY KIND, either express or implied.
 * See the License for the specific language governing permissions and
 * limitations under the License.
 *
 */

package org.apache.ignite.internal.processors.cluster;

import java.io.Serializable;
import java.util.ArrayList;
import java.util.Collection;
import java.util.Collections;
import java.util.Comparator;
import java.util.HashMap;
import java.util.HashSet;
import java.util.List;
import java.util.Map;
import java.util.Set;
import java.util.TreeSet;
import org.apache.ignite.cluster.BaselineNode;
import org.apache.ignite.cluster.ClusterNode;
import org.apache.ignite.internal.cluster.DetachedClusterNode;
import org.apache.ignite.internal.cluster.NodeOrderComparator;
import org.apache.ignite.internal.util.typedef.internal.CU;
import org.apache.ignite.internal.util.typedef.internal.U;
import org.apache.ignite.lang.IgnitePredicate;
import org.jetbrains.annotations.NotNull;
import org.jetbrains.annotations.Nullable;

/**
 * BaselineTopology represents a set of "database nodes" - nodes responsible for holding persistent-enabled caches
 * and persisting their information to durable storage.
 *
 * Two major features BaselineTopology allows are:
 * <ol>
 *     <li>Protection from conflicting updates.</li>
 *     <li>Cluster auto activation.</li>
 * </ol>
 *
 * <h2>Protection from conflicting updates</h2>
 * <p>
 *     Consider en example: there is a cluster of three nodes, A, B and C, all nodes store persistent data.
 *
 *     Cluster history looks like this:
 *           [A,B,C]
 *           |     \
 *      (1)cluster segmentation, two parts get activated independently
 *           |     |
 *         [A,B]  [C]
 *           |     |
 *      (2)updates to both parts
 *
 *      After independent updates applied to both parts of cluster at point(2) node C should not be allowed to join
 *      [A,B] part.
 *
 *      The following algorithm makes sure node C will never join [A,B] part back:
 *      <ol>
 *          <li>
 *              When the cluster is initially activated BaselineTopology is created; its property <b>branchingPntHash</b>
 *              is calculated based on consistent IDs of all nodes.
 *          </li>
 *          <li>
 *              At point(1) two parts are activated separately; BaselineTopology in each is updated:
 *              old <b>branchingPntHash</b> is moved to <b>branchingHistory</b> list;
 *              new one is calculated based on new set of nodes.
 *          </li>
 *          <li>
 *              If node C tries to join other part of cluster (e.g. after network connectivity repair)
 *              [A,B] cluster checks its <b>branchingPntHash</b> and <b>branchingHistory</b>
 *              to see if branching history of C's BaselineTopology has diverged from [A,B].
 *              If divergence is detected [A,B] cluster refuses to let C into topology.
 *          </li>
 *      </ol>
 *
 *      All new nodes joining a cluster should pass validation process before join; detailed algorithm of the process
 *      is described below.
 * </p>
 *
 * <h3>Joining node validation algorithm</h3>
 * Node joining a cluster firstly reads its local BaselineTopology from metastore and sends it to the cluster.
 *
 * <ol>
 *     <li>
 *         When BaselineTopology is set (e.g. on first activation) or recreated (e.g. with set-baseline command)
 *         its ID on all nodes is incremented by one.
 *
 *         So when cluster receives a join request with BaselineTopology it firstly compares joining node BlT ID with
 *         local BlT ID.
 *
 *         If joining node has a BaselineTopology with ID greater than one in cluster it means that BlT was changed
 *         more times there; therefore new node is not allowed to join the cluster.
 *     </li>
 *     <li>
 *         If user manually activates cluster when some of Baseline nodes are offline no new BlT is created.
 *         Instead current set of online nodes from BaselineTopology is used to update {@link BaselineTopology#branchingPntHash}
 *         property of current BaselineTopology.
 *         Old value of the property is moved to {@link BaselineTopology#branchingHist} list.
 *
 *         If joining node and local BlT IDs are the same then cluster takes <b>branchingPntHash</b> of joining node
 *         and verifies that its local <b>branchingHist</b> contains that hash.
 *
 *         If joining node hash is not presented in cluster branching history list
 *         it means that joining node was activated independently of currently running cluster;
 *         therefore new node is not allowed to join the cluster.
 *
 *         If joining node hash is presented in the history, that it is safe to let the node join the cluster.
 *     </li>
 *     <li>
 *         When BaselineTopology is recreated (e.g. with set-baseline command) previous BaselineTopology is moved
 *         to BaselineHistory (consult source code of {@link GridClusterStateProcessor} for more details).
 *
 *         If cluster sees that joining node BlT ID is less than cluster BlT ID it looks up for BaselineHistory item
 *         for new node ID.
 *         Having this BaselineHistory item cluster verifies that branching history of the item contains
 *         branching point hash of joining node
 *         (similar check as in the case above with only difference that joining node BlT is compared against
 *         BaselineHistory item instead of BaselineTopology).
 *
 *         If new node branching point hash is found in the history than node is allowed to join;
 *         otherwise it is rejected.
 *     </li>
 * </ol>
 *
 * <h2>Cluster auto activation</h2>
 */
public class BaselineTopology implements Serializable {
    /** */
    private static final long serialVersionUID = 0L;

    /** Consistent ID comparator. */
    private static final Comparator<Object> CONSISTENT_ID_COMPARATOR = new Comparator<Object>() {
        @Override public int compare(Object o1, Object o2) {
            if (o1 instanceof Comparable && o2 instanceof Comparable && o1.getClass().equals(o2.getClass()))
                return ((Comparable)o1).compareTo(o2);

            return o1.toString().compareTo(o2.toString());
        }
    };

    /** */
    private final int id;

    /** Key - node consistent ID, value - node attribute map. */
    private final Map<Object, Map<String, Object>> nodeMap;

    /** Compact ID to consistent ID mapping. */
    private final Map<Short, Object> compactIdMapping;

    /** Consistent ID to compact ID mapping. */
    private final Map<Object, Short> consistentIdMapping;

    /** */
    private BranchingPointType lastBranchingPointType;

    /** Branching point hash. */
    private long branchingPntHash;

    /** History of branching events.
     * Each time when branching point hash changes previous value is added to this list. */
    private final List<Long> branchingHist;

    /**
     * @param nodeMap Map of node consistent ID to it's attributes.
     */
    private BaselineTopology(Map<Object, Map<String, Object>> nodeMap, int id) {
        this.id = id;

        compactIdMapping = U.newHashMap(nodeMap.size());
        consistentIdMapping = U.newHashMap(nodeMap.size());

        this.nodeMap = nodeMap;

        Set<Object> consistentIds = new TreeSet<>(CONSISTENT_ID_COMPARATOR);

        for (Object o : nodeMap.keySet()){
            branchingPntHash += (long)o.hashCode();

            consistentIds.add(o);
        }

        short compactId = 0;

        for (Object consistentId : consistentIds) {
            compactIdMapping.put(compactId, consistentId);

            consistentIdMapping.put(consistentId, compactId++);
        }

        lastBranchingPointType = BranchingPointType.NEW_BASELINE_TOPOLOGY;

        branchingHist = new ArrayList<>();

        branchingHist.add(branchingPntHash);
    }

    /**
     * @return id of this BaselineTopology.
     */
    public int id() {
        return id;
    }

    /**
     * @return Set of consistent IDs.
     */
    public Set<Object> consistentIds() {
        return nodeMap.keySet();
    }

    /**
     * @return Activation history.
     */
    public List<Long> branchingHistory() {
        return branchingHist;
    }

    /**
     * @return Compact IDs mapping.
     */
    public Map<Short, Object> compactIdMapping() {
        return compactIdMapping;
    }

    /**
     * @return Consistent IDs mapping.
     */
    public Map<Object, Short> consistentIdMapping() {
        return consistentIdMapping;
    }

    /**
     * @return Short consistent Id.
     */
    public Short resolveShortConsistentId(Object constId){
        return consistentIdMapping.get(constId);
    }

    /**
     * @return Object consistent Id.
     */
    public Object resolveConsistentId(Short constId){
        return compactIdMapping.get(constId);
    }


    /**
     * @return Activation hash.
     */
    public long branchingPointHash() {
        return branchingPntHash;
    }

    /**
     * @param consId Node consistent ID.
     * @return Node attributes map.
     */
    public Map<String, Object> attributes(Object consId) {
        return nodeMap.get(consId);
    }

    /**
     *
     */
    public List<BaselineNode> currentBaseline() {
        List<BaselineNode> res = new ArrayList<>();

        for (Map.Entry<Object, Map<String, Object>> consIdAttrsEntry : nodeMap.entrySet())
            res.add(new DetachedClusterNode(consIdAttrsEntry.getKey(), consIdAttrsEntry.getValue()));

        return res;
    }

    /**
     * @param consId Consistent ID.
     * @return Baseline node, if present in the baseline, or {@code null} if absent.
     */
    public ClusterNode baselineNode(Object consId) {
        Map<String, Object> attrs = nodeMap.get(consId);

        return attrs != null ? new DetachedClusterNode(consId, attrs) : null;
    }

    /**
     * @param aliveNodes Sorted list of currently alive nodes.
     * @param nodeFilter Node filter.
     * @return Sorted list of baseline topology nodes.
     */
    public List<ClusterNode> createBaselineView(
<<<<<<< HEAD
        List<ClusterNode> aliveNodes,
        @Nullable IgnitePredicate<ClusterNode> nodeFilter
    ) {
        if (aliveNodes.size() >= nodeMap.size()) {
            List<ClusterNode> res = new ArrayList<>(nodeMap.size());

            for (ClusterNode node : aliveNodes) {
                if (nodeMap.containsKey(node.consistentId()) && (nodeFilter == null || CU.cacheApplicableNode(node, nodeFilter)))
                    res.add(node);
            }
=======
        Collection<ClusterNode> aliveNodes,
        @Nullable IgnitePredicate<ClusterNode> nodeFilter
    ) {
        List<ClusterNode> res = new ArrayList<>(nodeMap.size());

        boolean nullNodeFilter = nodeFilter == null;

        for (ClusterNode node : aliveNodes) {
            if (nodeMap.containsKey(node.consistentId()) && (nullNodeFilter || CU.affinityNode(node, nodeFilter)))
                res.add(node);
        }
>>>>>>> 239a7609

            assert res.size() <= nodeMap.size();

            if (res.size() == nodeMap.size())
                return res;
        }

        Map<Object, ClusterNode> consIdMap = new HashMap<>();

        for (ClusterNode node : aliveNodes) {
<<<<<<< HEAD
            if (nodeMap.containsKey(node.consistentId()) && (nodeFilter == null || CU.cacheApplicableNode(node, nodeFilter)))
=======
            if (nodeMap.containsKey(node.consistentId()) && (nullNodeFilter || CU.affinityNode(node, nodeFilter)))
>>>>>>> 239a7609
                consIdMap.put(node.consistentId(), node);
        }

        for (Map.Entry<Object, Map<String, Object>> e : nodeMap.entrySet()) {
            Object consId = e.getKey();

            if (!consIdMap.containsKey(consId)) {
                DetachedClusterNode node = new DetachedClusterNode(consId, e.getValue());

<<<<<<< HEAD
                if (nodeFilter == null || CU.cacheApplicableNode(node, nodeFilter))
=======
                if (nullNodeFilter || CU.affinityNode(node, nodeFilter))
>>>>>>> 239a7609
                    consIdMap.put(consId, node);
            }
        }

        List<ClusterNode> res = new ArrayList<>();

        res.addAll(consIdMap.values());

        Collections.sort(res, NodeOrderComparator.getInstance());

        return res;
    }

    /**
     * @param presentedNodes Nodes present in cluster.
     * @return {@code True} if current topology satisfies baseline.
     */
    public boolean isSatisfied(@NotNull Collection<ClusterNode> presentedNodes) {
        if (presentedNodes.size() < nodeMap.size())
            return false;

        Set<Object> presentedNodeIds = new HashSet<>();

        for (ClusterNode node : presentedNodes)
            presentedNodeIds.add(node.consistentId());

        return presentedNodeIds.containsAll(nodeMap.keySet());
    }

    /**
     * @return Size of the baseline topology.
     */
    public int size() {
        return nodeMap.size();
    }

    /** {@inheritDoc} */
    @Override public boolean equals(Object o) {
        if (this == o)
            return true;
        if (o == null || getClass() != o.getClass())
            return false;

        BaselineTopology top = (BaselineTopology)o;

        return nodeMap != null ? nodeMap.keySet().equals(top.nodeMap.keySet()) : top.nodeMap == null;
    }

    /** {@inheritDoc} */
    @Override public int hashCode() {
        return nodeMap != null ? nodeMap.hashCode() : 0;
    }

    /**
     * @param blt1 Baseline topology instance.
     * @param blt2 Baseline topology instance.
     * @return {@code True} if equals.
     */
    public static boolean equals(BaselineTopology blt1, BaselineTopology blt2) {
        if (blt1 == null && blt2 == null)
            return true;

        if (blt1 == null ^ blt2 == null)
            return false;

        return blt1.equals(blt2);
    }

    /**
     * @param nodes Nodes.
     * @param id ID of BaselineTopology to build.
     * @return Baseline topology consisting of given nodes.
     */
    @Nullable public static BaselineTopology build(Collection<? extends BaselineNode> nodes, int id) {
        if (nodes == null)
            return null;

        Map<Object, Map<String, Object>> nodeMap = new HashMap<>();

        for (BaselineNode node : nodes)
            nodeMap.put(node.consistentId(), node.attributes());

        return new BaselineTopology(nodeMap, id);
    }

    /**
     * @param blt BaselineTopology to check.
     * @return {@code True} if current BaselineTopology is compatible (the same or a newer one) with passed in Blt.
     */
    boolean isCompatibleWith(BaselineTopology blt) {
        return blt == null || (branchingPntHash == blt.branchingPntHash) || branchingHist.contains(blt.branchingPntHash);
    }

    /**
     * @param nodes Nodes.
     */
    boolean updateHistory(Collection<? extends BaselineNode> nodes) {
        long newTopHash = calculateTopologyHash(nodes);

        lastBranchingPointType = BranchingPointType.CLUSTER_ACTIVATION;

        if (branchingPntHash != newTopHash) {
            branchingPntHash = newTopHash;

            branchingHist.add(newTopHash);

            return true;
        }

        return false;
    }

    /**
     * Resets branching history of the current BaselineTopology.
     * Current branching point hash and list of previous branching hashes are erased
     * and replaced with the hash passed via method parameter.
     *
     * All nodes that were offline when reset happened (thus didn't reset history of their local BaselineTopologies)
     * won't be allowed to join the cluster when started back.
     *
     * @param newBranchingPointHash New branching point hash.
     */
    void resetBranchingHistory(long newBranchingPointHash) {
        lastBranchingPointType = BranchingPointType.BRANCHING_HISTORY_RESET;

        branchingHist.clear();

        branchingPntHash = newBranchingPointHash;
        branchingHist.add(newBranchingPointHash);
    }

    /**
     * @param nodes Nodes.
     */
    private long calculateTopologyHash(Collection<? extends BaselineNode> nodes) {
        long res = 0;

        Set<Object> bltConsIds = nodeMap.keySet();

        for (BaselineNode node : nodes) {
            if (bltConsIds.contains(node.consistentId()))
                res += (long) node.consistentId().hashCode();
        }

        return res;
    }

    /** {@inheritDoc} */
    @Override public String toString() {
        return "BaselineTopology [id=" + id
            + ", branchingHash=" + branchingPntHash
            + ", branchingType='" + lastBranchingPointType + '\''
            + ", baselineNodes=" + nodeMap.keySet() + ']';
    }
}<|MERGE_RESOLUTION|>--- conflicted
+++ resolved
@@ -298,30 +298,18 @@
      * @return Sorted list of baseline topology nodes.
      */
     public List<ClusterNode> createBaselineView(
-<<<<<<< HEAD
-        List<ClusterNode> aliveNodes,
-        @Nullable IgnitePredicate<ClusterNode> nodeFilter
-    ) {
-        if (aliveNodes.size() >= nodeMap.size()) {
-            List<ClusterNode> res = new ArrayList<>(nodeMap.size());
-
-            for (ClusterNode node : aliveNodes) {
-                if (nodeMap.containsKey(node.consistentId()) && (nodeFilter == null || CU.cacheApplicableNode(node, nodeFilter)))
-                    res.add(node);
-            }
-=======
         Collection<ClusterNode> aliveNodes,
         @Nullable IgnitePredicate<ClusterNode> nodeFilter
     ) {
-        List<ClusterNode> res = new ArrayList<>(nodeMap.size());
-
         boolean nullNodeFilter = nodeFilter == null;
 
-        for (ClusterNode node : aliveNodes) {
-            if (nodeMap.containsKey(node.consistentId()) && (nullNodeFilter || CU.affinityNode(node, nodeFilter)))
-                res.add(node);
-        }
->>>>>>> 239a7609
+        if (aliveNodes.size() >= nodeMap.size()) {
+            List<ClusterNode> res = new ArrayList<>(nodeMap.size());
+
+            for (ClusterNode node : aliveNodes) {
+                if (nodeMap.containsKey(node.consistentId()) && (nullNodeFilter || CU.affinityNode(node, nodeFilter)))
+                    res.add(node);
+            }
 
             assert res.size() <= nodeMap.size();
 
@@ -332,11 +320,7 @@
         Map<Object, ClusterNode> consIdMap = new HashMap<>();
 
         for (ClusterNode node : aliveNodes) {
-<<<<<<< HEAD
-            if (nodeMap.containsKey(node.consistentId()) && (nodeFilter == null || CU.cacheApplicableNode(node, nodeFilter)))
-=======
-            if (nodeMap.containsKey(node.consistentId()) && (nullNodeFilter || CU.affinityNode(node, nodeFilter)))
->>>>>>> 239a7609
+            if (nodeMap.containsKey(node.consistentId()) && (nullNodeFilter || CU.cacheApplicableNode(node, nodeFilter)))
                 consIdMap.put(node.consistentId(), node);
         }
 
@@ -346,11 +330,7 @@
             if (!consIdMap.containsKey(consId)) {
                 DetachedClusterNode node = new DetachedClusterNode(consId, e.getValue());
 
-<<<<<<< HEAD
-                if (nodeFilter == null || CU.cacheApplicableNode(node, nodeFilter))
-=======
-                if (nullNodeFilter || CU.affinityNode(node, nodeFilter))
->>>>>>> 239a7609
+                if (nullNodeFilter || CU.cacheApplicableNode(node, nodeFilter))
                     consIdMap.put(consId, node);
             }
         }
