/*
 * Licensed to the Apache Software Foundation (ASF) under one or more
 * contributor license agreements.  See the NOTICE file distributed with
 * this work for additional information regarding copyright ownership.
 * The ASF licenses this file to You under the Apache License, Version 2.0
 * (the "License"); you may not use this file except in compliance with
 * the License.  You may obtain a copy of the License at
 *
 *      http://www.apache.org/licenses/LICENSE-2.0
 *
 * Unless required by applicable law or agreed to in writing, software
 * distributed under the License is distributed on an "AS IS" BASIS,
 * WITHOUT WARRANTIES OR CONDITIONS OF ANY KIND, either express or implied.
 * See the License for the specific language governing permissions and
 * limitations under the License.
 */

package org.apache.ignite.internal.processors.datastreamer;

import java.util.Collection;
import java.util.UUID;
import java.util.concurrent.DelayQueue;
import org.apache.ignite.IgniteCheckedException;
import org.apache.ignite.IgniteException;
import org.apache.ignite.internal.GridKernalContext;
import org.apache.ignite.internal.IgniteInternalFuture;
import org.apache.ignite.internal.IgniteInterruptedCheckedException;
import org.apache.ignite.internal.managers.communication.GridIoManager;
import org.apache.ignite.internal.managers.communication.GridMessageListener;
import org.apache.ignite.internal.managers.deployment.GridDeployment;
import org.apache.ignite.internal.processors.GridProcessorAdapter;
import org.apache.ignite.internal.processors.affinity.AffinityTopologyVersion;
import org.apache.ignite.internal.processors.cache.GridCacheAdapter;
import org.apache.ignite.internal.processors.cache.GridCacheContext;
import org.apache.ignite.internal.processors.cache.distributed.dht.GridDhtTopologyFuture;
import org.apache.ignite.internal.util.GridConcurrentHashSet;
import org.apache.ignite.internal.util.GridSpinBusyLock;
import org.apache.ignite.internal.util.future.GridFutureAdapter;
import org.apache.ignite.internal.util.typedef.CI1;
import org.apache.ignite.internal.util.typedef.X;
import org.apache.ignite.internal.util.typedef.internal.U;
import org.apache.ignite.internal.util.worker.GridWorker;
import org.apache.ignite.lang.IgniteFuture;
import org.apache.ignite.lang.IgniteInClosure;
import org.apache.ignite.marshaller.Marshaller;
import org.apache.ignite.stream.StreamReceiver;
import org.apache.ignite.thread.IgniteThread;
import org.jetbrains.annotations.Nullable;

import static org.apache.ignite.internal.GridTopic.TOPIC_DATASTREAM;
import static org.apache.ignite.internal.managers.communication.GridIoPolicy.PUBLIC_POOL;

/**
 *
 */
public class DataStreamProcessor<K, V> extends GridProcessorAdapter {
    /** Loaders map (access is not supposed to be highly concurrent). */
    private Collection<DataStreamerImpl> ldrs = new GridConcurrentHashSet<>();

    /** Busy lock. */
    private final GridSpinBusyLock busyLock = new GridSpinBusyLock();

    /** Flushing thread. */
    private Thread flusher;

    /** */
    private final DelayQueue<DataStreamerImpl<K, V>> flushQ = new DelayQueue<>();

    /** Marshaller. */
    private final Marshaller marsh;

    /** */
    private byte[] marshErrBytes;

    /**
     * @param ctx Kernal context.
     */
    public DataStreamProcessor(GridKernalContext ctx) {
        super(ctx);

        if (!ctx.clientNode()) {
            ctx.io().addMessageListener(TOPIC_DATASTREAM, new GridMessageListener() {
                @Override public void onMessage(UUID nodeId, Object msg) {
                    assert msg instanceof DataStreamerRequest;

                    processRequest(nodeId, (DataStreamerRequest)msg);
                }
            });
        }

        marsh = ctx.config().getMarshaller();
    }

    /** {@inheritDoc} */
    @Override public void start(boolean activeOnStart) throws IgniteCheckedException {
        if (ctx.config().isDaemon())
            return;

        marshErrBytes = U.marshal(marsh, new IgniteCheckedException("Failed to marshal response error, " +
            "see node log for details."));

        flusher = new IgniteThread(new GridWorker(ctx.gridName(), "grid-data-loader-flusher", log) {
            @Override protected void body() throws InterruptedException {
                while (!isCancelled()) {
                    DataStreamerImpl<K, V> ldr = flushQ.take();

                    if (!busyLock.enterBusy())
                        return;

                    try {
                        if (ldr.isClosed())
                            continue;

                        ldr.tryFlush();

                        flushQ.offer(ldr);
                    }
                    finally {
                        busyLock.leaveBusy();
                    }
                }
            }
        });

        flusher.start();

        if (log.isDebugEnabled())
            log.debug("Started data streamer processor.");
    }

    /** {@inheritDoc} */
    @Override public void onKernalStop(boolean cancel) {
        if (ctx.config().isDaemon())
            return;

        if (!ctx.clientNode())
            ctx.io().removeMessageListener(TOPIC_DATASTREAM);

        busyLock.block();

        U.interrupt(flusher);
        U.join(flusher, log);

        for (DataStreamerImpl<?, ?> ldr : ldrs) {
            if (log.isDebugEnabled())
                log.debug("Closing active data streamer on grid stop [ldr=" + ldr + ", cancel=" + cancel + ']');

            try {
                ldr.closeEx(cancel);
            }
            catch (IgniteInterruptedCheckedException e) {
                U.warn(log, "Interrupted while waiting for completion of the data streamer: " + ldr, e);
            }
            catch (IgniteCheckedException e) {
                U.error(log, "Failed to close data streamer: " + ldr, e);
            }
        }

        if (log.isDebugEnabled())
            log.debug("Stopped data streamer processor.");
    }

    /** {@inheritDoc} */
    @Override public void onDisconnected(IgniteFuture<?> reconnectFut) throws IgniteCheckedException {
        for (DataStreamerImpl<?, ?> ldr : ldrs)
            ldr.onDisconnected(reconnectFut);
    }

    /**
     * @param cacheName Cache name ({@code null} for default cache).
     * @return Data loader.
     */
    public DataStreamerImpl<K, V> dataStreamer(@Nullable String cacheName) {
        if (!busyLock.enterBusy())
            throw new IllegalStateException("Failed to create data streamer (grid is stopping).");

        try {
            final DataStreamerImpl<K, V> ldr = new DataStreamerImpl<>(ctx, cacheName, flushQ);

            ldrs.add(ldr);

            ldr.internalFuture().listen(new CI1<IgniteInternalFuture<?>>() {
                @Override public void apply(IgniteInternalFuture<?> f) {
                    boolean b = ldrs.remove(ldr);

                    assert b : "Loader has not been added to set: " + ldr;

                    if (log.isDebugEnabled())
                        log.debug("Loader has been completed: " + ldr);
                }
            });

            return ldr;
        }
        finally {
            busyLock.leaveBusy();
        }
    }

    /**
     * @param nodeId Sender ID.
     * @param req Request.
     */
    private void processRequest(final UUID nodeId, final DataStreamerRequest req) {
        if (!busyLock.enterBusy()) {
            if (log.isDebugEnabled())
                log.debug("Ignoring data load request (node is stopping): " + req);

            return;
        }

        try {
            if (log.isDebugEnabled())
                log.debug("Processing data load request: " + req);

            AffinityTopologyVersion locAffVer = ctx.cache().context().exchange().readyAffinityVersion();
            AffinityTopologyVersion rmtAffVer = req.topologyVersion();

            if (locAffVer.compareTo(rmtAffVer) < 0) {
                if (log.isDebugEnabled())
                    log.debug("Received request has higher affinity topology version [request=" + req +
                        ", locTopVer=" + locAffVer + ", rmtTopVer=" + rmtAffVer + ']');

                IgniteInternalFuture<?> fut = ctx.cache().context().exchange().affinityReadyFuture(rmtAffVer);

                if (fut != null && !fut.isDone()) {
                    fut.listen(new CI1<IgniteInternalFuture<?>>() {
                        @Override public void apply(IgniteInternalFuture<?> t) {
                            ctx.closure().runLocalSafe(new Runnable() {
                                @Override public void run() {
                                    processRequest(nodeId, req);
                                }
                            }, false);
                        }
                    });

                    return;
                }
            }

            Object topic;

            try {
                topic = U.unmarshal(marsh, req.responseTopicBytes(), U.resolveClassLoader(null, ctx.config()));
            }
            catch (IgniteCheckedException e) {
                U.error(log, "Failed to unmarshal topic from request: " + req, e);

                return;
            }

            ClassLoader clsLdr;

            if (req.forceLocalDeployment())
                clsLdr = U.gridClassLoader();
            else {
                GridDeployment dep = ctx.deploy().getGlobalDeployment(
                    req.deploymentMode(),
                    req.sampleClassName(),
                    req.sampleClassName(),
                    req.userVersion(),
                    nodeId,
                    req.classLoaderId(),
                    req.participants(),
                    null);

                if (dep == null) {
                    sendResponse(nodeId,
                        topic,
                        req.requestId(),
                        new IgniteCheckedException("Failed to get deployment for request [sndId=" + nodeId +
                            ", req=" + req + ']'),
                        false);

                    return;
                }

                clsLdr = dep.classLoader();
            }

            StreamReceiver<K, V> updater;

            try {
                updater = U.unmarshal(marsh, req.updaterBytes(), U.resolveClassLoader(clsLdr, ctx.config()));

                if (updater != null)
                    ctx.resource().injectGeneric(updater);
            }
            catch (IgniteCheckedException e) {
                U.error(log, "Failed to unmarshal message [nodeId=" + nodeId + ", req=" + req + ']', e);

                sendResponse(nodeId, topic, req.requestId(), e, false);

                return;
            }

            localUpdate(nodeId, req, updater, topic);
        }
        finally {
            busyLock.leaveBusy();
        }
    }
<<<<<<< HEAD

    /**
     * @param nodeId Node id.
     * @param req Request.
     * @param updater Updater.
     * @param topic Topic.
     */
    private void localUpdate(final UUID nodeId,
        final DataStreamerRequest req,
        final StreamReceiver<K, V> updater,
        final Object topic) {
        final boolean allowOverwrite = !(updater instanceof DataStreamerImpl.IsolatedUpdater);

        try {
            GridCacheAdapter cache = ctx.cache().internalCache(req.cacheName());

            if (cache == null)
                throw new IgniteCheckedException("Cache not created or already destroyed.");

            GridCacheContext cctx = cache.context();

=======

    /**
     * @param nodeId Node id.
     * @param req Request.
     * @param updater Updater.
     * @param topic Topic.
     */
    private void localUpdate(final UUID nodeId,
        final DataStreamerRequest req,
        final StreamReceiver<K, V> updater,
        final Object topic) {
        final boolean allowOverwrite = !(updater instanceof DataStreamerImpl.IsolatedUpdater);

        try {
            GridCacheAdapter cache = ctx.cache().internalCache(req.cacheName());

            if (cache == null)
                throw new IgniteCheckedException("Cache not created or already destroyed.");

            GridCacheContext cctx = cache.context();

>>>>>>> f7d89fdb
            DataStreamerUpdateJob job = null;

            GridFutureAdapter waitFut = null;

            if (!allowOverwrite)
                cctx.topology().readLock();
<<<<<<< HEAD

            try {
                GridDhtTopologyFuture fut = cctx.topologyVersionFuture();

                AffinityTopologyVersion topVer = fut.topologyVersion();

                if (!allowOverwrite && !topVer.equals(req.topologyVersion())) {
                    Exception err = new IgniteCheckedException(
                        "DataStreamer will retry data transfer at stable topology " +
                            "[reqTop=" + req.topologyVersion() + ", topVer=" + topVer + ", node=remote]");

                    sendResponse(nodeId, topic, req.requestId(), err, req.forceLocalDeployment());
                }
                else if (allowOverwrite || fut.isDone()) {
                    job = new DataStreamerUpdateJob(ctx,
                        log,
                        req.cacheName(),
                        req.entries(),
                        req.ignoreDeploymentOwnership(),
                        req.skipStore(),
                        req.keepBinary(),
                        updater);

                    waitFut = allowOverwrite ? null : cctx.mvcc().addDataStreamerFuture(topVer);
                }
                else {
                    fut.listen(new IgniteInClosure<IgniteInternalFuture<AffinityTopologyVersion>>() {
                        @Override public void apply(IgniteInternalFuture<AffinityTopologyVersion> e) {
                            localUpdate(nodeId, req, updater, topic);
                        }
                    });
                }
            }
            finally {
                if (!allowOverwrite)
                    cctx.topology().readUnlock();
=======

            GridDhtTopologyFuture topWaitFut = null;

            try {
                GridDhtTopologyFuture fut = cctx.topologyVersionFuture();

                AffinityTopologyVersion topVer = fut.topologyVersion();

                if (!allowOverwrite && !topVer.equals(req.topologyVersion())) {
                    Exception err = new IgniteCheckedException(
                        "DataStreamer will retry data transfer at stable topology " +
                            "[reqTop=" + req.topologyVersion() + ", topVer=" + topVer + ", node=remote]");

                    sendResponse(nodeId, topic, req.requestId(), err, req.forceLocalDeployment());
                }
                else if (allowOverwrite || fut.isDone()) {
                    job = new DataStreamerUpdateJob(ctx,
                        log,
                        req.cacheName(),
                        req.entries(),
                        req.ignoreDeploymentOwnership(),
                        req.skipStore(),
                        req.keepBinary(),
                        updater);

                    waitFut = allowOverwrite ? null : cctx.mvcc().addDataStreamerFuture(topVer);
                }
                else
                    topWaitFut = fut;
            }
            finally {
                if (!allowOverwrite)
                    cctx.topology().readUnlock();
            }

            if (topWaitFut != null) {
                // Need call 'listen' after topology read lock is released.
                topWaitFut.listen(new IgniteInClosure<IgniteInternalFuture<AffinityTopologyVersion>>() {
                    @Override public void apply(IgniteInternalFuture<AffinityTopologyVersion> e) {
                        localUpdate(nodeId, req, updater, topic);
                    }
                });

                return;
>>>>>>> f7d89fdb
            }

            if (job != null) {
                try {
                    job.call();

                    sendResponse(nodeId, topic, req.requestId(), null, req.forceLocalDeployment());
                }
                finally {
                    if (waitFut != null)
                        waitFut.onDone();
                }
            }
        }
        catch (Throwable e) {
            sendResponse(nodeId, topic, req.requestId(), e, req.forceLocalDeployment());

            if (e instanceof Error)
                throw (Error)e;
        }
    }

    /**
     * @param nodeId Node ID.
     * @param resTopic Response topic.
     * @param reqId Request ID.
     * @param err Error.
     * @param forceLocDep Force local deployment.
     */
    private void sendResponse(UUID nodeId, Object resTopic, long reqId, @Nullable Throwable err,
        boolean forceLocDep) {
        byte[] errBytes;

        try {
            errBytes = err != null ? U.marshal(marsh, err) : null;
        }
        catch (Exception e) {
            U.error(log, "Failed to marshal error [err=" + err + ", marshErr=" + e + ']', e);

            errBytes = marshErrBytes;
        }

        DataStreamerResponse res = new DataStreamerResponse(reqId, errBytes, forceLocDep);

        try {
            Byte plc = GridIoManager.currentPolicy();

            if (plc == null)
                plc = PUBLIC_POOL;

            ctx.io().send(nodeId, resTopic, res, plc);
        }
        catch (IgniteCheckedException e) {
            if (ctx.discovery().alive(nodeId))
                U.error(log, "Failed to respond to node [nodeId=" + nodeId + ", res=" + res + ']', e);
            else if (log.isDebugEnabled())
                log.debug("Node has left the grid: " + nodeId);
        }
    }

    /** {@inheritDoc} */
    @Override public void printMemoryStats() {
        X.println(">>>");
        X.println(">>> Data streamer processor memory stats [grid=" + ctx.gridName() + ']');
        X.println(">>>   ldrsSize: " + ldrs.size());
    }
}<|MERGE_RESOLUTION|>--- conflicted
+++ resolved
@@ -300,7 +300,6 @@
             busyLock.leaveBusy();
         }
     }
-<<<<<<< HEAD
 
     /**
      * @param nodeId Node id.
@@ -322,36 +321,14 @@
 
             GridCacheContext cctx = cache.context();
 
-=======
-
-    /**
-     * @param nodeId Node id.
-     * @param req Request.
-     * @param updater Updater.
-     * @param topic Topic.
-     */
-    private void localUpdate(final UUID nodeId,
-        final DataStreamerRequest req,
-        final StreamReceiver<K, V> updater,
-        final Object topic) {
-        final boolean allowOverwrite = !(updater instanceof DataStreamerImpl.IsolatedUpdater);
-
-        try {
-            GridCacheAdapter cache = ctx.cache().internalCache(req.cacheName());
-
-            if (cache == null)
-                throw new IgniteCheckedException("Cache not created or already destroyed.");
-
-            GridCacheContext cctx = cache.context();
-
->>>>>>> f7d89fdb
             DataStreamerUpdateJob job = null;
 
             GridFutureAdapter waitFut = null;
 
             if (!allowOverwrite)
                 cctx.topology().readLock();
-<<<<<<< HEAD
+
+            GridDhtTopologyFuture topWaitFut = null;
 
             try {
                 GridDhtTopologyFuture fut = cctx.topologyVersionFuture();
@@ -377,45 +354,6 @@
 
                     waitFut = allowOverwrite ? null : cctx.mvcc().addDataStreamerFuture(topVer);
                 }
-                else {
-                    fut.listen(new IgniteInClosure<IgniteInternalFuture<AffinityTopologyVersion>>() {
-                        @Override public void apply(IgniteInternalFuture<AffinityTopologyVersion> e) {
-                            localUpdate(nodeId, req, updater, topic);
-                        }
-                    });
-                }
-            }
-            finally {
-                if (!allowOverwrite)
-                    cctx.topology().readUnlock();
-=======
-
-            GridDhtTopologyFuture topWaitFut = null;
-
-            try {
-                GridDhtTopologyFuture fut = cctx.topologyVersionFuture();
-
-                AffinityTopologyVersion topVer = fut.topologyVersion();
-
-                if (!allowOverwrite && !topVer.equals(req.topologyVersion())) {
-                    Exception err = new IgniteCheckedException(
-                        "DataStreamer will retry data transfer at stable topology " +
-                            "[reqTop=" + req.topologyVersion() + ", topVer=" + topVer + ", node=remote]");
-
-                    sendResponse(nodeId, topic, req.requestId(), err, req.forceLocalDeployment());
-                }
-                else if (allowOverwrite || fut.isDone()) {
-                    job = new DataStreamerUpdateJob(ctx,
-                        log,
-                        req.cacheName(),
-                        req.entries(),
-                        req.ignoreDeploymentOwnership(),
-                        req.skipStore(),
-                        req.keepBinary(),
-                        updater);
-
-                    waitFut = allowOverwrite ? null : cctx.mvcc().addDataStreamerFuture(topVer);
-                }
                 else
                     topWaitFut = fut;
             }
@@ -433,7 +371,6 @@
                 });
 
                 return;
->>>>>>> f7d89fdb
             }
 
             if (job != null) {
