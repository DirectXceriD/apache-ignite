--- conflicted
+++ resolved
@@ -54,13 +54,11 @@
     /** */
     private boolean distributedJoins;
 
-<<<<<<< HEAD
     /** Partitions for query */
     private int[] parts;
-=======
+
     /** */
     private boolean replicatedOnly;
->>>>>>> 27fd74ee
 
     /**
      * Constructs query for the given type name and SQL query.
@@ -235,7 +233,28 @@
     }
 
     /**
-<<<<<<< HEAD
+     * Specify if the query contains only replicated tables.
+     * This is a hint for potentially more effective execution.
+     *
+     * @param replicatedOnly The query contains only replicated tables.
+     * @return {@code this} For chaining.
+     */
+    public SqlQuery<K, V> setReplicatedOnly(boolean replicatedOnly) {
+        this.replicatedOnly = replicatedOnly;
+
+        return this;
+    }
+
+    /**
+     * Check is the query contains only replicated tables.
+     *
+     * @return {@code true} If the query contains only replicated tables.
+     */
+    public boolean isReplicatedOnly() {
+        return replicatedOnly;
+    }
+
+    /**
      * Gets partitions for query, in ascending order.
      */
     @Nullable public int[] getPartitions() {
@@ -255,27 +274,6 @@
         this.parts = prepare(parts);
 
         return this;
-=======
-     * Specify if the query contains only replicated tables.
-     * This is a hint for potentially more effective execution.
-     *
-     * @param replicatedOnly The query contains only replicated tables.
-     * @return {@code this} For chaining.
-     */
-    public SqlQuery<K, V> setReplicatedOnly(boolean replicatedOnly) {
-        this.replicatedOnly = replicatedOnly;
-
-        return this;
-    }
-
-    /**
-     * Check is the query contains only replicated tables.
-     *
-     * @return {@code true} If the query contains only replicated tables.
-     */
-    public boolean isReplicatedOnly() {
-        return replicatedOnly;
->>>>>>> 27fd74ee
     }
 
     /** {@inheritDoc} */
