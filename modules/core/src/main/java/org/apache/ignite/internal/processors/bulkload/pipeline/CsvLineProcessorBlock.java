--- conflicted
+++ resolved
@@ -30,12 +30,7 @@
 
 /**
  * A {@link PipelineBlock}, which splits line according to CSV format rules and unquotes fields.
-<<<<<<< HEAD
- *
- * <p>The next block {@link PipelineBlock#accept(Object, boolean)} is called per-line.
-=======
  * The next block {@link PipelineBlock#accept(Object, boolean)} is called per-line.
->>>>>>> 54c47774
  */
 public class CsvLineProcessorBlock extends PipelineBlock<String, String[]> {
     /** Field delimiter pattern. */
@@ -53,7 +48,6 @@
     /**
      * Creates a CSV line parser.
      *
-<<<<<<< HEAD
      * @param fldSeparator The pattern for the field delimiter.
      * @param quoteChars Quoting character.
      * @param commentStartRe Line comment start characters.
@@ -62,20 +56,12 @@
     public CsvLineProcessorBlock(@NotNull Pattern fldSeparator, @NotNull String quoteChars,
         @Nullable Pattern commentStartRe, @Nullable String escapeChars) {
         this.fldSeparator = fldSeparator;
-=======
-     * @param fieldDelimiter The pattern for the field delimiter.
-     * @param quoteChars Quoting character.
-     */
-    public CsvLineProcessorBlock(Pattern fieldDelimiter, String quoteChars) {
-        this.fieldDelimiter = fieldDelimiter;
->>>>>>> 54c47774
         this.quoteChars = quoteChars;
         this.commentStartRe = commentStartRe;
         this.escapeChars = escapeChars;
     }
 
     /** {@inheritDoc} */
-<<<<<<< HEAD
     @Override public void accept(String input, boolean isEof) throws IgniteCheckedException {
         input = stripComment(input);
 
@@ -132,16 +118,6 @@
         assert nextBlock != null;
 
         nextBlock.accept(flds.toArray(new String[flds.size()]), isEof);
-=======
-    @Override public void accept(String input, boolean isLastPortion) throws IgniteCheckedException {
-        // Currently we don't process quoted field delimiter properly, will be fixed in IGNITE-7537.
-        String[] fields = fieldDelimiter.split(input);
-
-        for (int i = 0; i < fields.length; i++)
-            fields[i] = trim(fields[i]);
-
-        nextBlock.accept(fields, isLastPortion);
->>>>>>> 54c47774
     }
 
     /**
