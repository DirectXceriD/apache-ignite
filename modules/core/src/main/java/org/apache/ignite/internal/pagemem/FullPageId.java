--- conflicted
+++ resolved
@@ -55,13 +55,8 @@
     /** */
     private final long effectivePageId;
 
-<<<<<<< HEAD
     /** Cache ID. */
-    private final int cacheId;
-=======
-    /** */
     private final int grpId;
->>>>>>> f3828261
 
     /**
      * @param grpId Cache group ID.
