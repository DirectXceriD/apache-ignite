--- conflicted
+++ resolved
@@ -194,10 +194,7 @@
      * @param lex Lexer.
      * @return Global query id.
      */
-<<<<<<< HEAD
-=======
     // TODO: Move to KILL command.
->>>>>>> ecb5f1c9
     public static SqlGlobalQueryId parseGlobalQueryId(SqlLexer lex) {
         if (lex.shift() && lex.tokenType() == SqlLexerTokenType.STRING) {
 
@@ -214,10 +211,7 @@
                     return new SqlGlobalQueryId(nodeId, qryId);
                 }
                 catch (NumberFormatException e) {
-<<<<<<< HEAD
-=======
                     // TODO: This is not accurate - we should inform user what is wrong instead of throwing generic exception.
->>>>>>> ecb5f1c9
                     // Fall through.
                 }
             }
