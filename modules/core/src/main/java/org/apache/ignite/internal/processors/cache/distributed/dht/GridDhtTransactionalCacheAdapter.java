/*
 * Licensed to the Apache Software Foundation (ASF) under one or more
 * contributor license agreements.  See the NOTICE file distributed with
 * this work for additional information regarding copyright ownership.
 * The ASF licenses this file to You under the Apache License, Version 2.0
 * (the "License"); you may not use this file except in compliance with
 * the License.  You may obtain a copy of the License at
 *
 *      http://www.apache.org/licenses/LICENSE-2.0
 *
 * Unless required by applicable law or agreed to in writing, software
 * distributed under the License is distributed on an "AS IS" BASIS,
 * WITHOUT WARRANTIES OR CONDITIONS OF ANY KIND, either express or implied.
 * See the License for the specific language governing permissions and
 * limitations under the License.
 */

package org.apache.ignite.internal.processors.cache.distributed.dht;

import java.io.Externalizable;
import java.util.ArrayList;
import java.util.Collection;
import java.util.HashMap;
import java.util.LinkedList;
import java.util.List;
import java.util.ListIterator;
import java.util.Map;
import java.util.UUID;
import org.apache.ignite.IgniteCheckedException;
import org.apache.ignite.cluster.ClusterNode;
import org.apache.ignite.cluster.ClusterTopologyException;
import org.apache.ignite.internal.IgniteInternalFuture;
import org.apache.ignite.internal.NodeStoppingException;
import org.apache.ignite.internal.cluster.ClusterTopologyCheckedException;
import org.apache.ignite.internal.processors.affinity.AffinityTopologyVersion;
import org.apache.ignite.internal.processors.cache.CacheEntryPredicate;
import org.apache.ignite.internal.processors.cache.CacheObject;
import org.apache.ignite.internal.processors.cache.CacheOperationContext;
import org.apache.ignite.internal.processors.cache.GridCacheConcurrentMap;
import org.apache.ignite.internal.processors.cache.GridCacheContext;
import org.apache.ignite.internal.processors.cache.GridCacheEntryEx;
import org.apache.ignite.internal.processors.cache.GridCacheEntryInfo;
import org.apache.ignite.internal.processors.cache.GridCacheEntryRemovedException;
import org.apache.ignite.internal.processors.cache.GridCacheIdMessage;
import org.apache.ignite.internal.processors.cache.GridCacheLockTimeoutException;
import org.apache.ignite.internal.processors.cache.GridCacheMvccCandidate;
import org.apache.ignite.internal.processors.cache.GridCacheReturn;
import org.apache.ignite.internal.processors.cache.KeyCacheObject;
import org.apache.ignite.internal.processors.cache.distributed.GridDistributedCacheEntry;
import org.apache.ignite.internal.processors.cache.distributed.GridDistributedLockCancelledException;
import org.apache.ignite.internal.processors.cache.distributed.GridDistributedUnlockRequest;
import org.apache.ignite.internal.processors.cache.distributed.dht.preloader.GridDhtForceKeysRequest;
import org.apache.ignite.internal.processors.cache.distributed.dht.preloader.GridDhtForceKeysResponse;
import org.apache.ignite.internal.processors.cache.distributed.near.GridNearGetRequest;
import org.apache.ignite.internal.processors.cache.distributed.near.GridNearLockRequest;
import org.apache.ignite.internal.processors.cache.distributed.near.GridNearLockResponse;
import org.apache.ignite.internal.processors.cache.distributed.near.GridNearSingleGetRequest;
import org.apache.ignite.internal.processors.cache.distributed.near.GridNearTransactionalCache;
import org.apache.ignite.internal.processors.cache.distributed.near.GridNearTxQueryEnlistFuture;
import org.apache.ignite.internal.processors.cache.distributed.near.GridNearTxQueryEnlistRequest;
import org.apache.ignite.internal.processors.cache.distributed.near.GridNearTxQueryEnlistResponse;
import org.apache.ignite.internal.processors.cache.distributed.near.GridNearTxQueryResultsEnlistFuture;
import org.apache.ignite.internal.processors.cache.distributed.near.GridNearTxQueryResultsEnlistRequest;
import org.apache.ignite.internal.processors.cache.distributed.near.GridNearTxQueryResultsEnlistResponse;
import org.apache.ignite.internal.processors.cache.distributed.near.GridNearTxRemote;
import org.apache.ignite.internal.processors.cache.distributed.near.GridNearUnlockRequest;
import org.apache.ignite.internal.processors.cache.transactions.IgniteInternalTx;
import org.apache.ignite.internal.processors.cache.transactions.IgniteTxEntry;
import org.apache.ignite.internal.processors.cache.transactions.IgniteTxKey;
import org.apache.ignite.internal.processors.cache.transactions.IgniteTxLocalEx;
import org.apache.ignite.internal.processors.cache.version.GridCacheVersion;
import org.apache.ignite.internal.transactions.IgniteTxRollbackCheckedException;
import org.apache.ignite.internal.util.F0;
import org.apache.ignite.internal.util.GridLeanSet;
import org.apache.ignite.internal.util.future.GridFinishedFuture;
import org.apache.ignite.internal.util.lang.GridClosureException;
import org.apache.ignite.internal.util.lang.IgnitePair;
import org.apache.ignite.internal.util.typedef.C1;
import org.apache.ignite.internal.util.typedef.C2;
import org.apache.ignite.internal.util.typedef.CI1;
import org.apache.ignite.internal.util.typedef.CI2;
import org.apache.ignite.internal.util.typedef.F;
import org.apache.ignite.internal.util.typedef.X;
import org.apache.ignite.internal.util.typedef.internal.CU;
import org.apache.ignite.internal.util.typedef.internal.U;
import org.apache.ignite.lang.IgniteUuid;
import org.apache.ignite.thread.IgniteThread;
import org.apache.ignite.transactions.TransactionIsolation;
import org.jetbrains.annotations.Nullable;

import static org.apache.ignite.cache.CacheWriteSynchronizationMode.FULL_SYNC;
import static org.apache.ignite.internal.processors.cache.GridCacheOperation.NOOP;
import static org.apache.ignite.internal.processors.cache.GridCacheUtils.isNearEnabled;
import static org.apache.ignite.transactions.TransactionConcurrency.PESSIMISTIC;
import static org.apache.ignite.transactions.TransactionIsolation.REPEATABLE_READ;
import static org.apache.ignite.transactions.TransactionState.COMMITTING;

/**
 * Base class for transactional DHT caches.
 */
@SuppressWarnings("unchecked")
public abstract class GridDhtTransactionalCacheAdapter<K, V> extends GridDhtCacheAdapter<K, V> {
    /** */
    private static final long serialVersionUID = 0L;

    /**
     * Empty constructor required for {@link Externalizable}.
     */
    protected GridDhtTransactionalCacheAdapter() {
        // No-op.
    }

    /**
     * @param ctx Context.
     */
    protected GridDhtTransactionalCacheAdapter(GridCacheContext<K, V> ctx) {
        super(ctx);
    }

    /**
     * Constructor used for near-only cache.
     *
     * @param ctx Cache context.
     * @param map Cache map.
     */
    protected GridDhtTransactionalCacheAdapter(GridCacheContext<K, V> ctx, GridCacheConcurrentMap map) {
        super(ctx, map);
    }

    /** {@inheritDoc} */
    @Override public void start() throws IgniteCheckedException {
        super.start();

        ctx.io().addCacheHandler(ctx.cacheId(), GridNearGetRequest.class, new CI2<UUID, GridNearGetRequest>() {
            @Override public void apply(UUID nodeId, GridNearGetRequest req) {
                processNearGetRequest(nodeId, req);
            }
        });

        ctx.io().addCacheHandler(ctx.cacheId(), GridNearSingleGetRequest.class, new CI2<UUID, GridNearSingleGetRequest>() {
            @Override public void apply(UUID nodeId, GridNearSingleGetRequest req) {
                processNearSingleGetRequest(nodeId, req);
            }
        });

        ctx.io().addCacheHandler(ctx.cacheId(), GridNearLockRequest.class, new CI2<UUID, GridNearLockRequest>() {
            @Override public void apply(UUID nodeId, GridNearLockRequest req) {
                processNearLockRequest(nodeId, req);
            }
        });

        ctx.io().addCacheHandler(ctx.cacheId(), GridDhtLockRequest.class, new CI2<UUID, GridDhtLockRequest>() {
            @Override public void apply(UUID nodeId, GridDhtLockRequest req) {
                processDhtLockRequest(nodeId, req);
            }
        });

        ctx.io().addCacheHandler(ctx.cacheId(), GridDhtLockResponse.class, new CI2<UUID, GridDhtLockResponse>() {
            @Override public void apply(UUID nodeId, GridDhtLockResponse req) {
                processDhtLockResponse(nodeId, req);
            }
        });

        ctx.io().addCacheHandler(ctx.cacheId(), GridNearUnlockRequest.class, new CI2<UUID, GridNearUnlockRequest>() {
            @Override public void apply(UUID nodeId, GridNearUnlockRequest req) {
                processNearUnlockRequest(nodeId, req);
            }
        });

        ctx.io().addCacheHandler(ctx.cacheId(), GridDhtUnlockRequest.class, new CI2<UUID, GridDhtUnlockRequest>() {
            @Override public void apply(UUID nodeId, GridDhtUnlockRequest req) {
                processDhtUnlockRequest(nodeId, req);
            }
        });

        ctx.io().addCacheHandler(ctx.cacheId(), GridNearTxQueryEnlistRequest.class, new CI2<UUID, GridNearTxQueryEnlistRequest>() {
            @Override public void apply(UUID nodeId, GridNearTxQueryEnlistRequest req) {
                processNearEnlistRequest(nodeId, req);
            }
        });

        ctx.io().addCacheHandler(ctx.cacheId(), GridNearTxQueryEnlistResponse.class, new CI2<UUID, GridNearTxQueryEnlistResponse>() {
            @Override public void apply(UUID nodeId, GridNearTxQueryEnlistResponse req) {
                processNearEnlistResponse(nodeId, req);
            }
        });

        ctx.io().addCacheHandler(ctx.cacheId(), GridDhtForceKeysRequest.class,
            new MessageHandler<GridDhtForceKeysRequest>() {
                @Override public void onMessage(ClusterNode node, GridDhtForceKeysRequest msg) {
                    processForceKeysRequest(node, msg);
                }
            });

        ctx.io().addCacheHandler(ctx.cacheId(), GridDhtForceKeysResponse.class,
            new MessageHandler<GridDhtForceKeysResponse>() {
                @Override public void onMessage(ClusterNode node, GridDhtForceKeysResponse msg) {
                    processForceKeyResponse(node, msg);
                }
            });

        ctx.io().addCacheHandler(ctx.cacheId(), GridNearTxQueryResultsEnlistRequest.class,
            new CI2<UUID, GridNearTxQueryResultsEnlistRequest>() {
            @Override public void apply(UUID nodeId, GridNearTxQueryResultsEnlistRequest req) {
                processNearTxEnlistRequest(nodeId, req);
            }
        });

        ctx.io().addCacheHandler(ctx.cacheId(), GridNearTxQueryResultsEnlistResponse.class,
            new CI2<UUID, GridNearTxQueryResultsEnlistResponse>() {
            @Override public void apply(UUID nodeId, GridNearTxQueryResultsEnlistResponse req) {
                processNearTxEnlistResponse(nodeId, req);
            }
        });
    }

    /** {@inheritDoc} */
    @Override public abstract GridNearTransactionalCache<K, V> near();

    /**
     * @param nodeId Primary node ID.
     * @param req Request.
     * @param res Response.
     * @return Remote transaction.
     * @throws IgniteCheckedException If failed.
     * @throws GridDistributedLockCancelledException If lock has been cancelled.
     */
    @SuppressWarnings({"RedundantTypeArguments"})
    @Nullable private GridDhtTxRemote startRemoteTx(UUID nodeId,
        GridDhtLockRequest req,
        GridDhtLockResponse res)
        throws IgniteCheckedException, GridDistributedLockCancelledException {
        List<KeyCacheObject> keys = req.keys();
        GridDhtTxRemote tx = null;

        int size = F.size(keys);

        for (int i = 0; i < size; i++) {
            KeyCacheObject key = keys.get(i);

            if (key == null)
                continue;

            IgniteTxKey txKey = ctx.txKey(key);

            if (log.isDebugEnabled())
                log.debug("Unmarshalled key: " + key);

            GridDistributedCacheEntry entry = null;

            while (true) {
                try {
                    int part = ctx.affinity().partition(key);

                    GridDhtLocalPartition locPart = ctx.topology().localPartition(part, req.topologyVersion(),
                        false);

                    if (locPart == null || !locPart.reserve()) {
                        if (log.isDebugEnabled())
                            log.debug("Local partition for given key is already evicted (will add to invalid " +
                                "partition list) [key=" + key + ", part=" + part + ", locPart=" + locPart + ']');

                        res.addInvalidPartition(part);

                        // Invalidate key in near cache, if any.
                        if (isNearEnabled(cacheCfg))
                            obsoleteNearEntry(key);

                        break;
                    }

                    try {
                        // Handle implicit locks for pessimistic transactions.
                        if (req.inTx()) {
                            if (tx == null)
                                tx = ctx.tm().tx(req.version());

                            if (tx == null) {
                                tx = new GridDhtTxRemote(
                                    ctx.shared(),
                                    req.nodeId(),
                                    req.futureId(),
                                    nodeId,
                                    req.nearXidVersion(),
                                    req.topologyVersion(),
                                    req.version(),
                                    /*commitVer*/null,
                                    ctx.systemTx(),
                                    ctx.ioPolicy(),
                                    PESSIMISTIC,
                                    req.isolation(),
                                    req.isInvalidate(),
                                    req.timeout(),
                                    req.txSize(),
                                    req.subjectId(),
                                    req.taskNameHash(),
                                    !req.skipStore() && req.storeUsed());

                                tx = ctx.tm().onCreated(null, tx);

                                if (tx == null || !ctx.tm().onStarted(tx))
                                    throw new IgniteTxRollbackCheckedException("Failed to acquire lock (transaction " +
                                        "has been completed) [ver=" + req.version() + ", tx=" + tx + ']');
                            }

                            tx.addWrite(
                                ctx,
                                NOOP,
                                txKey,
                                null,
                                null,
                                req.accessTtl(),
                                req.skipStore(),
                                req.keepBinary());
                        }

                        entry = entryExx(key, req.topologyVersion());

                        // Add remote candidate before reordering.
                        entry.addRemote(
                            req.nodeId(),
                            nodeId,
                            req.threadId(),
                            req.version(),
                            tx != null,
                            tx != null && tx.implicitSingle(),
                            null
                        );

                        // Invalidate key in near cache, if any.
                        if (isNearEnabled(cacheCfg) && req.invalidateNearEntry(i))
                            invalidateNearEntry(key, req.version());

                        // Get entry info after candidate is added.
                        if (req.needPreloadKey(i)) {
                            entry.unswap();

                            GridCacheEntryInfo info = entry.info();

                            if (info != null && !info.isNew() && !info.isDeleted())
                                res.addPreloadEntry(info);
                        }

                        // Double-check in case if sender node left the grid.
                        if (ctx.discovery().node(req.nodeId()) == null) {
                            if (log.isDebugEnabled())
                                log.debug("Node requesting lock left grid (lock request will be ignored): " + req);

                            entry.removeLock(req.version());

                            if (tx != null) {
                                tx.clearEntry(txKey);

                                // If there is a concurrent salvage, there could be a case when tx is moved to
                                // COMMITTING state, but this lock is never acquired.
                                if (tx.state() == COMMITTING)
                                    tx.forceCommit();
                                else
                                    tx.rollbackRemoteTx();
                            }

                            return null;
                        }

                        // Entry is legit.
                        break;
                    }
                    finally {
                        locPart.release();
                    }
                }
                catch (GridDhtInvalidPartitionException e) {
                    if (log.isDebugEnabled())
                        log.debug("Received invalid partition exception [e=" + e + ", req=" + req + ']');

                    res.addInvalidPartition(e.partition());

                    // Invalidate key in near cache, if any.
                    if (isNearEnabled(cacheCfg))
                        obsoleteNearEntry(key);

                    if (tx != null) {
                        tx.clearEntry(txKey);

                        if (log.isDebugEnabled())
                            log.debug("Cleared invalid entry from remote transaction (will skip) [entry=" +
                                entry + ", tx=" + tx + ']');
                    }

                    break;
                }
                catch (GridCacheEntryRemovedException ignored) {
                    assert entry.obsoleteVersion() != null : "Obsolete flag not set on removed entry: " +
                        entry;

                    if (log.isDebugEnabled())
                        log.debug("Received entry removed exception (will retry on renewed entry): " + entry);

                    if (tx != null) {
                        tx.clearEntry(txKey);

                        if (log.isDebugEnabled())
                            log.debug("Cleared removed entry from remote transaction (will retry) [entry=" +
                                entry + ", tx=" + tx + ']');
                    }
                }
            }
        }

        if (tx != null && tx.empty()) {
            if (log.isDebugEnabled())
                log.debug("Rolling back remote DHT transaction because it is empty [req=" + req + ", res=" + res + ']');

            tx.rollbackRemoteTx();

            tx = null;
        }

        return tx;
    }

    /**
     * @param nodeId Node ID.
     * @param req Request.
     */
    private void processDhtLockRequest(final UUID nodeId, final GridDhtLockRequest req) {
        if (txLockMsgLog.isDebugEnabled()) {
            txLockMsgLog.debug("Received dht lock request [txId=" + req.nearXidVersion() +
                ", dhtTxId=" + req.version() +
                ", inTx=" + req.inTx() +
                ", node=" + nodeId + ']');
        }

        IgniteInternalFuture<Object> keyFut = F.isEmpty(req.keys()) ? null :
            ctx.group().preloader().request(ctx, req.keys(), req.topologyVersion());

        if (keyFut == null || keyFut.isDone()) {
            if (keyFut != null) {
                try {
                    keyFut.get();
                }
                catch (NodeStoppingException ignored) {
                    return;
                }
                catch (IgniteCheckedException e) {
                    onForceKeysError(nodeId, req, e);

                    return;
                }
            }

            processDhtLockRequest0(nodeId, req);
        }
        else {
            keyFut.listen(new CI1<IgniteInternalFuture<Object>>() {
                @Override public void apply(IgniteInternalFuture<Object> fut) {
                    try {
                        fut.get();
                    }
                    catch (NodeStoppingException ignored) {
                        return;
                    }
                    catch (IgniteCheckedException e) {
                        onForceKeysError(nodeId, req, e);

                        return;
                    }

                    processDhtLockRequest0(nodeId, req);
                }
            });
        }
    }

    /**
     * @param nodeId Node ID.
     * @param req Request.
     * @param e Error.
     */
    private void onForceKeysError(UUID nodeId, GridDhtLockRequest req, IgniteCheckedException e) {
        GridDhtLockResponse res = new GridDhtLockResponse(ctx.cacheId(),
            req.version(),
            req.futureId(),
            req.miniId(),
            e,
            ctx.deploymentEnabled());

        try {
            ctx.io().send(nodeId, res, ctx.ioPolicy());
        }
        catch (ClusterTopologyCheckedException ignored) {
            if (log.isDebugEnabled())
                log.debug("Failed to send lock reply to remote node because it left grid: " + nodeId);
        }
        catch (IgniteCheckedException ignored) {
            U.error(log, "Failed to send lock reply to node: " + nodeId, e);
        }
    }

    /**
     * @param nodeId Node ID.
     * @param req Request.
     */
    private void processDhtLockRequest0(UUID nodeId, GridDhtLockRequest req) {
        assert nodeId != null;
        assert req != null;
        assert !nodeId.equals(locNodeId);

        int cnt = F.size(req.keys());

        GridDhtLockResponse res;

        GridDhtTxRemote dhtTx = null;
        GridNearTxRemote nearTx = null;

        boolean fail = false;
        boolean cancelled = false;

        try {
            res = new GridDhtLockResponse(ctx.cacheId(), req.version(), req.futureId(), req.miniId(), cnt,
                ctx.deploymentEnabled());

            dhtTx = startRemoteTx(nodeId, req, res);
            nearTx = isNearEnabled(cacheCfg) ? near().startRemoteTx(nodeId, req) : null;

            if (nearTx != null && !nearTx.empty())
                res.nearEvicted(nearTx.evicted());
            else {
                if (!F.isEmpty(req.nearKeys())) {
                    Collection<IgniteTxKey> nearEvicted = new ArrayList<>(req.nearKeys().size());

                    nearEvicted.addAll(F.viewReadOnly(req.nearKeys(), new C1<KeyCacheObject, IgniteTxKey>() {
                        @Override public IgniteTxKey apply(KeyCacheObject k) {
                            return ctx.txKey(k);
                        }
                    }));

                    res.nearEvicted(nearEvicted);
                }
            }
        }
        catch (IgniteTxRollbackCheckedException e) {
            String err = "Failed processing DHT lock request (transaction has been completed): " + req;

            U.error(log, err, e);

            res = new GridDhtLockResponse(ctx.cacheId(), req.version(), req.futureId(), req.miniId(),
                new IgniteTxRollbackCheckedException(err, e), ctx.deploymentEnabled());

            fail = true;
        }
        catch (IgniteCheckedException e) {
            String err = "Failed processing DHT lock request: " + req;

            U.error(log, err, e);

            res = new GridDhtLockResponse(ctx.cacheId(),
                req.version(),
                req.futureId(),
                req.miniId(),
                new IgniteCheckedException(err, e), ctx.deploymentEnabled());

            fail = true;
        }
        catch (GridDistributedLockCancelledException ignored) {
            // Received lock request for cancelled lock.
            if (log.isDebugEnabled())
                log.debug("Received lock request for canceled lock (will ignore): " + req);

            res = null;

            fail = true;
            cancelled = true;
        }

        boolean releaseAll = false;

        if (res != null) {
            try {
                // Reply back to sender.
                ctx.io().send(nodeId, res, ctx.ioPolicy());

                if (txLockMsgLog.isDebugEnabled()) {
                    txLockMsgLog.debug("Sent dht lock response [txId=" + req.nearXidVersion() +
                        ", dhtTxId=" + req.version() +
                        ", inTx=" + req.inTx() +
                        ", node=" + nodeId + ']');
                }
            }
            catch (ClusterTopologyCheckedException ignored) {
                U.warn(txLockMsgLog, "Failed to send dht lock response, node failed [" +
                    "txId=" + req.nearXidVersion() +
                    ", dhtTxId=" + req.version() +
                    ", inTx=" + req.inTx() +
                    ", node=" + nodeId + ']');

                fail = true;
                releaseAll = true;
            }
            catch (IgniteCheckedException e) {
                U.error(txLockMsgLog, "Failed to send dht lock response (lock will not be acquired) " +
                    "txId=" + req.nearXidVersion() +
                    ", dhtTxId=" + req.version() +
                    ", inTx=" + req.inTx() +
                    ", node=" + nodeId + ']', e);

                fail = true;
            }
        }

        if (fail) {
            if (dhtTx != null)
                dhtTx.rollbackRemoteTx();

            if (nearTx != null) // Even though this should never happen, we leave this check for consistency.
                nearTx.rollbackRemoteTx();

            List<KeyCacheObject> keys = req.keys();

            if (keys != null) {
                for (KeyCacheObject key : keys) {
                    while (true) {
                        GridDistributedCacheEntry entry = peekExx(key);

                        try {
                            if (entry != null) {
                                // Release all locks because sender node left grid.
                                if (releaseAll)
                                    entry.removeExplicitNodeLocks(req.nodeId());
                                else
                                    entry.removeLock(req.version());
                            }

                            break;
                        }
                        catch (GridCacheEntryRemovedException ignore) {
                            if (log.isDebugEnabled())
                                log.debug("Attempted to remove lock on removed entity during during failure " +
                                    "handling for dht lock request (will retry): " + entry);
                        }
                    }
                }
            }

            if (releaseAll && !cancelled)
                U.warn(log, "Sender node left grid in the midst of lock acquisition (locks have been released).");
        }
    }

    /**
     * @param nodeId Node ID.
     * @param req Request.
     */
    private void processDhtUnlockRequest(UUID nodeId, GridDhtUnlockRequest req) {
        clearLocks(nodeId, req);

        if (isNearEnabled(cacheCfg))
            near().clearLocks(nodeId, req);
    }

    /**
     * @param nodeId Node ID.
     * @param req Request.
     */
    private void processNearEnlistRequest(UUID nodeId, final GridNearTxQueryEnlistRequest req) {
        assert nodeId != null;
        assert req != null;

        ClusterNode nearNode = ctx.discovery().node(nodeId);

        GridDhtTxLocal tx;

        try {
            tx = initTxTopologyVersion(nodeId,
                nearNode,
                req.version(),
                req.futureId(),
                req.miniId(),
                req.firstClientRequest(),
                req.topologyVersion(),
                req.threadId(),
                req.timeout(),
                req.subjectId(),
                req.taskNameHash());
        }
        catch (IgniteCheckedException ex) {
            GridNearTxQueryEnlistResponse res = new GridNearTxQueryEnlistResponse(req.cacheId(),
                req.futureId(),
                req.miniId(),
                req.version(),
                0,
                ex);

            try {
<<<<<<< HEAD
                ctx.io().send(nearNode, res, ctx.ioPolicy());
=======
                tx = new GridDhtTxLocal(
                    ctx.shared(),
                    req.topologyVersion(),
                    nearNode.id(),
                    req.version(),
                    req.futureId(),
                    req.miniId(),
                    req.threadId(),
                    false,
                    false,
                    ctx.systemTx(),
                    false,
                    ctx.ioPolicy(),
                    PESSIMISTIC,
                    REPEATABLE_READ,
                    req.timeout(),
                    false,
                    false,
                    false,
                    -1,
                    null,
                    req.subjectId(),
                    req.taskNameHash());

                // if (req.syncCommit())
                tx.syncMode(FULL_SYNC);

                tx = ctx.tm().onCreated(null, tx);

                if (tx == null || !tx.init()) {
                    String msg = "Failed to acquire lock (transaction has been completed): " +
                        req.version();

                    U.warn(log, msg);

                    try {
                        if (tx != null)
                            tx.rollbackDhtLocal();
                    }
                    catch (IgniteCheckedException ex) {
                        U.error(log, "Failed to rollback the transaction: " + tx, ex);
                    }

                    return;
                }

                tx.topologyVersion(req.topologyVersion());
>>>>>>> 4f6dc64d
            }
            catch (IgniteCheckedException e) {
                U.error(log, "Failed to send near enlist response [" +
                    "txId=" + req.version() +
                    ", node=" + nodeId +
                    ", res=" + res + ']', e);
            }

            return;
        }

        GridDhtTxQueryEnlistFuture fut = new GridDhtTxQueryEnlistFuture(
            nodeId,
            req.version(),
            req.topologyVersion(),
            req.mvccSnapshot(),
            req.threadId(),
            req.futureId(),
            req.miniId(),
            tx,
            req.cacheIds(),
            req.partitions(),
            req.schemaName(),
            req.query(),
            req.parameters(),
            req.flags(),
            req.pageSize(),
            req.timeout(),
            ctx);

<<<<<<< HEAD
        fut.listen(new NearTxQueryEnlistResultHandler<>(tx, nearNode, req.version()));
=======
        fut.listen(new CI1<IgniteInternalFuture<GridNearTxQueryEnlistResponse>>() {
            @Override public void apply(IgniteInternalFuture<GridNearTxQueryEnlistResponse> future) {
                GridNearTxQueryEnlistResponse res = future.result();

                if (res == null) {
                    assert future.error() != null : future;

                    res = new GridNearTxQueryEnlistResponse(req.cacheId(), req.futureId(), req.miniId(), req.version(), 0, future.error());
                }

                if (res.removeMapping()) {
                    final GridNearTxQueryEnlistResponse res0 = res;

                    tx0.rollbackDhtLocalAsync().listen(new CI1<IgniteInternalFuture<IgniteInternalTx>>() {
                        @Override public void apply(IgniteInternalFuture<IgniteInternalTx> fut0) {
                            try {
                                ctx.io().send(nearNode, res0, ctx.ioPolicy());
                            }
                            catch (IgniteCheckedException e) {
                                U.error(log, "Failed to send near enlist response [" +
                                    "txId=" + req.version() +
                                    ", node=" + nearNode.id() +
                                    ", res=" + res0 + ']', e);

                                throw new GridClosureException(e);
                            }
                        }
                    });

                    return;
                }

                try {
                    ctx.io().send(nearNode, res, ctx.ioPolicy());
                }
                catch (IgniteCheckedException e) {
                    U.error(log, "Failed to send near enlist response (will rollback transaction) [" +
                        "txId=" + req.version() +
                        ", node=" + nearNode.id() +
                        ", res=" + res + ']', e);

                    try {
                        tx0.rollbackDhtLocalAsync();
                    }
                    catch (Throwable e1) {
                        e.addSuppressed(e1);
                    }

                    throw new GridClosureException(e);
                }
            }
        });
>>>>>>> 4f6dc64d

        fut.init();
    }

    /**
     * @param nodeId Node ID.
     * @param res Response.
     */
    private void processNearEnlistResponse(UUID nodeId, final GridNearTxQueryEnlistResponse res) {
        GridNearTxQueryEnlistFuture fut = (GridNearTxQueryEnlistFuture)ctx.mvcc().versionedFuture(res.version(), res.futureId());

        if (fut != null) {
            fut.onResult(nodeId, res);
        }
    }

    /**
     * @param nodeId Node ID.
     * @param req Request.
     */
    private void processNearLockRequest(UUID nodeId, GridNearLockRequest req) {
        assert ctx.affinityNode();
        assert nodeId != null;
        assert req != null;

        if (txLockMsgLog.isDebugEnabled()) {
            txLockMsgLog.debug("Received near lock request [txId=" + req.version() +
                ", inTx=" + req.inTx() +
                ", node=" + nodeId + ']');
        }

        ClusterNode nearNode = ctx.discovery().node(nodeId);

        if (nearNode == null) {
            U.warn(txLockMsgLog, "Received near lock request from unknown node (will ignore) [txId=" + req.version() +
                ", inTx=" + req.inTx() +
                ", node=" + nodeId + ']');

            return;
        }

        processNearLockRequest0(nearNode, req);
    }

    /**
     * @param nearNode
     * @param req
     */
    private void processNearLockRequest0(ClusterNode nearNode, GridNearLockRequest req) {
        IgniteInternalFuture<?> f;

        if (req.firstClientRequest()) {
            for (;;) {
                if (waitForExchangeFuture(nearNode, req))
                    return;

                f = lockAllAsync(ctx, nearNode, req, null);

                if (f != null)
                    break;
            }
        }
        else
            f = lockAllAsync(ctx, nearNode, req, null);

        // Register listener just so we print out errors.
        // Exclude lock timeout exception since it's not a fatal exception.
        f.listen(CU.errorLogger(log, GridCacheLockTimeoutException.class,
            GridDistributedLockCancelledException.class));
    }

    private boolean waitForExchangeFuture(final ClusterNode node, final GridNearLockRequest req) {
        assert req.firstClientRequest() : req;

        GridDhtTopologyFuture topFut = ctx.shared().exchange().lastTopologyFuture();

        if (!topFut.isDone()) {
            Thread curThread = Thread.currentThread();

            if (curThread instanceof IgniteThread) {
                final IgniteThread thread = (IgniteThread)curThread;

                if (thread.cachePoolThread()) {
                    topFut.listen(new CI1<IgniteInternalFuture<AffinityTopologyVersion>>() {
                        @Override public void apply(IgniteInternalFuture<AffinityTopologyVersion> fut) {
                            ctx.kernalContext().closure().runLocalWithThreadPolicy(thread, new Runnable() {
                                @Override public void run() {
                                    try {
                                        processNearLockRequest0(node, req);
                                    }
                                    finally {
                                        ctx.io().onMessageProcessed(req);
                                    }
                                }
                            });
                        }
                    });

                    return true;
                }
            }

            try {
                topFut.get();
            }
            catch (IgniteCheckedException e) {
                U.error(log, "Topology future failed: " + e, e);
            }
        }

        return false;
    }

    /**
     * @param nodeId Node ID.
     * @param res Response.
     */
    private void processDhtLockResponse(UUID nodeId, GridDhtLockResponse res) {
        assert nodeId != null;
        assert res != null;
        GridDhtLockFuture fut = (GridDhtLockFuture)ctx.mvcc().<Boolean>versionedFuture(res.version(), res.futureId());

        if (fut == null) {
            if (txLockMsgLog.isDebugEnabled())
                txLockMsgLog.debug("Received dht lock response for unknown future [txId=null" +
                    ", dhtTxId=" + res.version() +
                    ", node=" + nodeId + ']');

            return;
        }
        else if (txLockMsgLog.isDebugEnabled()) {
            txLockMsgLog.debug("Received dht lock response [txId=" + fut.nearLockVersion() +
                ", dhtTxId=" + res.version() +
                ", node=" + nodeId + ']');
        }

        fut.onResult(nodeId, res);
    }

    /** {@inheritDoc} */
    @Override public IgniteInternalFuture<Boolean> lockAllAsync(
        @Nullable Collection<KeyCacheObject> keys,
        long timeout,
        IgniteTxLocalEx txx,
        boolean isInvalidate,
        boolean isRead,
        boolean retval,
        TransactionIsolation isolation,
        long createTtl,
        long accessTtl) {
        CacheOperationContext opCtx = ctx.operationContextPerCall();

        return lockAllAsyncInternal(
            keys,
            timeout,
            txx,
            isInvalidate,
            isRead,
            retval,
            isolation,
            createTtl,
            accessTtl,
            CU.empty0(),
            opCtx != null && opCtx.skipStore(),
            opCtx != null && opCtx.isKeepBinary());
    }

    /**
     * Acquires locks in partitioned cache.
     *
     * @param keys Keys to lock.
     * @param timeout Lock timeout.
     * @param txx Transaction.
     * @param isInvalidate Invalidate flag.
     * @param isRead Read flag.
     * @param retval Return value flag.
     * @param isolation Transaction isolation.
     * @param createTtl TTL for create operation.
     * @param accessTtl TTL for read operation.
     * @param filter Optional filter.
     * @param skipStore Skip store flag.
     * @return Lock future.
     */
    public GridDhtFuture<Boolean> lockAllAsyncInternal(@Nullable Collection<KeyCacheObject> keys,
        long timeout,
        IgniteTxLocalEx txx,
        boolean isInvalidate,
        boolean isRead,
        boolean retval,
        TransactionIsolation isolation,
        long createTtl,
        long accessTtl,
        CacheEntryPredicate[] filter,
        boolean skipStore,
        boolean keepBinary) {
        if (keys == null || keys.isEmpty())
            return new GridDhtFinishedFuture<>(true);

        GridDhtTxLocalAdapter tx = (GridDhtTxLocalAdapter)txx;

        assert tx != null;

        GridDhtLockFuture fut = new GridDhtLockFuture(
            ctx,
            tx.nearNodeId(),
            tx.nearXidVersion(),
            tx.topologyVersion(),
            keys.size(),
            isRead,
            retval,
            timeout,
            tx,
            tx.threadId(),
            createTtl,
            accessTtl,
            filter,
            skipStore,
            keepBinary);

        for (KeyCacheObject key : keys) {
            try {
                while (true) {
                    GridDhtCacheEntry entry = entryExx(key, tx.topologyVersion());

                    try {
                        fut.addEntry(entry);

                        // Possible in case of cancellation or time out.
                        if (fut.isDone())
                            return fut;

                        break;
                    }
                    catch (GridCacheEntryRemovedException ignore) {
                        if (log.isDebugEnabled())
                            log.debug("Got removed entry when adding lock (will retry): " + entry);
                    }
                    catch (GridDistributedLockCancelledException e) {
                        if (log.isDebugEnabled())
                            log.debug("Failed to add entry [err=" + e + ", entry=" + entry + ']');

                        return new GridDhtFinishedFuture<>(e);
                    }
                }
            }
            catch (GridDhtInvalidPartitionException e) {
                fut.addInvalidPartition(ctx, e.partition());

                if (log.isDebugEnabled())
                    log.debug("Added invalid partition to DHT lock future [part=" + e.partition() + ", fut=" +
                        fut + ']');
            }
        }

        ctx.mvcc().addFuture(fut);

        fut.map();

        return fut;
    }

    /**
     * @param cacheCtx Cache context.
     * @param nearNode Near node.
     * @param req Request.
     * @param filter0 Filter.
     * @return Future.
     */
    public IgniteInternalFuture<GridNearLockResponse> lockAllAsync(
        final GridCacheContext<?, ?> cacheCtx,
        final ClusterNode nearNode,
        final GridNearLockRequest req,
        @Nullable final CacheEntryPredicate[] filter0) {
        final List<KeyCacheObject> keys = req.keys();

        CacheEntryPredicate[] filter = filter0;

        // Set message into thread context.
        GridDhtTxLocal tx = null;

        try {
            int cnt = keys.size();

            if (req.inTx()) {
                GridCacheVersion dhtVer = ctx.tm().mappedVersion(req.version());

                if (dhtVer != null)
                    tx = ctx.tm().tx(dhtVer);
            }

            final List<GridCacheEntryEx> entries = new ArrayList<>(cnt);

            // Unmarshal filter first.
            if (filter == null)
                filter = req.filter();

            GridDhtLockFuture fut = null;

            if (!req.inTx()) {
                GridDhtPartitionTopology top = null;

                if (req.firstClientRequest()) {
                    assert CU.clientNode(nearNode);

                    top = topology();

                    top.readLock();

                    if (!top.topologyVersionFuture().isDone()) {
                        top.readUnlock();

                        return null;
                    }
                }

                try {
                    if (top != null && needRemap(req.topologyVersion(), top.readyTopologyVersion())) {
                        if (log.isDebugEnabled()) {
                            log.debug("Client topology version mismatch, need remap lock request [" +
                                "reqTopVer=" + req.topologyVersion() +
                                ", locTopVer=" + top.readyTopologyVersion() +
                                ", req=" + req + ']');
                        }

                        GridNearLockResponse res = sendClientLockRemapResponse(nearNode,
                            req,
                            top.lastTopologyChangeVersion());

                        return new GridFinishedFuture<>(res);
                    }

                    fut = new GridDhtLockFuture(ctx,
                        nearNode.id(),
                        req.version(),
                        req.topologyVersion(),
                        cnt,
                        req.txRead(),
                        req.needReturnValue(),
                        req.timeout(),
                        tx,
                        req.threadId(),
                        req.createTtl(),
                        req.accessTtl(),
                        filter,
                        req.skipStore(),
                        req.keepBinary());

                    // Add before mapping.
                    if (!ctx.mvcc().addFuture(fut))
                        throw new IllegalStateException("Duplicate future ID: " + fut);
                }
                finally {
                    if (top != null)
                        top.readUnlock();
                }
            }

            boolean timedout = false;

            for (KeyCacheObject key : keys) {
                if (timedout)
                    break;

                while (true) {
                    // Specify topology version to make sure containment is checked
                    // based on the requested version, not the latest.
                    GridDhtCacheEntry entry = entryExx(key, req.topologyVersion());

                    try {
                        if (fut != null) {
                            // This method will add local candidate.
                            // Entry cannot become obsolete after this method succeeded.
                            fut.addEntry(key == null ? null : entry);

                            if (fut.isDone()) {
                                timedout = true;

                                break;
                            }
                        }

                        entries.add(entry);

                        break;
                    }
                    catch (GridCacheEntryRemovedException ignore) {
                        if (log.isDebugEnabled())
                            log.debug("Got removed entry when adding lock (will retry): " + entry);
                    }
                    catch (GridDistributedLockCancelledException e) {
                        if (log.isDebugEnabled())
                            log.debug("Got lock request for cancelled lock (will ignore): " +
                                entry);

                        fut.onError(e);

                        return new GridDhtFinishedFuture<>(e);
                    }
                }
            }

            // Handle implicit locks for pessimistic transactions.
            if (req.inTx()) {
                if (tx == null) {
                    GridDhtPartitionTopology top = null;

                    if (req.firstClientRequest()) {
                        assert CU.clientNode(nearNode);

                        top = topology();

                        top.readLock();

                        if (!top.topologyVersionFuture().isDone()) {
                            top.readUnlock();

                            return null;
                        }
                    }

                    try {
                        if (top != null && needRemap(req.topologyVersion(), top.readyTopologyVersion())) {
                            if (log.isDebugEnabled()) {
                                log.debug("Client topology version mismatch, need remap lock request [" +
                                    "reqTopVer=" + req.topologyVersion() +
                                    ", locTopVer=" + top.readyTopologyVersion() +
                                    ", req=" + req + ']');
                            }

                            GridNearLockResponse res = sendClientLockRemapResponse(nearNode,
                                req,
                                top.lastTopologyChangeVersion());

                            return new GridFinishedFuture<>(res);
                        }

                        tx = new GridDhtTxLocal(
                            ctx.shared(),
                            req.topologyVersion(),
                            nearNode.id(),
                            req.version(),
                            req.futureId(),
                            req.miniId(),
                            req.threadId(),
                            /*implicitTx*/false,
                            /*implicitSingleTx*/false,
                            ctx.systemTx(),
                            false,
                            ctx.ioPolicy(),
                            PESSIMISTIC,
                            req.isolation(),
                            req.timeout(),
                            req.isInvalidate(),
                            !req.skipStore(),
                            false,
                            req.txSize(),
                            null,
                            req.subjectId(),
                            req.taskNameHash());

                        if (req.syncCommit())
                            tx.syncMode(FULL_SYNC);

                        tx = ctx.tm().onCreated(null, tx);

                        if (tx == null || !tx.init()) {
                            String msg = "Failed to acquire lock (transaction has been completed): " +
                                req.version();

                            U.warn(log, msg);

                            if (tx != null)
                                tx.rollbackDhtLocal();

                            return new GridDhtFinishedFuture<>(new IgniteCheckedException(msg));
                        }

                        tx.topologyVersion(req.topologyVersion());
                    }
                    finally {
                        if (top != null)
                            top.readUnlock();
                    }
                }

                ctx.tm().txContext(tx);

                if (log.isDebugEnabled())
                    log.debug("Performing DHT lock [tx=" + tx + ", entries=" + entries + ']');

                IgniteInternalFuture<GridCacheReturn> txFut = tx.lockAllAsync(
                    cacheCtx,
                    entries,
                    req.messageId(),
                    req.txRead(),
                    req.needReturnValue(),
                    req.createTtl(),
                    req.accessTtl(),
                    req.skipStore(),
                    req.keepBinary(),
                    req.nearCache());

                final GridDhtTxLocal t = tx;

                return new GridDhtEmbeddedFuture(
                    txFut,
                    new C2<GridCacheReturn, Exception, IgniteInternalFuture<GridNearLockResponse>>() {
                        @Override public IgniteInternalFuture<GridNearLockResponse> apply(
                            GridCacheReturn o, Exception e) {
                            if (e != null)
                                e = U.unwrap(e);

                            assert !t.empty();

                            // Create response while holding locks.
                            final GridNearLockResponse resp = createLockReply(nearNode,
                                entries,
                                req,
                                t,
                                t.xidVersion(),
                                e);

                            assert !t.implicit() : t;
                            assert !t.onePhaseCommit() : t;

                            sendLockReply(nearNode, t, req, resp);

                            return new GridFinishedFuture<>(resp);
                        }
                    }
                );
            }
            else {
                assert fut != null;

                // This will send remote messages.
                fut.map();

                final GridCacheVersion mappedVer = fut.version();

                return new GridDhtEmbeddedFuture<>(
                    new C2<Boolean, Exception, GridNearLockResponse>() {
                        @Override public GridNearLockResponse apply(Boolean b, Exception e) {
                            if (e != null)
                                e = U.unwrap(e);
                            else if (!b)
                                e = new GridCacheLockTimeoutException(req.version());

                            GridNearLockResponse res = createLockReply(nearNode,
                                entries,
                                req,
                                null,
                                mappedVer,
                                e);

                            sendLockReply(nearNode, null, req, res);

                            return res;
                        }
                    },
                    fut);
            }
        }
        catch (IgniteCheckedException | RuntimeException e) {
            String err = "Failed to unmarshal at least one of the keys for lock request message: " + req;

            U.error(log, err, e);

            if (tx != null) {
                try {
                    tx.rollbackDhtLocal();
                }
                catch (IgniteCheckedException ex) {
                    U.error(log, "Failed to rollback the transaction: " + tx, ex);
                }
            }

            return new GridDhtFinishedFuture<>(
                new IgniteCheckedException(err, e));
        }
    }

    /**
     * @param nearNode Client node.
     * @param req Request.
     * @param topVer Remap version.
     * @return Response.
     */
    private GridNearLockResponse sendClientLockRemapResponse(ClusterNode nearNode,
        GridNearLockRequest req,
        AffinityTopologyVersion topVer) {
        assert topVer != null;

        GridNearLockResponse res = new GridNearLockResponse(
            ctx.cacheId(),
            req.version(),
            req.futureId(),
            req.miniId(),
            false,
            0,
            null,
            topVer,
            ctx.deploymentEnabled());

        try {
            ctx.io().send(nearNode, res, ctx.ioPolicy());
        }
        catch (ClusterTopologyCheckedException ignored) {
            if (log.isDebugEnabled())
                log.debug("Failed to send client lock remap response, client node failed " +
                    "[node=" + nearNode + ", req=" + req + ']');
        }
        catch (IgniteCheckedException e) {
            U.error(log, "Failed to send client lock remap response [node=" + nearNode + ", req=" + req + ']', e);
        }

        return res;
    }

    /**
     * @param nearNode Near node.
     * @param entries Entries.
     * @param req Lock request.
     * @param tx Transaction.
     * @param mappedVer Mapped version.
     * @param err Error.
     * @return Response.
     */
    private GridNearLockResponse createLockReply(
        ClusterNode nearNode,
        List<GridCacheEntryEx> entries,
        GridNearLockRequest req,
        @Nullable GridDhtTxLocalAdapter tx,
        GridCacheVersion mappedVer,
        Throwable err) {
        assert mappedVer != null;
        assert tx == null || tx.xidVersion().equals(mappedVer);

        try {
            // Send reply back to originating near node.
            GridNearLockResponse res = new GridNearLockResponse(ctx.cacheId(),
                req.version(),
                req.futureId(),
                req.miniId(),
                tx != null && tx.onePhaseCommit(),
                entries.size(),
                err,
                null,
                ctx.deploymentEnabled());

            if (err == null) {
                res.pending(localDhtPendingVersions(entries, mappedVer));

                // We have to add completed versions for cases when nearLocal and remote transactions
                // execute concurrently.
                IgnitePair<Collection<GridCacheVersion>> versPair = ctx.tm().versions(req.version());

                res.completedVersions(versPair.get1(), versPair.get2());

                int i = 0;

                for (ListIterator<GridCacheEntryEx> it = entries.listIterator(); it.hasNext();) {
                    GridCacheEntryEx e = it.next();

                    assert e != null;

                    while (true) {
                        try {
                            // Don't return anything for invalid partitions.
                            if (tx == null || !tx.isRollbackOnly()) {
                                GridCacheVersion dhtVer = req.dhtVersion(i);

                                GridCacheVersion ver = e.version();

                                boolean ret = req.returnValue(i) || dhtVer == null || !dhtVer.equals(ver);

                                CacheObject val = null;

                                if (ret) {
                                    val = e.innerGet(
                                        null,
                                        tx,
                                        /*read-through*/false,
                                        /*update-metrics*/true,
                                        /*event notification*/req.returnValue(i),
                                        CU.subjectId(tx, ctx.shared()),
                                        null,
                                        tx != null ? tx.resolveTaskName() : null,
                                        null,
                                        req.keepBinary(),
                                        null); // TODO IGNITE-7371
                                }

                                assert e.lockedBy(mappedVer) ||
                                    (ctx.mvcc().isRemoved(e.context(), mappedVer) && req.timeout() > 0) :
                                    "Entry does not own lock for tx [locNodeId=" + ctx.localNodeId() +
                                        ", entry=" + e +
                                        ", mappedVer=" + mappedVer + ", ver=" + ver +
                                        ", tx=" + tx + ", req=" + req +
                                        ", err=" + err + ']';

                                boolean filterPassed = false;

                                if (tx != null && tx.onePhaseCommit()) {
                                    IgniteTxEntry writeEntry = tx.entry(ctx.txKey(e.key()));

                                    assert writeEntry != null :
                                        "Missing tx entry for locked cache entry: " + e;

                                    filterPassed = writeEntry.filtersPassed();
                                }

                                if (ret && val == null)
                                    val = e.valueBytes(null);

                                // We include values into response since they are required for local
                                // calls and won't be serialized. We are also including DHT version.
                                res.addValueBytes(
                                    ret ? val : null,
                                    filterPassed,
                                    ver,
                                    mappedVer);
                            }
                            else {
                                // We include values into response since they are required for local
                                // calls and won't be serialized. We are also including DHT version.
                                res.addValueBytes(null, false, e.version(), mappedVer);
                            }

                            break;
                        }
                        catch (GridCacheEntryRemovedException ignore) {
                            if (log.isDebugEnabled())
                                log.debug("Got removed entry when sending reply to DHT lock request " +
                                    "(will retry): " + e);

                            e = entryExx(e.key());

                            it.set(e);
                        }
                    }

                    i++;
                }
            }

            return res;
        }
        catch (IgniteCheckedException e) {
            U.error(log, "Failed to get value for lock reply message for node [node=" +
                U.toShortString(nearNode) + ", req=" + req + ']', e);

            return new GridNearLockResponse(ctx.cacheId(),
                req.version(),
                req.futureId(),
                req.miniId(),
                false,
                entries.size(),
                e,
                null,
                ctx.deploymentEnabled());
        }
    }

    /**
     * Send lock reply back to near node.
     *
     * @param nearNode Near node.
     * @param tx Transaction.
     * @param req Lock request.
     * @param res Lock response.
     */
    private void sendLockReply(
        ClusterNode nearNode,
        @Nullable GridDhtTxLocal tx,
        GridNearLockRequest req,
        GridNearLockResponse res
    ) {
        Throwable err = res.error();

        // Log error before sending reply.
        if (err != null && !(err instanceof GridCacheLockTimeoutException) && !ctx.kernalContext().isStopping())
            U.error(log, "Failed to acquire lock for request: " + req, err);

        try {
            // Don't send reply message to this node or if lock was cancelled.
            if (!nearNode.id().equals(ctx.nodeId()) && !X.hasCause(err, GridDistributedLockCancelledException.class)) {
                ctx.io().send(nearNode, res, ctx.ioPolicy());

                if (txLockMsgLog.isDebugEnabled()) {
                    txLockMsgLog.debug("Sent near lock response [txId=" + req.version() +
                        ", inTx=" + req.inTx() +
                        ", node=" + nearNode.id() + ']');
                }
            }
            else {
                if (txLockMsgLog.isDebugEnabled() && !nearNode.id().equals(ctx.nodeId())) {
                    txLockMsgLog.debug("Skip send near lock response [txId=" + req.version() +
                        ", inTx=" + req.inTx() +
                        ", node=" + nearNode.id() +
                        ", err=" + err + ']');
                }
            }
        }
        catch (IgniteCheckedException e) {
            U.error(txLockMsgLog, "Failed to send near lock response (will rollback transaction) [" +
                "txId=" + req.version() +
                ", inTx=" + req.inTx() +
                ", node=" + nearNode.id() +
                ", res=" + res + ']', e);

            if (tx != null)
                try {
                    tx.rollbackDhtLocalAsync();
                }
                catch (Throwable e1) {
                    e.addSuppressed(e1);
                }

            // Convert to closure exception as this method is only called form closures.
            throw new GridClosureException(e);
        }
    }

    /**
     * Collects versions of pending candidates versions less then base.
     *
     * @param entries Tx entries to process.
     * @param baseVer Base version.
     * @return Collection of pending candidates versions.
     */
    private Collection<GridCacheVersion> localDhtPendingVersions(Iterable<GridCacheEntryEx> entries,
        GridCacheVersion baseVer) {
        Collection<GridCacheVersion> lessPending = new GridLeanSet<>(5);

        for (GridCacheEntryEx entry : entries) {
            // Since entries were collected before locks are added, some of them may become obsolete.
            while (true) {
                try {
                    for (GridCacheMvccCandidate cand : entry.localCandidates()) {
                        if (cand.version().isLess(baseVer))
                            lessPending.add(cand.version());
                    }

                    break; // While.
                }
                catch (GridCacheEntryRemovedException ignored) {
                    if (log.isDebugEnabled())
                        log.debug("Got removed entry is localDhtPendingVersions (will retry): " + entry);

                    entry = entryExx(entry.key());
                }
            }
        }

        return lessPending;
    }

    /**
     * @param nodeId Node ID.
     * @param req Request.
     */
    @SuppressWarnings({"RedundantTypeArguments"})
    private void clearLocks(UUID nodeId, GridDistributedUnlockRequest req) {
        assert nodeId != null;

        List<KeyCacheObject> keys = req.keys();

        if (keys != null) {
            for (KeyCacheObject key : keys) {
                while (true) {
                    GridDistributedCacheEntry entry = peekExx(key);

                    if (entry == null)
                        // Nothing to unlock.
                        break;

                    try {
                        entry.doneRemote(
                            req.version(),
                            req.version(),
                            null,
                            null,
                            null,
                            /*system invalidate*/false);

                        // Note that we don't reorder completed versions here,
                        // as there is no point to reorder relative to the version
                        // we are about to remove.
                        if (entry.removeLock(req.version())) {
                            if (log.isDebugEnabled())
                                log.debug("Removed lock [lockId=" + req.version() + ", key=" + key + ']');
                        }
                        else {
                            if (log.isDebugEnabled())
                                log.debug("Received unlock request for unknown candidate " +
                                    "(added to cancelled locks set): " + req);
                        }

                        ctx.evicts().touch(entry, ctx.affinity().affinityTopologyVersion());

                        break;
                    }
                    catch (GridCacheEntryRemovedException ignored) {
                        if (log.isDebugEnabled())
                            log.debug("Received remove lock request for removed entry (will retry) [entry=" +
                                entry + ", req=" + req + ']');
                    }
                }
            }
        }
    }

    /**
     * @param nodeId Sender ID.
     * @param req Request.
     */
    @SuppressWarnings({"RedundantTypeArguments", "TypeMayBeWeakened"})
    private void processNearUnlockRequest(UUID nodeId, GridNearUnlockRequest req) {
        assert ctx.affinityNode();
        assert nodeId != null;

        removeLocks(nodeId, req.version(), req.keys(), true);
    }

    /**
     * @param nodeId Sender node ID.
     * @param topVer Topology version.
     * @param cached Entry.
     * @param readers Readers for this entry.
     * @param dhtMap DHT map.
     * @param nearMap Near map.
     * @throws IgniteCheckedException If failed.
     */
    private void map(UUID nodeId,
        AffinityTopologyVersion topVer,
        GridCacheEntryEx cached,
        Collection<UUID> readers,
        Map<ClusterNode, List<KeyCacheObject>> dhtMap,
        Map<ClusterNode, List<KeyCacheObject>> nearMap)
        throws IgniteCheckedException {
        List<ClusterNode> dhtNodes = ctx.dht().topology().nodes(cached.partition(), topVer);

        ClusterNode primary = dhtNodes.get(0);

        assert primary != null;

        if (!primary.id().equals(ctx.nodeId())) {
            if (log.isDebugEnabled())
                log.debug("Primary node mismatch for unlock [entry=" + cached + ", expected=" + ctx.nodeId() +
                    ", actual=" + U.toShortString(primary) + ']');

            return;
        }

        if (log.isDebugEnabled())
            log.debug("Mapping entry to DHT nodes [nodes=" + U.toShortString(dhtNodes) + ", entry=" + cached + ']');

        Collection<ClusterNode> nearNodes = null;

        if (!F.isEmpty(readers)) {
            nearNodes = ctx.discovery().nodes(readers, F0.not(F.idForNodeId(nodeId)));

            if (log.isDebugEnabled())
                log.debug("Mapping entry to near nodes [nodes=" + U.toShortString(nearNodes) + ", entry=" + cached +
                    ']');
        }
        else {
            if (log.isDebugEnabled())
                log.debug("Entry has no near readers: " + cached);
        }

        map(cached, F.view(dhtNodes, F.remoteNodes(ctx.nodeId())), dhtMap); // Exclude local node.
        map(cached, nearNodes, nearMap);
    }

    /**
     * @param entry Entry.
     * @param nodes Nodes.
     * @param map Map.
     */
    @SuppressWarnings( {"MismatchedQueryAndUpdateOfCollection"})
    private void map(GridCacheEntryEx entry,
        @Nullable Iterable<? extends ClusterNode> nodes,
        Map<ClusterNode, List<KeyCacheObject>> map) {
        if (nodes != null) {
            for (ClusterNode n : nodes) {
                List<KeyCacheObject> keys = map.get(n);

                if (keys == null)
                    map.put(n, keys = new LinkedList<>());

                keys.add(entry.key());
            }
        }
    }

    /**
     * @param nodeId Node ID.
     * @param ver Version.
     * @param keys Keys.
     * @param unmap Flag for un-mapping version.
     */
    public void removeLocks(UUID nodeId, GridCacheVersion ver, Iterable<KeyCacheObject> keys, boolean unmap) {
        assert nodeId != null;
        assert ver != null;

        if (F.isEmpty(keys))
            return;

        // Remove mapped versions.
        GridCacheVersion dhtVer = unmap ? ctx.mvcc().unmapVersion(ver) : ver;

        Map<ClusterNode, List<KeyCacheObject>> dhtMap = new HashMap<>();
        Map<ClusterNode, List<KeyCacheObject>> nearMap = new HashMap<>();

        GridCacheVersion obsoleteVer = null;

        for (KeyCacheObject key : keys) {
            while (true) {
                boolean created = false;

                GridDhtCacheEntry entry = peekExx(key);

                if (entry == null) {
                    entry = entryExx(key);

                    created = true;
                }

                try {
                    GridCacheMvccCandidate cand = null;

                    if (dhtVer == null) {
                        cand = entry.localCandidateByNearVersion(ver, true);

                        if (cand != null)
                            dhtVer = cand.version();
                        else {
                            if (log.isDebugEnabled())
                                log.debug("Failed to locate lock candidate based on dht or near versions [nodeId=" +
                                    nodeId + ", ver=" + ver + ", unmap=" + unmap + ", keys=" + keys + ']');

                            entry.removeLock(ver);

                            if (created) {
                                if (obsoleteVer == null)
                                    obsoleteVer = ctx.versions().next();

                                if (entry.markObsolete(obsoleteVer))
                                    removeEntry(entry);
                            }

                            break;
                        }
                    }

                    if (cand == null)
                        cand = entry.candidate(dhtVer);

                    AffinityTopologyVersion topVer = cand == null
                        ? AffinityTopologyVersion.NONE
                        : cand.topologyVersion();

                    // Note that we obtain readers before lock is removed.
                    // Even in case if entry would be removed just after lock is removed,
                    // we must send release messages to backups and readers.
                    Collection<UUID> readers = entry.readers();

                    // Note that we don't reorder completed versions here,
                    // as there is no point to reorder relative to the version
                    // we are about to remove.
                    if (entry.removeLock(dhtVer)) {
                        // Map to backups and near readers.
                        map(nodeId, topVer, entry, readers, dhtMap, nearMap);

                        if (log.isDebugEnabled())
                            log.debug("Removed lock [lockId=" + ver + ", key=" + key + ']');
                    }
                    else if (log.isDebugEnabled())
                        log.debug("Received unlock request for unknown candidate " +
                            "(added to cancelled locks set) [ver=" + ver + ", entry=" + entry + ']');

                    if (created && entry.markObsolete(dhtVer))
                        removeEntry(entry);

                    ctx.evicts().touch(entry, topVer);

                    break;
                }
                catch (GridCacheEntryRemovedException ignored) {
                    if (log.isDebugEnabled())
                        log.debug("Received remove lock request for removed entry (will retry): " + entry);
                }
                catch (IgniteCheckedException e) {
                    U.error(log, "Failed to remove locks for keys: " + keys, e);
                }
            }
        }

        IgnitePair<Collection<GridCacheVersion>> versPair = ctx.tm().versions(ver);

        Collection<GridCacheVersion> committed = versPair.get1();
        Collection<GridCacheVersion> rolledback = versPair.get2();

        // Backups.
        for (Map.Entry<ClusterNode, List<KeyCacheObject>> entry : dhtMap.entrySet()) {
            ClusterNode n = entry.getKey();

            List<KeyCacheObject> keyBytes = entry.getValue();

            GridDhtUnlockRequest req = new GridDhtUnlockRequest(ctx.cacheId(), keyBytes.size(),
                ctx.deploymentEnabled());

            req.version(dhtVer);

            try {
                for (KeyCacheObject key : keyBytes)
                    req.addKey(key, ctx);

                keyBytes = nearMap.get(n);

                if (keyBytes != null)
                    for (KeyCacheObject key : keyBytes)
                        req.addNearKey(key);

                req.completedVersions(committed, rolledback);

                ctx.io().send(n, req, ctx.ioPolicy());
            }
            catch (ClusterTopologyCheckedException ignore) {
                if (log.isDebugEnabled())
                    log.debug("Node left while sending unlock request: " + n);
            }
            catch (IgniteCheckedException e) {
                U.error(log, "Failed to send unlock request to node (will make best effort to complete): " + n, e);
            }
        }

        // Readers.
        for (Map.Entry<ClusterNode, List<KeyCacheObject>> entry : nearMap.entrySet()) {
            ClusterNode n = entry.getKey();

            if (!dhtMap.containsKey(n)) {
                List<KeyCacheObject> keyBytes = entry.getValue();

                GridDhtUnlockRequest req = new GridDhtUnlockRequest(ctx.cacheId(), keyBytes.size(),
                    ctx.deploymentEnabled());

                req.version(dhtVer);

                try {
                    for (KeyCacheObject key : keyBytes)
                        req.addNearKey(key);

                    req.completedVersions(committed, rolledback);

                    ctx.io().send(n, req, ctx.ioPolicy());
                }
                catch (ClusterTopologyCheckedException ignore) {
                    if (log.isDebugEnabled())
                        log.debug("Node left while sending unlock request: " + n);
                }
                catch (IgniteCheckedException e) {
                    U.error(log, "Failed to send unlock request to node (will make best effort to complete): " + n, e);
                }
            }
        }
    }

    /**
     * @param key Key
     * @param ver Version.
     * @throws IgniteCheckedException If invalidate failed.
     */
    private void invalidateNearEntry(KeyCacheObject key, GridCacheVersion ver) throws IgniteCheckedException {
        GridCacheEntryEx nearEntry = near().peekEx(key);

        if (nearEntry != null)
            nearEntry.invalidate(ver);
    }

    /**
     * @param key Key
     */
    private void obsoleteNearEntry(KeyCacheObject key) {
        GridCacheEntryEx nearEntry = near().peekEx(key);

        if (nearEntry != null)
            nearEntry.markObsolete(ctx.versions().next());
    }

    /**
     * @param nodeId Node ID.
     * @param req Request.
     */
    private void processNearTxEnlistRequest(UUID nodeId, final GridNearTxQueryResultsEnlistRequest req) {
        assert nodeId != null;
        assert req != null;

        ClusterNode nearNode = ctx.discovery().node(nodeId);

        GridDhtTxLocal tx;

        try {
             tx = initTxTopologyVersion(nodeId,
                 nearNode,
                 req.version(),
                 req.futureId(),
                 req.miniId(),
                 req.firstClientRequest(),
                 req.topologyVersion(),
                 req.threadId(),
                 req.timeout(),
                 req.subjectId(),
                 req.taskNameHash());
        }
        catch (IgniteCheckedException ex) {
            GridNearTxQueryResultsEnlistResponse res = new GridNearTxQueryResultsEnlistResponse(req.cacheId(),
                req.futureId(),
                req.miniId(),
                req.version(),
                0,
                ex);

            try {
                ctx.io().send(nearNode, res, ctx.ioPolicy());
            }
            catch (IgniteCheckedException e) {
                U.error(log, "Failed to send near enlist response [" +
                    "txId=" + req.version() +
                    ", node=" + nodeId +
                    ", res=" + res + ']', e);
            }

            return;
        }

        GridDhtTxQueryResultsEnlistFuture fut = new GridDhtTxQueryResultsEnlistFuture(
            nodeId,
            req.version(),
            req.topologyVersion(),
            req.mvccSnapshot(),
            req.threadId(),
            req.futureId(),
            req.miniId(),
            tx,
            req.timeout(),
            ctx,
            req.rows(),
            req.operation());

        fut.listen(new NearTxQueryEnlistResultHandler<>(tx, nearNode, req.version()));

        fut.init();
    }

    /**
     *
     * @param nodeId
     * @param nearNode
     * @param nearLockVer
     * @param nearFutId
     * @param nearMiniId
     * @param firstClientReq
     * @param topVer
     * @param nearThreadId
     * @param timeout
     * @param txSubjectId
     * @param txTaskNameHash
     * @return
     * @throws IgniteCheckedException
     */
    private GridDhtTxLocal initTxTopologyVersion(UUID nodeId,
        ClusterNode nearNode,
        GridCacheVersion nearLockVer,
        IgniteUuid nearFutId,
        int nearMiniId,
        boolean firstClientReq,
        AffinityTopologyVersion topVer,
        long nearThreadId,
        long timeout,
        UUID txSubjectId,
        int txTaskNameHash)
        throws IgniteCheckedException {

        assert ctx.affinityNode();

        if (txLockMsgLog.isDebugEnabled()) {
            txLockMsgLog.debug("Received near enlist request [txId=" + nearLockVer +
                ", node=" + nodeId + ']');
        }

        if (nearNode == null) {
            U.warn(txLockMsgLog, "Received near enlist request from unknown node (will ignore) [txId=" + nearLockVer +
                ", node=" + nodeId + ']');

            return null;
        }

        GridDhtTxLocal tx = null;

        GridCacheVersion dhtVer = ctx.tm().mappedVersion(nearLockVer);

        if (dhtVer != null)
            tx = ctx.tm().tx(dhtVer);

        GridDhtPartitionTopology top = null;

        if (firstClientReq) {
            assert CU.clientNode(nearNode);

            top = topology();

            top.readLock();

            GridDhtTopologyFuture topFut = top.topologyVersionFuture();

            if (!topFut.isDone() || !topFut.topologyVersion().equals(topVer)) {
                // TODO IGNITE-7164 Wait for topology change, remap client TX in case affinity was changed.
                top.readUnlock();

                throw new ClusterTopologyException("Topology was changed. Please retry on stable topology.");
            }
        }

        if (tx == null) {
            try {
                tx = new GridDhtTxLocal(
                    ctx.shared(),
                    topVer,
                    nearNode.id(),
                    nearLockVer,
                    nearFutId,
                    nearMiniId,
                    nearThreadId,
                    false,
                    false,
                    ctx.systemTx(),
                    false,
                    ctx.ioPolicy(),
                    PESSIMISTIC,
                    REPEATABLE_READ,
                    timeout,
                    false,
                    false,
                    false,
                    -1,
                    null,
                    txSubjectId,
                    txTaskNameHash);

                // if (req.syncCommit())
                tx.syncMode(FULL_SYNC);

                tx = ctx.tm().onCreated(null, tx);

                if (tx == null || !tx.init()) {
                    String msg = "Failed to acquire lock (transaction has been completed): " +
                        nearLockVer;

                    U.warn(log, msg);

                    try {
                        tx.rollbackDhtLocal();
                    }
                    catch (IgniteCheckedException ex) {
                        U.error(log, "Failed to rollback the transaction: " + tx, ex);
                    }

                    return null;
                }

                tx.topologyVersion(topVer);
            }
            finally {
                if (top != null)
                    top.readUnlock();
            }
        }

        ctx.tm().txContext(tx);

        return tx;
    }

    /**
     * @param nodeId Node ID.
     * @param res Response.
     */
    private void processNearTxEnlistResponse(UUID nodeId, final GridNearTxQueryResultsEnlistResponse res) {
        GridNearTxQueryResultsEnlistFuture fut = (GridNearTxQueryResultsEnlistFuture)
            ctx.mvcc().versionedFuture(res.version(), res.futureId());

        if (fut != null)
            fut.onResult(nodeId, res);
    }

    /**
     *
     * @param <Rsp>
     */
    private class NearTxQueryEnlistResultHandler<Rsp extends GridCacheIdMessage>
        implements CI1<IgniteInternalFuture<Rsp>> {
        /** */
        private GridDhtTxLocal tx;

        /** */
        private ClusterNode nearNode;

        /** */
        private GridCacheVersion version;

        /** */
        private NearTxQueryEnlistResultHandler(GridDhtTxLocal tx, ClusterNode nearNode, GridCacheVersion version) {
            this.tx = tx;
            this.nearNode = nearNode;
            this.version = version;
        }

        /** */
        @Override public void apply(IgniteInternalFuture<Rsp> future) {
            Rsp res = future.result();

            if (res == null) {
                assert future.error() != null : future;
                assert future instanceof GridDhtTxQueryEnlistAbstractFuture;

                res = ((GridDhtTxQueryEnlistAbstractFuture<Rsp>)future).createResponse(future.error());
            }

            if (res.error() == null && tx.empty()) {
                final Rsp res0 = res;

                tx.rollbackDhtLocalAsync().listen(new CI1<IgniteInternalFuture<IgniteInternalTx>>() {
                    @Override public void apply(IgniteInternalFuture<IgniteInternalTx> fut0) {
                        try {
                            ctx.io().send(nearNode, res0, ctx.ioPolicy());
                        }
                        catch (IgniteCheckedException e) {
                            U.error(log, "Failed to send near enlist response [" +
                                "txId=" + version +
                                ", node=" + nearNode.id() +
                                ", res=" + res0 + ']', e);

                            throw new GridClosureException(e);
                        }
                    }
                });

                return;
            }

            try {
                ctx.io().send(nearNode, res, ctx.ioPolicy());
            }
            catch (IgniteCheckedException e) {
                U.error(log, "Failed to send near enlist response (will rollback transaction) [" +
                    "txId=" + version +
                    ", node=" + nearNode.id() +
                    ", res=" + res + ']', e);

                try {
                    if (tx != null)
                        tx.rollbackDhtLocalAsync();
                }
                catch (Throwable e1) {
                    e.addSuppressed(e1);
                }

                throw new GridClosureException(e);
            }
        }
    }
}<|MERGE_RESOLUTION|>--- conflicted
+++ resolved
@@ -692,57 +692,7 @@
                 ex);
 
             try {
-<<<<<<< HEAD
                 ctx.io().send(nearNode, res, ctx.ioPolicy());
-=======
-                tx = new GridDhtTxLocal(
-                    ctx.shared(),
-                    req.topologyVersion(),
-                    nearNode.id(),
-                    req.version(),
-                    req.futureId(),
-                    req.miniId(),
-                    req.threadId(),
-                    false,
-                    false,
-                    ctx.systemTx(),
-                    false,
-                    ctx.ioPolicy(),
-                    PESSIMISTIC,
-                    REPEATABLE_READ,
-                    req.timeout(),
-                    false,
-                    false,
-                    false,
-                    -1,
-                    null,
-                    req.subjectId(),
-                    req.taskNameHash());
-
-                // if (req.syncCommit())
-                tx.syncMode(FULL_SYNC);
-
-                tx = ctx.tm().onCreated(null, tx);
-
-                if (tx == null || !tx.init()) {
-                    String msg = "Failed to acquire lock (transaction has been completed): " +
-                        req.version();
-
-                    U.warn(log, msg);
-
-                    try {
-                        if (tx != null)
-                            tx.rollbackDhtLocal();
-                    }
-                    catch (IgniteCheckedException ex) {
-                        U.error(log, "Failed to rollback the transaction: " + tx, ex);
-                    }
-
-                    return;
-                }
-
-                tx.topologyVersion(req.topologyVersion());
->>>>>>> 4f6dc64d
             }
             catch (IgniteCheckedException e) {
                 U.error(log, "Failed to send near enlist response [" +
@@ -773,62 +723,7 @@
             req.timeout(),
             ctx);
 
-<<<<<<< HEAD
         fut.listen(new NearTxQueryEnlistResultHandler<>(tx, nearNode, req.version()));
-=======
-        fut.listen(new CI1<IgniteInternalFuture<GridNearTxQueryEnlistResponse>>() {
-            @Override public void apply(IgniteInternalFuture<GridNearTxQueryEnlistResponse> future) {
-                GridNearTxQueryEnlistResponse res = future.result();
-
-                if (res == null) {
-                    assert future.error() != null : future;
-
-                    res = new GridNearTxQueryEnlistResponse(req.cacheId(), req.futureId(), req.miniId(), req.version(), 0, future.error());
-                }
-
-                if (res.removeMapping()) {
-                    final GridNearTxQueryEnlistResponse res0 = res;
-
-                    tx0.rollbackDhtLocalAsync().listen(new CI1<IgniteInternalFuture<IgniteInternalTx>>() {
-                        @Override public void apply(IgniteInternalFuture<IgniteInternalTx> fut0) {
-                            try {
-                                ctx.io().send(nearNode, res0, ctx.ioPolicy());
-                            }
-                            catch (IgniteCheckedException e) {
-                                U.error(log, "Failed to send near enlist response [" +
-                                    "txId=" + req.version() +
-                                    ", node=" + nearNode.id() +
-                                    ", res=" + res0 + ']', e);
-
-                                throw new GridClosureException(e);
-                            }
-                        }
-                    });
-
-                    return;
-                }
-
-                try {
-                    ctx.io().send(nearNode, res, ctx.ioPolicy());
-                }
-                catch (IgniteCheckedException e) {
-                    U.error(log, "Failed to send near enlist response (will rollback transaction) [" +
-                        "txId=" + req.version() +
-                        ", node=" + nearNode.id() +
-                        ", res=" + res + ']', e);
-
-                    try {
-                        tx0.rollbackDhtLocalAsync();
-                    }
-                    catch (Throwable e1) {
-                        e.addSuppressed(e1);
-                    }
-
-                    throw new GridClosureException(e);
-                }
-            }
-        });
->>>>>>> 4f6dc64d
 
         fut.init();
     }
@@ -2193,7 +2088,8 @@
                     U.warn(log, msg);
 
                     try {
-                        tx.rollbackDhtLocal();
+                        if (tx != null)
+                            tx.rollbackDhtLocal();
                     }
                     catch (IgniteCheckedException ex) {
                         U.error(log, "Failed to rollback the transaction: " + tx, ex);
@@ -2260,7 +2156,7 @@
                 res = ((GridDhtTxQueryEnlistAbstractFuture<Rsp>)future).createResponse(future.error());
             }
 
-            if (res.error() == null && tx.empty()) {
+            if (/*res.removeMapping() || (*/res.error() == null && tx.empty()) {
                 final Rsp res0 = res;
 
                 tx.rollbackDhtLocalAsync().listen(new CI1<IgniteInternalFuture<IgniteInternalTx>>() {
@@ -2292,8 +2188,7 @@
                     ", res=" + res + ']', e);
 
                 try {
-                    if (tx != null)
-                        tx.rollbackDhtLocalAsync();
+                    tx.rollbackDhtLocalAsync();
                 }
                 catch (Throwable e1) {
                     e.addSuppressed(e1);
