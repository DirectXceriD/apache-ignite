--- conflicted
+++ resolved
@@ -26,19 +26,15 @@
 import java.util.List;
 import java.util.Map;
 import java.util.UUID;
-<<<<<<< HEAD
 import org.apache.ignite.internal.util.typedef.internal.S;
 import org.apache.ignite.internal.util.typedef.internal.U;
 import org.apache.ignite.internal.visor.VisorDataTransferObject;
-=======
-import org.apache.ignite.internal.LessNamingBean;
-import org.apache.ignite.internal.util.typedef.internal.S;
->>>>>>> f2482927
 import org.apache.ignite.internal.visor.cache.VisorCache;
 import org.apache.ignite.internal.visor.event.VisorGridEvent;
 import org.apache.ignite.internal.visor.igfs.VisorIgfs;
 import org.apache.ignite.internal.visor.igfs.VisorIgfsEndpoint;
 import org.apache.ignite.internal.visor.util.VisorExceptionWrapper;
+import org.apache.ignite.internal.LessNamingBean;
 
 /**
  * Data collector task result.
@@ -218,7 +214,6 @@
         return errCnts;
     }
 
-<<<<<<< HEAD
     /** {@inheritDoc} */
     @Override protected void writeExternalData(ObjectOutput out) throws IOException {
         out.writeBoolean(active);
@@ -251,7 +246,8 @@
         igfss = U.readMap(in);
         igfsEndpoints = U.readMap(in);
         igfssEx = U.readMap(in);
-=======
+    }
+
     /**
      * @return Topology version of latest completed partition exchange from nodes.
      */
@@ -264,7 +260,6 @@
      */
     public Map<UUID, Boolean> pendingExchanges() {
         return pendingExchanges;
->>>>>>> f2482927
     }
 
     /** {@inheritDoc} */
