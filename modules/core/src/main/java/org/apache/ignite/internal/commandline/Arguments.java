/*
 * Licensed to the Apache Software Foundation (ASF) under one or more
 * contributor license agreements. See the NOTICE file distributed with
 * this work for additional information regarding copyright ownership.
 * The ASF licenses this file to You under the Apache License, Version 2.0
 * (the "License"); you may not use this file except in compliance with
 * the License. You may obtain a copy of the License at
 *
 * http://www.apache.org/licenses/LICENSE-2.0
 *
 * Unless required by applicable law or agreed to in writing, software
 * distributed under the License is distributed on an "AS IS" BASIS,
 * WITHOUT WARRANTIES OR CONDITIONS OF ANY KIND, either express or implied.
 * See the License for the specific language governing permissions and
 * limitations under the License.
 */

package org.apache.ignite.internal.commandline;

<<<<<<< HEAD
import org.apache.ignite.internal.commandline.cache.CacheArguments;
=======
import org.apache.ignite.internal.client.GridClientConfiguration;
import org.apache.ignite.internal.visor.tx.VisorTxTaskArg;
>>>>>>> 8a0ed0e3

/**
 * Bean with all parsed and validated arguments.
 */
public class Arguments {
    /** Command. */
    private Command cmd;

    /** Host. */
    private String host;

    /** Port. */
    private String port;

    /** User. */
    private String user;

    /** Password. */
    private String pwd;

    /** Force option is used for auto confirmation. */
    private boolean force;

    /**
     * Action for baseline command.
     */
    private String baselineAct;

    /**
     * Arguments for baseline command.
     */
    private String baselineArgs;

    /** Ping timeout for grid client. See {@link GridClientConfiguration#pingTimeout}.*/
    private long pingTimeout;

    /** Ping interval for grid client. See {@link GridClientConfiguration#pingInterval}.*/
    private long pingInterval;

    /** Transaction arguments. */
    private final VisorTxTaskArg txArg;

    /**
     * Arguments for --cache subcommand.
     */
    private CacheArguments cacheArgs;

    /**
     * @param cmd Command.
     * @param host Host.
     * @param port Port.
     * @param user User.
     * @param pwd Password.
     * @param baselineAct Baseline action.
     * @param baselineArgs Baseline args.
     * @param txArg TX arg.
     * @param force Force flag.
<<<<<<< HEAD
     * @param cacheArgs --cache subcommand arguments.
     */
    public Arguments(Command cmd, String host, String port, String user, String pwd,
        String baselineAct, String baselineArgs, boolean force, CacheArguments cacheArgs) {
=======
     * @param pingTimeout Ping timeout. See {@link GridClientConfiguration#pingTimeout}.
     * @param pingInterval Ping interval. See {@link GridClientConfiguration#pingInterval}.
     */
    public Arguments(Command cmd, String host, String port, String user, String pwd,
                     String baselineAct, String baselineArgs, long pingTimeout,
                     long pingInterval, VisorTxTaskArg txArg, boolean force) {
>>>>>>> 8a0ed0e3
        this.cmd = cmd;
        this.host = host;
        this.port = port;
        this.user = user;
        this.pwd = pwd;
        this.baselineAct = baselineAct;
        this.baselineArgs = baselineArgs;
        this.pingTimeout = pingTimeout;
        this.pingInterval = pingInterval;
        this.force = force;
<<<<<<< HEAD
        this.cacheArgs = cacheArgs;
=======
        this.txArg = txArg;
>>>>>>> 8a0ed0e3
    }

    /**
     * @return command
     */
    public Command command() {
        return cmd;
    }

    /**
     * @return host name
     */
    public String host() {
        return host;
    }

    /**
     * @return port number
     */
    public String port() {
        return port;
    }

    /**
     * @return user name
     */
    public String user() {
        return user;
    }

    /**
     * @return password
     */
    public String password() {
        return pwd;
    }

    /**
     * @return baseline action
     */
    public String baselineAction() {
        return baselineAct;
    }

    /**
     * @return baseline arguments
     */
    public String baselineArguments() {
        return baselineArgs;
    }

    /**
     * See {@link GridClientConfiguration#pingTimeout}.
     *
     * @return Ping timeout.
     */
    public long pingTimeout() {
        return pingTimeout;
    }

    /**
     * See {@link GridClientConfiguration#pingInterval}.
     *
     * @return Ping interval.
     */
    public long pingInterval() {
        return pingInterval;
    }

    /**
     * @return Transaction arguments.
     */
    public VisorTxTaskArg transactionArguments() {
        return txArg;
    }

    /**
     * @return Force option.
     */
    public boolean force() {
        return force;
    }

    /**
     * @return Arguments for --cache subcommand.
     */
    public CacheArguments cacheArgs() {
        return cacheArgs;
    }
}<|MERGE_RESOLUTION|>--- conflicted
+++ resolved
@@ -17,12 +17,9 @@
 
 package org.apache.ignite.internal.commandline;
 
-<<<<<<< HEAD
-import org.apache.ignite.internal.commandline.cache.CacheArguments;
-=======
 import org.apache.ignite.internal.client.GridClientConfiguration;
 import org.apache.ignite.internal.visor.tx.VisorTxTaskArg;
->>>>>>> 8a0ed0e3
+import org.apache.ignite.internal.commandline.cache.CacheArguments;
 
 /**
  * Bean with all parsed and validated arguments.
@@ -80,19 +77,15 @@
      * @param baselineArgs Baseline args.
      * @param txArg TX arg.
      * @param force Force flag.
-<<<<<<< HEAD
+     * @param pingTimeout Ping timeout. See {@link GridClientConfiguration#pingTimeout}.
+     * @param pingInterval Ping interval. See {@link GridClientConfiguration#pingInterval}.
      * @param cacheArgs --cache subcommand arguments.
      */
     public Arguments(Command cmd, String host, String port, String user, String pwd,
-        String baselineAct, String baselineArgs, boolean force, CacheArguments cacheArgs) {
-=======
-     * @param pingTimeout Ping timeout. See {@link GridClientConfiguration#pingTimeout}.
-     * @param pingInterval Ping interval. See {@link GridClientConfiguration#pingInterval}.
-     */
-    public Arguments(Command cmd, String host, String port, String user, String pwd,
-                     String baselineAct, String baselineArgs, long pingTimeout,
-                     long pingInterval, VisorTxTaskArg txArg, boolean force) {
->>>>>>> 8a0ed0e3
+        String baselineAct, String baselineArgs,
+       long pingTimeout,
+                     long pingInterval, VisorTxTaskArg txArg, boolean force
+    , CacheArguments cacheArgs) {
         this.cmd = cmd;
         this.host = host;
         this.port = port;
@@ -103,11 +96,8 @@
         this.pingTimeout = pingTimeout;
         this.pingInterval = pingInterval;
         this.force = force;
-<<<<<<< HEAD
+        this.txArg = txArg;
         this.cacheArgs = cacheArgs;
-=======
-        this.txArg = txArg;
->>>>>>> 8a0ed0e3
     }
 
     /**
