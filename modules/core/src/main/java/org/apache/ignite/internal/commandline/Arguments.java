/*
 * Licensed to the Apache Software Foundation (ASF) under one or more
 * contributor license agreements. See the NOTICE file distributed with
 * this work for additional information regarding copyright ownership.
 * The ASF licenses this file to You under the Apache License, Version 2.0
 * (the "License"); you may not use this file except in compliance with
 * the License. You may obtain a copy of the License at
 *
 * http://www.apache.org/licenses/LICENSE-2.0
 *
 * Unless required by applicable law or agreed to in writing, software
 * distributed under the License is distributed on an "AS IS" BASIS,
 * WITHOUT WARRANTIES OR CONDITIONS OF ANY KIND, either express or implied.
 * See the License for the specific language governing permissions and
 * limitations under the License.
 */

package org.apache.ignite.internal.commandline;

/**
 * Bean with all parsed and validated arguments.
 */
public class Arguments {
    /** Command. */
    private Command cmd;

    /** Host. */
    private String host;

    /** Port. */
    private String port;

    /** User. */
    private String user;

    /** Password. */
    private String pwd;

    /** Force option is used for auto confirmation. */
    private boolean force;

    /**
     * Action for baseline command.
     */
    private String baselineAct;

    /**
     * Arguments for baseline command.
     */
    private String baselineArgs;

    /**
     * Action for WAL command.
     */
    private String walAct;

    /**
     * Arguments for WAL command.
     */
    private String walArgs;

    /**
     * @param cmd Command.
     * @param host Host.
     * @param port Port.
     * @param user User.
     * @param pwd Password.
     * @param baselineAct Baseline action.
     * @param baselineArgs Baseline args.
<<<<<<< HEAD
     * @param walAct WAL action.
     * @param walArgs WAL args.
     */
    public Arguments(String cmd, String host, String port, String user, String pwd, String baselineAct,
        String baselineArgs, String walAct, String walArgs) {
=======
     * @param force Force flag.
     */
    public Arguments(Command cmd, String host, String port, String user, String pwd,
        String baselineAct, String baselineArgs,
        boolean force
    ) {
>>>>>>> a50f5f71
        this.cmd = cmd;
        this.host = host;
        this.port = port;
        this.user = user;
        this.pwd = pwd;
        this.baselineAct = baselineAct;
        this.baselineArgs = baselineArgs;
<<<<<<< HEAD
        this.walAct = walAct;
        this.walArgs = walArgs;
=======
        this.force = force;
>>>>>>> a50f5f71
    }

    /**
     * @return command
     */
    public Command command() {
        return cmd;
    }

    /**
     * @return host name
     */
    public String host() {
        return host;
    }

    /**
     * @return port number
     */
    public String port() {
        return port;
    }

    /**
     * @return user name
     */
    public String user() {
        return user;
    }

    /**
     * @return password
     */
    public String password() {
        return pwd;
    }

    /**
     * @return baseline action
     */
    public String baselineAction() {
        return baselineAct;
    }

    /**
     * @return baseline arguments
     */
    public String baselineArguments() {
        return baselineArgs;
    }

    /**
<<<<<<< HEAD
     * @return WAL action
     */
    public String walAction() {
        return walAct;
    }

    /**
     * @return WAL arguments
     */
    public String walArguments() {
        return walArgs;
=======
     * @return Force option.
     */
    public boolean force() {
        return force;
>>>>>>> a50f5f71
    }
}<|MERGE_RESOLUTION|>--- conflicted
+++ resolved
@@ -67,20 +67,12 @@
      * @param pwd Password.
      * @param baselineAct Baseline action.
      * @param baselineArgs Baseline args.
-<<<<<<< HEAD
      * @param walAct WAL action.
      * @param walArgs WAL args.
-     */
-    public Arguments(String cmd, String host, String port, String user, String pwd, String baselineAct,
-        String baselineArgs, String walAct, String walArgs) {
-=======
      * @param force Force flag.
      */
     public Arguments(Command cmd, String host, String port, String user, String pwd,
-        String baselineAct, String baselineArgs,
-        boolean force
-    ) {
->>>>>>> a50f5f71
+        String baselineAct, String baselineArgs, String walAct, String walArgs, boolean force) {
         this.cmd = cmd;
         this.host = host;
         this.port = port;
@@ -88,12 +80,9 @@
         this.pwd = pwd;
         this.baselineAct = baselineAct;
         this.baselineArgs = baselineArgs;
-<<<<<<< HEAD
         this.walAct = walAct;
         this.walArgs = walArgs;
-=======
         this.force = force;
->>>>>>> a50f5f71
     }
 
     /**
@@ -146,7 +135,6 @@
     }
 
     /**
-<<<<<<< HEAD
      * @return WAL action
      */
     public String walAction() {
@@ -158,11 +146,12 @@
      */
     public String walArguments() {
         return walArgs;
-=======
+    }
+
+    /**
      * @return Force option.
      */
     public boolean force() {
         return force;
->>>>>>> a50f5f71
     }
 }