/*
 * Licensed to the Apache Software Foundation (ASF) under one or more
 * contributor license agreements.  See the NOTICE file distributed with
 * this work for additional information regarding copyright ownership.
 * The ASF licenses this file to You under the Apache License, Version 2.0
 * (the "License"); you may not use this file except in compliance with
 * the License.  You may obtain a copy of the License at
 *
 *      http://www.apache.org/licenses/LICENSE-2.0
 *
 * Unless required by applicable law or agreed to in writing, software
 * distributed under the License is distributed on an "AS IS" BASIS,
 * WITHOUT WARRANTIES OR CONDITIONS OF ANY KIND, either express or implied.
 * See the License for the specific language governing permissions and
 * limitations under the License.
 */

package org.apache.ignite.internal.processors.cache;

import java.nio.ByteBuffer;
import java.util.ArrayList;
import java.util.Collection;
import javax.cache.Cache;
import org.apache.ignite.IgniteCheckedException;
import org.apache.ignite.IgniteException;
import org.apache.ignite.cluster.ClusterNode;
import org.apache.ignite.internal.pagemem.FullPageId;
import org.apache.ignite.internal.pagemem.Page;
import org.apache.ignite.internal.pagemem.PageIdUtils;
import org.apache.ignite.internal.pagemem.PageMemory;
import org.apache.ignite.internal.processors.affinity.AffinityTopologyVersion;
import org.apache.ignite.internal.processors.cache.database.CacheDataRow;
import org.apache.ignite.internal.processors.cache.database.IgniteCacheDatabaseSharedManager;
import org.apache.ignite.internal.processors.cache.database.RowStore;
import org.apache.ignite.internal.processors.cache.database.freelist.FreeList;
import org.apache.ignite.internal.processors.cache.database.tree.BPlusTree;
import org.apache.ignite.internal.processors.cache.database.tree.io.BPlusIO;
import org.apache.ignite.internal.processors.cache.database.tree.io.BPlusInnerIO;
import org.apache.ignite.internal.processors.cache.database.tree.io.BPlusLeafIO;
import org.apache.ignite.internal.processors.cache.database.tree.io.DataPageIO;
import org.apache.ignite.internal.processors.cache.database.tree.io.IOVersions;
import org.apache.ignite.internal.processors.cache.database.tree.reuse.ReuseList;
import org.apache.ignite.internal.processors.cache.distributed.dht.GridDhtInvalidPartitionException;
import org.apache.ignite.internal.processors.cache.query.GridCacheQueryManager;
import org.apache.ignite.internal.processors.cache.version.GridCacheVersion;
import org.apache.ignite.internal.util.GridCloseableIteratorAdapter;
import org.apache.ignite.internal.util.lang.GridCloseableIterator;
import org.apache.ignite.internal.util.lang.GridCursor;
import org.apache.ignite.internal.util.lang.GridIterator;
import org.apache.ignite.internal.util.typedef.F;
import org.apache.ignite.internal.util.typedef.internal.S;
import org.apache.ignite.internal.util.typedef.internal.U;
import org.apache.ignite.lang.IgniteBiTuple;
import org.jetbrains.annotations.Nullable;

import static org.apache.ignite.internal.pagemem.PageIdUtils.dwordsOffset;
import static org.apache.ignite.internal.pagemem.PageIdUtils.pageId;

/**
 *
 */
@SuppressWarnings("WeakerAccess")
public class IgniteCacheOffheapManager extends GridCacheManagerAdapter {
    /** */
    private CacheDataRowStore rowStore;

    /** */
    private CacheDataTree dataTree;

    /** */
    private final boolean indexingEnabled;

    /** */
    private FreeList freeList;

    /** */
    private ReuseList reuseList;

    /** */
    private PageMemory pageMem;

    /**
     * @param indexingEnabled {@code True} if indexing is enabled for cache.
     */
    public IgniteCacheOffheapManager(boolean indexingEnabled) {
        this.indexingEnabled = indexingEnabled;
    }

    /**
     * {@inheritDoc}
     */
    @Override protected void start0() throws IgniteCheckedException {
        super.start0();

        if (cctx.affinityNode()) {
            IgniteCacheDatabaseSharedManager dbMgr = cctx.shared().database();

            String idxName = BPlusTree.treeName(cctx.name(), cctx.cacheId(), "Cache");

            IgniteBiTuple<FullPageId, Boolean> page = dbMgr.meta().getOrAllocateForIndex(cctx.cacheId(), idxName);

            int cpus = Runtime.getRuntime().availableProcessors();

            pageMem = dbMgr.pageMemory();
            reuseList = new ReuseList(cctx.cacheId(), pageMem, cpus * 2, dbMgr.meta());
            freeList = new FreeList(cctx, reuseList);

            rowStore = new CacheDataRowStore(cctx, freeList);

            dataTree = new CacheDataTree(idxName,
                reuseList,
                rowStore,
                cctx,
                dbMgr.pageMemory(),
                page.get1(),
                page.get2());
        }
    }

    /**
     * @return Reuse list.
     */
    public ReuseList reuseList() {
        return reuseList;
    }

    /**
     * @return Free list.
     */
    public FreeList freeList() {
        return freeList;
    }

    /**
     * @param pageId Page ID.
     * @return Page.
     * @throws IgniteCheckedException If failed.
     */
    private Page page(long pageId) throws IgniteCheckedException {
        return pageMem.page(new FullPageId(pageId, cctx.cacheId()));
    }

    /**
     * @param key  Key.
     * @param val  Value.
     * @param ver  Version.
     * @param expireTime Expire time.
     * @param part Partition.
     * @throws IgniteCheckedException If failed.
     */
    public void update(KeyCacheObject key,
        CacheObject val,
        GridCacheVersion ver,
        long expireTime,
        int part) throws IgniteCheckedException {
        if (indexingEnabled) {
            GridCacheQueryManager qryMgr = cctx.queries();

            assert qryMgr.enabled();

            if (qryMgr.store(key, part, val, ver, expireTime))
                return;
        }

        DataRow dataRow = new DataRow(key.hashCode(), key, val, ver, part);

        rowStore.addRow(dataRow);

        dataTree.put(dataRow);
    }

    /**
     * @param key Key.
     * @param prevVal Previous value.
     * @param prevVer Previous version.
     * @param part Partition.
     * @throws IgniteCheckedException If failed.
     */
    public void remove(KeyCacheObject key, CacheObject prevVal, GridCacheVersion prevVer, int part)
        throws IgniteCheckedException {
        if (indexingEnabled) {
            GridCacheQueryManager qryMgr = cctx.queries();

            assert qryMgr.enabled();

            if (qryMgr.remove(key, part, prevVal, prevVer))
                return;
        }

        DataRow dataRow = dataTree.remove(new KeySearchRow(key.hashCode(), key, 0));

        if (dataRow != null) {
            assert dataRow.link != 0 : dataRow;

            rowStore.removeRow(dataRow.link);
        }
    }

    /**
     * @param key  Key to read.
     * @param part Partition.
     * @return Value tuple, if available.
     * @throws IgniteCheckedException If failed.
     */
    @SuppressWarnings("unchecked")
    @Nullable public IgniteBiTuple<CacheObject, GridCacheVersion> read(KeyCacheObject key, int part)
        throws IgniteCheckedException {
        if (indexingEnabled) {
            IgniteBiTuple<CacheObject, GridCacheVersion> t = cctx.queries().read(key, part);

            if (t != null)
                return t.get1() != null ? t : null;
        }

        DataRow dataRow = dataTree.findOne(new KeySearchRow(key.hashCode(), key, 0));

        return dataRow != null ? F.t(dataRow.value(), dataRow.version()) : null;
    }

    /**
     * TODO: GG-10884, used on only from initialValue.
     */
    public boolean containsKey(KeyCacheObject key, int part) {
        try {
            return read(key, part) != null;
        }
        catch (IgniteCheckedException e) {
            U.error(log, "Failed to read value", e);

            return false;
        }
    }

    /**
     * Clears offheap entries.
     *
     * @param readers {@code True} to clear readers.
     */
    @SuppressWarnings("unchecked")
    public void clear(boolean readers) {
        if (dataTree != null)
            clear(dataTree, readers);

        if (indexingEnabled) {
            BPlusTree<?, ? extends CacheDataRow> idx = cctx.queries().pkIndex();

            if (idx != null)
                clear(idx, readers);
        }
    }

    /**
     * @param ldr Class loader.
     * @return Number of undeployed entries.
     */
    public int onUndeploy(ClassLoader ldr) {
        // TODO: GG-11141.
        return 0;
    }

    /**
     * @param tree    Tree.
     * @param readers {@code True} to clear readers.
     */
    private void clear(BPlusTree<?, ? extends CacheDataRow> tree, boolean readers) {
        try {
            GridCursor<? extends CacheDataRow> cur = tree.find(null, null);

            Collection<KeyCacheObject> keys = new ArrayList<>();

            while (cur.next()) {
                CacheDataRow row = cur.get();

                keys.add(row.key());
            }

            GridCacheVersion obsoleteVer = null;

            for (KeyCacheObject key : keys) {
                try {
                    if (obsoleteVer == null)
                        obsoleteVer = cctx.versions().next();

                    GridCacheEntryEx entry = cctx.cache().entryEx(key);

                    entry.clear(obsoleteVer, readers);
                }
                catch (GridDhtInvalidPartitionException ignore) {
                    // Ignore.
                }
                catch (IgniteCheckedException e) {
                    U.error(log, "Failed to clear cache entry: " + key, e);
                }
            }
        }
        catch (IgniteCheckedException e) {
            U.error(log, "Failed to clear cache entries.", e);
        }
    }

    /**
     * @param part Partition.
     * @return Number of entries in given partition.
     */
    public long entriesCount(int part) {
        return 0;
    }

    /**
     * @param primary Include primary node keys.
     * @param backup Include backup node keys.
     * @param topVer Topology version.
     * @return Entries count.
     * @throws IgniteCheckedException If failed.
     */
    @SuppressWarnings("unchecked")
    public long entriesCount(boolean primary, boolean backup, AffinityTopologyVersion topVer)
        throws IgniteCheckedException {
        long cnt = 0;

        if (dataTree != null)
            cnt += entriesCount(dataTree, primary, backup, topVer);

        if (indexingEnabled) {
            BPlusTree<?, ? extends CacheDataRow> idx = cctx.queries().pkIndex();

            if (idx != null)
                cnt += entriesCount(idx, primary, backup, topVer);
        }

        return cnt;
    }

    /**
     * @param tree    Tree.
     * @param primary Include primary node keys.
     * @param backup  Include backup node keys.
     * @param topVer  Topology version.
     * @return Entries count.
     * @throws IgniteCheckedException If failed.
     */
    private long entriesCount(BPlusTree<?, ? extends CacheDataRow> tree,
        boolean primary,
        boolean backup,
        AffinityTopologyVersion topVer) throws IgniteCheckedException {
        GridCursor<? extends CacheDataRow> cur = tree.find(null, null);

        ClusterNode locNode = cctx.localNode();

        long cnt = 0;

        while (cur.next()) {
            CacheDataRow row = cur.get();

            if (primary) {
                if (cctx.affinity().primary(locNode, row.partition(), topVer)) {
                    cnt++;

                    continue;
                }
            }

            if (backup) {
                if (cctx.affinity().backup(locNode, row.partition(), topVer))
                    cnt++;
            }
        }

        return cnt;
    }

    public long offHeapAllocatedSize() {
        // TODO GG-10884.
        return 0;
    }

    // TODO GG-10884: moved from GridCacheSwapManager.
    void writeAll(Iterable<GridCacheBatchSwapEntry> swapped) throws IgniteCheckedException {
        // No-op.
    }

    /**
     * @param primary {@code True} if need return primary entries.
     * @param backup {@code True} if need return backup entries.
     * @param topVer Topology version to use.
     * @return Entries iterator.
     * @throws IgniteCheckedException If failed.
     */
    @SuppressWarnings("unchecked")
    public <K, V> GridCloseableIterator<Cache.Entry<K, V>> entriesIterator(final boolean primary,
        final boolean backup,
        final AffinityTopologyVersion topVer,
        final boolean keepBinary)
        throws IgniteCheckedException {
        final GridCursor<CacheDataRow> cur = cursor();

        return new GridCloseableIteratorAdapter<Cache.Entry<K, V>>() {
            /** */
            private CacheEntryImplEx next;

            @Override protected Cache.Entry<K, V> onNext() throws IgniteCheckedException {
                CacheEntryImplEx ret = next;

                next = null;

                return ret;
            }

            @Override protected boolean onHasNext() throws IgniteCheckedException {
                if (next != null)
                    return true;

                CacheDataRow nextRow = null;

                while (cur.next()) {
                    CacheDataRow row = cur.get();

                    boolean pass;

                    if (primary && backup)
                        pass = true;
                    else if (primary)
                        pass = cctx.affinity().primary(cctx.localNode(), row.partition(), topVer);
                    else
                        pass = cctx.affinity().backup(cctx.localNode(), row.partition(), topVer);

                    if (pass) {
                        nextRow = row;

                        break;
                    }
                }

                if (nextRow != null) {
                    KeyCacheObject key = nextRow.key();
                    CacheObject val = nextRow.value();

                    Object key0 = cctx.unwrapBinaryIfNeeded(key, keepBinary, false);
                    Object val0 = cctx.unwrapBinaryIfNeeded(val, keepBinary, false);

                    next = new CacheEntryImplEx(key0, val0, nextRow.version());

                    return true;
                }

                return false;
            }
        };
    }

    /**
     * @return Iterator.
     * @throws IgniteCheckedException If failed.
     */
    public GridCloseableIterator<KeyCacheObject> keysIterator() throws IgniteCheckedException {
        final GridCursor<CacheDataRow> cur = cursor();

        return new GridCloseableIteratorAdapter<KeyCacheObject>() {
            /** */
            private KeyCacheObject next;

            @Override protected KeyCacheObject onNext() throws IgniteCheckedException {
                KeyCacheObject ret = next;

                next = null;

                return ret;
            }

            @Override protected boolean onHasNext() throws IgniteCheckedException {
                if (next != null)
                    return true;

                if (cur.next())
                    next = cur.get().key();

                return next != null;
            }
        };
    }

    /**
     * @param part Partition.
     * @return Iterator.
     * @throws IgniteCheckedException If failed.
     */
    public GridCloseableIterator<KeyCacheObject> keysIterator(final int part) throws IgniteCheckedException {
        final GridCursor<CacheDataRow> cur = cursor();

        return new GridCloseableIteratorAdapter<KeyCacheObject>() {
            /** */
            private KeyCacheObject next;

            @Override protected KeyCacheObject onNext() throws IgniteCheckedException {
                KeyCacheObject res = next;

                next = null;

                return res;
            }

            @Override protected boolean onHasNext() throws IgniteCheckedException {
                if (next != null)
                    return true;

                while (cur.next()) {
                    CacheDataRow row = cur.get();

                    if (row.partition() == part) {
                        next = row.key();

                        break;
                    }
                }

                return next != null;
            }
        };
    }

    public GridIterator<CacheDataRow> iterator(final boolean backups, final AffinityTopologyVersion topVer)
        throws IgniteCheckedException {
        final GridCursor<CacheDataRow> cur = cursor();

        return new GridCloseableIteratorAdapter<CacheDataRow>() {
            /** */
            private CacheDataRow next;

            @Override protected CacheDataRow onNext() throws IgniteCheckedException {
                CacheDataRow res = next;

                next = null;

                return res;
            }

            @Override protected boolean onHasNext() throws IgniteCheckedException {
                if (next != null)
                    return true;

                while (cur.next()) {
                    CacheDataRow row = cur.get();

                    if (backups || cctx.affinity().primary(cctx.localNode(), row.partition(), topVer)) {
                        next = row;

                        break;
                    }
                }

                return next != null;
            }
        };
    }

    public boolean empty(int part) throws IgniteCheckedException {
        return !iterator(part).hasNext();
    }

    public GridIterator<CacheDataRow> iterator(final int part) throws IgniteCheckedException {
        final GridCursor<CacheDataRow> cur = cursor();

        return new GridCloseableIteratorAdapter<CacheDataRow>() {
            /** */
            private CacheDataRow next;

            @Override protected CacheDataRow onNext() throws IgniteCheckedException {
                CacheDataRow res = next;

                next = null;

                return res;
            }

            @Override protected boolean onHasNext() throws IgniteCheckedException {
                if (next != null)
                    return true;

                while (cur.next()) {
                    CacheDataRow row = cur.get();

                    if (row.partition() == part) {
                        next = row;

                        break;
                    }
                }

                return next != null;
            }
        };
    }

    /**
     * @return Cursor.
     * @throws IgniteCheckedException If failed.
     */
    @SuppressWarnings("unchecked")
    private GridCursor<CacheDataRow> cursor() throws IgniteCheckedException {
        GridCursor<? extends CacheDataRow> cur1 = dataTree.find(null, null);

        GridCursor<? extends CacheDataRow> cur2 = indexingEnabled ? cctx.queries().pkIndex().find(null, null) : null;

        return cur2 != null ? new CompoundCursor(cur1, cur2) : cur1;
    }

    /**
     *
     */
    private static class CompoundCursor<T> implements GridCursor<T> {
        /** */
        private final GridCursor<T> c1;

        /** */
        private final GridCursor<T> c2;

        /** */
        private GridCursor<T> c;

        /**
         * @param c1 First cursor.
         * @param c2 Second cursor.
         */
        CompoundCursor(GridCursor<T> c1, GridCursor<T> c2) {
            this.c1 = c1;
            this.c2 = c2;

            c = c1;
        }

        /** {@inheritDoc} */
        @Override public boolean next() throws IgniteCheckedException {
            if (c.next())
                return true;

            if (c == c1) {
                c = c2;

                return c.next();
            }

            return false;
        }

        /** {@inheritDoc} */
        @Override public T get() throws IgniteCheckedException {
            return c.get();
        }
    }

    /**
     *
     */
    private class KeySearchRow {
        /** */
        int hash;

        /** */
        KeyCacheObject key;

        /** */
        long link;

        /**
         * @param hash Hash code.
         * @param key Key.
         * @param link Link.
         */
        KeySearchRow(int hash, KeyCacheObject key, long link) {
            this.hash = hash;
            this.key = key;
            this.link = link;
        }

        /**
         * @param buf Buffer.
         * @throws IgniteCheckedException If failed.
         */
        protected void doInitData(ByteBuffer buf) throws IgniteCheckedException {
            key = cctx.cacheObjects().toKeyCacheObject(cctx.cacheObjectContext(), buf);
        }

        /**
         * Init data.
         */
        protected final void initData() {
            if (key != null)
                return;

            assert link != 0;

            try (Page page = page(pageId(link))) {
                ByteBuffer buf = page.getForRead();

                try {
                    DataPageIO io = DataPageIO.VERSIONS.forPage(buf);

                    int dataOff = io.getDataOffset(buf, dwordsOffset(link));

                    buf.position(dataOff);

                    // Skip entry size.
                    buf.getShort();

                    doInitData(buf);
                }
                finally {
                    page.releaseRead();
                }
            }
            catch (IgniteCheckedException e) {
                throw new IgniteException(e);
            }
        }

        public KeyCacheObject key() {
            initData();

            return key;
        }

        /** {@inheritDoc} */
        public String toString() {
            return S.toString(KeySearchRow.class, this);
        }
    }

    /**
     *
     */
    private class DataRow extends KeySearchRow implements CacheDataRow {
        /** */
        private CacheObject val;

        /** */
        private GridCacheVersion ver;

        /** */
        private int part = -1;

        /**
         * @param hash Hash code.
         * @param link Link.
         */
        DataRow(int hash, long link) {
            super(hash, null, link);

            part = PageIdUtils.partId(link);
        }

        /**
         * @param hash Hash code.
         * @param key Key.
         * @param val Value.
         * @param ver Version.
         * @param part Partition.
         */
        DataRow(int hash, KeyCacheObject key, CacheObject val, GridCacheVersion ver, int part) {
            super(hash, key, 0);

            this.val = val;
            this.ver = ver;
            this.part = part;
        }

        /** {@inheritDoc} */
        @Override protected void doInitData(ByteBuffer buf) throws IgniteCheckedException {
            key = cctx.cacheObjects().toKeyCacheObject(cctx.cacheObjectContext(), buf);
            val = cctx.cacheObjects().toCacheObject(cctx.cacheObjectContext(), buf);

            int topVer = buf.getInt();
            int nodeOrderDrId = buf.getInt();
            long globalTime = buf.getLong();
            long order = buf.getLong();

            ver = new GridCacheVersion(topVer, nodeOrderDrId, globalTime, order);
        }

        /** {@inheritDoc} */
        @Override public CacheObject value() {
            initData();

            return val;
        }

        /** {@inheritDoc} */
        @Override public GridCacheVersion version() {
            initData();

            return ver;
        }

        /** {@inheritDoc} */
        @Override public int partition() {
            assert part != -1;

            return part;
        }

        /** {@inheritDoc} */
        @Override public long link() {
            return link;
        }

        /** {@inheritDoc} */
        @Override public void link(long link) {
            this.link = link;
        }

        /** {@inheritDoc} */
        public String toString() {
            return S.toString(DataRow.class, this);
        }
    }

    /**
     *
     */
    private static class CacheDataTree extends BPlusTree<KeySearchRow, DataRow> {
        /** */
        private final CacheDataRowStore rowStore;

        /** */
        private final GridCacheContext cctx;

        /**
         * @param name Tree name.
         * @param reuseList Reuse list.
         * @param rowStore Row store.
         * @param cctx Context.
         * @param pageMem Page memory.
         * @param metaPageId Meta page ID.
         * @param initNew Initialize new index.
         * @throws IgniteCheckedException If failed.
         */
<<<<<<< HEAD
        CacheDataTree(
=======
        public CacheDataTree(
            String name,
>>>>>>> c0cee7a6
            ReuseList reuseList,
            CacheDataRowStore rowStore,
            GridCacheContext cctx,
            PageMemory pageMem,
            FullPageId metaPageId,
            boolean initNew)
            throws IgniteCheckedException
        {
            super(name, cctx.cacheId(), pageMem, metaPageId, reuseList, DataInnerIO.VERSIONS, DataLeafIO.VERSIONS);

            assert rowStore != null;

            this.rowStore = rowStore;
            this.cctx = cctx;

            if (initNew)
                initNew();
        }

        /** {@inheritDoc} */
        @Override protected int compare(BPlusIO<KeySearchRow> io, ByteBuffer buf, int idx, KeySearchRow row)
            throws IgniteCheckedException {
            KeySearchRow row0 = io.getLookupRow(this, buf, idx);

            int cmp = Integer.compare(row0.hash, row.hash);

            if (cmp != 0)
                return cmp;

            return compareKeys(row0.key(), row.key());
        }

        /** {@inheritDoc} */
        @Override protected DataRow getRow(BPlusIO<KeySearchRow> io, ByteBuffer buf, int idx)
            throws IgniteCheckedException {
            int hash = ((RowLinkIO)io).getHash(buf, idx);
            long link = ((RowLinkIO)io).getLink(buf, idx);

            return rowStore.dataRow(hash, link);
        }

        /**
         * @param key1 First key.
         * @param key2 Second key.
         * @return Compare result.
         * @throws IgniteCheckedException If failed.
         */
        private int compareKeys(CacheObject key1, CacheObject key2) throws IgniteCheckedException {
            byte[] bytes1 = key1.valueBytes(cctx.cacheObjectContext());
            byte[] bytes2 = key2.valueBytes(cctx.cacheObjectContext());

            int len = Math.min(bytes1.length, bytes2.length);

            for (int i = 0; i < len; i++) {
                byte b1 = bytes1[i];
                byte b2 = bytes2[i];

                if (b1 != b2)
                    return b1 > b2 ? 1 : -1;
            }

            return Integer.compare(bytes1.length, bytes2.length);
        }
    }

    /**
     *
     */
    private class CacheDataRowStore extends RowStore {
        /**
         * @param cctx Cache context.
         * @param freeList Free list.
         */
        CacheDataRowStore(GridCacheContext<?, ?> cctx, FreeList freeList) {
            super(cctx, freeList);
        }

        /**
         * @param hash Hash code.
         * @param link Link.
         * @return Search row.
         * @throws IgniteCheckedException If failed.
         */
        private KeySearchRow keySearchRow(int hash, long link) throws IgniteCheckedException {
            return new KeySearchRow(hash, null, link);
        }

        /**
         * @param hash Hash code.
         * @param link Link.
         * @return Data row.
         * @throws IgniteCheckedException If failed.
         */
        private DataRow dataRow(int hash, long link) throws IgniteCheckedException {
            return new DataRow(hash, link);
        }
    }

    /**
     *
     */
    private interface RowLinkIO {
        /**
         * @param buf Buffer.
         * @param idx Index.
         * @return Row link.
         */
        public long getLink(ByteBuffer buf, int idx);

        /**
         * @param buf Buffer.
         * @param idx Index.
         * @return Key hash code.
         */
        public int getHash(ByteBuffer buf, int idx);
    }

    /**
     *
     */
    private static class DataInnerIO extends BPlusInnerIO<KeySearchRow> implements RowLinkIO {
        /** */
        public static final IOVersions<DataInnerIO> VERSIONS = new IOVersions<>(
            new DataInnerIO(1)
        );

        /**
         * @param ver Page format version.
         */
        DataInnerIO(int ver) {
            super(T_DATA_REF_INNER, ver, true, 12);
        }

        /** {@inheritDoc} */
        @Override public void store(ByteBuffer buf, int idx, KeySearchRow row) {
            assert row.link != 0;

            setHash(buf, idx, row.hash);
            setLink(buf, idx, row.link);
        }

        /** {@inheritDoc} */
        @Override public KeySearchRow getLookupRow(BPlusTree<KeySearchRow,?> tree, ByteBuffer buf, int idx)
            throws IgniteCheckedException {
            int hash = getHash(buf, idx);
            long link = getLink(buf, idx);

            return ((CacheDataTree)tree).rowStore.keySearchRow(hash, link);
        }

        /** {@inheritDoc} */
        @Override public void store(ByteBuffer dst, int dstIdx, BPlusIO<KeySearchRow> srcIo, ByteBuffer src, int srcIdx) {
            int hash = ((RowLinkIO)srcIo).getHash(src, srcIdx);
            long link = ((RowLinkIO)srcIo).getLink(src, srcIdx);

            setHash(dst, dstIdx, hash);
            setLink(dst, dstIdx, link);
        }

        /** {@inheritDoc} */
        @Override public long getLink(ByteBuffer buf, int idx) {
            assert idx < getCount(buf): idx;

            return buf.getLong(offset(idx, SHIFT_LINK));
        }

        /**
         * @param buf Buffer.
         * @param idx Index.
         * @param link Link.
         */
        private void setLink(ByteBuffer buf, int idx, long link) {
            buf.putLong(offset(idx, SHIFT_LINK), link);

            assert getLink(buf, idx) == link;
        }


        /** {@inheritDoc} */
        @Override public int getHash(ByteBuffer buf, int idx) {
            return buf.getInt(offset(idx) + 8);
        }

        /**
         * @param buf Buffer.
         * @param idx Index.
         * @param hash Hash.
         */
        private void setHash(ByteBuffer buf, int idx, int hash) {
            buf.putInt(offset(idx) + 8, hash);
        }
    }

    /**
     *
     */
    private static class DataLeafIO extends BPlusLeafIO<KeySearchRow> implements RowLinkIO {
        /** */
        public static final IOVersions<DataLeafIO> VERSIONS = new IOVersions<>(
            new DataLeafIO(1)
        );

        /**
         * @param ver Page format version.
         */
        DataLeafIO(int ver) {
            super(T_DATA_REF_LEAF, ver, 12);
        }

        /** {@inheritDoc} */
        @Override public void store(ByteBuffer buf, int idx, KeySearchRow row) {
            DataRow row0 = (DataRow)row;

            assert row0.link != 0;

            setHash(buf, idx, row0.hash);
            setLink(buf, idx, row0.link);
        }

        /** {@inheritDoc} */
        @Override public void store(ByteBuffer dst, int dstIdx, BPlusIO<KeySearchRow> srcIo, ByteBuffer src, int srcIdx)
            throws IgniteCheckedException {
            setHash(dst, dstIdx, getHash(src, srcIdx));
            setLink(dst, dstIdx, getLink(src, srcIdx));
        }

        /** {@inheritDoc} */
        @Override public KeySearchRow getLookupRow(BPlusTree<KeySearchRow,?> tree, ByteBuffer buf, int idx)
            throws IgniteCheckedException {

            int hash = getHash(buf, idx);
            long link = getLink(buf, idx);

            return ((CacheDataTree)tree).rowStore.keySearchRow(hash, link);
        }

        /** {@inheritDoc} */
        @Override public long getLink(ByteBuffer buf, int idx) {
            assert idx < getCount(buf): idx;

            return buf.getLong(offset(idx));
        }

        /**
         * @param buf Buffer.
         * @param idx Index.
         * @param link Link.
         */
        private void setLink(ByteBuffer buf, int idx, long link) {
            buf.putLong(offset(idx), link);

            assert getLink(buf, idx) == link;
        }

        /** {@inheritDoc} */
        @Override public int getHash(ByteBuffer buf, int idx) {
            return buf.getInt(offset(idx) + 8);
        }

        /**
         * @param buf Buffer.
         * @param idx Index.
         * @param hash Hash.
         */
        private void setHash(ByteBuffer buf, int idx, int hash) {
            buf.putInt(offset(idx) + 8, hash);
        }
    }
}<|MERGE_RESOLUTION|>--- conflicted
+++ resolved
@@ -833,12 +833,8 @@
          * @param initNew Initialize new index.
          * @throws IgniteCheckedException If failed.
          */
-<<<<<<< HEAD
         CacheDataTree(
-=======
-        public CacheDataTree(
             String name,
->>>>>>> c0cee7a6
             ReuseList reuseList,
             CacheDataRowStore rowStore,
             GridCacheContext cctx,
