--- conflicted
+++ resolved
@@ -24,21 +24,15 @@
 import org.apache.ignite.internal.processors.affinity.AffinityTopologyVersion;
 import org.apache.ignite.internal.processors.cache.distributed.dht.GridDhtLocalPartition;
 import org.apache.ignite.internal.processors.cache.distributed.dht.preloader.IgniteDhtDemandedPartitionsMap;
-<<<<<<< HEAD
 import org.apache.ignite.internal.processors.cache.mvcc.MvccSnapshot;
 import org.apache.ignite.internal.processors.cache.mvcc.MvccVersion;
-=======
->>>>>>> ebd669e4
 import org.apache.ignite.internal.processors.cache.persistence.CacheDataRow;
 import org.apache.ignite.internal.processors.cache.persistence.RootPage;
 import org.apache.ignite.internal.processors.cache.persistence.RowStore;
 import org.apache.ignite.internal.processors.cache.persistence.tree.reuse.ReuseList;
-<<<<<<< HEAD
+import org.apache.ignite.internal.processors.cache.tree.PendingEntriesTree;
 import org.apache.ignite.internal.processors.cache.tree.mvcc.data.MvccUpdateResult;
 import org.apache.ignite.internal.processors.cache.tree.mvcc.search.MvccLinkAwareSearchRow;
-=======
-import org.apache.ignite.internal.processors.cache.tree.PendingEntriesTree;
->>>>>>> ebd669e4
 import org.apache.ignite.internal.processors.cache.version.GridCacheVersion;
 import org.apache.ignite.internal.processors.query.GridQueryRowCacheCleaner;
 import org.apache.ignite.internal.util.GridAtomicLong;
@@ -184,7 +178,6 @@
     /**
      * @param cctx Cache context.
      * @param key Key.
-<<<<<<< HEAD
      * @return Cached row, if available, null otherwise.
      * @throws IgniteCheckedException If failed.
      */
@@ -317,13 +310,9 @@
 
     /**
      * @param cctx Cache context.
-     * @param key  Key.
-     * @param val  Value.
-     * @param ver  Version.
-=======
+     * @param key Key.
      * @param val Value.
      * @param ver Version.
->>>>>>> ebd669e4
      * @param expireTime Expire time.
      * @param oldRow Old row if available.
      * @param part Partition.
