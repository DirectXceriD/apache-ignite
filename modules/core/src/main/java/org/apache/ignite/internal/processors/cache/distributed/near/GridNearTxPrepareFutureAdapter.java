--- conflicted
+++ resolved
@@ -49,11 +49,7 @@
  * Common code for tx prepare in optimistic and pessimistic modes.
  */
 public abstract class GridNearTxPrepareFutureAdapter extends
-<<<<<<< HEAD
-    GridCacheCompoundFuture<Object, IgniteInternalTx> implements GridCacheMvccFuture<IgniteInternalTx> {
-=======
-    GridCacheCompoundFuture<GridNearTxPrepareResponse, IgniteInternalTx> implements GridCacheVersionedFuture<IgniteInternalTx> {
->>>>>>> b4c5d0ad
+    GridCacheCompoundFuture<Object, IgniteInternalTx> implements GridCacheVersionedFuture<IgniteInternalTx> {
     /** Logger reference. */
     protected static final AtomicReference<IgniteLogger> logRef = new AtomicReference<>();
 
