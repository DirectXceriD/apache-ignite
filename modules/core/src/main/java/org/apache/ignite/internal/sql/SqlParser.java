/*
 * Licensed to the Apache Software Foundation (ASF) under one or more
 * contributor license agreements.  See the NOTICE file distributed with
 * this work for additional information regarding copyright ownership.
 * The ASF licenses this file to You under the Apache License, Version 2.0
 * (the "License"); you may not use this file except in compliance with
 * the License.  You may obtain a copy of the License at
 *
 *      http://www.apache.org/licenses/LICENSE-2.0
 *
 * Unless required by applicable law or agreed to in writing, software
 * distributed under the License is distributed on an "AS IS" BASIS,
 * WITHOUT WARRANTIES OR CONDITIONS OF ANY KIND, either express or implied.
 * See the License for the specific language governing permissions and
 * limitations under the License.
 */

package org.apache.ignite.internal.sql;

import org.apache.ignite.internal.sql.command.SqlBeginTransactionCommand;
import org.apache.ignite.internal.sql.command.SqlAlterTableCommand;
import org.apache.ignite.internal.sql.command.SqlBulkLoadCommand;
import org.apache.ignite.internal.sql.command.SqlCommand;
import org.apache.ignite.internal.sql.command.SqlCommitTransactionCommand;
import org.apache.ignite.internal.sql.command.SqlCreateIndexCommand;
import org.apache.ignite.internal.sql.command.SqlDropIndexCommand;
import org.apache.ignite.internal.sql.command.SqlRollbackTransactionCommand;
import org.jetbrains.annotations.Nullable;

import static org.apache.ignite.internal.sql.SqlKeyword.BEGIN;
import static org.apache.ignite.internal.sql.SqlKeyword.COMMIT;
import static org.apache.ignite.internal.sql.SqlKeyword.ALTER;
import static org.apache.ignite.internal.sql.SqlKeyword.COPY;
import static org.apache.ignite.internal.sql.SqlKeyword.CREATE;
import static org.apache.ignite.internal.sql.SqlKeyword.DROP;
import static org.apache.ignite.internal.sql.SqlKeyword.HASH;
import static org.apache.ignite.internal.sql.SqlKeyword.INDEX;
import static org.apache.ignite.internal.sql.SqlKeyword.PRIMARY;
import static org.apache.ignite.internal.sql.SqlKeyword.ROLLBACK;
import static org.apache.ignite.internal.sql.SqlKeyword.SPATIAL;
import static org.apache.ignite.internal.sql.SqlKeyword.START;
import static org.apache.ignite.internal.sql.SqlKeyword.TRANSACTION;
import static org.apache.ignite.internal.sql.SqlKeyword.TABLE;
import static org.apache.ignite.internal.sql.SqlKeyword.UNIQUE;
import static org.apache.ignite.internal.sql.SqlKeyword.WORK;
import static org.apache.ignite.internal.sql.SqlParserUtils.errorUnexpectedToken;
import static org.apache.ignite.internal.sql.SqlParserUtils.errorUnsupportedIfMatchesKeyword;
import static org.apache.ignite.internal.sql.SqlParserUtils.matchesKeyword;
import static org.apache.ignite.internal.sql.SqlParserUtils.skipIfMatchesKeyword;
import static org.apache.ignite.internal.sql.SqlParserUtils.skipIfMatchesOptionalKeyword;

/**
 * SQL parser.
 */
public class SqlParser {
    /** Scheme name. */
    private final String schemaName;

    /** Lexer. */
    private final SqlLexer lex;

    /**
     * Constructor.
     *
     * @param schemaName Schema name.
     * @param sql Original SQL.
     */
    public SqlParser(@Nullable String schemaName, String sql) {
        this.schemaName = schemaName;

        lex = new SqlLexer(sql);
    }

    /**
     * Get next command.
     *
     * @return Command or {@code null} if end of script is reached.
     */
    public SqlCommand nextCommand() {
        SqlCommand cmd = nextCommand0();

        if (cmd != null) {
            if (cmd.schemaName() == null)
                cmd.schemaName(schemaName);
        }

        return cmd;
    }

    /**
     * Get next command.
     *
     * @return Command or {@code null} if end of script is reached.
     */
    private SqlCommand nextCommand0() {
        while (true) {
            if (!lex.shift())
                return null;

            switch (lex.tokenType()) {
                case SEMICOLON:
                    // Empty command, skip.
                    continue;

                case DEFAULT:
                    SqlCommand cmd = null;

                    switch (lex.token()) {
                        case BEGIN:
                            cmd = processBegin();

                            break;

                        case COMMIT:
                            cmd = processCommit();

                            break;

                        case CREATE:
                            cmd = processCreate();

                            break;

                        case DROP:
                            cmd = processDrop();

                            break;

<<<<<<< HEAD
                        case ROLLBACK:
                            cmd = processRollback();

                            break;

                        case START:
                            cmd = processStart();
=======
                        case COPY:
                            cmd = processCopy();
>>>>>>> 7c014529

                            break;

                        case ALTER:
                            cmd = processAlter();
                    }

                    if (cmd != null) {
                        // If there is something behind the command, this is a syntax error.
                        if (lex.shift() && lex.tokenType() != SqlLexerTokenType.SEMICOLON)
                            throw errorUnexpectedToken(lex);

                        return cmd;
                    }
                    else
<<<<<<< HEAD
                        throw errorUnexpectedToken(lex, BEGIN, COMMIT, CREATE, DROP, ROLLBACK, ALTER, START);
=======
                        throw errorUnexpectedToken(lex, CREATE, DROP, COPY, ALTER);
>>>>>>> 7c014529

                case QUOTED:
                case MINUS:
                case DOT:
                case COMMA:
                case PARENTHESIS_LEFT:
                case PARENTHESIS_RIGHT:
                default:
                    throw errorUnexpectedToken(lex);
            }
        }
    }

    /**
<<<<<<< HEAD
     * Process BEGIN keyword.
     *
     * @return Command.
     */
    private SqlCommand processBegin() {
        skipIfMatchesOptionalKeyword(lex, TRANSACTION);

        skipIfMatchesOptionalKeyword(lex, WORK);

        return new SqlBeginTransactionCommand();
    }

    /**
     * Process COMMIT keyword.
     *
     * @return Command.
     */
    private SqlCommand processCommit() {
        skipIfMatchesOptionalKeyword(lex, TRANSACTION);

        return new SqlCommitTransactionCommand();
=======
     * Processes COPY command.
     *
     * @return The {@link SqlBulkLoadCommand} command.
     */
    private SqlCommand processCopy() {
        return new SqlBulkLoadCommand().parse(lex);
>>>>>>> 7c014529
    }

    /**
     * Process CREATE keyword.
     *
     * @return Command.
     */
    private SqlCommand processCreate() {
        if (lex.shift() && lex.tokenType() == SqlLexerTokenType.DEFAULT) {
            SqlCommand cmd = null;

            switch (lex.token()) {
                case INDEX:
                    cmd = new SqlCreateIndexCommand();

                    break;

                case SPATIAL:
                    if (lex.shift() && matchesKeyword(lex, INDEX))
                        cmd = new SqlCreateIndexCommand().spatial(true);
                    else
                        throw errorUnexpectedToken(lex, INDEX);

                    break;
            }

            if (cmd != null)
                return cmd.parse(lex);

            errorUnsupportedIfMatchesKeyword(lex, HASH, PRIMARY, UNIQUE);
        }

        throw errorUnexpectedToken(lex, INDEX, SPATIAL);
    }

    /**
     * Process DROP keyword.
     *
     * @return Command.
     */
    private SqlCommand processDrop() {
        if (lex.shift() && lex.tokenType() == SqlLexerTokenType.DEFAULT) {
            SqlCommand cmd = null;

            switch (lex.token()) {
                case INDEX:
                    cmd = new SqlDropIndexCommand();

                    break;
            }

            if (cmd != null)
                return cmd.parse(lex);
        }

        throw errorUnexpectedToken(lex, INDEX);
    }

    /**
     * Process ROLLBACK keyword.
     *
     * @return Command.
     */
    private SqlCommand processRollback() {
        skipIfMatchesOptionalKeyword(lex, TRANSACTION);

        return new SqlRollbackTransactionCommand();
    }

    /**
     * Process START keyword.
     *
     * @return Command.
     */
    private SqlCommand processStart() {
        skipIfMatchesKeyword(lex, TRANSACTION);

        return new SqlBeginTransactionCommand();
    }

    /**
     * Process ALTER keyword.
     *
     * @return Command.
     */
    private SqlCommand processAlter() {
        if (lex.shift() && lex.tokenType() == SqlLexerTokenType.DEFAULT) {
            SqlCommand cmd = null;

            switch (lex.token()) {
                case TABLE:
                    cmd = new SqlAlterTableCommand();

                    break;
            }

            if (cmd != null)
                return cmd.parse(lex);
        }

        throw errorUnexpectedToken(lex, TABLE);
    }
}<|MERGE_RESOLUTION|>--- conflicted
+++ resolved
@@ -126,7 +126,6 @@
 
                             break;
 
-<<<<<<< HEAD
                         case ROLLBACK:
                             cmd = processRollback();
 
@@ -134,10 +133,11 @@
 
                         case START:
                             cmd = processStart();
-=======
+
+                            break;
+
                         case COPY:
                             cmd = processCopy();
->>>>>>> 7c014529
 
                             break;
 
@@ -153,11 +153,7 @@
                         return cmd;
                     }
                     else
-<<<<<<< HEAD
-                        throw errorUnexpectedToken(lex, BEGIN, COMMIT, CREATE, DROP, ROLLBACK, ALTER, START);
-=======
-                        throw errorUnexpectedToken(lex, CREATE, DROP, COPY, ALTER);
->>>>>>> 7c014529
+                        throw errorUnexpectedToken(lex, BEGIN, COMMIT, CREATE, DROP, ROLLBACK, COPY, ALTER, START);
 
                 case QUOTED:
                 case MINUS:
@@ -172,7 +168,6 @@
     }
 
     /**
-<<<<<<< HEAD
      * Process BEGIN keyword.
      *
      * @return Command.
@@ -194,14 +189,15 @@
         skipIfMatchesOptionalKeyword(lex, TRANSACTION);
 
         return new SqlCommitTransactionCommand();
-=======
+    }
+
+    /**
      * Processes COPY command.
      *
      * @return The {@link SqlBulkLoadCommand} command.
      */
     private SqlCommand processCopy() {
         return new SqlBulkLoadCommand().parse(lex);
->>>>>>> 7c014529
     }
 
     /**
