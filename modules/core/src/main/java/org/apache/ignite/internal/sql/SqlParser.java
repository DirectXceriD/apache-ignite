/*
 * Licensed to the Apache Software Foundation (ASF) under one or more
 * contributor license agreements.  See the NOTICE file distributed with
 * this work for additional information regarding copyright ownership.
 * The ASF licenses this file to You under the Apache License, Version 2.0
 * (the "License"); you may not use this file except in compliance with
 * the License.  You may obtain a copy of the License at
 *
 *      http://www.apache.org/licenses/LICENSE-2.0
 *
 * Unless required by applicable law or agreed to in writing, software
 * distributed under the License is distributed on an "AS IS" BASIS,
 * WITHOUT WARRANTIES OR CONDITIONS OF ANY KIND, either express or implied.
 * See the License for the specific language governing permissions and
 * limitations under the License.
 */

package org.apache.ignite.internal.sql;

import org.apache.ignite.internal.sql.command.SqlCommand;
import org.apache.ignite.internal.sql.command.SqlCreateIndexCommand;
<<<<<<< HEAD
import org.apache.ignite.internal.sql.command.SqlCreateTableCommand;
import org.apache.ignite.internal.sql.command.SqlDropIndexCommand;
import org.apache.ignite.internal.sql.command.SqlDropTableCommand;
=======
import org.apache.ignite.internal.sql.command.SqlDropIndexCommand;
>>>>>>> a1b6a33f
import org.jetbrains.annotations.Nullable;

import static org.apache.ignite.internal.sql.SqlKeyword.CREATE;
import static org.apache.ignite.internal.sql.SqlKeyword.DROP;
import static org.apache.ignite.internal.sql.SqlKeyword.HASH;
import static org.apache.ignite.internal.sql.SqlKeyword.INDEX;
import static org.apache.ignite.internal.sql.SqlKeyword.PRIMARY;
import static org.apache.ignite.internal.sql.SqlKeyword.SPATIAL;
import static org.apache.ignite.internal.sql.SqlKeyword.UNIQUE;
import static org.apache.ignite.internal.sql.SqlParserUtils.errorUnexpectedToken;
import static org.apache.ignite.internal.sql.SqlParserUtils.errorUnsupportedIfMatchesKeyword;
import static org.apache.ignite.internal.sql.SqlParserUtils.matchesKeyword;

/**
 * SQL parser.
 */
public class SqlParser {
    /** Scheme name. */
    private final String schemaName;

    /** Lexer. */
    private final SqlLexer lex;

    /**
     * Constructor.
     *
     * @param schemaName Schema name.
     * @param sql Original SQL.
     */
    public SqlParser(@Nullable String schemaName, String sql) {
        this.schemaName = schemaName;

        lex = new SqlLexer(sql);
    }

    /**
     * Get next command.
     *
     * @return Command or {@code null} if end of script is reached.
     */
    public SqlCommand nextCommand() {
        SqlCommand cmd = nextCommand0();

        if (cmd != null) {
            if (cmd.schemaName() == null)
                cmd.schemaName(schemaName);
        }

        return cmd;
    }

    /**
     * Get next command.
     *
     * @return Command or {@code null} if end of script is reached.
     */
    private SqlCommand nextCommand0() {
        while (true) {
            if (!lex.shift())
                return null;

            switch (lex.tokenType()) {
                case SEMICOLON:
                    // Empty command, skip.
                    continue;

                case DEFAULT:
                    SqlCommand cmd = null;

                    switch (lex.token()) {
                        case CREATE:
                            cmd = processCreate();

                            break;

                        case DROP:
                            cmd = processDrop();

                            break;
                    }

                    if (cmd != null) {
                        // If there is something behind the command, this is a syntax error.
                        if (lex.shift() && lex.tokenType() != SqlLexerTokenType.SEMICOLON)
                            throw errorUnexpectedToken(lex);

                        return cmd;
                    }
                    else
                        throw errorUnexpectedToken(lex, CREATE, DROP);

                case QUOTED:
                case MINUS:
                case DOT:
                case COMMA:
                case PARENTHESIS_LEFT:
                case PARENTHESIS_RIGHT:
                default:
                    throw errorUnexpectedToken(lex);
            }
        }
    }

    /**
     * Process CREATE keyword.
     *
     * @return Command.
     */
    private SqlCommand processCreate() {
        if (lex.shift() && lex.tokenType() == SqlLexerTokenType.DEFAULT) {
            SqlCommand cmd = null;

            switch (lex.token()) {
                case INDEX:
                    cmd = new SqlCreateIndexCommand();

                    break;

<<<<<<< HEAD
                case TABLE:
                    cmd = new SqlCreateTableCommand();

                    break;

=======
>>>>>>> a1b6a33f
                case SPATIAL:
                    if (lex.shift() && matchesKeyword(lex, INDEX))
                        cmd = new SqlCreateIndexCommand().spatial(true);
                    else
                        throw errorUnexpectedToken(lex, INDEX);

                    break;
            }

            if (cmd != null)
                return cmd.parse(lex);

            errorUnsupportedIfMatchesKeyword(lex, HASH, PRIMARY, UNIQUE);
        }

        throw errorUnexpectedToken(lex, INDEX, SPATIAL);
    }

    /**
     * Process DROP keyword.
     *
     * @return Command.
     */
    private SqlCommand processDrop() {
        if (lex.shift() && lex.tokenType() == SqlLexerTokenType.DEFAULT) {
            SqlCommand cmd = null;

            switch (lex.token()) {
                case INDEX:
                    cmd = new SqlDropIndexCommand();

                    break;
<<<<<<< HEAD

                case TABLE:
                    cmd = new SqlDropTableCommand();

                    break;
=======
>>>>>>> a1b6a33f
            }

            if (cmd != null)
                return cmd.parse(lex);
        }

        throw errorUnexpectedToken(lex, INDEX);
    }
}<|MERGE_RESOLUTION|>--- conflicted
+++ resolved
@@ -19,13 +19,9 @@
 
 import org.apache.ignite.internal.sql.command.SqlCommand;
 import org.apache.ignite.internal.sql.command.SqlCreateIndexCommand;
-<<<<<<< HEAD
 import org.apache.ignite.internal.sql.command.SqlCreateTableCommand;
 import org.apache.ignite.internal.sql.command.SqlDropIndexCommand;
 import org.apache.ignite.internal.sql.command.SqlDropTableCommand;
-=======
-import org.apache.ignite.internal.sql.command.SqlDropIndexCommand;
->>>>>>> a1b6a33f
 import org.jetbrains.annotations.Nullable;
 
 import static org.apache.ignite.internal.sql.SqlKeyword.CREATE;
@@ -144,14 +140,11 @@
 
                     break;
 
-<<<<<<< HEAD
                 case TABLE:
                     cmd = new SqlCreateTableCommand();
 
                     break;
 
-=======
->>>>>>> a1b6a33f
                 case SPATIAL:
                     if (lex.shift() && matchesKeyword(lex, INDEX))
                         cmd = new SqlCreateIndexCommand().spatial(true);
@@ -167,7 +160,7 @@
             errorUnsupportedIfMatchesKeyword(lex, HASH, PRIMARY, UNIQUE);
         }
 
-        throw errorUnexpectedToken(lex, INDEX, SPATIAL);
+        throw errorUnexpectedToken(lex, INDEX, TABLE, SPATIAL);
     }
 
     /**
@@ -184,20 +177,17 @@
                     cmd = new SqlDropIndexCommand();
 
                     break;
-<<<<<<< HEAD
 
                 case TABLE:
                     cmd = new SqlDropTableCommand();
 
                     break;
-=======
->>>>>>> a1b6a33f
             }
 
             if (cmd != null)
                 return cmd.parse(lex);
         }
 
-        throw errorUnexpectedToken(lex, INDEX);
+        throw errorUnexpectedToken(lex, INDEX, TABLE);
     }
 }