/*
 * Licensed to the Apache Software Foundation (ASF) under one or more
 * contributor license agreements.  See the NOTICE file distributed with
 * this work for additional information regarding copyright ownership.
 * The ASF licenses this file to You under the Apache License, Version 2.0
 * (the "License"); you may not use this file except in compliance with
 * the License.  You may obtain a copy of the License at
 *
 *      http://www.apache.org/licenses/LICENSE-2.0
 *
 * Unless required by applicable law or agreed to in writing, software
 * distributed under the License is distributed on an "AS IS" BASIS,
 * WITHOUT WARRANTIES OR CONDITIONS OF ANY KIND, either express or implied.
 * See the License for the specific language governing permissions and
 * limitations under the License.
 */

package org.apache.ignite.internal.sql;

<<<<<<< HEAD
import org.apache.ignite.internal.sql.command.SqlBeginTransactionCommand;
=======
import org.apache.ignite.internal.sql.command.SqlAlterTableCommand;
>>>>>>> a6aa0d12
import org.apache.ignite.internal.sql.command.SqlCommand;
import org.apache.ignite.internal.sql.command.SqlCommitTransactionCommand;
import org.apache.ignite.internal.sql.command.SqlCreateIndexCommand;
import org.apache.ignite.internal.sql.command.SqlDropIndexCommand;
import org.apache.ignite.internal.sql.command.SqlRollbackTransactionCommand;
import org.jetbrains.annotations.Nullable;

<<<<<<< HEAD
import static org.apache.ignite.internal.sql.SqlKeyword.BEGIN;
import static org.apache.ignite.internal.sql.SqlKeyword.COMMIT;
=======
import static org.apache.ignite.internal.sql.SqlKeyword.ALTER;
>>>>>>> a6aa0d12
import static org.apache.ignite.internal.sql.SqlKeyword.CREATE;
import static org.apache.ignite.internal.sql.SqlKeyword.DROP;
import static org.apache.ignite.internal.sql.SqlKeyword.HASH;
import static org.apache.ignite.internal.sql.SqlKeyword.INDEX;
import static org.apache.ignite.internal.sql.SqlKeyword.PRIMARY;
import static org.apache.ignite.internal.sql.SqlKeyword.ROLLBACK;
import static org.apache.ignite.internal.sql.SqlKeyword.SPATIAL;
<<<<<<< HEAD
import static org.apache.ignite.internal.sql.SqlKeyword.START;
import static org.apache.ignite.internal.sql.SqlKeyword.TRANSACTION;
=======
import static org.apache.ignite.internal.sql.SqlKeyword.TABLE;
>>>>>>> a6aa0d12
import static org.apache.ignite.internal.sql.SqlKeyword.UNIQUE;
import static org.apache.ignite.internal.sql.SqlKeyword.WORK;
import static org.apache.ignite.internal.sql.SqlParserUtils.errorUnexpectedToken;
import static org.apache.ignite.internal.sql.SqlParserUtils.errorUnsupportedIfMatchesKeyword;
import static org.apache.ignite.internal.sql.SqlParserUtils.matchesKeyword;
import static org.apache.ignite.internal.sql.SqlParserUtils.skipIfMatchesKeyword;
import static org.apache.ignite.internal.sql.SqlParserUtils.skipIfMatchesOptionalKeyword;

/**
 * SQL parser.
 */
public class SqlParser {
    /** Scheme name. */
    private final String schemaName;

    /** Lexer. */
    private final SqlLexer lex;

    /**
     * Constructor.
     *
     * @param schemaName Schema name.
     * @param sql Original SQL.
     */
    public SqlParser(@Nullable String schemaName, String sql) {
        this.schemaName = schemaName;

        lex = new SqlLexer(sql);
    }

    /**
     * Get next command.
     *
     * @return Command or {@code null} if end of script is reached.
     */
    public SqlCommand nextCommand() {
        SqlCommand cmd = nextCommand0();

        if (cmd != null) {
            if (cmd.schemaName() == null)
                cmd.schemaName(schemaName);
        }

        return cmd;
    }

    /**
     * Get next command.
     *
     * @return Command or {@code null} if end of script is reached.
     */
    private SqlCommand nextCommand0() {
        while (true) {
            if (!lex.shift())
                return null;

            switch (lex.tokenType()) {
                case SEMICOLON:
                    // Empty command, skip.
                    continue;

                case DEFAULT:
                    SqlCommand cmd = null;

                    switch (lex.token()) {
                        case BEGIN:
                            cmd = processBegin();

                            break;

                        case COMMIT:
                            cmd = processCommit();

                            break;

                        case CREATE:
                            cmd = processCreate();

                            break;

                        case DROP:
                            cmd = processDrop();

                            break;

<<<<<<< HEAD
                        case ROLLBACK:
                            cmd = processRollback();

                            break;

                        case START:
                            cmd = processStart();

                            break;
=======
                        case ALTER:
                            cmd = processAlter();
>>>>>>> a6aa0d12
                    }

                    if (cmd != null) {
                        // If there is something behind the command, this is a syntax error.
                        if (lex.shift() && lex.tokenType() != SqlLexerTokenType.SEMICOLON)
                            throw errorUnexpectedToken(lex);

                        return cmd;
                    }
                    else
<<<<<<< HEAD
                        throw errorUnexpectedToken(lex, BEGIN, COMMIT, CREATE, DROP, ROLLBACK, START);
=======
                        throw errorUnexpectedToken(lex, CREATE, DROP, ALTER);
>>>>>>> a6aa0d12

                case QUOTED:
                case MINUS:
                case DOT:
                case COMMA:
                case PARENTHESIS_LEFT:
                case PARENTHESIS_RIGHT:
                default:
                    throw errorUnexpectedToken(lex);
            }
        }
    }

    /**
     * Process BEGIN keyword.
     *
     * @return Command.
     */
    private SqlCommand processBegin() {
        skipIfMatchesOptionalKeyword(lex, TRANSACTION);

        skipIfMatchesOptionalKeyword(lex, WORK);

        return new SqlBeginTransactionCommand();
    }

    /**
     * Process COMMIT keyword.
     *
     * @return Command.
     */
    private SqlCommand processCommit() {
        skipIfMatchesOptionalKeyword(lex, TRANSACTION);

        return new SqlCommitTransactionCommand();
    }

    /**
     * Process CREATE keyword.
     *
     * @return Command.
     */
    private SqlCommand processCreate() {
        if (lex.shift() && lex.tokenType() == SqlLexerTokenType.DEFAULT) {
            SqlCommand cmd = null;

            switch (lex.token()) {
                case INDEX:
                    cmd = new SqlCreateIndexCommand();

                    break;

                case SPATIAL:
                    if (lex.shift() && matchesKeyword(lex, INDEX))
                        cmd = new SqlCreateIndexCommand().spatial(true);
                    else
                        throw errorUnexpectedToken(lex, INDEX);

                    break;
            }

            if (cmd != null)
                return cmd.parse(lex);

            errorUnsupportedIfMatchesKeyword(lex, HASH, PRIMARY, UNIQUE);
        }

        throw errorUnexpectedToken(lex, INDEX, SPATIAL);
    }

    /**
     * Process DROP keyword.
     *
     * @return Command.
     */
    private SqlCommand processDrop() {
        if (lex.shift() && lex.tokenType() == SqlLexerTokenType.DEFAULT) {
            SqlCommand cmd = null;

            switch (lex.token()) {
                case INDEX:
                    cmd = new SqlDropIndexCommand();

                    break;
            }

            if (cmd != null)
                return cmd.parse(lex);
        }

        throw errorUnexpectedToken(lex, INDEX);
    }

    /**
<<<<<<< HEAD
     * Process ROLLBACK keyword.
     *
     * @return Command.
     */
    private SqlCommand processRollback() {
        skipIfMatchesOptionalKeyword(lex, TRANSACTION);

        return new SqlRollbackTransactionCommand();
    }

    /**
     * Process START keyword.
     *
     * @return Command.
     */
    private SqlCommand processStart() {
        skipIfMatchesKeyword(lex, TRANSACTION);

        return new SqlBeginTransactionCommand();
=======
     * Process ALTER keyword.
     *
     * @return Command.
     */
    private SqlCommand processAlter() {
        if (lex.shift() && lex.tokenType() == SqlLexerTokenType.DEFAULT) {
            SqlCommand cmd = null;

            switch (lex.token()) {
                case TABLE:
                    cmd = new SqlAlterTableCommand();

                    break;
            }

            if (cmd != null)
                return cmd.parse(lex);
        }

        throw errorUnexpectedToken(lex, TABLE);
>>>>>>> a6aa0d12
    }
}<|MERGE_RESOLUTION|>--- conflicted
+++ resolved
@@ -17,11 +17,8 @@
 
 package org.apache.ignite.internal.sql;
 
-<<<<<<< HEAD
 import org.apache.ignite.internal.sql.command.SqlBeginTransactionCommand;
-=======
 import org.apache.ignite.internal.sql.command.SqlAlterTableCommand;
->>>>>>> a6aa0d12
 import org.apache.ignite.internal.sql.command.SqlCommand;
 import org.apache.ignite.internal.sql.command.SqlCommitTransactionCommand;
 import org.apache.ignite.internal.sql.command.SqlCreateIndexCommand;
@@ -29,12 +26,9 @@
 import org.apache.ignite.internal.sql.command.SqlRollbackTransactionCommand;
 import org.jetbrains.annotations.Nullable;
 
-<<<<<<< HEAD
 import static org.apache.ignite.internal.sql.SqlKeyword.BEGIN;
 import static org.apache.ignite.internal.sql.SqlKeyword.COMMIT;
-=======
 import static org.apache.ignite.internal.sql.SqlKeyword.ALTER;
->>>>>>> a6aa0d12
 import static org.apache.ignite.internal.sql.SqlKeyword.CREATE;
 import static org.apache.ignite.internal.sql.SqlKeyword.DROP;
 import static org.apache.ignite.internal.sql.SqlKeyword.HASH;
@@ -42,12 +36,9 @@
 import static org.apache.ignite.internal.sql.SqlKeyword.PRIMARY;
 import static org.apache.ignite.internal.sql.SqlKeyword.ROLLBACK;
 import static org.apache.ignite.internal.sql.SqlKeyword.SPATIAL;
-<<<<<<< HEAD
 import static org.apache.ignite.internal.sql.SqlKeyword.START;
 import static org.apache.ignite.internal.sql.SqlKeyword.TRANSACTION;
-=======
 import static org.apache.ignite.internal.sql.SqlKeyword.TABLE;
->>>>>>> a6aa0d12
 import static org.apache.ignite.internal.sql.SqlKeyword.UNIQUE;
 import static org.apache.ignite.internal.sql.SqlKeyword.WORK;
 import static org.apache.ignite.internal.sql.SqlParserUtils.errorUnexpectedToken;
@@ -133,7 +124,6 @@
 
                             break;
 
-<<<<<<< HEAD
                         case ROLLBACK:
                             cmd = processRollback();
 
@@ -143,10 +133,9 @@
                             cmd = processStart();
 
                             break;
-=======
+
                         case ALTER:
                             cmd = processAlter();
->>>>>>> a6aa0d12
                     }
 
                     if (cmd != null) {
@@ -157,11 +146,7 @@
                         return cmd;
                     }
                     else
-<<<<<<< HEAD
-                        throw errorUnexpectedToken(lex, BEGIN, COMMIT, CREATE, DROP, ROLLBACK, START);
-=======
-                        throw errorUnexpectedToken(lex, CREATE, DROP, ALTER);
->>>>>>> a6aa0d12
+                        throw errorUnexpectedToken(lex, BEGIN, COMMIT, CREATE, DROP, ROLLBACK, ALTER, START);
 
                 case QUOTED:
                 case MINUS:
@@ -256,7 +241,6 @@
     }
 
     /**
-<<<<<<< HEAD
      * Process ROLLBACK keyword.
      *
      * @return Command.
@@ -276,7 +260,9 @@
         skipIfMatchesKeyword(lex, TRANSACTION);
 
         return new SqlBeginTransactionCommand();
-=======
+    }
+
+    /**
      * Process ALTER keyword.
      *
      * @return Command.
@@ -297,6 +283,5 @@
         }
 
         throw errorUnexpectedToken(lex, TABLE);
->>>>>>> a6aa0d12
     }
 }