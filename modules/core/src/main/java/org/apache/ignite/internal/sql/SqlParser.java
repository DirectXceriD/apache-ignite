/*
 * Licensed to the Apache Software Foundation (ASF) under one or more
 * contributor license agreements.  See the NOTICE file distributed with
 * this work for additional information regarding copyright ownership.
 * The ASF licenses this file to You under the Apache License, Version 2.0
 * (the "License"); you may not use this file except in compliance with
 * the License.  You may obtain a copy of the License at
 *
 *      http://www.apache.org/licenses/LICENSE-2.0
 *
 * Unless required by applicable law or agreed to in writing, software
 * distributed under the License is distributed on an "AS IS" BASIS,
 * WITHOUT WARRANTIES OR CONDITIONS OF ANY KIND, either express or implied.
 * See the License for the specific language governing permissions and
 * limitations under the License.
 */

package org.apache.ignite.internal.sql;

import org.apache.ignite.internal.sql.command.SqlBeginTransactionCommand;
import org.apache.ignite.internal.sql.command.SqlAlterTableCommand;
import org.apache.ignite.internal.sql.command.SqlBulkLoadCommand;
import org.apache.ignite.internal.sql.command.SqlCommand;
import org.apache.ignite.internal.sql.command.SqlCommitTransactionCommand;
import org.apache.ignite.internal.sql.command.SqlCreateIndexCommand;
import org.apache.ignite.internal.sql.command.SqlDropIndexCommand;
<<<<<<< HEAD
import org.apache.ignite.internal.sql.command.SqlRollbackTransactionCommand;
=======
import org.apache.ignite.internal.sql.command.SqlSetStreamingCommand;
>>>>>>> 7366809e
import org.jetbrains.annotations.Nullable;

import static org.apache.ignite.internal.sql.SqlKeyword.BEGIN;
import static org.apache.ignite.internal.sql.SqlKeyword.COMMIT;
import static org.apache.ignite.internal.sql.SqlKeyword.ALTER;
import static org.apache.ignite.internal.sql.SqlKeyword.COPY;
import static org.apache.ignite.internal.sql.SqlKeyword.CREATE;
import static org.apache.ignite.internal.sql.SqlKeyword.DROP;
import static org.apache.ignite.internal.sql.SqlKeyword.HASH;
import static org.apache.ignite.internal.sql.SqlKeyword.INDEX;
import static org.apache.ignite.internal.sql.SqlKeyword.PRIMARY;
<<<<<<< HEAD
import static org.apache.ignite.internal.sql.SqlKeyword.ROLLBACK;
import static org.apache.ignite.internal.sql.SqlKeyword.SPATIAL;
import static org.apache.ignite.internal.sql.SqlKeyword.START;
import static org.apache.ignite.internal.sql.SqlKeyword.TRANSACTION;
=======
import static org.apache.ignite.internal.sql.SqlKeyword.SET;
import static org.apache.ignite.internal.sql.SqlKeyword.SPATIAL;
import static org.apache.ignite.internal.sql.SqlKeyword.STREAMING;
>>>>>>> 7366809e
import static org.apache.ignite.internal.sql.SqlKeyword.TABLE;
import static org.apache.ignite.internal.sql.SqlKeyword.UNIQUE;
import static org.apache.ignite.internal.sql.SqlKeyword.WORK;
import static org.apache.ignite.internal.sql.SqlParserUtils.errorUnexpectedToken;
import static org.apache.ignite.internal.sql.SqlParserUtils.errorUnsupportedIfMatchesKeyword;
import static org.apache.ignite.internal.sql.SqlParserUtils.matchesKeyword;
import static org.apache.ignite.internal.sql.SqlParserUtils.skipIfMatchesKeyword;
import static org.apache.ignite.internal.sql.SqlParserUtils.skipIfMatchesOptionalKeyword;

/**
 * SQL parser.
 */
public class SqlParser {
    /** Scheme name. */
    private final String schemaName;

    /** Lexer. */
    private final SqlLexer lex;

    /**
     * Constructor.
     *
     * @param schemaName Schema name.
     * @param sql Original SQL.
     */
    public SqlParser(@Nullable String schemaName, String sql) {
        this.schemaName = schemaName;

        lex = new SqlLexer(sql);
    }

    /**
     * Get next command.
     *
     * @return Command or {@code null} if end of script is reached.
     */
    public SqlCommand nextCommand() {
        SqlCommand cmd = nextCommand0();

        if (cmd != null) {
            if (cmd.schemaName() == null)
                cmd.schemaName(schemaName);
        }

        return cmd;
    }

    /**
     * Get next command.
     *
     * @return Command or {@code null} if end of script is reached.
     */
    private SqlCommand nextCommand0() {
        while (true) {
            if (!lex.shift())
                return null;

            switch (lex.tokenType()) {
                case SEMICOLON:
                    // Empty command, skip.
                    continue;

                case DEFAULT:
                    SqlCommand cmd = null;

                    switch (lex.token()) {
                        case BEGIN:
                            cmd = processBegin();

                            break;

                        case COMMIT:
                            cmd = processCommit();

                            break;

                        case CREATE:
                            cmd = processCreate();

                            break;

                        case DROP:
                            cmd = processDrop();

                            break;

                        case ROLLBACK:
                            cmd = processRollback();

                            break;

                        case START:
                            cmd = processStart();

                            break;

                        case COPY:
                            cmd = processCopy();

                            break;

                        case SET:
                            cmd = processSet();

                            break;

                        case ALTER:
                            cmd = processAlter();
                    }

                    if (cmd != null) {
                        // If there is something behind the command, this is a syntax error.
                        if (lex.shift() && lex.tokenType() != SqlLexerTokenType.SEMICOLON)
                            throw errorUnexpectedToken(lex);

                        return cmd;
                    }
                    else
<<<<<<< HEAD
                        throw errorUnexpectedToken(lex, BEGIN, COMMIT, CREATE, DROP, ROLLBACK, COPY, ALTER, START);
=======
                        throw errorUnexpectedToken(lex, CREATE, DROP, ALTER, COPY, SET);
>>>>>>> 7366809e

                case QUOTED:
                case MINUS:
                case DOT:
                case COMMA:
                case PARENTHESIS_LEFT:
                case PARENTHESIS_RIGHT:
                default:
                    throw errorUnexpectedToken(lex);
            }
        }
    }

    /**
<<<<<<< HEAD
     * Process BEGIN keyword.
     *
     * @return Command.
     */
    private SqlCommand processBegin() {
        skipIfMatchesOptionalKeyword(lex, TRANSACTION);

        skipIfMatchesOptionalKeyword(lex, WORK);

        return new SqlBeginTransactionCommand();
    }

    /**
     * Process COMMIT keyword.
     *
     * @return Command.
     */
    private SqlCommand processCommit() {
        skipIfMatchesOptionalKeyword(lex, TRANSACTION);

        return new SqlCommitTransactionCommand();
=======
     * Process SET keyword.
     *
     * @return Command.
     */
    private SqlCommand processSet() {
        if (lex.shift() && lex.tokenType() == SqlLexerTokenType.DEFAULT) {
            switch (lex.token()) {
                case STREAMING:
                    return new SqlSetStreamingCommand().parse(lex);
            }
        }

        throw errorUnexpectedToken(lex, STREAMING);
>>>>>>> 7366809e
    }

    /**
     * Processes COPY command.
     *
     * @return The {@link SqlBulkLoadCommand} command.
     */
    private SqlCommand processCopy() {
        return new SqlBulkLoadCommand().parse(lex);
    }

    /**
     * Process CREATE keyword.
     *
     * @return Command.
     */
    private SqlCommand processCreate() {
        if (lex.shift() && lex.tokenType() == SqlLexerTokenType.DEFAULT) {
            SqlCommand cmd = null;

            switch (lex.token()) {
                case INDEX:
                    cmd = new SqlCreateIndexCommand();

                    break;

                case SPATIAL:
                    if (lex.shift() && matchesKeyword(lex, INDEX))
                        cmd = new SqlCreateIndexCommand().spatial(true);
                    else
                        throw errorUnexpectedToken(lex, INDEX);

                    break;
            }

            if (cmd != null)
                return cmd.parse(lex);

            errorUnsupportedIfMatchesKeyword(lex, HASH, PRIMARY, UNIQUE);
        }

        throw errorUnexpectedToken(lex, INDEX, SPATIAL);
    }

    /**
     * Process DROP keyword.
     *
     * @return Command.
     */
    private SqlCommand processDrop() {
        if (lex.shift() && lex.tokenType() == SqlLexerTokenType.DEFAULT) {
            SqlCommand cmd = null;

            switch (lex.token()) {
                case INDEX:
                    cmd = new SqlDropIndexCommand();

                    break;
            }

            if (cmd != null)
                return cmd.parse(lex);
        }

        throw errorUnexpectedToken(lex, INDEX);
    }

    /**
     * Process ROLLBACK keyword.
     *
     * @return Command.
     */
    private SqlCommand processRollback() {
        skipIfMatchesOptionalKeyword(lex, TRANSACTION);

        return new SqlRollbackTransactionCommand();
    }

    /**
     * Process START keyword.
     *
     * @return Command.
     */
    private SqlCommand processStart() {
        skipIfMatchesKeyword(lex, TRANSACTION);

        return new SqlBeginTransactionCommand();
    }

    /**
     * Process ALTER keyword.
     *
     * @return Command.
     */
    private SqlCommand processAlter() {
        if (lex.shift() && lex.tokenType() == SqlLexerTokenType.DEFAULT) {
            SqlCommand cmd = null;

            switch (lex.token()) {
                case TABLE:
                    cmd = new SqlAlterTableCommand();

                    break;
            }

            if (cmd != null)
                return cmd.parse(lex);
        }

        throw errorUnexpectedToken(lex, TABLE);
    }
}<|MERGE_RESOLUTION|>--- conflicted
+++ resolved
@@ -24,11 +24,8 @@
 import org.apache.ignite.internal.sql.command.SqlCommitTransactionCommand;
 import org.apache.ignite.internal.sql.command.SqlCreateIndexCommand;
 import org.apache.ignite.internal.sql.command.SqlDropIndexCommand;
-<<<<<<< HEAD
+import org.apache.ignite.internal.sql.command.SqlSetStreamingCommand;
 import org.apache.ignite.internal.sql.command.SqlRollbackTransactionCommand;
-=======
-import org.apache.ignite.internal.sql.command.SqlSetStreamingCommand;
->>>>>>> 7366809e
 import org.jetbrains.annotations.Nullable;
 
 import static org.apache.ignite.internal.sql.SqlKeyword.BEGIN;
@@ -40,16 +37,12 @@
 import static org.apache.ignite.internal.sql.SqlKeyword.HASH;
 import static org.apache.ignite.internal.sql.SqlKeyword.INDEX;
 import static org.apache.ignite.internal.sql.SqlKeyword.PRIMARY;
-<<<<<<< HEAD
 import static org.apache.ignite.internal.sql.SqlKeyword.ROLLBACK;
+import static org.apache.ignite.internal.sql.SqlKeyword.SET;
 import static org.apache.ignite.internal.sql.SqlKeyword.SPATIAL;
 import static org.apache.ignite.internal.sql.SqlKeyword.START;
 import static org.apache.ignite.internal.sql.SqlKeyword.TRANSACTION;
-=======
-import static org.apache.ignite.internal.sql.SqlKeyword.SET;
-import static org.apache.ignite.internal.sql.SqlKeyword.SPATIAL;
 import static org.apache.ignite.internal.sql.SqlKeyword.STREAMING;
->>>>>>> 7366809e
 import static org.apache.ignite.internal.sql.SqlKeyword.TABLE;
 import static org.apache.ignite.internal.sql.SqlKeyword.UNIQUE;
 import static org.apache.ignite.internal.sql.SqlKeyword.WORK;
@@ -168,11 +161,7 @@
                         return cmd;
                     }
                     else
-<<<<<<< HEAD
-                        throw errorUnexpectedToken(lex, BEGIN, COMMIT, CREATE, DROP, ROLLBACK, COPY, ALTER, START);
-=======
-                        throw errorUnexpectedToken(lex, CREATE, DROP, ALTER, COPY, SET);
->>>>>>> 7366809e
+                        throw errorUnexpectedToken(lex, BEGIN, COMMIT, CREATE, DROP, ROLLBACK, COPY, SET, ALTER, START);
 
                 case QUOTED:
                 case MINUS:
@@ -187,7 +176,6 @@
     }
 
     /**
-<<<<<<< HEAD
      * Process BEGIN keyword.
      *
      * @return Command.
@@ -209,7 +197,9 @@
         skipIfMatchesOptionalKeyword(lex, TRANSACTION);
 
         return new SqlCommitTransactionCommand();
-=======
+    }
+
+    /**
      * Process SET keyword.
      *
      * @return Command.
@@ -223,7 +213,6 @@
         }
 
         throw errorUnexpectedToken(lex, STREAMING);
->>>>>>> 7366809e
     }
 
     /**
