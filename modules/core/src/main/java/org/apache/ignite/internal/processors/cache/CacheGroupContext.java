--- conflicted
+++ resolved
@@ -26,7 +26,6 @@
 import java.util.UUID;
 import org.apache.ignite.IgniteCheckedException;
 import org.apache.ignite.IgniteLogger;
-import org.apache.ignite.cache.CacheAtomicityMode;
 import org.apache.ignite.cache.affinity.AffinityFunction;
 import org.apache.ignite.cluster.ClusterNode;
 import org.apache.ignite.configuration.CacheConfiguration;
@@ -61,7 +60,7 @@
 import org.apache.ignite.mxbean.CacheGroupMetricsMXBean;
 import org.jetbrains.annotations.Nullable;
 
-import static org.apache.ignite.cache.CacheAtomicityMode.*;
+import static org.apache.ignite.cache.CacheAtomicityMode.TRANSACTIONAL;
 import static org.apache.ignite.cache.CacheMode.LOCAL;
 import static org.apache.ignite.cache.CacheMode.REPLICATED;
 import static org.apache.ignite.cache.CacheRebalanceMode.NONE;
@@ -147,13 +146,11 @@
     /** */
     private boolean qryEnabled;
 
-<<<<<<< HEAD
     /** */
     private boolean mvccEnabled;
-=======
+
     /** MXBean. */
     private CacheGroupMetricsMXBean mxBean;
->>>>>>> 3b314f72
 
     /**
      * @param grpId Group ID.
@@ -206,7 +203,8 @@
 
         caches = new ArrayList<>();
 
-<<<<<<< HEAD
+        mxBean = new CacheGroupMetricsMXBeanImpl(this);
+
         mvccEnabled = mvccEnabled(ctx.gridConfig(), ccfg, cacheType);
     }
 
@@ -228,9 +226,6 @@
      */
     public boolean mvccEnabled() {
         return mvccEnabled;
-=======
-        mxBean = new CacheGroupMetricsMXBeanImpl(this);
->>>>>>> 3b314f72
     }
 
     /**
