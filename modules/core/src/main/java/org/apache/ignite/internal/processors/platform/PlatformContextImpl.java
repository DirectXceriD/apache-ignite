--- conflicted
+++ resolved
@@ -375,13 +375,6 @@
                     Map<String, Integer> enumMap = null;
 
                     boolean isEnum = reader.readBoolean();
-                    Map<String, Integer> enumMap = null;
-                    if (isEnum) {
-                        int size = reader.readInt();
-                        enumMap = new LinkedHashMap<>(size);
-                        for (int idx = 0; idx < size; idx++)
-                            enumMap.put(reader.readString(), reader.readInt());
-                    }
 
                     if (isEnum) {
                         int size = reader.readInt();
@@ -493,12 +486,6 @@
                 writer.writeInt(e.getValue().fieldId());
             }
 
-<<<<<<< HEAD
-            writer.writeBoolean(meta.isEnum());
-            if (meta.isEnum()) {
-                Map<String, Integer> enumMap = meta0.enumMap();
-                writer.writeInt(enumMap.size());
-=======
             if (meta.isEnum()) {
                 writer.writeBoolean(true);
 
@@ -506,17 +493,13 @@
 
                 writer.writeInt(enumMap.size());
 
->>>>>>> e09b5a2d
                 for (Map.Entry<String, Integer> e: enumMap.entrySet()) {
                     writer.writeString(e.getKey());
                     writer.writeInt(e.getValue());
                 }
             }
-<<<<<<< HEAD
-=======
             else
                 writer.writeBoolean(false);
->>>>>>> e09b5a2d
         }
     }
 
