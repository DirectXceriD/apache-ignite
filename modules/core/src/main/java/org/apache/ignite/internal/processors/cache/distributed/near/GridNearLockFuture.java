/*
 * Licensed to the Apache Software Foundation (ASF) under one or more
 * contributor license agreements.  See the NOTICE file distributed with
 * this work for additional information regarding copyright ownership.
 * The ASF licenses this file to You under the Apache License, Version 2.0
 * (the "License"); you may not use this file except in compliance with
 * the License.  You may obtain a copy of the License at
 *
 *      http://www.apache.org/licenses/LICENSE-2.0
 *
 * Unless required by applicable law or agreed to in writing, software
 * distributed under the License is distributed on an "AS IS" BASIS,
 * WITHOUT WARRANTIES OR CONDITIONS OF ANY KIND, either express or implied.
 * See the License for the specific language governing permissions and
 * limitations under the License.
 */

package org.apache.ignite.internal.processors.cache.distributed.near;

import java.util.ArrayDeque;
import java.util.ArrayList;
import java.util.Collection;
import java.util.HashSet;
import java.util.Iterator;
import java.util.List;
import java.util.Map;
import java.util.Queue;
import java.util.Set;
import java.util.UUID;
import java.util.concurrent.ConcurrentHashMap;
import java.util.concurrent.atomic.AtomicIntegerFieldUpdater;
import java.util.concurrent.atomic.AtomicReference;
import org.apache.ignite.IgniteCheckedException;
import org.apache.ignite.IgniteLogger;
import org.apache.ignite.cluster.ClusterNode;
import org.apache.ignite.internal.IgniteInternalFuture;
import org.apache.ignite.internal.cluster.ClusterTopologyCheckedException;
import org.apache.ignite.internal.cluster.ClusterTopologyServerNotFoundException;
import org.apache.ignite.internal.processors.affinity.AffinityTopologyVersion;
import org.apache.ignite.internal.processors.cache.CacheEntryPredicate;
import org.apache.ignite.internal.processors.cache.CacheObject;
import org.apache.ignite.internal.processors.cache.CacheStoppedException;
import org.apache.ignite.internal.processors.cache.GridCacheCompoundIdentityFuture;
import org.apache.ignite.internal.processors.cache.GridCacheContext;
import org.apache.ignite.internal.processors.cache.GridCacheEntryEx;
import org.apache.ignite.internal.processors.cache.GridCacheEntryRemovedException;
import org.apache.ignite.internal.processors.cache.GridCacheLockTimeoutException;
import org.apache.ignite.internal.processors.cache.GridCacheMvccCandidate;
import org.apache.ignite.internal.processors.cache.GridCacheVersionedFuture;
import org.apache.ignite.internal.processors.cache.KeyCacheObject;
import org.apache.ignite.internal.processors.cache.distributed.GridDistributedCacheEntry;
import org.apache.ignite.internal.processors.cache.distributed.dht.GridDhtCacheEntry;
import org.apache.ignite.internal.processors.cache.distributed.dht.GridDhtTopologyFuture;
import org.apache.ignite.internal.processors.cache.distributed.dht.GridDhtTransactionalCacheAdapter;
import org.apache.ignite.internal.processors.cache.transactions.IgniteTxEntry;
import org.apache.ignite.internal.processors.cache.transactions.IgniteTxKey;
import org.apache.ignite.internal.processors.cache.transactions.TxDeadlock;
import org.apache.ignite.internal.processors.cache.version.GridCacheVersion;
import org.apache.ignite.internal.processors.timeout.GridTimeoutObjectAdapter;
import org.apache.ignite.internal.transactions.IgniteTxRollbackCheckedException;
import org.apache.ignite.internal.transactions.IgniteTxTimeoutCheckedException;
import org.apache.ignite.internal.util.future.GridEmbeddedFuture;
import org.apache.ignite.internal.util.future.GridFutureAdapter;
import org.apache.ignite.internal.util.tostring.GridToStringExclude;
import org.apache.ignite.internal.util.tostring.GridToStringInclude;
import org.apache.ignite.internal.util.typedef.C1;
import org.apache.ignite.internal.util.typedef.C2;
import org.apache.ignite.internal.util.typedef.CI1;
import org.apache.ignite.internal.util.typedef.F;
import org.apache.ignite.internal.util.typedef.internal.CU;
import org.apache.ignite.internal.util.typedef.internal.S;
import org.apache.ignite.internal.util.typedef.internal.U;
import org.apache.ignite.lang.IgniteBiTuple;
import org.apache.ignite.lang.IgniteInClosure;
import org.apache.ignite.lang.IgniteUuid;
import org.apache.ignite.transactions.TransactionDeadlockException;
import org.apache.ignite.transactions.TransactionIsolation;
import org.jetbrains.annotations.Nullable;

import static org.apache.ignite.cache.CacheWriteSynchronizationMode.FULL_SYNC;
import static org.apache.ignite.events.EventType.EVT_CACHE_OBJECT_READ;

/**
 * Cache lock future.
 */
public final class GridNearLockFuture extends GridCacheCompoundIdentityFuture<Boolean>
    implements GridCacheVersionedFuture<Boolean> {
    /** */
    private static final long serialVersionUID = 0L;

    /** Logger reference. */
    private static final AtomicReference<IgniteLogger> logRef = new AtomicReference<>();

    /** Done field updater. */
    private static final AtomicIntegerFieldUpdater<GridNearLockFuture> DONE_UPD =
        AtomicIntegerFieldUpdater.newUpdater(GridNearLockFuture.class, "done");

    /** */
    private static IgniteLogger log;

    /** Cache registry. */
    @GridToStringExclude
    private final GridCacheContext<?, ?> cctx;

    /** Lock owner thread. */
    @GridToStringInclude
    private long threadId;

    /** Keys to lock. */
    @GridToStringInclude
    private final Collection<KeyCacheObject> keys;

    /** Future ID. */
    private final IgniteUuid futId;

    /** Lock version. */
    private final GridCacheVersion lockVer;

    /** Read flag. */
    private boolean read;

    /** Flag to return value. */
    private final boolean retval;

    /** Error. */
    private volatile Throwable err;

    /** Timed out flag. */
    private volatile boolean timedOut;

    /** Timeout object. */
    @GridToStringExclude
    private LockTimeoutObject timeoutObj;

    /** Lock timeout. */
    private final long timeout;

    /** Filter. */
    private final CacheEntryPredicate[] filter;

    /** Transaction. */
    @GridToStringExclude
    private final GridNearTxLocal tx;

    /** Topology snapshot to operate on. */
    private volatile AffinityTopologyVersion topVer;

    /** Map of current values. */
    private final Map<KeyCacheObject, IgniteBiTuple<GridCacheVersion, CacheObject>> valMap;

    /** */
    @SuppressWarnings("UnusedDeclaration")
    private volatile int done;

    /** Keys locked so far. */
    @SuppressWarnings({"FieldAccessedSynchronizedAndUnsynchronized"})
    @GridToStringExclude
    private List<GridDistributedCacheEntry> entries;

    /** TTL for create operation. */
    private long createTtl;

    /** TTL for read operation. */
    private long accessTtl;

    /** Skip store flag. */
    private final boolean skipStore;

    /** Mappings to proceed. */
    @GridToStringExclude
    private Queue<GridNearLockMapping> mappings;

    /** Keep binary context flag. */
    private final boolean keepBinary;

    /** Recovery mode context flag. */
    private final boolean recovery;

    /** */
    private int miniId;

    /**
     * @param cctx Registry.
     * @param keys Keys to lock.
     * @param tx Transaction.
     * @param read Read flag.
     * @param retval Flag to return value or not.
     * @param timeout Lock acquisition timeout.
     * @param createTtl TTL for create operation.
     * @param accessTtl TTL for read operation.
     * @param filter Filter.
     * @param skipStore skipStore
     * @param keepBinary Keep binary flag.
     * @param recovery Recovery flag.
     */
    public GridNearLockFuture(
        GridCacheContext<?, ?> cctx,
        Collection<KeyCacheObject> keys,
        @Nullable GridNearTxLocal tx,
        boolean read,
        boolean retval,
        long timeout,
        long createTtl,
        long accessTtl,
        CacheEntryPredicate[] filter,
        boolean skipStore,
        boolean keepBinary,
        boolean recovery
    ) {
        super(CU.boolReducer());

        assert keys != null;
        assert (tx != null && timeout >= 0) || tx == null;

        this.cctx = cctx;
        this.keys = keys;
        this.tx = tx;
        this.read = read;
        this.retval = retval;
        this.timeout = timeout;
        this.createTtl = createTtl;
        this.accessTtl = accessTtl;
        this.filter = filter;
        this.skipStore = skipStore;
        this.keepBinary = keepBinary;
        this.recovery = recovery;

        ignoreInterrupts();

        threadId = tx == null ? Thread.currentThread().getId() : tx.threadId();

        lockVer = tx != null ? tx.xidVersion() : cctx.versions().next();

        futId = IgniteUuid.randomUuid();

        entries = new ArrayList<>(keys.size());

        if (log == null)
            log = U.logger(cctx.kernalContext(), logRef, GridNearLockFuture.class);

        valMap = new ConcurrentHashMap<>();
<<<<<<< HEAD
=======

        if (tx != null && !tx.updateLockFuture(null, this)) {
            onError(new IgniteTxRollbackCheckedException("Failed to acquire lock because transaction " +
                "has started to roll back [tx=" + CU.txString(tx) + ']'));

            onComplete(false, false);
        }
>>>>>>> 0cd2a319
    }

    /** {@inheritDoc} */
    @Override public GridCacheVersion version() {
        return lockVer;
    }

    /**
     * @return Entries.
     */
    public synchronized List<GridDistributedCacheEntry> entriesCopy() {
        return new ArrayList<>(entries);
    }

    /**
     * @return Future ID.
     */
    @Override public IgniteUuid futureId() {
        return futId;
    }

    /** {@inheritDoc} */
    @Override public boolean trackable() {
        return true;
    }

    /** {@inheritDoc} */
    @Override public void markNotTrackable() {
        // No-op.
    }

    /**
     * @return {@code True} if transaction is not {@code null}.
     */
    private boolean inTx() {
        return tx != null;
    }

    /**
     * @return {@code True} if implicit-single-tx flag is set.
     */
    private boolean implicitSingleTx() {
        return tx != null && tx.implicitSingle();
    }

    /**
     * @return {@code True} if transaction is not {@code null} and has invalidate flag set.
     */
    private boolean isInvalidate() {
        return tx != null && tx.isInvalidate();
    }

    /**
     * @return Transaction isolation or {@code null} if no transaction.
     */
    @Nullable private TransactionIsolation isolation() {
        return tx == null ? null : tx.isolation();
    }

    /**
     * @return {@code true} if related transaction is implicit.
     */
    private boolean implicitTx() {
        return tx != null && tx.implicit();
    }

    /**
     * @param cached Entry.
     * @return {@code True} if locked.
     * @throws GridCacheEntryRemovedException If removed.
     */
    private boolean locked(GridCacheEntryEx cached) throws GridCacheEntryRemovedException {
        // Reentry-aware check (If filter failed, lock is failed).
        return cached.lockedLocallyByIdOrThread(lockVer, threadId) && filter(cached);
    }

    /**
     * Adds entry to future.
     *
     * @param topVer Topology version.
     * @param entry Entry to add.
     * @param dhtNodeId DHT node ID.
     * @return Lock candidate.
     * @throws GridCacheEntryRemovedException If entry was removed.
     */
    @Nullable private GridCacheMvccCandidate addEntry(
        AffinityTopologyVersion topVer,
        GridNearCacheEntry entry,
        UUID dhtNodeId
    ) throws GridCacheEntryRemovedException {
        assert Thread.holdsLock(this);

        // Check if lock acquisition is timed out.
        if (timedOut)
            return null;

        // Add local lock first, as it may throw GridCacheEntryRemovedException.
        GridCacheMvccCandidate c = entry.addNearLocal(
            dhtNodeId,
            threadId,
            lockVer,
            topVer,
            timeout,
            !inTx(),
            inTx(),
            implicitSingleTx(),
            false
        );

        if (inTx()) {
            IgniteTxEntry txEntry = tx.entry(entry.txKey());

            txEntry.cached(entry);
        }

        entries.add(entry);

        if (c == null && timeout < 0) {
            if (log.isDebugEnabled())
                log.debug("Failed to acquire lock with negative timeout: " + entry);

            onFailed(false);

            return null;
        }

        // Double check if lock acquisition has already timed out.
        if (timedOut) {
            entry.removeLock(lockVer);

            return null;
        }

        return c;
    }

    /**
     * Undoes all locks.
     *
     * @param dist If {@code true}, then remove locks from remote nodes as well.
     * @param rollback {@code True} if should rollback tx.
     */
    private void undoLocks(boolean dist, boolean rollback) {
        // Transactions will undo during rollback.
        if (dist && tx == null)
            cctx.nearTx().removeLocks(lockVer, keys);
        else {
            if (rollback && tx != null) {
                if (tx.setRollbackOnly()) {
                    if (log.isDebugEnabled())
                        log.debug("Marked transaction as rollback only because locks could not be acquired: " + tx);
                }
                else if (log.isDebugEnabled())
                    log.debug("Transaction was not marked rollback-only while locks were not acquired: " + tx);
            }

            for (GridCacheEntryEx e : entriesCopy()) {
                try {
                    e.removeLock(lockVer);
                }
                catch (GridCacheEntryRemovedException ignored) {
                    while (true) {
                        try {
                            e = cctx.cache().peekEx(e.key());

                            if (e != null)
                                e.removeLock(lockVer);

                            break;
                        }
                        catch (GridCacheEntryRemovedException ignore) {
                            if (log.isDebugEnabled())
                                log.debug("Attempted to remove lock on removed entry (will retry) [ver=" +
                                    lockVer + ", entry=" + e + ']');
                        }
                    }
                }
            }
        }

        cctx.mvcc().recheckPendingLocks();
    }

    /**
     *
     * @param dist {@code True} if need to distribute lock release.
     */
    private void onFailed(boolean dist) {
        undoLocks(dist, true);

        complete(false);
    }

    /**
     * @param success Success flag.
     */
    public void complete(boolean success) {
        onComplete(success, true);
    }

    /**
     * @param nodeId Left node ID
     * @return {@code True} if node was in the list.
     */
    @SuppressWarnings({"ThrowableInstanceNeverThrown"})
    @Override public boolean onNodeLeft(UUID nodeId) {
        boolean found = false;

        for (IgniteInternalFuture<?> fut : futures()) {
            if (isMini(fut)) {
                MiniFuture f = (MiniFuture)fut;

                if (f.node().id().equals(nodeId)) {
                    if (log.isDebugEnabled())
                        log.debug("Found mini-future for left node [nodeId=" + nodeId + ", mini=" + f + ", fut=" +
                            this + ']');

                    f.onResult(newTopologyException(null, nodeId));

                    found = true;
                }
            }
        }

        if (!found) {
            if (log.isDebugEnabled())
                log.debug("Near lock future does not have mapping for left node (ignoring) [nodeId=" + nodeId +
                    ", fut=" + this + ']');
        }

        return found;
    }

    /**
     * @param nodeId Sender.
     * @param res Result.
     */
    void onResult(UUID nodeId, GridNearLockResponse res) {
        if (!isDone()) {
            if (log.isDebugEnabled())
                log.debug("Received lock response from node [nodeId=" + nodeId + ", res=" + res + ", fut=" + this + ']');

            MiniFuture mini = miniFuture(res.miniId());

            if (mini != null) {
                assert mini.node().id().equals(nodeId);

                if (log.isDebugEnabled())
                    log.debug("Found mini future for response [mini=" + mini + ", res=" + res + ']');

                mini.onResult(res);

                if (log.isDebugEnabled())
                    log.debug("Future after processed lock response [fut=" + this + ", mini=" + mini +
                        ", res=" + res + ']');

                return;
            }

            U.warn(log, "Failed to find mini future for response (perhaps due to stale message) [res=" + res +
                ", fut=" + this + ']');
        }
        else if (log.isDebugEnabled())
            log.debug("Ignoring lock response from node (future is done) [nodeId=" + nodeId + ", res=" + res +
                ", fut=" + this + ']');
    }

    /**
     * @return Keys for which locks requested from remote nodes but response isn't received.
     */
    public synchronized Set<IgniteTxKey> requestedKeys() {
        if (timeoutObj != null && timeoutObj.requestedKeys != null)
            return timeoutObj.requestedKeys;

        return requestedKeys0();
    }

    /**
     * @return Keys for which locks requested from remote nodes but response isn't received.
     */
    private Set<IgniteTxKey> requestedKeys0() {
        for (IgniteInternalFuture<Boolean> miniFut : futures()) {
            if (isMini(miniFut) && !miniFut.isDone()) {
                MiniFuture mini = (MiniFuture)miniFut;

                Set<IgniteTxKey> requestedKeys = U.newHashSet(mini.keys.size());

                for (KeyCacheObject key : mini.keys)
                    requestedKeys.add(new IgniteTxKey(key, cctx.cacheId()));

                return requestedKeys;
            }
        }

        return null;
    }

    /**
     * Finds pending mini future by the given mini ID.
     *
     * @param miniId Mini ID to find.
     * @return Mini future.
     */
    @SuppressWarnings({"ForLoopReplaceableByForEach", "IfMayBeConditional"})
    private MiniFuture miniFuture(int miniId) {
        // We iterate directly over the futs collection here to avoid copy.
        synchronized (this) {
            int size = futuresCountNoLock();

            // Avoid iterator creation.
            for (int i = 0; i < size; i++) {
                IgniteInternalFuture<Boolean> fut = future(i);

                if (!isMini(fut))
                    continue;

                MiniFuture mini = (MiniFuture)fut;

                if (mini.futureId() == miniId) {
                    if (!mini.isDone())
                        return mini;
                    else
                        return null;
                }
            }
        }

        return null;
    }

    /**
     * @param t Error.
     */
    private void onError(Throwable t) {
        synchronized (this) {
            if (err == null)
                err = t;
        }
    }

    /**
     * @param cached Entry to check.
     * @return {@code True} if filter passed.
     */
    private boolean filter(GridCacheEntryEx cached) {
        try {
            if (!cctx.isAll(cached, filter)) {
                if (log.isDebugEnabled())
                    log.debug("Filter didn't pass for entry (will fail lock): " + cached);

                onFailed(true);

                return false;
            }

            return true;
        }
        catch (IgniteCheckedException e) {
            onError(e);

            return false;
        }
    }

    /**
     * Callback for whenever entry lock ownership changes.
     *
     * @param entry Entry whose lock ownership changed.
     */
    @Override public boolean onOwnerChanged(GridCacheEntryEx entry, GridCacheMvccCandidate owner) {
        if (owner != null && owner.nearLocal() && owner.version().equals(lockVer)) {
            onDone(true);

            return true;
        }

        return false;
    }

    /**
     * @return {@code True} if locks have been acquired.
     */
    private boolean checkLocks() {
        if (!isDone() && initialized() && !hasPending()) {
            synchronized (this) {
                for (int i = 0; i < entries.size(); i++) {
                    while (true) {
                        GridCacheEntryEx cached = entries.get(i);

                        try {
                            if (!locked(cached)) {
                                if (log.isDebugEnabled())
                                    log.debug("Lock is still not acquired for entry (will keep waiting) [entry=" +
                                        cached + ", fut=" + this + ']');

                                return false;
                            }

                            break;
                        }
                        // Possible in concurrent cases, when owner is changed after locks
                        // have been released or cancelled.
                        catch (GridCacheEntryRemovedException ignore) {
                            if (log.isDebugEnabled())
                                log.debug("Got removed entry in onOwnerChanged method (will retry): " + cached);

                            // Replace old entry with new one.
                            entries.set(
                                i,
                                (GridDistributedCacheEntry)cctx.cache().entryEx(cached.key()));
                        }
                    }
                }

                if (log.isDebugEnabled())
                    log.debug("Local lock acquired for entries [fut=" + this + ", entries=" + entries + "]");
            }

            onComplete(true, true);

            return true;
        }

        return false;
    }

    /** {@inheritDoc} */
    @Override public boolean cancel() {
        if (onCancelled())
            onComplete(false, true);

        return isCancelled();
    }

    /** {@inheritDoc} */
    @Override public boolean onDone(Boolean success, Throwable err) {
        if (log.isDebugEnabled())
            log.debug("Received onDone(..) callback [success=" + success + ", err=" + err + ", fut=" + this + ']');

        if (inTx() && cctx.tm().deadlockDetectionEnabled() &&
            (this.err instanceof IgniteTxTimeoutCheckedException || timedOut))
            return false;

        // If locks were not acquired yet, delay completion.
        if (isDone() || (err == null && success && !checkLocks()))
            return false;

        if (err != null && !(err instanceof GridCacheLockTimeoutException))
            onError(err);

        if (err != null)
            success = false;

        return onComplete(success, true);
    }

    /**
     *
     * @param err Lock removal reason.
     */
    public boolean onRollback(Throwable err) {
        onError(err);

        return onComplete(false, false);
    }

    /**
     * Completeness callback.
     *
     * @param success {@code True} if lock was acquired.
     * @param distribute {@code True} if need to distribute lock removal in case of failure.
     * @return {@code True} if complete by this operation.
     */
    private boolean onComplete(boolean success, boolean distribute) {
        if (log.isDebugEnabled()) {
            log.debug("Received onComplete(..) callback [success=" + success + ", distribute=" + distribute +
                ", fut=" + this + ']');
        }

        if (!DONE_UPD.compareAndSet(this, 0, 1))
            return false;

        if (!success)
            undoLocks(distribute, true);

        if (tx != null) {
            cctx.tm().txContext(tx);

            tx.updateLockFuture(this, null);
        }

        if (super.onDone(success, err)) {
            if (log.isDebugEnabled())
                log.debug("Completing future: " + this);

            // Clean up.
            cctx.mvcc().removeVersionedFuture(this);

            if (timeoutObj != null)
                cctx.time().removeTimeoutObject(timeoutObj);

            return true;
        }

        return false;
    }

    /** {@inheritDoc} */
    @Override public int hashCode() {
        return futId.hashCode();
    }

    /** {@inheritDoc} */
    @Override public String toString() {
        Collection<String> futs = F.viewReadOnly(futures(), new C1<IgniteInternalFuture<?>, String>() {
            @Override public String apply(IgniteInternalFuture<?> f) {
                if (isMini(f)) {
                    MiniFuture m = (MiniFuture)f;

                    return "[node=" + m.node().id() + ", loc=" + m.node().isLocal() + ", done=" + f.isDone() + "]";
                }
                else
                    return "[loc=true, done=" + f.isDone() + "]";
            }
        });

        return S.toString(GridNearLockFuture.class, this,
            "innerFuts", futs,
            "inTx", inTx(),
            "super", super.toString());
    }

    /**
     * @param f Future.
     * @return {@code True} if mini-future.
     */
    private boolean isMini(IgniteInternalFuture<?> f) {
        return f.getClass().equals(MiniFuture.class);
    }

    /**
     * Basically, future mapping consists from two parts. First, we must determine the topology version this future
     * will map on. Locking is performed within a user transaction, we must continue to map keys on the same
     * topology version as it started. If topology version is undefined, we get current topology future and wait
     * until it completes so the topology is ready to use.
     * <p/>
     * During the second part we map keys to primary nodes using topology snapshot we obtained during the first
     * part. Note that if primary node leaves grid, the future will fail and transaction will be rolled back.
     */
    void map() {
        if (timeout > 0) {
            timeoutObj = new LockTimeoutObject();

            cctx.time().addTimeoutObject(timeoutObj);
        }

        boolean added = cctx.mvcc().addFuture(this);

        assert added : this;

        // Obtain the topology version to use.
        long threadId = Thread.currentThread().getId();

        AffinityTopologyVersion topVer = cctx.mvcc().lastExplicitLockTopologyVersion(threadId);

        // If there is another system transaction in progress, use it's topology version to prevent deadlock.
        if (topVer == null && tx != null && tx.system())
            topVer = cctx.tm().lockedTopologyVersion(threadId, tx);

        if (topVer != null && tx != null)
            tx.topologyVersion(topVer);

        if (topVer == null && tx != null)
            topVer = tx.topologyVersionSnapshot();

        if (topVer != null) {
            for (GridDhtTopologyFuture fut : cctx.shared().exchange().exchangeFutures()) {
                if (fut.exchangeDone() && fut.topologyVersion().equals(topVer)){
                    Throwable err = fut.validateCache(cctx, recovery, read, null, keys);

                    if (err != null) {
                        onDone(err);

                        return;
                    }

                    break;
                }
            }

            // Continue mapping on the same topology version as it was before.
            if (this.topVer == null)
                this.topVer = topVer;

            map(keys, false, true);

            markInitialized();

            return;
        }

        // Must get topology snapshot and map on that version.
        mapOnTopology(false);
    }

    /**
     * Acquires topology future and checks it completeness under the read lock. If it is not complete,
     * will asynchronously wait for it's completeness and then try again.
     *
     * @param remap Remap flag.
     */
    synchronized void mapOnTopology(final boolean remap) {
        // We must acquire topology snapshot from the topology version future.
        cctx.topology().readLock();

        try {
            if (cctx.topology().stopping()) {
                onDone(new CacheStoppedException(cctx.name()));

                return;
            }

            GridDhtTopologyFuture fut = cctx.topologyVersionFuture();

            if (fut.isDone()) {
                Throwable err = fut.validateCache(cctx, recovery, read, null, keys);

                if (err != null) {
                    onDone(err);

                    return;
                }

                AffinityTopologyVersion topVer = fut.topologyVersion();

                if (remap) {
                    if (tx != null)
                        tx.onRemap(topVer);

                    this.topVer = topVer;
                }
                else {
                    if (tx != null)
                        tx.topologyVersion(topVer);

                    if (this.topVer == null)
                        this.topVer = topVer;
                }

                map(keys, remap, false);

                markInitialized();
            }
            else {
                fut.listen(new CI1<IgniteInternalFuture<AffinityTopologyVersion>>() {
                    @Override public void apply(IgniteInternalFuture<AffinityTopologyVersion> fut) {
                        try {
                            fut.get();

                            mapOnTopology(remap);
                        }
                        catch (IgniteCheckedException e) {
                            onDone(e);
                        }
                        finally {
                            cctx.shared().txContextReset();
                        }
                    }
                });
            }
        }
        finally {
            cctx.topology().readUnlock();
        }
    }

    /**
     * Maps keys to nodes. Note that we can not simply group keys by nodes and send lock request as
     * such approach does not preserve order of lock acquisition. Instead, keys are split in continuous
     * groups belonging to one primary node and locks for these groups are acquired sequentially.
     *
     * @param keys Keys.
     * @param remap Remap flag.
     * @param topLocked {@code True} if thread already acquired lock preventing topology change.
     */
    private void map(Iterable<KeyCacheObject> keys, boolean remap, boolean topLocked) {
        try {
            AffinityTopologyVersion topVer = this.topVer;

            assert topVer != null;

            assert topVer.topologyVersion() > 0 : topVer;

            if (CU.affinityNodes(cctx, topVer).isEmpty()) {
                onDone(new ClusterTopologyServerNotFoundException("Failed to map keys for near-only cache (all " +
                    "partition nodes left the grid)."));

                return;
            }

            boolean clientNode = cctx.kernalContext().clientNode();

            assert !remap || (clientNode && (tx == null || !tx.hasRemoteLocks()));

            synchronized (this) {
                mappings = new ArrayDeque<>();

                // Assign keys to primary nodes.
                GridNearLockMapping map = null;

                for (KeyCacheObject key : keys) {
                    GridNearLockMapping updated = map(
                        key,
                        map,
                        topVer);

                    // If new mapping was created, add to collection.
                    if (updated != map) {
                        mappings.add(updated);

                        if (tx != null && updated.node().isLocal())
                            tx.nearLocallyMapped(true);
                    }

                    map = updated;
                }

                if (isDone()) {
                    if (log.isDebugEnabled())
                        log.debug("Abandoning (re)map because future is done: " + this);

                    return;
                }

                if (log.isDebugEnabled())
                    log.debug("Starting (re)map for mappings [mappings=" + mappings + ", fut=" + this + ']');

                boolean first = true;

                // Create mini futures.
                for (Iterator<GridNearLockMapping> iter = mappings.iterator(); iter.hasNext(); ) {
                    GridNearLockMapping mapping = iter.next();

                    ClusterNode node = mapping.node();
                    Collection<KeyCacheObject> mappedKeys = mapping.mappedKeys();

                    assert !mappedKeys.isEmpty();

                    GridNearLockRequest req = null;

                    Collection<KeyCacheObject> distributedKeys = new ArrayList<>(mappedKeys.size());

                    boolean explicit = false;

                    for (KeyCacheObject key : mappedKeys) {
                        IgniteTxKey txKey = cctx.txKey(key);

                        while (true) {
                            GridNearCacheEntry entry = null;

                            try {
                                entry = cctx.near().entryExx(key, topVer);

                                if (!cctx.isAll(entry, filter)) {
                                    if (log.isDebugEnabled())
                                        log.debug("Entry being locked did not pass filter (will not lock): " + entry);

                                    onComplete(false, false);

                                    return;
                                }

                                // Removed exception may be thrown here.
                                GridCacheMvccCandidate cand = addEntry(
                                    topVer,
                                    entry,
                                    node.id());

                                if (isDone()) {
                                    if (log.isDebugEnabled())
                                        log.debug("Abandoning (re)map because future is done after addEntry attempt " +
                                            "[fut=" + this + ", entry=" + entry + ']');

                                    return;
                                }

                                if (cand != null) {
                                    if (tx == null && !cand.reentry())
                                        cctx.mvcc().addExplicitLock(threadId,cand,topVer);

                                    IgniteBiTuple<GridCacheVersion, CacheObject> val = entry.versionedValue();

                                    if (val == null) {
                                        GridDhtCacheEntry dhtEntry = dht().peekExx(key);

                                        try {
                                            if (dhtEntry != null)
                                                val = dhtEntry.versionedValue(topVer);
                                        }
                                        catch (GridCacheEntryRemovedException ignored) {
                                            assert dhtEntry.obsolete() : dhtEntry;

                                            if (log.isDebugEnabled())
                                                log.debug("Got removed exception for DHT entry in map (will ignore): "
                                                    + dhtEntry);
                                        }
                                    }

                                    GridCacheVersion dhtVer = null;

                                    if (val != null) {
                                        dhtVer = val.get1();

                                        valMap.put(key, val);
                                    }

                                    if (!cand.reentry()) {
                                        if (req == null) {
                                            boolean clientFirst = false;

                                            if (first) {
                                                clientFirst = clientNode &&
                                                    !topLocked &&
                                                    (tx == null || !tx.hasRemoteLocks());

                                                first = false;
                                            }

                                            assert !implicitTx() && !implicitSingleTx() : tx;

                                            req = new GridNearLockRequest(
                                                cctx.cacheId(),
                                                topVer,
                                                cctx.nodeId(),
                                                threadId,
                                                futId,
                                                lockVer,
                                                inTx(),
                                                read,
                                                retval,
                                                isolation(),
                                                isInvalidate(),
                                                timeout,
                                                mappedKeys.size(),
                                                inTx() ? tx.size() : mappedKeys.size(),
                                                inTx() && tx.syncMode() == FULL_SYNC,
                                                inTx() ? tx.subjectId() : null,
                                                inTx() ? tx.taskNameHash() : 0,
                                                read ? createTtl : -1L,
                                                read ? accessTtl : -1L,
                                                skipStore,
                                                keepBinary,
                                                clientFirst,
                                                true,
                                                cctx.deploymentEnabled());

                                            mapping.request(req);
                                        }

                                        distributedKeys.add(key);

                                        if (tx != null)
                                            tx.addKeyMapping(txKey, mapping.node());

                                        req.addKeyBytes(
                                            key,
                                            retval && dhtVer == null,
                                            dhtVer,
                                            // Include DHT version to match remote DHT entry.
                                            cctx);
                                    }

                                    if (cand.reentry())
                                        explicit = tx != null && !entry.hasLockCandidate(tx.xidVersion());
                                }
                                else {
                                    if (timedOut)
                                        return;

                                    // Ignore reentries within transactions.
                                    explicit = tx != null && !entry.hasLockCandidate(tx.xidVersion());
                                }

                                if (explicit)
                                    tx.addKeyMapping(txKey, mapping.node());

                                break;
                            }
                            catch (GridCacheEntryRemovedException ignored) {
                                assert entry.obsolete() : "Got removed exception on non-obsolete entry: " + entry;

                                if (log.isDebugEnabled())
                                    log.debug("Got removed entry in lockAsync(..) method (will retry): " + entry);
                            }
                        }

                        // Mark mapping explicit lock flag.
                        if (explicit) {
                            boolean marked = tx != null && tx.markExplicit(node.id());

                            assert tx == null || marked;
                        }
                    }

                    if (!distributedKeys.isEmpty())
                        mapping.distributedKeys(distributedKeys);
                    else {
                        assert mapping.request() == null;

                        iter.remove();
                    }
                }
            }

            cctx.mvcc().recheckPendingLocks();

            proceedMapping();
        }
        catch (IgniteCheckedException ex) {
            onError(ex);
        }
    }

    /**
     * @throws IgniteCheckedException If failed.
     */
    private void proceedMapping() throws IgniteCheckedException {
        boolean set = tx != null && cctx.shared().tm().setTxTopologyHint(tx.topologyVersionSnapshot());

        try {
            proceedMapping0();
        }
        finally {
            if (set)
                cctx.tm().setTxTopologyHint(null);
        }
    }

    /**
     * Gets next near lock mapping and either acquires dht locks locally or sends near lock request to
     * remote primary node.
     *
     * @throws IgniteCheckedException If mapping can not be completed.
     */
    @SuppressWarnings("unchecked")
    private void proceedMapping0()
        throws IgniteCheckedException {
        GridNearLockMapping map;

        synchronized (this) {
            map = mappings.poll();
        }

        // If there are no more mappings to process, complete the future.
        if (map == null)
            return;

        final GridNearLockRequest req = map.request();
        final Collection<KeyCacheObject> mappedKeys = map.distributedKeys();
        final ClusterNode node = map.node();

        if (filter != null && filter.length != 0)
            req.filter(filter, cctx);

        if (node.isLocal()) {
            req.miniId(-1);

            if (log.isDebugEnabled())
                log.debug("Before locally locking near request: " + req);

            IgniteInternalFuture<GridNearLockResponse> fut = dht().lockAllAsync(cctx, cctx.localNode(), req, filter);

            // Add new future.
            add(new GridEmbeddedFuture<>(
                new C2<GridNearLockResponse, Exception, Boolean>() {
                    @Override public Boolean apply(GridNearLockResponse res, Exception e) {
                        if (CU.isLockTimeoutOrCancelled(e) ||
                            (res != null && CU.isLockTimeoutOrCancelled(res.error())))
                            return false;

                        if (e != null) {
                            onError(e);

                            return false;
                        }

                        if (res == null) {
                            onError(new IgniteCheckedException("Lock response is null for future: " + this));

                            return false;
                        }

                        if (res.error() != null) {
                            onError(res.error());

                            return false;
                        }

                        if (log.isDebugEnabled())
                            log.debug("Acquired lock for local DHT mapping [locId=" + cctx.nodeId() +
                                ", mappedKeys=" + mappedKeys + ", fut=" + GridNearLockFuture.this + ']');

                        try {
                            int i = 0;

                            for (KeyCacheObject k : mappedKeys) {
                                while (true) {
                                    GridNearCacheEntry entry = cctx.near().entryExx(k, req.topologyVersion());

                                    try {
                                        IgniteBiTuple<GridCacheVersion, CacheObject> oldValTup =
                                            valMap.get(entry.key());

                                        boolean hasBytes = entry.hasValue();
                                        CacheObject oldVal = entry.rawGet();
                                        CacheObject newVal = res.value(i);

                                        GridCacheVersion dhtVer = res.dhtVersion(i);
                                        GridCacheVersion mappedVer = res.mappedVersion(i);

                                        // On local node don't record twice if DHT cache already recorded.
                                        boolean record = retval && oldValTup != null && oldValTup.get1().equals(dhtVer);

                                        if (newVal == null) {
                                            if (oldValTup != null) {
                                                if (oldValTup.get1().equals(dhtVer))
                                                    newVal = oldValTup.get2();

                                                oldVal = oldValTup.get2();
                                            }
                                        }

                                        // Lock is held at this point, so we can set the
                                        // returned value if any.
                                        entry.resetFromPrimary(newVal, lockVer, dhtVer, node.id(), topVer);

                                        entry.readyNearLock(lockVer, mappedVer, res.committedVersions(),
                                            res.rolledbackVersions(), res.pending());

                                        if (inTx() && implicitTx() && tx.onePhaseCommit()) {
                                            boolean pass = res.filterResult(i);

                                            tx.entry(cctx.txKey(k)).filters(pass ? CU.empty0() : CU.alwaysFalse0Arr());
                                        }

                                        if (record) {
                                            if (cctx.events().isRecordable(EVT_CACHE_OBJECT_READ))
                                                cctx.events().addEvent(
                                                    entry.partition(),
                                                    entry.key(),
                                                    tx,
                                                    null,
                                                    EVT_CACHE_OBJECT_READ,
                                                    newVal,
                                                    newVal != null,
                                                    oldVal,
                                                    hasBytes,
                                                    CU.subjectId(tx, cctx.shared()),
                                                    null,
                                                    inTx() ? tx.resolveTaskName() : null,
                                                    keepBinary);

                                            if (cctx.statisticsEnabled())
                                                cctx.cache().metrics0().onRead(oldVal != null);
                                        }

                                        if (log.isDebugEnabled())
                                            log.debug("Processed response for entry [res=" + res +
                                                ", entry=" + entry + ']');

                                        break; // Inner while loop.
                                    }
                                    catch (GridCacheEntryRemovedException ignored) {
                                        if (log.isDebugEnabled())
                                            log.debug("Failed to add candidates because entry was " +
                                                "removed (will renew).");

                                        synchronized (GridNearLockFuture.this) {
                                            // Replace old entry with new one.
                                            entries.set(i,
                                                (GridDistributedCacheEntry)cctx.cache().entryEx(entry.key()));
                                        }
                                    }
                                }

                                i++; // Increment outside of while loop.
                            }

                            // Proceed and add new future (if any) before completing embedded future.
                            proceedMapping();
                        }
                        catch (IgniteCheckedException ex) {
                            onError(ex);

                            return false;
                        }

                        return true;
                    }
                },
                fut));
        }
        else {
            final MiniFuture fut = new MiniFuture(node, mappedKeys, ++miniId);

            req.miniId(fut.futureId());

            add(fut); // Append new future.

            IgniteInternalFuture<?> txSync = null;

            if (inTx())
                txSync = cctx.tm().awaitFinishAckAsync(node.id(), tx.threadId());

            if (txSync == null || txSync.isDone()) {
                try {
                    if (log.isDebugEnabled())
                        log.debug("Sending near lock request [node=" + node.id() + ", req=" + req + ']');

                    cctx.io().send(node, req, cctx.ioPolicy());
                }
                catch (ClusterTopologyCheckedException ex) {
                    fut.onResult(ex);
                }
            }
            else {
                txSync.listen(new CI1<IgniteInternalFuture<?>>() {
                    @Override public void apply(IgniteInternalFuture<?> t) {
                        try {
                            if (log.isDebugEnabled())
                                log.debug("Sending near lock request [node=" + node.id() + ", req=" + req + ']');

                            cctx.io().send(node, req, cctx.ioPolicy());
                        }
                        catch (ClusterTopologyCheckedException ex) {
                            fut.onResult(ex);
                        }
                        catch (IgniteCheckedException e) {
                            onError(e);
                        }
                    }
                });
            }
        }
    }

    /**
     * @param mapping Mappings.
     * @param key Key to map.
     * @param topVer Topology version.
     * @return Near lock mapping.
     * @throws IgniteCheckedException If mapping for key failed.
     */
    private GridNearLockMapping map(
        KeyCacheObject key,
        @Nullable GridNearLockMapping mapping,
        AffinityTopologyVersion topVer
    ) throws IgniteCheckedException {
        assert mapping == null || mapping.node() != null;

        ClusterNode primary = cctx.affinity().primaryByKey(key, topVer);

        if (primary == null)
            throw new ClusterTopologyServerNotFoundException("Failed to lock keys " +
                "(all partition nodes left the grid).");

        if (cctx.discovery().node(primary.id()) == null)
            // If primary node left the grid before lock acquisition, fail the whole future.
            throw newTopologyException(null, primary.id());

        if (mapping == null || !primary.id().equals(mapping.node().id()))
            mapping = new GridNearLockMapping(primary, key);
        else
            mapping.addKey(key);

        return mapping;
    }

    /**
     * @return DHT cache.
     */
    private GridDhtTransactionalCacheAdapter<?, ?> dht() {
        return cctx.nearTx().dht();
    }

    /**
     * Creates new topology exception for cases when primary node leaves grid during mapping.
     *
     * @param nested Optional nested exception.
     * @param nodeId Node ID.
     * @return Topology exception with user-friendly message.
     */
    private ClusterTopologyCheckedException newTopologyException(@Nullable Throwable nested, UUID nodeId) {
        ClusterTopologyCheckedException topEx = new ClusterTopologyCheckedException("Failed to acquire lock for keys " +
            "(primary node left grid, retry transaction if possible) [keys=" + keys + ", node=" + nodeId + ']', nested);

        topEx.retryReadyFuture(cctx.shared().nextAffinityReadyFuture(topVer));

        return topEx;
    }

    /**
     * Lock request timeout object.
     */
    private class LockTimeoutObject extends GridTimeoutObjectAdapter {
        /**
         * Default constructor.
         */
        LockTimeoutObject() {
            super(timeout);
        }

        /** Requested keys. */
        private Set<IgniteTxKey> requestedKeys;

        /** {@inheritDoc} */
        @SuppressWarnings({"ThrowableInstanceNeverThrown"})
        @Override public void onTimeout() {
            if (log.isDebugEnabled())
                log.debug("Timed out waiting for lock response: " + this);

            timedOut = true;

            if (inTx() && cctx.tm().deadlockDetectionEnabled()) {
                synchronized (GridNearLockFuture.this) {
                    requestedKeys = requestedKeys0();

                    clear(); // Stop response processing.
                }

                Set<IgniteTxKey> keys = new HashSet<>();

                for (IgniteTxEntry txEntry : tx.allEntries()) {
                    if (!txEntry.locked())
                        keys.add(txEntry.txKey());
                }

                IgniteInternalFuture<TxDeadlock> fut = cctx.tm().detectDeadlock(tx, keys);

                fut.listen(new IgniteInClosure<IgniteInternalFuture<TxDeadlock>>() {
                    @Override public void apply(IgniteInternalFuture<TxDeadlock> fut) {
                        try {
                            TxDeadlock deadlock = fut.get();

                            if (deadlock != null)
                                err = new IgniteTxTimeoutCheckedException("Failed to acquire lock within provided timeout for " +
                                        "transaction [timeout=" + tx.timeout() + ", tx=" + CU.txString(tx) + ']',
                                        new TransactionDeadlockException(deadlock.toString(cctx.shared())));
                        }
                        catch (IgniteCheckedException e) {
                            err = e;

                            U.warn(log, "Failed to detect deadlock.", e);
                        }

                        onComplete(false, true);
                    }
                });
            }
            else
                onComplete(false, true);
        }

        /** {@inheritDoc} */
        @Override public String toString() {
            return S.toString(LockTimeoutObject.class, this);
        }
    }

    /**
     * Mini-future for get operations. Mini-futures are only waiting on a single
     * node as opposed to multiple nodes.
     */
    private class MiniFuture extends GridFutureAdapter<Boolean> {
        /** */
        private final int futId;

        /** Node ID. */
        @GridToStringExclude
        private ClusterNode node;

        /** Keys. */
        @GridToStringInclude(sensitive = true)
        private Collection<KeyCacheObject> keys;

        /** */
        private boolean rcvRes;

        /**
         * @param node Node.
         * @param keys Keys.
         * @param futId Mini future ID.
         */
        MiniFuture(
            ClusterNode node,
            Collection<KeyCacheObject> keys,
            int futId
        ) {
            this.node = node;
            this.keys = keys;
            this.futId = futId;
        }

        /**
         * @return Future ID.
         */
        int futureId() {
            return futId;
        }

        /**
         * @return Node ID.
         */
        public ClusterNode node() {
            return node;
        }

        /**
         * @return Keys.
         */
        public Collection<KeyCacheObject> keys() {
            return keys;
        }

        /**
         * @param e Node left exception.
         */
        void onResult(ClusterTopologyCheckedException e) {
            if (isDone())
                return;

            synchronized (this) {
                if (!rcvRes)
                    rcvRes = true;
                else
                    return;
            }

            if (log.isDebugEnabled())
                log.debug("Remote node left grid while sending or waiting for reply (will fail): " + this);

            if (tx != null)
                tx.removeMapping(node.id());

            // Primary node left the grid, so fail the future.
            GridNearLockFuture.this.onDone(false, newTopologyException(e, node.id()));

            onDone(true);
        }

        /**
         * @param res Result callback.
         */
        void onResult(GridNearLockResponse res) {
            synchronized (this) {
                if (!rcvRes)
                    rcvRes = true;
                else
                    return;
            }

            if (res.error() != null) {
                if (inTx() && cctx.tm().deadlockDetectionEnabled() &&
                    (res.error() instanceof IgniteTxTimeoutCheckedException || tx.remainingTime() == -1))
                    return;

                if (log.isDebugEnabled())
                    log.debug("Finishing mini future with an error due to error in response [miniFut=" + this +
                        ", res=" + res + ']');

                // Fail.
                if (res.error() instanceof GridCacheLockTimeoutException)
                    onDone(false);
                else
                    onDone(res.error());

                return;
            }

            if (res.clientRemapVersion() != null) {
                assert cctx.kernalContext().clientNode();

                IgniteInternalFuture<?> affFut =
                    cctx.shared().exchange().affinityReadyFuture(res.clientRemapVersion());

                if (affFut != null && !affFut.isDone()) {
                    affFut.listen(new CI1<IgniteInternalFuture<?>>() {
                        @Override public void apply(IgniteInternalFuture<?> fut) {
                            try {
                                fut.get();

                                remap();
                            }
                            catch (IgniteCheckedException e) {
                                onDone(e);
                            }
                            finally {
                                cctx.shared().txContextReset();
                            }
                        }
                    });
                }
                else
                    remap();
            }
            else {
                int i = 0;

                AffinityTopologyVersion topVer = GridNearLockFuture.this.topVer;

                for (KeyCacheObject k : keys) {
                    while (true) {
                        GridNearCacheEntry entry = cctx.near().entryExx(k, topVer);

                        try {
                            if (res.dhtVersion(i) == null) {
                                onDone(new IgniteCheckedException("Failed to receive DHT version from remote node " +
                                    "(will fail the lock): " + res));

                                return;
                            }

                            IgniteBiTuple<GridCacheVersion, CacheObject> oldValTup = valMap.get(entry.key());

                            CacheObject oldVal = entry.rawGet();
                            boolean hasOldVal = false;
                            CacheObject newVal = res.value(i);

                            boolean readRecordable = false;

                            if (retval) {
                                readRecordable = cctx.events().isRecordable(EVT_CACHE_OBJECT_READ);

                                if (readRecordable)
                                    hasOldVal = entry.hasValue();
                            }

                            GridCacheVersion dhtVer = res.dhtVersion(i);
                            GridCacheVersion mappedVer = res.mappedVersion(i);

                            if (newVal == null) {
                                if (oldValTup != null) {
                                    if (oldValTup.get1().equals(dhtVer))
                                        newVal = oldValTup.get2();

                                    oldVal = oldValTup.get2();
                                }
                            }

                            // Lock is held at this point, so we can set the
                            // returned value if any.
                            entry.resetFromPrimary(newVal, lockVer, dhtVer, node.id(), topVer);

                            if (inTx()) {
                                tx.hasRemoteLocks(true);

                                if (implicitTx() && tx.onePhaseCommit()) {
                                    boolean pass = res.filterResult(i);

                                    tx.entry(cctx.txKey(k)).filters(pass ? CU.empty0() : CU.alwaysFalse0Arr());
                                }
                            }

                            entry.readyNearLock(lockVer,
                                mappedVer,
                                res.committedVersions(),
                                res.rolledbackVersions(),
                                res.pending());

                            if (retval) {
                                if (readRecordable)
                                    cctx.events().addEvent(
                                        entry.partition(),
                                        entry.key(),
                                        tx,
                                        null,
                                        EVT_CACHE_OBJECT_READ,
                                        newVal,
                                        newVal != null,
                                        oldVal,
                                        hasOldVal,
                                        CU.subjectId(tx, cctx.shared()),
                                        null,
                                        inTx() ? tx.resolveTaskName() : null,
                                        keepBinary);

                                if (cctx.statisticsEnabled())
                                    cctx.cache().metrics0().onRead(false);
                            }

                            if (log.isDebugEnabled())
                                log.debug("Processed response for entry [res=" + res + ", entry=" + entry + ']');

                            break; // Inner while loop.
                        }
                        catch (GridCacheEntryRemovedException ignored) {
                            if (log.isDebugEnabled())
                                log.debug("Failed to add candidates because entry was removed (will renew).");

                            synchronized (GridNearLockFuture.this) {
                                // Replace old entry with new one.
                                entries.set(i,
                                    (GridDistributedCacheEntry)cctx.cache().entryEx(entry.key()));
                            }
                        }
                    }

                    i++;
                }

                try {
                    proceedMapping();
                }
                catch (IgniteCheckedException e) {
                    onDone(e);
                }

                onDone(true);
            }
        }

        /**
         *
         */
        private void remap() {
            undoLocks(false, false);

            mapOnTopology(true);

            onDone(true);
        }

        /** {@inheritDoc} */
        @Override public String toString() {
            return S.toString(MiniFuture.class, this, "node", node.id(), "super", super.toString());
        }
    }
}<|MERGE_RESOLUTION|>--- conflicted
+++ resolved
@@ -239,8 +239,6 @@
             log = U.logger(cctx.kernalContext(), logRef, GridNearLockFuture.class);
 
         valMap = new ConcurrentHashMap<>();
-<<<<<<< HEAD
-=======
 
         if (tx != null && !tx.updateLockFuture(null, this)) {
             onError(new IgniteTxRollbackCheckedException("Failed to acquire lock because transaction " +
@@ -248,7 +246,6 @@
 
             onComplete(false, false);
         }
->>>>>>> 0cd2a319
     }
 
     /** {@inheritDoc} */
