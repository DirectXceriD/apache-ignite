/*
 * Licensed to the Apache Software Foundation (ASF) under one or more
 * contributor license agreements.  See the NOTICE file distributed with
 * this work for additional information regarding copyright ownership.
 * The ASF licenses this file to You under the Apache License, Version 2.0
 * (the "License"); you may not use this file except in compliance with
 * the License.  You may obtain a copy of the License at
 *
 *      http://www.apache.org/licenses/LICENSE-2.0
 *
 * Unless required by applicable law or agreed to in writing, software
 * distributed under the License is distributed on an "AS IS" BASIS,
 * WITHOUT WARRANTIES OR CONDITIONS OF ANY KIND, either express or implied.
 * See the License for the specific language governing permissions and
 * limitations under the License.
 */

package org.apache.ignite.internal;

import org.apache.ignite.*;
import org.apache.ignite.configuration.*;
import org.apache.ignite.internal.managers.checkpoint.*;
import org.apache.ignite.internal.managers.collision.*;
import org.apache.ignite.internal.managers.communication.*;
import org.apache.ignite.internal.managers.deployment.*;
import org.apache.ignite.internal.managers.discovery.*;
import org.apache.ignite.internal.managers.eventstorage.*;
import org.apache.ignite.internal.managers.failover.*;
import org.apache.ignite.internal.managers.indexing.*;
import org.apache.ignite.internal.managers.loadbalancer.*;
import org.apache.ignite.internal.managers.swapspace.*;
import org.apache.ignite.internal.processors.affinity.*;
import org.apache.ignite.internal.processors.cache.*;
import org.apache.ignite.internal.processors.cache.dr.*;
import org.apache.ignite.internal.processors.cache.dr.os.*;
import org.apache.ignite.internal.processors.cache.serialization.*;
import org.apache.ignite.internal.processors.clock.*;
import org.apache.ignite.internal.processors.closure.*;
import org.apache.ignite.internal.processors.cluster.*;
import org.apache.ignite.internal.processors.continuous.*;
import org.apache.ignite.internal.processors.dataload.*;
import org.apache.ignite.internal.processors.datastructures.*;
import org.apache.ignite.internal.processors.hadoop.*;
import org.apache.ignite.internal.processors.igfs.*;
import org.apache.ignite.internal.processors.job.*;
import org.apache.ignite.internal.processors.jobmetrics.*;
import org.apache.ignite.internal.processors.offheap.*;
import org.apache.ignite.internal.processors.plugin.*;
import org.apache.ignite.internal.processors.port.*;
import org.apache.ignite.internal.processors.portable.*;
import org.apache.ignite.internal.processors.portable.os.*;
import org.apache.ignite.internal.processors.query.*;
import org.apache.ignite.internal.processors.resource.*;
import org.apache.ignite.internal.processors.rest.*;
import org.apache.ignite.internal.processors.schedule.*;
import org.apache.ignite.internal.processors.security.*;
import org.apache.ignite.internal.processors.segmentation.*;
import org.apache.ignite.internal.processors.service.*;
import org.apache.ignite.internal.processors.session.*;
import org.apache.ignite.internal.processors.spring.*;
import org.apache.ignite.internal.processors.streamer.*;
import org.apache.ignite.internal.processors.task.*;
import org.apache.ignite.internal.processors.timeout.*;
import org.apache.ignite.internal.util.*;
import org.apache.ignite.internal.util.tostring.*;
import org.apache.ignite.internal.util.typedef.*;
import org.apache.ignite.internal.util.typedef.internal.*;
import org.apache.ignite.plugin.*;
import org.jetbrains.annotations.*;

import java.io.*;
import java.util.*;
import java.util.concurrent.*;

import static org.apache.ignite.IgniteSystemProperties.*;
import static org.apache.ignite.internal.IgniteComponentType.*;

/**
 * Implementation of kernal context.
 */
@GridToStringExclude
public class GridKernalContextImpl implements GridKernalContext, Externalizable {
    /** */
    private static final long serialVersionUID = 0L;

    /** */
    private static final ThreadLocal<String> stash = new ThreadLocal<>();

    /*
     * Managers.
     * ========
     */

    /** */
    @GridToStringExclude
    private GridDeploymentManager depMgr;

    /** */
    @GridToStringExclude
    private GridIoManager ioMgr;

    /** */
    @GridToStringExclude
    private GridDiscoveryManager discoMgr;

    /** */
    @GridToStringExclude
    private GridCheckpointManager cpMgr;

    /** */
    @GridToStringExclude
    private GridEventStorageManager evtMgr;

    /** */
    @GridToStringExclude
    private GridFailoverManager failoverMgr;

    /** */
    @GridToStringExclude
    private GridCollisionManager colMgr;

    /** */
    @GridToStringExclude
    private GridLoadBalancerManager loadMgr;

    /** */
    @GridToStringExclude
    private GridSecurityProcessor authProc;

    /** */
    @GridToStringExclude
    private GridSwapSpaceManager swapspaceMgr;

    /** */
    @GridToStringExclude
    private GridIndexingManager indexingMgr;

    /*
     * Processors.
     * ==========
     */

    /** */
    @GridToStringInclude
    private GridQueryProcessor qryProc;

    /** */
    @GridToStringInclude
    private GridTaskProcessor taskProc;

    /** */
    @GridToStringInclude
    private GridJobProcessor jobProc;

    /** */
    @GridToStringInclude
    private GridTimeoutProcessor timeProc;

    /** */
    @GridToStringInclude
    private GridClockSyncProcessor clockSyncProc;

    /** */
    @GridToStringInclude
    private GridResourceProcessor rsrcProc;

    /** */
    @GridToStringInclude
    private GridJobMetricsProcessor metricsProc;

    /** */
    @GridToStringInclude
    private GridClosureProcessor closProc;

    /** */
    @GridToStringInclude
    private GridServiceProcessor svcProc;

    /** */
    @GridToStringInclude
    private GridCacheProcessor cacheProc;

    /** */
    @GridToStringInclude
    private GridTaskSessionProcessor sesProc;

    /** */
    @GridToStringInclude
    private GridPortProcessor portProc;

    /** */
    @GridToStringInclude
    private GridOffHeapProcessor offheapProc;

    /** */
    @GridToStringInclude
    private IgniteScheduleProcessorAdapter scheduleProc;

    /** */
    @GridToStringInclude
    private GridRestProcessor restProc;

    /** */
    @GridToStringInclude
    private GridDataLoaderProcessor dataLdrProc;

    /** */
    @GridToStringInclude
    private IgfsProcessorAdapter igfsProc;

    /** */
    @GridToStringInclude
    private IgfsHelper igfsHelper;

    /** */
    @GridToStringInclude
    private GridSegmentationProcessor segProc;

    /** */
    @GridToStringInclude
    private GridAffinityProcessor affProc;

    /** */
    @GridToStringInclude
    private GridStreamProcessor streamProc;

    /** */
    @GridToStringExclude
    private GridContinuousProcessor contProc;

    /** */
    @GridToStringExclude
    private IgniteHadoopProcessorAdapter hadoopProc;

    /** */
    @GridToStringExclude
    private IgnitePluginProcessor pluginProc;

    /** */
    @GridToStringExclude
    private GridPortableProcessor portableProc;

    /** */
    @GridToStringExclude
    private IgniteSpringProcessor spring;

    /** */
    @GridToStringExclude
    private ClusterProcessor cluster;

    /** */
    @GridToStringExclude
    private DataStructuresProcessor dataStructuresProc;

    /** */
    @GridToStringExclude
    private List<GridComponent> comps = new LinkedList<>();

    /** */
    @GridToStringExclude
    protected ExecutorService execSvc;

    /** */
    @GridToStringExclude
    protected ExecutorService sysExecSvc;

    /** */
    @GridToStringExclude
    private ExecutorService p2pExecSvc;

    /** */
    @GridToStringExclude
    private ExecutorService mgmtExecSvc;

    /** */
    @GridToStringExclude
    private ExecutorService igfsExecSvc;

    /** */
    @GridToStringExclude
    protected ExecutorService restExecSvc;

    /** */
    @GridToStringExclude
    private Map<String, Object> attrs = new HashMap<>(150);

    /** */
    private IgniteEx grid;

    /** */
    private ExecutorService utilityCachePool;

    /** */
    private IgniteConfiguration cfg;

    /** */
    private GridKernalGateway gw;

    /** Network segmented flag. */
    private volatile boolean segFlag;

    /** Time source. */
    private GridClockSource clockSrc = new GridJvmClockSource();

    /** Performance suggestions. */
    private final GridPerformanceSuggestions perf = new GridPerformanceSuggestions();

    /** Exception registry. */
    private IgniteExceptionRegistry registry;

    /**
     * No-arg constructor is required by externalization.
     */
    public GridKernalContextImpl() {
        // No-op.
    }

    /**
     * Creates new kernal context.
     *
     *  @param log Logger.
     *  @param grid Grid instance managed by kernal.
     *  @param cfg Grid configuration.
     *  @param gw Kernal gateway.
     *  @param utilityCachePool Utility cache pool.
     *  @param execSvc Public executor service.
     *  @param sysExecSvc System executor service.
     *  @param p2pExecSvc P2P executor service.
     *  @param mgmtExecSvc Management executor service.
     *  @param igfsExecSvc IGFS executor service.
     *  @param restExecSvc REST executor service.
     */
    @SuppressWarnings("TypeMayBeWeakened")
    protected GridKernalContextImpl(
        GridLoggerProxy log,
        IgniteEx grid,
        IgniteConfiguration cfg,
        GridKernalGateway gw,
        IgniteExceptionRegistry registry,
        ExecutorService utilityCachePool,
        ExecutorService execSvc,
        ExecutorService sysExecSvc,
        ExecutorService p2pExecSvc,
        ExecutorService mgmtExecSvc,
        ExecutorService igfsExecSvc,
        ExecutorService restExecSvc) {
        assert grid != null;
        assert cfg != null;
        assert gw != null;

        this.grid = grid;
        this.cfg = cfg;
        this.gw = gw;
        this.registry = registry;
        this.utilityCachePool = utilityCachePool;
        this.execSvc = execSvc;
        this.sysExecSvc = sysExecSvc;
        this.p2pExecSvc = p2pExecSvc;
        this.mgmtExecSvc = mgmtExecSvc;
        this.igfsExecSvc = igfsExecSvc;
        this.restExecSvc = restExecSvc;

        try {
            spring = SPRING.create(false);
        }
        catch (IgniteCheckedException ignored) {
            if (log != null && log.isDebugEnabled())
                log.debug("Failed to load spring component, will not be able to extract userVersion from " +
                    "META-INF/ignite.xml.");
        }
    }

    /** {@inheritDoc} */
    @Override public Iterator<GridComponent> iterator() {
        return comps.iterator();
    }

    /** {@inheritDoc} */
    @Override public List<GridComponent> components() {
        return Collections.unmodifiableList(comps);
    }

    /**
     * @param comp Manager to add.
     */
    public void add(GridComponent comp) {
        assert comp != null;

        /*
         * Managers.
         * ========
         */

        if (comp instanceof GridDeploymentManager)
            depMgr = (GridDeploymentManager)comp;
        else if (comp instanceof GridIoManager)
            ioMgr = (GridIoManager)comp;
        else if (comp instanceof GridDiscoveryManager)
            discoMgr = (GridDiscoveryManager)comp;
        else if (comp instanceof GridCheckpointManager)
            cpMgr = (GridCheckpointManager)comp;
        else if (comp instanceof GridEventStorageManager)
            evtMgr = (GridEventStorageManager)comp;
        else if (comp instanceof GridFailoverManager)
            failoverMgr = (GridFailoverManager)comp;
        else if (comp instanceof GridCollisionManager)
            colMgr = (GridCollisionManager)comp;
        else if (comp instanceof GridSecurityProcessor)
            authProc = (GridSecurityProcessor)comp;
        else if (comp instanceof GridLoadBalancerManager)
            loadMgr = (GridLoadBalancerManager)comp;
        else if (comp instanceof GridSwapSpaceManager)
            swapspaceMgr = (GridSwapSpaceManager)comp;
        else if (comp instanceof GridIndexingManager)
            indexingMgr = (GridIndexingManager)comp;

        /*
         * Processors.
         * ==========
         */

        else if (comp instanceof GridTaskProcessor)
            taskProc = (GridTaskProcessor)comp;
        else if (comp instanceof GridJobProcessor)
            jobProc = (GridJobProcessor)comp;
        else if (comp instanceof GridTimeoutProcessor)
            timeProc = (GridTimeoutProcessor)comp;
        else if (comp instanceof GridClockSyncProcessor)
            clockSyncProc = (GridClockSyncProcessor)comp;
        else if (comp instanceof GridResourceProcessor)
            rsrcProc = (GridResourceProcessor)comp;
        else if (comp instanceof GridJobMetricsProcessor)
            metricsProc = (GridJobMetricsProcessor)comp;
        else if (comp instanceof GridCacheProcessor)
            cacheProc = (GridCacheProcessor)comp;
        else if (comp instanceof GridTaskSessionProcessor)
            sesProc = (GridTaskSessionProcessor)comp;
        else if (comp instanceof GridPortProcessor)
            portProc = (GridPortProcessor)comp;
        else if (comp instanceof GridClosureProcessor)
            closProc = (GridClosureProcessor)comp;
        else if (comp instanceof GridServiceProcessor)
            svcProc = (GridServiceProcessor)comp;
        else if (comp instanceof IgniteScheduleProcessorAdapter)
            scheduleProc = (IgniteScheduleProcessorAdapter)comp;
        else if (comp instanceof GridSegmentationProcessor)
            segProc = (GridSegmentationProcessor)comp;
        else if (comp instanceof GridAffinityProcessor)
            affProc = (GridAffinityProcessor)comp;
        else if (comp instanceof GridRestProcessor)
            restProc = (GridRestProcessor)comp;
        else if (comp instanceof GridDataLoaderProcessor)
            dataLdrProc = (GridDataLoaderProcessor)comp;
        else if (comp instanceof IgfsProcessorAdapter)
            igfsProc = (IgfsProcessorAdapter)comp;
        else if (comp instanceof GridOffHeapProcessor)
            offheapProc = (GridOffHeapProcessor)comp;
        else if (comp instanceof GridStreamProcessor)
            streamProc = (GridStreamProcessor)comp;
        else if (comp instanceof GridContinuousProcessor)
            contProc = (GridContinuousProcessor)comp;
        else if (comp instanceof IgniteHadoopProcessorAdapter)
            hadoopProc = (IgniteHadoopProcessorAdapter)comp;
        else if (comp instanceof GridPortableProcessor)
            portableProc = (GridPortableProcessor)comp;
        else if (comp instanceof IgnitePluginProcessor)
            pluginProc = (IgnitePluginProcessor)comp;
        else if (comp instanceof GridQueryProcessor)
            qryProc = (GridQueryProcessor)comp;
        else if (comp instanceof DataStructuresProcessor)
            dataStructuresProc = (DataStructuresProcessor)comp;
        else if (comp instanceof ClusterProcessor)
            cluster = (ClusterProcessor)comp;
        else
            assert (comp instanceof GridPluginComponent) : "Unknown manager class: " + comp.getClass();

        comps.add(comp);
    }

    /**
     * @param helper Helper to add.
     */
    public void addHelper(Object helper) {
        assert helper != null;

        if (helper instanceof IgfsHelper)
            igfsHelper = (IgfsHelper)helper;
        else
            assert false : "Unknown helper class: " + helper.getClass();
    }

    /** {@inheritDoc} */
    @Override public boolean isStopping() {
        GridKernalState state = gw.getState();

        return state == GridKernalState.STOPPING || state == GridKernalState.STOPPED;
    }

    /** {@inheritDoc} */
    @Override public UUID localNodeId() {
        return cfg.getNodeId();
    }

    /** {@inheritDoc} */
    @Override public String gridName() {
        return cfg.getGridName();
    }

    /** {@inheritDoc} */
    @Override public GridKernalGateway gateway() {
        return gw;
    }

    /** {@inheritDoc} */
    @Override public IgniteEx grid() {
        return grid;
    }

    /** {@inheritDoc} */
    @Override public IgniteConfiguration config() {
        return cfg;
    }

    /** {@inheritDoc} */
    @Override public GridTaskProcessor task() {
        return taskProc;
    }

    /** {@inheritDoc} */
    @Override public GridJobProcessor job() {
        return jobProc;
    }

    /** {@inheritDoc} */
    @Override public GridTimeoutProcessor timeout() {
        return timeProc;
    }

    /** {@inheritDoc} */
    @Override public GridClockSyncProcessor clockSync() {
        return clockSyncProc;
    }

    /** {@inheritDoc} */
    @Override public GridResourceProcessor resource() {
        return rsrcProc;
    }

    /** {@inheritDoc} */
    @Override public GridJobMetricsProcessor jobMetric() {
        return metricsProc;
    }

    /** {@inheritDoc} */
    @Override public GridCacheProcessor cache() {
        return cacheProc;
    }

    /** {@inheritDoc} */
    @Override public GridTaskSessionProcessor session() {
        return sesProc;
    }

    /** {@inheritDoc} */
    @Override public GridClosureProcessor closure() {
        return closProc;
    }

    /** {@inheritDoc} */
    @Override public GridServiceProcessor service() {
        return svcProc;
    }

    /** {@inheritDoc} */
    @Override public GridPortProcessor ports() {
        return portProc;
    }

    /** {@inheritDoc} */
    @Override public GridOffHeapProcessor offheap() {
        return offheapProc;
    }

    /** {@inheritDoc} */
    @Override public IgniteScheduleProcessorAdapter schedule() {
        return scheduleProc;
    }

    /** {@inheritDoc} */
    @Override public GridStreamProcessor stream() {
        return streamProc;
    }

    /** {@inheritDoc} */
    @Override public GridDeploymentManager deploy() {
        return depMgr;
    }

    /** {@inheritDoc} */
    @Override public GridIoManager io() {
        return ioMgr;
    }

    /** {@inheritDoc} */
    @Override public GridDiscoveryManager discovery() {
        return discoMgr;
    }

    /** {@inheritDoc} */
    @Override public GridCheckpointManager checkpoint() {
        return cpMgr;
    }

    /** {@inheritDoc} */
    @Override public GridEventStorageManager event() {
        return evtMgr;
    }

    /** {@inheritDoc} */
    @Override public GridFailoverManager failover() {
        return failoverMgr;
    }

    /** {@inheritDoc} */
    @Override public GridCollisionManager collision() {
        return colMgr;
    }

    /** {@inheritDoc} */
    @Override public GridSecurityProcessor security() {
        return authProc;
    }

    /** {@inheritDoc} */
    @Override public GridLoadBalancerManager loadBalancing() {
        return loadMgr;
    }

    /** {@inheritDoc} */
    @Override public GridSwapSpaceManager swap() {
        return swapspaceMgr;
    }

    /** {@inheritDoc} */
    @Override public GridIndexingManager indexing() {
        return indexingMgr;
    }

    /** {@inheritDoc} */
    @Override public GridAffinityProcessor affinity() {
        return affProc;
    }

    /** {@inheritDoc} */
    @Override public GridRestProcessor rest() {
        return restProc;
    }

    /** {@inheritDoc} */
    @Override public GridSegmentationProcessor segmentation() {
        return segProc;
    }

    /** {@inheritDoc} */
    @SuppressWarnings("unchecked")
    @Override public <K, V> GridDataLoaderProcessor<K, V> dataLoad() {
        return (GridDataLoaderProcessor<K, V>)dataLdrProc;
    }

    /** {@inheritDoc} */
    @Override public IgfsProcessorAdapter igfs() {
        return igfsProc;
    }

    /** {@inheritDoc} */
    @Override public IgfsHelper igfsHelper() {
        return igfsHelper;
    }

    /** {@inheritDoc} */
    @Override public GridContinuousProcessor continuous() {
        return contProc;
    }

    /** {@inheritDoc} */
    @Override public IgniteHadoopProcessorAdapter hadoop() {
        return hadoopProc;
    }

    /** {@inheritDoc} */
    @Override public ExecutorService utilityCachePool() {
        return utilityCachePool;
    }

    /** {@inheritDoc} */
    @Override public GridPortableProcessor portable() {
        return portableProc;
    }

    /** {@inheritDoc} */
    @Override public GridQueryProcessor query() {
        return qryProc;
    }

    /** {@inheritDoc} */
    @Override public DataStructuresProcessor dataStructures() {
        return dataStructuresProc;
    }

    /** {@inheritDoc} */
    @Override public IgniteLogger log() {
        return config().getGridLogger();
    }

    /** {@inheritDoc} */
    @Override public IgniteLogger log(Class<?> cls) {
        return config().getGridLogger().getLogger(cls);
    }

    /** {@inheritDoc} */
    @Override public void markSegmented() {
        segFlag = true;
    }

    /** {@inheritDoc} */
    @Override public boolean segmented() {
        return segFlag;
    }

    /** {@inheritDoc} */
    @Override public GridClockSource timeSource() {
        return clockSrc;
    }

    /**
     * Sets time source. For test purposes only.
     *
     * @param clockSrc Time source.
     */
    public void timeSource(GridClockSource clockSrc) {
        this.clockSrc = clockSrc;
    }

    /** {@inheritDoc} */
    @Override public GridPerformanceSuggestions performance() {
        return perf;
    }

    /** {@inheritDoc} */
    @Override public void printMemoryStats() {
        X.println(">>> ");
        X.println(">>> Grid memory stats [grid=" + gridName() + ']');

        for (GridComponent comp : comps)
            comp.printMemoryStats();
    }

    /** {@inheritDoc} */
    @Override public boolean isDaemon() {
        return config().isDaemon() || "true".equalsIgnoreCase(System.getProperty(IGNITE_DAEMON));
    }

    /** {@inheritDoc} */
    @Override public String userVersion(ClassLoader ldr) {
        return spring != null ? spring.userVersion(ldr, log()) : U.DFLT_USER_VERSION;
    }

    /** {@inheritDoc} */
    @Override public PluginProvider pluginProvider(String name) throws PluginNotFoundException {
        PluginProvider plugin = pluginProc.pluginProvider(name);

        if (plugin == null)
            throw new PluginNotFoundException(name);

        return plugin;
    }

    /** {@inheritDoc} */
    @SuppressWarnings("unchecked")
    @Nullable @Override public <T> T createComponent(Class<T> cls) {
        T res = pluginProc.createComponent(cls);

        if (res != null)
            return res;

        if (cls.equals(GridCacheDrManager.class))
            return (T)new GridOsCacheDrManager();
        else if (cls.equals(GridPortableProcessor.class))
            return (T)new GridOsPortableProcessor(this);
        else if (cls.equals(IgniteCacheSerializationManager.class))
            return (T)new IgniteCacheOsSerializationManager();

        throw new IgniteException("Unsupported component type: " + cls);
    }

    /**
     * @return Plugin manager.
     */
    @Override public IgnitePluginProcessor plugins() {
        return pluginProc;
    }

    /** {@inheritDoc} */
    @Override public void writeExternal(ObjectOutput out) throws IOException {
        U.writeString(out, grid.name());
    }

    /** {@inheritDoc} */
    @Override public void readExternal(ObjectInput in) throws IOException, ClassNotFoundException {
        stash.set(U.readString(in));
    }

    /**
     * Reconstructs object on unmarshalling.
     *
     * @return Reconstructed object.
     * @throws ObjectStreamException Thrown in case of unmarshalling error.
     */
    protected Object readResolve() throws ObjectStreamException {
        try {
            return IgnitionEx.gridx(stash.get()).context();
        }
        catch (IllegalStateException e) {
            throw U.withCause(new InvalidObjectException(e.getMessage()), e);
        }
        finally {
            stash.remove();
        }
    }

    /** {@inheritDoc} */
    @Override public ExecutorService getExecutorService() {
        return execSvc;
    }

    /** {@inheritDoc} */
    @Override public ExecutorService getSystemExecutorService() {
        return sysExecSvc;
    }

    /** {@inheritDoc} */
    @Override public ExecutorService getManagementExecutorService() {
        return mgmtExecSvc;
    }

    /** {@inheritDoc} */
    @Override public ExecutorService getPeerClassLoadingExecutorService() {
        return p2pExecSvc;
    }

    /** {@inheritDoc} */
    @Override public ExecutorService getIgfsExecutorService() {
        return igfsExecSvc;
    }

    /** {@inheritDoc} */
    @Override public ExecutorService getRestExecutorService() {
        return restExecSvc;
    }

    /** {@inheritDoc} */
    @Override public IgniteExceptionRegistry exceptionRegistry() {
        return registry;
    }

    /** {@inheritDoc} */
<<<<<<< HEAD
    @Override public Object nodeAttribute(String key) {
        return attrs.get(key);
    }

    /** {@inheritDoc} */
    @Override public boolean hasNodeAttribute(String key) {
        return attrs.containsKey(key);
    }

    /** {@inheritDoc} */
    @Override public Object addNodeAttribute(String key, Object val) {
        return attrs.put(key, val);
    }

    /** {@inheritDoc} */
    @Override public Map<String, Object> nodeAttributes() {
        return attrs;
=======
    @Override public ClusterProcessor cluster() {
        return cluster;
>>>>>>> 11efb918
    }

    /** {@inheritDoc} */
    @Override public String toString() {
        return S.toString(GridKernalContextImpl.class, this);
    }
}<|MERGE_RESOLUTION|>--- conflicted
+++ resolved
@@ -864,7 +864,6 @@
     }
 
     /** {@inheritDoc} */
-<<<<<<< HEAD
     @Override public Object nodeAttribute(String key) {
         return attrs.get(key);
     }
@@ -882,10 +881,11 @@
     /** {@inheritDoc} */
     @Override public Map<String, Object> nodeAttributes() {
         return attrs;
-=======
+    }
+
+    /** {@inheritDoc} */
     @Override public ClusterProcessor cluster() {
         return cluster;
->>>>>>> 11efb918
     }
 
     /** {@inheritDoc} */
