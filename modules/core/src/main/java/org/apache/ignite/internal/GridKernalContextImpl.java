/*
 * Licensed to the Apache Software Foundation (ASF) under one or more
 * contributor license agreements.  See the NOTICE file distributed with
 * this work for additional information regarding copyright ownership.
 * The ASF licenses this file to You under the Apache License, Version 2.0
 * (the "License"); you may not use this file except in compliance with
 * the License.  You may obtain a copy of the License at
 *
 *      http://www.apache.org/licenses/LICENSE-2.0
 *
 * Unless required by applicable law or agreed to in writing, software
 * distributed under the License is distributed on an "AS IS" BASIS,
 * WITHOUT WARRANTIES OR CONDITIONS OF ANY KIND, either express or implied.
 * See the License for the specific language governing permissions and
 * limitations under the License.
 */

package org.apache.ignite.internal;

import java.io.Externalizable;
import java.io.IOException;
import java.io.InvalidObjectException;
import java.io.ObjectInput;
import java.io.ObjectOutput;
import java.io.ObjectStreamException;
import java.util.Collections;
import java.util.HashMap;
import java.util.Iterator;
import java.util.LinkedList;
import java.util.List;
import java.util.Map;
import java.util.UUID;
import java.util.concurrent.ExecutorService;
import org.apache.ignite.IgniteCheckedException;
import org.apache.ignite.IgniteException;
import org.apache.ignite.IgniteLogger;
import org.apache.ignite.cluster.ClusterNode;
import org.apache.ignite.configuration.IgniteConfiguration;
import org.apache.ignite.internal.managers.checkpoint.GridCheckpointManager;
import org.apache.ignite.internal.managers.collision.GridCollisionManager;
import org.apache.ignite.internal.managers.communication.GridIoManager;
import org.apache.ignite.internal.managers.deployment.GridDeploymentManager;
import org.apache.ignite.internal.managers.discovery.GridDiscoveryManager;
import org.apache.ignite.internal.managers.eventstorage.GridEventStorageManager;
import org.apache.ignite.internal.managers.failover.GridFailoverManager;
import org.apache.ignite.internal.managers.indexing.GridIndexingManager;
import org.apache.ignite.internal.managers.loadbalancer.GridLoadBalancerManager;
import org.apache.ignite.internal.processors.affinity.GridAffinityProcessor;
import org.apache.ignite.internal.processors.cache.CacheConflictResolutionManager;
import org.apache.ignite.internal.processors.cache.GridCacheProcessor;
import org.apache.ignite.internal.processors.cache.binary.CacheObjectBinaryProcessorImpl;
import org.apache.ignite.internal.processors.cache.persistence.filename.PdsFoldersResolver;
import org.apache.ignite.internal.processors.cacheobject.IgniteCacheObjectProcessor;
import org.apache.ignite.internal.processors.closure.GridClosureProcessor;
import org.apache.ignite.internal.processors.cluster.ClusterProcessor;
import org.apache.ignite.internal.processors.cluster.GridClusterStateProcessor;
import org.apache.ignite.internal.processors.continuous.GridContinuousProcessor;
import org.apache.ignite.internal.processors.datastreamer.DataStreamProcessor;
import org.apache.ignite.internal.processors.datastructures.DataStructuresProcessor;
import org.apache.ignite.internal.processors.hadoop.HadoopHelper;
import org.apache.ignite.internal.processors.hadoop.HadoopProcessorAdapter;
import org.apache.ignite.internal.processors.igfs.IgfsHelper;
import org.apache.ignite.internal.processors.igfs.IgfsProcessorAdapter;
import org.apache.ignite.internal.processors.job.GridJobProcessor;
import org.apache.ignite.internal.processors.jobmetrics.GridJobMetricsProcessor;
import org.apache.ignite.internal.processors.marshaller.GridMarshallerMappingProcessor;
import org.apache.ignite.internal.processors.nodevalidation.DiscoveryNodeValidationProcessor;
import org.apache.ignite.internal.processors.odbc.ClientListenerProcessor;
import org.apache.ignite.internal.processors.platform.PlatformProcessor;
import org.apache.ignite.internal.processors.platform.plugin.PlatformPluginProcessor;
import org.apache.ignite.internal.processors.plugin.IgnitePluginProcessor;
import org.apache.ignite.internal.processors.pool.PoolProcessor;
import org.apache.ignite.internal.processors.port.GridPortProcessor;
import org.apache.ignite.internal.processors.query.GridQueryProcessor;
import org.apache.ignite.internal.processors.resource.GridResourceProcessor;
import org.apache.ignite.internal.processors.rest.GridRestProcessor;
import org.apache.ignite.internal.processors.schedule.IgniteScheduleProcessorAdapter;
import org.apache.ignite.internal.processors.security.GridSecurityProcessor;
import org.apache.ignite.internal.processors.segmentation.GridSegmentationProcessor;
import org.apache.ignite.internal.processors.service.GridServiceProcessor;
import org.apache.ignite.internal.processors.session.GridTaskSessionProcessor;
import org.apache.ignite.internal.processors.subscription.GridInternalSubscriptionProcessor;
import org.apache.ignite.internal.processors.task.GridTaskProcessor;
import org.apache.ignite.internal.processors.timeout.GridTimeoutProcessor;
import org.apache.ignite.internal.suggestions.GridPerformanceSuggestions;
import org.apache.ignite.internal.util.IgniteExceptionRegistry;
import org.apache.ignite.internal.util.StripedExecutor;
import org.apache.ignite.internal.util.spring.IgniteSpringHelper;
import org.apache.ignite.internal.util.tostring.GridToStringExclude;
import org.apache.ignite.internal.util.tostring.GridToStringInclude;
import org.apache.ignite.internal.util.typedef.X;
import org.apache.ignite.internal.util.typedef.internal.S;
import org.apache.ignite.internal.util.typedef.internal.U;
import org.apache.ignite.plugin.PluginNotFoundException;
import org.apache.ignite.plugin.PluginProvider;
import org.apache.ignite.thread.IgniteStripedThreadPoolExecutor;
import org.jetbrains.annotations.Nullable;

import static org.apache.ignite.IgniteSystemProperties.IGNITE_DAEMON;
import static org.apache.ignite.internal.IgniteComponentType.SPRING;

/**
 * Implementation of kernal context.
 */
@GridToStringExclude
public class GridKernalContextImpl implements GridKernalContext, Externalizable {
    /** */
    private static final long serialVersionUID = 0L;

    /** */
    private static final ThreadLocal<String> stash = new ThreadLocal<>();

    /*
     * Managers.
     * ========
     */

    /** */
    @GridToStringExclude
    private GridDeploymentManager depMgr;

    /** */
    @GridToStringExclude
    private GridIoManager ioMgr;

    /** */
    @GridToStringExclude
    private GridDiscoveryManager discoMgr;

    /** */
    @GridToStringExclude
    private GridCheckpointManager cpMgr;

    /** */
    @GridToStringExclude
    private GridEventStorageManager evtMgr;

    /** */
    @GridToStringExclude
    private GridFailoverManager failoverMgr;

    /** */
    @GridToStringExclude
    private GridCollisionManager colMgr;

    /** */
    @GridToStringExclude
    private GridLoadBalancerManager loadMgr;

    /** */
    @GridToStringExclude
    private GridSecurityProcessor authProc;

    /** */
    @GridToStringExclude
    private GridIndexingManager indexingMgr;

    /*
     * Processors.
     * ==========
     */

    /** */
    @GridToStringInclude
    private ClientListenerProcessor sqlListenerProc;

    /** */
    @GridToStringInclude
    private GridQueryProcessor qryProc;

    /** */
    @GridToStringInclude
    private GridTaskProcessor taskProc;

    /** */
    @GridToStringInclude
    private GridJobProcessor jobProc;

    /** */
    @GridToStringInclude
    private GridTimeoutProcessor timeProc;

    /** */
    @GridToStringInclude
    private GridResourceProcessor rsrcProc;

    /** */
    @GridToStringInclude
    private GridJobMetricsProcessor metricsProc;

    /** */
    @GridToStringInclude
    private GridClosureProcessor closProc;

    /** */
    @GridToStringInclude
    private GridServiceProcessor svcProc;

    /** */
    @GridToStringInclude
    private GridCacheProcessor cacheProc;

    /** Cluster state process. */
    @GridToStringInclude
    private GridClusterStateProcessor stateProc;

    /** */
    @GridToStringInclude
    private GridTaskSessionProcessor sesProc;

    /** */
    @GridToStringInclude
    private GridPortProcessor portProc;

    /** */
    @GridToStringInclude
    private IgniteScheduleProcessorAdapter scheduleProc;

    /** */
    @GridToStringInclude
    private GridRestProcessor restProc;

    /** */
    @GridToStringInclude
    private DataStreamProcessor dataLdrProc;

    /** */
    @GridToStringInclude
    private IgfsProcessorAdapter igfsProc;

    /** */
    @GridToStringInclude
    private IgfsHelper igfsHelper;

    /** */
    @GridToStringInclude
    private HadoopHelper hadoopHelper;

    /** */
    @GridToStringInclude
    private GridSegmentationProcessor segProc;

    /** */
    @GridToStringInclude
    private GridAffinityProcessor affProc;

    /** */
    @GridToStringExclude
    private GridContinuousProcessor contProc;

    /** */
    @GridToStringExclude
    private HadoopProcessorAdapter hadoopProc;

    /** */
    @GridToStringExclude
    private PoolProcessor poolProc;

    /** */
    @GridToStringExclude
    private GridMarshallerMappingProcessor mappingProc;

    /** */
    @GridToStringExclude
    private IgnitePluginProcessor pluginProc;

    /** */
    @GridToStringExclude
    private IgniteCacheObjectProcessor cacheObjProc;

    /** */
    @GridToStringExclude
    private PlatformProcessor platformProc;

    /** */
    @GridToStringExclude
    private IgniteSpringHelper spring;

    /** */
    @GridToStringExclude
    private ClusterProcessor cluster;

    /** */
    @GridToStringExclude
    private DataStructuresProcessor dataStructuresProc;

    /** */
    @GridToStringExclude
    private List<GridComponent> comps = new LinkedList<>();

    /** */
    @GridToStringExclude
    protected ExecutorService execSvc;

    /** */
    @GridToStringExclude
    protected ExecutorService svcExecSvc;

    /** */
    @GridToStringExclude
    protected ExecutorService sysExecSvc;

    /** */
    @GridToStringExclude
    protected StripedExecutor stripedExecSvc;

    /** */
    @GridToStringExclude
    private ExecutorService p2pExecSvc;

    /** */
    @GridToStringExclude
    private ExecutorService mgmtExecSvc;

    /** */
    @GridToStringExclude
    private ExecutorService igfsExecSvc;

    /** */
    @GridToStringExclude
    private StripedExecutor dataStreamExecSvc;

    /** */
    @GridToStringExclude
    protected ExecutorService restExecSvc;

    /** */
    @GridToStringExclude
    protected ExecutorService affExecSvc;

    /** */
    @GridToStringExclude
    protected ExecutorService idxExecSvc;

    /** */
    @GridToStringExclude
    protected IgniteStripedThreadPoolExecutor callbackExecSvc;

    /** */
    @GridToStringExclude
    protected ExecutorService qryExecSvc;

    /** */
    @GridToStringExclude
    protected ExecutorService schemaExecSvc;

    /** */
    @GridToStringExclude
    Map<String, ? extends ExecutorService> customExecSvcs;

    /** */
    @GridToStringExclude
    private Map<String, Object> attrs = new HashMap<>();

    /** */
    private IgniteEx grid;

    /** */
    private ExecutorService utilityCachePool;

    /** */
    private IgniteConfiguration cfg;

    /** */
    private GridKernalGateway gw;

    /** Network segmented flag. */
    private volatile boolean segFlag;

    /** Performance suggestions. */
    private final GridPerformanceSuggestions perf = new GridPerformanceSuggestions();

    /** Marshaller context. */
    private MarshallerContextImpl marshCtx;

    /** */
    private ClusterNode locNode;

    /** */
    private volatile boolean disconnected;

    /** PDS mode folder name resolver, also generates consistent ID in case new folder naming is used */
    private PdsFoldersResolver pdsFolderRslvr;

<<<<<<< HEAD
    /** Node invalidation flag. */
    private volatile boolean invalidated;
=======
    /** */
    private GridInternalSubscriptionProcessor internalSubscriptionProc;
>>>>>>> dcc1e15f

    /**
     * No-arg constructor is required by externalization.
     */
    public GridKernalContextImpl() {
        // No-op.
    }

    /**
     * Creates new kernal context.
     *
     * @param log Logger.
     * @param grid Grid instance managed by kernal.
     * @param cfg Grid configuration.
     * @param gw Kernal gateway.
     * @param utilityCachePool Utility cache pool.
     * @param execSvc Public executor service.
     * @param sysExecSvc System executor service.
     * @param stripedExecSvc Striped executor.
     * @param p2pExecSvc P2P executor service.
     * @param mgmtExecSvc Management executor service.
     * @param igfsExecSvc IGFS executor service.
     * @param dataStreamExecSvc data stream executor service.
     * @param restExecSvc REST executor service.
     * @param affExecSvc Affinity executor service.
     * @param idxExecSvc Indexing executor service.
     * @param callbackExecSvc Callback executor service.
     * @param qryExecSvc Query executor service.
     * @param schemaExecSvc Schema executor service.
     * @param customExecSvcs Custom named executors.
     * @param plugins Plugin providers.
     */
    @SuppressWarnings("TypeMayBeWeakened")
    protected GridKernalContextImpl(
        GridLoggerProxy log,
        IgniteEx grid,
        IgniteConfiguration cfg,
        GridKernalGateway gw,
        ExecutorService utilityCachePool,
        ExecutorService execSvc,
        ExecutorService svcExecSvc,
        ExecutorService sysExecSvc,
        StripedExecutor stripedExecSvc,
        ExecutorService p2pExecSvc,
        ExecutorService mgmtExecSvc,
        ExecutorService igfsExecSvc,
        StripedExecutor dataStreamExecSvc,
        ExecutorService restExecSvc,
        ExecutorService affExecSvc,
        @Nullable ExecutorService idxExecSvc,
        IgniteStripedThreadPoolExecutor callbackExecSvc,
        ExecutorService qryExecSvc,
        ExecutorService schemaExecSvc,
        @Nullable Map<String, ? extends ExecutorService> customExecSvcs,
        List<PluginProvider> plugins
    ) {
        assert grid != null;
        assert cfg != null;
        assert gw != null;

        this.grid = grid;
        this.cfg = cfg;
        this.gw = gw;
        this.utilityCachePool = utilityCachePool;
        this.execSvc = execSvc;
        this.svcExecSvc = svcExecSvc;
        this.sysExecSvc = sysExecSvc;
        this.stripedExecSvc = stripedExecSvc;
        this.p2pExecSvc = p2pExecSvc;
        this.mgmtExecSvc = mgmtExecSvc;
        this.igfsExecSvc = igfsExecSvc;
        this.dataStreamExecSvc = dataStreamExecSvc;
        this.restExecSvc = restExecSvc;
        this.affExecSvc = affExecSvc;
        this.idxExecSvc = idxExecSvc;
        this.callbackExecSvc = callbackExecSvc;
        this.qryExecSvc = qryExecSvc;
        this.schemaExecSvc = schemaExecSvc;
        this.customExecSvcs = customExecSvcs;

        marshCtx = new MarshallerContextImpl(plugins);

        try {
            spring = SPRING.create(false);
        }
        catch (IgniteCheckedException ignored) {
            if (log != null && log.isDebugEnabled())
                log.debug("Failed to load spring component, will not be able to extract userVersion from " +
                    "META-INF/ignite.xml.");
        }
    }

    /** {@inheritDoc} */
    @Override public Iterator<GridComponent> iterator() {
        return comps.iterator();
    }

    /** {@inheritDoc} */
    @Override public List<GridComponent> components() {
        return Collections.unmodifiableList(comps);
    }

    /**
     * @param comp Manager to add.
     */
    public void add(GridComponent comp) {
        add(comp, true);
    }

    /**
     * @param comp Manager to add.
     * @param addToList If {@code true} component is added to components list.
     */
    public void add(GridComponent comp, boolean addToList) {
        assert comp != null;

        /*
         * Managers.
         * ========
         */

        if (comp instanceof GridDeploymentManager)
            depMgr = (GridDeploymentManager)comp;
        else if (comp instanceof GridIoManager)
            ioMgr = (GridIoManager)comp;
        else if (comp instanceof GridDiscoveryManager)
            discoMgr = (GridDiscoveryManager)comp;
        else if (comp instanceof GridCheckpointManager)
            cpMgr = (GridCheckpointManager)comp;
        else if (comp instanceof GridEventStorageManager)
            evtMgr = (GridEventStorageManager)comp;
        else if (comp instanceof GridFailoverManager)
            failoverMgr = (GridFailoverManager)comp;
        else if (comp instanceof GridCollisionManager)
            colMgr = (GridCollisionManager)comp;
        else if (comp instanceof GridSecurityProcessor)
            authProc = (GridSecurityProcessor)comp;
        else if (comp instanceof GridLoadBalancerManager)
            loadMgr = (GridLoadBalancerManager)comp;
        else if (comp instanceof GridIndexingManager)
            indexingMgr = (GridIndexingManager)comp;

        /*
         * Processors.
         * ==========
         */

        else if (comp instanceof GridTaskProcessor)
            taskProc = (GridTaskProcessor)comp;
        else if (comp instanceof GridJobProcessor)
            jobProc = (GridJobProcessor)comp;
        else if (comp instanceof GridTimeoutProcessor)
            timeProc = (GridTimeoutProcessor)comp;
        else if (comp instanceof GridResourceProcessor)
            rsrcProc = (GridResourceProcessor)comp;
        else if (comp instanceof GridJobMetricsProcessor)
            metricsProc = (GridJobMetricsProcessor)comp;
        else if (comp instanceof GridCacheProcessor)
            cacheProc = (GridCacheProcessor)comp;
        else if (comp instanceof GridClusterStateProcessor)
            stateProc = (GridClusterStateProcessor)comp;
        else if (comp instanceof GridTaskSessionProcessor)
            sesProc = (GridTaskSessionProcessor)comp;
        else if (comp instanceof GridPortProcessor)
            portProc = (GridPortProcessor)comp;
        else if (comp instanceof GridClosureProcessor)
            closProc = (GridClosureProcessor)comp;
        else if (comp instanceof GridServiceProcessor)
            svcProc = (GridServiceProcessor)comp;
        else if (comp instanceof IgniteScheduleProcessorAdapter)
            scheduleProc = (IgniteScheduleProcessorAdapter)comp;
        else if (comp instanceof GridSegmentationProcessor)
            segProc = (GridSegmentationProcessor)comp;
        else if (comp instanceof GridAffinityProcessor)
            affProc = (GridAffinityProcessor)comp;
        else if (comp instanceof GridRestProcessor)
            restProc = (GridRestProcessor)comp;
        else if (comp instanceof DataStreamProcessor)
            dataLdrProc = (DataStreamProcessor)comp;
        else if (comp instanceof IgfsProcessorAdapter)
            igfsProc = (IgfsProcessorAdapter)comp;
        else if (comp instanceof GridContinuousProcessor)
            contProc = (GridContinuousProcessor)comp;
        else if (comp instanceof HadoopProcessorAdapter)
            hadoopProc = (HadoopProcessorAdapter)comp;
        else if (comp instanceof IgniteCacheObjectProcessor)
            cacheObjProc = (IgniteCacheObjectProcessor)comp;
        else if (comp instanceof IgnitePluginProcessor)
            pluginProc = (IgnitePluginProcessor)comp;
        else if (comp instanceof GridQueryProcessor)
            qryProc = (GridQueryProcessor)comp;
        else if (comp instanceof ClientListenerProcessor)
            sqlListenerProc = (ClientListenerProcessor)comp;
        else if (comp instanceof DataStructuresProcessor)
            dataStructuresProc = (DataStructuresProcessor)comp;
        else if (comp instanceof ClusterProcessor)
            cluster = (ClusterProcessor)comp;
        else if (comp instanceof PlatformProcessor)
            platformProc = (PlatformProcessor)comp;
        else if (comp instanceof PoolProcessor)
            poolProc = (PoolProcessor)comp;
        else if (comp instanceof GridMarshallerMappingProcessor)
            mappingProc = (GridMarshallerMappingProcessor)comp;
        else if (comp instanceof PdsFoldersResolver)
            pdsFolderRslvr = (PdsFoldersResolver)comp;
        else if (comp instanceof GridInternalSubscriptionProcessor)
            internalSubscriptionProc = (GridInternalSubscriptionProcessor)comp;
        else if (!(comp instanceof DiscoveryNodeValidationProcessor
                || comp instanceof PlatformPluginProcessor))
            assert (comp instanceof GridPluginComponent) : "Unknown manager class: " + comp.getClass();

        if (addToList)
            comps.add(comp);
    }

    /**
     * @param helper Helper to add.
     */
    public void addHelper(Object helper) {
        assert helper != null;

        if (helper instanceof IgfsHelper)
            igfsHelper = (IgfsHelper)helper;
        else if (helper instanceof HadoopHelper)
            hadoopHelper = (HadoopHelper)helper;
        else
            assert false : "Unknown helper class: " + helper.getClass();
    }

    /** {@inheritDoc} */
    @Override public boolean isStopping() {
        return ((IgniteKernal)grid).isStopping();
    }

    /** {@inheritDoc} */
    @Override public UUID localNodeId() {
        if (locNode != null)
            return locNode.id();

        if (discoMgr != null)
            locNode = discoMgr.localNode();

        return locNode != null ? locNode.id() : config().getNodeId();
    }

    /** {@inheritDoc} */
    @Override public String igniteInstanceName() {
        return cfg.getIgniteInstanceName();
    }

    /** {@inheritDoc} */
    @Override public GridKernalGateway gateway() {
        return gw;
    }

    /** {@inheritDoc} */
    @Override public IgniteEx grid() {
        return grid;
    }

    /** {@inheritDoc} */
    @Override public IgniteConfiguration config() {
        return cfg;
    }

    /** {@inheritDoc} */
    @Override public GridTaskProcessor task() {
        return taskProc;
    }

    /** {@inheritDoc} */
    @Override public GridJobProcessor job() {
        return jobProc;
    }

    /** {@inheritDoc} */
    @Override public GridTimeoutProcessor timeout() {
        return timeProc;
    }

    /** {@inheritDoc} */
    @Override public GridResourceProcessor resource() {
        return rsrcProc;
    }

    /** {@inheritDoc} */
    @Override public GridJobMetricsProcessor jobMetric() {
        return metricsProc;
    }

    /** {@inheritDoc} */
    @Override public GridCacheProcessor cache() {
        return cacheProc;
    }

    /** {@inheritDoc} */
    @Override public GridClusterStateProcessor state() {
        return stateProc;
    }

    /** {@inheritDoc} */
    @Override public GridTaskSessionProcessor session() {
        return sesProc;
    }

    /** {@inheritDoc} */
    @Override public GridClosureProcessor closure() {
        return closProc;
    }

    /** {@inheritDoc} */
    @Override public GridServiceProcessor service() {
        return svcProc;
    }

    /** {@inheritDoc} */
    @Override public GridPortProcessor ports() {
        return portProc;
    }

    /** {@inheritDoc} */
    @Override public IgniteScheduleProcessorAdapter schedule() {
        return scheduleProc;
    }

    /** {@inheritDoc} */
    @Override public GridDeploymentManager deploy() {
        return depMgr;
    }

    /** {@inheritDoc} */
    @Override public GridIoManager io() {
        return ioMgr;
    }

    /** {@inheritDoc} */
    @Override public GridDiscoveryManager discovery() {
        return discoMgr;
    }

    /** {@inheritDoc} */
    @Override public GridCheckpointManager checkpoint() {
        return cpMgr;
    }

    /** {@inheritDoc} */
    @Override public GridEventStorageManager event() {
        return evtMgr;
    }

    /** {@inheritDoc} */
    @Override public GridFailoverManager failover() {
        return failoverMgr;
    }

    /** {@inheritDoc} */
    @Override public GridCollisionManager collision() {
        return colMgr;
    }

    /** {@inheritDoc} */
    @Override public GridSecurityProcessor security() {
        return authProc;
    }

    /** {@inheritDoc} */
    @Override public GridLoadBalancerManager loadBalancing() {
        return loadMgr;
    }

    /** {@inheritDoc} */
    @Override public GridIndexingManager indexing() {
        return indexingMgr;
    }

    /** {@inheritDoc} */
    @Override public GridAffinityProcessor affinity() {
        return affProc;
    }

    /** {@inheritDoc} */
    @Override public GridRestProcessor rest() {
        return restProc;
    }

    /** {@inheritDoc} */
    @Override public GridSegmentationProcessor segmentation() {
        return segProc;
    }

    /** {@inheritDoc} */
    @SuppressWarnings("unchecked")
    @Override public <K, V> DataStreamProcessor<K, V> dataStream() {
        return (DataStreamProcessor<K, V>)dataLdrProc;
    }

    /** {@inheritDoc} */
    @Override public IgfsProcessorAdapter igfs() {
        return igfsProc;
    }

    /** {@inheritDoc} */
    @Override public IgfsHelper igfsHelper() {
        return igfsHelper;
    }

    /** {@inheritDoc} */
    @Override public HadoopHelper hadoopHelper() {
        return hadoopHelper;
    }

    /** {@inheritDoc} */
    @Override public GridContinuousProcessor continuous() {
        return contProc;
    }

    /** {@inheritDoc} */
    @Override public HadoopProcessorAdapter hadoop() {
        return hadoopProc;
    }

    /** {@inheritDoc} */
    @Override public PoolProcessor pools() {
        return poolProc;
    }

    /** {@inheritDoc} */
    @Override public GridMarshallerMappingProcessor mapping() {
        return mappingProc;
    }

    /** {@inheritDoc} */
    @Override public ExecutorService utilityCachePool() {
        return utilityCachePool;
    }

    /** {@inheritDoc} */
    @Override public IgniteStripedThreadPoolExecutor asyncCallbackPool() {
        return callbackExecSvc;
    }

    /** {@inheritDoc} */
    @Override public IgniteCacheObjectProcessor cacheObjects() {
        return cacheObjProc;
    }

    /** {@inheritDoc} */
    @Override public GridQueryProcessor query() {
        return qryProc;
    }

    /** {@inheritDoc} */
    @Override public ClientListenerProcessor sqlListener() {
        return sqlListenerProc;
    }

    /** {@inheritDoc} */
    @Override public DataStructuresProcessor dataStructures() {
        return dataStructuresProc;
    }

    /** {@inheritDoc} */
    @Override public IgniteLogger log(String ctgr) {
        return config().getGridLogger().getLogger(ctgr);
    }

    /** {@inheritDoc} */
    @Override public IgniteLogger log(Class<?> cls) {
        return log(cls.getName());
    }

    /** {@inheritDoc} */
    @Override public void markSegmented() {
        segFlag = true;
    }

    /** {@inheritDoc} */
    @Override public boolean segmented() {
        return segFlag;
    }

    /** {@inheritDoc} */
    @Override public GridPerformanceSuggestions performance() {
        return perf;
    }

    /** {@inheritDoc} */
    @Override public void printMemoryStats() {
        X.println(">>> ");
        X.println(">>> Grid memory stats [igniteInstanceName=" + igniteInstanceName() + ']');

        for (GridComponent comp : comps)
            comp.printMemoryStats();
    }

    /** {@inheritDoc} */
    @Override public boolean isDaemon() {
        return config().isDaemon() || "true".equalsIgnoreCase(System.getProperty(IGNITE_DAEMON));
    }

    /** {@inheritDoc} */
    @Override public String userVersion(ClassLoader ldr) {
        return spring != null ? spring.userVersion(ldr, log(spring.getClass())) : U.DFLT_USER_VERSION;
    }

    /** {@inheritDoc} */
    @Override public PluginProvider pluginProvider(String name) throws PluginNotFoundException {
        PluginProvider plugin = pluginProc.pluginProvider(name);

        if (plugin == null)
            throw new PluginNotFoundException(name);

        return plugin;
    }

    /** {@inheritDoc} */
    @SuppressWarnings("unchecked")
    @Nullable @Override public <T> T createComponent(Class<T> cls) {
        T res = pluginProc.createComponent(cls);

        if (res != null)
            return res;

        if (cls.equals(IgniteCacheObjectProcessor.class))
            return (T)new CacheObjectBinaryProcessorImpl(this);

        if (cls.equals(CacheConflictResolutionManager.class))
            return null;

        throw new IgniteException("Unsupported component type: " + cls);
    }

    /**
     * @return Plugin manager.
     */
    @Override public IgnitePluginProcessor plugins() {
        return pluginProc;
    }

    /** {@inheritDoc} */
    @Override public void writeExternal(ObjectOutput out) throws IOException {
        U.writeString(out, grid.name());
    }

    /** {@inheritDoc} */
    @Override public void readExternal(ObjectInput in) throws IOException, ClassNotFoundException {
        U.readString(in); // Read for compatibility only. See #readResolve().
    }

    /**
     * Reconstructs object on unmarshalling.
     *
     * @return Reconstructed object.
     * @throws ObjectStreamException Thrown in case of unmarshalling error.
     */
    protected Object readResolve() throws ObjectStreamException {
        try {
            return IgnitionEx.localIgnite().context();
        }
        catch (IllegalStateException e) {
            throw U.withCause(new InvalidObjectException(e.getMessage()), e);
        }
        finally {
            stash.remove();
        }
    }

    /** {@inheritDoc} */
    @Override public ExecutorService getExecutorService() {
        return execSvc;
    }

    /** {@inheritDoc} */
    @Override public ExecutorService getServiceExecutorService() {
        return svcExecSvc;
    }

    /** {@inheritDoc} */
    @Override public ExecutorService getSystemExecutorService() {
        return sysExecSvc;
    }

    /** {@inheritDoc} */
    @Override public StripedExecutor getStripedExecutorService() {
        return stripedExecSvc;
    }

    /** {@inheritDoc} */
    @Override public ExecutorService getManagementExecutorService() {
        return mgmtExecSvc;
    }

    /** {@inheritDoc} */
    @Override public ExecutorService getPeerClassLoadingExecutorService() {
        return p2pExecSvc;
    }

    /** {@inheritDoc} */
    @Override public ExecutorService getIgfsExecutorService() {
        return igfsExecSvc;
    }

    /** {@inheritDoc} */
    @Override public StripedExecutor getDataStreamerExecutorService() {
        return dataStreamExecSvc;
    }

    /** {@inheritDoc} */
    @Override public ExecutorService getRestExecutorService() {
        return restExecSvc;
    }

    /** {@inheritDoc} */
    @Override public ExecutorService getAffinityExecutorService() {
        return affExecSvc;
    }

    /** {@inheritDoc} */
    @Override @Nullable public ExecutorService getIndexingExecutorService() {
        return idxExecSvc;
    }

    /** {@inheritDoc} */
    @Override public ExecutorService getQueryExecutorService() {
        return qryExecSvc;
    }

    /** {@inheritDoc} */
    @Override public ExecutorService getSchemaExecutorService() {
        return schemaExecSvc;
    }

    /** {@inheritDoc} */
    @Override public Map<String, ? extends ExecutorService> customExecutors() {
        return customExecSvcs;
    }

    /** {@inheritDoc} */
    @Override public IgniteExceptionRegistry exceptionRegistry() {
        return IgniteExceptionRegistry.get();
    }

    /** {@inheritDoc} */
    @Override public Object nodeAttribute(String key) {
        return attrs.get(key);
    }

    /** {@inheritDoc} */
    @Override public boolean hasNodeAttribute(String key) {
        return attrs.containsKey(key);
    }

    /** {@inheritDoc} */
    @Override public Object addNodeAttribute(String key, Object val) {
        return attrs.put(key, val);
    }

    /** {@inheritDoc} */
    @Override public Map<String, Object> nodeAttributes() {
        return attrs;
    }

    /** {@inheritDoc} */
    @Override public ClusterProcessor cluster() {
        return cluster;
    }

    /** {@inheritDoc} */
    @Override public MarshallerContextImpl marshallerContext() {
        return marshCtx;
    }

    /** {@inheritDoc} */
    @Override public boolean clientNode() {
        return cfg.isClientMode() || cfg.isDaemon();
    }

    /** {@inheritDoc} */
    @Override public boolean clientDisconnected() {
        if (locNode == null)
            locNode = discoMgr != null ? discoMgr.localNode() : null;

        return locNode != null ? (locNode.isClient() && disconnected) : false;
    }

    /** {@inheritDoc} */
    @Override public PlatformProcessor platform() {
        return platformProc;
    }

    /** {@inheritDoc} */
    @Override public GridInternalSubscriptionProcessor internalSubscriptionProcessor() {
        return internalSubscriptionProc;
    }

    /**
     * @param disconnected Disconnected flag.
     */
    void disconnected(boolean disconnected) {
        this.disconnected = disconnected;
    }

    /**{@inheritDoc}*/
    @Override public PdsFoldersResolver pdsFolderResolver() {
        return pdsFolderRslvr;
    }

    @Override
    public boolean invalidated() {
        return invalidated;
    }

    @Override
    public void invalidate() {
        invalidated = true;
    }

    /** {@inheritDoc} */
    @Override public String toString() {
        return S.toString(GridKernalContextImpl.class, this);
    }
}<|MERGE_RESOLUTION|>--- conflicted
+++ resolved
@@ -382,13 +382,11 @@
     /** PDS mode folder name resolver, also generates consistent ID in case new folder naming is used */
     private PdsFoldersResolver pdsFolderRslvr;
 
-<<<<<<< HEAD
+    /** */
+    private GridInternalSubscriptionProcessor internalSubscriptionProc;
+
     /** Node invalidation flag. */
     private volatile boolean invalidated;
-=======
-    /** */
-    private GridInternalSubscriptionProcessor internalSubscriptionProc;
->>>>>>> dcc1e15f
 
     /**
      * No-arg constructor is required by externalization.
