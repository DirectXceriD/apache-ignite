/*
 * Licensed to the Apache Software Foundation (ASF) under one or more
 * contributor license agreements.  See the NOTICE file distributed with
 * this work for additional information regarding copyright ownership.
 * The ASF licenses this file to You under the Apache License, Version 2.0
 * (the "License"); you may not use this file except in compliance with
 * the License.  You may obtain a copy of the License at
 *
 *      http://www.apache.org/licenses/LICENSE-2.0
 *
 * Unless required by applicable law or agreed to in writing, software
 * distributed under the License is distributed on an "AS IS" BASIS,
 * WITHOUT WARRANTIES OR CONDITIONS OF ANY KIND, either express or implied.
 * See the License for the specific language governing permissions and
 * limitations under the License.
 */

package org.apache.ignite.internal;

import java.io.Externalizable;
import java.io.IOException;
import java.io.InvalidObjectException;
import java.io.ObjectInput;
import java.io.ObjectOutput;
import java.io.ObjectStreamException;
import java.util.Collections;
import java.util.HashMap;
import java.util.Iterator;
import java.util.LinkedList;
import java.util.List;
import java.util.Map;
import java.util.UUID;
import java.util.concurrent.ExecutorService;
import org.apache.ignite.IgniteCheckedException;
import org.apache.ignite.IgniteException;
import org.apache.ignite.IgniteLogger;
import org.apache.ignite.IgniteSystemProperties;
import org.apache.ignite.cluster.ClusterNode;
import org.apache.ignite.configuration.IgniteConfiguration;
import org.apache.ignite.internal.managers.checkpoint.GridCheckpointManager;
import org.apache.ignite.internal.managers.collision.GridCollisionManager;
import org.apache.ignite.internal.managers.communication.GridIoManager;
import org.apache.ignite.internal.managers.deployment.GridDeploymentManager;
import org.apache.ignite.internal.managers.discovery.GridDiscoveryManager;
import org.apache.ignite.internal.managers.eventstorage.GridEventStorageManager;
import org.apache.ignite.internal.managers.failover.GridFailoverManager;
import org.apache.ignite.internal.managers.indexing.GridIndexingManager;
import org.apache.ignite.internal.managers.loadbalancer.GridLoadBalancerManager;
import org.apache.ignite.internal.processors.affinity.GridAffinityProcessor;
import org.apache.ignite.internal.processors.authentication.IgniteAuthenticationProcessor;
import org.apache.ignite.internal.processors.cache.CacheConflictResolutionManager;
import org.apache.ignite.internal.processors.cache.GridCacheProcessor;
import org.apache.ignite.internal.processors.cache.binary.CacheObjectBinaryProcessorImpl;
import org.apache.ignite.internal.processors.cache.mvcc.MvccProcessor;
import org.apache.ignite.internal.processors.cache.persistence.filename.PdsFoldersResolver;
import org.apache.ignite.internal.processors.cacheobject.IgniteCacheObjectProcessor;
import org.apache.ignite.internal.processors.closure.GridClosureProcessor;
import org.apache.ignite.internal.processors.cluster.ClusterProcessor;
import org.apache.ignite.internal.processors.cluster.GridClusterStateProcessor;
import org.apache.ignite.internal.processors.continuous.GridContinuousProcessor;
import org.apache.ignite.internal.processors.datastreamer.DataStreamProcessor;
import org.apache.ignite.internal.processors.datastructures.DataStructuresProcessor;
import org.apache.ignite.internal.processors.hadoop.HadoopHelper;
import org.apache.ignite.internal.processors.hadoop.HadoopProcessorAdapter;
import org.apache.ignite.internal.processors.igfs.IgfsHelper;
import org.apache.ignite.internal.processors.igfs.IgfsProcessorAdapter;
import org.apache.ignite.internal.processors.job.GridJobProcessor;
import org.apache.ignite.internal.processors.jobmetrics.GridJobMetricsProcessor;
import org.apache.ignite.internal.processors.marshaller.GridMarshallerMappingProcessor;
import org.apache.ignite.internal.processors.nodevalidation.DiscoveryNodeValidationProcessor;
import org.apache.ignite.internal.processors.odbc.ClientListenerProcessor;
import org.apache.ignite.internal.processors.platform.PlatformProcessor;
import org.apache.ignite.internal.processors.platform.plugin.PlatformPluginProcessor;
import org.apache.ignite.internal.processors.plugin.IgnitePluginProcessor;
import org.apache.ignite.internal.processors.pool.PoolProcessor;
import org.apache.ignite.internal.processors.port.GridPortProcessor;
import org.apache.ignite.internal.processors.query.GridQueryProcessor;
import org.apache.ignite.internal.processors.resource.GridResourceProcessor;
import org.apache.ignite.internal.processors.rest.GridRestProcessor;
import org.apache.ignite.internal.processors.schedule.IgniteScheduleProcessorAdapter;
import org.apache.ignite.internal.processors.security.GridSecurityProcessor;
import org.apache.ignite.internal.processors.segmentation.GridSegmentationProcessor;
import org.apache.ignite.internal.processors.service.GridServiceProcessor;
import org.apache.ignite.internal.processors.session.GridTaskSessionProcessor;
import org.apache.ignite.internal.processors.subscription.GridInternalSubscriptionProcessor;
import org.apache.ignite.internal.processors.task.GridTaskProcessor;
import org.apache.ignite.internal.processors.timeout.GridTimeoutProcessor;
import org.apache.ignite.internal.suggestions.GridPerformanceSuggestions;
import org.apache.ignite.internal.util.IgniteExceptionRegistry;
import org.apache.ignite.internal.util.StripedExecutor;
import org.apache.ignite.internal.util.spring.IgniteSpringHelper;
import org.apache.ignite.internal.util.tostring.GridToStringExclude;
import org.apache.ignite.internal.util.tostring.GridToStringInclude;
import org.apache.ignite.internal.util.typedef.X;
import org.apache.ignite.internal.util.typedef.internal.S;
import org.apache.ignite.internal.util.typedef.internal.U;
import org.apache.ignite.lang.IgnitePredicate;
import org.apache.ignite.plugin.PluginNotFoundException;
import org.apache.ignite.plugin.PluginProvider;
import org.apache.ignite.thread.IgniteStripedThreadPoolExecutor;
import org.jetbrains.annotations.Nullable;

import static org.apache.ignite.IgniteSystemProperties.IGNITE_DAEMON;
import static org.apache.ignite.internal.IgniteComponentType.SPRING;

/**
 * Implementation of kernal context.
 */
@GridToStringExclude
public class GridKernalContextImpl implements GridKernalContext, Externalizable {
    /** */
    private static final long serialVersionUID = 0L;

    /** */
    private static final ThreadLocal<String> stash = new ThreadLocal<>();

    /*
     * Managers.
     * ========
     */

    /** */
    @GridToStringExclude
    private GridDeploymentManager depMgr;

    /** */
    @GridToStringExclude
    private GridIoManager ioMgr;

    /** */
    @GridToStringExclude
    private GridDiscoveryManager discoMgr;

    /** */
    @GridToStringExclude
    private GridCheckpointManager cpMgr;

    /** */
    @GridToStringExclude
    private GridEventStorageManager evtMgr;

    /** */
    @GridToStringExclude
    private GridFailoverManager failoverMgr;

    /** */
    @GridToStringExclude
    private GridCollisionManager colMgr;

    /** */
    @GridToStringExclude
    private GridLoadBalancerManager loadMgr;

    /** */
    @GridToStringExclude
    private GridSecurityProcessor securityProc;

    /** */
    @GridToStringExclude
    private GridIndexingManager indexingMgr;

    /*
     * Processors.
     * ==========
     */

    /** */
    @GridToStringInclude
    private ClientListenerProcessor sqlListenerProc;

    /** */
    @GridToStringInclude
    private GridQueryProcessor qryProc;

    /** */
    @GridToStringInclude
    private GridTaskProcessor taskProc;

    /** */
    @GridToStringInclude
    private GridJobProcessor jobProc;

    /** */
    @GridToStringInclude
    private GridTimeoutProcessor timeProc;

    /** */
    @GridToStringInclude
    private GridResourceProcessor rsrcProc;

    /** */
    @GridToStringInclude
    private GridJobMetricsProcessor metricsProc;

    /** */
    @GridToStringInclude
    private GridClosureProcessor closProc;

    /** */
    @GridToStringInclude
    private GridServiceProcessor svcProc;

    /** */
    @GridToStringInclude
    private GridCacheProcessor cacheProc;

    /** Cluster state process. */
    @GridToStringInclude
    private GridClusterStateProcessor stateProc;

    /** */
    @GridToStringInclude
    private GridTaskSessionProcessor sesProc;

    /** */
    @GridToStringInclude
    private GridPortProcessor portProc;

    /** */
    @GridToStringInclude
    private IgniteScheduleProcessorAdapter scheduleProc;

    /** */
    @GridToStringInclude
    private GridRestProcessor restProc;

    /** */
    @GridToStringInclude
    private DataStreamProcessor dataLdrProc;

    /** */
    @GridToStringInclude
    private IgfsProcessorAdapter igfsProc;

    /** */
    @GridToStringInclude
    private IgfsHelper igfsHelper;

    /** */
    @GridToStringInclude
    private HadoopHelper hadoopHelper;

    /** */
    @GridToStringInclude
    private GridSegmentationProcessor segProc;

    /** */
    @GridToStringInclude
    private GridAffinityProcessor affProc;

    /** */
    @GridToStringExclude
    private GridContinuousProcessor contProc;

    /** */
    @GridToStringExclude
    private HadoopProcessorAdapter hadoopProc;

    /** */
    @GridToStringExclude
    private PoolProcessor poolProc;

    /** */
    @GridToStringExclude
    private GridMarshallerMappingProcessor mappingProc;

    /** */
    @GridToStringExclude
    private IgnitePluginProcessor pluginProc;

    /** */
    @GridToStringExclude
    private IgniteCacheObjectProcessor cacheObjProc;

    /** */
    @GridToStringExclude
    private PlatformProcessor platformProc;

    /** */
    @GridToStringExclude
    private IgniteSpringHelper spring;

    /** */
    @GridToStringExclude
    private ClusterProcessor cluster;

    /** */
    @GridToStringExclude
    private DataStructuresProcessor dataStructuresProc;

    /** Cache mvcc coordinators. */
    @GridToStringExclude
    private MvccProcessor coordProc;

    /** */
    @GridToStringExclude
    private IgniteAuthenticationProcessor authProc;

    /** */
    @GridToStringExclude
    private List<GridComponent> comps = new LinkedList<>();

    /** */
    @GridToStringExclude
    protected ExecutorService execSvc;

    /** */
    @GridToStringExclude
    protected ExecutorService svcExecSvc;

    /** */
    @GridToStringExclude
    protected ExecutorService sysExecSvc;

    /** */
    @GridToStringExclude
    protected StripedExecutor stripedExecSvc;

    /** */
    @GridToStringExclude
    private ExecutorService p2pExecSvc;

    /** */
    @GridToStringExclude
    private ExecutorService mgmtExecSvc;

    /** */
    @GridToStringExclude
    private ExecutorService igfsExecSvc;

    /** */
    @GridToStringExclude
    private StripedExecutor dataStreamExecSvc;

    /** */
    @GridToStringExclude
    protected ExecutorService restExecSvc;

    /** */
    @GridToStringExclude
    protected ExecutorService affExecSvc;

    /** */
    @GridToStringExclude
    protected ExecutorService idxExecSvc;

    /** */
    @GridToStringExclude
    protected IgniteStripedThreadPoolExecutor callbackExecSvc;

    /** */
    @GridToStringExclude
    protected ExecutorService qryExecSvc;

    /** */
    @GridToStringExclude
    protected ExecutorService schemaExecSvc;

    /** */
    @GridToStringExclude
    private Map<String, ? extends ExecutorService> customExecSvcs;

    /** */
    @GridToStringExclude
    private Map<String, Object> attrs = new HashMap<>();

    /** */
    private IgniteEx grid;

    /** */
    private ExecutorService utilityCachePool;

    /** */
    private IgniteConfiguration cfg;

    /** */
    private GridKernalGateway gw;

    /** Network segmented flag. */
    private volatile boolean segFlag;

    /** Performance suggestions. */
    private final GridPerformanceSuggestions perf = new GridPerformanceSuggestions();

    /** Marshaller context. */
    private MarshallerContextImpl marshCtx;

    /** */
    private ClusterNode locNode;

    /** */
    private volatile boolean disconnected;

    /** PDS mode folder name resolver, also generates consistent ID in case new folder naming is used */
    private PdsFoldersResolver pdsFolderRslvr;

    /** */
    private GridInternalSubscriptionProcessor internalSubscriptionProc;

    /** Node invalidation flag. */
    private volatile boolean invalidated;

    /**
     * No-arg constructor is required by externalization.
     */
    public GridKernalContextImpl() {
        // No-op.
    }

    /**
     * Creates new kernal context.
     *
     * @param log Logger.
     * @param grid Grid instance managed by kernal.
     * @param cfg Grid configuration.
     * @param gw Kernal gateway.
     * @param utilityCachePool Utility cache pool.
     * @param execSvc Public executor service.
     * @param sysExecSvc System executor service.
     * @param stripedExecSvc Striped executor.
     * @param p2pExecSvc P2P executor service.
     * @param mgmtExecSvc Management executor service.
     * @param igfsExecSvc IGFS executor service.
     * @param dataStreamExecSvc data stream executor service.
     * @param restExecSvc REST executor service.
     * @param affExecSvc Affinity executor service.
     * @param idxExecSvc Indexing executor service.
     * @param callbackExecSvc Callback executor service.
     * @param qryExecSvc Query executor service.
     * @param schemaExecSvc Schema executor service.
     * @param customExecSvcs Custom named executors.
     * @param plugins Plugin providers.
     */
    @SuppressWarnings("TypeMayBeWeakened")
    protected GridKernalContextImpl(
        GridLoggerProxy log,
        IgniteEx grid,
        IgniteConfiguration cfg,
        GridKernalGateway gw,
        ExecutorService utilityCachePool,
        ExecutorService execSvc,
        ExecutorService svcExecSvc,
        ExecutorService sysExecSvc,
        StripedExecutor stripedExecSvc,
        ExecutorService p2pExecSvc,
        ExecutorService mgmtExecSvc,
        ExecutorService igfsExecSvc,
        StripedExecutor dataStreamExecSvc,
        ExecutorService restExecSvc,
        ExecutorService affExecSvc,
        @Nullable ExecutorService idxExecSvc,
        IgniteStripedThreadPoolExecutor callbackExecSvc,
        ExecutorService qryExecSvc,
        ExecutorService schemaExecSvc,
        @Nullable Map<String, ? extends ExecutorService> customExecSvcs,
        List<PluginProvider> plugins,
        IgnitePredicate<String> clsFilter
    ) {
        assert grid != null;
        assert cfg != null;
        assert gw != null;

        this.grid = grid;
        this.cfg = cfg;
        this.gw = gw;
        this.utilityCachePool = utilityCachePool;
        this.execSvc = execSvc;
        this.svcExecSvc = svcExecSvc;
        this.sysExecSvc = sysExecSvc;
        this.stripedExecSvc = stripedExecSvc;
        this.p2pExecSvc = p2pExecSvc;
        this.mgmtExecSvc = mgmtExecSvc;
        this.igfsExecSvc = igfsExecSvc;
        this.dataStreamExecSvc = dataStreamExecSvc;
        this.restExecSvc = restExecSvc;
        this.affExecSvc = affExecSvc;
        this.idxExecSvc = idxExecSvc;
        this.callbackExecSvc = callbackExecSvc;
        this.qryExecSvc = qryExecSvc;
        this.schemaExecSvc = schemaExecSvc;
        this.customExecSvcs = customExecSvcs;

        marshCtx = new MarshallerContextImpl(plugins, clsFilter);

        try {
            spring = SPRING.create(false);
        }
        catch (IgniteCheckedException ignored) {
            if (log != null && log.isDebugEnabled())
                log.debug("Failed to load spring component, will not be able to extract userVersion from " +
                    "META-INF/ignite.xml.");
        }
    }

    /** {@inheritDoc} */
    @Override public Iterator<GridComponent> iterator() {
        return comps.iterator();
    }

    /** {@inheritDoc} */
    @Override public List<GridComponent> components() {
        return Collections.unmodifiableList(comps);
    }

    /**
     * @param comp Manager to add.
     */
    public void add(GridComponent comp) {
        add(comp, true);
    }

    /**
     * @param comp Manager to add.
     * @param addToList If {@code true} component is added to components list.
     */
    public void add(GridComponent comp, boolean addToList) {
        assert comp != null;

        /*
         * Managers.
         * ========
         */

        if (comp instanceof GridDeploymentManager)
            depMgr = (GridDeploymentManager)comp;
        else if (comp instanceof GridIoManager)
            ioMgr = (GridIoManager)comp;
        else if (comp instanceof GridDiscoveryManager)
            discoMgr = (GridDiscoveryManager)comp;
        else if (comp instanceof GridCheckpointManager)
            cpMgr = (GridCheckpointManager)comp;
        else if (comp instanceof GridEventStorageManager)
            evtMgr = (GridEventStorageManager)comp;
        else if (comp instanceof GridFailoverManager)
            failoverMgr = (GridFailoverManager)comp;
        else if (comp instanceof GridCollisionManager)
            colMgr = (GridCollisionManager)comp;
        else if (comp instanceof GridSecurityProcessor)
            securityProc = (GridSecurityProcessor)comp;
        else if (comp instanceof GridLoadBalancerManager)
            loadMgr = (GridLoadBalancerManager)comp;
        else if (comp instanceof GridIndexingManager)
            indexingMgr = (GridIndexingManager)comp;

        /*
         * Processors.
         * ==========
         */

        else if (comp instanceof GridTaskProcessor)
            taskProc = (GridTaskProcessor)comp;
        else if (comp instanceof GridJobProcessor)
            jobProc = (GridJobProcessor)comp;
        else if (comp instanceof GridTimeoutProcessor)
            timeProc = (GridTimeoutProcessor)comp;
        else if (comp instanceof GridResourceProcessor)
            rsrcProc = (GridResourceProcessor)comp;
        else if (comp instanceof GridJobMetricsProcessor)
            metricsProc = (GridJobMetricsProcessor)comp;
        else if (comp instanceof GridCacheProcessor)
            cacheProc = (GridCacheProcessor)comp;
        else if (comp instanceof GridClusterStateProcessor)
            stateProc = (GridClusterStateProcessor)comp;
        else if (comp instanceof GridTaskSessionProcessor)
            sesProc = (GridTaskSessionProcessor)comp;
        else if (comp instanceof GridPortProcessor)
            portProc = (GridPortProcessor)comp;
        else if (comp instanceof GridClosureProcessor)
            closProc = (GridClosureProcessor)comp;
        else if (comp instanceof GridServiceProcessor)
            svcProc = (GridServiceProcessor)comp;
        else if (comp instanceof IgniteScheduleProcessorAdapter)
            scheduleProc = (IgniteScheduleProcessorAdapter)comp;
        else if (comp instanceof GridSegmentationProcessor)
            segProc = (GridSegmentationProcessor)comp;
        else if (comp instanceof GridAffinityProcessor)
            affProc = (GridAffinityProcessor)comp;
        else if (comp instanceof GridRestProcessor)
            restProc = (GridRestProcessor)comp;
        else if (comp instanceof DataStreamProcessor)
            dataLdrProc = (DataStreamProcessor)comp;
        else if (comp instanceof IgfsProcessorAdapter)
            igfsProc = (IgfsProcessorAdapter)comp;
        else if (comp instanceof GridContinuousProcessor)
            contProc = (GridContinuousProcessor)comp;
        else if (comp instanceof HadoopProcessorAdapter)
            hadoopProc = (HadoopProcessorAdapter)comp;
        else if (comp instanceof IgniteCacheObjectProcessor)
            cacheObjProc = (IgniteCacheObjectProcessor)comp;
        else if (comp instanceof IgnitePluginProcessor)
            pluginProc = (IgnitePluginProcessor)comp;
        else if (comp instanceof GridQueryProcessor)
            qryProc = (GridQueryProcessor)comp;
        else if (comp instanceof ClientListenerProcessor)
            sqlListenerProc = (ClientListenerProcessor)comp;
        else if (comp instanceof DataStructuresProcessor)
            dataStructuresProc = (DataStructuresProcessor)comp;
        else if (comp instanceof ClusterProcessor)
            cluster = (ClusterProcessor)comp;
        else if (comp instanceof PlatformProcessor)
            platformProc = (PlatformProcessor)comp;
        else if (comp instanceof PoolProcessor)
            poolProc = (PoolProcessor)comp;
        else if (comp instanceof GridMarshallerMappingProcessor)
            mappingProc = (GridMarshallerMappingProcessor)comp;
        else if (comp instanceof MvccProcessor)
            coordProc = (MvccProcessor)comp;
        else if (comp instanceof PdsFoldersResolver)
            pdsFolderRslvr = (PdsFoldersResolver)comp;
        else if (comp instanceof GridInternalSubscriptionProcessor)
            internalSubscriptionProc = (GridInternalSubscriptionProcessor)comp;
        else if (comp instanceof IgniteAuthenticationProcessor)
            authProc = (IgniteAuthenticationProcessor)comp;
        else if (!(comp instanceof DiscoveryNodeValidationProcessor
            || comp instanceof PlatformPluginProcessor))
            assert (comp instanceof GridPluginComponent) : "Unknown manager class: " + comp.getClass();

        if (addToList)
            comps.add(comp);
    }

    /**
     * @param helper Helper to add.
     */
    public void addHelper(Object helper) {
        assert helper != null;

        if (helper instanceof IgfsHelper)
            igfsHelper = (IgfsHelper)helper;
        else if (helper instanceof HadoopHelper)
            hadoopHelper = (HadoopHelper)helper;
        else
            assert false : "Unknown helper class: " + helper.getClass();
    }

    /** {@inheritDoc} */
    @Override public boolean isStopping() {
        return ((IgniteKernal)grid).isStopping();
    }

    /** */
    @Nullable private ClusterNode localNode() {
        if (locNode == null && discoMgr != null)
            locNode = discoMgr.localNode();

        return locNode;
    }

    /** {@inheritDoc} */
    @Override public UUID localNodeId() {
        ClusterNode locNode0 = localNode();

        return locNode0 != null ? locNode0.id() : config().getNodeId();
    }

    /** {@inheritDoc} */
    @Override public String igniteInstanceName() {
        return cfg.getIgniteInstanceName();
    }

    /** {@inheritDoc} */
    @Override public GridKernalGateway gateway() {
        return gw;
    }

    /** {@inheritDoc} */
    @Override public IgniteEx grid() {
        return grid;
    }

    /** {@inheritDoc} */
    @Override public IgniteConfiguration config() {
        return cfg;
    }

    /** {@inheritDoc} */
    @Override public GridTaskProcessor task() {
        return taskProc;
    }

    /** {@inheritDoc} */
    @Override public GridJobProcessor job() {
        return jobProc;
    }

    /** {@inheritDoc} */
    @Override public GridTimeoutProcessor timeout() {
        return timeProc;
    }

    /** {@inheritDoc} */
    @Override public GridResourceProcessor resource() {
        return rsrcProc;
    }

    /** {@inheritDoc} */
    @Override public GridJobMetricsProcessor jobMetric() {
        return metricsProc;
    }

    /** {@inheritDoc} */
    @Override public GridCacheProcessor cache() {
        return cacheProc;
    }

    /** {@inheritDoc} */
    @Override public GridClusterStateProcessor state() {
        return stateProc;
    }

    /** {@inheritDoc} */
    @Override public GridTaskSessionProcessor session() {
        return sesProc;
    }

    /** {@inheritDoc} */
    @Override public GridClosureProcessor closure() {
        return closProc;
    }

    /** {@inheritDoc} */
    @Override public GridServiceProcessor service() {
        return svcProc;
    }

    /** {@inheritDoc} */
    @Override public GridPortProcessor ports() {
        return portProc;
    }

    /** {@inheritDoc} */
    @Override public IgniteScheduleProcessorAdapter schedule() {
        return scheduleProc;
    }

    /** {@inheritDoc} */
    @Override public GridDeploymentManager deploy() {
        return depMgr;
    }

    /** {@inheritDoc} */
    @Override public GridIoManager io() {
        return ioMgr;
    }

    /** {@inheritDoc} */
    @Override public GridDiscoveryManager discovery() {
        return discoMgr;
    }

    /** {@inheritDoc} */
    @Override public GridCheckpointManager checkpoint() {
        return cpMgr;
    }

    /** {@inheritDoc} */
    @Override public GridEventStorageManager event() {
        return evtMgr;
    }

    /** {@inheritDoc} */
    @Override public GridFailoverManager failover() {
        return failoverMgr;
    }

    /** {@inheritDoc} */
    @Override public GridCollisionManager collision() {
        return colMgr;
    }

    /** {@inheritDoc} */
    @Override public GridSecurityProcessor security() {
        return securityProc;
    }

    /** {@inheritDoc} */
    @Override public GridLoadBalancerManager loadBalancing() {
        return loadMgr;
    }

    /** {@inheritDoc} */
    @Override public GridIndexingManager indexing() {
        return indexingMgr;
    }

    /** {@inheritDoc} */
    @Override public GridAffinityProcessor affinity() {
        return affProc;
    }

    /** {@inheritDoc} */
    @Override public GridRestProcessor rest() {
        return restProc;
    }

    /** {@inheritDoc} */
    @Override public GridSegmentationProcessor segmentation() {
        return segProc;
    }

    /** {@inheritDoc} */
    @SuppressWarnings("unchecked")
    @Override public <K, V> DataStreamProcessor<K, V> dataStream() {
        return (DataStreamProcessor<K, V>)dataLdrProc;
    }

    /** {@inheritDoc} */
    @Override public IgfsProcessorAdapter igfs() {
        return igfsProc;
    }

    /** {@inheritDoc} */
    @Override public IgfsHelper igfsHelper() {
        return igfsHelper;
    }

    /** {@inheritDoc} */
    @Override public HadoopHelper hadoopHelper() {
        return hadoopHelper;
    }

    /** {@inheritDoc} */
    @Override public GridContinuousProcessor continuous() {
        return contProc;
    }

    /** {@inheritDoc} */
    @Override public HadoopProcessorAdapter hadoop() {
        return hadoopProc;
    }

    /** {@inheritDoc} */
    @Override public PoolProcessor pools() {
        return poolProc;
    }

    /** {@inheritDoc} */
    @Override public GridMarshallerMappingProcessor mapping() {
        return mappingProc;
    }

    /** {@inheritDoc} */
    @Override public ExecutorService utilityCachePool() {
        return utilityCachePool;
    }

    /** {@inheritDoc} */
    @Override public IgniteStripedThreadPoolExecutor asyncCallbackPool() {
        return callbackExecSvc;
    }

    /** {@inheritDoc} */
    @Override public IgniteCacheObjectProcessor cacheObjects() {
        return cacheObjProc;
    }

    /** {@inheritDoc} */
    @Override public GridQueryProcessor query() {
        return qryProc;
    }

    /** {@inheritDoc} */
    @Override public ClientListenerProcessor sqlListener() {
        return sqlListenerProc;
    }

    /** {@inheritDoc} */
    @Override public DataStructuresProcessor dataStructures() {
        return dataStructuresProc;
    }

    /** {@inheritDoc} */
<<<<<<< HEAD
    @Override public MvccProcessor coordinators() {
        return coordProc;
=======
    @Override public IgniteAuthenticationProcessor authentication() {
        return authProc;
>>>>>>> 9f8f366a
    }

    /** {@inheritDoc} */
    @Override public IgniteLogger log(String ctgr) {
        return config().getGridLogger().getLogger(ctgr);
    }

    /** {@inheritDoc} */
    @Override public IgniteLogger log(Class<?> cls) {
        return log(cls.getName());
    }

    /** {@inheritDoc} */
    @Override public void markSegmented() {
        segFlag = true;
    }

    /** {@inheritDoc} */
    @Override public boolean segmented() {
        return segFlag;
    }

    /** {@inheritDoc} */
    @Override public GridPerformanceSuggestions performance() {
        return perf;
    }

    /** {@inheritDoc} */
    @Override public void printMemoryStats() {
        X.println(">>> ");
        X.println(">>> Grid memory stats [igniteInstanceName=" + igniteInstanceName() + ']');

        for (GridComponent comp : comps)
            comp.printMemoryStats();
    }

    /** {@inheritDoc} */
    @Override public boolean isDaemon() {
        ClusterNode locNode0 = localNode();

        return locNode0 != null ? locNode0.isDaemon() :
            (config().isDaemon() || IgniteSystemProperties.getBoolean(IGNITE_DAEMON));
    }

    /** {@inheritDoc} */
    @Override public String userVersion(ClassLoader ldr) {
        return spring != null ? spring.userVersion(ldr, log(spring.getClass())) : U.DFLT_USER_VERSION;
    }

    /** {@inheritDoc} */
    @Override public PluginProvider pluginProvider(String name) throws PluginNotFoundException {
        PluginProvider plugin = pluginProc.pluginProvider(name);

        if (plugin == null)
            throw new PluginNotFoundException(name);

        return plugin;
    }

    /** {@inheritDoc} */
    @SuppressWarnings("unchecked")
    @Nullable @Override public <T> T createComponent(Class<T> cls) {
        T res = pluginProc.createComponent(cls);

        if (res != null)
            return res;

        if (cls.equals(IgniteCacheObjectProcessor.class))
            return (T)new CacheObjectBinaryProcessorImpl(this);

        if (cls.equals(CacheConflictResolutionManager.class))
            return null;

        throw new IgniteException("Unsupported component type: " + cls);
    }

    /**
     * @return Plugin manager.
     */
    @Override public IgnitePluginProcessor plugins() {
        return pluginProc;
    }

    /** {@inheritDoc} */
    @Override public void writeExternal(ObjectOutput out) throws IOException {
        U.writeString(out, grid.name());
    }

    /** {@inheritDoc} */
    @Override public void readExternal(ObjectInput in) throws IOException, ClassNotFoundException {
        U.readString(in); // Read for compatibility only. See #readResolve().
    }

    /**
     * Reconstructs object on unmarshalling.
     *
     * @return Reconstructed object.
     * @throws ObjectStreamException Thrown in case of unmarshalling error.
     */
    protected Object readResolve() throws ObjectStreamException {
        try {
            return IgnitionEx.localIgnite().context();
        }
        catch (IllegalStateException e) {
            throw U.withCause(new InvalidObjectException(e.getMessage()), e);
        }
        finally {
            stash.remove();
        }
    }

    /** {@inheritDoc} */
    @Override public ExecutorService getExecutorService() {
        return execSvc;
    }

    /** {@inheritDoc} */
    @Override public ExecutorService getServiceExecutorService() {
        return svcExecSvc;
    }

    /** {@inheritDoc} */
    @Override public ExecutorService getSystemExecutorService() {
        return sysExecSvc;
    }

    /** {@inheritDoc} */
    @Override public StripedExecutor getStripedExecutorService() {
        return stripedExecSvc;
    }

    /** {@inheritDoc} */
    @Override public ExecutorService getManagementExecutorService() {
        return mgmtExecSvc;
    }

    /** {@inheritDoc} */
    @Override public ExecutorService getPeerClassLoadingExecutorService() {
        return p2pExecSvc;
    }

    /** {@inheritDoc} */
    @Override public ExecutorService getIgfsExecutorService() {
        return igfsExecSvc;
    }

    /** {@inheritDoc} */
    @Override public StripedExecutor getDataStreamerExecutorService() {
        return dataStreamExecSvc;
    }

    /** {@inheritDoc} */
    @Override public ExecutorService getRestExecutorService() {
        return restExecSvc;
    }

    /** {@inheritDoc} */
    @Override public ExecutorService getAffinityExecutorService() {
        return affExecSvc;
    }

    /** {@inheritDoc} */
    @Override @Nullable public ExecutorService getIndexingExecutorService() {
        return idxExecSvc;
    }

    /** {@inheritDoc} */
    @Override public ExecutorService getQueryExecutorService() {
        return qryExecSvc;
    }

    /** {@inheritDoc} */
    @Override public ExecutorService getSchemaExecutorService() {
        return schemaExecSvc;
    }

    /** {@inheritDoc} */
    @Override public Map<String, ? extends ExecutorService> customExecutors() {
        return customExecSvcs;
    }

    /** {@inheritDoc} */
    @Override public IgniteExceptionRegistry exceptionRegistry() {
        return IgniteExceptionRegistry.get();
    }

    /** {@inheritDoc} */
    @Override public Object nodeAttribute(String key) {
        return attrs.get(key);
    }

    /** {@inheritDoc} */
    @Override public boolean hasNodeAttribute(String key) {
        return attrs.containsKey(key);
    }

    /** {@inheritDoc} */
    @Override public Object addNodeAttribute(String key, Object val) {
        return attrs.put(key, val);
    }

    /** {@inheritDoc} */
    @Override public Map<String, Object> nodeAttributes() {
        return attrs;
    }

    /** {@inheritDoc} */
    @Override public ClusterProcessor cluster() {
        return cluster;
    }

    /** {@inheritDoc} */
    @Override public MarshallerContextImpl marshallerContext() {
        return marshCtx;
    }

    /** {@inheritDoc} */
    @Override public boolean clientNode() {
        return cfg.isClientMode() || cfg.isDaemon();
    }

    /** {@inheritDoc} */
    @Override public boolean clientDisconnected() {
        ClusterNode locNode0 = localNode();

        return locNode0 != null ? (locNode0.isClient() && disconnected) : false;
    }

    /** {@inheritDoc} */
    @Override public PlatformProcessor platform() {
        return platformProc;
    }

    /** {@inheritDoc} */
    @Override public GridInternalSubscriptionProcessor internalSubscriptionProcessor() {
        return internalSubscriptionProc;
    }

    /**
     * @param disconnected Disconnected flag.
     */
    void disconnected(boolean disconnected) {
        this.disconnected = disconnected;
    }

    /** {@inheritDoc} */
    @Override public PdsFoldersResolver pdsFolderResolver() {
        return pdsFolderRslvr;
    }

    /** {@inheritDoc} */
    @Override public boolean invalidated() {
        return invalidated;
    }

    /** {@inheritDoc} */
    @Override public void invalidate() {
        invalidated = true;
    }

    /** {@inheritDoc} */
    @Override public String toString() {
        return S.toString(GridKernalContextImpl.class, this);
    }
}<|MERGE_RESOLUTION|>--- conflicted
+++ resolved
@@ -870,13 +870,13 @@
     }
 
     /** {@inheritDoc} */
-<<<<<<< HEAD
     @Override public MvccProcessor coordinators() {
         return coordProc;
-=======
+    }
+
+    /** {@inheritDoc} */
     @Override public IgniteAuthenticationProcessor authentication() {
         return authProc;
->>>>>>> 9f8f366a
     }
 
     /** {@inheritDoc} */
