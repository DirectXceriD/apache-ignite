/*
 * Licensed to the Apache Software Foundation (ASF) under one or more
 * contributor license agreements.  See the NOTICE file distributed with
 * this work for additional information regarding copyright ownership.
 * The ASF licenses this file to You under the Apache License, Version 2.0
 * (the "License"); you may not use this file except in compliance with
 * the License.  You may obtain a copy of the License at
 *
 *      http://www.apache.org/licenses/LICENSE-2.0
 *
 * Unless required by applicable law or agreed to in writing, software
 * distributed under the License is distributed on an "AS IS" BASIS,
 * WITHOUT WARRANTIES OR CONDITIONS OF ANY KIND, either express or implied.
 * See the License for the specific language governing permissions and
 * limitations under the License.
 */

package org.apache.ignite.configuration;

import org.apache.ignite.*;
import org.apache.ignite.cache.*;
import org.apache.ignite.cache.affinity.*;
import org.apache.ignite.cache.store.*;
import org.apache.ignite.cluster.*;
import org.apache.ignite.compute.*;
import org.apache.ignite.events.*;
import org.apache.ignite.events.EventType;
<<<<<<< HEAD
import org.apache.ignite.internal.managers.eventstorage.*;
import org.apache.ignite.internal.util.typedef.internal.*;
import org.apache.ignite.lang.*;
import org.apache.ignite.lifecycle.*;
import org.apache.ignite.marshaller.*;
import org.apache.ignite.plugin.*;
import org.apache.ignite.plugin.segmentation.*;
import org.apache.ignite.services.*;
import org.apache.ignite.spi.checkpoint.*;
import org.apache.ignite.spi.checkpoint.noop.*;
import org.apache.ignite.spi.collision.*;
import org.apache.ignite.spi.collision.noop.*;
import org.apache.ignite.spi.communication.*;
import org.apache.ignite.spi.communication.tcp.*;
import org.apache.ignite.spi.deployment.*;
import org.apache.ignite.spi.deployment.local.*;
import org.apache.ignite.spi.discovery.*;
import org.apache.ignite.spi.discovery.tcp.*;
import org.apache.ignite.spi.eventstorage.*;
import org.apache.ignite.spi.eventstorage.memory.*;
import org.apache.ignite.spi.failover.*;
import org.apache.ignite.spi.failover.always.*;
import org.apache.ignite.spi.indexing.*;
import org.apache.ignite.spi.loadbalancing.*;
import org.apache.ignite.spi.loadbalancing.roundrobin.*;
import org.apache.ignite.spi.swapspace.*;
import org.apache.ignite.spi.swapspace.file.*;
import org.apache.ignite.ssl.*;
import javax.cache.configuration.*;
import javax.cache.event.*;
import javax.cache.expiry.*;
import javax.cache.integration.*;
import javax.cache.processor.*;
import javax.management.*;
import javax.net.ssl.*;
import java.io.*;
import java.lang.management.*;
import java.util.*;

import static org.apache.ignite.plugin.segmentation.SegmentationPolicy.*;
=======
import org.apache.ignite.internal.managers.eventstorage.GridEventStorageManager;
import org.apache.ignite.internal.util.typedef.internal.S;
import org.apache.ignite.lang.IgniteAsyncCallback;
import org.apache.ignite.lang.IgniteInClosure;
import org.apache.ignite.lang.IgnitePredicate;
import org.apache.ignite.lifecycle.LifecycleBean;
import org.apache.ignite.lifecycle.LifecycleEventType;
import org.apache.ignite.marshaller.Marshaller;
import org.apache.ignite.plugin.PluginConfiguration;
import org.apache.ignite.plugin.PluginProvider;
import org.apache.ignite.plugin.segmentation.SegmentationPolicy;
import org.apache.ignite.plugin.segmentation.SegmentationResolver;
import org.apache.ignite.services.Service;
import org.apache.ignite.services.ServiceConfiguration;
import org.apache.ignite.spi.checkpoint.CheckpointSpi;
import org.apache.ignite.spi.checkpoint.noop.NoopCheckpointSpi;
import org.apache.ignite.spi.collision.CollisionSpi;
import org.apache.ignite.spi.collision.noop.NoopCollisionSpi;
import org.apache.ignite.spi.communication.CommunicationSpi;
import org.apache.ignite.spi.communication.tcp.TcpCommunicationSpi;
import org.apache.ignite.spi.deployment.DeploymentSpi;
import org.apache.ignite.spi.deployment.local.LocalDeploymentSpi;
import org.apache.ignite.spi.discovery.DiscoverySpi;
import org.apache.ignite.spi.discovery.tcp.TcpDiscoverySpi;
import org.apache.ignite.spi.eventstorage.EventStorageSpi;
import org.apache.ignite.spi.eventstorage.NoopEventStorageSpi;
import org.apache.ignite.spi.failover.FailoverSpi;
import org.apache.ignite.spi.failover.always.AlwaysFailoverSpi;
import org.apache.ignite.spi.indexing.IndexingSpi;
import org.apache.ignite.spi.loadbalancing.LoadBalancingSpi;
import org.apache.ignite.spi.loadbalancing.roundrobin.RoundRobinLoadBalancingSpi;
import org.apache.ignite.spi.swapspace.SwapSpaceSpi;
import org.apache.ignite.spi.swapspace.file.FileSwapSpaceSpi;
import org.apache.ignite.ssl.SslContextFactory;

import static org.apache.ignite.plugin.segmentation.SegmentationPolicy.STOP;
>>>>>>> 4425b40f

/**
 * This class defines grid runtime configuration. This configuration is passed to
 * {@link Ignition#start(IgniteConfiguration)} method. It defines all configuration
 * parameters required to start a grid instance. Usually, a special
 * class called "loader" will create an instance of this interface and apply
 * {@link Ignition#start(IgniteConfiguration)} method to initialize Ignite instance.
 * <p>
 * Note that you should only set values that differ from defaults, as grid
 * will automatically pick default values for all values that are not set.
 * <p>
 * For more information about grid configuration and startup refer to {@link Ignition}
 * documentation.
 */
public class IgniteConfiguration {
    /** Courtesy notice log category. */
    public static final String COURTESY_LOGGER_NAME = "org.apache.ignite.CourtesyConfigNotice";

    /**
     * Default flag for peer class loading. By default the value is {@code false}
     * which means that peer class loading is disabled.
     */
    public static final boolean DFLT_P2P_ENABLED = false;

    /** Default metrics history size (value is {@code 10000}). */
    public static final int DFLT_METRICS_HISTORY_SIZE = 10000;

    /** Default metrics update frequency. */
    public static final long DFLT_METRICS_UPDATE_FREQ = 2000;

    /**
     * Default metrics expire time. The value is {@link Long#MAX_VALUE} which
     * means that metrics never expire.
     */
    public static final long DFLT_METRICS_EXPIRE_TIME = Long.MAX_VALUE;

    /** Default maximum timeout to wait for network responses in milliseconds (value is {@code 5,000ms}). */
    public static final long DFLT_NETWORK_TIMEOUT = 5000;

    /** Default interval between message send retries. */
    public static final long DFLT_SEND_RETRY_DELAY = 1000;

    /** Default message send retries count. */
    public static final int DFLT_SEND_RETRY_CNT = 3;

    /** Default number of clock sync samples. */
    public static final int DFLT_CLOCK_SYNC_SAMPLES = 8;

    /** Default clock synchronization frequency. */
    public static final int DFLT_CLOCK_SYNC_FREQUENCY = 120000;

    /** Default discovery startup delay in milliseconds (value is {@code 60,000ms}). */
    public static final long DFLT_DISCOVERY_STARTUP_DELAY = 60000;

    /** Default deployment mode (value is {@link DeploymentMode#SHARED}). */
    public static final DeploymentMode DFLT_DEPLOYMENT_MODE = DeploymentMode.SHARED;

    /** Default cache size for missed resources. */
    public static final int DFLT_P2P_MISSED_RESOURCES_CACHE_SIZE = 100;

    /** Default time server port base. */
    public static final int DFLT_TIME_SERVER_PORT_BASE = 31100;

    /** Default time server port range. */
    public static final int DFLT_TIME_SERVER_PORT_RANGE = 100;

    /** Default core size of public thread pool. */
    public static final int AVAILABLE_PROC_CNT = Runtime.getRuntime().availableProcessors();

    /** Default core size of public thread pool. */
    public static final int DFLT_PUBLIC_THREAD_CNT = Math.max(8, AVAILABLE_PROC_CNT);

    /** Default size of data streamer thread pool. */
    public static final int DFLT_DATA_STREAMER_POOL_SIZE = DFLT_PUBLIC_THREAD_CNT;

    /** Default keep alive time for public thread pool. */
    @Deprecated
    public static final long DFLT_PUBLIC_KEEP_ALIVE_TIME = 0;

    /** Default limit of threads used for rebalance. */
    public static final int DFLT_REBALANCE_THREAD_POOL_SIZE = 1;

    /** Default max queue capacity of public thread pool. */
    @Deprecated
    public static final int DFLT_PUBLIC_THREADPOOL_QUEUE_CAP = Integer.MAX_VALUE;

    /** Default size of system thread pool. */
    public static final int DFLT_SYSTEM_CORE_THREAD_CNT = DFLT_PUBLIC_THREAD_CNT;

    /** Default max size of system thread pool. */
    @Deprecated
    public static final int DFLT_SYSTEM_MAX_THREAD_CNT = DFLT_PUBLIC_THREAD_CNT;

    /** Default size of query thread pool. */
    public static final int DFLT_QUERY_THREAD_POOL_SIZE = DFLT_PUBLIC_THREAD_CNT;

    /** Default keep alive time for system thread pool. */
    @Deprecated
    public static final long DFLT_SYSTEM_KEEP_ALIVE_TIME = 0;

    /** Default keep alive time for utility thread pool. */
    @Deprecated
    public static final long DFLT_UTILITY_KEEP_ALIVE_TIME = 10_000;

    /** Default max queue capacity of system thread pool. */
    @Deprecated
    public static final int DFLT_SYSTEM_THREADPOOL_QUEUE_CAP = Integer.MAX_VALUE;

    /** Default Ignite thread keep alive time. */
    public static final long DFLT_THREAD_KEEP_ALIVE_TIME = 60_000L;

    /** Default size of peer class loading thread pool. */
    public static final int DFLT_P2P_THREAD_CNT = 2;

    /** Default size of management thread pool. */
    public static final int DFLT_MGMT_THREAD_CNT = 4;

    /** Default segmentation policy. */
    public static final SegmentationPolicy DFLT_SEG_PLC = STOP;

    /** Default value for wait for segment on startup flag. */
    public static final boolean DFLT_WAIT_FOR_SEG_ON_START = true;

    /** Default value for all segmentation resolvers pass required. */
    public static final boolean DFLT_ALL_SEG_RESOLVERS_PASS_REQ = true;

    /** Default value segmentation resolve attempts count. */
    public static final int DFLT_SEG_RESOLVE_ATTEMPTS = 2;

    /** Default segment check frequency in discovery manager. */
    public static final long DFLT_SEG_CHK_FREQ = 10000;

    /** Default frequency of metrics log print out. */
    public static final long DFLT_METRICS_LOG_FREQ = 60000;

    /** Default TCP server port. */
    public static final int DFLT_TCP_PORT = 11211;

    /** Default marshal local jobs flag. */
    public static final boolean DFLT_MARSHAL_LOCAL_JOBS = false;

    /** Default value for cache sanity check enabled flag. */
    public static final boolean DFLT_CACHE_SANITY_CHECK_ENABLED = true;

    /** Default value for late affinity assignment flag. */
    public static final boolean DFLT_LATE_AFF_ASSIGNMENT = true;

    /** Default failure detection timeout in millis. */
    @SuppressWarnings("UnnecessaryBoxing")
    public static final Long DFLT_FAILURE_DETECTION_TIMEOUT = new Long(10_000);

    /** Optional local Ignite instance name. */
    private String igniteInstanceName;

    /** User attributes. */
    private Map<String, ?> userAttrs;

    /** Logger. */
    private IgniteLogger log;

    /** Public pool size. */
    private int pubPoolSize = DFLT_PUBLIC_THREAD_CNT;

    /** Service pool size. */
    private Integer svcPoolSize;

    /** Async Callback pool size. */
    private int callbackPoolSize = DFLT_PUBLIC_THREAD_CNT;

    /**
     * Use striped pool for internal requests processing when possible
     * (e.g. cache requests per-partition striping).
     */
    private int stripedPoolSize = DFLT_PUBLIC_THREAD_CNT;

    /** System pool size. */
    private int sysPoolSize = DFLT_SYSTEM_CORE_THREAD_CNT;

    /** Management pool size. */
    private int mgmtPoolSize = DFLT_MGMT_THREAD_CNT;

    /** IGFS pool size. */
    private int igfsPoolSize = AVAILABLE_PROC_CNT;

    /** Data stream pool size. */
    private int dataStreamerPoolSize = DFLT_DATA_STREAMER_POOL_SIZE;

    /** Utility cache pool size. */
    private int utilityCachePoolSize = DFLT_SYSTEM_CORE_THREAD_CNT;

    /** Utility cache pool keep alive time. */
    private long utilityCacheKeepAliveTime = DFLT_THREAD_KEEP_ALIVE_TIME;

    /** P2P pool size. */
    private int p2pPoolSize = DFLT_P2P_THREAD_CNT;

    /** Query pool size. */
    private int qryPoolSize = DFLT_QUERY_THREAD_POOL_SIZE;

    /** Ignite installation folder. */
    private String igniteHome;

    /** Ignite work folder. */
    private String igniteWorkDir;

    /** MBean server. */
    private MBeanServer mbeanSrv;

    /** Local node ID. */
    private UUID nodeId;

    /** Marshaller. */
    private Marshaller marsh;

    /** Marshal local jobs. */
    private boolean marshLocJobs = DFLT_MARSHAL_LOCAL_JOBS;

    /** Daemon flag. */
    private boolean daemon;

    /** Whether or not peer class loading is enabled. */
    private boolean p2pEnabled = DFLT_P2P_ENABLED;

    /** List of package prefixes from the system class path that should be P2P loaded. */
    private String[] p2pLocClsPathExcl;

    /** Events of these types should be recorded. */
    private int[] inclEvtTypes;

    /** Maximum network requests timeout. */
    private long netTimeout = DFLT_NETWORK_TIMEOUT;

    /** Interval between message send retries. */
    private long sndRetryDelay = DFLT_SEND_RETRY_DELAY;

    /** Message send retries delay. */
    private int sndRetryCnt = DFLT_SEND_RETRY_CNT;

    /** Number of samples for clock synchronization. */
    private int clockSyncSamples = DFLT_CLOCK_SYNC_SAMPLES;

    /** Clock synchronization frequency. */
    private long clockSyncFreq = DFLT_CLOCK_SYNC_FREQUENCY;

    /** Metrics history time. */
    private int metricsHistSize = DFLT_METRICS_HISTORY_SIZE;

    /** Full metrics enabled flag. */
    private long metricsUpdateFreq = DFLT_METRICS_UPDATE_FREQ;

    /** Metrics expire time. */
    private long metricsExpTime = DFLT_METRICS_EXPIRE_TIME;

    /** Collection of life-cycle beans. */
    private LifecycleBean[] lifecycleBeans;

    /** Discovery SPI. */
    private DiscoverySpi discoSpi;

    /** Segmentation policy. */
    private SegmentationPolicy segPlc = DFLT_SEG_PLC;

    /** Segmentation resolvers. */
    private SegmentationResolver[] segResolvers;

    /** Segmentation resolve attempts count. */
    private int segResolveAttempts = DFLT_SEG_RESOLVE_ATTEMPTS;

    /** Wait for segment on startup flag. */
    private boolean waitForSegOnStart = DFLT_WAIT_FOR_SEG_ON_START;

    /** All segmentation resolvers pass required flag. */
    private boolean allResolversPassReq = DFLT_ALL_SEG_RESOLVERS_PASS_REQ;

    /** Segment check frequency. */
    private long segChkFreq = DFLT_SEG_CHK_FREQ;

    /** Communication SPI. */
    private CommunicationSpi commSpi;

    /** Event storage SPI. */
    private EventStorageSpi evtSpi;

    /** Collision SPI. */
    private CollisionSpi colSpi;

    /** Deployment SPI. */
    private DeploymentSpi deploySpi;

    /** Checkpoint SPI. */
    private CheckpointSpi[] cpSpi;

    /** Failover SPI. */
    private FailoverSpi[] failSpi;

    /** Load balancing SPI. */
    private LoadBalancingSpi[] loadBalancingSpi;

    /** Checkpoint SPI. */
    private SwapSpaceSpi swapSpaceSpi;

    /** Indexing SPI. */
    private IndexingSpi indexingSpi;

    /** Address resolver. */
    private AddressResolver addrRslvr;

    /** Cache configurations. */
    private CacheConfiguration[] cacheCfg;

    /** Client mode flag. */
    private Boolean clientMode;

    /** Rebalance thread pool size. */
    private int rebalanceThreadPoolSize = DFLT_REBALANCE_THREAD_POOL_SIZE;

    /** Transactions configuration. */
    private TransactionConfiguration txCfg = new TransactionConfiguration();

    /** */
    private PluginConfiguration[] pluginCfgs;

    /** Flag indicating whether cache sanity check is enabled. */
    private boolean cacheSanityCheckEnabled = DFLT_CACHE_SANITY_CHECK_ENABLED;

    /** Discovery startup delay. */
    private long discoStartupDelay = DFLT_DISCOVERY_STARTUP_DELAY;

    /** Tasks classes sharing mode. */
    private DeploymentMode deployMode = DFLT_DEPLOYMENT_MODE;

    /** Cache size of missed resources. */
    private int p2pMissedCacheSize = DFLT_P2P_MISSED_RESOURCES_CACHE_SIZE;

    /** Local host. */
    private String locHost;

    /** Base port number for time server. */
    private int timeSrvPortBase = DFLT_TIME_SERVER_PORT_BASE;

    /** Port number range for time server. */
    private int timeSrvPortRange = DFLT_TIME_SERVER_PORT_RANGE;

    /** Failure detection timeout. */
    private Long failureDetectionTimeout = DFLT_FAILURE_DETECTION_TIMEOUT;

    /** Property names to include into node attributes. */
    private String[] includeProps;

    /** Optional list of math provider FQCNs. */
    private String[] mathProviderClasses;

    /** Frequency of metrics log print out. */
    @SuppressWarnings("RedundantFieldInitialization")
    private long metricsLogFreq = DFLT_METRICS_LOG_FREQ;

    /** Local event listeners. */
    private Map<IgnitePredicate<? extends Event>, int[]> lsnrs;

    /** IGFS configuration. */
    private FileSystemConfiguration[] igfsCfg;

    /** Service configuration. */
    private ServiceConfiguration[] svcCfgs;

    /** Hadoop configuration. */
    private HadoopConfiguration hadoopCfg;

    /** Client access configuration. */
    private ConnectorConfiguration connectorCfg = new ConnectorConfiguration();

    /** ODBC configuration. */
    private OdbcConfiguration odbcCfg;

    /** Warmup closure. Will be invoked before actual grid start. */
    private IgniteInClosure<IgniteConfiguration> warmupClos;

    /** */
    private AtomicConfiguration atomicCfg = new AtomicConfiguration();

    /** User's class loader. */
    private ClassLoader classLdr;

    /** Cache store session listeners. */
    private Factory<CacheStoreSessionListener>[] storeSesLsnrs;

    /** Consistent globally unique node ID which survives node restarts. */
    private Serializable consistentId;

    /** SSL connection factory. */
    private Factory<SSLContext> sslCtxFactory;

    /** Platform configuration. */
    private PlatformConfiguration platformCfg;

    /** Cache key configuration. */
    private CacheKeyConfiguration[] cacheKeyCfg;

    /** */
    private BinaryConfiguration binaryCfg;

    /** */
    private boolean lateAffAssignment = DFLT_LATE_AFF_ASSIGNMENT;

    /**
     * Creates valid grid configuration with all default values.
     */
    public IgniteConfiguration() {
        // No-op.
    }

    /**
     * Creates grid configuration by coping all configuration properties from
     * given configuration.
     *
     * @param cfg Grid configuration to copy from.
     */
    public IgniteConfiguration(IgniteConfiguration cfg) {
        assert cfg != null;

        // SPIs.
        discoSpi = cfg.getDiscoverySpi();
        commSpi = cfg.getCommunicationSpi();
        deploySpi = cfg.getDeploymentSpi();
        evtSpi = cfg.getEventStorageSpi();
        cpSpi = cfg.getCheckpointSpi();
        colSpi = cfg.getCollisionSpi();
        failSpi = cfg.getFailoverSpi();
        loadBalancingSpi = cfg.getLoadBalancingSpi();
        indexingSpi = cfg.getIndexingSpi();
        swapSpaceSpi = cfg.getSwapSpaceSpi();

        /*
         * Order alphabetically for maintenance purposes.
         */
        addrRslvr = cfg.getAddressResolver();
        allResolversPassReq = cfg.isAllSegmentationResolversPassRequired();
        atomicCfg = cfg.getAtomicConfiguration();
        binaryCfg = cfg.getBinaryConfiguration();
        cacheCfg = cfg.getCacheConfiguration();
        cacheKeyCfg = cfg.getCacheKeyConfiguration();
        cacheSanityCheckEnabled = cfg.isCacheSanityCheckEnabled();
        callbackPoolSize = cfg.getAsyncCallbackPoolSize();
        classLdr = cfg.getClassLoader();
        clientMode = cfg.isClientMode();
        clockSyncFreq = cfg.getClockSyncFrequency();
        clockSyncSamples = cfg.getClockSyncSamples();
        connectorCfg = cfg.getConnectorConfiguration();
        consistentId = cfg.getConsistentId();
        daemon = cfg.isDaemon();
        dataStreamerPoolSize = cfg.getDataStreamerThreadPoolSize();
        deployMode = cfg.getDeploymentMode();
        discoStartupDelay = cfg.getDiscoveryStartupDelay();
        failureDetectionTimeout = cfg.getFailureDetectionTimeout();
        hadoopCfg = cfg.getHadoopConfiguration();
        igfsCfg = cfg.getFileSystemConfiguration();
        igfsPoolSize = cfg.getIgfsThreadPoolSize();
        igniteHome = cfg.getIgniteHome();
        igniteInstanceName = cfg.getIgniteInstanceName();
        igniteWorkDir = cfg.getWorkDirectory();
        inclEvtTypes = cfg.getIncludeEventTypes();
        includeProps = cfg.getIncludeProperties();
        mathProviderClasses = cfg.getMathProviderClasses();
        lateAffAssignment = cfg.isLateAffinityAssignment();
        lifecycleBeans = cfg.getLifecycleBeans();
        locHost = cfg.getLocalHost();
        log = cfg.getGridLogger();
        lsnrs = cfg.getLocalEventListeners();
        marsh = cfg.getMarshaller();
        marshLocJobs = cfg.isMarshalLocalJobs();
        mbeanSrv = cfg.getMBeanServer();
        metricsExpTime = cfg.getMetricsExpireTime();
        metricsHistSize = cfg.getMetricsHistorySize();
        metricsLogFreq = cfg.getMetricsLogFrequency();
        metricsUpdateFreq = cfg.getMetricsUpdateFrequency();
        mgmtPoolSize = cfg.getManagementThreadPoolSize();
        netTimeout = cfg.getNetworkTimeout();
        nodeId = cfg.getNodeId();
        odbcCfg = cfg.getOdbcConfiguration();
        p2pEnabled = cfg.isPeerClassLoadingEnabled();
        p2pLocClsPathExcl = cfg.getPeerClassLoadingLocalClassPathExclude();
        p2pMissedCacheSize = cfg.getPeerClassLoadingMissedResourcesCacheSize();
        p2pPoolSize = cfg.getPeerClassLoadingThreadPoolSize();
        platformCfg = cfg.getPlatformConfiguration();
        pluginCfgs = cfg.getPluginConfigurations();
        pubPoolSize = cfg.getPublicThreadPoolSize();
        qryPoolSize = cfg.getQueryThreadPoolSize();
        rebalanceThreadPoolSize = cfg.getRebalanceThreadPoolSize();
        segChkFreq = cfg.getSegmentCheckFrequency();
        segPlc = cfg.getSegmentationPolicy();
        segResolveAttempts = cfg.getSegmentationResolveAttempts();
        segResolvers = cfg.getSegmentationResolvers();
        sndRetryCnt = cfg.getNetworkSendRetryCount();
        sndRetryDelay = cfg.getNetworkSendRetryDelay();
        sslCtxFactory = cfg.getSslContextFactory();
        storeSesLsnrs = cfg.getCacheStoreSessionListenerFactories();
        stripedPoolSize = cfg.getStripedPoolSize();
        svcCfgs = cfg.getServiceConfiguration();
        svcPoolSize = cfg.getServiceThreadPoolSize();
        sysPoolSize = cfg.getSystemThreadPoolSize();
        timeSrvPortBase = cfg.getTimeServerPortBase();
        timeSrvPortRange = cfg.getTimeServerPortRange();
        txCfg = cfg.getTransactionConfiguration();
        userAttrs = cfg.getUserAttributes();
        utilityCacheKeepAliveTime = cfg.getUtilityCacheKeepAliveTime();
        utilityCachePoolSize = cfg.getUtilityCacheThreadPoolSize();
        waitForSegOnStart = cfg.isWaitForSegmentOnStart();
        warmupClos = cfg.getWarmupClosure();
    }

    /**
     * Gets optional grid name. Returns {@code null} if non-default grid name was not
     * provided.
     * <p>The name only works locally and has no effect on topology</p>
     *
     * @return Optional grid name. Can be {@code null}, which is default grid name, if
     *      non-default grid name was not provided.
     * @deprecated Use {@link #getIgniteInstanceName()} instead.
     */
    @Deprecated
    public String getGridName() {
        return getIgniteInstanceName();
    }

    /**
     * Gets optional local instance name. Returns {@code null} if non-default local instance
     * name was not provided.
     * <p>The name only works locally and has no effect on topology</p>
     *
     * @return Optional local instance name. Can be {@code null}, which is default local
     * instance name, if non-default local instance name was not provided.
     */
    public String getIgniteInstanceName() {
        return igniteInstanceName;
    }

    /**
     * Whether or not this node should be a daemon node.
     * <p>
     * Daemon nodes are the usual grid nodes that participate in topology but not
     * visible on the main APIs, i.e. they are not part of any cluster groups. The only
     * way to see daemon nodes is to use {@link ClusterGroup#forDaemons()} method.
     * <p>
     * Daemon nodes are used primarily for management and monitoring functionality that
     * is build on Ignite and needs to participate in the topology, but also needs to be
     * excluded from the "normal" topology, so that it won't participate in the task execution
     * or in-memory data grid storage.
     *
     * @return {@code True} if this node should be a daemon node, {@code false} otherwise.
     * @see ClusterGroup#forDaemons()
     */
    public boolean isDaemon() {
        return daemon;
    }

    /**
     * Sets daemon flag.
     * <p>
     * Daemon nodes are the usual grid nodes that participate in topology but not
     * visible on the main APIs, i.e. they are not part of any cluster group. The only
     * way to see daemon nodes is to use {@link ClusterGroup#forDaemons()} method.
     * <p>
     * Daemon nodes are used primarily for management and monitoring functionality that
     * is build on Ignite and needs to participate in the topology, but also needs to be
     * excluded from the "normal" topology, so that it won't participate in the task execution
     * or in-memory data grid storage.
     *
     * @param daemon Daemon flag.
     * @return {@code this} for chaining.
     */
    public IgniteConfiguration setDaemon(boolean daemon) {
        this.daemon = daemon;

        return this;
    }

    /**
     * Sets grid name. Note that {@code null} is a default grid name.
     *
     * @param gridName Grid name to set. Can be {@code null}, which is default
     *      grid name.
     * @return {@code this} for chaining.
     * @deprecated Use {@link #setIgniteInstanceName(String)} instead.
     */
    @Deprecated
    public IgniteConfiguration setGridName(String gridName) {
        return setIgniteInstanceName(gridName);
    }

    /**
     * Sets of local instance name. Note that {@code null} is a default local instance name.
     *
     * @param instanceName Local instance name to set. Can be {@code null}. which is default
     * local instance name.
     * @return {@code this} for chaining.
     */
    public IgniteConfiguration setIgniteInstanceName(String instanceName) {
        this.igniteInstanceName = instanceName;

        return this;
    }

    /**
     * Sets consistent globally unique node ID which survives node restarts.
     *
     * @param consistentId Node consistent ID.
     * @return {@code this} for chaining.
     */
    public IgniteConfiguration setConsistentId(Serializable consistentId) {
        this.consistentId = consistentId;

        return this;
    }

    /**
     * Gets consistent globally unique node ID which survives node restarts.
     *
     * @return Node consistent ID.
     */
    public Serializable getConsistentId() {
        return consistentId;
    }

    /**
     * Should return any user-defined attributes to be added to this node. These attributes can
     * then be accessed on nodes by calling {@link ClusterNode#attribute(String)} or
     * {@link ClusterNode#attributes()} methods.
     * <p>
     * Note that system adds the following (among others) attributes automatically:
     * <ul>
     * <li>{@code {@link System#getProperties()}} - All system properties.</li>
     * <li>{@code {@link System#getenv(String)}} - All environment properties.</li>
     * </ul>
     * <p>
     * Note that grid will add all System properties and environment properties
     * to grid node attributes also. SPIs may also add node attributes that are
     * used for SPI implementation.
     * <p>
     * <b>NOTE:</b> attributes names starting with {@code org.apache.ignite} are reserved
     * for internal use.
     *
     * @return User defined attributes for this node.
     */
    public Map<String, ?> getUserAttributes() {
        return userAttrs;
    }

    /**
     * Sets user attributes for this node.
     *
     * @param userAttrs User attributes for this node.
     * @see IgniteConfiguration#getUserAttributes()
     * @return {@code this} for chaining.
     */
    public IgniteConfiguration setUserAttributes(Map<String, ?> userAttrs) {
        this.userAttrs = userAttrs;

        return this;
    }

    /**
     * Should return an instance of logger to use in grid. If not provided,
     * {@ignitelink org.apache.ignite.logger.log4j.Log4JLogger}
     * will be used.
     *
     * @return Logger to use in grid.
     */
    public IgniteLogger getGridLogger() {
        return log;
    }

    /**
     * Sets logger to use within grid.
     *
     * @param log Logger to use within grid.
     * @see IgniteConfiguration#getGridLogger()
     * @return {@code this} for chaining.
     */
    public IgniteConfiguration setGridLogger(IgniteLogger log) {
        this.log = log;

        return this;
    }

    /**
     * Returns striped pool size that should be used for cache requests
     * processing.
     * <p>
     * If set to non-positive value then requests get processed in system pool.
     * <p>
     * Striped pool is better for typical cache operations.
     *
     * @return Positive value if striped pool should be initialized
     *      with configured number of threads (stripes) and used for requests processing
     *      or non-positive value to process requests in system pool.
     *
     * @see #getPublicThreadPoolSize()
     * @see #getSystemThreadPoolSize()
     */
    public int getStripedPoolSize() {
        return stripedPoolSize;
    }

    /**
     * Sets striped pool size that should be used for cache requests
     * processing.
     * <p>
     * If set to non-positive value then requests get processed in system pool.
     * <p>
     * Striped pool is better for typical cache operations.
     *
     * @param stripedPoolSize Positive value if striped pool should be initialized
     *      with passed in number of threads (stripes) and used for requests processing
     *      or non-positive value to process requests in system pool.
     * @return {@code this} for chaining.
     *
     * @see #getPublicThreadPoolSize()
     * @see #getSystemThreadPoolSize()
     */
    public IgniteConfiguration setStripedPoolSize(int stripedPoolSize) {
        this.stripedPoolSize = stripedPoolSize;

        return this;
    }

    /**
     * Should return a thread pool size to be used in grid.
     * This executor service will be in charge of processing {@link ComputeJob GridJobs}
     * and user messages sent to node.
     * <p>
     * If not provided, executor service will have size {@link #DFLT_PUBLIC_THREAD_CNT}.
     *
     * @return Thread pool size to be used in grid to process job execution
     *      requests and user messages sent to the node.
     */
    public int getPublicThreadPoolSize() {
        return pubPoolSize;
    }

    /**
     * Should return a thread pool size to be used in grid.
     * This executor service will be in charge of processing {@link Service} proxy invocations.
     * <p>
     * If not provided, executor service will have size {@link #DFLT_PUBLIC_THREAD_CNT}.
     *
     * @return Thread pool size to be used in grid to process service proxy invocations.
     */
    public int getServiceThreadPoolSize() {
        return svcPoolSize != null ? svcPoolSize : getPublicThreadPoolSize();
    }

    /**
     * Size of thread pool that is in charge of processing internal system messages.
     * <p>
     * If not provided, executor service will have size {@link #DFLT_SYSTEM_CORE_THREAD_CNT}.
     *
     * @return Thread pool size to be used in grid for internal system messages.
     */
    public int getSystemThreadPoolSize() {
        return sysPoolSize;
    }

    /**
     * Size of thread pool that is in charge of processing asynchronous callbacks.
     * <p>
     * This pool is used for callbacks annotated with {@link IgniteAsyncCallback}.
     * <p>
     * If not provided, executor service will have size {@link #DFLT_PUBLIC_THREAD_CNT}.
     *
     * @return Thread pool size to be used.
     * @see IgniteAsyncCallback
     */
    public int getAsyncCallbackPoolSize() {
        return callbackPoolSize;
    }

    /**
     * Size of thread pool that is in charge of processing internal and Visor
     * {@link ComputeJob GridJobs}.
     * <p>
     * If not provided, executor service will have size {@link #DFLT_MGMT_THREAD_CNT}
     *
     * @return Thread pool size to be used in grid for internal and Visor
     *      jobs processing.
     */
    public int getManagementThreadPoolSize() {
        return mgmtPoolSize;
    }

    /**
     * Size of thread pool which  is in charge of peer class loading requests/responses. If you don't use
     * peer class loading and use GAR deployment only we would recommend to decrease
     * the value of total threads to {@code 1}.
     * <p>
     * If not provided, executor service will have size {@link #DFLT_P2P_THREAD_CNT}.
     *
     * @return Thread pool size to be used for peer class loading
     *      requests handling.
     */
    public int getPeerClassLoadingThreadPoolSize() {
        return p2pPoolSize;
    }

    /**
     * Size of thread pool that is in charge of processing outgoing IGFS messages.
     * <p>
     * If not provided, executor service will have size equals number of processors available in system.
     *
     * @return Thread pool size to be used for IGFS outgoing message sending.
     */
    public int getIgfsThreadPoolSize() {
        return igfsPoolSize;
    }

    /**
     * Size of thread pool that is in charge of processing data stream messages.
     * <p>
     * If not provided, executor service will have size {@link #DFLT_DATA_STREAMER_POOL_SIZE}.
     *
     * @return Thread pool size to be used for data stream messages.
     */
    public int getDataStreamerThreadPoolSize() {
        return dataStreamerPoolSize;
    }

    /**
     * Default size of thread pool that is in charge of processing utility cache messages.
     * <p>
     * If not provided, executor service will have size {@link #DFLT_SYSTEM_CORE_THREAD_CNT}.
     *
     * @return Default thread pool size to be used in grid for utility cache messages.
     */
    public int getUtilityCacheThreadPoolSize() {
        return utilityCachePoolSize;
    }

    /**
     * Keep alive time of thread pool that is in charge of processing utility cache messages.
     * <p>
     * If not provided, executor service will have keep alive time {@link #DFLT_THREAD_KEEP_ALIVE_TIME}.
     *
     * @return Thread pool keep alive time (in milliseconds) to be used in grid for utility cache messages.
     */
    public long getUtilityCacheKeepAliveTime() {
        return utilityCacheKeepAliveTime;
    }

    /**
     * Size of thread pool that is in charge of processing query messages.
     * <p>
     * If not provided, executor service will have size {@link #DFLT_QUERY_THREAD_POOL_SIZE}.
     *
     * @return Thread pool size to be used in grid for query messages.
     */
    public int getQueryThreadPoolSize() {
        return qryPoolSize;
    }

    /**
     * Sets thread pool size to use within grid.
     *
     * @param poolSize Thread pool size to use within grid.
     * @see IgniteConfiguration#getPublicThreadPoolSize()
     * @return {@code this} for chaining.
     */
    public IgniteConfiguration setPublicThreadPoolSize(int poolSize) {
        pubPoolSize = poolSize;

        return this;
    }

    /**
     * Sets thread pool size to use within grid.
     *
     * @param poolSize Thread pool size to use within grid.
     * @see IgniteConfiguration#getServiceThreadPoolSize()
     * @return {@code this} for chaining.
     */
    public IgniteConfiguration setServiceThreadPoolSize(int poolSize) {
        svcPoolSize = poolSize;

        return this;
    }

    /**
     * Sets system thread pool size to use within grid.
     *
     * @param poolSize Thread pool size to use within grid.
     * @see IgniteConfiguration#getSystemThreadPoolSize()
     * @return {@code this} for chaining.
     */
    public IgniteConfiguration setSystemThreadPoolSize(int poolSize) {
        sysPoolSize = poolSize;

        return this;
    }

    /**
     * Sets async callback thread pool size to use within grid.
     *
     * @param poolSize Thread pool size to use within grid.
     * @return {@code this} for chaining.
     * @see IgniteConfiguration#getAsyncCallbackPoolSize()
     * @see IgniteAsyncCallback
     */
    public IgniteConfiguration setAsyncCallbackPoolSize(int poolSize) {
        this.callbackPoolSize = poolSize;

        return this;
    }

    /**
     * Sets management thread pool size to use within grid.
     *
     * @param poolSize Thread pool size to use within grid.
     * @see IgniteConfiguration#getManagementThreadPoolSize()
     * @return {@code this} for chaining.
     */
    public IgniteConfiguration setManagementThreadPoolSize(int poolSize) {
        mgmtPoolSize = poolSize;

        return this;
    }

    /**
     * Sets thread pool size to use for peer class loading.
     *
     * @param poolSize Thread pool size to use within grid.
     * @see IgniteConfiguration#getPeerClassLoadingThreadPoolSize()
     * @return {@code this} for chaining.
     */
    public IgniteConfiguration setPeerClassLoadingThreadPoolSize(int poolSize) {
        p2pPoolSize = poolSize;

        return this;
    }

    /**
     * Set thread pool size that will be used to process outgoing IGFS messages.
     *
     * @param poolSize Executor service to use for outgoing IGFS messages.
     * @see IgniteConfiguration#getIgfsThreadPoolSize()
     * @return {@code this} for chaining.
     */
    public IgniteConfiguration setIgfsThreadPoolSize(int poolSize) {
        igfsPoolSize = poolSize;

        return this;
    }

    /**
     * Set thread pool size that will be used to process data stream messages.
     *
     * @param poolSize Executor service to use for data stream messages.
     * @see IgniteConfiguration#getDataStreamerThreadPoolSize()
     * @return {@code this} for chaining.
     */
    public IgniteConfiguration setDataStreamerThreadPoolSize(int poolSize) {
        dataStreamerPoolSize = poolSize;

        return this;
    }

    /**
     * Sets default thread pool size that will be used to process utility cache messages.
     *
     * @param poolSize Default executor service size to use for utility cache messages.
     * @see IgniteConfiguration#getUtilityCacheThreadPoolSize()
     * @see IgniteConfiguration#getUtilityCacheKeepAliveTime()
     * @return {@code this} for chaining.
     */
    public IgniteConfiguration setUtilityCachePoolSize(int poolSize) {
        utilityCachePoolSize = poolSize;

        return this;
    }

    /**
     * Sets query thread pool size to use within grid.
     *
     * @param poolSize Thread pool size to use within grid.
     * @see IgniteConfiguration#getQueryThreadPoolSize()
     * @return {@code this} for chaining.
     */
    public IgniteConfiguration setQueryThreadPoolSize(int poolSize) {
        qryPoolSize = poolSize;

        return this;
    }

    /**
     * Sets keep alive time of thread pool size that will be used to process utility cache messages.
     *
     * @param keepAliveTime Keep alive time of executor service to use for utility cache messages.
     * @see IgniteConfiguration#getUtilityCacheThreadPoolSize()
     * @see IgniteConfiguration#getUtilityCacheKeepAliveTime()
     * @return {@code this} for chaining.
     */
    public IgniteConfiguration setUtilityCacheKeepAliveTime(long keepAliveTime) {
        utilityCacheKeepAliveTime = keepAliveTime;

        return this;
    }

    /**
     * Should return Ignite installation home folder. If not provided, the system will check
     * {@code IGNITE_HOME} system property and environment variable in that order. If
     * {@code IGNITE_HOME} still could not be obtained, then grid will not start and exception
     * will be thrown.
     *
     * @return Ignite installation home or {@code null} to make the system attempt to
     *      infer it automatically.
     * @see IgniteSystemProperties#IGNITE_HOME
     */
    public String getIgniteHome() {
        return igniteHome;
    }

    /**
     * Sets Ignite installation folder.
     *
     * @param igniteHome {@code Ignition} installation folder.
     * @see IgniteConfiguration#getIgniteHome()
     * @see IgniteSystemProperties#IGNITE_HOME
     * @return {@code this} for chaining.
     */
    public IgniteConfiguration setIgniteHome(String igniteHome) {
        this.igniteHome = igniteHome;

        return this;
    }

    /**
     * Gets Ignite work directory. If not provided, the method will use work directory under
     * {@code IGNITE_HOME} specified by {@link IgniteConfiguration#setIgniteHome(String)} or
     * {@code IGNITE_HOME} environment variable or system property.
     * <p>
     * If {@code IGNITE_HOME} is not provided, then system temp directory is used.
     *
     * @return Ignite work directory or {@code null} to make the system attempt to infer it automatically.
     * @see IgniteConfiguration#getIgniteHome()
     * @see IgniteSystemProperties#IGNITE_HOME
     */
    public String getWorkDirectory() {
        return igniteWorkDir;
    }

    /**
     * Sets Ignite work folder.
     *
     * @param igniteWorkDir {@code Ignite} work directory.
     * @see IgniteConfiguration#getWorkDirectory()
     * @return {@code this} for chaining.
     */
    public IgniteConfiguration setWorkDirectory(String igniteWorkDir) {
        this.igniteWorkDir = igniteWorkDir;

        return this;
    }

    /**
     * Should return MBean server instance. If not provided, the system will use default
     * platform MBean server.
     *
     * @return MBean server instance or {@code null} to make the system create a default one.
     * @see ManagementFactory#getPlatformMBeanServer()
     */
    public MBeanServer getMBeanServer() {
        return mbeanSrv;
    }

    /**
     * Sets initialized and started MBean server.
     *
     * @param mbeanSrv Initialized and started MBean server.
     * @return {@code this} for chaining.
     */
    public IgniteConfiguration setMBeanServer(MBeanServer mbeanSrv) {
        this.mbeanSrv = mbeanSrv;

        return this;
    }

    /**
     * Unique identifier for this node within grid.
     *
     * @return Unique identifier for this node within grid.
     */
    @Deprecated
    public UUID getNodeId() {
        return nodeId;
    }

    /**
     * Sets unique identifier for local node.
     *
     * @param nodeId Unique identifier for local node.
     * @see IgniteConfiguration#getNodeId()
     * @return {@code this} for chaining.
     * @deprecated Use {@link #setConsistentId(Serializable)} instead.
     */
    @Deprecated
    public IgniteConfiguration setNodeId(UUID nodeId) {
        this.nodeId = nodeId;

        return this;
    }

    /**
     * Should return an instance of marshaller to use in grid. If not provided,
     * default marshaller implementation that allows to read object field values
     * without deserialization will be used.
     *
     * @return Marshaller to use in grid.
     */
    public Marshaller getMarshaller() {
        return marsh;
    }

    /**
     * Sets marshaller to use within grid.
     *
     * @param marsh Marshaller to use within grid.
     * @see IgniteConfiguration#getMarshaller()
     * @return {@code this} for chaining.
     */
    public IgniteConfiguration setMarshaller(Marshaller marsh) {
        this.marsh = marsh;

        return this;
    }


    /**
     * Returns {@code true} if peer class loading is enabled, {@code false}
     * otherwise. Default value is {@code false} specified by {@link #DFLT_P2P_ENABLED}.
     * <p>
     * When peer class loading is enabled and task is not deployed on local node,
     * local node will try to load classes from the node that initiated task
     * execution. This way, a task can be physically deployed only on one node
     * and then internally penetrate to all other nodes.
     * <p>
     * See {@link ComputeTask} documentation for more information about task deployment.
     *
     * @return {@code true} if peer class loading is enabled, {@code false}
     *      otherwise.
     */
    public boolean isPeerClassLoadingEnabled() {
        return p2pEnabled;
    }

    /**
     * If this flag is set to {@code true}, jobs mapped to local node will be
     * marshalled as if it was remote node.
     * <p>
     * If not provided, default value is defined by {@link #DFLT_MARSHAL_LOCAL_JOBS}.
     *
     * @return {@code True} if local jobs should be marshalled.
     */
    public boolean isMarshalLocalJobs() {
        return marshLocJobs;
    }

    /**
     * Sets marshal local jobs flag.
     *
     * @param marshLocJobs {@code True} if local jobs should be marshalled.
     * @return {@code this} for chaining.
     */
    public IgniteConfiguration setMarshalLocalJobs(boolean marshLocJobs) {
        this.marshLocJobs = marshLocJobs;

        return this;
    }

    /**
     * Enables/disables peer class loading.
     *
     * @param p2pEnabled {@code true} if peer class loading is
     *      enabled, {@code false} otherwise.
     * @return {@code this} for chaining.
     */
    public IgniteConfiguration setPeerClassLoadingEnabled(boolean p2pEnabled) {
        this.p2pEnabled = p2pEnabled;

        return this;
    }

    /**
     * Should return list of packages from the system classpath that need to
     * be peer-to-peer loaded from task originating node.
     * '*' is supported at the end of the package name which means
     * that all sub-packages and their classes are included like in Java
     * package import clause.
     *
     * @return List of peer-to-peer loaded package names.
     */
    public String[] getPeerClassLoadingLocalClassPathExclude() {
        return p2pLocClsPathExcl;
    }

    /**
     * Sets list of packages in a system class path that should be P2P
     * loaded even if they exist locally.
     *
     * @param p2pLocClsPathExcl List of P2P loaded packages. Package
     *      name supports '*' at the end like in package import clause.
     * @return {@code this} for chaining.
     */
    public IgniteConfiguration setPeerClassLoadingLocalClassPathExclude(String... p2pLocClsPathExcl) {
        this.p2pLocClsPathExcl = p2pLocClsPathExcl;

        return this;
    }

    /**
     * Number of node metrics to keep in memory to calculate totals and averages.
     * If not provided (value is {@code 0}), then default value
     * {@link #DFLT_METRICS_HISTORY_SIZE} is used.
     *
     * @return Metrics history size.
     * @see #DFLT_METRICS_HISTORY_SIZE
     */
    public int getMetricsHistorySize() {
        return metricsHistSize;
    }

    /**
     * Sets number of metrics kept in history to compute totals and averages.
     * If not explicitly set, then default value is {@code 10,000}.
     *
     * @param metricsHistSize Number of metrics kept in history to use for
     *      metric totals and averages calculations.
     * @see #DFLT_METRICS_HISTORY_SIZE
     * @return {@code this} for chaining.
     */
    public IgniteConfiguration setMetricsHistorySize(int metricsHistSize) {
        this.metricsHistSize = metricsHistSize;

        return this;
    }

    /**
     * Gets job metrics update frequency in milliseconds.
     * <p>
     * Updating metrics too frequently may have negative performance impact.
     * <p>
     * The following values are accepted:
     * <ul>
     *     <li>{@code -1} job metrics are never updated.</li>
     *     <li>{@code 0} job metrics are updated on each job start and finish.</li>
     *     <li>Positive value defines the actual update frequency. If not provided, then default value
     *     {@link #DFLT_METRICS_UPDATE_FREQ} is used.</li>
     * </ul>
     * If not provided, then default value {@link #DFLT_METRICS_UPDATE_FREQ} is used.
     *
     * @return Job metrics update frequency in milliseconds.
     * @see #DFLT_METRICS_UPDATE_FREQ
     */
    public long getMetricsUpdateFrequency() {
        return metricsUpdateFreq;
    }

    /**
     * Sets job metrics update frequency in milliseconds.
     * <p>
     * If set to {@code -1} job metrics are never updated.
     * If set to {@code 0} job metrics are updated on each job start and finish.
     * Positive value defines the actual update frequency.
     * If not provided, then default value
     * {@link #DFLT_METRICS_UPDATE_FREQ} is used.
     *
     * @param metricsUpdateFreq Job metrics update frequency in milliseconds.
     * @return {@code this} for chaining.
     */
    public IgniteConfiguration setMetricsUpdateFrequency(long metricsUpdateFreq) {
        this.metricsUpdateFreq = metricsUpdateFreq;

        return this;
    }

    /**
     * Elapsed time in milliseconds after which node metrics are considered expired.
     * If not provided, then default value
     * {@link #DFLT_METRICS_EXPIRE_TIME} is used.
     *
     * @return Metrics expire time.
     * @see #DFLT_METRICS_EXPIRE_TIME
     */
    public long getMetricsExpireTime() {
        return metricsExpTime;
    }

    /**
     * Sets time in milliseconds after which a certain metric value is considered expired.
     * If not set explicitly, then default value is {@code 600,000} milliseconds (10 minutes).
     *
     * @param metricsExpTime The metricsExpTime to set.
     * @see #DFLT_METRICS_EXPIRE_TIME
     * @return {@code this} for chaining.
     */
    public IgniteConfiguration setMetricsExpireTime(long metricsExpTime) {
        this.metricsExpTime = metricsExpTime;

        return this;
    }

    /**
     * Maximum timeout in milliseconds for network requests.
     * <p>
     * If not provided, then default value
     * {@link #DFLT_NETWORK_TIMEOUT} is used.
     *
     * @return Maximum timeout for network requests.
     * @see #DFLT_NETWORK_TIMEOUT
     */
    public long getNetworkTimeout() {
        return netTimeout;
    }

    /**
     * Maximum timeout in milliseconds for network requests.
     * <p>
     * If not provided (value is {@code 0}), then default value
     * {@link #DFLT_NETWORK_TIMEOUT} is used.
     *
     * @param netTimeout Maximum timeout for network requests.
     * @see #DFLT_NETWORK_TIMEOUT
     * @return {@code this} for chaining.
     */
    public IgniteConfiguration setNetworkTimeout(long netTimeout) {
        this.netTimeout = netTimeout;

        return this;
    }

    /**
     * Interval in milliseconds between message send retries.
     * <p>
     * If not provided, then default value
     * {@link #DFLT_SEND_RETRY_DELAY} is used.
     *
     * @return Interval between message send retries.
     * @see #getNetworkSendRetryCount()
     * @see #DFLT_SEND_RETRY_DELAY
     */
    public long getNetworkSendRetryDelay() {
        return sndRetryDelay;
    }

    /**
     * Sets interval in milliseconds between message send retries.
     * <p>
     * If not provided, then default value
     * {@link #DFLT_SEND_RETRY_DELAY} is used.
     *
     * @param sndRetryDelay Interval between message send retries.
     * @return {@code this} for chaining.
     */
    public IgniteConfiguration setNetworkSendRetryDelay(long sndRetryDelay) {
        this.sndRetryDelay = sndRetryDelay;

        return this;
    }

    /**
     * Message send retries count.
     * <p>
     * If not provided, then default value
     * {@link #DFLT_SEND_RETRY_CNT} is used.
     *
     * @return Message send retries count.
     * @see #getNetworkSendRetryDelay()
     * @see #DFLT_SEND_RETRY_CNT
     */
    public int getNetworkSendRetryCount() {
        return sndRetryCnt;
    }

    /**
     * Sets message send retries count.
     * <p>
     * If not provided, then default value
     * {@link #DFLT_SEND_RETRY_CNT} is used.
     *
     * @param sndRetryCnt Message send retries count.
     * @return {@code this} for chaining.
     */
    public IgniteConfiguration setNetworkSendRetryCount(int sndRetryCnt) {
        this.sndRetryCnt = sndRetryCnt;

        return this;
    }

    /**
     * Gets number of samples used to synchronize clocks between different nodes.
     * <p>
     * Clock synchronization is used for cache version assignment in {@code CLOCK} order mode.
     *
     * @return Number of samples for one synchronization round.
     */
    public int getClockSyncSamples() {
        return clockSyncSamples;
    }

    /**
     * Sets number of samples used for clock synchronization.
     *
     * @param clockSyncSamples Number of samples.
     * @return {@code this} for chaining.
     */
    public IgniteConfiguration setClockSyncSamples(int clockSyncSamples) {
        this.clockSyncSamples = clockSyncSamples;

        return this;
    }

    /**
     * Gets frequency at which clock is synchronized between nodes, in milliseconds.
     * <p>
     * Clock synchronization is used for cache version assignment in {@code CLOCK} order mode.
     *
     * @return Clock synchronization frequency, in milliseconds.
     */
    public long getClockSyncFrequency() {
        return clockSyncFreq;
    }

    /**
     * Sets clock synchronization frequency in milliseconds.
     *
     * @param clockSyncFreq Clock synchronization frequency.
     * @return {@code this} for chaining.
     */
    public IgniteConfiguration setClockSyncFrequency(long clockSyncFreq) {
        this.clockSyncFreq = clockSyncFreq;

        return this;
    }

    /**
     * Gets Max count of threads can be used at rebalancing.
     * Minimum is 1.
     * @return count.
     */
    public int getRebalanceThreadPoolSize() {
        return rebalanceThreadPoolSize;
    }

    /**
     * Sets Max count of threads can be used at rebalancing.
     *
     * Default is {@code 1} which has minimal impact on the operation of the grid.
     *
     * @param rebalanceThreadPoolSize Number of system threads that will be assigned for partition transfer during
     *      rebalancing.
     * @return {@code this} for chaining.
     */
    public IgniteConfiguration setRebalanceThreadPoolSize(int rebalanceThreadPoolSize) {
        this.rebalanceThreadPoolSize = rebalanceThreadPoolSize;

        return this;
    }

    /**
     * Returns a collection of life-cycle beans. These beans will be automatically
     * notified of grid life-cycle events. Use life-cycle beans whenever you
     * want to perform certain logic before and after grid startup and stopping
     * routines.
     *
     * @return Collection of life-cycle beans.
     * @see LifecycleBean
     * @see LifecycleEventType
     */
    public LifecycleBean[] getLifecycleBeans() {
        return lifecycleBeans;
    }

    /**
     * Sets a collection of lifecycle beans. These beans will be automatically
     * notified of grid lifecycle events. Use lifecycle beans whenever you
     * want to perform certain logic before and after grid startup and stopping
     * routines.
     *
     * @param lifecycleBeans Collection of lifecycle beans.
     * @see LifecycleEventType
     * @return {@code this} for chaining.
     */
    public IgniteConfiguration setLifecycleBeans(LifecycleBean... lifecycleBeans) {
        this.lifecycleBeans = lifecycleBeans;

        return this;
    }

    /**
     * Sets SSL context factory that will be used for creating a secure socket  layer.
     *
     * @param sslCtxFactory Ssl context factory.
     * @see SslContextFactory
     */
    public IgniteConfiguration setSslContextFactory(Factory<SSLContext> sslCtxFactory) {
        this.sslCtxFactory = sslCtxFactory;

        return this;
    }

    /**
     * Returns SSL context factory that will be used for creating a secure socket layer.
     *
     * @return SSL connection factory.
     * @see SslContextFactory
     */
    public Factory<SSLContext> getSslContextFactory() {
        return sslCtxFactory;
    }

    /**
     * Should return fully configured event SPI implementation. If not provided,
     * {@link NoopEventStorageSpi} will be used.
     *
     * @return Grid event SPI implementation or {@code null} to use default implementation.
     */
    public EventStorageSpi getEventStorageSpi() {
        return evtSpi;
    }

    /**
     * Sets fully configured instance of {@link EventStorageSpi}.
     *
     * @param evtSpi Fully configured instance of {@link EventStorageSpi}.
     * @see IgniteConfiguration#getEventStorageSpi()
     * @return {@code this} for chaining.
     */
    public IgniteConfiguration setEventStorageSpi(EventStorageSpi evtSpi) {
        this.evtSpi = evtSpi;

        return this;
    }

    /**
     * Should return fully configured discovery SPI implementation. If not provided,
     * {@link TcpDiscoverySpi} will be used by default.
     *
     * @return Grid discovery SPI implementation or {@code null} to use default implementation.
     */
    public DiscoverySpi getDiscoverySpi() {
        return discoSpi;
    }

    /**
     * Sets fully configured instance of {@link DiscoverySpi}.
     *
     * @param discoSpi Fully configured instance of {@link DiscoverySpi}.
     * @see IgniteConfiguration#getDiscoverySpi()
     * @return {@code this} for chaining.
     */
    public IgniteConfiguration setDiscoverySpi(DiscoverySpi discoSpi) {
        this.discoSpi = discoSpi;

        return this;
    }

    /**
     * Returns segmentation policy. Default is {@link #DFLT_SEG_PLC}.
     *
     * @return Segmentation policy.
     */
    public SegmentationPolicy getSegmentationPolicy() {
        return segPlc;
    }

    /**
     * Sets segmentation policy.
     *
     * @param segPlc Segmentation policy.
     * @return {@code this} for chaining.
     */
    public IgniteConfiguration setSegmentationPolicy(SegmentationPolicy segPlc) {
        this.segPlc = segPlc;

        return this;
    }

    /**
     * Gets wait for segment on startup flag. Default is {@link #DFLT_WAIT_FOR_SEG_ON_START}.
     * <p>
     * Returns {@code true} if node should wait for correct segment on start.
     * If node detects that segment is incorrect on startup and this method
     * returns {@code true}, node waits until segment becomes correct.
     * If segment is incorrect on startup and this method returns {@code false},
     * exception is thrown.
     *
     * @return {@code True} to wait for segment on startup, {@code false} otherwise.
     */
    public boolean isWaitForSegmentOnStart() {
        return waitForSegOnStart;
    }

    /**
     * Sets wait for segment on start flag.
     *
     * @param waitForSegOnStart {@code True} to wait for segment on start.
     * @return {@code this} for chaining.
     */
    public IgniteConfiguration setWaitForSegmentOnStart(boolean waitForSegOnStart) {
        this.waitForSegOnStart = waitForSegOnStart;

        return this;
    }

    /**
     * Gets all segmentation resolvers pass required flag.
     * <p>
     * Returns {@code true} if all segmentation resolvers should succeed
     * for node to be in correct segment.
     * Returns {@code false} if at least one segmentation resolver should succeed
     * for node to be in correct segment.
     * <p>
     * Default is {@link #DFLT_ALL_SEG_RESOLVERS_PASS_REQ}.
     *
     * @return {@code True} if all segmentation resolvers should succeed,
     *      {@code false} if only one is enough.
     */
    public boolean isAllSegmentationResolversPassRequired() {
        return allResolversPassReq;
    }

    /**
     * Sets all segmentation resolvers pass required flag.
     *
     * @param allResolversPassReq {@code True} if all segmentation resolvers should
     *      succeed for node to be in the correct segment.
     * @return {@code this} for chaining.
     */
    public IgniteConfiguration setAllSegmentationResolversPassRequired(boolean allResolversPassReq) {
        this.allResolversPassReq = allResolversPassReq;

        return this;
    }

    /**
     * Gets segmentation resolve attempts. Each configured resolver will have
     * this attempts number to pass segmentation check prior to check failure.
     *
     * Default is {@link #DFLT_SEG_RESOLVE_ATTEMPTS}.
     *
     * @return Segmentation resolve attempts.
     */
    public int getSegmentationResolveAttempts() {
        return segResolveAttempts;
    }

    /**
     * Sets segmentation resolve attempts count.
     *
     * @param segResolveAttempts Segmentation resolve attempts.
     * @return {@code this} for chaining.
     */
    public IgniteConfiguration setSegmentationResolveAttempts(int segResolveAttempts) {
        this.segResolveAttempts = segResolveAttempts;

        return this;
    }

    /**
     * Returns a collection of segmentation resolvers.
     * <p>
     * If array is {@code null} or empty, periodical and on-start network
     * segment checks do not happen.
     *
     * @return Segmentation resolvers.
     */
    public SegmentationResolver[] getSegmentationResolvers() {
        return segResolvers;
    }

    /**
     * Sets segmentation resolvers.
     *
     * @param segResolvers Segmentation resolvers.
     * @return {@code this} for chaining.
     */
    public IgniteConfiguration setSegmentationResolvers(SegmentationResolver... segResolvers) {
        this.segResolvers = segResolvers;

        return this;
    }

    /**
     * Returns frequency of network segment check by discovery manager.
     * <p>
     * if 0, periodic segment check is disabled and segment is checked only
     * on topology changes (if segmentation resolvers are configured).
     * <p>
     * Default is {@link #DFLT_SEG_CHK_FREQ}.
     *
     * @return Segment check frequency.
     */
    public long getSegmentCheckFrequency() {
        return segChkFreq;
    }

    /**
     * Sets network segment check frequency.
     *
     * @param segChkFreq Segment check frequency.
     * @return {@code this} for chaining.
     */
    public IgniteConfiguration setSegmentCheckFrequency(long segChkFreq) {
        this.segChkFreq = segChkFreq;

        return this;
    }

    /**
     * Should return fully configured SPI communication  implementation. If not provided,
     * {@link TcpCommunicationSpi} will be used by default.
     *
     * @return Grid communication SPI implementation or {@code null} to use default implementation.
     */
    public CommunicationSpi getCommunicationSpi() {
        return commSpi;
    }

    /**
     * Sets fully configured instance of {@link CommunicationSpi}.
     *
     * @param commSpi Fully configured instance of {@link CommunicationSpi}.
     * @see IgniteConfiguration#getCommunicationSpi()
     * @return {@code this} for chaining.
     */
    public IgniteConfiguration setCommunicationSpi(CommunicationSpi commSpi) {
        this.commSpi = commSpi;

        return this;
    }

    /**
     * Should return fully configured collision SPI implementation. If not provided,
     * {@link NoopCollisionSpi} is used and jobs get activated immediately
     * on arrive to mapped node. This approach suits well for large amount of small
     * jobs (which is a wide-spread use case). User still can control the number
     * of concurrent jobs by setting maximum thread pool size defined by
     * IgniteConfiguration.getPublicThreadPoolSize() configuration property.
     *
     * @return Grid collision SPI implementation or {@code null} to use default implementation.
     */
    public CollisionSpi getCollisionSpi() {
        return colSpi;
    }

    /**
     * Sets fully configured instance of {@link CollisionSpi}.
     *
     * @param colSpi Fully configured instance of {@link CollisionSpi} or
     *      {@code null} if no SPI provided.
     * @see IgniteConfiguration#getCollisionSpi()
     * @return {@code this} for chaining.
     */
    public IgniteConfiguration setCollisionSpi(CollisionSpi colSpi) {
        this.colSpi = colSpi;

        return this;
    }

    /**
     * Should return fully configured deployment SPI implementation. If not provided,
     * {@link LocalDeploymentSpi} will be used.
     *
     * @return Grid deployment SPI implementation or {@code null} to use default implementation.
     */
    public DeploymentSpi getDeploymentSpi() {
        return deploySpi;
    }

    /**
     * Sets fully configured instance of {@link DeploymentSpi}.
     *
     * @param deploySpi Fully configured instance of {@link DeploymentSpi}.
     * @see IgniteConfiguration#getDeploymentSpi()
     * @return {@code this} for chaining.
     */
    public IgniteConfiguration setDeploymentSpi(DeploymentSpi deploySpi) {
        this.deploySpi = deploySpi;

        return this;
    }

    /**
     * Should return fully configured checkpoint SPI implementation. If not provided,
     * {@link NoopCheckpointSpi} will be used.
     *
     * @return Grid checkpoint SPI implementation or {@code null} to use default implementation.
     */
    public CheckpointSpi[] getCheckpointSpi() {
        return cpSpi;
    }

    /**
     * Sets fully configured instance of {@link CheckpointSpi}.
     *
     * @param cpSpi Fully configured instance of {@link CheckpointSpi}.
     * @see IgniteConfiguration#getCheckpointSpi()
     * @return {@code this} for chaining.
     */
    public IgniteConfiguration setCheckpointSpi(CheckpointSpi... cpSpi) {
        this.cpSpi = cpSpi;

        return this;
    }

    /**
     * Should return fully configured failover SPI implementation. If not provided,
     * {@link AlwaysFailoverSpi} will be used.
     *
     * @return Grid failover SPI implementation or {@code null} to use default implementation.
     */
    public FailoverSpi[] getFailoverSpi() {
        return failSpi;
    }

    /**
     * Sets fully configured instance of {@link FailoverSpi}.
     *
     * @param failSpi Fully configured instance of {@link FailoverSpi} or
     *      {@code null} if no SPI provided.
     * @see IgniteConfiguration#getFailoverSpi()
     * @return {@code this} for chaining.
     */
    public IgniteConfiguration setFailoverSpi(FailoverSpi... failSpi) {
        this.failSpi = failSpi;

        return this;
    }

    /**
     * Returns failure detection timeout used by {@link TcpDiscoverySpi} and {@link TcpCommunicationSpi}.
     * <p>
     * Default is {@link #DFLT_FAILURE_DETECTION_TIMEOUT}.
     *
     * @see #setFailureDetectionTimeout(long)
     * @return Failure detection timeout in milliseconds.
     */
    public Long getFailureDetectionTimeout() {
        return failureDetectionTimeout;
    }

    /**
     * Sets failure detection timeout to use in {@link TcpDiscoverySpi} and {@link TcpCommunicationSpi}.
     * <p>
     * Failure detection timeout is used to determine how long the communication or discovery SPIs should wait before
     * considering a remote connection failed.
     *
     * @param failureDetectionTimeout Failure detection timeout in milliseconds.
     * @return {@code this} for chaining.
     */
    public IgniteConfiguration setFailureDetectionTimeout(long failureDetectionTimeout) {
        this.failureDetectionTimeout = failureDetectionTimeout;

        return this;
    }

    /**
     * Should return fully configured load balancing SPI implementation. If not provided,
     * {@link RoundRobinLoadBalancingSpi} will be used.
     *
     * @return Grid load balancing SPI implementation or {@code null} to use default implementation.
     */
    public LoadBalancingSpi[] getLoadBalancingSpi() {
        return loadBalancingSpi;
    }

    /**
     * This value is used to expire messages from waiting list whenever node
     * discovery discrepancies happen.
     * <p>
     * During startup, it is possible for some SPIs to have a small time window when
     * <tt>Node A</tt> has discovered <tt>Node B</tt>, but <tt>Node B</tt>
     * has not discovered <tt>Node A</tt> yet. Such time window is usually very small,
     * a matter of milliseconds, but certain JMS providers, for example, may be very slow
     * and hence have larger discovery delay window.
     * <p>
     * The default value of this property is {@code 60,000} specified by
     * {@link #DFLT_DISCOVERY_STARTUP_DELAY}. This should be good enough for vast
     * majority of configurations. However, if you do anticipate an even larger
     * delay, you should increase this value.
     *
     * @return Time in milliseconds for when nodes can be out-of-sync.
     */
    public long getDiscoveryStartupDelay() {
        return discoStartupDelay;
    }

    /**
     * Sets time in milliseconds after which a certain metric value is considered expired.
     * If not set explicitly, then default value is {@code 600,000} milliseconds (10 minutes).
     *
     * @param discoStartupDelay Time in milliseconds for when nodes
     *      can be out-of-sync during startup.
     * @return {@code this} for chaining.
     */
    public IgniteConfiguration setDiscoveryStartupDelay(long discoStartupDelay) {
        this.discoStartupDelay = discoStartupDelay;

        return this;
    }

    /**
     * Sets fully configured instance of {@link LoadBalancingSpi}.
     *
     * @param loadBalancingSpi Fully configured instance of {@link LoadBalancingSpi} or
     *      {@code null} if no SPI provided.
     * @see IgniteConfiguration#getLoadBalancingSpi()
     * @return {@code this} for chaining.
     */
    public IgniteConfiguration setLoadBalancingSpi(LoadBalancingSpi... loadBalancingSpi) {
        this.loadBalancingSpi = loadBalancingSpi;

        return this;
    }

    /**
     * Sets fully configured instances of {@link SwapSpaceSpi}.
     *
     * @param swapSpaceSpi Fully configured instances of {@link SwapSpaceSpi} or
     *      <tt>null</tt> if no SPI provided.
     * @see IgniteConfiguration#getSwapSpaceSpi()
     * @return {@code this} for chaining.
     */
    public IgniteConfiguration setSwapSpaceSpi(SwapSpaceSpi swapSpaceSpi) {
        this.swapSpaceSpi = swapSpaceSpi;

        return this;
    }

    /**
     * Should return fully configured swap space SPI implementation. If not provided,
     * {@link FileSwapSpaceSpi} will be used.
     * <p>
     * Note that user can provide one or multiple instances of this SPI (and select later which one
     * is used in a particular context).
     *
     * @return Grid swap space SPI implementation or <tt>null</tt> to use default implementation.
     */
    public SwapSpaceSpi getSwapSpaceSpi() {
        return swapSpaceSpi;
    }

    /**
     * Sets fully configured instances of {@link IndexingSpi}.
     *
     * @param indexingSpi Fully configured instance of {@link IndexingSpi}.
     * @see IgniteConfiguration#getIndexingSpi()
     * @return {@code this} for chaining.
     */
    public IgniteConfiguration setIndexingSpi(IndexingSpi indexingSpi) {
        this.indexingSpi = indexingSpi;

        return this;
    }

    /**
     * Should return fully configured indexing SPI implementations.
     *
     * @return Indexing SPI implementation.
     */
    public IndexingSpi getIndexingSpi() {
        return indexingSpi;
    }

    /**
     * Gets address resolver for addresses mapping determination.
     *
     * @return Address resolver.
     */
    public AddressResolver getAddressResolver() {
        return addrRslvr;
    }

    /**
     * Sets address resolver for addresses mapping determination.
     *
     * @param addrRslvr Address resolver.
     * @return {@code this} for chaining.
     */
    public IgniteConfiguration setAddressResolver(AddressResolver addrRslvr) {
        this.addrRslvr = addrRslvr;

        return this;
    }

    /**
     * Sets task classes and resources sharing mode.
     *
     * @param deployMode Task classes and resources sharing mode.
     * @return {@code this} for chaining.
     */
    public IgniteConfiguration setDeploymentMode(DeploymentMode deployMode) {
        this.deployMode = deployMode;

        return this;
    }

    /**
     * Gets deployment mode for deploying tasks and other classes on this node.
     * Refer to {@link DeploymentMode} documentation for more information.
     *
     * @return Deployment mode.
     */
    public DeploymentMode getDeploymentMode() {
        return deployMode;
    }

    /**
     * Sets size of missed resources cache. Set 0 to avoid
     * missed resources caching.
     *
     * @param p2pMissedCacheSize Size of missed resources cache.
     * @return {@code this} for chaining.
     */
    public IgniteConfiguration setPeerClassLoadingMissedResourcesCacheSize(int p2pMissedCacheSize) {
        this.p2pMissedCacheSize = p2pMissedCacheSize;

        return this;
    }

    /**
     * Returns missed resources cache size. If size greater than {@code 0}, missed
     * resources will be cached and next resource request ignored. If size is {@code 0},
     * then request for the resource will be sent to the remote node every time this
     * resource is requested.
     *
     * @return Missed resources cache size.
     */
    public int getPeerClassLoadingMissedResourcesCacheSize() {
        return p2pMissedCacheSize;
    }

    /**
     * Gets configuration (descriptors) for all caches.
     *
     * @return Array of fully initialized cache descriptors.
     */
    public CacheConfiguration[] getCacheConfiguration() {
        return cacheCfg;
    }

    /**
     * Sets cache configurations.
     *
     * @param cacheCfg Cache configurations.
     */
    @SuppressWarnings({"ZeroLengthArrayAllocation"})
    public IgniteConfiguration setCacheConfiguration(CacheConfiguration... cacheCfg) {
        this.cacheCfg = cacheCfg == null ? new CacheConfiguration[0] : cacheCfg;

        return this;
    }

    /**
     * Gets client mode flag. Client node cannot hold data in the caches. It's recommended to use
     * {@link DiscoverySpi} in client mode if this property is {@code true}.
     *
     * @return Client mode flag.
     * @see TcpDiscoverySpi#setForceServerMode(boolean)
     */
    public Boolean isClientMode() {
        return clientMode;
    }

    /**
     * Sets client mode flag.
     *
     * @param clientMode Client mode flag.
     * @return {@code this} for chaining.
     */
    public IgniteConfiguration setClientMode(boolean clientMode) {
        this.clientMode = clientMode;

        return this;
    }

    /**
     * Gets cache key configuration.
     *
     * @return Cache key configuration.
     */
    public CacheKeyConfiguration[] getCacheKeyConfiguration() {
        return cacheKeyCfg;
    }

    /**
     * Sets cache key configuration.
     * Cache key configuration defines
     *
     * @param cacheKeyCfg Cache key configuration.
     */
    public IgniteConfiguration setCacheKeyConfiguration(CacheKeyConfiguration... cacheKeyCfg) {
        this.cacheKeyCfg = cacheKeyCfg;

        return this;
    }

    /**
     * Gets configuration for Ignite Binary objects.
     *
     * @return Binary configuration object.
     */
    public BinaryConfiguration getBinaryConfiguration() {
        return binaryCfg;
    }

    /**
     * Sets configuration for Ignite Binary objects.
     *
     * @param binaryCfg Binary configuration object.
     */
    public IgniteConfiguration setBinaryConfiguration(BinaryConfiguration binaryCfg) {
        this.binaryCfg = binaryCfg;

        return this;
    }

    /**
     * Gets flag indicating whether cache sanity check is enabled. If enabled, then Ignite
     * will perform the following checks and throw an exception if check fails:
     * <ul>
     *     <li>Cache entry is not externally locked with {@code lock(...)} or {@code lockAsync(...)}
     *     methods when entry is enlisted to transaction.</li>
     *     <li>Each entry in affinity group-lock transaction has the same affinity key as was specified on
     *     affinity transaction start.</li>
     *     <li>Each entry in partition group-lock transaction belongs to the same partition as was specified
     *     on partition transaction start.</li>
     * </ul>
     * <p>
     * These checks are not required for cache operation, but help to find subtle bugs. Disabling of this checks
     * usually yields a noticeable performance gain.
     * <p>
     * If not provided, default value is {@link #DFLT_CACHE_SANITY_CHECK_ENABLED}.
     *
     * @return {@code True} if group lock sanity check is enabled.
     */
    public boolean isCacheSanityCheckEnabled() {
        return cacheSanityCheckEnabled;
    }

    /**
     * Sets cache sanity check flag.
     *
     * @param cacheSanityCheckEnabled {@code True} if cache sanity check is enabled.
     * @see #isCacheSanityCheckEnabled()
     * @return {@code this} for chaining.
     */
    public IgniteConfiguration setCacheSanityCheckEnabled(boolean cacheSanityCheckEnabled) {
        this.cacheSanityCheckEnabled = cacheSanityCheckEnabled;

        return this;
    }

    /**
     * Gets array of event types, which will be recorded.
     * <p>
     * Note that by default all events in Ignite are disabled. Ignite can and often does generate thousands
     * events per seconds under the load and therefore it creates a significant additional load on the system.
     * If these events are not needed by the application this load is unnecessary and leads to significant
     * performance degradation. So it is <b>highly recommended</b> to enable only those events that your
     * application logic requires. Note that certain events are required for Ignite's internal operations
     * and such events will still be generated but not stored by event storage SPI if they are disabled
     * in Ignite configuration.
     *
     * @return Include event types.
     */
    public int[] getIncludeEventTypes() {
        return inclEvtTypes;
    }

    /**
     * Sets array of event types, which will be recorded by {@link GridEventStorageManager#record(Event)}.
     * Note, that either the include event types or the exclude event types can be established.
     *
     * @param inclEvtTypes Include event types.
     * @return {@code this} for chaining.
     */
    public IgniteConfiguration setIncludeEventTypes(int... inclEvtTypes) {
        this.inclEvtTypes = inclEvtTypes;

        return this;
    }

    /**
     * Sets system-wide local address or host for all Ignite components to bind to. If provided it will
     * override all default local bind settings within Ignite or any of its SPIs.
     *
     * @param locHost Local IP address or host to bind to.
     * @return {@code this} for chaining.
     */
    public IgniteConfiguration setLocalHost(String locHost) {
        this.locHost = locHost;

        return this;
    }

    /**
     * Gets system-wide local address or host for all Ignite components to bind to. If provided it will
     * override all default local bind settings within Ignite or any of its SPIs.
     * <p>
     * If {@code null} then Ignite tries to use local wildcard address. That means that
     * all services will be available on all network interfaces of the host machine.
     * <p>
     * It is strongly recommended to set this parameter for all production environments.
     * <p>
     * If not provided, default is {@code null}.
     *
     * @return Local address or host to bind to.
     */
    public String getLocalHost() {
        return locHost;
    }

    /**
     * Gets base UPD port number for grid time server. Time server will be started on one of free ports in range
     * {@code [timeServerPortBase, timeServerPortBase + timeServerPortRange - 1]}.
     * <p>
     * Time server provides clock synchronization between nodes.
     *
     * @return Time
     */
    public int getTimeServerPortBase() {
        return timeSrvPortBase;
    }

    /**
     * Sets time server port base.
     *
     * @param timeSrvPortBase Time server port base.
     * @return {@code this} for chaining.
     */
    public IgniteConfiguration setTimeServerPortBase(int timeSrvPortBase) {
        this.timeSrvPortBase = timeSrvPortBase;

        return this;
    }

    /**
     * Defines port range to try for time server start.
     *
     * If port range value is <tt>0</tt>, then implementation will try bind only to the port provided by
     * {@link #setTimeServerPortBase(int)} method and fail if binding to this port did not succeed.
     *
     * @return Number of ports to try before server initialization fails.
     */
    public int getTimeServerPortRange() {
        return timeSrvPortRange;
    }

    /**
     * Sets time server port range.
     *
     * @param timeSrvPortRange Time server port range.
     * @return {@code this} for chaining.
     */
    public IgniteConfiguration setTimeServerPortRange(int timeSrvPortRange) {
        this.timeSrvPortRange = timeSrvPortRange;

        return this;
    }

    /**
     * Gets array of system or environment properties to include into node attributes.
     * If this array is {@code null}, which is default, then all system and environment
     * properties will be included. If this array is empty, then none will be included.
     * Otherwise, for every name provided, first a system property will be looked up,
     * and then, if it is not found, environment property will be looked up.
     *
     * @return Array of system or environment properties to include into node attributes.
     */
    public String[] getIncludeProperties() {
        return includeProps;
    }

    /**
     * Sets array of system or environment property names to include into node attributes.
     * See {@link #getIncludeProperties()} for more info.
     *
     * @param includeProps Array of system or environment property names to include into node attributes.
     * @return {@code this} for chaining.
     */
    public IgniteConfiguration setIncludeProperties(String... includeProps) {
        this.includeProps = includeProps;

        return this;
    }

    /**
     * Sets the optional list of math providers.
     *
     * @param mathProviderClasses List of math providers FQCNs.
     * @return {@code this} for chaining.
     */
    public IgniteConfiguration setMathProviders(String... mathProviderClasses) {
        this.mathProviderClasses = mathProviderClasses;

        return this;
    }

    /**
     * Gets the list of the optional math providers (it does not include the default built-in one).
     *
     * @return Optional list of math provider FQCNs.
     */
    public String[] getMathProviderClasses() {
        return mathProviderClasses;
    }

    /**
     * Gets frequency of metrics log print out.
     * <p>
     * If {@code 0}, metrics print out is disabled.
     * <p>
     * If not provided, then default value {@link #DFLT_METRICS_LOG_FREQ} is used.
     *
     * @return Frequency of metrics log print out.
     */
    public long getMetricsLogFrequency() {
        return metricsLogFreq;
    }

    /**
     * Sets frequency of metrics log print out.
     * <p>
     * If {@code 0}, metrics print out is disabled.
     * <p>
     * If not provided, then default value {@link #DFLT_METRICS_LOG_FREQ} is used.
     *
     * @param metricsLogFreq Frequency of metrics log print out.
     * @return {@code this} for chaining.
     */
    public IgniteConfiguration setMetricsLogFrequency(long metricsLogFreq) {
        this.metricsLogFreq = metricsLogFreq;

        return this;
    }

    /**
     * Gets IGFS (Ignite In-Memory File System) configurations.
     *
     * @return IGFS configurations.
     */
    public FileSystemConfiguration[] getFileSystemConfiguration() {
        return igfsCfg;
    }

    /**
     * Sets IGFS (Ignite In-Memory File System) configurations.
     *
     * @param igfsCfg IGFS configurations.
     * @return {@code this} for chaining.
     */
    public IgniteConfiguration setFileSystemConfiguration(FileSystemConfiguration... igfsCfg) {
        this.igfsCfg = igfsCfg;

        return this;
    }

    /**
     * Gets hadoop configuration.
     *
     * @return Hadoop configuration.
     */
    public HadoopConfiguration getHadoopConfiguration() {
        return hadoopCfg;
    }

    /**
     * Sets hadoop configuration.
     *
     * @param hadoopCfg Hadoop configuration.
     * @return {@code this} for chaining.
     */
    public IgniteConfiguration setHadoopConfiguration(HadoopConfiguration hadoopCfg) {
        this.hadoopCfg = hadoopCfg;

        return this;
    }

    /**
     * @return Connector configuration.
     */
    public ConnectorConfiguration getConnectorConfiguration() {
        return connectorCfg;
    }

    /**
     * @param connectorCfg Connector configuration.
     * @return {@code this} for chaining.
     */
    public IgniteConfiguration setConnectorConfiguration(ConnectorConfiguration connectorCfg) {
        this.connectorCfg = connectorCfg;

        return this;
    }

    /**
     * Gets configuration for ODBC.
     *
     * @return ODBC configuration.
     */
    public OdbcConfiguration getOdbcConfiguration() {
        return odbcCfg;
    }

    /**
     * Sets configuration for ODBC.
     *
     * @param odbcCfg ODBC configuration.
     * @return {@code this} for chaining.
     */
    public IgniteConfiguration setOdbcConfiguration(OdbcConfiguration odbcCfg) {
        this.odbcCfg = odbcCfg;

        return this;
    }

    /**
     * Gets configurations for services to be deployed on the grid.
     *
     * @return Configurations for services to be deployed on the grid.
     */
    public ServiceConfiguration[] getServiceConfiguration() {
        return svcCfgs;
    }

    /**
     * Sets configurations for services to be deployed on the grid.
     *
     * @param svcCfgs Configurations for services to be deployed on the grid.
     * @return {@code this} for chaining.
     */
    public IgniteConfiguration setServiceConfiguration(ServiceConfiguration... svcCfgs) {
        this.svcCfgs = svcCfgs;

        return this;
    }

    /**
     * Gets map of pre-configured local event listeners.
     * Each listener is mapped to array of event types.
     *
     * @return Pre-configured event listeners map.
     * @see EventType
     */
    public Map<IgnitePredicate<? extends Event>, int[]> getLocalEventListeners() {
        return lsnrs;
    }

    /**
     * Sets map of pre-configured local event listeners.
     * Each listener is mapped to array of event types.
     *
     * @param lsnrs Pre-configured event listeners map.
     * @return {@code this} for chaining.
     */
    public IgniteConfiguration setLocalEventListeners(Map<IgnitePredicate<? extends Event>, int[]> lsnrs) {
        this.lsnrs = lsnrs;

        return this;
    }

    /**
     * Gets grid warmup closure. This closure will be executed before actual grid instance start. Configuration of
     * a starting instance will be passed to the closure so it can decide what operations to warm up.
     *
     * @return Warmup closure to execute.
     */
    public IgniteInClosure<IgniteConfiguration> getWarmupClosure() {
        return warmupClos;
    }

    /**
     * Sets warmup closure to execute before grid startup.
     *
     * @param warmupClos Warmup closure to execute.
     * @see #getWarmupClosure()
     * @return {@code this} for chaining.
     */
    public IgniteConfiguration setWarmupClosure(IgniteInClosure<IgniteConfiguration> warmupClos) {
        this.warmupClos = warmupClos;

        return this;
    }

    /**
     * Gets transactions configuration.
     *
     * @return Transactions configuration.
     */
    public TransactionConfiguration getTransactionConfiguration() {
        return txCfg;
    }

    /**
     * Sets transactions configuration.
     *
     * @param txCfg Transactions configuration.
     * @return {@code this} for chaining.
     */
    public IgniteConfiguration setTransactionConfiguration(TransactionConfiguration txCfg) {
        this.txCfg = txCfg;

        return this;
    }

    /**
     * Gets plugin configurations.
     *
     * @return Plugin configurations.
     * @see PluginProvider
     */
    public PluginConfiguration[] getPluginConfigurations() {
        return pluginCfgs;
    }

    /**
     * Sets plugin configurations.
     *
     * @param pluginCfgs Plugin configurations.
     * @return {@code this} for chaining.
     * @see PluginProvider
     */
    public IgniteConfiguration setPluginConfigurations(PluginConfiguration... pluginCfgs) {
        this.pluginCfgs = pluginCfgs;

        return this;
    }

    /**
     * @return Atomic data structures configuration.
     */
    public AtomicConfiguration getAtomicConfiguration() {
        return atomicCfg;
    }

    /**
     * @param atomicCfg Atomic data structures configuration.
     * @return {@code this} for chaining.
     */
    public IgniteConfiguration setAtomicConfiguration(AtomicConfiguration atomicCfg) {
        this.atomicCfg = atomicCfg;

        return this;
    }

    /**
     * Sets loader which will be used for instantiating execution context ({@link EntryProcessor EntryProcessors},
     * {@link CacheEntryListener CacheEntryListeners}, {@link CacheLoader CacheLoaders} and
     * {@link ExpiryPolicy ExpiryPolicys}).
     *
     * @param classLdr Class loader.
     * @return {@code this} for chaining.
     */
    public IgniteConfiguration setClassLoader(ClassLoader classLdr) {
        this.classLdr = classLdr;

        return this;
    }

    /**
     * @return User's class loader.
     */
    public ClassLoader getClassLoader() {
        return classLdr;
    }

    /**
     * Gets cache store session listener factories.
     *
     * @return Cache store session listener factories.
     * @see CacheStoreSessionListener
     */
    public Factory<CacheStoreSessionListener>[] getCacheStoreSessionListenerFactories() {
        return storeSesLsnrs;
    }

    /**
     * Cache store session listener factories.
     * <p>
     * These are global store session listeners, so they are applied to
     * all caches. If you need to override listeners for a
     * particular cache, use {@link CacheConfiguration#setCacheStoreSessionListenerFactories(Factory[])}
     * configuration property.
     *
     * @param storeSesLsnrs Cache store session listener factories.
     * @return {@code this} for chaining.
     * @see CacheStoreSessionListener
     */
    public IgniteConfiguration setCacheStoreSessionListenerFactories(
        Factory<CacheStoreSessionListener>... storeSesLsnrs) {
        this.storeSesLsnrs = storeSesLsnrs;

        return this;
    }

    /**
     * Gets platform configuration.
     *
     * @return Platform configuration.
     */
    public PlatformConfiguration getPlatformConfiguration() {
        return platformCfg;
    }

    /**
     * Sets platform configuration.
     *
     * @param platformCfg Platform configuration.
     * @return  {@code this} for chaining.
     */
    public IgniteConfiguration setPlatformConfiguration(PlatformConfiguration platformCfg) {
        this.platformCfg = platformCfg;

        return this;
    }

    /**
     * Whether or not late affinity assignment mode should be used.
     * <p>
     * On each topology change, for each started cache partition-to-node mapping is
     * calculated using {@link AffinityFunction} configured for cache. When late
     * affinity assignment mode is disabled then new affinity mapping is applied immediately.
     * <p>
     * With late affinity assignment mode if primary node was changed for some partition, but data for this
     * partition is not rebalanced yet on this node, then current primary is not changed and new primary is temporary
     * assigned as backup. This nodes becomes primary only when rebalancing for all assigned primary partitions is
     * finished. This mode can show better performance for cache operations, since when cache primary node
     * executes some operation and data is not rebalanced yet, then it sends additional message to force rebalancing
     * from other nodes.
     * <p>
     * Note, that {@link Affinity} interface provides assignment information taking into account late assignment,
     * so while rebalancing for new primary nodes is not finished it can return assignment which differs
     * from assignment calculated by {@link AffinityFunction#assignPartitions}.
     * <p>
     * This property should have the same value for all nodes in cluster.
     * <p>
     * If not provided, default value is {@link #DFLT_LATE_AFF_ASSIGNMENT}.
     *
     * @return Late affinity assignment flag.
     * @see AffinityFunction
     */
    public boolean isLateAffinityAssignment() {
        return lateAffAssignment;
    }

    /**
     * Sets late affinity assignment flag.
     *
     * @param lateAffAssignment Late affinity assignment flag.
     * @return {@code this} for chaining.
     */
    public IgniteConfiguration setLateAffinityAssignment(boolean lateAffAssignment) {
        this.lateAffAssignment = lateAffAssignment;

        return this;
    }

    /** {@inheritDoc} */
    @Override public String toString() {
        return S.toString(IgniteConfiguration.class, this);
    }
}<|MERGE_RESOLUTION|>--- conflicted
+++ resolved
@@ -17,56 +17,30 @@
 
 package org.apache.ignite.configuration;
 
-import org.apache.ignite.*;
-import org.apache.ignite.cache.*;
-import org.apache.ignite.cache.affinity.*;
-import org.apache.ignite.cache.store.*;
-import org.apache.ignite.cluster.*;
-import org.apache.ignite.compute.*;
-import org.apache.ignite.events.*;
+import java.io.Serializable;
+import java.lang.management.ManagementFactory;
+import java.util.Map;
+import java.util.UUID;
+import javax.cache.configuration.Factory;
+import javax.cache.event.CacheEntryListener;
+import javax.cache.expiry.ExpiryPolicy;
+import javax.cache.integration.CacheLoader;
+import javax.cache.processor.EntryProcessor;
+import javax.management.MBeanServer;
+import javax.net.ssl.SSLContext;
+import org.apache.ignite.IgniteLogger;
+import org.apache.ignite.IgniteSystemProperties;
+import org.apache.ignite.Ignition;
+import org.apache.ignite.cache.CacheKeyConfiguration;
+import org.apache.ignite.cache.affinity.Affinity;
+import org.apache.ignite.cache.affinity.AffinityFunction;
+import org.apache.ignite.cache.store.CacheStoreSessionListener;
+import org.apache.ignite.cluster.ClusterGroup;
+import org.apache.ignite.cluster.ClusterNode;
+import org.apache.ignite.compute.ComputeJob;
+import org.apache.ignite.compute.ComputeTask;
+import org.apache.ignite.events.Event;
 import org.apache.ignite.events.EventType;
-<<<<<<< HEAD
-import org.apache.ignite.internal.managers.eventstorage.*;
-import org.apache.ignite.internal.util.typedef.internal.*;
-import org.apache.ignite.lang.*;
-import org.apache.ignite.lifecycle.*;
-import org.apache.ignite.marshaller.*;
-import org.apache.ignite.plugin.*;
-import org.apache.ignite.plugin.segmentation.*;
-import org.apache.ignite.services.*;
-import org.apache.ignite.spi.checkpoint.*;
-import org.apache.ignite.spi.checkpoint.noop.*;
-import org.apache.ignite.spi.collision.*;
-import org.apache.ignite.spi.collision.noop.*;
-import org.apache.ignite.spi.communication.*;
-import org.apache.ignite.spi.communication.tcp.*;
-import org.apache.ignite.spi.deployment.*;
-import org.apache.ignite.spi.deployment.local.*;
-import org.apache.ignite.spi.discovery.*;
-import org.apache.ignite.spi.discovery.tcp.*;
-import org.apache.ignite.spi.eventstorage.*;
-import org.apache.ignite.spi.eventstorage.memory.*;
-import org.apache.ignite.spi.failover.*;
-import org.apache.ignite.spi.failover.always.*;
-import org.apache.ignite.spi.indexing.*;
-import org.apache.ignite.spi.loadbalancing.*;
-import org.apache.ignite.spi.loadbalancing.roundrobin.*;
-import org.apache.ignite.spi.swapspace.*;
-import org.apache.ignite.spi.swapspace.file.*;
-import org.apache.ignite.ssl.*;
-import javax.cache.configuration.*;
-import javax.cache.event.*;
-import javax.cache.expiry.*;
-import javax.cache.integration.*;
-import javax.cache.processor.*;
-import javax.management.*;
-import javax.net.ssl.*;
-import java.io.*;
-import java.lang.management.*;
-import java.util.*;
-
-import static org.apache.ignite.plugin.segmentation.SegmentationPolicy.*;
-=======
 import org.apache.ignite.internal.managers.eventstorage.GridEventStorageManager;
 import org.apache.ignite.internal.util.typedef.internal.S;
 import org.apache.ignite.lang.IgniteAsyncCallback;
@@ -103,7 +77,6 @@
 import org.apache.ignite.ssl.SslContextFactory;
 
 import static org.apache.ignite.plugin.segmentation.SegmentationPolicy.STOP;
->>>>>>> 4425b40f
 
 /**
  * This class defines grid runtime configuration. This configuration is passed to
@@ -452,9 +425,6 @@
 
     /** Property names to include into node attributes. */
     private String[] includeProps;
-
-    /** Optional list of math provider FQCNs. */
-    private String[] mathProviderClasses;
 
     /** Frequency of metrics log print out. */
     @SuppressWarnings("RedundantFieldInitialization")
@@ -566,7 +536,6 @@
         igniteWorkDir = cfg.getWorkDirectory();
         inclEvtTypes = cfg.getIncludeEventTypes();
         includeProps = cfg.getIncludeProperties();
-        mathProviderClasses = cfg.getMathProviderClasses();
         lateAffAssignment = cfg.isLateAffinityAssignment();
         lifecycleBeans = cfg.getLifecycleBeans();
         locHost = cfg.getLocalHost();
@@ -2398,27 +2367,6 @@
     }
 
     /**
-     * Sets the optional list of math providers.
-     *
-     * @param mathProviderClasses List of math providers FQCNs.
-     * @return {@code this} for chaining.
-     */
-    public IgniteConfiguration setMathProviders(String... mathProviderClasses) {
-        this.mathProviderClasses = mathProviderClasses;
-
-        return this;
-    }
-
-    /**
-     * Gets the list of the optional math providers (it does not include the default built-in one).
-     *
-     * @return Optional list of math provider FQCNs.
-     */
-    public String[] getMathProviderClasses() {
-        return mathProviderClasses;
-    }
-
-    /**
      * Gets frequency of metrics log print out.
      * <p>
      * If {@code 0}, metrics print out is disabled.
