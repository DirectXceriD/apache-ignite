--- conflicted
+++ resolved
@@ -496,16 +496,14 @@
     /** Flag whether MVCC is enabled. */
     private boolean mvccEnabled;
 
-<<<<<<< HEAD
     /** Size of MVCC vacuum thread pool. */
     private int mvccVacuumThreadCnt = DFLT_MVCC_VACUUM_THREAD_CNT;
 
     /** Time interval between vacuum process runs (ms). */
     private int mvccVacuumTimeInterval = DFLT_MVCC_VACUUM_TIME_INTERVAL;
-=======
+
     /** User authentication enabled. */
     private boolean authEnabled;
->>>>>>> d7afaf96
 
     /**
      * Creates valid grid configuration with all default values.
@@ -2974,7 +2972,6 @@
     }
 
     /**
-<<<<<<< HEAD
      * Returns number of MVCC vacuum cleanup threads.
      *
      * @return Number of MVCC vacuum cleanup threads.
@@ -3012,7 +3009,11 @@
      */
     public IgniteConfiguration setMvccVacuumTimeInterval(int mvccVacuumTimeInterval) {
         this.mvccVacuumTimeInterval = mvccVacuumTimeInterval;
-=======
+
+        return this;
+    }
+
+    /**
      * Returns {@code true} if user authentication is enabled for cluster. Otherwise returns {@code false}.
      * Default value is false; authentication is disabled.
      *
@@ -3030,7 +3031,6 @@
      */
     public IgniteConfiguration setAuthenticationEnabled(boolean authEnabled) {
         this.authEnabled = authEnabled;
->>>>>>> d7afaf96
 
         return this;
     }
