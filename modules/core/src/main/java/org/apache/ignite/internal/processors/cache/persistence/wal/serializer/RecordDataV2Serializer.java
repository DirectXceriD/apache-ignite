--- conflicted
+++ resolved
@@ -93,15 +93,9 @@
             case TX_RECORD:
                 return txRecordSerializer.size((TxRecord)rec);
 
-<<<<<<< HEAD
-            case BASELINE_TOP_RECORD:
-                return bltRecSerializer.size((BaselineTopologyRecord)rec);
-
             case CONSISTENT_CUT:
                 return 0;
 
-=======
->>>>>>> a67b08cc
             default:
                 return delegateSerializer.size(rec);
         }
@@ -159,15 +153,9 @@
             case TX_RECORD:
                 return txRecordSerializer.read(in);
 
-<<<<<<< HEAD
-            case BASELINE_TOP_RECORD:
-                return bltRecSerializer.read(in);
-
             case CONSISTENT_CUT:
                 return new ConsistentCutRecord();
 
-=======
->>>>>>> a67b08cc
             default:
                 return delegateSerializer.readRecord(type, in);
         }
@@ -239,17 +227,9 @@
 
                 break;
 
-<<<<<<< HEAD
-            case BASELINE_TOP_RECORD:
-                bltRecSerializer.write((BaselineTopologyRecord)rec, buf);
-
-                break;
-
             case CONSISTENT_CUT:
                 break;
 
-=======
->>>>>>> a67b08cc
             default:
                 delegateSerializer.writeRecord(rec, buf);
         }
