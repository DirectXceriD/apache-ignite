/*
 * Licensed to the Apache Software Foundation (ASF) under one or more
 * contributor license agreements.  See the NOTICE file distributed with
 * this work for additional information regarding copyright ownership.
 * The ASF licenses this file to You under the Apache License, Version 2.0
 * (the "License"); you may not use this file except in compliance with
 * the License.  You may obtain a copy of the License at
 *
 *      http://www.apache.org/licenses/LICENSE-2.0
 *
 * Unless required by applicable law or agreed to in writing, software
 * distributed under the License is distributed on an "AS IS" BASIS,
 * WITHOUT WARRANTIES OR CONDITIONS OF ANY KIND, either express or implied.
 * See the License for the specific language governing permissions and
 * limitations under the License.
 */

package org.apache.ignite.internal.processors.cache.persistence.metastorage;

import java.io.Closeable;
import java.io.File;
import java.io.IOException;
import java.io.RandomAccessFile;
import java.io.Serializable;
import java.nio.ByteBuffer;
import java.nio.charset.StandardCharsets;
import java.util.ArrayList;
import java.util.Arrays;
import java.util.Collection;
import java.util.Collections;
import java.util.HashMap;
import java.util.Iterator;
import java.util.List;
import java.util.Map;
import java.util.concurrent.Executor;
import java.util.concurrent.atomic.AtomicLong;
import java.util.stream.Stream;
import org.apache.ignite.IgniteCheckedException;
import org.apache.ignite.IgniteException;
import org.apache.ignite.IgniteLogger;
import org.apache.ignite.internal.pagemem.FullPageId;
import org.apache.ignite.internal.pagemem.PageIdAllocator;
import org.apache.ignite.internal.pagemem.PageIdUtils;
import org.apache.ignite.internal.pagemem.PageMemory;
import org.apache.ignite.internal.pagemem.wal.IgniteWriteAheadLogManager;
import org.apache.ignite.internal.pagemem.wal.WALPointer;
import org.apache.ignite.internal.pagemem.wal.record.MetastoreDataRecord;
import org.apache.ignite.internal.pagemem.wal.record.delta.MetaPageInitRecord;
import org.apache.ignite.internal.processors.cache.CacheGroupContext;
import org.apache.ignite.internal.processors.cache.GridCacheProcessor;
import org.apache.ignite.internal.processors.cache.GridCacheSharedContext;
import org.apache.ignite.internal.processors.cache.IncompleteObject;
import org.apache.ignite.internal.processors.cache.persistence.DataRegion;
import org.apache.ignite.internal.processors.cache.persistence.DataRegionMetricsImpl;
import org.apache.ignite.internal.processors.cache.persistence.DbCheckpointListener;
import org.apache.ignite.internal.processors.cache.persistence.GridCacheDatabaseSharedManager;
import org.apache.ignite.internal.processors.cache.persistence.GridCacheOffheapManager;
import org.apache.ignite.internal.processors.cache.persistence.IgniteCacheDatabaseSharedManager;
import org.apache.ignite.internal.processors.cache.persistence.RootPage;
import org.apache.ignite.internal.processors.cache.persistence.StorageException;
import org.apache.ignite.internal.processors.cache.persistence.freelist.AbstractFreeList;
import org.apache.ignite.internal.processors.cache.persistence.pagemem.PageMemoryEx;
import org.apache.ignite.internal.processors.cache.persistence.tree.io.AbstractDataPageIO;
import org.apache.ignite.internal.processors.cache.persistence.tree.io.DataPagePayload;
import org.apache.ignite.internal.processors.cache.persistence.tree.io.IOVersions;
import org.apache.ignite.internal.processors.cache.persistence.tree.io.PageIO;
import org.apache.ignite.internal.processors.cache.persistence.tree.io.PagePartitionMetaIO;
import org.apache.ignite.internal.processors.cache.persistence.tree.io.SimpleDataPageIO;
import org.apache.ignite.internal.processors.cache.persistence.tree.reuse.ReuseList;
import org.apache.ignite.internal.processors.cache.persistence.tree.util.PageHandler;
import org.apache.ignite.internal.processors.failure.FailureProcessor;
import org.apache.ignite.internal.util.lang.GridCursor;
import org.apache.ignite.internal.util.typedef.internal.CU;
import org.apache.ignite.internal.util.typedef.internal.U;
import org.apache.ignite.lang.IgniteBiTuple;
import org.apache.ignite.lang.IgnitePredicate;
import org.apache.ignite.marshaller.Marshaller;
import org.apache.ignite.marshaller.jdk.JdkMarshaller;
import org.jetbrains.annotations.NotNull;

import static org.apache.ignite.internal.pagemem.PageIdAllocator.FLAG_DATA;
import static org.apache.ignite.internal.pagemem.PageIdAllocator.OLD_METASTORE_PARTITION;
import static org.apache.ignite.internal.pagemem.PageIdUtils.itemId;
import static org.apache.ignite.internal.pagemem.PageIdUtils.pageId;

/**
 * General purpose key-value local-only storage.
 */
public class MetaStorage implements DbCheckpointListener, ReadOnlyMetastorage, ReadWriteMetastorage {
    /** */
    public static final String METASTORAGE_CACHE_NAME = "MetaStorage";

    /** */
    public static final int METASTORAGE_CACHE_ID = CU.cacheId(METASTORAGE_CACHE_NAME);

    /** This flag is used ONLY FOR TESTING the migration of a metastorage from Part 0 to Part 1. */
    public static boolean PRESERVE_LEGACY_METASTORAGE_PARTITION_ID = false;

    /** Marker for removed entry. */
    private static final byte[] TOMBSTONE = new byte[0];

    /** Temporary metastorage memory size. */
    private static final int TEMPORARY_METASTORAGE_IN_MEMORY_SIZE = 128 * 1024 * 1024;

    /** Temporary metastorage buffer size (file). */
    private static final int TEMPORARY_METASTORAGE_BUFFER_SIZE = 1024 * 1024;


    /** */
    private final IgniteWriteAheadLogManager wal;

    /** */
    private final DataRegion dataRegion;

    /** */
    private final IgniteLogger log;

    /** */
    private MetastorageTree tree;

    /** */
    private AtomicLong rmvId = new AtomicLong();

    /** */
    private DataRegionMetricsImpl regionMetrics;

    /** */
    private final boolean readOnly;

    /** */
    private boolean empty;

    /** */
    private RootPage treeRoot;

    /** */
    private RootPage reuseListRoot;

    /** */
    private FreeListImpl freeList;

    /** */
    private Map<String, byte[]> lastUpdates;

    /** */
    private final Marshaller marshaller = new JdkMarshaller();

    /** */
    private final FailureProcessor failureProcessor;

    /** Partition id. */
    private int partId;

    /** Cctx. */
    private final GridCacheSharedContext cctx;

    /** */
    public MetaStorage(
        GridCacheSharedContext cctx,
        DataRegion dataRegion,
        DataRegionMetricsImpl regionMetrics,
        boolean readOnly
    ) {
        this.cctx = cctx;
        wal = cctx.wal();
        this.dataRegion = dataRegion;
        this.regionMetrics = regionMetrics;
        this.readOnly = readOnly;
        log = cctx.logger(getClass());
        this.failureProcessor = cctx.kernalContext().failure();
    }

    /** */
<<<<<<< HEAD
    public void init(GridCacheDatabaseSharedManager db) throws IgniteCheckedException {
        initInternal(db);

        if (!PRESERVE_LEGACY_METASTORAGE_PARTITION_ID) {
            GridCacheProcessor gcProcessor = cctx.kernalContext().cache();

            if (partId == OLD_METASTORE_PARTITION)
                gcProcessor.setTmpStorage(copyDataToTmpStorage());
            else if (gcProcessor.getTmpStorage() != null) {
                restoreDataFromTmpStorage(gcProcessor.getTmpStorage());

                gcProcessor.setTmpStorage(null);

                // remove old partitions
                CacheGroupContext cgc = cctx.cache().cacheGroup(METASTORAGE_CACHE_ID);

                if (cgc != null) {
                    db.schedulePartitionDestroy(METASTORAGE_CACHE_ID, 0);

                    db.schedulePartitionDestroy(METASTORAGE_CACHE_ID, PageIdAllocator.INDEX_PARTITION);
                }
            }
        }
    }

    /**
     * Copying all data from the 'meta' to temporary storage.
     *
     * @return Target temporary storage
     */
    private TmpStorage copyDataToTmpStorage() throws IgniteCheckedException {
        TmpStorage tmpStorage = new TmpStorage(TEMPORARY_METASTORAGE_IN_MEMORY_SIZE, log);

        GridCursor<MetastorageDataRow> cur = tree.find(null, null);

        while (cur.next()) {
            MetastorageDataRow row = cur.get();

            tmpStorage.add(row.key(), row.value());
        }

        return tmpStorage;
    }

    /**
     * Data recovery from temporary storage
     *
     * @param tmpStorage temporary storage.
     */
    private void restoreDataFromTmpStorage(TmpStorage tmpStorage) throws IgniteCheckedException {
        for (Iterator<IgniteBiTuple<String, byte[]>> it = tmpStorage.stream().iterator(); it.hasNext(); ) {
            IgniteBiTuple<String, byte[]> t = it.next();

            putData(t.get1(), t.get2());
        }

        try {
            tmpStorage.close();
        }
        catch (IOException e) {
            log.error(e.getMessage(), e);
        }
    }

    /**
     * @param db Database.
     */
    private void initInternal(IgniteCacheDatabaseSharedManager db) throws IgniteCheckedException {
        if (PRESERVE_LEGACY_METASTORAGE_PARTITION_ID)
            getOrAllocateMetas(partId = PageIdAllocator.OLD_METASTORE_PARTITION);
        else if (!readOnly || getOrAllocateMetas(partId = PageIdAllocator.OLD_METASTORE_PARTITION))
            getOrAllocateMetas(partId = PageIdAllocator.METASTORE_PARTITION);
=======
    public void init(IgniteCacheDatabaseSharedManager db) throws IgniteCheckedException {
        regionMetrics.clear();

        getOrAllocateMetas();
>>>>>>> 137a0e7b

        if (!empty) {
            freeList = new FreeListImpl(METASTORAGE_CACHE_ID, "metastorage",
                regionMetrics, dataRegion, null, wal, reuseListRoot.pageId().pageId(),
                reuseListRoot.isAllocated());

            MetastorageRowStore rowStore = new MetastorageRowStore(freeList, db);

            tree = new MetastorageTree(METASTORAGE_CACHE_ID, dataRegion.pageMemory(), wal, rmvId,
                freeList, rowStore, treeRoot.pageId().pageId(), treeRoot.isAllocated(), failureProcessor, partId);

            if (!readOnly)
                ((GridCacheDatabaseSharedManager)db).addCheckpointListener(this);
        }
    }

    /** {@inheritDoc} */
    @Override public Serializable read(String key) throws IgniteCheckedException {
        byte[] data = getData(key);

        Object result = null;

        if (data != null)
            result = marshaller.unmarshal(data, getClass().getClassLoader());

        return (Serializable)result;
    }

    /** {@inheritDoc} */
    @Override public Map<String, ? extends Serializable> readForPredicate(IgnitePredicate<String> keyPred)
        throws IgniteCheckedException {
        Map<String, Serializable> res = null;

        if (readOnly) {
            if (empty)
                return Collections.emptyMap();

            if (lastUpdates != null) {
                for (Map.Entry<String, byte[]> lastUpdate : lastUpdates.entrySet()) {
                    if (keyPred.apply(lastUpdate.getKey())) {
                        byte[] valBytes = lastUpdate.getValue();

                        if (valBytes == TOMBSTONE)
                            continue;

                        if (res == null)
                            res = new HashMap<>();

                        Serializable val = marshaller.unmarshal(valBytes, getClass().getClassLoader());

                        res.put(lastUpdate.getKey(), val);
                    }
                }
            }
        }

        GridCursor<MetastorageDataRow> cur = tree.find(null, null);

        while (cur.next()) {
            MetastorageDataRow row = cur.get();

            String key = row.key();
            byte[] valBytes = row.value();

            if (keyPred.apply(key)) {
                // Either already added it, or this is a tombstone -> ignore.
                if (lastUpdates != null && lastUpdates.containsKey(key))
                    continue;

                if (res == null)
                    res = new HashMap<>();

                Serializable val = marshaller.unmarshal(valBytes, getClass().getClassLoader());

                res.put(key, val);
            }
        }

        if (res == null)
            res = Collections.emptyMap();

        return res;
    }

    /**
     * read all items from metastore.
     */
    public Collection<IgniteBiTuple<String, byte[]>> readAll() throws IgniteCheckedException {
        ArrayList<IgniteBiTuple<String, byte[]>> res = new ArrayList<>();

        GridCursor<MetastorageDataRow> cur = tree.find(null, null);

        while (cur.next()) {
            MetastorageDataRow row = cur.get();

            res.add(new IgniteBiTuple<>(row.key(), row.value()));
        }

        return res;
    }

    /** {@inheritDoc} */
    @Override public void write(@NotNull String key, @NotNull Serializable val) throws IgniteCheckedException {
        assert val != null;

        byte[] data = marshaller.marshal(val);

        putData(key, data);
    }

    /** {@inheritDoc} */
    @Override public void remove(@NotNull String key) throws IgniteCheckedException {
        removeData(key);
    }

    /** */
    public void putData(String key, byte[] data) throws IgniteCheckedException {
        if (!readOnly) {
            WALPointer ptr = wal.log(new MetastoreDataRecord(key, data));

            wal.flush(ptr, false);

            synchronized (this) {
                MetastorageDataRow oldRow = tree.findOne(new MetastorageDataRow(key, null));

                if (oldRow != null) {
                    tree.removex(oldRow);
                    tree.rowStore().removeRow(oldRow.link());
                }

                MetastorageDataRow row = new MetastorageDataRow(key, data);
                tree.rowStore().addRow(row);
                tree.put(row);
            }
        }
    }

    /** */
    public byte[] getData(String key) throws IgniteCheckedException {
        if (readOnly) {
            if (lastUpdates != null) {
                byte[] res = lastUpdates.get(key);

                if (res != null)
                    return res != TOMBSTONE ? res : null;
            }

            if (empty)
                return null;
        }

        MetastorageDataRow row = tree.findOne(new MetastorageDataRow(key, null));

        if (row == null)
            return null;

        return row.value();
    }

    /** */
    public void removeData(String key) throws IgniteCheckedException {
        if (!readOnly) {
            WALPointer ptr = wal.log(new MetastoreDataRecord(key, null));

            wal.flush(ptr, false);

            synchronized (this) {
                MetastorageDataRow row = new MetastorageDataRow(key, null);
                MetastorageDataRow oldRow = tree.findOne(row);

                if (oldRow != null) {
                    tree.removex(oldRow);
                    tree.rowStore().removeRow(oldRow.link());
                }
            }
        }
    }

    /** */
    private void checkRootsPageIdFlag(long treeRoot, long reuseListRoot) throws StorageException {
        if (PageIdUtils.flag(treeRoot) != PageMemory.FLAG_DATA)
            throw new StorageException("Wrong tree root page id flag: treeRoot="
                + U.hexLong(treeRoot) + ", METASTORAGE_CACHE_ID=" + METASTORAGE_CACHE_ID);

        if (PageIdUtils.flag(reuseListRoot) != PageMemory.FLAG_DATA)
            throw new StorageException("Wrong reuse list root page id flag: reuseListRoot="
                + U.hexLong(reuseListRoot) + ", METASTORAGE_CACHE_ID=" + METASTORAGE_CACHE_ID);
    }

    /**
     * Initializing the selected partition for use as MetaStorage
     *
     * @param partId Partition id.
     * @return true if the partion is empty
     */
    private boolean getOrAllocateMetas(int partId) throws IgniteCheckedException {
        empty = false;

        PageMemoryEx pageMem = (PageMemoryEx)dataRegion.pageMemory();

        long partMetaId = pageMem.partitionMetaPageId(METASTORAGE_CACHE_ID, partId);
        long partMetaPage = pageMem.acquirePage(METASTORAGE_CACHE_ID, partMetaId);
        try {
            if (readOnly) {
                long pageAddr = pageMem.readLock(METASTORAGE_CACHE_ID, partMetaId, partMetaPage);

                try {
                    if (PageIO.getType(pageAddr) != PageIO.T_PART_META) {
                        empty = true;

                        return true;
                    }

                    PagePartitionMetaIO io = PageIO.getPageIO(pageAddr);

                    long treeRoot = io.getTreeRoot(pageAddr);
                    long reuseListRoot = io.getReuseListRoot(pageAddr);

                    checkRootsPageIdFlag(treeRoot, reuseListRoot);

                    this.treeRoot = new RootPage(new FullPageId(treeRoot, METASTORAGE_CACHE_ID), false);
                    this.reuseListRoot = new RootPage(new FullPageId(reuseListRoot, METASTORAGE_CACHE_ID), false);

                    rmvId.set(io.getGlobalRemoveId(pageAddr));
                }
                finally {
                    pageMem.readUnlock(METASTORAGE_CACHE_ID, partId, partMetaPage);
                }
            }
            else {
                boolean allocated = false;
                long pageAddr = pageMem.writeLock(METASTORAGE_CACHE_ID, partMetaId, partMetaPage);

                try {
                    long treeRoot, reuseListRoot;

                    if (PageIO.getType(pageAddr) != PageIO.T_PART_META) {
                        // Initialize new page.
                        PagePartitionMetaIO io = PagePartitionMetaIO.VERSIONS.latest();

                        //MetaStorage never encrypted so realPageSize == pageSize.
                        io.initNewPage(pageAddr, partMetaId, pageMem.pageSize());

                        treeRoot = pageMem.allocatePage(METASTORAGE_CACHE_ID, partId, PageMemory.FLAG_DATA);
                        reuseListRoot = pageMem.allocatePage(METASTORAGE_CACHE_ID, partId, PageMemory.FLAG_DATA);

                        assert PageIdUtils.flag(treeRoot) == PageMemory.FLAG_DATA;
                        assert PageIdUtils.flag(reuseListRoot) == PageMemory.FLAG_DATA;

                        io.setTreeRoot(pageAddr, treeRoot);
                        io.setReuseListRoot(pageAddr, reuseListRoot);

                        if (PageHandler.isWalDeltaRecordNeeded(pageMem, METASTORAGE_CACHE_ID, partMetaId, partMetaPage, wal, null))
                            wal.log(new MetaPageInitRecord(
                                METASTORAGE_CACHE_ID,
                                partMetaId,
                                io.getType(),
                                io.getVersion(),
                                treeRoot,
                                reuseListRoot
                            ));

                        allocated = true;
                    }
                    else {
                        PagePartitionMetaIO io = PageIO.getPageIO(pageAddr);

                        treeRoot = io.getTreeRoot(pageAddr);
                        reuseListRoot = io.getReuseListRoot(pageAddr);

                        rmvId.set(io.getGlobalRemoveId(pageAddr));

                        checkRootsPageIdFlag(treeRoot, reuseListRoot);
                    }

                    this.treeRoot = new RootPage(new FullPageId(treeRoot, METASTORAGE_CACHE_ID), allocated);
                    this.reuseListRoot = new RootPage(new FullPageId(reuseListRoot, METASTORAGE_CACHE_ID), allocated);
                }
                finally {
                    pageMem.writeUnlock(METASTORAGE_CACHE_ID, partMetaId, partMetaPage, null, allocated);
                }
            }
        }
        finally {
            pageMem.releasePage(METASTORAGE_CACHE_ID, partMetaId, partMetaPage);
        }

        return false;
    }

    /**
     * @return Page memory.
     */
    public PageMemory pageMemory() {
        return dataRegion.pageMemory();
    }

    /** {@inheritDoc} */
    @Override public void onCheckpointBegin(Context ctx) throws IgniteCheckedException {
        Executor executor = ctx.executor();

        if (executor == null) {
            freeList.saveMetadata();

            saveStoreMetadata();
        }
        else {
            executor.execute(() -> {
                try {
                    freeList.saveMetadata();
                }
                catch (IgniteCheckedException e) {
                    throw new IgniteException(e);
                }
            });

            executor.execute(() -> {
                try {
                    saveStoreMetadata();
                }
                catch (IgniteCheckedException e) {
                    throw new IgniteException(e);
                }
            });
        }
    }

    /**
     * @throws IgniteCheckedException If failed.
     */
    private void saveStoreMetadata() throws IgniteCheckedException {
        PageMemoryEx pageMem = (PageMemoryEx) pageMemory();

        long partMetaId = pageMem.partitionMetaPageId(METASTORAGE_CACHE_ID, partId);
        long partMetaPage = pageMem.acquirePage(METASTORAGE_CACHE_ID, partMetaId);

        try {
            long partMetaPageAddr = pageMem.writeLock(METASTORAGE_CACHE_ID, partMetaId, partMetaPage);

            if (partMetaPageAddr == 0L) {
                U.warn(log, "Failed to acquire write lock for meta page [metaPage=" + partMetaPage + ']');

                return;
            }

            boolean changed = false;

            try {
                PagePartitionMetaIO io = PageIO.getPageIO(partMetaPageAddr);

                changed |= io.setGlobalRemoveId(partMetaPageAddr, rmvId.get());
            }
            finally {
                pageMem.writeUnlock(METASTORAGE_CACHE_ID, partMetaId, partMetaPage, null, changed);
            }
        }
        finally {
            pageMem.releasePage(METASTORAGE_CACHE_ID, partMetaId, partMetaPage);
        }
    }

    /** */
    public void applyUpdate(String key, byte[] value) throws IgniteCheckedException {
        if (readOnly) {
            if (lastUpdates == null)
                lastUpdates = new HashMap<>();

            lastUpdates.put(key, value != null ? value : TOMBSTONE);
        }
        else {
            if (value != null)
                putData(key, value);
            else
                removeData(key);
        }
    }

    /** */
    public class FreeListImpl extends AbstractFreeList<MetastorageDataRow> {
        /** {@inheritDoc} */
        FreeListImpl(int cacheId, String name, DataRegionMetricsImpl regionMetrics, DataRegion dataRegion,
            ReuseList reuseList,
            IgniteWriteAheadLogManager wal, long metaPageId, boolean initNew) throws IgniteCheckedException {
            super(cacheId, name, regionMetrics, dataRegion, reuseList, wal, metaPageId, initNew);
        }

        /** {@inheritDoc} */
        @Override public IOVersions<? extends AbstractDataPageIO<MetastorageDataRow>> ioVersions() {
            return SimpleDataPageIO.VERSIONS;
        }

        /** {@inheritDoc} */
        @Override protected long allocatePageNoReuse() throws IgniteCheckedException {
            return pageMem.allocatePage(grpId, partId, FLAG_DATA);
        }

        /**
         * Read row from data pages.
         */
        final MetastorageDataRow readRow(String key, long link)
            throws IgniteCheckedException {
            assert link != 0 : "link";

            long nextLink = link;
            IncompleteObject incomplete = null;
            int size = 0;

            boolean first = true;

            do {
                final long pageId = pageId(nextLink);

                final long page = pageMem.acquirePage(grpId, pageId);

                try {
                    long pageAddr = pageMem.readLock(grpId, pageId, page); // Non-empty data page must not be recycled.

                    assert pageAddr != 0L : nextLink;

                    try {
                        SimpleDataPageIO io = (SimpleDataPageIO)ioVersions().forPage(pageAddr);

                        //MetaStorage never encrypted so realPageSize == pageSize.
                        DataPagePayload data = io.readPayload(pageAddr, itemId(nextLink), pageMem.pageSize());

                        nextLink = data.nextLink();

                        if (first) {
                            if (nextLink == 0) {
                                // Fast path for a single page row.
                                return new MetastorageDataRow(link, key, SimpleDataPageIO.readPayload(pageAddr + data.offset()));
                            }

                            first = false;
                        }

                        ByteBuffer buf = pageMem.pageBuffer(pageAddr);

                        buf.position(data.offset());
                        buf.limit(data.offset() + data.payloadSize());

                        if (size == 0) {
                            if (buf.remaining() >= 4 && incomplete == null) {
                                // Just read size.
                                size = buf.getInt();
                                incomplete = new IncompleteObject(new byte[size]);
                            }
                            else {
                                if (incomplete == null)
                                    incomplete = new IncompleteObject(new byte[4]);

                                incomplete.readData(buf);

                                if (incomplete.isReady()) {
                                    size = ByteBuffer.wrap(incomplete.data()).order(buf.order()).getInt();
                                    incomplete = new IncompleteObject(new byte[size]);
                                }
                            }
                        }

                        if (size != 0 && buf.remaining() > 0)
                            incomplete.readData(buf);
                    }
                    finally {
                        pageMem.readUnlock(grpId, pageId, page);
                    }
                }
                finally {
                    pageMem.releasePage(grpId, pageId, page);
                }
            }
            while (nextLink != 0);

            assert incomplete.isReady();

            return new MetastorageDataRow(link, key, incomplete.data());
        }
    }

    /**
     * Temporary storage internal
     */
    private interface TmpStorageInternal extends Closeable {
        /**
         * Put data
         *
         * @param key Key.
         * @param val Value.
         */
        boolean add(String key, byte[] val) throws IOException;

        /**
         * Read data from storage
         */
        Stream<IgniteBiTuple<String, byte[]>> stream() throws IOException;
    }

    /**
     * Temporary storage (memory)
     */
    private static class MemoryTmpStorage implements TmpStorageInternal {
        /** Buffer. */
        final ByteBuffer buf;

        /** Size. */
        int size;

        /**
         * @param size Size.
         */
        MemoryTmpStorage(int size) {
            buf = ByteBuffer.allocateDirect(size);
        }

        /** {@inheritDoc} */
        @Override public boolean add(String key, byte[] val) {
            byte[] keyData = key.getBytes(StandardCharsets.UTF_8);

            if (val.length + keyData.length + 8 > buf.remaining())
                return false;

            buf.putInt(keyData.length).putInt(val.length).put(keyData).put(val);

            size++;

            return true;
        }

        /** {@inheritDoc} */
        @Override public Stream<IgniteBiTuple<String, byte[]>> stream() {
            buf.flip();

            return Stream.generate(() -> {
                int keyLen = buf.getInt();
                int dataLen = buf.getInt();

                byte[] tmpBuf = new byte[Math.max(keyLen, dataLen)];

                buf.get(tmpBuf, 0, keyLen);

                String key = new String(tmpBuf, 0, keyLen, StandardCharsets.UTF_8);

                buf.get(tmpBuf, 0, dataLen);

                return new IgniteBiTuple<>(key, tmpBuf.length > dataLen ? Arrays.copyOf(tmpBuf, dataLen) : tmpBuf);
            }).limit(size);
        }

        /** {@inheritDoc} */
        @Override public void close() throws IOException {
        }
    }

    /**
     * Temporary storage (file)
     */
    private static class FileTmpStorage implements TmpStorageInternal {
        /** Cache. */
        final ByteBuffer cache = ByteBuffer.allocateDirect(TEMPORARY_METASTORAGE_BUFFER_SIZE);

        /** File. */
        RandomAccessFile file;

        /** Size. */
        long size;

        /** {@inheritDoc} */
        @Override public boolean add(String key, byte[] val) throws IOException {
            if (file == null)
                file = new RandomAccessFile(File.createTempFile("m_storage", "bin"), "rw");

            byte[] keyData = key.getBytes(StandardCharsets.UTF_8);

            if (val.length + keyData.length + 8 > cache.remaining())
                flushCache(false);

            cache.putInt(keyData.length).putInt(val.length).put(keyData).put(val);

            size++;

            return true;
        }

        /** {@inheritDoc} */
        @Override public Stream<IgniteBiTuple<String, byte[]>> stream() throws IOException {
            if (file == null)
                return Stream.empty();

            flushCache(true);

            file.getChannel().position(0);

            readToCache();

            return Stream.generate(() -> {
                if (cache.remaining() <= 8) {
                    cache.compact();

                    try {
                        readToCache();
                    }
                    catch (IOException e) {
                        throw new IgniteException(e);
                    }
                }

                int keyLen = cache.getInt();
                int dataLen = cache.getInt();

                if (cache.remaining() < keyLen + dataLen) {
                    cache.compact();

                    try {
                        readToCache();
                    }
                    catch (IOException e) {
                        throw new IgniteException(e);
                    }
                }

                byte[] tmpBuf = new byte[Math.max(keyLen, dataLen)];

                cache.get(tmpBuf, 0, keyLen);

                String key = new String(tmpBuf, 0, keyLen, StandardCharsets.UTF_8);

                cache.get(tmpBuf, 0, dataLen);

                return new IgniteBiTuple<>(key, tmpBuf.length > dataLen ? Arrays.copyOf(tmpBuf, dataLen) : tmpBuf);
            }).limit(size);
        }

        /** {@inheritDoc} */
        @Override public void close() throws IOException {
            file.close();
        }

        /**
         * Read data to cache
         */
        private void readToCache() throws IOException {
            int len = (int)Math.min(file.length() - file.getChannel().position(), cache.remaining());

            while (len > 0)
                len -= file.getChannel().read(cache);

            cache.flip();
        }

        /**
         * Write cache to file.
         *
         * @param force force metadata.
         */
        private void flushCache(boolean force) throws IOException {
            if (cache.position() > 0) {
                cache.flip();

                while (cache.remaining() > 0)
                    file.getChannel().write(cache);

                cache.clear();
            }

            file.getChannel().force(force);
        }
    }

    /**
     * Temporary storage
     */
    public static class TmpStorage implements Closeable {
        /** Chain of internal storages. */
        final List<TmpStorageInternal> chain = new ArrayList<>(2);

        /** Current internal storage. */
        TmpStorageInternal current;

        /** Logger. */
        final IgniteLogger log;

        /**
         * @param memBufSize Memory buffer size.
         * @param log Logger.
         */
        TmpStorage(int memBufSize, IgniteLogger log) {
            this.log = log;

            chain.add(current = new MemoryTmpStorage(memBufSize));
        }

        /**
         * Put data
         *
         * @param key Key.
         * @param val Value.
         */
        public void add(String key, byte[] val) throws IgniteCheckedException {
            try {
                while (!current.add(key, val))
                    chain.add(current = new FileTmpStorage());
            }
            catch (IOException e) {
                throw new IgniteCheckedException(e);
            }
        }

        /**
         * Read data from storage
         */
        public Stream<IgniteBiTuple<String, byte[]>> stream() {
            return chain.stream().flatMap(storage -> {
                try {
                    return storage.stream();
                }
                catch (IOException e) {
                    throw new IgniteException(e);
                }
            });
        }

        /** {@inheritDoc} */
        @Override public void close() throws IOException {
            for (TmpStorageInternal storage : chain) {
                try {
                    storage.close();
                }
                catch (IOException ex) {
                    log.error(ex.getMessage(), ex);
                }
            }
        }
    }
}<|MERGE_RESOLUTION|>--- conflicted
+++ resolved
@@ -171,8 +171,8 @@
     }
 
     /** */
-<<<<<<< HEAD
     public void init(GridCacheDatabaseSharedManager db) throws IgniteCheckedException {
+        regionMetrics.clear();
         initInternal(db);
 
         if (!PRESERVE_LEGACY_METASTORAGE_PARTITION_ID) {
@@ -244,12 +244,6 @@
             getOrAllocateMetas(partId = PageIdAllocator.OLD_METASTORE_PARTITION);
         else if (!readOnly || getOrAllocateMetas(partId = PageIdAllocator.OLD_METASTORE_PARTITION))
             getOrAllocateMetas(partId = PageIdAllocator.METASTORE_PARTITION);
-=======
-    public void init(IgniteCacheDatabaseSharedManager db) throws IgniteCheckedException {
-        regionMetrics.clear();
-
-        getOrAllocateMetas();
->>>>>>> 137a0e7b
 
         if (!empty) {
             freeList = new FreeListImpl(METASTORAGE_CACHE_ID, "metastorage",
