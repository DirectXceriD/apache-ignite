/*
 * Licensed to the Apache Software Foundation (ASF) under one or more
 * contributor license agreements.  See the NOTICE file distributed with
 * this work for additional information regarding copyright ownership.
 * The ASF licenses this file to You under the Apache License, Version 2.0
 * (the "License"); you may not use this file except in compliance with
 * the License.  You may obtain a copy of the License at
 *
 *      http://www.apache.org/licenses/LICENSE-2.0
 *
 * Unless required by applicable law or agreed to in writing, software
 * distributed under the License is distributed on an "AS IS" BASIS,
 * WITHOUT WARRANTIES OR CONDITIONS OF ANY KIND, either express or implied.
 * See the License for the specific language governing permissions and
 * limitations under the License.
 */

package org.apache.ignite.internal.processors.cache.distributed.dht.topology;

import java.util.ArrayList;
import java.util.Collection;
import java.util.Collections;
import java.util.HashMap;
import java.util.HashSet;
import java.util.Iterator;
import java.util.List;
import java.util.Map;
import java.util.NoSuchElementException;
import java.util.Set;
import java.util.UUID;
import java.util.concurrent.atomic.AtomicInteger;
import java.util.concurrent.atomic.AtomicReferenceArray;
import java.util.stream.Collectors;
import org.apache.ignite.IgniteCheckedException;
import org.apache.ignite.IgniteException;
import org.apache.ignite.IgniteLogger;
import org.apache.ignite.cache.PartitionLossPolicy;
import org.apache.ignite.cluster.ClusterNode;
import org.apache.ignite.events.DiscoveryEvent;
import org.apache.ignite.events.EventType;
import org.apache.ignite.internal.IgniteInternalFuture;
import org.apache.ignite.internal.IgniteInterruptedCheckedException;
import org.apache.ignite.internal.managers.discovery.DiscoCache;
import org.apache.ignite.internal.processors.affinity.AffinityAssignment;
import org.apache.ignite.internal.processors.affinity.AffinityTopologyVersion;
import org.apache.ignite.internal.processors.cache.CacheGroupContext;
import org.apache.ignite.internal.processors.cache.ExchangeDiscoveryEvents;
import org.apache.ignite.internal.processors.cache.GridCacheContext;
import org.apache.ignite.internal.processors.cache.GridCacheSharedContext;
import org.apache.ignite.internal.processors.cache.distributed.dht.GridDhtCacheEntry;
import org.apache.ignite.internal.processors.cache.distributed.dht.GridDhtTopologyFuture;
import org.apache.ignite.internal.processors.cache.distributed.dht.preloader.CachePartitionFullCountersMap;
import org.apache.ignite.internal.processors.cache.distributed.dht.preloader.CachePartitionPartialCountersMap;
import org.apache.ignite.internal.processors.cache.distributed.dht.preloader.GridDhtPartitionExchangeId;
import org.apache.ignite.internal.processors.cache.distributed.dht.preloader.GridDhtPartitionFullMap;
import org.apache.ignite.internal.processors.cache.distributed.dht.preloader.GridDhtPartitionMap;
import org.apache.ignite.internal.processors.cache.distributed.dht.preloader.GridDhtPartitionsExchangeFuture;
import org.apache.ignite.internal.processors.cache.mvcc.MvccCoordinator;
import org.apache.ignite.internal.util.F0;
import org.apache.ignite.internal.util.GridAtomicLong;
import org.apache.ignite.internal.util.GridLongList;
import org.apache.ignite.internal.util.GridPartitionStateMap;
import org.apache.ignite.internal.util.StripedCompositeReadWriteLock;
import org.apache.ignite.internal.util.tostring.GridToStringExclude;
import org.apache.ignite.internal.util.typedef.F;
import org.apache.ignite.internal.util.typedef.X;
import org.apache.ignite.internal.util.typedef.internal.CU;
import org.apache.ignite.internal.util.typedef.internal.LT;
import org.apache.ignite.internal.util.typedef.internal.S;
import org.apache.ignite.internal.util.typedef.internal.SB;
import org.apache.ignite.internal.util.typedef.internal.U;
import org.apache.ignite.lang.IgniteInClosure;
import org.jetbrains.annotations.NotNull;
import org.jetbrains.annotations.Nullable;

import static org.apache.ignite.events.EventType.EVT_CACHE_REBALANCE_PART_DATA_LOST;
import static org.apache.ignite.internal.events.DiscoveryCustomEvent.EVT_DISCOVERY_CUSTOM_EVT;
import static org.apache.ignite.internal.processors.cache.distributed.dht.topology.GridDhtPartitionState.EVICTED;
import static org.apache.ignite.internal.processors.cache.distributed.dht.topology.GridDhtPartitionState.LOST;
import static org.apache.ignite.internal.processors.cache.distributed.dht.topology.GridDhtPartitionState.MOVING;
import static org.apache.ignite.internal.processors.cache.distributed.dht.topology.GridDhtPartitionState.OWNING;
import static org.apache.ignite.internal.processors.cache.distributed.dht.topology.GridDhtPartitionState.RENTING;

/**
 * Partition topology.
 */
@GridToStringExclude
public class GridDhtPartitionTopologyImpl implements GridDhtPartitionTopology {
    /** */
    private static final GridDhtPartitionState[] MOVING_STATES = new GridDhtPartitionState[] {MOVING};

    /** Flag to control amount of output for full map. */
    private static final boolean FULL_MAP_DEBUG = false;

    /** */
    private static final boolean FAST_DIFF_REBUILD = false;

    /** */
    private final GridCacheSharedContext ctx;

    /** */
    private final CacheGroupContext grp;

    /** Logger. */
    private final IgniteLogger log;

    /** Time logger. */
    private final IgniteLogger timeLog;

    /** */
    private final AtomicReferenceArray<GridDhtLocalPartition> locParts;

    /** Node to partition map. */
    private GridDhtPartitionFullMap node2part;

    /** Partitions map for left nodes. */
    private GridDhtPartitionFullMap leftNode2Part = new GridDhtPartitionFullMap();

    /** */
    private final Map<Integer, Set<UUID>> diffFromAffinity = new HashMap<>();

    /** */
    private volatile AffinityTopologyVersion diffFromAffinityVer = AffinityTopologyVersion.NONE;

    /** Last started exchange version (always >= readyTopVer). */
    private volatile AffinityTopologyVersion lastTopChangeVer = AffinityTopologyVersion.NONE;

    /** Last finished exchange version. */
    private volatile AffinityTopologyVersion readyTopVer = AffinityTopologyVersion.NONE;

    /** Discovery cache. */
    private volatile DiscoCache discoCache;

    /** */
    private volatile boolean stopping;

    /** A future that will be completed when topology with version topVer will be ready to use. */
    private volatile GridDhtTopologyFuture topReadyFut;

    /** */
    private final GridAtomicLong updateSeq = new GridAtomicLong(1);

    /** Lock. */
    private final StripedCompositeReadWriteLock lock = new StripedCompositeReadWriteLock(16);

    /** Partition update counter. */
    private final CachePartitionFullCountersMap cntrMap;

    /** */
    private volatile Map<Integer, Long> globalPartSizes;

    /** */
    private volatile AffinityTopologyVersion rebalancedTopVer = AffinityTopologyVersion.NONE;

    /** */
    private volatile MvccCoordinator mvccCrd;

    /**
     * @param ctx Cache shared context.
     * @param grp Cache group.
     */
    public GridDhtPartitionTopologyImpl(
        GridCacheSharedContext ctx,
        CacheGroupContext grp
    ) {
        assert ctx != null;
        assert grp != null;

        this.ctx = ctx;
        this.grp = grp;

        log = ctx.logger(getClass());

        timeLog = ctx.logger(GridDhtPartitionsExchangeFuture.EXCHANGE_LOG);

        locParts = new AtomicReferenceArray<>(grp.affinityFunction().partitions());

        cntrMap = new CachePartitionFullCountersMap(locParts.length());
    }

    /** {@inheritDoc} */
    @Override public int partitions() {
        return grp.affinityFunction().partitions();
    }

    /** {@inheritDoc} */
    @Override public int groupId() {
        return grp.groupId();
    }

    /**
     *
     */
    public void onReconnected() {
        lock.writeLock().lock();

        try {
            node2part = null;

            diffFromAffinity.clear();

            updateSeq.set(1);

            topReadyFut = null;

            diffFromAffinityVer = AffinityTopologyVersion.NONE;

            rebalancedTopVer = AffinityTopologyVersion.NONE;

            readyTopVer = AffinityTopologyVersion.NONE;

            lastTopChangeVer = AffinityTopologyVersion.NONE;

            discoCache = ctx.discovery().discoCache();
        }
        finally {
            lock.writeLock().unlock();
        }
    }

    /**
     * @return Full map string representation.
     */
    @SuppressWarnings({"ConstantConditions"})
    private String fullMapString() {
        return node2part == null ? "null" : FULL_MAP_DEBUG ? node2part.toFullString() : node2part.toString();
    }

    /**
     * @param map Map to get string for.
     * @return Full map string representation.
     */
    @SuppressWarnings({"ConstantConditions"})
    private String mapString(GridDhtPartitionMap map) {
        return map == null ? "null" : FULL_MAP_DEBUG ? map.toFullString() : map.toString();
    }

    /** {@inheritDoc} */
    @SuppressWarnings({"LockAcquiredButNotSafelyReleased"})
    @Override public void readLock() {
        lock.readLock().lock();
    }

    /** {@inheritDoc} */
    @Override public void readUnlock() {
        lock.readLock().unlock();
    }

    /** {@inheritDoc} */
    @Override public MvccCoordinator mvccCoordinator() {
        return mvccCrd;
    }

    /** {@inheritDoc} */
    @Override public boolean holdsLock() {
        return lock.isWriteLockedByCurrentThread() || lock.getReadHoldCount() > 0;
    }

    /** {@inheritDoc} */
    @Override public void updateTopologyVersion(
        GridDhtTopologyFuture exchFut,
        @NotNull DiscoCache discoCache,
        MvccCoordinator mvccCrd,
        long updSeq,
        boolean stopping
    ) throws IgniteInterruptedCheckedException {
        U.writeLock(lock);

        try {
            AffinityTopologyVersion exchTopVer = exchFut.initialVersion();

            assert exchTopVer.compareTo(readyTopVer) > 0 : "Invalid topology version [grp=" + grp.cacheOrGroupName() +
                ", topVer=" + readyTopVer +
                ", exchTopVer=" + exchTopVer +
                ", discoCacheVer=" + (this.discoCache != null ? this.discoCache.version() : "None") +
                ", exchDiscoCacheVer=" + discoCache.version() +
                ", fut=" + exchFut + ']';

            this.stopping = stopping;

            updateSeq.setIfGreater(updSeq);

            topReadyFut = exchFut;

            rebalancedTopVer = AffinityTopologyVersion.NONE;

            lastTopChangeVer = exchTopVer;

            this.discoCache = discoCache;
            this.mvccCrd = mvccCrd;
        }
        finally {
            lock.writeLock().unlock();
        }
    }

    /** {@inheritDoc} */
    @Override public AffinityTopologyVersion readyTopologyVersion() {
        AffinityTopologyVersion topVer = this.readyTopVer;

        assert topVer.topologyVersion() > 0 : "Invalid topology version [topVer=" + topVer +
            ", group=" + grp.cacheOrGroupName() + ']';

        return topVer;
    }

    /** {@inheritDoc} */
    @Override public AffinityTopologyVersion lastTopologyChangeVersion() {
        AffinityTopologyVersion topVer = this.lastTopChangeVer;

        assert topVer.topologyVersion() > 0 : "Invalid topology version [topVer=" + topVer +
            ", group=" + grp.cacheOrGroupName() + ']';

        return topVer;
    }

    /** {@inheritDoc} */
    @Override public GridDhtTopologyFuture topologyVersionFuture() {
        assert topReadyFut != null;

        return topReadyFut;
    }

    /** {@inheritDoc} */
    @Override public boolean stopping() {
        return stopping;
    }

    /** {@inheritDoc} */
    @Override public boolean initPartitionsWhenAffinityReady(AffinityTopologyVersion affVer,
        GridDhtPartitionsExchangeFuture exchFut)
        throws IgniteInterruptedCheckedException
    {
        boolean needRefresh;

        ctx.database().checkpointReadLock();

        try {
            U.writeLock(lock);

            try {
                if (stopping)
                    return false;

                long updateSeq = this.updateSeq.incrementAndGet();

                needRefresh = initPartitions(affVer, grp.affinity().readyAssignments(affVer), exchFut, updateSeq);

                consistencyCheck();
            }
            finally {
                lock.writeLock().unlock();
            }
        }
        finally {
            ctx.database().checkpointReadUnlock();
        }

        return needRefresh;
    }

    /**
     * Creates and initializes partitions using given {@code affVer} and {@code affAssignment}.
     *
     * @param affVer Affinity version to use.
     * @param affAssignment Affinity assignment to use.
     * @param exchFut Exchange future.
     * @param updateSeq Update sequence.
     * @return {@code True} if partitions must be refreshed.
     */
    private boolean initPartitions(AffinityTopologyVersion affVer, List<List<ClusterNode>> affAssignment, GridDhtPartitionsExchangeFuture exchFut, long updateSeq) {
        boolean needRefresh = false;

        if (grp.affinityNode()) {
            ClusterNode loc = ctx.localNode();

            ClusterNode oldest = discoCache.oldestAliveServerNode();

            GridDhtPartitionExchangeId exchId = exchFut.exchangeId();

            int partitions = grp.affinity().partitions();

            if (grp.rebalanceEnabled()) {
                boolean added = exchFut.cacheGroupAddedOnExchange(grp.groupId(), grp.receivedFrom());

                boolean first = added || (loc.equals(oldest) && loc.id().equals(exchId.nodeId()) && exchId.isJoined()) || exchFut.activateCluster();

                if (first) {
                    assert exchId.isJoined() || added || exchFut.activateCluster();

                    if (log.isDebugEnabled()) {
                        String reason;

                        if (exchId.isJoined())
                            reason = "First node in cluster";
                        else if (added)
                            reason = "Cache group added";
                        else
                            reason = "Cluster activate";

                        log.debug("Initialize partitions (" + reason + ")" + " [grp=" + grp.cacheOrGroupName() + "]");
                    }

                    for (int p = 0; p < partitions; p++) {
                        if (localNode(p, affAssignment)) {
                            // Partition is created first time, so it's safe to own it.
                            boolean shouldOwn = locParts.get(p) == null;

                            GridDhtLocalPartition locPart = getOrCreatePartition(p);

                            if (shouldOwn) {
                                locPart.own();

                                if (log.isDebugEnabled())
                                    log.debug("Partition has been owned (created first time) " +
                                        "[grp=" + grp.cacheOrGroupName() + ", p=" + locPart.id() + ']');
                            }

                            needRefresh = true;

                            updateSeq = updateLocal(p, locPart.state(), updateSeq, affVer);
                        }
                    }
                }
                else
                    createPartitions(affVer, affAssignment, updateSeq);
            }
            else {
                // If preloader is disabled, then we simply clear out
                // the partitions this node is not responsible for.
                for (int p = 0; p < partitions; p++) {
                    GridDhtLocalPartition locPart = localPartition0(p, affVer, false, true);

                    boolean belongs = localNode(p, affAssignment);

                    if (locPart != null) {
                        if (!belongs) {
                            GridDhtPartitionState state = locPart.state();

                            if (state.active()) {
                                locPart.rent(false);

                                updateSeq = updateLocal(p, locPart.state(), updateSeq, affVer);

                                if (log.isDebugEnabled()) {
                                    log.debug("Evicting partition with rebalancing disabled (it does not belong to " +
                                        "affinity) [grp=" + grp.cacheOrGroupName() + ", part=" + locPart + ']');
                                }
                            }
                        }
                        else
                            locPart.own();
                    }
                    else if (belongs) {
                        locPart = getOrCreatePartition(p);

                        locPart.own();

                        updateLocal(p, locPart.state(), updateSeq, affVer);
                    }
                }
            }
        }

        updateRebalanceVersion(affVer, affAssignment);

        return needRefresh;
    }

    /**
     * Creates non-existing partitions belong to given affinity {@code aff}.
     *
     * @param affVer Affinity version.
     * @param aff Affinity assignments.
     * @param updateSeq Update sequence.
     */
    private void createPartitions(AffinityTopologyVersion affVer, List<List<ClusterNode>> aff, long updateSeq) {
        if (!grp.affinityNode())
            return;

        int partitions = grp.affinity().partitions();

        if (log.isDebugEnabled())
            log.debug("Create non-existing partitions [grp=" + grp.cacheOrGroupName() + "]");

        for (int p = 0; p < partitions; p++) {
            if (node2part != null && node2part.valid()) {
                if (localNode(p, aff)) {
                    // This will make sure that all non-existing partitions
                    // will be created in MOVING state.
                    GridDhtLocalPartition locPart = getOrCreatePartition(p);

                    updateSeq = updateLocal(p, locPart.state(), updateSeq, affVer);
                }
            }
            // If this node's map is empty, we pre-create local partitions,
            // so local map will be sent correctly during exchange.
            else if (localNode(p, aff))
                getOrCreatePartition(p);
        }
    }

    /** {@inheritDoc} */
    @Override public void beforeExchange(
        GridDhtPartitionsExchangeFuture exchFut,
        boolean affReady,
        boolean updateMoving
    ) throws IgniteCheckedException {
        ctx.database().checkpointReadLock();

        try {
            synchronized (ctx.exchange().interruptLock()) {
                if (Thread.currentThread().isInterrupted())
                    throw new IgniteInterruptedCheckedException("Thread is interrupted: " + Thread.currentThread());

                U.writeLock(lock);

                try {
                    if (stopping)
                        return;

                    assert lastTopChangeVer.equals(exchFut.initialVersion()) : "Invalid topology version [topVer=" + lastTopChangeVer +
                        ", exchId=" + exchFut.exchangeId() + ']';

                    ExchangeDiscoveryEvents evts = exchFut.context().events();

                    if (affReady) {
                        assert grp.affinity().lastVersion().equals(evts.topologyVersion()) : "Invalid affinity version [" +
                            "grp=" + grp.cacheOrGroupName() +
                            ", affVer=" + grp.affinity().lastVersion() +
                            ", evtsVer=" + evts.topologyVersion() + ']';

                        lastTopChangeVer = readyTopVer = evts.topologyVersion();

                        discoCache = evts.discoveryCache();
                    }

                    if (log.isDebugEnabled()) {
                        log.debug("Partition map beforeExchange [grp=" + grp.cacheOrGroupName() +
                            ", exchId=" + exchFut.exchangeId() + ", fullMap=" + fullMapString() + ']');
                    }

                    long updateSeq = this.updateSeq.incrementAndGet();

                    cntrMap.clear();

                    initializeFullMap(updateSeq);

                    boolean grpStarted = exchFut.cacheGroupAddedOnExchange(grp.groupId(), grp.receivedFrom());

                    if (evts.hasServerLeft()) {
                        List<DiscoveryEvent> evts0 = evts.events();

                        for (int i = 0; i < evts0.size(); i++) {
                            DiscoveryEvent evt = evts0.get(i);

                            if (ExchangeDiscoveryEvents.serverLeftEvent(evt))
                                removeNode(evt.eventNode().id());
                        }
                    }

                    if (grp.affinityNode()) {
                        if (grpStarted ||
                            exchFut.firstEvent().type() == EVT_DISCOVERY_CUSTOM_EVT ||
                            exchFut.serverNodeDiscoveryEvent()) {

                            AffinityTopologyVersion affVer;
                            List<List<ClusterNode>> affAssignment;

                            if (affReady) {
                                affVer = evts.topologyVersion();

                                assert grp.affinity().lastVersion().equals(affVer) :
                                        "Invalid affinity [topVer=" + grp.affinity().lastVersion() +
                                                ", grp=" + grp.cacheOrGroupName() +
                                                ", affVer=" + affVer +
                                                ", fut=" + exchFut + ']';

                                affAssignment = grp.affinity().readyAssignments(affVer);
                            }
                            else {
                                assert !exchFut.context().mergeExchanges();

                                affVer = exchFut.initialVersion();
                                affAssignment = grp.affinity().idealAssignment();
                            }

                            initPartitions(affVer, affAssignment, exchFut, updateSeq);
                        }
                    }

                    consistencyCheck();

                    if (updateMoving) {
                        assert grp.affinity().lastVersion().equals(evts.topologyVersion());

                        createMovingPartitions(grp.affinity().readyAffinity(evts.topologyVersion()));
                    }

                    if (log.isDebugEnabled()) {
                        log.debug("Partition map after beforeExchange [grp=" + grp.cacheOrGroupName() + ", " +
                            "exchId=" + exchFut.exchangeId() + ", fullMap=" + fullMapString() + ']');
                    }

                    if (log.isTraceEnabled()) {
                        log.trace("Partition states after beforeExchange [grp=" + grp.cacheOrGroupName()
                            + ", exchId=" + exchFut.exchangeId() + ", states=" + dumpPartitionStates() + ']');
                    }
                }
                finally {
                    lock.writeLock().unlock();
                }
            }
        }
        finally {
            ctx.database().checkpointReadUnlock();
        }
    }

    /**
     * Initializes full map if current full map is empty or invalid in case of coordinator or cache groups start.
     *
     * @param updateSeq Update sequence to initialize full map.
     */
    private void initializeFullMap(long updateSeq) {
        if (!(topReadyFut instanceof GridDhtPartitionsExchangeFuture))
            return;

        GridDhtPartitionsExchangeFuture exchFut = (GridDhtPartitionsExchangeFuture) topReadyFut;

        boolean grpStarted = exchFut.cacheGroupAddedOnExchange(grp.groupId(), grp.receivedFrom());

        ClusterNode oldest = discoCache.oldestAliveServerNode();

        // If this is the oldest node.
        if (oldest != null && (ctx.localNode().equals(oldest) || grpStarted)) {
            if (node2part == null) {
                node2part = new GridDhtPartitionFullMap(oldest.id(), oldest.order(), updateSeq);

                if (log.isDebugEnabled()) {
                    log.debug("Created brand new full topology map on oldest node [" +
                        "grp=" + grp.cacheOrGroupName() + ", exchId=" + exchFut.exchangeId() +
                        ", fullMap=" + fullMapString() + ']');
                }
            }
            else if (!node2part.valid()) {
                node2part = new GridDhtPartitionFullMap(oldest.id(),
                    oldest.order(),
                    updateSeq,
                    node2part,
                    false);

                if (log.isDebugEnabled()) {
                    log.debug("Created new full topology map on oldest node [" +
                        "grp=" +  grp.cacheOrGroupName() + ", exchId=" + exchFut.exchangeId() +
                        ", fullMap=" + node2part + ']');
                }
            }
            else if (!node2part.nodeId().equals(ctx.localNode().id())) {
                node2part = new GridDhtPartitionFullMap(oldest.id(),
                    oldest.order(),
                    updateSeq,
                    node2part,
                    false);

                if (log.isDebugEnabled()) {
                    log.debug("Copied old map into new map on oldest node (previous oldest node left) [" +
                        "grp=" + grp.cacheOrGroupName() + ", exchId=" + exchFut.exchangeId() +
                        ", fullMap=" + fullMapString() + ']');
                }
            }
        }
    }

    /**
     * @param p Partition number.
     * @param topVer Topology version.
     * @return {@code True} if given partition belongs to local node.
     */
    private boolean partitionLocalNode(int p, AffinityTopologyVersion topVer) {
        return grp.affinity().nodes(p, topVer).contains(ctx.localNode());
    }

    /** {@inheritDoc} */
    @Override public void afterStateRestored(AffinityTopologyVersion topVer) {
        lock.writeLock().lock();

        try {
            long updateSeq = this.updateSeq.incrementAndGet();

            initializeFullMap(updateSeq);

            for (int p = 0; p < grp.affinity().partitions(); p++) {
                GridDhtLocalPartition locPart = locParts.get(p);

                if (locPart == null)
                    updateLocal(p, EVICTED, updateSeq, topVer);
                else {
                    GridDhtPartitionState state = locPart.state();

                    updateLocal(p, state, updateSeq, topVer);

                    // Restart cleaning.
                    if (state == RENTING)
                        locPart.clearAsync();
                }
            }
        }
        finally {
            lock.writeLock().unlock();
        }
    }

    /** {@inheritDoc} */
    @Override public boolean afterExchange(GridDhtPartitionsExchangeFuture exchFut) {
        boolean changed = false;

        int partitions = grp.affinity().partitions();

        AffinityTopologyVersion topVer = exchFut.context().events().topologyVersion();

        assert grp.affinity().lastVersion().equals(topVer) : "Affinity is not initialized " +
            "[grp=" + grp.cacheOrGroupName() +
            ", topVer=" + topVer +
            ", affVer=" + grp.affinity().lastVersion() +
            ", fut=" + exchFut + ']';

        ctx.database().checkpointReadLock();

        try {

            lock.writeLock().lock();

            try {
                if (stopping)
                    return false;

                assert readyTopVer.initialized() : readyTopVer;
                assert lastTopChangeVer.equals(readyTopVer);

                if (log.isDebugEnabled()) {
                    log.debug("Partition map before afterExchange [grp=" + grp.cacheOrGroupName() +
                        ", exchId=" + exchFut.exchangeId() +
                        ", fullMap=" + fullMapString() + ']');
                }

                if (log.isTraceEnabled()) {
                    log.trace("Partition states before afterExchange [grp=" + grp.cacheOrGroupName()
                        + ", exchVer=" + exchFut.exchangeId() + ", states=" + dumpPartitionStates() + ']');
                }

                long updateSeq = this.updateSeq.incrementAndGet();

                for (int p = 0; p < partitions; p++) {
                    GridDhtLocalPartition locPart = localPartition0(p, topVer, false, true);

                    if (partitionLocalNode(p, topVer)) {
                        // Prepare partition to rebalance if it's not happened on full map update phase.
                        if (locPart == null || locPart.state() == RENTING || locPart.state() == EVICTED)
                            locPart = rebalancePartition(p, false);

                        GridDhtPartitionState state = locPart.state();

                        if (state == MOVING) {
                            if (grp.rebalanceEnabled()) {
                                Collection<ClusterNode> owners = owners(p);

                                // If an owner node left during exchange, then new exchange should be started with detecting lost partitions.
                                if (!F.isEmpty(owners)) {
                                    if (log.isDebugEnabled())
                                        log.debug("Will not own partition (there are owners to rebalance from) " +
                                            "[grp=" + grp.cacheOrGroupName() + ", p=" + p + ", owners = " + owners + ']');
                                }
                            }
                            else
                                updateSeq = updateLocal(p, locPart.state(), updateSeq, topVer);
                        }
                    }
                    else {
                        if (locPart != null) {
                            GridDhtPartitionState state = locPart.state();

                            if (state == MOVING) {
                                locPart.rent(false);

                                updateSeq = updateLocal(p, locPart.state(), updateSeq, topVer);

                                changed = true;

                                if (log.isDebugEnabled()) {
                                    log.debug("Evicting " + state + " partition (it does not belong to affinity) [" +
                                        "grp=" + grp.cacheOrGroupName() + ", p=" + locPart.id() + ']');
                                }
                            }
                        }
                    }
                }

                AffinityAssignment aff = grp.affinity().readyAffinity(topVer);

                if (node2part != null && node2part.valid())
                    changed |= checkEvictions(updateSeq, aff);

                updateRebalanceVersion(aff.topologyVersion(), aff.assignment());

                consistencyCheck();

                if (log.isTraceEnabled()) {
                    log.trace("Partition states after afterExchange [grp=" + grp.cacheOrGroupName()
                        + ", exchVer=" + exchFut.exchangeId() + ", states=" + dumpPartitionStates() + ']');
                }
            }
            finally {
                lock.writeLock().unlock();
            }
        }
        finally {
            ctx.database().checkpointReadUnlock();
        }

        return changed;
    }

    /** {@inheritDoc} */
    @Nullable @Override public GridDhtLocalPartition localPartition(int p, AffinityTopologyVersion topVer,
        boolean create)
        throws GridDhtInvalidPartitionException {
        return localPartition0(p, topVer, create, false);
    }

    /** {@inheritDoc} */
    @Nullable @Override public GridDhtLocalPartition localPartition(int p, AffinityTopologyVersion topVer,
        boolean create, boolean showRenting) throws GridDhtInvalidPartitionException {
        return localPartition0(p, topVer, create, showRenting);
    }

    /**
     * Creates partition with id {@code p} if it doesn't exist or evicted.
     * In other case returns existing partition.
     *
     * @param p Partition number.
     * @return Partition.
     */
    private GridDhtLocalPartition getOrCreatePartition(int p) {
        assert lock.isWriteLockedByCurrentThread();

        assert ctx.database().checkpointLockIsHeldByThread();

        GridDhtLocalPartition loc = locParts.get(p);

        if (loc == null || loc.state() == EVICTED) {
            // Make sure that after eviction partition is destroyed.
            if (loc != null)
                loc.awaitDestroy();

            locParts.set(p, loc = new GridDhtLocalPartition(ctx, grp, p));

            long updCntr = cntrMap.updateCounter(p);

            if (updCntr != 0)
                loc.updateCounter(updCntr);

            if (ctx.pageStore() != null) {
                try {
                    ctx.pageStore().onPartitionCreated(grp.groupId(), p);
                }
                catch (IgniteCheckedException e) {
                    // TODO ignite-db
                    throw new IgniteException(e);
                }
            }
        }

        return loc;
    }

    /** {@inheritDoc} */
    @Override public GridDhtLocalPartition forceCreatePartition(int p) throws IgniteCheckedException {
        lock.writeLock().lock();

        try {
            GridDhtLocalPartition part = locParts.get(p);

            if (part != null && part.state() != EVICTED)
                return part;

            part = new GridDhtLocalPartition(ctx, grp, p);

            locParts.set(p, part);

            return part;
        }
        finally {
            lock.writeLock().unlock();
        }
    }

    /**
     * @param p Partition number.
     * @param topVer Topology version.
     * @param create If {@code true} create partition if it doesn't exists or evicted.
     * @param showRenting If {@code true} return partition in RENTING state if exists.
     * @return Local partition.
     */
    @SuppressWarnings("TooBroadScope")
    private GridDhtLocalPartition localPartition0(int p,
        AffinityTopologyVersion topVer,
        boolean create,
        boolean showRenting) {
        GridDhtLocalPartition loc;

        loc = locParts.get(p);

        GridDhtPartitionState state = loc != null ? loc.state() : null;

        if (loc != null && state != EVICTED && (state != RENTING || showRenting))
            return loc;

        if (!create)
            return null;

        boolean created = false;

        ctx.database().checkpointReadLock();

        try {
            lock.writeLock().lock();

            try {
                loc = locParts.get(p);

                state = loc != null ? loc.state() : null;

                boolean belongs = partitionLocalNode(p, topVer);

                if (loc != null && state == EVICTED) {
                    // Make sure that after eviction partition is destroyed.
                    loc.awaitDestroy();

                    locParts.set(p, loc = null);

                    if (!belongs) {
                        throw new GridDhtInvalidPartitionException(p, "Adding entry to evicted partition " +
                            "(often may be caused by inconsistent 'key.hashCode()' implementation) " +
                            "[grp=" + grp.cacheOrGroupName() + ", part=" + p + ", topVer=" + topVer +
                            ", this.topVer=" + this.readyTopVer + ']');
                    }
                }
                else if (loc != null && state == RENTING && !showRenting) {
                    boolean belongsNow = topVer.equals(this.readyTopVer) ? belongs : partitionLocalNode(p, this.readyTopVer);

                    throw new GridDhtInvalidPartitionException(p, "Adding entry to partition that is concurrently " +
                        "evicted [grp=" + grp.cacheOrGroupName() + ", part=" + p + ", belongsNow=" + belongsNow
                        + ", belongs=" + belongs + ", topVer=" + topVer + ", curTopVer=" + this.readyTopVer + "]");
                }

                if (loc == null) {
                    if (!belongs)
                        throw new GridDhtInvalidPartitionException(p, "Creating partition which does not belong to " +
                            "local node (often may be caused by inconsistent 'key.hashCode()' implementation) " +
                            "[grp=" + grp.cacheOrGroupName() + ", part=" + p + ", topVer=" + topVer +
                            ", this.topVer=" + this.readyTopVer + ']');

                    locParts.set(p, loc = new GridDhtLocalPartition(ctx, grp, p));

                    this.updateSeq.incrementAndGet();

                    created = true;
                }
            }
            finally {
                lock.writeLock().unlock();
            }
        }
        finally {
            ctx.database().checkpointReadUnlock();
        }

        if (created && ctx.pageStore() != null) {
            try {
                ctx.pageStore().onPartitionCreated(grp.groupId(), p);
            }
            catch (IgniteCheckedException e) {
                // TODO ignite-db
                throw new IgniteException(e);
            }
        }

        return loc;
    }

    /** {@inheritDoc} */
    @Override public void releasePartitions(int... parts) {
        assert parts != null;
        assert parts.length > 0;

        for (int i = 0; i < parts.length; i++) {
            GridDhtLocalPartition part = locParts.get(parts[i]);

            if (part != null)
                part.release();
        }
    }

    /** {@inheritDoc} */
    @Override public GridDhtLocalPartition localPartition(int part) {
        return locParts.get(part);
    }

    /** {@inheritDoc} */
    @Override public List<GridDhtLocalPartition> localPartitions() {
        List<GridDhtLocalPartition> list = new ArrayList<>(locParts.length());

        for (int i = 0; i < locParts.length(); i++) {
            GridDhtLocalPartition part = locParts.get(i);

            if (part != null && part.state().active())
                list.add(part);
        }

        return list;
    }

    /** {@inheritDoc} */
    @Override public Iterable<GridDhtLocalPartition> currentLocalPartitions() {
        return new Iterable<GridDhtLocalPartition>() {
            @Override public Iterator<GridDhtLocalPartition> iterator() {
                return new CurrentPartitionsIterator();
            }
        };
    }

    /** {@inheritDoc} */
    @Override public void onRemoved(GridDhtCacheEntry e) {
        /*
         * Make sure not to acquire any locks here as this method
         * may be called from sensitive synchronization blocks.
         * ===================================================
         */

        GridDhtLocalPartition loc = localPartition(e.partition(), readyTopVer, false);

        if (loc != null)
            loc.onRemoved(e);
    }

    /** {@inheritDoc} */
    @Override public GridDhtPartitionMap localPartitionMap() {
        GridPartitionStateMap map = new GridPartitionStateMap(locParts.length());

        lock.readLock().lock();

        try {
            for (int i = 0; i < locParts.length(); i++) {
                GridDhtLocalPartition part = locParts.get(i);

                if (part == null)
                    continue;

                map.put(i, part.state());
            }

            GridDhtPartitionMap locPartMap = node2part != null ? node2part.get(ctx.localNodeId()) : null;

            return new GridDhtPartitionMap(ctx.localNodeId(),
                updateSeq.get(),
                locPartMap != null ? locPartMap.topologyVersion() : readyTopVer,
                map,
                true);
        }
        finally {
            lock.readLock().unlock();
        }
    }

    /** {@inheritDoc} */
    @Override public GridDhtPartitionState partitionState(UUID nodeId, int part) {
        lock.readLock().lock();

        try {
            GridDhtPartitionMap partMap = node2part.get(nodeId);

            if (partMap != null) {
                GridDhtPartitionState state = partMap.get(part);

                return state == null ? EVICTED : state;
            }

            return EVICTED;
        }
        finally {
            lock.readLock().unlock();
        }
    }

    /** {@inheritDoc} */
    @Nullable @Override public List<ClusterNode> nodes(int p,
        AffinityAssignment affAssignment,
        List<ClusterNode> affNodes) {
        return nodes0(p, affAssignment, affNodes);
    }

    /** {@inheritDoc} */
    @Override public List<ClusterNode> nodes(int p, AffinityTopologyVersion topVer) {
        AffinityAssignment affAssignment = grp.affinity().cachedAffinity(topVer);

        List<ClusterNode> affNodes = affAssignment.get(p);

        List<ClusterNode> nodes = nodes0(p, affAssignment, affNodes);

        return nodes != null ? nodes : affNodes;
    }

    /**
     * @param p Partition.
     * @param affAssignment Assignments.
     * @param affNodes Node assigned for given partition by affinity.
     * @return Nodes responsible for given partition (primary is first).
     */
    @Nullable private List<ClusterNode> nodes0(int p, AffinityAssignment affAssignment, List<ClusterNode> affNodes) {
        if (grp.isReplicated())
            return affNodes;

        AffinityTopologyVersion topVer = affAssignment.topologyVersion();

        lock.readLock().lock();

        try {
            assert node2part != null && node2part.valid() : "Invalid node-to-partitions map [topVer1=" + topVer +
                ", topVer2=" + this.readyTopVer +
                ", node=" + ctx.igniteInstanceName() +
                ", grp=" + grp.cacheOrGroupName() +
                ", node2part=" + node2part + ']';

            List<ClusterNode> nodes = null;

            if (!topVer.equals(diffFromAffinityVer)) {
                LT.warn(log, "Requested topology version does not match calculated diff, will require full iteration to" +
                    "calculate mapping [grp=" + grp.cacheOrGroupName() + ", topVer=" + topVer +
                    ", diffVer=" + diffFromAffinityVer + "]");

                nodes = new ArrayList<>();

                nodes.addAll(affNodes);

                for (Map.Entry<UUID, GridDhtPartitionMap> entry : node2part.entrySet()) {
                    GridDhtPartitionState state = entry.getValue().get(p);

                    ClusterNode n = ctx.discovery().node(entry.getKey());

                    if (n != null && state != null && (state == MOVING || state == OWNING || state == RENTING)
                        && !nodes.contains(n) && (topVer.topologyVersion() < 0 || n.order() <= topVer.topologyVersion())) {
                        nodes.add(n);
                    }

                }

                return nodes;
            }

            Collection<UUID> diffIds = diffFromAffinity.get(p);

            if (!F.isEmpty(diffIds)) {
                HashSet<UUID> affIds = affAssignment.getIds(p);

                for (UUID nodeId : diffIds) {
                    if (affIds.contains(nodeId)) {
                        U.warn(log, "Node from diff is affinity node, skipping it [grp=" + grp.cacheOrGroupName() +
                            ", node=" + nodeId + ']');

                        continue;
                    }

                    if (hasState(p, nodeId, OWNING, MOVING, RENTING)) {
                        ClusterNode n = ctx.discovery().node(nodeId);

                        if (n != null && (topVer.topologyVersion() < 0 || n.order() <= topVer.topologyVersion())) {
                            if (nodes == null) {
                                nodes = new ArrayList<>(affNodes.size() + diffIds.size());

                                nodes.addAll(affNodes);
                            }

                            nodes.add(n);
                        }
                    }
                }
            }

            return nodes;
        }
        finally {
            lock.readLock().unlock();
        }
    }

    /**
     * @param p Partition.
     * @param topVer Topology version ({@code -1} for all nodes).
     * @param state Partition state.
     * @param states Additional partition states.
     * @return List of nodes for the partition.
     */
    private List<ClusterNode> nodes(
        int p,
        AffinityTopologyVersion topVer,
        GridDhtPartitionState state,
        GridDhtPartitionState... states
    ) {
        Collection<UUID> allIds = F.nodeIds(discoCache.cacheGroupAffinityNodes(grp.groupId()));

        lock.readLock().lock();

        try {
            assert node2part != null && node2part.valid() : "Invalid node-to-partitions map [topVer=" + topVer +
                ", grp=" + grp.cacheOrGroupName() +
                ", allIds=" + allIds +
                ", node2part=" + node2part + ']';

            // Node IDs can be null if both, primary and backup, nodes disappear.
            List<ClusterNode> nodes = new ArrayList<>();

            for (UUID id : allIds) {
                if (hasState(p, id, state, states)) {
                    ClusterNode n = ctx.discovery().node(id);

                    if (n != null && (topVer.topologyVersion() < 0 || n.order() <= topVer.topologyVersion()))
                        nodes.add(n);
                }
            }

            return nodes;
        }
        finally {
            lock.readLock().unlock();
        }
    }

    /** {@inheritDoc} */
    @Override public List<ClusterNode> owners(int p, AffinityTopologyVersion topVer) {
        if (!grp.rebalanceEnabled())
            return ownersAndMoving(p, topVer);

        return nodes(p, topVer, OWNING, null);
    }

    /** {@inheritDoc} */
    @Override public List<ClusterNode> owners(int p) {
        return owners(p, AffinityTopologyVersion.NONE);
    }

    /** {@inheritDoc} */
    @Override public List<List<ClusterNode>> allOwners() {
        lock.readLock().lock();

        try {
            int parts = partitions();

            List<List<ClusterNode>> res = new ArrayList<>(parts);

            for (int i = 0; i < parts; i++)
                res.add(new ArrayList<>());

            List<ClusterNode> allNodes = discoCache.cacheGroupAffinityNodes(grp.groupId());

            for (int i = 0; i < allNodes.size(); i++) {
                ClusterNode node = allNodes.get(i);

                GridDhtPartitionMap nodeParts = node2part.get(node.id());

                if (nodeParts != null) {
                    for (Map.Entry<Integer, GridDhtPartitionState> e : nodeParts.map().entrySet()) {
                        if (e.getValue() == OWNING) {
                            int part = e.getKey();

                            List<ClusterNode> owners = res.get(part);

                            owners.add(node);
                        }
                    }
                }
            }

            return res;
        }
        finally {
            lock.readLock().unlock();
        }
    }

    /** {@inheritDoc} */
    @Override public List<ClusterNode> moving(int p) {
        if (!grp.rebalanceEnabled())
            return ownersAndMoving(p, AffinityTopologyVersion.NONE);

        return nodes(p, AffinityTopologyVersion.NONE, MOVING, null);
    }

    /**
     * @param p Partition.
     * @param topVer Topology version.
     * @return List of nodes in state OWNING or MOVING.
     */
    private List<ClusterNode> ownersAndMoving(int p, AffinityTopologyVersion topVer) {
        return nodes(p, topVer, OWNING, MOVING_STATES);
    }

    /** {@inheritDoc} */
    @Override public long updateSequence() {
        return updateSeq.get();
    }

    /** {@inheritDoc} */
    @Override public GridDhtPartitionFullMap partitionMap(boolean onlyActive) {
        lock.readLock().lock();

        try {
            if (node2part == null || stopping)
                return null;

            assert node2part.valid() : "Invalid node2part [node2part=" + node2part +
                ", grp=" + grp.cacheOrGroupName() +
                ", stopping=" + stopping +
                ", locNodeId=" + ctx.localNode().id() +
                ", locName=" + ctx.igniteInstanceName() + ']';

            GridDhtPartitionFullMap m = node2part;

            return new GridDhtPartitionFullMap(m.nodeId(), m.nodeOrder(), m.updateSequence(), m, onlyActive);
        }
        finally {
            lock.readLock().unlock();
        }
    }

    /**
     * Checks should current partition map overwritten by new partition map
     * Method returns true if topology version or update sequence of new map are greater than of current map
     *
     * @param currentMap Current partition map
     * @param newMap New partition map
     * @return True if current partition map should be overwritten by new partition map, false in other case
     */
    private boolean shouldOverridePartitionMap(GridDhtPartitionMap currentMap, GridDhtPartitionMap newMap) {
        return newMap != null &&
                (newMap.topologyVersion().compareTo(currentMap.topologyVersion()) > 0 ||
                 newMap.topologyVersion().compareTo(currentMap.topologyVersion()) == 0 && newMap.updateSequence() > currentMap.updateSequence());
    }

    /** {@inheritDoc} */
    @Override public boolean update(
        @Nullable AffinityTopologyVersion exchangeVer,
        GridDhtPartitionFullMap partMap,
        @Nullable CachePartitionFullCountersMap incomeCntrMap,
        Set<Integer> partsToReload,
        @Nullable Map<Integer, Long> partSizes,
        @Nullable AffinityTopologyVersion msgTopVer) {
        if (log.isDebugEnabled()) {
            log.debug("Updating full partition map " +
                "[grp=" + grp.cacheOrGroupName() + ", exchVer=" + exchangeVer + ", fullMap=" + fullMapString() + ']');
        }

        assert partMap != null;

        ctx.database().checkpointReadLock();

        try {
            lock.writeLock().lock();

            try {
                if (log.isTraceEnabled() && exchangeVer != null) {
                    log.trace("Partition states before full update [grp=" + grp.cacheOrGroupName()
                        + ", exchVer=" + exchangeVer + ", states=" + dumpPartitionStates() + ']');
                }

                if (stopping || !lastTopChangeVer.initialized() ||
                    // Ignore message not-related to exchange if exchange is in progress.
                    (exchangeVer == null && !lastTopChangeVer.equals(readyTopVer)))
                    return false;

                if (incomeCntrMap != null) {
                    // update local counters in partitions
                    for (int i = 0; i < locParts.length(); i++) {
                        cntrMap.updateCounter(i, incomeCntrMap.updateCounter(i));

                        GridDhtLocalPartition part = locParts.get(i);

                        if (part == null)
                            continue;

                        if (part.state() == OWNING || part.state() == MOVING) {
                            long updCntr = incomeCntrMap.updateCounter(part.id());
                            long curCntr = part.updateCounter();

                            if (updCntr != 0 && updCntr > curCntr) {
                                part.updateCounter(updCntr);

                                if (log.isDebugEnabled())
                                    log.debug("Partition update counter has updated [grp=" + grp.cacheOrGroupName() + ", p=" + part.id()
                                        + ", state=" + part.state() + ", prevCntr=" + curCntr + ", nextCntr=" + updCntr + "]");
                            }
                        }
                    }
                }

                if (exchangeVer != null) {
                    // Ignore if exchange already finished or new exchange started.
                    if (readyTopVer.compareTo(exchangeVer) > 0 || lastTopChangeVer.compareTo(exchangeVer) > 0) {
                        U.warn(log, "Stale exchange id for full partition map update (will ignore) [" +
                            "grp=" + grp.cacheOrGroupName() +
                            ", lastTopChange=" + lastTopChangeVer +
                            ", readTopVer=" + readyTopVer +
                            ", exchVer=" + exchangeVer + ']');

                        return false;
                    }
                }

                if (msgTopVer != null && lastTopChangeVer.compareTo(msgTopVer) > 0) {
                    U.warn(log, "Stale version for full partition map update message (will ignore) [" +
                        "grp=" + grp.cacheOrGroupName() +
                        ", lastTopChange=" + lastTopChangeVer +
                        ", readTopVer=" + readyTopVer +
                        ", msgVer=" + msgTopVer + ']');

                    return false;
                }

                boolean fullMapUpdated = (node2part == null);

                if (node2part != null) {
                    for (GridDhtPartitionMap part : node2part.values()) {
                        GridDhtPartitionMap newPart = partMap.get(part.nodeId());

                        if (shouldOverridePartitionMap(part, newPart)) {
                            fullMapUpdated = true;

                            if (log.isDebugEnabled()) {
                                log.debug("Overriding partition map in full update map [" +
                                    "grp=" + grp.cacheOrGroupName() +
                                    ", exchVer=" + exchangeVer +
                                    ", curPart=" + mapString(part) +
                                    ", newPart=" + mapString(newPart) + ']');
                            }

                            if (newPart.nodeId().equals(ctx.localNodeId()))
                                updateSeq.setIfGreater(newPart.updateSequence());
                        }
                        else {
                            // If for some nodes current partition has a newer map,
                            // then we keep the newer value.
                            partMap.put(part.nodeId(), part);
                        }
                    }

                    // Check that we have new nodes.
                    for (GridDhtPartitionMap part : partMap.values()) {
                        if (fullMapUpdated)
                            break;

                        fullMapUpdated = !node2part.containsKey(part.nodeId());
                    }

                    // Remove entry if node left.
                    for (Iterator<UUID> it = partMap.keySet().iterator(); it.hasNext(); ) {
                        UUID nodeId = it.next();

                        if (!ctx.discovery().alive(nodeId)) {
                            if (log.isTraceEnabled())
                                log.trace("Removing left node from full map update [grp=" + grp.cacheOrGroupName() +
                                    ", nodeId=" + nodeId + ", partMap=" + partMap + ']');

                            if (node2part.containsKey(nodeId)) {
                                GridDhtPartitionMap map = partMap.get(nodeId);

                                if (map != null)
                                    leftNode2Part.put(nodeId, map);
                            }

                            it.remove();
                        }
                    }
                }
                else {
                    GridDhtPartitionMap locNodeMap = partMap.get(ctx.localNodeId());

                    if (locNodeMap != null)
                        updateSeq.setIfGreater(locNodeMap.updateSequence());
                }

                if (!fullMapUpdated) {
                    if (log.isTraceEnabled()) {
                        log.trace("No updates for full partition map (will ignore) [" +
                            "grp=" + grp.cacheOrGroupName() +
                            ", lastExch=" + lastTopChangeVer +
                            ", exchVer=" + exchangeVer +
                            ", curMap=" + node2part +
                            ", newMap=" + partMap + ']');
                    }

                    return false;
                }

                if (exchangeVer != null) {
                    assert exchangeVer.compareTo(readyTopVer) >= 0 && exchangeVer.compareTo(lastTopChangeVer) >= 0;

                    lastTopChangeVer = readyTopVer = exchangeVer;
                }

                node2part = partMap;

                if (exchangeVer == null && !grp.isReplicated() &&
                        (readyTopVer.initialized() && readyTopVer.compareTo(diffFromAffinityVer) >= 0)) {
                    AffinityAssignment affAssignment = grp.affinity().readyAffinity(readyTopVer);

                    for (Map.Entry<UUID, GridDhtPartitionMap> e : partMap.entrySet()) {
                        for (Map.Entry<Integer, GridDhtPartitionState> e0 : e.getValue().entrySet()) {
                            int p = e0.getKey();

                            Set<UUID> diffIds = diffFromAffinity.get(p);

                            if ((e0.getValue() == MOVING || e0.getValue() == OWNING || e0.getValue() == RENTING) &&
                                !affAssignment.getIds(p).contains(e.getKey())) {

                                if (diffIds == null)
                                    diffFromAffinity.put(p, diffIds = U.newHashSet(3));

                                diffIds.add(e.getKey());
                            }
                            else {
                                if (diffIds != null && diffIds.remove(e.getKey())) {
                                    if (diffIds.isEmpty())
                                        diffFromAffinity.remove(p);
                                }
                            }
                        }
                    }

                    diffFromAffinityVer = readyTopVer;
                }

                boolean changed = false;

                GridDhtPartitionMap nodeMap = partMap.get(ctx.localNodeId());

                // Only in real exchange occurred.
                if (exchangeVer != null &&
                    nodeMap != null &&
                    grp.persistenceEnabled() &&
                    readyTopVer.initialized()) {
                    for (Map.Entry<Integer, GridDhtPartitionState> e : nodeMap.entrySet()) {
                        int p = e.getKey();
                        GridDhtPartitionState state = e.getValue();

                        if (state == OWNING) {
                            GridDhtLocalPartition locPart = locParts.get(p);

                            assert locPart != null : grp.cacheOrGroupName();

                            if (locPart.state() == MOVING) {
                                boolean success = locPart.own();

                                assert success : locPart;

                                changed |= success;
                            }
                        }
                        else if (state == MOVING) {
                            boolean haveHistory = !partsToReload.contains(p);

                            rebalancePartition(p, haveHistory);

                            changed = true;
                        }
                    }
                }

                long updateSeq = this.updateSeq.incrementAndGet();

                if (readyTopVer.initialized() && readyTopVer.equals(lastTopChangeVer)) {
                    AffinityAssignment aff = grp.affinity().readyAffinity(readyTopVer);

                    if (exchangeVer == null)
                        changed |= checkEvictions(updateSeq, aff);

                    updateRebalanceVersion(aff.topologyVersion(), aff.assignment());
                }

                if (partSizes != null)
                    this.globalPartSizes = partSizes;

                consistencyCheck();

                if (log.isDebugEnabled()) {
                    log.debug("Partition map after full update [grp=" + grp.cacheOrGroupName() +
                        ", map=" + fullMapString() + ']');
                }

                if (log.isTraceEnabled() && exchangeVer != null) {
                    log.trace("Partition states after full update [grp=" + grp.cacheOrGroupName()
                        + ", exchVer=" + exchangeVer + ", states=" + dumpPartitionStates() + ']');
                }

                if (changed) {
                    if (log.isDebugEnabled())
                        log.debug("Partitions have been scheduled to resend [reason=" +
                            "Full map update [grp" + grp.cacheOrGroupName() + "]");

                    ctx.exchange().scheduleResendPartitions();
                }

                return changed;
            } finally {
                lock.writeLock().unlock();
            }
        }
        finally {
            ctx.database().checkpointReadUnlock();
        }
    }

    /** {@inheritDoc} */
    @Override public void collectUpdateCounters(CachePartitionPartialCountersMap cntrMap) {
        assert cntrMap != null;

        long now = U.currentTimeMillis();

        lock.writeLock().lock();

        try {
            long acquired = U.currentTimeMillis();

            if (acquired - now >= 100) {
                if (timeLog.isInfoEnabled())
                    timeLog.info("Waited too long to acquire topology write lock " +
                        "[grp=" + grp.cacheOrGroupName() + ", waitTime=" + (acquired - now) + ']');
            }

            if (stopping)
                return;

            for (int i = 0; i < cntrMap.size(); i++) {
                int pId = cntrMap.partitionAt(i);

                long initialUpdateCntr = cntrMap.initialUpdateCounterAt(i);
                long updateCntr = cntrMap.updateCounterAt(i);

                if (this.cntrMap.updateCounter(pId) < updateCntr) {
                    this.cntrMap.initialUpdateCounter(pId, initialUpdateCntr);
                    this.cntrMap.updateCounter(pId, updateCntr);
                }
            }
        }
        finally {
            lock.writeLock().unlock();
        }
    }

    /** {@inheritDoc} */
    @Override public void applyUpdateCounters() {
        long now = U.currentTimeMillis();

        lock.writeLock().lock();

        try {
            long acquired = U.currentTimeMillis();

            if (acquired - now >= 100) {
                if (timeLog.isInfoEnabled())
                    timeLog.info("Waited too long to acquire topology write lock " +
                        "[grp=" + grp.cacheOrGroupName() + ", waitTime=" + (acquired - now) + ']');
            }

            if (stopping)
                return;

            for (int i = 0; i < locParts.length(); i++) {
                GridDhtLocalPartition part = locParts.get(i);

                if (part == null)
                    continue;

                boolean reserve = part.reserve();

                try {
                    GridDhtPartitionState state = part.state();

                    if (!reserve || state == EVICTED || state == RENTING)
                        continue;

                    long updCntr = cntrMap.updateCounter(part.id());

                    if (updCntr > part.updateCounter())
                        part.updateCounter(updCntr);
                    else if (part.updateCounter() > 0) {
                        cntrMap.initialUpdateCounter(part.id(), part.initialUpdateCounter());
                        cntrMap.updateCounter(part.id(), part.updateCounter());
                    }
                }
                finally {
                    if (reserve)
                        part.release();
                }
            }
        }
        finally {
            lock.writeLock().unlock();
        }
    }

    /**
     * Method checks is new partition map more stale than current partition map
     * New partition map is stale if topology version or update sequence are less or equal than of current map
     *
     * @param currentMap Current partition map
     * @param newMap New partition map
     * @return True if new partition map is more stale than current partition map, false in other case
     */
    private boolean isStaleUpdate(GridDhtPartitionMap currentMap, GridDhtPartitionMap newMap) {
        return currentMap != null && newMap.compareTo(currentMap) <= 0;
    }

    /** {@inheritDoc} */
    @Override public boolean update(
        @Nullable GridDhtPartitionExchangeId exchId,
        GridDhtPartitionMap parts,
        boolean force
    ) {
        if (log.isDebugEnabled()) {
            log.debug("Updating single partition map [grp=" + grp.cacheOrGroupName() + ", exchId=" + exchId +
                ", parts=" + mapString(parts) + ']');
        }

        if (!ctx.discovery().alive(parts.nodeId())) {
            if (log.isTraceEnabled()) {
                log.trace("Received partition update for non-existing node (will ignore) [grp=" + grp.cacheOrGroupName() +
                    ", exchId=" + exchId + ", parts=" + parts + ']');
            }

            return false;
        }

        ctx.database().checkpointReadLock();

        try {
            lock.writeLock().lock();

            try {
                if (stopping)
                    return false;

                if (!force) {
                    if (lastTopChangeVer.initialized() && exchId != null && lastTopChangeVer.compareTo(exchId.topologyVersion()) > 0) {
                        U.warn(log, "Stale exchange id for single partition map update (will ignore) [" +
                            "grp=" + grp.cacheOrGroupName() +
                            ", lastTopChange=" + lastTopChangeVer +
                            ", readTopVer=" + readyTopVer +
                            ", exch=" + exchId.topologyVersion() + ']');

                        return false;
                    }
                }

                if (node2part == null)
                    // Create invalid partition map.
                    node2part = new GridDhtPartitionFullMap();

                GridDhtPartitionMap cur = node2part.get(parts.nodeId());

                if (force) {
                    if (cur != null && cur.topologyVersion().initialized())
                        parts.updateSequence(cur.updateSequence(), cur.topologyVersion());
                }
                else if (isStaleUpdate(cur, parts)) {
                    assert cur != null;

                    String msg = "Stale update for single partition map update (will ignore) [" +
                        "nodeId=" + parts.nodeId() +
                        ", grp=" + grp.cacheOrGroupName() +
                        ", exchId=" + exchId +
                        ", curMap=" + cur +
                        ", newMap=" + parts + ']';

                    // This is usual situation when partition maps are equal, just print debug message.
                    if (cur.compareTo(parts) == 0) {
                        if (log.isTraceEnabled())
                            log.trace(msg);
                    }
                    else
                        U.warn(log, msg);

                    return false;
                }

                long updateSeq = this.updateSeq.incrementAndGet();

                node2part.newUpdateSequence(updateSeq);

                boolean changed = false;

                if (cur == null || !cur.equals(parts))
                    changed = true;

                node2part.put(parts.nodeId(), parts);

                // During exchange diff is calculated after all messages are received and affinity initialized.
                if (exchId == null && !grp.isReplicated()) {
                    if (readyTopVer.initialized() && readyTopVer.compareTo(diffFromAffinityVer) >= 0) {
                        AffinityAssignment affAssignment = grp.affinity().readyAffinity(readyTopVer);

                        // Add new mappings.
                        for (Map.Entry<Integer, GridDhtPartitionState> e : parts.entrySet()) {
                            int p = e.getKey();

                            Set<UUID> diffIds = diffFromAffinity.get(p);

                            if ((e.getValue() == MOVING || e.getValue() == OWNING || e.getValue() == RENTING)
                                && !affAssignment.getIds(p).contains(parts.nodeId())) {
                                if (diffIds == null)
                                    diffFromAffinity.put(p, diffIds = U.newHashSet(3));

                                if (diffIds.add(parts.nodeId()))
                                    changed = true;
                            }
                            else {
                                if (diffIds != null && diffIds.remove(parts.nodeId())) {
                                    changed = true;

                                    if (diffIds.isEmpty())
                                        diffFromAffinity.remove(p);
                                }
                            }
                        }

                        // Remove obsolete mappings.
                        if (cur != null) {
                            for (Integer p : F.view(cur.keySet(), F0.notIn(parts.keySet()))) {
                                Set<UUID> ids = diffFromAffinity.get(p);

                                if (ids != null && ids.remove(parts.nodeId())) {
                                    changed = true;

                                    if (ids.isEmpty())
                                        diffFromAffinity.remove(p);
                                }
                            }
                        }

                        diffFromAffinityVer = readyTopVer;
                    }
                }

                if (readyTopVer.initialized() && readyTopVer.equals(lastTopChangeVer)) {
                    AffinityAssignment aff = grp.affinity().readyAffinity(readyTopVer);

                    if (exchId == null)
                        changed |= checkEvictions(updateSeq, aff);

                    updateRebalanceVersion(aff.topologyVersion(), aff.assignment());
                }

                consistencyCheck();

                if (log.isDebugEnabled())
                    log.debug("Partition map after single update [grp=" + grp.cacheOrGroupName() + ", map=" + fullMapString() + ']');

                if (changed && exchId == null) {
                    if (log.isDebugEnabled())
                        log.debug("Partitions have been scheduled to resend [reason=" +
                            "Single map update [grp" + grp.cacheOrGroupName() + "]");

                    ctx.exchange().scheduleResendPartitions();
                }

                return changed;
            }
            finally {
                lock.writeLock().unlock();
            }
        }
        finally {
            ctx.database().checkpointReadUnlock();
        }
    }

    /** {@inheritDoc} */
    @Override public void onExchangeDone(@Nullable GridDhtPartitionsExchangeFuture fut,
        AffinityAssignment assignment,
        boolean updateRebalanceVer) {
        lock.writeLock().lock();

        try {
            assert !(topReadyFut instanceof GridDhtPartitionsExchangeFuture) ||
                assignment.topologyVersion().equals(((GridDhtPartitionsExchangeFuture)topReadyFut).context().events().topologyVersion());

            readyTopVer = lastTopChangeVer = assignment.topologyVersion();

            if (fut != null)
                discoCache = fut.events().discoveryCache();

            if (!grp.isReplicated()) {
                boolean rebuildDiff = fut == null || fut.localJoinExchange() || fut.serverNodeDiscoveryEvent() ||
                    fut.firstEvent().type() == EVT_DISCOVERY_CUSTOM_EVT || !diffFromAffinityVer.initialized();

                if (rebuildDiff) {
                    if (assignment.topologyVersion().compareTo(diffFromAffinityVer) >= 0)
                        rebuildDiff(assignment);
                }
                else
                    diffFromAffinityVer = readyTopVer;

                if (!updateRebalanceVer)
                    updateRebalanceVersion(assignment.topologyVersion(), assignment.assignment());
            }

            if (updateRebalanceVer)
                updateRebalanceVersion(assignment.topologyVersion(), assignment.assignment());
        }
        finally {
            lock.writeLock().unlock();
        }
    }

    /**
     * @param aff Affinity.
     */
    private void createMovingPartitions(AffinityAssignment aff) {
        for (Map.Entry<UUID, GridDhtPartitionMap> e : node2part.entrySet()) {
            GridDhtPartitionMap map = e.getValue();

            addMoving(map, aff.backupPartitions(e.getKey()));
            addMoving(map, aff.primaryPartitions(e.getKey()));
        }
    }

    /**
     * @param map Node partition state map.
     * @param parts Partitions assigned to node.
     */
    private void addMoving(GridDhtPartitionMap map, Set<Integer> parts) {
        if (F.isEmpty(parts))
            return;

        for (Integer p : parts) {
            GridDhtPartitionState state = map.get(p);

            if (state == null || state == EVICTED)
                map.put(p, MOVING);
        }
    }

    /**
     * Rebuilds {@link #diffFromAffinity} from given assignment.
     *
     * @param affAssignment New affinity assignment.
     */
    private void rebuildDiff(AffinityAssignment affAssignment) {
        assert lock.isWriteLockedByCurrentThread();

        if (node2part == null)
            return;

        if (FAST_DIFF_REBUILD) {
            Collection<UUID> affNodes = F.nodeIds(ctx.discovery().cacheGroupAffinityNodes(grp.groupId(),
                affAssignment.topologyVersion()));

            for (Map.Entry<Integer, Set<UUID>> e : diffFromAffinity.entrySet()) {
                int p = e.getKey();

                Iterator<UUID> iter = e.getValue().iterator();

                while (iter.hasNext()) {
                    UUID nodeId = iter.next();

                    if (!affNodes.contains(nodeId) || affAssignment.getIds(p).contains(nodeId))
                        iter.remove();
                }
            }
        }
        else {
            for (Map.Entry<UUID, GridDhtPartitionMap> e : node2part.entrySet()) {
                UUID nodeId = e.getKey();

                for (Map.Entry<Integer, GridDhtPartitionState> e0 : e.getValue().entrySet()) {
                    Integer p0 = e0.getKey();

                    GridDhtPartitionState state = e0.getValue();

                    Set<UUID> ids = diffFromAffinity.get(p0);

                    if ((state == MOVING || state == OWNING || state == RENTING) && !affAssignment.getIds(p0).contains(nodeId)) {
                        if (ids == null)
                            diffFromAffinity.put(p0, ids = U.newHashSet(3));

                        ids.add(nodeId);
                    }
                    else {
                        if (ids != null)
                            ids.remove(nodeId);
                    }
                }
            }
        }

        diffFromAffinityVer = affAssignment.topologyVersion();
    }

    /** {@inheritDoc} */
    @Override public boolean detectLostPartitions(AffinityTopologyVersion resTopVer, DiscoveryEvent discoEvt) {
        ctx.database().checkpointReadLock();

        try {
            lock.writeLock().lock();

            try {
                if (node2part == null)
                    return false;

                int parts = grp.affinity().partitions();

                Set<Integer> lost = new HashSet<>(parts);

                for (int p = 0; p < parts; p++)
                    lost.add(p);

                for (GridDhtPartitionMap partMap : node2part.values()) {
                    for (Map.Entry<Integer, GridDhtPartitionState> e : partMap.entrySet()) {
                        if (e.getValue() == OWNING) {
                            lost.remove(e.getKey());

                            if (lost.isEmpty())
                                break;
                        }
                    }
                }

                boolean changed = false;

                if (!F.isEmpty(lost)) {
                    PartitionLossPolicy plc = grp.config().getPartitionLossPolicy();

                    assert plc != null;

                    Set<Integer> recentlyLost = new HashSet<>();

                    for (Map.Entry<UUID, GridDhtPartitionMap> leftEntry : leftNode2Part.entrySet()) {
                        for (Map.Entry<Integer, GridDhtPartitionState> entry : leftEntry.getValue().entrySet()) {
                            if (entry.getValue() == OWNING)
                                recentlyLost.add(entry.getKey());
                        }
                    }

                    if (!recentlyLost.isEmpty()) {
                        U.warn(log, "Detected lost partitions [grp=" + grp.cacheOrGroupName()
                            + ", parts=" + S.compact(recentlyLost)
                            + ", plc=" + plc + "]");
                    }

                    // Update partition state on all nodes.
                    for (Integer part : lost) {
                        long updSeq = updateSeq.incrementAndGet();

                        GridDhtLocalPartition locPart = localPartition(part, resTopVer, false, true);

                        if (locPart != null) {
                            if (locPart.state() == LOST)
                                continue;

                            boolean marked = plc == PartitionLossPolicy.IGNORE ? locPart.own() : locPart.markLost();

                            if (marked)
                                updateLocal(locPart.id(), locPart.state(), updSeq, resTopVer);

                            changed |= marked;
                        }
                        // Update map for remote node.
                        else if (plc != PartitionLossPolicy.IGNORE) {
                            for (Map.Entry<UUID, GridDhtPartitionMap> e : node2part.entrySet()) {
                                if (e.getKey().equals(ctx.localNodeId()))
                                    continue;

                                if (e.getValue().get(part) != EVICTED)
                                    e.getValue().put(part, LOST);
                            }
                        }

                        if (recentlyLost.contains(part) && grp.eventRecordable(EventType.EVT_CACHE_REBALANCE_PART_DATA_LOST)) {
                            grp.addRebalanceEvent(part,
                                EVT_CACHE_REBALANCE_PART_DATA_LOST,
                                discoEvt.eventNode(),
                                discoEvt.type(),
                                discoEvt.timestamp());
                        }
                    }

                    if (plc != PartitionLossPolicy.IGNORE)
                        grp.needsRecovery(true);
                }

                leftNode2Part.clear();

                return changed;
            }
            finally {
                lock.writeLock().unlock();
            }
        }
        finally {
            ctx.database().checkpointReadUnlock();
        }
    }

    /** {@inheritDoc} */
    @Override public void resetLostPartitions(AffinityTopologyVersion resTopVer) {
        ctx.database().checkpointReadLock();

        try {
            lock.writeLock().lock();

            try {
                long updSeq = updateSeq.incrementAndGet();

                for (Map.Entry<UUID, GridDhtPartitionMap> e : node2part.entrySet()) {
                    for (Map.Entry<Integer, GridDhtPartitionState> e0 : e.getValue().entrySet()) {
                        if (e0.getValue() != LOST)
                            continue;

                        e0.setValue(OWNING);

                        GridDhtLocalPartition locPart = localPartition(e0.getKey(), resTopVer, false);

                        if (locPart != null && locPart.state() == LOST) {
                            boolean marked = locPart.own();

                            if (marked) {
                                updateLocal(locPart.id(), locPart.state(), updSeq, resTopVer);

                                long updateCntr = locPart.updateCounter();

                                //Set update counters to 0, for full rebalance.
                                locPart.updateCounter(updateCntr, -updateCntr);
                                locPart.initialUpdateCounter(0);
                            }
                        }
                    }
                }

                checkEvictions(updSeq, grp.affinity().readyAffinity(resTopVer));

                grp.needsRecovery(false);
            }
            finally {
                lock.writeLock().unlock();
            }
        }
        finally {
            ctx.database().checkpointReadUnlock();
        }
    }

    /** {@inheritDoc} */
    @Override public Collection<Integer> lostPartitions() {
        if (grp.config().getPartitionLossPolicy() == PartitionLossPolicy.IGNORE)
            return Collections.emptySet();

        lock.readLock().lock();

        try {
            Set<Integer> res = null;

            int parts = grp.affinity().partitions();

            for (GridDhtPartitionMap partMap : node2part.values()) {
                for (Map.Entry<Integer, GridDhtPartitionState> e : partMap.entrySet()) {
                    if (e.getValue() == LOST) {
                        if (res == null)
                            res = new HashSet<>(parts);

                        res.add(e.getKey());
                    }
                }
            }

            return res == null ? Collections.<Integer>emptySet() : res;
        }
        finally {
            lock.readLock().unlock();
        }
    }

    /** {@inheritDoc} */
    @Override public Map<UUID, Set<Integer>> resetOwners(Map<Integer, Set<UUID>> ownersByUpdCounters, Set<Integer> haveHistory) {
        Map<UUID, Set<Integer>> result = new HashMap<>();

        ctx.database().checkpointReadLock();

        try {
            lock.writeLock().lock();

            try {
                // First process local partitions.
                for (Map.Entry<Integer, Set<UUID>> entry : ownersByUpdCounters.entrySet()) {
                    int part = entry.getKey();
                    Set<UUID> newOwners = entry.getValue();

                    GridDhtLocalPartition locPart = localPartition(part);

                    if (locPart == null || locPart.state() != OWNING)
                        continue;

                    if (!newOwners.contains(ctx.localNodeId())) {
                        rebalancePartition(part, haveHistory.contains(part));

                        result.computeIfAbsent(ctx.localNodeId(), n -> new HashSet<>());
                        result.get(ctx.localNodeId()).add(part);
                    }
                }

                // Then process remote partitions.
                for (Map.Entry<Integer, Set<UUID>> entry : ownersByUpdCounters.entrySet()) {
                    int part = entry.getKey();
                    Set<UUID> newOwners = entry.getValue();

                    for (Map.Entry<UUID, GridDhtPartitionMap> remotes : node2part.entrySet()) {
                        UUID remoteNodeId = remotes.getKey();
                        GridDhtPartitionMap partMap = remotes.getValue();

                        GridDhtPartitionState state = partMap.get(part);

                        if (state == null || state != OWNING)
                            continue;

                        if (!newOwners.contains(remoteNodeId)) {
                            partMap.put(part, MOVING);

                            partMap.updateSequence(partMap.updateSequence() + 1, partMap.topologyVersion());

                            if (partMap.nodeId().equals(ctx.localNodeId()))
                                updateSeq.setIfGreater(partMap.updateSequence());

                            result.computeIfAbsent(remoteNodeId, n -> new HashSet<>());
                            result.get(remoteNodeId).add(part);
                        }
                    }
                }

                for (Map.Entry<UUID, Set<Integer>> entry : result.entrySet()) {
                    UUID nodeId = entry.getKey();
                    Set<Integer> rebalancedParts = entry.getValue();

                    if (!rebalancedParts.isEmpty()) {
                        Set<Integer> historical = rebalancedParts.stream()
                            .filter(haveHistory::contains)
                            .collect(Collectors.toSet());

                        // Filter out partitions having WAL history.
                        rebalancedParts.removeAll(historical);

                        U.warn(log, "Partitions have been scheduled for rebalancing due to outdated update counter "
                            + "[grp=" + grp.cacheOrGroupName()
                            + ", nodeId=" + nodeId
                            + ", partsFull=" + S.compact(rebalancedParts)
                            + ", partsHistorical=" + S.compact(historical) + "]");
                    }
                }

                node2part = new GridDhtPartitionFullMap(node2part, updateSeq.incrementAndGet());
            } finally {
                lock.writeLock().unlock();
            }
        }
        finally {
            ctx.database().checkpointReadUnlock();
        }

        return result;
    }

    /**
     * Prepares given partition {@code p} for rebalance.
     * Changes partition state to MOVING and starts clearing if needed.
     * Prevents ongoing renting if required.
     *
     * @param p Partition id.
     * @param haveHistory If {@code true} there is WAL history to rebalance partition,
     *                    in other case partition will be cleared for full rebalance.
     */
    private GridDhtLocalPartition rebalancePartition(int p, boolean haveHistory) {
        GridDhtLocalPartition part = getOrCreatePartition(p);

        // Prevent renting.
        if (part.state() == RENTING) {
            if (part.reserve()) {
                part.moving();
                part.release();
            }
            else {
                assert part.state() == EVICTED : part;

                part = getOrCreatePartition(p);
            }
        }

        if (part.state() != MOVING)
            part.moving();

        if (!haveHistory)
            part.clearAsync();

        assert part.state() == MOVING : part;

        return part;
    }

    /**
     * Finds local partitions which don't belong to affinity and runs eviction process for such partitions.
     *
     * @param updateSeq Update sequence.
     * @param aff Affinity assignments.
     * @return {@code True} if there are local partitions need to be evicted.
     */
    private boolean checkEvictions(long updateSeq, AffinityAssignment aff) {
        if (!ctx.kernalContext().state().evictionsAllowed())
            return false;

        boolean hasEvictedPartitions = false;

        UUID locId = ctx.localNodeId();

        List<IgniteInternalFuture<?>> rentingFutures = new ArrayList<>();

        for (int p = 0; p < locParts.length(); p++) {
            GridDhtLocalPartition part = locParts.get(p);

            if (part == null || !part.state().active())
                continue;

            List<ClusterNode> affNodes = aff.get(p);

            // This node is affinity node for partition, no need to run eviction.
            if (affNodes.contains(ctx.localNode()))
                continue;

            List<ClusterNode> nodes = nodes(p, aff.topologyVersion(), OWNING);
            Collection<UUID> nodeIds = F.nodeIds(nodes);

            // If all affinity nodes are owners, then evict partition from local node.
            if (nodeIds.containsAll(F.nodeIds(affNodes))) {
                GridDhtPartitionState state0 = part.state();

                IgniteInternalFuture<?> rentFut = part.rent(false);

                rentingFutures.add(rentFut);

                updateSeq = updateLocal(part.id(), part.state(), updateSeq, aff.topologyVersion());

                boolean stateChanged = state0 != part.state();

                hasEvictedPartitions |= stateChanged;

                if (stateChanged && log.isDebugEnabled()) {
                    log.debug("Partition has been scheduled for eviction (all affinity nodes are owners) " +
                        "[grp=" + grp.cacheOrGroupName() + ", p=" + part.id() + ", prevState=" + state0 + ", state=" + part.state() + "]");
                }
            }
            else {
                int ownerCnt = nodeIds.size();
                int affCnt = affNodes.size();

                if (ownerCnt > affCnt) { //TODO !!! we could loss all owners in such case. Should be fixed by GG-13223
                    // Sort by node orders in ascending order.
                    Collections.sort(nodes, CU.nodeComparator(true));

                    int diff = nodes.size() - affCnt;

                    for (int i = 0; i < diff; i++) {
                        ClusterNode n = nodes.get(i);

                        if (locId.equals(n.id())) {
                            GridDhtPartitionState state0 = part.state();

                            IgniteInternalFuture<?> rentFut = part.rent(false);

                            rentingFutures.add(rentFut);

                            updateSeq = updateLocal(part.id(), part.state(), updateSeq, aff.topologyVersion());

                            boolean stateChanged = state0 != part.state();

                            hasEvictedPartitions |= stateChanged;

                            if (stateChanged && log.isDebugEnabled()) {
                                log.debug("Partition has been scheduled for eviction (this node is oldest non-affinity node) " +
                                    "[grp=" + grp.cacheOrGroupName() + ", p=" + part.id() + ", prevState=" + state0 + ", state=" + part.state() + "]");
                            }

                            break;
                        }
                    }
                }
            }
        }

        // After all rents are finished resend partitions.
        if (!rentingFutures.isEmpty()) {
            final AtomicInteger rentingPartitions = new AtomicInteger(rentingFutures.size());

            for (IgniteInternalFuture<?> rentingFuture : rentingFutures) {
                rentingFuture.listen(f -> {
                    int remaining = rentingPartitions.decrementAndGet();

                    if (remaining == 0) {
                        lock.writeLock().lock();

                        try {
                            this.updateSeq.incrementAndGet();

                            if (log.isDebugEnabled())
                                log.debug("Partitions have been scheduled to resend [reason=" +
                                    "Evictions are done [grp" + grp.cacheOrGroupName() + "]");

                            ctx.exchange().scheduleResendPartitions();
                        }
                        finally {
                            lock.writeLock().unlock();
                        }
                    }
                });
            }
        }

        return hasEvictedPartitions;
    }

    /**
     * Updates state of partition in local {@link #node2part} map and recalculates {@link #diffFromAffinity}.
     *
     * @param p Partition.
     * @param state Partition state.
     * @param updateSeq Update sequence.
     * @param affVer Affinity version.
     * @return Update sequence.
     */
    private long updateLocal(int p, GridDhtPartitionState state, long updateSeq, AffinityTopologyVersion affVer) {
        assert lock.isWriteLockedByCurrentThread();

        ClusterNode oldest = discoCache.oldestAliveServerNode();

        assert oldest != null || ctx.kernalContext().clientNode();

        // If this node became the oldest node.
        if (ctx.localNode().equals(oldest) && node2part != null) {
            long seq = node2part.updateSequence();

            if (seq != updateSeq) {
                if (seq > updateSeq) {
                    long seq0 = this.updateSeq.get();

                    if (seq0 < seq) {
                        // Update global counter if necessary.
                        boolean b = this.updateSeq.compareAndSet(seq0, seq + 1);

                        assert b : "Invalid update sequence [updateSeq=" + updateSeq +
                            ", grp=" + grp.cacheOrGroupName() +
                            ", seq=" + seq +
                            ", curUpdateSeq=" + this.updateSeq.get() +
                            ", node2part=" + node2part.toFullString() + ']';

                        updateSeq = seq + 1;
                    }
                    else
                        updateSeq = seq;
                }

                node2part.updateSequence(updateSeq);
            }
        }

        if (node2part != null) {
            UUID locNodeId = ctx.localNodeId();

            GridDhtPartitionMap map = node2part.get(locNodeId);

            if (map == null) {
                map = new GridDhtPartitionMap(locNodeId,
                    updateSeq,
                    affVer,
                    GridPartitionStateMap.EMPTY,
                    false);

                node2part.put(locNodeId, map);
            }

            map.updateSequence(updateSeq, affVer);

            map.put(p, state);

            if (!grp.isReplicated() && (state == MOVING || state == OWNING || state == RENTING)) {
                AffinityAssignment assignment = grp.affinity().cachedAffinity(diffFromAffinityVer);

                if (!assignment.getIds(p).contains(ctx.localNodeId())) {
                    Set<UUID> diffIds = diffFromAffinity.get(p);

                    if (diffIds == null)
                        diffFromAffinity.put(p, diffIds = U.newHashSet(3));

                    diffIds.add(ctx.localNodeId());
                }
            }
        }

        return updateSeq;
    }

    /**
     * Removes node from local {@link #node2part} map and recalculates {@link #diffFromAffinity}.
     *
     * @param nodeId Node to remove.
     */
    private void removeNode(UUID nodeId) {
        assert nodeId != null;
        assert lock.isWriteLockedByCurrentThread();

        ClusterNode oldest = discoCache.oldestAliveServerNode();

        assert oldest != null || ctx.kernalContext().clientNode();

        ClusterNode loc = ctx.localNode();

        if (node2part != null) {
            if (loc.equals(oldest) && !node2part.nodeId().equals(loc.id()))
                node2part = new GridDhtPartitionFullMap(loc.id(), loc.order(), updateSeq.get(),
                    node2part, false);
            else
                node2part = new GridDhtPartitionFullMap(node2part, node2part.updateSequence());

            GridDhtPartitionMap parts = node2part.remove(nodeId);

            if (parts != null)
                leftNode2Part.put(nodeId, parts);

            if (!grp.isReplicated()) {
                if (parts != null) {
                    for (Integer p : parts.keySet()) {
                        Set<UUID> diffIds = diffFromAffinity.get(p);

                        if (diffIds != null)
                            diffIds.remove(nodeId);
                    }
                }
            }

            consistencyCheck();
        }
    }

    /** {@inheritDoc} */
    @Override public boolean own(GridDhtLocalPartition part) {
        lock.writeLock().lock();

        try {
            if (part.own()) {
                assert lastTopChangeVer.initialized() : lastTopChangeVer;

                long updSeq = updateSeq.incrementAndGet();

                updateLocal(part.id(), part.state(), updSeq, lastTopChangeVer);

                consistencyCheck();

                return true;
            }

            consistencyCheck();

            return false;
        }
        finally {
            lock.writeLock().unlock();
        }
    }

    /** {@inheritDoc} */
    @Override public void ownMoving(AffinityTopologyVersion topVer) {
        lock.writeLock().lock();

        try {
            for (GridDhtLocalPartition locPart : grp.topology().currentLocalPartitions()) {
                if (locPart.state() == MOVING) {
                    boolean reserved = locPart.reserve();

                    try {
                        if (reserved && locPart.state() == MOVING && lastTopChangeVer.equals(topVer))
                            grp.topology().own(locPart);
                        else // topology changed, rebalancing must be restarted
                            return;
                    }
                    finally {
                        if (reserved)
                            locPart.release();
                    }
                }
            }
        }
        finally {
            lock.writeLock().unlock();
        }
    }

    /** {@inheritDoc} */
    @Override public void onEvicted(GridDhtLocalPartition part, boolean updateSeq) {
        ctx.database().checkpointReadLock();

        try {
            lock.writeLock().lock();

            try {
                if (stopping)
                    return;

                assert part.state() == EVICTED;

                long seq = updateSeq ? this.updateSeq.incrementAndGet() : this.updateSeq.get();

                assert lastTopChangeVer.initialized() : lastTopChangeVer;

                updateLocal(part.id(), part.state(), seq, lastTopChangeVer);

                consistencyCheck();
            }
            finally {
                lock.writeLock().unlock();
            }
        }
        finally {
            ctx.database().checkpointReadUnlock();
        }
    }

    /** {@inheritDoc} */
    @Nullable @Override public GridDhtPartitionMap partitions(UUID nodeId) {
        lock.readLock().lock();

        try {
            return node2part.get(nodeId);
        }
        finally {
            lock.readLock().unlock();
        }
    }

    /**
     * Pre-processes partition update counters before exchange.
     */
    @Override public void finalizeUpdateCounters() {
        if (!grp.mvccEnabled())
            return;

        // It is need to acquire checkpoint lock before topology lock acquiring.
        ctx.database().checkpointReadLock();

        try {
            lock.readLock().lock();

            try {
                for (int i = 0; i < locParts.length(); i++) {
                    GridDhtLocalPartition part = locParts.get(i);

                    if (part != null && part.state().active()) {
                        // We need to close all gaps in partition update counters sequence. We assume this finalizing is
                        // happened on exchange and hence all txs are completed. Therefore each gap in update counters
                        // sequence is a result of undelivered DhtTxFinishMessage on backup (sequences on primary nodes
                        // do not have gaps). Here we close these gaps and asynchronously notify continuous query engine
                        // about the skipped events.
                        AffinityTopologyVersion topVer = ctx.exchange().readyAffinityVersion();

                        GridLongList gaps = part.finalizeUpdateCounters();

                        if (gaps != null) {
                            for (GridCacheContext ctx0 : grp.caches())
                                ctx0.continuousQueries().closeBackupUpdateCountersGaps(ctx0, part.id(), topVer, gaps);
                        }
                    }
                }
            }
            finally {
                lock.readLock().unlock();
            }
        }
        finally {
            ctx.database().checkpointReadUnlock();
        }
    }

    /** {@inheritDoc} */
    @Override public CachePartitionFullCountersMap fullUpdateCounters() {
        lock.readLock().lock();

        try {
            return new CachePartitionFullCountersMap(cntrMap);
        }
        finally {
            lock.readLock().unlock();
        }
    }

    /** {@inheritDoc} */
    @Override public CachePartitionPartialCountersMap localUpdateCounters(boolean skipZeros) {
        lock.readLock().lock();

        try {
            int locPartCnt = 0;

            for (int i = 0; i < locParts.length(); i++) {
                GridDhtLocalPartition part = locParts.get(i);

                if (part != null)
                    locPartCnt++;
            }

            CachePartitionPartialCountersMap res = new CachePartitionPartialCountersMap(locPartCnt);

            for (int i = 0; i < locParts.length(); i++) {
                GridDhtLocalPartition part = locParts.get(i);

                if (part == null)
                    continue;

<<<<<<< HEAD
                if (finalizeCntrsBeforeCollecting && grp.mvccEnabled()) {
                    // We need to close all gaps in partition update counters sequence. We assume this finalizing is
                    // happened on exchange and hence all txs are completed. Therefore each gap in update counters
                    // sequence is a result of undelivered DhtTxFinishMessage on backup (sequences on primary nodes
                    // do not have gaps). Here we close these gaps and asynchronously notify continuous query engine
                    // about the skipped events.
                    AffinityTopologyVersion topVer = ctx.exchange().readyAffinityVersion();

                    part.finalizeUpdateCounters(new IgniteInClosure<Long>() {
                        @Override public void apply(Long cntr) {
                            for (GridCacheContext ctx0 : grp.caches())
                                ctx0.continuousQueries().skipUpdateCounter(null, part.id(), cntr, topVer, false);
                        }
                    });
                }

=======
>>>>>>> 689d95aa
                long updCntr = part.updateCounter();
                long initCntr = part.initialUpdateCounter();

                if (skipZeros && initCntr == 0L && updCntr == 0L)
                    continue;

                res.add(part.id(), initCntr, updCntr);
            }

            res.trim();

            return res;
        }
        finally {
            lock.readLock().unlock();
        }
    }

    /** {@inheritDoc} */
    @Override public Map<Integer, Long> partitionSizes() {
        lock.readLock().lock();

        try {
            Map<Integer, Long> partitionSizes = new HashMap<>();

            for (int p = 0; p < locParts.length(); p++) {
                GridDhtLocalPartition part = locParts.get(p);
                if (part == null || part.fullSize() == 0)
                    continue;

                partitionSizes.put(part.id(), part.fullSize());
            }

            return partitionSizes;
        }
        finally {
            lock.readLock().unlock();
        }
    }

    /** {@inheritDoc} */
    @Override public Map<Integer, Long> globalPartSizes() {
        lock.readLock().lock();

        try {
            if (globalPartSizes == null)
                return Collections.emptyMap();

            return Collections.unmodifiableMap(globalPartSizes);
        }
        finally {
            lock.readLock().unlock();
        }
    }

    /** {@inheritDoc} */
    @Override public void globalPartSizes(@Nullable Map<Integer, Long> partSizes) {
        lock.writeLock().lock();

        try {
            this.globalPartSizes = partSizes;
        }
        finally {
            lock.writeLock().unlock();
        }
    }

    /** {@inheritDoc} */
    @Override public boolean rebalanceFinished(AffinityTopologyVersion topVer) {
        AffinityTopologyVersion curTopVer = this.readyTopVer;

        return curTopVer.equals(topVer) && curTopVer.equals(rebalancedTopVer);
    }

    /** {@inheritDoc} */
    @Override public boolean hasMovingPartitions() {
        lock.readLock().lock();

        try {
            if (node2part == null)
                return false;

            assert node2part.valid() : "Invalid node2part [node2part: " + node2part +
                ", grp=" + grp.cacheOrGroupName() +
                ", stopping=" + stopping +
                ", locNodeId=" + ctx.localNodeId() +
                ", locName=" + ctx.igniteInstanceName() + ']';

            for (GridDhtPartitionMap map : node2part.values()) {
                if (map.hasMovingPartitions())
                    return true;
            }

            return false;
        }
        finally {
            lock.readLock().unlock();
        }
    }

    /**
     * @param cacheId Cache ID.
     */
    public void onCacheStopped(int cacheId) {
        if (!grp.sharedGroup())
            return;

        for (int i = 0; i < locParts.length(); i++) {
            GridDhtLocalPartition part = locParts.get(i);

            if (part != null)
                part.onCacheStopped(cacheId);
        }
    }

    /** {@inheritDoc} */
    @Override public void printMemoryStats(int threshold) {
        X.println(">>>  Cache partition topology stats [igniteInstanceName=" + ctx.igniteInstanceName() +
            ", grp=" + grp.cacheOrGroupName() + ']');

        lock.readLock().lock();

        try {
            for (int i = 0; i < locParts.length(); i++) {
                GridDhtLocalPartition part = locParts.get(i);

                if (part == null)
                    continue;

                long size = part.dataStore().fullSize();

                if (size >= threshold)
                    X.println(">>>   Local partition [part=" + part.id() + ", size=" + size + ']');
            }
        }
        finally {
            lock.readLock().unlock();
        }
    }

    /**
     * @param part Partition.
     * @param aff Affinity assignments.
     * @return {@code True} if given partition belongs to local node.
     */
    private boolean localNode(int part, List<List<ClusterNode>> aff) {
        return aff.get(part).contains(ctx.localNode());
    }

    /**
     * @param affVer Affinity version.
     * @param aff Affinity assignments.
     */
    private void updateRebalanceVersion(AffinityTopologyVersion affVer, List<List<ClusterNode>> aff) {
        if (!grp.isReplicated() && !affVer.equals(diffFromAffinityVer))
            return;

        if (!rebalancedTopVer.equals(readyTopVer)) {
            if (node2part == null || !node2part.valid())
                return;

            for (int i = 0; i < grp.affinity().partitions(); i++) {
                List<ClusterNode> affNodes = aff.get(i);

                // Topology doesn't contain server nodes (just clients).
                if (affNodes.isEmpty())
                    continue;

                Set<ClusterNode> owners = U.newHashSet(affNodes.size());

                for (ClusterNode node : affNodes) {
                    if (hasState(i, node.id(), OWNING))
                        owners.add(node);
                }

                if (!grp.isReplicated()) {
                    Set<UUID> diff = diffFromAffinity.get(i);

                    if (diff != null) {
                        for (UUID nodeId : diff) {
                            if (hasState(i, nodeId, OWNING)) {
                                ClusterNode node = ctx.discovery().node(nodeId);

                                if (node != null)
                                    owners.add(node);
                            }
                        }
                    }
                }

                if (affNodes.size() != owners.size() || !owners.containsAll(affNodes))
                    return;
            }

            rebalancedTopVer = readyTopVer;

            if (log.isDebugEnabled())
                log.debug("Updated rebalanced version [grp=" + grp.cacheOrGroupName() + ", ver=" + rebalancedTopVer + ']');
        }
    }

    /**
     * Checks that state of partition {@code p} for node {@code nodeId} in local {@code node2part} map
     * matches to one of the specified states {@code match} or {@ode matches}.
     *
     * @param p Partition id.
     * @param nodeId Node ID.
     * @param match State to match.
     * @param matches Additional states.
     * @return {@code True} if partition matches to one of the specified states.
     */
    private boolean hasState(final int p, @Nullable UUID nodeId, final GridDhtPartitionState match,
        final GridDhtPartitionState... matches) {
        if (nodeId == null)
            return false;

        GridDhtPartitionMap parts = node2part.get(nodeId);

        // Set can be null if node has been removed.
        if (parts != null) {
            GridDhtPartitionState state = parts.get(p);

            if (state == match)
                return true;

            if (matches != null && matches.length > 0) {
                for (GridDhtPartitionState s : matches) {
                    if (state == s)
                        return true;
                }
            }
        }

        return false;
    }

    /**
     * Checks consistency after all operations.
     */
    private void consistencyCheck() {
        // no-op
    }

    /**
     * Collects states of local partitions.
     *
     * @return String representation of all local partition states.
     */
    private String dumpPartitionStates() {
        SB sb = new SB();

        for (int p = 0; p < locParts.length(); p++) {
            GridDhtLocalPartition part = locParts.get(p);

            if (part == null)
                continue;

            sb.a("Part [");
            sb.a("id=" + part.id() + ", ");
            sb.a("state=" + part.state() + ", ");
            sb.a("initCounter=" + part.initialUpdateCounter() + ", ");
            sb.a("updCounter=" + part.updateCounter() + ", ");
            sb.a("size=" + part.fullSize() + "] ");
        }

        return sb.toString();
    }

    /**
     * Iterator over current local partitions.
     */
    private class CurrentPartitionsIterator implements Iterator<GridDhtLocalPartition> {
        /** Next index. */
        private int nextIdx;

        /** Next partition. */
        private GridDhtLocalPartition nextPart;

        /**
         * Constructor
         */
        private CurrentPartitionsIterator() {
            advance();
        }

        /**
         * Try to advance to next partition.
         */
        private void advance() {
            while (nextIdx < locParts.length()) {
                GridDhtLocalPartition part = locParts.get(nextIdx);

                if (part != null && part.state().active()) {
                    nextPart = part;
                    return;
                }

                nextIdx++;
            }
        }

        /** {@inheritDoc} */
        @Override public boolean hasNext() {
            return nextPart != null;
        }

        /** {@inheritDoc} */
        @Override public GridDhtLocalPartition next() {
            if (nextPart == null)
                throw new NoSuchElementException();

            GridDhtLocalPartition retVal = nextPart;

            nextPart = null;
            nextIdx++;

            advance();

            return retVal;
        }

        /** {@inheritDoc} */
        @Override public void remove() {
            throw new UnsupportedOperationException("remove");
        }
    }
}<|MERGE_RESOLUTION|>--- conflicted
+++ resolved
@@ -69,7 +69,6 @@
 import org.apache.ignite.internal.util.typedef.internal.S;
 import org.apache.ignite.internal.util.typedef.internal.SB;
 import org.apache.ignite.internal.util.typedef.internal.U;
-import org.apache.ignite.lang.IgniteInClosure;
 import org.jetbrains.annotations.NotNull;
 import org.jetbrains.annotations.Nullable;
 
@@ -2726,25 +2725,6 @@
                 if (part == null)
                     continue;
 
-<<<<<<< HEAD
-                if (finalizeCntrsBeforeCollecting && grp.mvccEnabled()) {
-                    // We need to close all gaps in partition update counters sequence. We assume this finalizing is
-                    // happened on exchange and hence all txs are completed. Therefore each gap in update counters
-                    // sequence is a result of undelivered DhtTxFinishMessage on backup (sequences on primary nodes
-                    // do not have gaps). Here we close these gaps and asynchronously notify continuous query engine
-                    // about the skipped events.
-                    AffinityTopologyVersion topVer = ctx.exchange().readyAffinityVersion();
-
-                    part.finalizeUpdateCounters(new IgniteInClosure<Long>() {
-                        @Override public void apply(Long cntr) {
-                            for (GridCacheContext ctx0 : grp.caches())
-                                ctx0.continuousQueries().skipUpdateCounter(null, part.id(), cntr, topVer, false);
-                        }
-                    });
-                }
-
-=======
->>>>>>> 689d95aa
                 long updCntr = part.updateCounter();
                 long initCntr = part.initialUpdateCounter();
 
