/*
 * Licensed to the Apache Software Foundation (ASF) under one or more
 * contributor license agreements.  See the NOTICE file distributed with
 * this work for additional information regarding copyright ownership.
 * The ASF licenses this file to You under the Apache License, Version 2.0
 * (the "License"); you may not use this file except in compliance with
 * the License.  You may obtain a copy of the License at
 *
 *      http://www.apache.org/licenses/LICENSE-2.0
 *
 * Unless required by applicable law or agreed to in writing, software
 * distributed under the License is distributed on an "AS IS" BASIS,
 * WITHOUT WARRANTIES OR CONDITIONS OF ANY KIND, either express or implied.
 * See the License for the specific language governing permissions and
 * limitations under the License.
 */

package org.apache.ignite;

import java.io.Serializable;
import java.lang.management.RuntimeMXBean;
import java.util.Iterator;
import java.util.Map;
import java.util.Properties;
import javax.net.ssl.HostnameVerifier;
import org.apache.ignite.cache.CacheEntryProcessor;
import org.apache.ignite.cluster.ClusterGroup;
import org.apache.ignite.configuration.CacheConfiguration;
import org.apache.ignite.configuration.DataStorageConfiguration;
import org.apache.ignite.internal.client.GridClient;
import org.apache.ignite.internal.marshaller.optimized.OptimizedMarshaller;
import org.apache.ignite.internal.util.GridLogThrottle;
import org.apache.ignite.internal.util.worker.GridWorker;
import org.apache.ignite.stream.StreamTransformer;
import org.jetbrains.annotations.Nullable;

/**
 * Contains constants for all system properties and environmental variables in Ignite.
 * These properties and variables can be used to affect the behavior of Ignite.
 */
public final class IgniteSystemProperties {
    /**
     * If this system property is present the Ignite will include grid name into verbose log.
     *
     * @deprecated Use {@link #IGNITE_LOG_INSTANCE_NAME}.
     */
    @Deprecated
    public static final String IGNITE_LOG_GRID_NAME = "IGNITE_LOG_GRID_NAME";

    /**
     * If this system property is present the Ignite will include instance name into verbose log.
     */
    public static final String IGNITE_LOG_INSTANCE_NAME = "IGNITE_LOG_INSTANCE_NAME";

    /**
     * This property is used internally to pass an exit code to loader when
     * Ignite instance is being restarted.
     */
    public static final String IGNITE_RESTART_CODE = "IGNITE_RESTART_CODE";

    /**
     * Presence of this system property with value {@code true} will make the grid
     * node start as a daemon node. Node that this system property will override
     * {@link org.apache.ignite.configuration.IgniteConfiguration#isDaemon()} configuration.
     */
    public static final String IGNITE_DAEMON = "IGNITE_DAEMON";

    /** Defines Ignite installation folder. */
    public static final String IGNITE_HOME = "IGNITE_HOME";

    /** If this system property is set to {@code true} - no shutdown hook will be set. */
    public static final String IGNITE_NO_SHUTDOWN_HOOK = "IGNITE_NO_SHUTDOWN_HOOK";

    /**
     * Name of the system property to disable requirement for proper node ordering
     * by discovery SPI. Use with care, as proper node ordering is required for
     * cache consistency. If set to {@code true}, then any discovery SPI can be used
     * with distributed cache, otherwise, only discovery SPIs that have annotation
     * {@link org.apache.ignite.spi.discovery.DiscoverySpiOrderSupport @GridDiscoverySpiOrderSupport(true)} will
     * be allowed.
     */
    public static final String IGNITE_NO_DISCO_ORDER = "IGNITE_NO_DISCO_ORDER";

    /** Defines reconnect delay in milliseconds for client node that was failed forcible. */
    public static final String IGNITE_DISCO_FAILED_CLIENT_RECONNECT_DELAY = "IGNITE_DISCO_FAILED_CLIENT_RECONNECT_DELAY";

    /**
     * If this system property is set to {@code false} - no checks for new versions will
     * be performed by Ignite. By default, Ignite periodically checks for the new
     * version and prints out the message into the log if new version of Ignite is
     * available for download.
     */
    public static final String IGNITE_UPDATE_NOTIFIER = "IGNITE_UPDATE_NOTIFIER";

    /**
     * This system property defines interval in milliseconds in which Ignite will check
     * thread pool state for starvation. Zero value will disable this checker.
     */
    public static final String IGNITE_STARVATION_CHECK_INTERVAL = "IGNITE_STARVATION_CHECK_INTERVAL";

    /**
     * If this system property is present (any value) - no ASCII logo will
     * be printed.
     */
    public static final String IGNITE_NO_ASCII = "IGNITE_NO_ASCII";

    /**
     * This property allows to override Jetty host for REST processor.
     */
    public static final String IGNITE_JETTY_HOST = "IGNITE_JETTY_HOST";

    /**
     * This property allows to override Jetty local port for REST processor.
     */
    public static final String IGNITE_JETTY_PORT = "IGNITE_JETTY_PORT";

    /**
     * This property does not allow Ignite to override Jetty log configuration for REST processor.
     */
    public static final String IGNITE_JETTY_LOG_NO_OVERRIDE = "IGNITE_JETTY_LOG_NO_OVERRIDE";

    /** This property allow rewriting default ({@code 30}) REST session expire time (in seconds). */
    public static final String IGNITE_REST_SESSION_TIMEOUT = "IGNITE_REST_SESSION_TIMEOUT";

    /** This property allow rewriting default ({@code 300}) REST session security token expire time (in seconds). */
    public static final String IGNITE_REST_SECURITY_TOKEN_TIMEOUT = "IGNITE_REST_SECURITY_TOKEN_TIMEOUT";

    /**
     * This property allows to override maximum count of task results stored on one node
     * in REST processor.
     */
    public static final String IGNITE_REST_MAX_TASK_RESULTS = "IGNITE_REST_MAX_TASK_RESULTS";

    /**
     * This property allows to override default behavior that rest processor
     * doesn't start on client node. If set {@code true} than rest processor will be started on client node.
     */
    public static final String IGNITE_REST_START_ON_CLIENT = "IGNITE_REST_START_ON_CLIENT";

    /**
     * This property defines the maximum number of attempts to remap near get to the same
     * primary node. Remapping may be needed when topology is changed concurrently with
     * get operation.
     */
    public static final String IGNITE_NEAR_GET_MAX_REMAPS = "IGNITE_NEAR_GET_MAX_REMAPS";

    /**
     * Set to either {@code true} or {@code false} to enable or disable quiet mode
     * of Ignite. In quiet mode, only warning and errors are printed into the log
     * additionally to a shortened version of standard output on the start.
     * <p>
     * Note that if you use <tt>ignite.{sh|bat}</tt> scripts to start Ignite they
     * start by default in quiet mode. You can supply <tt>-v</tt> flag to override it.
     */
    public static final String IGNITE_QUIET = "IGNITE_QUIET";

    /**
     * Setting this option to {@code true} will enable troubleshooting logger.
     * Troubleshooting logger makes logging more verbose without enabling debug mode
     * to provide more detailed logs without performance penalty.
     */
    public static final String IGNITE_TROUBLESHOOTING_LOGGER = "IGNITE_TROUBLESHOOTING_LOGGER";

    /**
     * Setting to {@code true} enables writing sensitive information in {@code toString()} output.
     */
    public static final String IGNITE_TO_STRING_INCLUDE_SENSITIVE = "IGNITE_TO_STRING_INCLUDE_SENSITIVE";

    /** Maximum length for {@code toString()} result. */
    public static final String IGNITE_TO_STRING_MAX_LENGTH = "IGNITE_TO_STRING_MAX_LENGTH";

    /**
     * Limit collection (map, array) elements number to output.
     */
    public static final String IGNITE_TO_STRING_COLLECTION_LIMIT = "IGNITE_TO_STRING_COLLECTION_LIMIT";

    /**
     * If this property is set to {@code true} (default) and Ignite is launched
     * in verbose mode (see {@link #IGNITE_QUIET}) and no console appenders can be found
     * in configuration, then default console appender will be added.
     * Set this property to {@code false} if no appenders should be added.
     */
    public static final String IGNITE_CONSOLE_APPENDER = "IGNITE_CONSOLE_APPENDER";

    /** Maximum size for exchange history. Default value is {@code 1000}.*/
    public static final String IGNITE_EXCHANGE_HISTORY_SIZE = "IGNITE_EXCHANGE_HISTORY_SIZE";

    /** */
    public static final String IGNITE_EXCHANGE_MERGE_DELAY = "IGNITE_EXCHANGE_MERGE_DELAY";

    /**
     * Name of the system property defining name of command line program.
     */
    public static final String IGNITE_PROG_NAME = "IGNITE_PROG_NAME";

    /**
     * Name of the system property defining success file name. This file
     * is used with auto-restarting functionality when Ignite is started
     * by supplied <tt>ignite.{bat|sh}</tt> scripts.
     */
    public static final String IGNITE_SUCCESS_FILE = "IGNITE_SUCCESS_FILE";

    /**
     * The system property sets a system-wide local IP address or hostname to be used by Ignite networking components.
     * Once provided, the property overrides all the default local binding settings for Ignite nodes.
     * <p>
     * Note, that the address can also be changed via
     * {@link org.apache.ignite.configuration.IgniteConfiguration#setLocalHost(String)} method.
     * However, this system property has bigger priority and overrides the settings set via
     * {@link org.apache.ignite.configuration.IgniteConfiguration}.
     */
    public static final String IGNITE_LOCAL_HOST = "IGNITE_LOCAL_HOST";

    /**
     * System property to override deployment mode configuration parameter.
     * Valid values for property are: PRIVATE, ISOLATED, SHARED or CONTINUOUS.
     *
     * @see org.apache.ignite.configuration.DeploymentMode
     * @see org.apache.ignite.configuration.IgniteConfiguration#getDeploymentMode()
     */
    public static final String IGNITE_DEP_MODE_OVERRIDE = "IGNITE_DEPLOYMENT_MODE_OVERRIDE";

    /**
     * Property controlling size of buffer holding completed transaction versions. Such buffer
     * is used to detect duplicate transaction and has a default value of {@code 102400}. In
     * most cases this value is large enough and does not need to be changed.
     */
    public static final String IGNITE_MAX_COMPLETED_TX_COUNT = "IGNITE_MAX_COMPLETED_TX_COUNT";

    /**
     * Transactions that take more time, than value of this property, will be output to log
     * with warning level. {@code 0} (default value) disables warning on slow transactions.
     */
    public static final String IGNITE_SLOW_TX_WARN_TIMEOUT = "IGNITE_SLOW_TX_WARN_TIMEOUT";

    /**
     * Timeout after which all uncompleted transactions originated by left node will be
     * salvaged (i.e. invalidated and committed).
     */
    public static final String IGNITE_TX_SALVAGE_TIMEOUT = "IGNITE_TX_SALVAGE_TIMEOUT";

    /**
     * Specifies maximum number of iterations for deadlock detection procedure.
     * If value of this property is less then or equal to zero then deadlock detection will be disabled.
     */
    public static final String IGNITE_TX_DEADLOCK_DETECTION_MAX_ITERS = "IGNITE_TX_DEADLOCK_DETECTION_MAX_ITERS";

    /**
     * Specifies timeout for deadlock detection procedure.
     */
    public static final String IGNITE_TX_DEADLOCK_DETECTION_TIMEOUT = "IGNITE_TX_DEADLOCK_DETECTION_TIMEOUT";

    /**
     * System property to override multicast group taken from configuration.
     * Used for testing purposes.
     */
    public static final String IGNITE_OVERRIDE_MCAST_GRP = "IGNITE_OVERRIDE_MCAST_GRP";

    /**
     * System property to override default reflection cache size. Default value is {@code 128}.
     */
    public static final String IGNITE_REFLECTION_CACHE_SIZE = "IGNITE_REFLECTION_CACHE_SIZE";

    /**
     * System property to override default job processor maps sizes for finished jobs and
     * cancellation requests. Default value is {@code 10240}.
     */
    public static final String IGNITE_JOBS_HISTORY_SIZE = "IGNITE_JOBS_HISTORY_SIZE";

    /**
     * System property to override default job metrics processor property defining
     * concurrency level for structure holding job metrics snapshots.
     * Default value is {@code 64}.
     */
    public static final String IGNITE_JOBS_METRICS_CONCURRENCY_LEVEL = "IGNITE_JOBS_METRICS_CONCURRENCY_LEVEL";

    /**
     * System property to hold optional configuration URL.
     */
    public static final String IGNITE_CONFIG_URL = "IGNITE_CONFIG_URL";

    /** System property to hold SSH host for visor-started nodes. */
    public static final String IGNITE_SSH_HOST = "IGNITE_SSH_HOST";

    /** System property to enable experimental commands in control.sh script. */
    public static final String IGNITE_ENABLE_EXPERIMENTAL_COMMAND = "IGNITE_ENABLE_EXPERIMENTAL_COMMAND";

    /** System property to hold SSH user name for visor-started nodes. */
    public static final String IGNITE_SSH_USER_NAME = "IGNITE_SSH_USER_NAME";

    /** System property to hold preload resend timeout for evicted partitions. */
    public static final String IGNITE_PRELOAD_RESEND_TIMEOUT = "IGNITE_PRELOAD_RESEND_TIMEOUT";

    /**
     * System property to specify how often in milliseconds marshal buffers
     * should be rechecked and potentially trimmed. Default value is {@code 10,000ms}.
     */
    public static final String IGNITE_MARSHAL_BUFFERS_RECHECK = "IGNITE_MARSHAL_BUFFERS_RECHECK";

    /**
     * System property to disable {@link HostnameVerifier} for SSL connections.
     * Can be used for development with self-signed certificates. Default value is {@code false}.
     */
    public static final String IGNITE_DISABLE_HOSTNAME_VERIFIER = "IGNITE_DISABLE_HOSTNAME_VERIFIER";

    /**
     * System property to disable buffered communication if node sends less messages count than
     * specified by this property. Default value is {@code 512}.
     *
     * @deprecated Not used anymore.
     */
    @Deprecated
    public static final String IGNITE_MIN_BUFFERED_COMMUNICATION_MSG_CNT = "IGNITE_MIN_BUFFERED_COMMUNICATION_MSG_CNT";

    /**
     * Flag that will force Ignite to fill memory block with some recognisable pattern right before
     * this memory block is released. This will help to recognize cases when already released memory is accessed.
     */
    public static final String IGNITE_OFFHEAP_SAFE_RELEASE = "IGNITE_OFFHEAP_SAFE_RELEASE";

    /** Maximum size for atomic cache queue delete history (default is 200 000 entries per partition). */
    public static final String IGNITE_ATOMIC_CACHE_DELETE_HISTORY_SIZE = "IGNITE_ATOMIC_CACHE_DELETE_HISTORY_SIZE";

    /** Ttl of removed cache entries (ms). */
    public static final String IGNITE_CACHE_REMOVED_ENTRIES_TTL = "IGNITE_CACHE_REMOVED_ENTRIES_TTL";

    /**
     * Comma separated list of addresses in format "10.100.22.100:45000,10.100.22.101:45000".
     * Makes sense only for {@link org.apache.ignite.spi.discovery.tcp.ipfinder.vm.TcpDiscoveryVmIpFinder}.
     */
    public static final String IGNITE_TCP_DISCOVERY_ADDRESSES = "IGNITE_TCP_DISCOVERY_ADDRESSES";

    /**
     * Flag indicating whether performance suggestions output on start should be disabled.
     */
    public static final String IGNITE_PERFORMANCE_SUGGESTIONS_DISABLED = "IGNITE_PERFORMANCE_SUGGESTIONS_DISABLED";

    /**
     * Flag indicating whether atomic operations allowed for use inside transactions.
     */
    public static final String IGNITE_ALLOW_ATOMIC_OPS_IN_TX = "IGNITE_ALLOW_ATOMIC_OPS_IN_TX";

    /**
     * Atomic cache deferred update response buffer size.
     */
    public static final String IGNITE_ATOMIC_DEFERRED_ACK_BUFFER_SIZE = "IGNITE_ATOMIC_DEFERRED_ACK_BUFFER_SIZE";

    /**
     * Atomic cache deferred update timeout.
     */
    public static final String IGNITE_ATOMIC_DEFERRED_ACK_TIMEOUT = "IGNITE_ATOMIC_DEFERRED_ACK_TIMEOUT";

    /**
     * Atomic cache deferred update timeout.
     */
    public static final String IGNITE_ATOMIC_CACHE_QUEUE_RETRY_TIMEOUT = "IGNITE_ATOMIC_CACHE_QUEUE_RETRY_TIMEOUT";

    /**
     * One phase commit deferred ack request timeout.
     */
    public static final String IGNITE_DEFERRED_ONE_PHASE_COMMIT_ACK_REQUEST_TIMEOUT =
        "IGNITE_DEFERRED_ONE_PHASE_COMMIT_ACK_REQUEST_TIMEOUT";

    /**
     * One phase commit deferred ack request buffer size.
     */
    public static final String IGNITE_DEFERRED_ONE_PHASE_COMMIT_ACK_REQUEST_BUFFER_SIZE =
        "IGNITE_DEFERRED_ONE_PHASE_COMMIT_ACK_REQUEST_BUFFER_SIZE";

    /**
     * If this property set then debug console will be opened for H2 indexing SPI.
     */
    public static final String IGNITE_H2_DEBUG_CONSOLE = "IGNITE_H2_DEBUG_CONSOLE";

    /**
     * This property allows to specify user defined port which H2 indexing SPI will use
     * to start H2 debug console on. If this property is not set or set to 0, H2 debug
     * console will use system-provided dynamic port.
     * This property is only relevant when {@link #IGNITE_H2_DEBUG_CONSOLE} property is set.
     */
    public static final String IGNITE_H2_DEBUG_CONSOLE_PORT = "IGNITE_H2_DEBUG_CONSOLE_PORT";

    /**
     * If this property is set to {@code true} then shared memory space native debug will be enabled.
     */
    public static final String IGNITE_IPC_SHMEM_SPACE_DEBUG = "IGNITE_IPC_SHMEM_SPACE_DEBUG";

    /**
     * Property allowing to skip configuration consistency checks.
     */
    public static final String IGNITE_SKIP_CONFIGURATION_CONSISTENCY_CHECK =
        "IGNITE_SKIP_CONFIGURATION_CONSISTENCY_CHECK";

    /**
     * Flag indicating whether validation of keys put to cache should be disabled.
     */
    public static final String IGNITE_CACHE_KEY_VALIDATION_DISABLED = "IGNITE_CACHE_KEY_VALIDATION_DISABLED";

    /**
     * Environment variable to override logging directory that has been set in logger configuration.
     */
    public static final String IGNITE_LOG_DIR = "IGNITE_LOG_DIR";

    /**
     * Environment variable to set work directory. The property {@link org.apache.ignite.configuration.IgniteConfiguration#setWorkDirectory} has higher
     * priority.
     */
    public static final String IGNITE_WORK_DIR = "IGNITE_WORK_DIR";

    /**
     * If this property is set to {@code true} then Ignite will append
     * hash code of {@link Ignite} class as hex string and append
     * JVM name returned by {@link RuntimeMXBean#getName()}.
     * <p>
     * This may be helpful when running Ignite in some application server
     * clusters or similar environments to avoid MBean name collisions.
     * <p>
     * Default is {@code false}.
     */
    public static final String IGNITE_MBEAN_APPEND_JVM_ID = "IGNITE_MBEAN_APPEND_JVM_ID";

    /**
     * If this property is set to {@code true} then Ignite will append
     * hash code of class loader to MXBean name.
     * <p>
     * Default is {@code true}.
     */
    public static final String IGNITE_MBEAN_APPEND_CLASS_LOADER_ID = "IGNITE_MBEAN_APPEND_CLASS_LOADER_ID";

    /**
     * If property is set to {@code true}, then Ignite will disable MBeans registration.
     * This may be helpful if MBeans are not allowed e.g. for security reasons.
     *
     * Default is {@code false}
     */
    public static final String IGNITE_MBEANS_DISABLED = "IGNITE_MBEANS_DISABLED";

    /**
     * If property is set to {@code true}, then test features will be enabled.
     *
     * Default is {@code false}.
     */
    public static final String IGNITE_TEST_FEATURES_ENABLED = "IGNITE_TEST_FEATURES_ENABLED";

    /**
     * Property controlling size of buffer holding last exception. Default value of {@code 1000}.
     */
    public static final String IGNITE_EXCEPTION_REGISTRY_MAX_SIZE = "IGNITE_EXCEPTION_REGISTRY_MAX_SIZE";

    /**
     * Property controlling default behavior of cache client flag.
     */
    public static final String IGNITE_CACHE_CLIENT = "IGNITE_CACHE_CLIENT";

    /**
     * Property controlling whether CacheManager will start grid with isolated IP finder when default URL
     * is passed in. This is needed to pass TCK tests which use default URL and assume isolated cache managers
     * for different class loaders.
     */
    public static final String IGNITE_JCACHE_DEFAULT_ISOLATED = "IGNITE_CACHE_CLIENT";

    /**
     * Property controlling maximum number of SQL result rows which can be fetched into a merge table.
     * If there are less rows than this threshold then multiple passes throw a table will be possible,
     * otherwise only one pass (e.g. only result streaming is possible).
     */
    public static final String IGNITE_SQL_MERGE_TABLE_MAX_SIZE = "IGNITE_SQL_MERGE_TABLE_MAX_SIZE";

    /**
     * Property controlling number of SQL result rows that will be fetched into a merge table at once before
     * applying binary search for the bounds.
     */
    public static final String IGNITE_SQL_MERGE_TABLE_PREFETCH_SIZE = "IGNITE_SQL_MERGE_TABLE_PREFETCH_SIZE";

    /** Disable fallback to H2 SQL parser if the internal SQL parser fails to parse the statement. */
    public static final String IGNITE_SQL_PARSER_DISABLE_H2_FALLBACK = "IGNITE_SQL_PARSER_DISABLE_H2_FALLBACK";

    /** Force all SQL queries to be processed lazily regardless of what clients request. */
    public static final String IGNITE_SQL_FORCE_LAZY_RESULT_SET = "IGNITE_SQL_FORCE_LAZY_RESULT_SET";

    /** Maximum size for affinity assignment history. */
    public static final String IGNITE_AFFINITY_HISTORY_SIZE = "IGNITE_AFFINITY_HISTORY_SIZE";

    /** Maximum size for discovery messages history. */
    public static final String IGNITE_DISCOVERY_HISTORY_SIZE = "IGNITE_DISCOVERY_HISTORY_SIZE";

    /** Maximum number of discovery message history used to support client reconnect. */
    public static final String IGNITE_DISCOVERY_CLIENT_RECONNECT_HISTORY_SIZE =
        "IGNITE_DISCOVERY_CLIENT_RECONNECT_HISTORY_SIZE";

    /** Number of cache operation retries in case of topology exceptions. */
    public static final String IGNITE_CACHE_RETRIES_COUNT = "IGNITE_CACHE_RETRIES_COUNT";

    /** If this property is set to {@code true} then Ignite will log thread dump in case of partition exchange timeout. */
    public static final String IGNITE_THREAD_DUMP_ON_EXCHANGE_TIMEOUT = "IGNITE_THREAD_DUMP_ON_EXCHANGE_TIMEOUT";

    /** */
    public static final String IGNITE_IO_DUMP_ON_TIMEOUT = "IGNITE_IO_DUMP_ON_TIMEOUT";

    /** */
    public static final String IGNITE_DIAGNOSTIC_ENABLED = "IGNITE_DIAGNOSTIC_ENABLED";

    /** Cache operations that take more time than value of this property will be output to log. Set to {@code 0} to disable. */
    public static final String IGNITE_LONG_OPERATIONS_DUMP_TIMEOUT = "IGNITE_LONG_OPERATIONS_DUMP_TIMEOUT";

    /** Upper time limit between long running/hanging operations debug dumps. */
    public static final String IGNITE_LONG_OPERATIONS_DUMP_TIMEOUT_LIMIT = "IGNITE_LONG_OPERATIONS_DUMP_TIMEOUT_LIMIT";

    /** JDBC driver cursor remove delay. */
    public static final String IGNITE_JDBC_DRIVER_CURSOR_REMOVE_DELAY = "IGNITE_JDBC_DRIVER_CURSOR_RMV_DELAY";

    /** Long-long offheap map load factor. */
    public static final String IGNITE_LONG_LONG_HASH_MAP_LOAD_FACTOR = "IGNITE_LONG_LONG_HASH_MAP_LOAD_FACTOR";

    /** Maximum number of nested listener calls before listener notification becomes asynchronous. */
    public static final String IGNITE_MAX_NESTED_LISTENER_CALLS = "IGNITE_MAX_NESTED_LISTENER_CALLS";

    /** Indicating whether local store keeps primary only. Backward compatibility flag. */
    public static final String IGNITE_LOCAL_STORE_KEEPS_PRIMARY_ONLY = "IGNITE_LOCAL_STORE_KEEPS_PRIMARY_ONLY";

    /**
     * Manages {@link OptimizedMarshaller} behavior of {@code serialVersionUID} computation for
     * {@link Serializable} classes.
     */
    public static final String IGNITE_OPTIMIZED_MARSHALLER_USE_DEFAULT_SUID =
        "IGNITE_OPTIMIZED_MARSHALLER_USE_DEFAULT_SUID";

    /**
     * Manages type of serialization mechanism for {@link String} that is marshalled/unmarshalled by BinaryMarshaller.
     * Should be used for cases when a String contains a surrogate symbol without its pair one. This is frequently used
     * in algorithms that encrypts data in String format.
     */
    public static final String IGNITE_BINARY_MARSHALLER_USE_STRING_SERIALIZATION_VER_2 =
        "IGNITE_BINARY_MARSHALLER_USE_STRING_SERIALIZATION_VER_2";

    /** Defines path to the file that contains list of classes allowed to safe deserialization.*/
    public static final String IGNITE_MARSHALLER_WHITELIST = "IGNITE_MARSHALLER_WHITELIST";

    /** Defines path to the file that contains list of classes disallowed to safe deserialization.*/
    public static final String IGNITE_MARSHALLER_BLACKLIST = "IGNITE_MARSHALLER_BLACKLIST";

    /**
     * If set to {@code true}, then default selected keys set is used inside
     * {@code GridNioServer} which lead to some extra garbage generation when
     * processing selected keys.
     * <p>
     * Default value is {@code false}. Should be switched to {@code true} if there are
     * any problems in communication layer.
     */
    public static final String IGNITE_NO_SELECTOR_OPTS = "IGNITE_NO_SELECTOR_OPTS";

    /**
     * System property to specify period in milliseconds between calls of the SQL statements cache cleanup task.
     * <p>
     * Cleanup tasks clears cache for terminated threads and for threads which did not perform SQL queries within
     * timeout configured via {@link #IGNITE_H2_INDEXING_CACHE_THREAD_USAGE_TIMEOUT} property.
     * <p>
     * Default value is {@code 10,000ms}.
     */
    public static final String IGNITE_H2_INDEXING_CACHE_CLEANUP_PERIOD = "IGNITE_H2_INDEXING_CACHE_CLEANUP_PERIOD";

    /**
     * System property to specify timeout in milliseconds after which thread's SQL statements cache is cleared by
     * cleanup task if the thread does not perform any query.
     * <p>
     * Default value is {@code 600,000ms}.
     */
    public static final String IGNITE_H2_INDEXING_CACHE_THREAD_USAGE_TIMEOUT =
        "IGNITE_H2_INDEXING_CACHE_THREAD_USAGE_TIMEOUT";

    /**
     * Manages backward compatibility of {@link IgniteServices}. All nodes in cluster must have identical value
     * of this property.
     * <p>
     * If property is {@code false} then node is not required to have service implementation class if service is not
     * deployed on this node.
     * <p>
     * If the property is {@code true} then service implementation class is required on node even if service
     * is not deployed on this node.
     * <p>
     * If the property is not set ({@code null}) then Ignite will automatically detect which compatibility mode
     * should be used.
     */
    public static final String IGNITE_SERVICES_COMPATIBILITY_MODE = "IGNITE_SERVICES_COMPATIBILITY_MODE";

    /**
     * Manages backward compatibility of {@link StreamTransformer#from(CacheEntryProcessor)} method.
     * <p>
     * If the property is {@code true}, then the wrapped {@link CacheEntryProcessor} won't be able to be loaded over
     * P2P class loading.
     * <p>
     * If the property is {@code false}, then another implementation of {@link StreamTransformer} will be returned,
     * that fixes P2P class loading for {@link CacheEntryProcessor}, but it will be incompatible with old versions
     * of Ignite.
     */
    public static final String IGNITE_STREAM_TRANSFORMER_COMPATIBILITY_MODE =
        "IGNITE_STREAM_TRANSFORMER_COMPATIBILITY_MODE";

    /**
     * When set to {@code true} tree-based data structures - {@code TreeMap} and {@code TreeSet} - will not be
     * wrapped into special holders introduced to overcome serialization issue caused by missing {@code Comparable}
     * interface on {@code BinaryObject}.
     * <p>
     * @deprecated Should be removed in Apache Ignite 2.0.
     */
    @Deprecated
    public static final String IGNITE_BINARY_DONT_WRAP_TREE_STRUCTURES = "IGNITE_BINARY_DONT_WRAP_TREE_STRUCTURES";

    /**
     * When set to {@code true}, for consistent id will calculate by host name, without port, and you can use
     * only one node for host in cluster.
     */
    public static final String IGNITE_CONSISTENT_ID_BY_HOST_WITHOUT_PORT = "IGNITE_CONSISTENT_ID_BY_HOST_WITHOUT_PORT";

    /** */
    public static final String IGNITE_IO_BALANCE_PERIOD = "IGNITE_IO_BALANCE_PERIOD";

    /**
     * When set to {@code true} fields are written by BinaryMarshaller in sorted order. Otherwise
     * the natural order is used.
     * <p>
     * @deprecated Should be removed in Apache Ignite 2.0.
     */
    @Deprecated
    public static final String IGNITE_BINARY_SORT_OBJECT_FIELDS = "IGNITE_BINARY_SORT_OBJECT_FIELDS";

    /**
     * Whether Ignite can access unaligned memory addresses.
     * <p>
     * Defaults to {@code false}, meaning that unaligned access will be performed only on x86 architecture.
     */
    public static final String IGNITE_MEMORY_UNALIGNED_ACCESS = "IGNITE_MEMORY_UNALIGNED_ACCESS";

    /**
     * When unsafe memory copy if performed below this threshold, Ignite will do it on per-byte basis instead of
     * calling to Unsafe.copyMemory().
     * <p>
     * Defaults to 0, meaning that threshold is disabled.
     */
    public static final String IGNITE_MEMORY_PER_BYTE_COPY_THRESHOLD = "IGNITE_MEMORY_PER_BYTE_COPY_THRESHOLD";

    /**
     * When set to {@code true} BinaryObject will be unwrapped before passing to IndexingSpi to preserve
     * old behavior query processor with IndexingSpi.
     * <p>
     * @deprecated Should be removed in Apache Ignite 2.0.
     */
    public static final String IGNITE_UNWRAP_BINARY_FOR_INDEXING_SPI = "IGNITE_UNWRAP_BINARY_FOR_INDEXING_SPI";

    /**
     * System property to specify maximum payload size in bytes for {@code H2TreeIndex}.
     * <p>
     * Defaults to {@code 0}, meaning that inline index store is disabled.
     */
    public static final String IGNITE_MAX_INDEX_PAYLOAD_SIZE = "IGNITE_MAX_INDEX_PAYLOAD_SIZE";

    /**
     * Time interval for calculating rebalance rate statistics, in milliseconds. Defaults to 60000.
     */
    public static final String IGNITE_REBALANCE_STATISTICS_TIME_INTERVAL = "IGNITE_REBALANCE_STATISTICS_TIME_INTERVAL";

    /**
     * When cache has entries with expired TTL, each user operation will also remove this amount of expired entries.
     * Defaults to {@code 5}.
     */
    public static final String IGNITE_TTL_EXPIRE_BATCH_SIZE = "IGNITE_TTL_EXPIRE_BATCH_SIZE";

    /**
     * Indexing discovery history size. Protects from duplicate messages maintaining the list of IDs of recently
     * arrived discovery messages.
     * <p>
     * Defaults to {@code 1000}.
     */
    public static final String IGNITE_INDEXING_DISCOVERY_HISTORY_SIZE = "IGNITE_INDEXING_DISCOVERY_HISTORY_SIZE";

    /** Cache start size for on-heap maps. Defaults to 4096. */
    public static final String IGNITE_CACHE_START_SIZE = "IGNITE_CACHE_START_SIZE";

    /** */
    public static final String IGNITE_START_CACHES_ON_JOIN = "IGNITE_START_CACHES_ON_JOIN";

    /**
     * Skip CRC calculation flag.
     */
    public static final String IGNITE_PDS_SKIP_CRC = "IGNITE_PDS_SKIP_CRC";

    /**
     * WAL rebalance threshold.
     */
    public static final String IGNITE_PDS_PARTITION_DESTROY_CHECKPOINT_DELAY =
        "IGNITE_PDS_PARTITION_DESTROY_CHECKPOINT_DELAY";

    /**
     * WAL rebalance threshold.
     */
    public static final String IGNITE_PDS_WAL_REBALANCE_THRESHOLD = "IGNITE_PDS_WAL_REBALANCE_THRESHOLD";

    /** Ignite page memory concurrency level. */
    public static final String IGNITE_OFFHEAP_LOCK_CONCURRENCY_LEVEL = "IGNITE_OFFHEAP_LOCK_CONCURRENCY_LEVEL";

    /**
     * Start Ignite on versions of JRE 7 older than 1.7.0_71. For proper work it may require
     * disabling JIT in some places.
     */
    public static final String IGNITE_FORCE_START_JAVA7 = "IGNITE_FORCE_START_JAVA7";

    /**
     * When set to {@code true}, Ignite switches to compatibility mode with versions that don't
     * support service security permissions. In this case security permissions will be ignored
     * (if they set).
     * <p>
     *     Default is {@code false}, which means that service security permissions will be respected.
     * </p>
     */
    public static final String IGNITE_SECURITY_COMPATIBILITY_MODE = "IGNITE_SECURITY_COMPATIBILITY_MODE";

    /**
     * Ignite cluster name.
     * <p>
     * Defaults to utility cache deployment ID..
     */
    public static final String IGNITE_CLUSTER_NAME = "IGNITE_CLUSTER_NAME";

    /**
     * When client cache is started or closed special discovery message is sent to notify cluster (for example this is
     * needed for {@link ClusterGroup#forCacheNodes(String)} API. This timeout specifies how long to wait
     * after client cache start/close before sending this message. If during this timeout another client
     * cache changed, these events are combined into single message.
     * <p>
     * Default is 10 seconds.
     */
    public static final String IGNITE_CLIENT_CACHE_CHANGE_MESSAGE_TIMEOUT =
        "IGNITE_CLIENT_CACHE_CHANGE_MESSAGE_TIMEOUT";

    /**
     * If a partition release future completion time during an exchange exceeds this threshold, the contents of
     * the future will be dumped to the log on exchange. Default is {@code 0} (disabled).
     */
    public static final String IGNITE_PARTITION_RELEASE_FUTURE_DUMP_THRESHOLD =
        "IGNITE_PARTITION_RELEASE_FUTURE_DUMP_THRESHOLD";

    /**
     * If this property is set, a node will forcible fail a remote node when it fails to establish a communication
     * connection.
     */
    public static final String IGNITE_ENABLE_FORCIBLE_NODE_KILL = "IGNITE_ENABLE_FORCIBLE_NODE_KILL";

    /**
     * Tasks stealing will be started if tasks queue size per data-streamer thread exceeds this threshold.
     * <p>
     * Default value is {@code 4}.
     */
    public static final String IGNITE_DATA_STREAMING_EXECUTOR_SERVICE_TASKS_STEALING_THRESHOLD =
            "IGNITE_DATA_STREAMING_EXECUTOR_SERVICE_TASKS_STEALING_THRESHOLD";

    /**
     * If this property is set, then Ignite will use Async File IO factory by default.
     */
    public static final String IGNITE_USE_ASYNC_FILE_IO_FACTORY = "IGNITE_USE_ASYNC_FILE_IO_FACTORY";

    /**
     * If the property is set {@link org.apache.ignite.internal.pagemem.wal.record.TxRecord} records
     * will be logged to WAL.
     *
     * Default value is {@code false}.
     */
    public static final String IGNITE_WAL_LOG_TX_RECORDS = "IGNITE_WAL_LOG_TX_RECORDS";

    /** Max amount of remembered errors for {@link GridLogThrottle}. */
    public static final String IGNITE_LOG_THROTTLE_CAPACITY = "IGNITE_LOG_THROTTLE_CAPACITY";

    /** If this property is set, {@link DataStorageConfiguration#writeThrottlingEnabled} will be overridden to true
     * independent of initial value in configuration. */
    public static final String IGNITE_OVERRIDE_WRITE_THROTTLING_ENABLED = "IGNITE_OVERRIDE_WRITE_THROTTLING_ENABLED";

    /**
     * Property for setup WAL serializer version.
     */
    public static final String IGNITE_WAL_SERIALIZER_VERSION = "IGNITE_WAL_SERIALIZER_VERSION";

    /**
     * If the property is set Ignite will use legacy node comparator (based on node order) inste
     *
     * Default value is {@code false}.
     */
    public static final String IGNITE_USE_LEGACY_NODE_COMPARATOR = "IGNITE_USE_LEGACY_NODE_COMPARATOR";

    /**
     * Property that indicates should be mapped byte buffer used or not.
     * Possible values: {@code true} and {@code false}.
     */
    public static final String IGNITE_WAL_MMAP = "IGNITE_WAL_MMAP";

    /**
     * When set to {@code true}, Data store folders are generated only by consistent id, and no consistent ID will be
     * set based on existing data store folders. This option also enables compatible folder generation mode as it was
     * before 2.3.
     */
    public static final String IGNITE_DATA_STORAGE_FOLDER_BY_CONSISTENT_ID = "IGNITE_DATA_STORAGE_FOLDER_BY_CONSISTENT_ID";

    /** Ignite JVM pause detector disabled. */
    public static final String IGNITE_JVM_PAUSE_DETECTOR_DISABLED = "IGNITE_JVM_PAUSE_DETECTOR_DISABLED";

    /** Ignite JVM pause detector precision. */
    public static final String IGNITE_JVM_PAUSE_DETECTOR_PRECISION = "IGNITE_JVM_PAUSE_DETECTOR_PRECISION";

    /** Ignite JVM pause detector threshold. */
    public static final String IGNITE_JVM_PAUSE_DETECTOR_THRESHOLD = "IGNITE_JVM_PAUSE_DETECTOR_THRESHOLD";

    /** Ignite JVM pause detector last events count. */
    public static final String IGNITE_JVM_PAUSE_DETECTOR_LAST_EVENTS_COUNT = "IGNITE_JVM_PAUSE_DETECTOR_LAST_EVENTS_COUNT";

    /**
     * Default value is {@code false}.
     */
    public static final String IGNITE_WAL_DEBUG_LOG_ON_RECOVERY = "IGNITE_WAL_DEBUG_LOG_ON_RECOVERY";

    /**
     * Number of checkpoint history entries held in memory.
     */
    public static final String IGNITE_PDS_MAX_CHECKPOINT_MEMORY_HISTORY_SIZE = "IGNITE_PDS_MAX_CHECKPOINT_MEMORY_HISTORY_SIZE";

    /**
     * If this property is set to {@code true} enable logging in {@link GridClient}.
     */
    public static final String IGNITE_GRID_CLIENT_LOG_ENABLED = "IGNITE_GRID_CLIENT_LOG_ENABLED";

    /**
     * When set to {@code true}, direct IO may be enabled. Direct IO enabled only if JAR file with corresponding
     * feature is available in classpath and OS and filesystem settings allows to enable this mode.
     * Default is {@code true}.
     */
    public static final String IGNITE_DIRECT_IO_ENABLED = "IGNITE_DIRECT_IO_ENABLED";

    /**
     * When set to {@code true}, warnings that are intended for development environments and not for production
     * (such as coding mistakes in code using Ignite) will not be logged.
     */
    public static final String IGNITE_DEV_ONLY_LOGGING_DISABLED = "IGNITE_DEV_ONLY_LOGGING_DISABLED";

    /**
     * When set to {@code true} (default), pages are written to page store without holding segment lock (with delay).
     * Because other thread may require exactly the same page to be loaded from store, reads are protected by locking.
     */
    public static final String IGNITE_DELAYED_REPLACED_PAGE_WRITE = "IGNITE_DELAYED_REPLACED_PAGE_WRITE";

    /**
     * When set to {@code true}, WAL implementation with dedicated worker will be used even in FSYNC mode.
     * Default is {@code false}.
     */
    public static final String IGNITE_WAL_FSYNC_WITH_DEDICATED_WORKER = "IGNITE_WAL_FSYNC_WITH_DEDICATED_WORKER";

    /**
     * When set to {@code true}, on-heap cache cannot be enabled - see
     * {@link CacheConfiguration#setOnheapCacheEnabled(boolean)}.
     * Default is {@code false}.
     */
    public static final String IGNITE_DISABLE_ONHEAP_CACHE = "IGNITE_DISABLE_ONHEAP_CACHE";
    /**
     * When set to {@code false}, loaded pages implementation is switched to previous version of implementation,
     * FullPageIdTable. {@code True} value enables 'Robin Hood hashing: backward shift deletion'.
     * Default is {@code true}.
     */
    public static final String IGNITE_LOADED_PAGES_BACKWARD_SHIFT_MAP = "IGNITE_LOADED_PAGES_BACKWARD_SHIFT_MAP";

    /**
     * Whenever read load balancing is enabled, that means 'get' requests will be distributed between primary and backup
     * nodes if it is possible and {@link CacheConfiguration#readFromBackup} is {@code true}.
     *
     * Default is {@code true}.
     *
     * @see CacheConfiguration#readFromBackup
     */
    public static final String IGNITE_READ_LOAD_BALANCING = "IGNITE_READ_LOAD_BALANCING";

    /**
     * Number of repetitions to capture a lock in the B+Tree.
     */
    public static final String IGNITE_BPLUS_TREE_LOCK_RETRIES = "IGNITE_BPLUS_TREE_LOCK_RETRIES";

    /**
     * Amount of memory reserved in the heap at node start, which can be dropped to increase the chances of success when
     * handling OutOfMemoryError.
     *
     * Default is {@code 64kb}.
     */
    public static final String IGNITE_FAILURE_HANDLER_RESERVE_BUFFER_SIZE = "IGNITE_FAILURE_HANDLER_RESERVE_BUFFER_SIZE";

    /**
     * The threshold of uneven distribution above which partition distribution will be logged.
     *
     * The default is '50', that means: warn about nodes with 50+% difference.
     */
    public static final String IGNITE_PART_DISTRIBUTION_WARN_THRESHOLD = "IGNITE_PART_DISTRIBUTION_WARN_THRESHOLD";

    /**
     * When set to {@code true}, WAL will be automatically disabled during rebalancing if there is no partition in
     * OWNING state.
     * Default is {@code false}.
     */
    public static final String IGNITE_DISABLE_WAL_DURING_REBALANCING = "IGNITE_DISABLE_WAL_DURING_REBALANCING";

    /**
     * Sets timeout for TCP client recovery descriptor reservation.
     */
    public static final String IGNITE_NIO_RECOVERY_DESCRIPTOR_RESERVATION_TIMEOUT =
            "IGNITE_NIO_RECOVERY_DESCRIPTOR_RESERVATION_TIMEOUT";

    /**
     * When set to {@code true}, Ignite will skip partitions sizes check on partition validation after rebalance has finished.
     * Partitions sizes may differs on nodes when Expiry Policy is in use and it is ok due to lazy entry eviction mechanics.
     *
     * There is no need to disable partition size validation either in normal case or when expiry policy is configured for cache.
     * But it should be disabled manually when policy is used on per entry basis to hint Ignite to skip this check.
     *
     * Default is {@code false}.
     */
    public static final String IGNITE_SKIP_PARTITION_SIZE_VALIDATION = "IGNITE_SKIP_PARTITION_SIZE_VALIDATION";

    /**
     * Enables threads dumping on critical node failure.
     *
     * Default is {@code true}.
     */
    public static final String IGNITE_DUMP_THREADS_ON_FAILURE = "IGNITE_DUMP_THREADS_ON_FAILURE";

    /**
<<<<<<< HEAD
     * Maximum wait step duration for checkpointer worker, milliseconds.
     *
     * Default is {@code 10_000}.
     */
    public static final String IGNITE_CHECKPOINTER_WAIT_TIMEOUT = "IGNITE_CHECKPOINTER_WAIT_TIMEOUT";

    /**
     * Maximum wait step duration for WAL manager workers, milliseconds.
     *
     * Default is {@code 10_000}.
     */
    public static final String IGNITE_WAL_WORKERS_WAIT_TIMEOUT = "IGNITE_WAL_WORKERS_WAIT_TIMEOUT";

    /**
     *  Single queue poll timeout for striped executor workers, milliseconds.
     *
     * Default is {@code 10_000}.
     */
    public static final String IGNITE_STRIPED_EXECUTOR_WAIT_TIMEOUT = "IGNITE_STRIPED_EXECUTOR_WAIT_TIMEOUT";

    /**
     * Maximum wait step duration for timeout processor, milliseconds.
     *
     * Default is {@code 5_000}.
     */
    public static final String IGNITE_TIMEOUT_PROCESSOR_WAIT_TIMEOUT = "IGNITE_TIMEOUT_PROCESSOR_WAIT_TIMEOUT";

    /**
     * Accept timeout socket option for generic TCP servers, milliseconds.
     *
     * Default is {@code 10_000}.
     */
    public static final String IGNITE_TCP_ACCEPT_SO_TIMEOUT = "IGNITE_TCP_ACCEPT_SO_TIMEOUT";

    /**
     * Heartbeat timeout in milliseconds, when exceeded, {@link GridWorker} is considered as blocked.
     *
     * Default is {@code 30_000}.
     */
    public static final String CRITICAL_WORKER_HEARTBEAT_TIMEOUT = "CRITICAL_WORKER_HEARTBEAT_TIMEOUT";
=======
     * Throttling timeout in millis which avoid excessive PendingTree access on unwind if there is nothing to clean yet.
     *
     * Default is 500 ms.
     */
    public static final String IGNITE_UNWIND_THROTTLING_TIMEOUT = "IGNITE_UNWIND_THROTTLING_TIMEOUT";
>>>>>>> 9c57baac

    /**
     * Enforces singleton.
     */
    private IgniteSystemProperties() {
        // No-op.
    }

    /**
     * Gets either system property or environment variable with given name.
     *
     * @param name Name of the system property or environment variable.
     * @return Value of the system property or environment variable.
     *         Returns {@code null} if neither can be found for given name.
     */
    @Nullable public static String getString(String name) {
        assert name != null;

        String v = System.getProperty(name);

        if (v == null)
            v = System.getenv(name);

        return v;
    }

    /**
     * Gets either system property or environment variable with given name.
     *
     * @param name Name of the system property or environment variable.
     * @param dflt Default value.
     * @return Value of the system property or environment variable.
     *         Returns {@code null} if neither can be found for given name.
     */
    @Nullable public static String getString(String name, String dflt) {
        String val = getString(name);

        return val == null ? dflt : val;
    }

    /**
     * Gets either system property or environment variable with given name.
     * The result is transformed to {@code boolean} using {@code Boolean.valueOf()} method.
     *
     * @param name Name of the system property or environment variable.
     * @return Boolean value of the system property or environment variable.
     *         Returns {@code False} in case neither system property
     *         nor environment variable with given name is found.
     */
    public static boolean getBoolean(String name) {
        return getBoolean(name, false);
    }

    /**
     * Gets either system property or environment variable with given name.
     * The result is transformed to {@code boolean} using {@code Boolean.valueOf()} method.
     *
     * @param name Name of the system property or environment variable.
     * @param dflt Default value.
     * @return Boolean value of the system property or environment variable.
     *         Returns default value in case neither system property
     *         nor environment variable with given name is found.
     */
    public static boolean getBoolean(String name, boolean dflt) {
        String val = getString(name);

        return val == null ? dflt : Boolean.valueOf(val);
    }

    /**
     * Gets either system property or environment variable with given name.
     * The result is transformed to {@code int} using {@code Integer.parseInt()} method.
     *
     * @param name Name of the system property or environment variable.
     * @param dflt Default value.
     * @return Integer value of the system property or environment variable.
     *         Returns default value in case neither system property
     *         nor environment variable with given name is found.
     */
    public static int getInteger(String name, int dflt) {
        String s = getString(name);

        if (s == null)
            return dflt;

        int res;

        try {
            res = Integer.parseInt(s);
        }
        catch (NumberFormatException ignore) {
            res = dflt;
        }

        return res;
    }

    /**
     * Gets either system property or environment variable with given name.
     * The result is transformed to {@code float} using {@code Float.parseFloat()} method.
     *
     * @param name Name of the system property or environment variable.
     * @param dflt Default value.
     * @return Float value of the system property or environment variable.
     *         Returns default value in case neither system property
     *         nor environment variable with given name is found.
     */
    public static float getFloat(String name, float dflt) {
        String s = getString(name);

        if (s == null)
            return dflt;

        float res;

        try {
            res = Float.parseFloat(s);
        }
        catch (NumberFormatException ignore) {
            res = dflt;
        }

        return res;
    }

    /**
     * Gets either system property or environment variable with given name.
     * The result is transformed to {@code long} using {@code Long.parseLong()} method.
     *
     * @param name Name of the system property or environment variable.
     * @param dflt Default value.
     * @return Integer value of the system property or environment variable.
     *         Returns default value in case neither system property
     *         nor environment variable with given name is found.
     */
    public static long getLong(String name, long dflt) {
        String s = getString(name);

        if (s == null)
            return dflt;

        long res;

        try {
            res = Long.parseLong(s);
        }
        catch (NumberFormatException ignore) {
            res = dflt;
        }

        return res;
    }

    /**
     * Gets either system property or environment variable with given name.
     * The result is transformed to {@code double} using {@code Double.parseDouble()} method.
     *
     * @param name Name of the system property or environment variable.
     * @param dflt Default value.
     * @return Integer value of the system property or environment variable.
     *         Returns default value in case neither system property
     *         nor environment variable with given name is found.
     */
    public static double getDouble(String name, double dflt) {
        String s = getString(name);

        if (s == null)
            return dflt;

        double res;

        try {
            res = Double.parseDouble(s);
        }
        catch (NumberFormatException ignore) {
            res = dflt;
        }

        return res;
    }

    /**
     * Gets snapshot of system properties.
     * Snapshot could be used for thread safe iteration over system properties.
     * Non-string properties are removed before return.
     *
     * @return Snapshot of system properties.
     */
    public static Properties snapshot() {
        Properties sysProps = (Properties)System.getProperties().clone();

        Iterator<Map.Entry<Object, Object>> iter = sysProps.entrySet().iterator();

        while (iter.hasNext()) {
            Map.Entry entry = iter.next();

            if (!(entry.getValue() instanceof String) || !(entry.getKey() instanceof String))
                iter.remove();
        }

        return sysProps;
    }
}<|MERGE_RESOLUTION|>--- conflicted
+++ resolved
@@ -925,7 +925,6 @@
     public static final String IGNITE_DUMP_THREADS_ON_FAILURE = "IGNITE_DUMP_THREADS_ON_FAILURE";
 
     /**
-<<<<<<< HEAD
      * Maximum wait step duration for checkpointer worker, milliseconds.
      *
      * Default is {@code 10_000}.
@@ -966,13 +965,13 @@
      * Default is {@code 30_000}.
      */
     public static final String CRITICAL_WORKER_HEARTBEAT_TIMEOUT = "CRITICAL_WORKER_HEARTBEAT_TIMEOUT";
-=======
+
+    /**
      * Throttling timeout in millis which avoid excessive PendingTree access on unwind if there is nothing to clean yet.
      *
      * Default is 500 ms.
      */
     public static final String IGNITE_UNWIND_THROTTLING_TIMEOUT = "IGNITE_UNWIND_THROTTLING_TIMEOUT";
->>>>>>> 9c57baac
 
     /**
      * Enforces singleton.
