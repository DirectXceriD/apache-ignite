--- conflicted
+++ resolved
@@ -844,14 +844,11 @@
      */
     public static final String IGNITE_READ_LOAD_BALANCING = "IGNITE_READ_LOAD_BALANCING";
 
-<<<<<<< HEAD
     /**
      * Number of repetitions to capture a lock in the B+Tree.
      */
     public static final String IGNITE_BPLUS_TREE_LOCK_RETRIES = "IGNITE_BPLUS_TREE_LOCK_RETRIES";
 
-=======
->>>>>>> 8053fc1c
     /**
      * Enforces singleton.
      */
