/*
 * Licensed to the Apache Software Foundation (ASF) under one or more
 * contributor license agreements.  See the NOTICE file distributed with
 * this work for additional information regarding copyright ownership.
 * The ASF licenses this file to You under the Apache License, Version 2.0
 * (the "License"); you may not use this file except in compliance with
 * the License.  You may obtain a copy of the License at
 *
 *      http://www.apache.org/licenses/LICENSE-2.0
 *
 * Unless required by applicable law or agreed to in writing, software
 * distributed under the License is distributed on an "AS IS" BASIS,
 * WITHOUT WARRANTIES OR CONDITIONS OF ANY KIND, either express or implied.
 * See the License for the specific language governing permissions and
 * limitations under the License.
 */

package org.apache.ignite;

import java.io.Serializable;
import java.lang.management.RuntimeMXBean;
import java.util.Iterator;
import java.util.Map;
import java.util.Properties;
import javax.net.ssl.HostnameVerifier;
import org.apache.ignite.cache.CacheEntryProcessor;
import org.apache.ignite.cluster.ClusterGroup;
import org.apache.ignite.configuration.DataStorageConfiguration;
import org.apache.ignite.internal.client.GridClient;
import org.apache.ignite.internal.marshaller.optimized.OptimizedMarshaller;
import org.apache.ignite.lang.IgnitePredicate;
import org.apache.ignite.stream.StreamTransformer;
import org.jetbrains.annotations.Nullable;

/**
 * Contains constants for all system properties and environmental variables in Ignite.
 * These properties and variables can be used to affect the behavior of Ignite.
 */
public final class IgniteSystemProperties {
    /**
     * If this system property is present the Ignite will include grid name into verbose log.
     *
     * @deprecated Use {@link #IGNITE_LOG_INSTANCE_NAME}.
     */
    @Deprecated
    public static final String IGNITE_LOG_GRID_NAME = "IGNITE_LOG_GRID_NAME";

    /**
     * If this system property is present the Ignite will include instance name into verbose log.
     */
    public static final String IGNITE_LOG_INSTANCE_NAME = "IGNITE_LOG_INSTANCE_NAME";

    /**
     * This property is used internally to pass an exit code to loader when
     * Ignite instance is being restarted.
     */
    public static final String IGNITE_RESTART_CODE = "IGNITE_RESTART_CODE";

    /**
     * Presence of this system property with value {@code true} will make the grid
     * node start as a daemon node. Node that this system property will override
     * {@link org.apache.ignite.configuration.IgniteConfiguration#isDaemon()} configuration.
     */
    public static final String IGNITE_DAEMON = "IGNITE_DAEMON";

    /** Defines Ignite installation folder. */
    public static final String IGNITE_HOME = "IGNITE_HOME";

    /** If this system property is set to {@code false} - no shutdown hook will be set. */
    public static final String IGNITE_NO_SHUTDOWN_HOOK = "IGNITE_NO_SHUTDOWN_HOOK";

    /**
     * Name of the system property to disable requirement for proper node ordering
     * by discovery SPI. Use with care, as proper node ordering is required for
     * cache consistency. If set to {@code true}, then any discovery SPI can be used
     * with distributed cache, otherwise, only discovery SPIs that have annotation
     * {@link org.apache.ignite.spi.discovery.DiscoverySpiOrderSupport @GridDiscoverySpiOrderSupport(true)} will
     * be allowed.
     */
    public static final String IGNITE_NO_DISCO_ORDER = "IGNITE_NO_DISCO_ORDER";

    /** Defines reconnect delay in milliseconds for client node that was failed forcible. */
    public static final String IGNITE_DISCO_FAILED_CLIENT_RECONNECT_DELAY = "IGNITE_DISCO_FAILED_CLIENT_RECONNECT_DELAY";

    /**
     * If this system property is set to {@code false} - no checks for new versions will
     * be performed by Ignite. By default, Ignite periodically checks for the new
     * version and prints out the message into the log if new version of Ignite is
     * available for download.
     */
    public static final String IGNITE_UPDATE_NOTIFIER = "IGNITE_UPDATE_NOTIFIER";

    /**
     * This system property defines interval in milliseconds in which Ignite will check
     * thread pool state for starvation. Zero value will disable this checker.
     */
    public static final String IGNITE_STARVATION_CHECK_INTERVAL = "IGNITE_STARVATION_CHECK_INTERVAL";

    /**
     * If this system property is present (any value) - no ASCII logo will
     * be printed.
     */
    public static final String IGNITE_NO_ASCII = "IGNITE_NO_ASCII";

    /**
     * This property allows to override Jetty host for REST processor.
     */
    public static final String IGNITE_JETTY_HOST = "IGNITE_JETTY_HOST";

    /**
     * This property allows to override Jetty local port for REST processor.
     */
    public static final String IGNITE_JETTY_PORT = "IGNITE_JETTY_PORT";

    /**
     * This property does not allow Ignite to override Jetty log configuration for REST processor.
     */
    public static final String IGNITE_JETTY_LOG_NO_OVERRIDE = "IGNITE_JETTY_LOG_NO_OVERRIDE";

    /** This property allow rewriting default ({@code 30}) rest session expire time (in seconds). */
    public static final String IGNITE_REST_SESSION_TIMEOUT = "IGNITE_REST_SESSION_TIMEOUT";

    /**
     * This property allows to override maximum count of task results stored on one node
     * in REST processor.
     */
    public static final String IGNITE_REST_MAX_TASK_RESULTS = "IGNITE_REST_MAX_TASK_RESULTS";

    /**
     * This property allows to override default behavior that rest processor
     * doesn't start on client node. If set {@code true} than rest processor will be started on client node.
     */
    public static final String IGNITE_REST_START_ON_CLIENT = "IGNITE_REST_START_ON_CLIENT";

    /**
     * This property defines the maximum number of attempts to remap near get to the same
     * primary node. Remapping may be needed when topology is changed concurrently with
     * get operation.
     */
    public static final String IGNITE_NEAR_GET_MAX_REMAPS = "IGNITE_NEAR_GET_MAX_REMAPS";

    /**
     * Set to either {@code true} or {@code false} to enable or disable quiet mode
     * of Ignite. In quiet mode, only warning and errors are printed into the log
     * additionally to a shortened version of standard output on the start.
     * <p>
     * Note that if you use <tt>ignite.{sh|bat}</tt> scripts to start Ignite they
     * start by default in quiet mode. You can supply <tt>-v</tt> flag to override it.
     */
    public static final String IGNITE_QUIET = "IGNITE_QUIET";

    /**
     * Setting this option to {@code true} will enable troubleshooting logger.
     * Troubleshooting logger makes logging more verbose without enabling debug mode
     * to provide more detailed logs without performance penalty.
     */
    public static final String IGNITE_TROUBLESHOOTING_LOGGER = "IGNITE_TROUBLESHOOTING_LOGGER";

    /**
     * Setting to {@code true} enables writing sensitive information in {@code toString()} output.
     */
    public static final String IGNITE_TO_STRING_INCLUDE_SENSITIVE = "IGNITE_TO_STRING_INCLUDE_SENSITIVE";

    /** Maximum length for {@code toString()} result. */
    public static final String IGNITE_TO_STRING_MAX_LENGTH = "IGNITE_TO_STRING_MAX_LENGTH";

    /**
     * Limit collection (map, array) elements number to output.
     */
    public static final String IGNITE_TO_STRING_COLLECTION_LIMIT = "IGNITE_TO_STRING_COLLECTION_LIMIT";

    /**
     * If this property is set to {@code true} (default) and Ignite is launched
     * in verbose mode (see {@link #IGNITE_QUIET}) and no console appenders can be found
     * in configuration, then default console appender will be added.
     * Set this property to {@code false} if no appenders should be added.
     */
    public static final String IGNITE_CONSOLE_APPENDER = "IGNITE_CONSOLE_APPENDER";

    /** Maximum size for exchange history. Default value is {@code 1000}.*/
    public static final String IGNITE_EXCHANGE_HISTORY_SIZE = "IGNITE_EXCHANGE_HISTORY_SIZE";

    /** */
    public static final String IGNITE_EXCHANGE_MERGE_DELAY = "IGNITE_EXCHANGE_MERGE_DELAY";

    /**
     * Name of the system property defining name of command line program.
     */
    public static final String IGNITE_PROG_NAME = "IGNITE_PROG_NAME";

    /**
     * Name of the system property defining success file name. This file
     * is used with auto-restarting functionality when Ignite is started
     * by supplied <tt>ignite.{bat|sh}</tt> scripts.
     */
    public static final String IGNITE_SUCCESS_FILE = "IGNITE_SUCCESS_FILE";

    /**
     * Name of system property to set system-wide local IP address or host. If provided it will
     * override all default local bind settings within Ignite or any of its SPIs.
     * <p>
     * Note that system-wide local bind address can also be set via {@link org.apache.ignite.configuration.IgniteConfiguration#getLocalHost()}
     * method. However, system properties have priority over configuration properties specified in
     * {@link org.apache.ignite.configuration.IgniteConfiguration}.
     */
    public static final String IGNITE_LOCAL_HOST = "IGNITE_LOCAL_HOST";

    /**
     * System property to override deployment mode configuration parameter.
     * Valid values for property are: PRIVATE, ISOLATED, SHARED or CONTINUOUS.
     *
     * @see org.apache.ignite.configuration.DeploymentMode
     * @see org.apache.ignite.configuration.IgniteConfiguration#getDeploymentMode()
     */
    public static final String IGNITE_DEP_MODE_OVERRIDE = "IGNITE_DEPLOYMENT_MODE_OVERRIDE";

    /**
     * Property controlling size of buffer holding completed transaction versions. Such buffer
     * is used to detect duplicate transaction and has a default value of {@code 102400}. In
     * most cases this value is large enough and does not need to be changed.
     */
    public static final String IGNITE_MAX_COMPLETED_TX_COUNT = "IGNITE_MAX_COMPLETED_TX_COUNT";

    /**
     * Concurrency level for all concurrent hash maps created by Ignite.
     */
    public static final String IGNITE_MAP_CONCURRENCY_LEVEL = "IGNITE_MAP_CONCURRENCY_LEVEL";

    /**
     * Transactions that take more time, than value of this property, will be output to log
     * with warning level. {@code 0} (default value) disables warning on slow transactions.
     */
    public static final String IGNITE_SLOW_TX_WARN_TIMEOUT = "IGNITE_SLOW_TX_WARN_TIMEOUT";

    /**
     * Timeout after which all uncompleted transactions originated by left node will be
     * salvaged (i.e. invalidated and committed).
     */
    public static final String IGNITE_TX_SALVAGE_TIMEOUT = "IGNITE_TX_SALVAGE_TIMEOUT";

    /**
     * Specifies maximum number of iterations for deadlock detection procedure.
     * If value of this property is less then or equal to zero then deadlock detection will be disabled.
     */
    public static final String IGNITE_TX_DEADLOCK_DETECTION_MAX_ITERS = "IGNITE_TX_DEADLOCK_DETECTION_MAX_ITERS";

    /**
     * Specifies timeout for deadlock detection procedure.
     */
    public static final String IGNITE_TX_DEADLOCK_DETECTION_TIMEOUT = "IGNITE_TX_DEADLOCK_DETECTION_TIMEOUT";

    /**
     * System property to override multicast group taken from configuration.
     * Used for testing purposes.
     */
    public static final String IGNITE_OVERRIDE_MCAST_GRP = "IGNITE_OVERRIDE_MCAST_GRP";

    /**
     * System property to override default reflection cache size. Default value is {@code 128}.
     */
    public static final String IGNITE_REFLECTION_CACHE_SIZE = "IGNITE_REFLECTION_CACHE_SIZE";

    /**
     * System property to override default job processor maps sizes for finished jobs and
     * cancellation requests. Default value is {@code 10240}.
     */
    public static final String IGNITE_JOBS_HISTORY_SIZE = "IGNITE_JOBS_HISTORY_SIZE";

    /**
     * System property to override default job metrics processor property defining
     * concurrency level for structure holding job metrics snapshots.
     * Default value is {@code 64}.
     */
    public static final String IGNITE_JOBS_METRICS_CONCURRENCY_LEVEL = "IGNITE_JOBS_METRICS_CONCURRENCY_LEVEL";

    /**
     * System property to hold optional configuration URL.
     */
    public static final String IGNITE_CONFIG_URL = "IGNITE_CONFIG_URL";

    /** System property to hold SSH host for visor-started nodes. */
    public static final String IGNITE_SSH_HOST = "IGNITE_SSH_HOST";

    /** System property to hold SSH user name for visor-started nodes. */
    public static final String IGNITE_SSH_USER_NAME = "IGNITE_SSH_USER_NAME";

    /** System property to hold preload resend timeout for evicted partitions. */
    public static final String IGNITE_PRELOAD_RESEND_TIMEOUT = "IGNITE_PRELOAD_RESEND_TIMEOUT";

    /**
     * System property to specify how often in milliseconds marshal buffers
     * should be rechecked and potentially trimmed. Default value is {@code 10,000ms}.
     */
    public static final String IGNITE_MARSHAL_BUFFERS_RECHECK = "IGNITE_MARSHAL_BUFFERS_RECHECK";

    /**
     * System property to disable {@link HostnameVerifier} for SSL connections.
     * Can be used for development with self-signed certificates. Default value is {@code false}.
     */
    public static final String IGNITE_DISABLE_HOSTNAME_VERIFIER = "IGNITE_DISABLE_HOSTNAME_VERIFIER";

    /**
     * System property to disable buffered communication if node sends less messages count than
     * specified by this property. Default value is {@code 512}.
     *
     * @deprecated Not used anymore.
     */
    @Deprecated
    public static final String IGNITE_MIN_BUFFERED_COMMUNICATION_MSG_CNT = "IGNITE_MIN_BUFFERED_COMMUNICATION_MSG_CNT";

    /**
     * Flag that will force Ignite to fill memory block with some recognisable pattern right before
     * this memory block is released. This will help to recognize cases when already released memory is accessed.
     */
    public static final String IGNITE_OFFHEAP_SAFE_RELEASE = "IGNITE_OFFHEAP_SAFE_RELEASE";

    /** Maximum size for atomic cache queue delete history (default is 200 000 entries per partition). */
    public static final String IGNITE_ATOMIC_CACHE_DELETE_HISTORY_SIZE = "IGNITE_ATOMIC_CACHE_DELETE_HISTORY_SIZE";

    /** Ttl of removed cache entries (ms). */
    public static final String IGNITE_CACHE_REMOVED_ENTRIES_TTL = "IGNITE_CACHE_REMOVED_ENTRIES_TTL";

    /** Maximum amount of concurrent updates per system thread in atomic caches in case of PRIMARY_SYNC or FULL_ASYNC
     * write synchronization mode. If this limit is exceeded then update will be performed with FULL_SYNC
     * synchronization mode. If value is {@code 0} then limit is unbounded.
     */
    public static final String IGNITE_ATOMIC_CACHE_MAX_CONCURRENT_DHT_UPDATES =
        "IGNITE_ATOMIC_CACHE_MAX_CONCURRENT_DHT_UPDATES";

    /**
     * Comma separated list of addresses in format "10.100.22.100:45000,10.100.22.101:45000".
     * Makes sense only for {@link org.apache.ignite.spi.discovery.tcp.ipfinder.vm.TcpDiscoveryVmIpFinder}.
     */
    public static final String IGNITE_TCP_DISCOVERY_ADDRESSES = "IGNITE_TCP_DISCOVERY_ADDRESSES";

    /**
     * Flag indicating whether performance suggestions output on start should be disabled.
     */
    public static final String IGNITE_PERFORMANCE_SUGGESTIONS_DISABLED = "IGNITE_PERFORMANCE_SUGGESTIONS_DISABLED";

    /**
     * Atomic cache deferred update response buffer size.
     */
    public static final String IGNITE_ATOMIC_DEFERRED_ACK_BUFFER_SIZE = "IGNITE_ATOMIC_DEFERRED_ACK_BUFFER_SIZE";

    /**
     * Atomic cache deferred update timeout.
     */
    public static final String IGNITE_ATOMIC_DEFERRED_ACK_TIMEOUT = "IGNITE_ATOMIC_DEFERRED_ACK_TIMEOUT";

    /**
     * Atomic cache deferred update timeout.
     */
    public static final String IGNITE_ATOMIC_CACHE_QUEUE_RETRY_TIMEOUT = "IGNITE_ATOMIC_CACHE_QUEUE_RETRY_TIMEOUT";

    /**
     * One phase commit deferred ack request timeout.
     */
    public static final String IGNITE_DEFERRED_ONE_PHASE_COMMIT_ACK_REQUEST_TIMEOUT =
        "IGNITE_DEFERRED_ONE_PHASE_COMMIT_ACK_REQUEST_TIMEOUT";

    /**
     * One phase commit deferred ack request buffer size.
     */
    public static final String IGNITE_DEFERRED_ONE_PHASE_COMMIT_ACK_REQUEST_BUFFER_SIZE =
        "IGNITE_DEFERRED_ONE_PHASE_COMMIT_ACK_REQUEST_BUFFER_SIZE";

    /**
     * If this property set then debug console will be opened for H2 indexing SPI.
     */
    public static final String IGNITE_H2_DEBUG_CONSOLE = "IGNITE_H2_DEBUG_CONSOLE";

    /**
     * This property allows to specify user defined port which H2 indexing SPI will use
     * to start H2 debug console on. If this property is not set or set to 0, H2 debug
     * console will use system-provided dynamic port.
     * This property is only relevant when {@link #IGNITE_H2_DEBUG_CONSOLE} property is set.
     */
    public static final String IGNITE_H2_DEBUG_CONSOLE_PORT = "IGNITE_H2_DEBUG_CONSOLE_PORT";

    /**
     * If this property is set to {@code true} then shared memory space native debug will be enabled.
     */
    public static final String IGNITE_IPC_SHMEM_SPACE_DEBUG = "IGNITE_IPC_SHMEM_SPACE_DEBUG";

    /**
     * Property allowing to skip configuration consistency checks.
     */
    public static final String IGNITE_SKIP_CONFIGURATION_CONSISTENCY_CHECK =
        "IGNITE_SKIP_CONFIGURATION_CONSISTENCY_CHECK";

    /**
     * Flag indicating whether validation of keys put to cache should be disabled.
     */
    public static final String IGNITE_CACHE_KEY_VALIDATION_DISABLED = "IGNITE_CACHE_KEY_VALIDATION_DISABLED";

    /**
     * Environment variable to override logging directory that has been set in logger configuration.
     */
    public static final String IGNITE_LOG_DIR = "IGNITE_LOG_DIR";

    /**
     * Environment variable to set work directory. The property {@link org.apache.ignite.configuration.IgniteConfiguration#setWorkDirectory} has higher
     * priority.
     */
    public static final String IGNITE_WORK_DIR = "IGNITE_WORK_DIR";

    /**
     * If this property is set to {@code true} then Ignite will append
     * hash code of {@link Ignite} class as hex string and append
     * JVM name returned by {@link RuntimeMXBean#getName()}.
     * <p>
     * This may be helpful when running Ignite in some application server
     * clusters or similar environments to avoid MBean name collisions.
     * <p>
     * Default is {@code false}.
     */
    public static final String IGNITE_MBEAN_APPEND_JVM_ID = "IGNITE_MBEAN_APPEND_JVM_ID";

    /**
     * If this property is set to {@code true} then Ignite will append
     * hash code of class loader to MXBean name.
     * <p>
     * Default is {@code true}.
     */
    public static final String IGNITE_MBEAN_APPEND_CLASS_LOADER_ID = "IGNITE_MBEAN_APPEND_CLASS_LOADER_ID";

    /**
     * If property is set to {@code true}, then Ignite will disable MBeans registration.
     * This may be helpful if MBeans are not allowed e.g. for security reasons.
     *
     * Default is {@code false}
     */
    public static final String IGNITE_MBEANS_DISABLED = "IGNITE_MBEANS_DISABLED";

    /**
     * Property controlling size of buffer holding last exception. Default value of {@code 1000}.
     */
    public static final String IGNITE_EXCEPTION_REGISTRY_MAX_SIZE = "IGNITE_EXCEPTION_REGISTRY_MAX_SIZE";

    /**
     * Property controlling default behavior of cache client flag.
     */
    public static final String IGNITE_CACHE_CLIENT = "IGNITE_CACHE_CLIENT";

    /**
     * Property controlling whether CacheManager will start grid with isolated IP finder when default URL
     * is passed in. This is needed to pass TCK tests which use default URL and assume isolated cache managers
     * for different class loaders.
     */
    public static final String IGNITE_JCACHE_DEFAULT_ISOLATED = "IGNITE_CACHE_CLIENT";

    /**
     * Property controlling maximum number of SQL result rows which can be fetched into a merge table.
     * If there are less rows than this threshold then multiple passes throw a table will be possible,
     * otherwise only one pass (e.g. only result streaming is possible).
     */
    public static final String IGNITE_SQL_MERGE_TABLE_MAX_SIZE = "IGNITE_SQL_MERGE_TABLE_MAX_SIZE";

    /**
     * Property controlling number of SQL result rows that will be fetched into a merge table at once before
     * applying binary search for the bounds.
     */
    public static final String IGNITE_SQL_MERGE_TABLE_PREFETCH_SIZE = "IGNITE_SQL_MERGE_TABLE_PREFETCH_SIZE";

    /** Disable fallback to H2 SQL parser if the internal SQL parser fails to parse the statement. */
    public static final String IGNITE_SQL_PARSER_DISABLE_H2_FALLBACK = "IGNITE_SQL_PARSER_DISABLE_H2_FALLBACK";

    /** Maximum size for affinity assignment history. */
    public static final String IGNITE_AFFINITY_HISTORY_SIZE = "IGNITE_AFFINITY_HISTORY_SIZE";

    /** Maximum size for discovery messages history. */
    public static final String IGNITE_DISCOVERY_HISTORY_SIZE = "IGNITE_DISCOVERY_HISTORY_SIZE";

    /** Maximum number of discovery message history used to support client reconnect. */
    public static final String IGNITE_DISCOVERY_CLIENT_RECONNECT_HISTORY_SIZE =
        "IGNITE_DISCOVERY_CLIENT_RECONNECT_HISTORY_SIZE";

    /** Number of cache operation retries in case of topology exceptions. */
    public static final String IGNITE_CACHE_RETRIES_COUNT = "IGNITE_CACHE_RETRIES_COUNT";

    /** Number of times pending cache objects will be dumped to the log in case of partition exchange timeout. */
    public static final String IGNITE_DUMP_PENDING_OBJECTS_THRESHOLD = "IGNITE_DUMP_PENDING_OBJECTS_THRESHOLD";

    /** If this property is set to {@code true} then Ignite will log thread dump in case of partition exchange timeout. */
    public static final String IGNITE_THREAD_DUMP_ON_EXCHANGE_TIMEOUT = "IGNITE_THREAD_DUMP_ON_EXCHANGE_TIMEOUT";

    /** */
    public static final String IGNITE_IO_DUMP_ON_TIMEOUT = "IGNITE_IO_DUMP_ON_TIMEOUT";

    /** */
    public static final String IGNITE_DIAGNOSTIC_ENABLED = "IGNITE_DIAGNOSTIC_ENABLED";

    /** Cache operations that take more time than value of this property will be output to log. Set to {@code 0} to disable. */
    public static final String IGNITE_LONG_OPERATIONS_DUMP_TIMEOUT = "IGNITE_LONG_OPERATIONS_DUMP_TIMEOUT";

    /** Upper time limit between long running/hanging operations debug dumps. */
    public static final String IGNITE_LONG_OPERATIONS_DUMP_TIMEOUT_LIMIT = "IGNITE_LONG_OPERATIONS_DUMP_TIMEOUT_LIMIT";

    /** JDBC driver cursor remove delay. */
    public static final String IGNITE_JDBC_DRIVER_CURSOR_REMOVE_DELAY = "IGNITE_JDBC_DRIVER_CURSOR_RMV_DELAY";

    /** Long-long offheap map load factor. */
    public static final String IGNITE_LONG_LONG_HASH_MAP_LOAD_FACTOR = "IGNITE_LONG_LONG_HASH_MAP_LOAD_FACTOR";

    /** Maximum number of nested listener calls before listener notification becomes asynchronous. */
    public static final String IGNITE_MAX_NESTED_LISTENER_CALLS = "IGNITE_MAX_NESTED_LISTENER_CALLS";

    /** Indicating whether local store keeps primary only. Backward compatibility flag. */
    public static final String IGNITE_LOCAL_STORE_KEEPS_PRIMARY_ONLY = "IGNITE_LOCAL_STORE_KEEPS_PRIMARY_ONLY";

    /**
     * Manages {@link OptimizedMarshaller} behavior of {@code serialVersionUID} computation for
     * {@link Serializable} classes.
     */
    public static final String IGNITE_OPTIMIZED_MARSHALLER_USE_DEFAULT_SUID =
        "IGNITE_OPTIMIZED_MARSHALLER_USE_DEFAULT_SUID";

    /**
     * Manages type of serialization mechanism for {@link String} that is marshalled/unmarshalled by BinaryMarshaller.
     * Should be used for cases when a String contains a surrogate symbol without its pair one. This is frequently used
     * in algorithms that encrypts data in String format.
     */
    public static final String IGNITE_BINARY_MARSHALLER_USE_STRING_SERIALIZATION_VER_2 =
        "IGNITE_BINARY_MARSHALLER_USE_STRING_SERIALIZATION_VER_2";

    /**
     * If set to {@code true}, then default selected keys set is used inside
     * {@code GridNioServer} which lead to some extra garbage generation when
     * processing selected keys.
     * <p>
     * Default value is {@code false}. Should be switched to {@code true} if there are
     * any problems in communication layer.
     */
    public static final String IGNITE_NO_SELECTOR_OPTS = "IGNITE_NO_SELECTOR_OPTS";

    /**
     * System property to specify period in milliseconds between calls of the SQL statements cache cleanup task.
     * <p>
     * Cleanup tasks clears cache for terminated threads and for threads which did not perform SQL queries within
     * timeout configured via {@link #IGNITE_H2_INDEXING_CACHE_THREAD_USAGE_TIMEOUT} property.
     * <p>
     * Default value is {@code 10,000ms}.
     */
    public static final String IGNITE_H2_INDEXING_CACHE_CLEANUP_PERIOD = "IGNITE_H2_INDEXING_CACHE_CLEANUP_PERIOD";

    /**
     * System property to specify timeout in milliseconds after which thread's SQL statements cache is cleared by
     * cleanup task if the thread does not perform any query.
     * <p>
     * Default value is {@code 600,000ms}.
     */
    public static final String IGNITE_H2_INDEXING_CACHE_THREAD_USAGE_TIMEOUT =
        "IGNITE_H2_INDEXING_CACHE_THREAD_USAGE_TIMEOUT";

    /**
     * Manages backward compatibility of {@link IgniteServices}. All nodes in cluster must have identical value
     * of this property.
     * <p>
     * If property is {@code false} then node is not required to have service implementation class if service is not
     * deployed on this node.
     * <p>
     * If the property is {@code true} then service implementation class is required on node even if service
     * is not deployed on this node.
     * <p>
     * If the property is not set ({@code null}) then Ignite will automatically detect which compatibility mode
     * should be used.
     */
    public static final String IGNITE_SERVICES_COMPATIBILITY_MODE = "IGNITE_SERVICES_COMPATIBILITY_MODE";

    /**
     * Manages backward compatibility of {@link StreamTransformer#from(CacheEntryProcessor)} method.
     * <p>
     * If the property is {@code true}, then the wrapped {@link CacheEntryProcessor} won't be able to be loaded over
     * P2P class loading.
     * <p>
     * If the property is {@code false}, then another implementation of {@link StreamTransformer} will be returned,
     * that fixes P2P class loading for {@link CacheEntryProcessor}, but it will be incompatible with old versions
     * of Ignite.
     */
    public static final String IGNITE_STREAM_TRANSFORMER_COMPATIBILITY_MODE =
        "IGNITE_STREAM_TRANSFORMER_COMPATIBILITY_MODE";

    /**
     * When set to {@code true} tree-based data structures - {@code TreeMap} and {@code TreeSet} - will not be
     * wrapped into special holders introduced to overcome serialization issue caused by missing {@code Comparable}
     * interface on {@code BinaryObject}.
     * <p>
     * @deprecated Should be removed in Apache Ignite 2.0.
     */
    @Deprecated
    public static final String IGNITE_BINARY_DONT_WRAP_TREE_STRUCTURES = "IGNITE_BINARY_DONT_WRAP_TREE_STRUCTURES";

    /**
     * When set to {@code true}, for consistent id will calculate by host name, without port, and you can use
     * only one node for host in cluster.
     */
    public static final String IGNITE_CONSISTENT_ID_BY_HOST_WITHOUT_PORT = "IGNITE_CONSISTENT_ID_BY_HOST_WITHOUT_PORT";

    /** */
    public static final String IGNITE_IO_BALANCE_PERIOD = "IGNITE_IO_BALANCE_PERIOD";

    /**
     * When set to {@code true} fields are written by BinaryMarshaller in sorted order. Otherwise
     * the natural order is used.
     * <p>
     * @deprecated Should be removed in Apache Ignite 2.0.
     */
    @Deprecated
    public static final String IGNITE_BINARY_SORT_OBJECT_FIELDS = "IGNITE_BINARY_SORT_OBJECT_FIELDS";

    /**
     * Whether Ignite can access unaligned memory addresses.
     * <p>
     * Defaults to {@code false}, meaning that unaligned access will be performed only on x86 architecture.
     */
    public static final String IGNITE_MEMORY_UNALIGNED_ACCESS = "IGNITE_MEMORY_UNALIGNED_ACCESS";

    /**
     * When unsafe memory copy if performed below this threshold, Ignite will do it on per-byte basis instead of
     * calling to Unsafe.copyMemory().
     * <p>
     * Defaults to 0, meaning that threshold is disabled.
     */
    public static final String IGNITE_MEMORY_PER_BYTE_COPY_THRESHOLD = "IGNITE_MEMORY_PER_BYTE_COPY_THRESHOLD";

    /**
     * When set to {@code true} BinaryObject will be unwrapped before passing to IndexingSpi to preserve
     * old behavior query processor with IndexingSpi.
     * <p>
     * @deprecated Should be removed in Apache Ignite 2.0.
     */
    public static final String IGNITE_UNWRAP_BINARY_FOR_INDEXING_SPI = "IGNITE_UNWRAP_BINARY_FOR_INDEXING_SPI";

    /**
     * System property to specify maximum payload size in bytes for {@code H2TreeIndex}.
     * <p>
     * Defaults to {@code 0}, meaning that inline index store is disabled.
     */
    public static final String IGNITE_MAX_INDEX_PAYLOAD_SIZE = "IGNITE_MAX_INDEX_PAYLOAD_SIZE";

    /**
     * Time interval for calculating rebalance rate statistics, in milliseconds. Defaults to 60000.
     */
    public static final String IGNITE_REBALANCE_STATISTICS_TIME_INTERVAL = "IGNITE_REBALANCE_STATISTICS_TIME_INTERVAL";

    /**
     * When cache has entries with expired TTL, each user operation will also remove this amount of expired entries.
     * Defaults to {@code 5}.
     */
    public static final String IGNITE_TTL_EXPIRE_BATCH_SIZE = "IGNITE_TTL_EXPIRE_BATCH_SIZE";

    /**
     * Indexing discovery history size. Protects from duplicate messages maintaining the list of IDs of recently
     * arrived discovery messages.
     * <p>
     * Defaults to {@code 1000}.
     */
    public static final String IGNITE_INDEXING_DISCOVERY_HISTORY_SIZE = "IGNITE_INDEXING_DISCOVERY_HISTORY_SIZE";

    /** Cache start size for on-heap maps. Defaults to 4096. */
    public static final String IGNITE_CACHE_START_SIZE = "IGNITE_CACHE_START_SIZE";

    /** */
    public static final String IGNITE_START_CACHES_ON_JOIN = "IGNITE_START_CACHES_ON_JOIN";

    /**
     * Skip CRC calculation flag.
     */
    public static final String IGNITE_PDS_SKIP_CRC = "IGNITE_PDS_SKIP_CRC";

    /**
     * WAL rebalance threshold.
     */
    public static final String IGNITE_PDS_PARTITION_DESTROY_CHECKPOINT_DELAY =
        "IGNITE_PDS_PARTITION_DESTROY_CHECKPOINT_DELAY";

    /**
     * WAL rebalance threshold.
     */
    public static final String IGNITE_PDS_WAL_REBALANCE_THRESHOLD = "IGNITE_PDS_WAL_REBALANCE_THRESHOLD";

    /** Ignite page memory concurrency level. */
    public static final String IGNITE_OFFHEAP_LOCK_CONCURRENCY_LEVEL = "IGNITE_OFFHEAP_LOCK_CONCURRENCY_LEVEL";

    /**
     * Start Ignite on versions of JRE 7 older than 1.7.0_71. For proper work it may require
     * disabling JIT in some places.
     */
    public static final String IGNITE_FORCE_START_JAVA7 = "IGNITE_FORCE_START_JAVA7";

    /** Returns true for system properties only avoiding sending sensitive information. */
    private static final IgnitePredicate<Map.Entry<String, String>> PROPS_FILTER = new IgnitePredicate<Map.Entry<String, String>>() {
        @Override public boolean apply(final Map.Entry<String, String> entry) {
            final String key = entry.getKey();

            return key.startsWith("java.") || key.startsWith("os.") || key.startsWith("user.");
        }
    };

     /**
     * When set to {@code true}, Ignite switches to compatibility mode with versions that don't
     * support service security permissions. In this case security permissions will be ignored
     * (if they set).
     * <p>
     *     Default is {@code false}, which means that service security permissions will be respected.
     * </p>
     */
    public static final String IGNITE_SECURITY_COMPATIBILITY_MODE = "IGNITE_SECURITY_COMPATIBILITY_MODE";

    /**
     * Ignite cluster name.
     * <p>
     * Defaults to utility cache deployment ID..
     */
    public static final String IGNITE_CLUSTER_NAME = "IGNITE_CLUSTER_NAME";

    /**
     * When client cache is started or closed special discovery message is sent to notify cluster (for example this is
     * needed for {@link ClusterGroup#forCacheNodes(String)} API. This timeout specifies how long to wait
     * after client cache start/close before sending this message. If during this timeout another client
     * cache changed, these events are combined into single message.
     * <p>
     * Default is 10 seconds.
     */
    public static final String IGNITE_CLIENT_CACHE_CHANGE_MESSAGE_TIMEOUT =
        "IGNITE_CLIENT_CACHE_CHANGE_MESSAGE_TIMEOUT";

    /**
     * If a partition release future completion time during an exchange exceeds this threshold, the contents of
     * the future will be dumped to the log on exchange. Default is {@code 0} (disabled).
     */
    public static final String IGNITE_PARTITION_RELEASE_FUTURE_DUMP_THRESHOLD =
        "IGNITE_PARTITION_RELEASE_FUTURE_DUMP_THRESHOLD";

    /**
     * If this property is set, a node will forcible fail a remote node when it fails to establish a communication
     * connection.
     */
    public static final String IGNITE_ENABLE_FORCIBLE_NODE_KILL = "IGNITE_ENABLE_FORCIBLE_NODE_KILL";

    /**
     *
     */
    public static final String IGNITE_WAL_ARCHIVE_COMPACT_SKIP_DELTA_RECORD = "IGNITE_WAL_ARCHIVE_COMPACT_SKIP_DELTA_RECORD";

    /**
     * Tasks stealing will be started if tasks queue size per data-streamer thread exceeds this threshold.
     * <p>
     * Default value is {@code 4}.
     */
    public static final String IGNITE_DATA_STREAMING_EXECUTOR_SERVICE_TASKS_STEALING_THRESHOLD =
            "IGNITE_DATA_STREAMING_EXECUTOR_SERVICE_TASKS_STEALING_THRESHOLD";

    /**
     * If this property is set, then Ignite will use Async File IO factory by default.
     */
    public static final String IGNITE_USE_ASYNC_FILE_IO_FACTORY = "IGNITE_USE_ASYNC_FILE_IO_FACTORY";

    /**
     * If the property is set {@link org.apache.ignite.internal.pagemem.wal.record.TxRecord} records
     * will be logged to WAL.
     *
     * Default value is {@code false}.
     */
    public static final String IGNITE_WAL_LOG_TX_RECORDS = "IGNITE_WAL_LOG_TX_RECORDS";

    /** If this property is set, {@link DataStorageConfiguration#writeThrottlingEnabled} will be overridden to true
     * independent of initial value in configuration. */
    public static final String IGNITE_OVERRIDE_WRITE_THROTTLING_ENABLED = "IGNITE_OVERRIDE_WRITE_THROTTLING_ENABLED";

    /**
     * Property for setup WAL serializer version.
     */
    public static final String IGNITE_WAL_SERIALIZER_VERSION = "IGNITE_WAL_SERIALIZER_VERSION";

    /**
     * If the property is set Ignite will use legacy node comparator (based on node order) inste
     *
     * Default value is {@code false}.
     */
    public static final String IGNITE_USE_LEGACY_NODE_COMPARATOR = "IGNITE_USE_LEGACY_NODE_COMPARATOR";

    /**
     * Property that indicates should be mapped byte buffer used or not.
     * Possible values: {@code true} and {@code false}.
     */
    public static final String IGNITE_WAL_MMAP = "IGNITE_WAL_MMAP";

    /**
     * When set to {@code true}, Data store folders are generated only by consistent id, and no consistent ID will be
     * set based on existing data store folders. This option also enables compatible folder generation mode as it was
     * before 2.3.
     */
    public static final String IGNITE_DATA_STORAGE_FOLDER_BY_CONSISTENT_ID = "IGNITE_DATA_STORAGE_FOLDER_BY_CONSISTENT_ID";

    /**
     * Default value is {@code false}.
     */
    public static final String IGNITE_WAL_DEBUG_LOG_ON_RECOVERY = "IGNITE_WAL_DEBUG_LOG_ON_RECOVERY";

    /**
     * Number of checkpoint history entries held in memory.
     */
    public static final String IGNITE_PDS_MAX_CHECKPOINT_MEMORY_HISTORY_SIZE = "IGNITE_PDS_MAX_CHECKPOINT_MEMORY_HISTORY_SIZE";

    /**
     * If this property is set to {@code true} enable logging in {@link GridClient}.
     */
    public static final String IGNITE_GRID_CLIENT_LOG_ENABLED = "IGNITE_GRID_CLIENT_LOG_ENABLED";

    /**
<<<<<<< HEAD
     * Enables striped parallel processing of dirty pages during checkpoint. Using this mode may speed up checkpoint
     * start. Settings this value to {@code false} will disable quick sort/sorted storage of dirty pages. Default value
     * is {@code true}.
     */
    public static final String IGNITE_DIRTY_PAGES_PARALLEL = "IGNITE_DIRTY_PAGES_PARALLEL";

    /**
     * Save dirty pages in pre-sorted storage. {@code True} value enables always sorted striped storage of dirty pages.
     * No sorting is performed during checkpoint start, only sorted collections are merged into one, and page write
     * starts. Settings this to {@code false} switches to hashcode based non sorted storage, and parallel quick sort at
     * checkpoint start. This options has no effect if {@link #IGNITE_DIRTY_PAGES_PARALLEL} set to {@code false}.
     * Default value is {@code false}.
     */
    public static final String IGNITE_DIRTY_PAGES_SORTED_STORAGE = "IGNITE_DIRTY_PAGES_SORTED_STORAGE";
=======
     * When set to {@code true}, direct IO may be enabled. Direct IO enabled only if JAR file with corresponding
     * feature is available in classpath and OS and filesystem settings allows to enable this mode.
     * Default is {@code true}.
     */
    public static final String IGNITE_DIRECT_IO_ENABLED = "IGNITE_DIRECT_IO_ENABLED";

>>>>>>> 9bba2d52

    /**
     * Enforces singleton.
     */
    private IgniteSystemProperties() {
        // No-op.
    }

    /**
     * Gets either system property or environment variable with given name.
     *
     * @param name Name of the system property or environment variable.
     * @return Value of the system property or environment variable.
     *         Returns {@code null} if neither can be found for given name.
     */
    @Nullable public static String getString(String name) {
        assert name != null;

        String v = System.getProperty(name);

        if (v == null)
            v = System.getenv(name);

        return v;
    }

    /**
     * Gets either system property or environment variable with given name.
     *
     * @param name Name of the system property or environment variable.
     * @param dflt Default value.
     * @return Value of the system property or environment variable.
     *         Returns {@code null} if neither can be found for given name.
     */
    @Nullable public static String getString(String name, String dflt) {
        String val = getString(name);

        return val == null ? dflt : val;
    }

    /**
     * Gets either system property or environment variable with given name.
     * The result is transformed to {@code boolean} using {@code Boolean.valueOf()} method.
     *
     * @param name Name of the system property or environment variable.
     * @return Boolean value of the system property or environment variable.
     *         Returns {@code False} in case neither system property
     *         nor environment variable with given name is found.
     */
    public static boolean getBoolean(String name) {
        return getBoolean(name, false);
    }

    /**
     * Gets either system property or environment variable with given name.
     * The result is transformed to {@code boolean} using {@code Boolean.valueOf()} method.
     *
     * @param name Name of the system property or environment variable.
     * @param dflt Default value.
     * @return Boolean value of the system property or environment variable.
     *         Returns default value in case neither system property
     *         nor environment variable with given name is found.
     */
    public static boolean getBoolean(String name, boolean dflt) {
        String val = getString(name);

        return val == null ? dflt : Boolean.valueOf(val);
    }

    /**
     * Gets either system property or environment variable with given name.
     * The result is transformed to {@code int} using {@code Integer.parseInt()} method.
     *
     * @param name Name of the system property or environment variable.
     * @param dflt Default value
     * @return Integer value of the system property or environment variable.
     *         Returns default value in case neither system property
     *         nor environment variable with given name is found.
     */
    public static int getInteger(String name, int dflt) {
        String s = getString(name);

        if (s == null)
            return dflt;

        int res;

        try {
            res = Integer.parseInt(s);
        }
        catch (NumberFormatException ignore) {
            res = dflt;
        }

        return res;
    }

    /**
     * Gets either system property or environment variable with given name.
     * The result is transformed to {@code float} using {@code Float.parseFloat()} method.
     *
     * @param name Name of the system property or environment variable.
     * @param dflt Default value
     * @return Float value of the system property or environment variable.
     *         Returns default value in case neither system property
     *         nor environment variable with given name is found.
     */
    public static float getFloat(String name, float dflt) {
        String s = getString(name);

        if (s == null)
            return dflt;

        float res;

        try {
            res = Float.parseFloat(s);
        }
        catch (NumberFormatException ignore) {
            res = dflt;
        }

        return res;
    }

    /**
     * Gets either system property or environment variable with given name.
     * The result is transformed to {@code long} using {@code Long.parseLong()} method.
     *
     * @param name Name of the system property or environment variable.
     * @param dflt Default value
     * @return Integer value of the system property or environment variable.
     *         Returns default value in case neither system property
     *         nor environment variable with given name is found.
     */
    public static long getLong(String name, long dflt) {
        String s = getString(name);

        if (s == null)
            return dflt;

        long res;

        try {
            res = Long.parseLong(s);
        }
        catch (NumberFormatException ignore) {
            res = dflt;
        }

        return res;
    }

    /**
     * Gets either system property or environment variable with given name.
     * The result is transformed to {@code double} using {@code Double.parseDouble()} method.
     *
     * @param name Name of the system property or environment variable.
     * @param dflt Default value
     * @return Integer value of the system property or environment variable.
     *         Returns default value in case neither system property
     *         nor environment variable with given name is found.
     */
    public static double getDouble(String name, double dflt) {
        String s = getString(name);

        if (s == null)
            return dflt;

        double res;

        try {
            res = Double.parseDouble(s);
        }
        catch (NumberFormatException ignore) {
            res = dflt;
        }

        return res;
    }

    /**
     * Gets snapshot of system properties.
     * Snapshot could be used for thread safe iteration over system properties.
     * Non-string properties are removed before return.
     *
     * @return Snapshot of system properties.
     */
    public static Properties snapshot() {
        Properties sysProps = (Properties)System.getProperties().clone();

        Iterator<Map.Entry<Object, Object>> iter = sysProps.entrySet().iterator();

        while (iter.hasNext()) {
            Map.Entry entry = iter.next();

            if (!(entry.getValue() instanceof String) || !(entry.getKey() instanceof String))
                iter.remove();
        }

        return sysProps;
    }

    /**
     * Does the same as {@link #snapshot()} but filters out
     * possible sensitive user data.
     *
     * @return Snapshot of system properties.
     */
    @SuppressWarnings("unchecked")
    public static Properties safeSnapshot() {
        final Properties props = snapshot();

        final Iterator<Map.Entry<Object, Object>> iter = props.entrySet().iterator();

        while (iter.hasNext()) {
            final Map.Entry entry = iter.next();

            if (!PROPS_FILTER.apply(entry))
                iter.remove();
        }

        return props;
    }
}<|MERGE_RESOLUTION|>--- conflicted
+++ resolved
@@ -810,7 +810,14 @@
     public static final String IGNITE_GRID_CLIENT_LOG_ENABLED = "IGNITE_GRID_CLIENT_LOG_ENABLED";
 
     /**
-<<<<<<< HEAD
+     * When set to {@code true}, direct IO may be enabled. Direct IO enabled only if JAR file with corresponding
+     * feature is available in classpath and OS and filesystem settings allows to enable this mode.
+     * Default is {@code true}.
+     */
+    public static final String IGNITE_DIRECT_IO_ENABLED = "IGNITE_DIRECT_IO_ENABLED";
+
+
+    /**
      * Enables striped parallel processing of dirty pages during checkpoint. Using this mode may speed up checkpoint
      * start. Settings this value to {@code false} will disable quick sort/sorted storage of dirty pages. Default value
      * is {@code true}.
@@ -825,14 +832,6 @@
      * Default value is {@code false}.
      */
     public static final String IGNITE_DIRTY_PAGES_SORTED_STORAGE = "IGNITE_DIRTY_PAGES_SORTED_STORAGE";
-=======
-     * When set to {@code true}, direct IO may be enabled. Direct IO enabled only if JAR file with corresponding
-     * feature is available in classpath and OS and filesystem settings allows to enable this mode.
-     * Default is {@code true}.
-     */
-    public static final String IGNITE_DIRECT_IO_ENABLED = "IGNITE_DIRECT_IO_ENABLED";
-
->>>>>>> 9bba2d52
 
     /**
      * Enforces singleton.
