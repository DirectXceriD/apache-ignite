/*
 * Licensed to the Apache Software Foundation (ASF) under one or more
 * contributor license agreements.  See the NOTICE file distributed with
 * this work for additional information regarding copyright ownership.
 * The ASF licenses this file to You under the Apache License, Version 2.0
 * (the "License"); you may not use this file except in compliance with
 * the License.  You may obtain a copy of the License at
 *
 *      http://www.apache.org/licenses/LICENSE-2.0
 *
 * Unless required by applicable law or agreed to in writing, software
 * distributed under the License is distributed on an "AS IS" BASIS,
 * WITHOUT WARRANTIES OR CONDITIONS OF ANY KIND, either express or implied.
 * See the License for the specific language governing permissions and
 * limitations under the License.
 */

package org.apache.ignite;

import java.io.Serializable;
import java.lang.management.RuntimeMXBean;
import java.util.Iterator;
import java.util.Map;
import java.util.Properties;
import javax.net.ssl.HostnameVerifier;
import org.apache.ignite.cache.CacheEntryProcessor;
import org.apache.ignite.cluster.ClusterGroup;
import org.apache.ignite.configuration.CacheConfiguration;
import org.apache.ignite.configuration.DataStorageConfiguration;
import org.apache.ignite.internal.client.GridClient;
import org.apache.ignite.internal.marshaller.optimized.OptimizedMarshaller;
import org.apache.ignite.internal.processors.rest.GridRestCommand;
import org.apache.ignite.internal.util.GridLogThrottle;
import org.apache.ignite.stream.StreamTransformer;
import org.jetbrains.annotations.Nullable;

/**
 * Contains constants for all system properties and environmental variables in Ignite.
 * These properties and variables can be used to affect the behavior of Ignite.
 */
public final class IgniteSystemProperties {
    /**
     * If this system property is present the Ignite will include grid name into verbose log.
     *
     * @deprecated Use {@link #IGNITE_LOG_INSTANCE_NAME}.
     */
    @Deprecated
    public static final String IGNITE_LOG_GRID_NAME = "IGNITE_LOG_GRID_NAME";

    /**
     * If this system property is present the Ignite will include instance name into verbose log.
     */
    public static final String IGNITE_LOG_INSTANCE_NAME = "IGNITE_LOG_INSTANCE_NAME";

    /**
     * This property is used internally to pass an exit code to loader when
     * Ignite instance is being restarted.
     */
    public static final String IGNITE_RESTART_CODE = "IGNITE_RESTART_CODE";

    /**
     * Presence of this system property with value {@code true} will make the grid
     * node start as a daemon node. Node that this system property will override
     * {@link org.apache.ignite.configuration.IgniteConfiguration#isDaemon()} configuration.
     */
    public static final String IGNITE_DAEMON = "IGNITE_DAEMON";

    /** Defines Ignite installation folder. */
    public static final String IGNITE_HOME = "IGNITE_HOME";

    /** If this system property is set to {@code true} - no shutdown hook will be set. */
    public static final String IGNITE_NO_SHUTDOWN_HOOK = "IGNITE_NO_SHUTDOWN_HOOK";

    /**
     * Name of the system property to disable requirement for proper node ordering
     * by discovery SPI. Use with care, as proper node ordering is required for
     * cache consistency. If set to {@code true}, then any discovery SPI can be used
     * with distributed cache, otherwise, only discovery SPIs that have annotation
     * {@link org.apache.ignite.spi.discovery.DiscoverySpiOrderSupport @GridDiscoverySpiOrderSupport(true)} will
     * be allowed.
     */
    public static final String IGNITE_NO_DISCO_ORDER = "IGNITE_NO_DISCO_ORDER";

    /** Defines reconnect delay in milliseconds for client node that was failed forcible. */
    public static final String IGNITE_DISCO_FAILED_CLIENT_RECONNECT_DELAY = "IGNITE_DISCO_FAILED_CLIENT_RECONNECT_DELAY";

    /**
     * If this system property is set to {@code false} - no checks for new versions will
     * be performed by Ignite. By default, Ignite periodically checks for the new
     * version and prints out the message into the log if new version of Ignite is
     * available for download.
     */
    public static final String IGNITE_UPDATE_NOTIFIER = "IGNITE_UPDATE_NOTIFIER";

    /**
     * This system property defines interval in milliseconds in which Ignite will check
     * thread pool state for starvation. Zero value will disable this checker.
     */
    public static final String IGNITE_STARVATION_CHECK_INTERVAL = "IGNITE_STARVATION_CHECK_INTERVAL";

    /**
     * If this system property is present (any value) - no ASCII logo will
     * be printed.
     */
    public static final String IGNITE_NO_ASCII = "IGNITE_NO_ASCII";

    /**
     * This property allows to override Jetty host for REST processor.
     */
    public static final String IGNITE_JETTY_HOST = "IGNITE_JETTY_HOST";

    /**
     * This property allows to override Jetty local port for REST processor.
     */
    public static final String IGNITE_JETTY_PORT = "IGNITE_JETTY_PORT";

    /**
     * This property does not allow Ignite to override Jetty log configuration for REST processor.
     */
    public static final String IGNITE_JETTY_LOG_NO_OVERRIDE = "IGNITE_JETTY_LOG_NO_OVERRIDE";

    /** This property allow rewriting default ({@code 30}) REST session expire time (in seconds). */
    public static final String IGNITE_REST_SESSION_TIMEOUT = "IGNITE_REST_SESSION_TIMEOUT";

    /** This property allow rewriting default ({@code 300}) REST session security token expire time (in seconds). */
    public static final String IGNITE_REST_SECURITY_TOKEN_TIMEOUT = "IGNITE_REST_SECURITY_TOKEN_TIMEOUT";

    /**
     * This property allows to override maximum count of task results stored on one node
     * in REST processor.
     */
    public static final String IGNITE_REST_MAX_TASK_RESULTS = "IGNITE_REST_MAX_TASK_RESULTS";

    /**
     * This property allows to override default behavior that rest processor
     * doesn't start on client node. If set {@code true} than rest processor will be started on client node.
     */
    public static final String IGNITE_REST_START_ON_CLIENT = "IGNITE_REST_START_ON_CLIENT";

    /**
     * This property changes output format of {@link GridRestCommand#CACHE_GET_ALL} from {k: v, ...}
     * to [{"key": k, "value": v}, ...] to allow non-string keys output.
     *
     * @deprecated Should be made default in Apache Ignite 3.0.
     */
    @Deprecated
    public static final String IGNITE_REST_GETALL_AS_ARRAY = "IGNITE_REST_GETALL_AS_ARRAY";

    /**
     * This property defines the maximum number of attempts to remap near get to the same
     * primary node. Remapping may be needed when topology is changed concurrently with
     * get operation.
     */
    public static final String IGNITE_NEAR_GET_MAX_REMAPS = "IGNITE_NEAR_GET_MAX_REMAPS";

    /**
     * Set to either {@code true} or {@code false} to enable or disable quiet mode
     * of Ignite. In quiet mode, only warning and errors are printed into the log
     * additionally to a shortened version of standard output on the start.
     * <p>
     * Note that if you use <tt>ignite.{sh|bat}</tt> scripts to start Ignite they
     * start by default in quiet mode. You can supply <tt>-v</tt> flag to override it.
     */
    public static final String IGNITE_QUIET = "IGNITE_QUIET";

    /**
     * Setting this option to {@code true} will enable troubleshooting logger.
     * Troubleshooting logger makes logging more verbose without enabling debug mode
     * to provide more detailed logs without performance penalty.
     */
    public static final String IGNITE_TROUBLESHOOTING_LOGGER = "IGNITE_TROUBLESHOOTING_LOGGER";

    /**
     * Setting to {@code true} enables writing sensitive information in {@code toString()} output.
     */
    public static final String IGNITE_TO_STRING_INCLUDE_SENSITIVE = "IGNITE_TO_STRING_INCLUDE_SENSITIVE";

    /** Maximum length for {@code toString()} result. */
    public static final String IGNITE_TO_STRING_MAX_LENGTH = "IGNITE_TO_STRING_MAX_LENGTH";

    /**
     * Limit collection (map, array) elements number to output.
     */
    public static final String IGNITE_TO_STRING_COLLECTION_LIMIT = "IGNITE_TO_STRING_COLLECTION_LIMIT";

    /**
     * If this property is set to {@code true} (default) and Ignite is launched
     * in verbose mode (see {@link #IGNITE_QUIET}) and no console appenders can be found
     * in configuration, then default console appender will be added.
     * Set this property to {@code false} if no appenders should be added.
     */
    public static final String IGNITE_CONSOLE_APPENDER = "IGNITE_CONSOLE_APPENDER";

    /** Maximum size for exchange history. Default value is {@code 1000}.*/
    public static final String IGNITE_EXCHANGE_HISTORY_SIZE = "IGNITE_EXCHANGE_HISTORY_SIZE";

    /** */
    public static final String IGNITE_EXCHANGE_MERGE_DELAY = "IGNITE_EXCHANGE_MERGE_DELAY";

    /**
     * Name of the system property defining name of command line program.
     */
    public static final String IGNITE_PROG_NAME = "IGNITE_PROG_NAME";

    /**
     * Name of the system property defining success file name. This file
     * is used with auto-restarting functionality when Ignite is started
     * by supplied <tt>ignite.{bat|sh}</tt> scripts.
     */
    public static final String IGNITE_SUCCESS_FILE = "IGNITE_SUCCESS_FILE";

    /**
     * The system property sets a system-wide local IP address or hostname to be used by Ignite networking components.
     * Once provided, the property overrides all the default local binding settings for Ignite nodes.
     * <p>
     * Note, that the address can also be changed via
     * {@link org.apache.ignite.configuration.IgniteConfiguration#setLocalHost(String)} method.
     * However, this system property has bigger priority and overrides the settings set via
     * {@link org.apache.ignite.configuration.IgniteConfiguration}.
     */
    public static final String IGNITE_LOCAL_HOST = "IGNITE_LOCAL_HOST";

    /**
     * System property to override deployment mode configuration parameter.
     * Valid values for property are: PRIVATE, ISOLATED, SHARED or CONTINUOUS.
     *
     * @see org.apache.ignite.configuration.DeploymentMode
     * @see org.apache.ignite.configuration.IgniteConfiguration#getDeploymentMode()
     */
    public static final String IGNITE_DEP_MODE_OVERRIDE = "IGNITE_DEPLOYMENT_MODE_OVERRIDE";

    /**
     * Property controlling size of buffer holding completed transaction versions. Such buffer
     * is used to detect duplicate transaction and has a default value of {@code 102400}. In
     * most cases this value is large enough and does not need to be changed.
     */
    public static final String IGNITE_MAX_COMPLETED_TX_COUNT = "IGNITE_MAX_COMPLETED_TX_COUNT";

    /**
     * Transactions that take more time, than value of this property, will be output to log
     * with warning level. {@code 0} (default value) disables warning on slow transactions.
     */
    public static final String IGNITE_SLOW_TX_WARN_TIMEOUT = "IGNITE_SLOW_TX_WARN_TIMEOUT";

    /**
     * Timeout after which all uncompleted transactions originated by left node will be
     * salvaged (i.e. invalidated and committed).
     */
    public static final String IGNITE_TX_SALVAGE_TIMEOUT = "IGNITE_TX_SALVAGE_TIMEOUT";

    /**
     * Specifies maximum number of iterations for deadlock detection procedure.
     * If value of this property is less then or equal to zero then deadlock detection will be disabled.
     */
    public static final String IGNITE_TX_DEADLOCK_DETECTION_MAX_ITERS = "IGNITE_TX_DEADLOCK_DETECTION_MAX_ITERS";

    /**
     * Specifies timeout for deadlock detection procedure.
     */
    public static final String IGNITE_TX_DEADLOCK_DETECTION_TIMEOUT = "IGNITE_TX_DEADLOCK_DETECTION_TIMEOUT";

    /**
     * System property to override multicast group taken from configuration.
     * Used for testing purposes.
     */
    public static final String IGNITE_OVERRIDE_MCAST_GRP = "IGNITE_OVERRIDE_MCAST_GRP";

    /**
     * System property to override default reflection cache size. Default value is {@code 128}.
     */
    public static final String IGNITE_REFLECTION_CACHE_SIZE = "IGNITE_REFLECTION_CACHE_SIZE";

    /**
     * System property to override default job processor maps sizes for finished jobs and
     * cancellation requests. Default value is {@code 10240}.
     */
    public static final String IGNITE_JOBS_HISTORY_SIZE = "IGNITE_JOBS_HISTORY_SIZE";

    /**
     * System property to override default job metrics processor property defining
     * concurrency level for structure holding job metrics snapshots.
     * Default value is {@code 64}.
     */
    public static final String IGNITE_JOBS_METRICS_CONCURRENCY_LEVEL = "IGNITE_JOBS_METRICS_CONCURRENCY_LEVEL";

    /**
     * System property to hold optional configuration URL.
     */
    public static final String IGNITE_CONFIG_URL = "IGNITE_CONFIG_URL";

    /** System property to hold SSH host for visor-started nodes. */
    public static final String IGNITE_SSH_HOST = "IGNITE_SSH_HOST";

    /** System property to enable experimental commands in control.sh script. */
    public static final String IGNITE_ENABLE_EXPERIMENTAL_COMMAND = "IGNITE_ENABLE_EXPERIMENTAL_COMMAND";

    /** System property to hold SSH user name for visor-started nodes. */
    public static final String IGNITE_SSH_USER_NAME = "IGNITE_SSH_USER_NAME";

    /** System property to hold preload resend timeout for evicted partitions. */
    public static final String IGNITE_PRELOAD_RESEND_TIMEOUT = "IGNITE_PRELOAD_RESEND_TIMEOUT";

    /**
     * System property to specify how often in milliseconds marshal buffers
     * should be rechecked and potentially trimmed. Default value is {@code 10,000ms}.
     */
    public static final String IGNITE_MARSHAL_BUFFERS_RECHECK = "IGNITE_MARSHAL_BUFFERS_RECHECK";

    /**
     * System property to disable {@link HostnameVerifier} for SSL connections.
     * Can be used for development with self-signed certificates. Default value is {@code false}.
     */
    public static final String IGNITE_DISABLE_HOSTNAME_VERIFIER = "IGNITE_DISABLE_HOSTNAME_VERIFIER";

    /**
     * System property to disable buffered communication if node sends less messages count than
     * specified by this property. Default value is {@code 512}.
     *
     * @deprecated Not used anymore.
     */
    @Deprecated
    public static final String IGNITE_MIN_BUFFERED_COMMUNICATION_MSG_CNT = "IGNITE_MIN_BUFFERED_COMMUNICATION_MSG_CNT";

    /**
     * Flag that will force Ignite to fill memory block with some recognisable pattern right before
     * this memory block is released. This will help to recognize cases when already released memory is accessed.
     */
    public static final String IGNITE_OFFHEAP_SAFE_RELEASE = "IGNITE_OFFHEAP_SAFE_RELEASE";

    /** Maximum size for atomic cache queue delete history (default is 200 000 entries per partition). */
    public static final String IGNITE_ATOMIC_CACHE_DELETE_HISTORY_SIZE = "IGNITE_ATOMIC_CACHE_DELETE_HISTORY_SIZE";

    /** Ttl of removed cache entries (ms). */
    public static final String IGNITE_CACHE_REMOVED_ENTRIES_TTL = "IGNITE_CACHE_REMOVED_ENTRIES_TTL";

    /**
     * Comma separated list of addresses in format "10.100.22.100:45000,10.100.22.101:45000".
     * Makes sense only for {@link org.apache.ignite.spi.discovery.tcp.ipfinder.vm.TcpDiscoveryVmIpFinder}.
     */
    public static final String IGNITE_TCP_DISCOVERY_ADDRESSES = "IGNITE_TCP_DISCOVERY_ADDRESSES";

    /**
     * Flag indicating whether performance suggestions output on start should be disabled.
     */
    public static final String IGNITE_PERFORMANCE_SUGGESTIONS_DISABLED = "IGNITE_PERFORMANCE_SUGGESTIONS_DISABLED";

    /**
     * Flag indicating whether atomic operations allowed for use inside transactions.
     */
    public static final String IGNITE_ALLOW_ATOMIC_OPS_IN_TX = "IGNITE_ALLOW_ATOMIC_OPS_IN_TX";

    /**
     * Atomic cache deferred update response buffer size.
     */
    public static final String IGNITE_ATOMIC_DEFERRED_ACK_BUFFER_SIZE = "IGNITE_ATOMIC_DEFERRED_ACK_BUFFER_SIZE";

    /**
     * Atomic cache deferred update timeout.
     */
    public static final String IGNITE_ATOMIC_DEFERRED_ACK_TIMEOUT = "IGNITE_ATOMIC_DEFERRED_ACK_TIMEOUT";

    /**
     * Atomic cache deferred update timeout.
     */
    public static final String IGNITE_ATOMIC_CACHE_QUEUE_RETRY_TIMEOUT = "IGNITE_ATOMIC_CACHE_QUEUE_RETRY_TIMEOUT";

    /**
     * One phase commit deferred ack request timeout.
     */
    public static final String IGNITE_DEFERRED_ONE_PHASE_COMMIT_ACK_REQUEST_TIMEOUT =
        "IGNITE_DEFERRED_ONE_PHASE_COMMIT_ACK_REQUEST_TIMEOUT";

    /**
     * One phase commit deferred ack request buffer size.
     */
    public static final String IGNITE_DEFERRED_ONE_PHASE_COMMIT_ACK_REQUEST_BUFFER_SIZE =
        "IGNITE_DEFERRED_ONE_PHASE_COMMIT_ACK_REQUEST_BUFFER_SIZE";

    /**
     * If this property set then debug console will be opened for H2 indexing SPI.
     */
    public static final String IGNITE_H2_DEBUG_CONSOLE = "IGNITE_H2_DEBUG_CONSOLE";

    /**
     * This property allows to specify user defined port which H2 indexing SPI will use
     * to start H2 debug console on. If this property is not set or set to 0, H2 debug
     * console will use system-provided dynamic port.
     * This property is only relevant when {@link #IGNITE_H2_DEBUG_CONSOLE} property is set.
     */
    public static final String IGNITE_H2_DEBUG_CONSOLE_PORT = "IGNITE_H2_DEBUG_CONSOLE_PORT";

    /**
     * If this property is set to {@code true} then shared memory space native debug will be enabled.
     */
    public static final String IGNITE_IPC_SHMEM_SPACE_DEBUG = "IGNITE_IPC_SHMEM_SPACE_DEBUG";

    /**
     * Property allowing to skip configuration consistency checks.
     */
    public static final String IGNITE_SKIP_CONFIGURATION_CONSISTENCY_CHECK =
        "IGNITE_SKIP_CONFIGURATION_CONSISTENCY_CHECK";

    /**
     * Flag indicating whether validation of keys put to cache should be disabled.
     */
    public static final String IGNITE_CACHE_KEY_VALIDATION_DISABLED = "IGNITE_CACHE_KEY_VALIDATION_DISABLED";

    /**
     * Environment variable to override logging directory that has been set in logger configuration.
     */
    public static final String IGNITE_LOG_DIR = "IGNITE_LOG_DIR";

    /**
     * Environment variable to set work directory. The property {@link org.apache.ignite.configuration.IgniteConfiguration#setWorkDirectory} has higher
     * priority.
     */
    public static final String IGNITE_WORK_DIR = "IGNITE_WORK_DIR";

    /**
     * If this property is set to {@code true} then Ignite will append
     * hash code of {@link Ignite} class as hex string and append
     * JVM name returned by {@link RuntimeMXBean#getName()}.
     * <p>
     * This may be helpful when running Ignite in some application server
     * clusters or similar environments to avoid MBean name collisions.
     * <p>
     * Default is {@code false}.
     */
    public static final String IGNITE_MBEAN_APPEND_JVM_ID = "IGNITE_MBEAN_APPEND_JVM_ID";

    /**
     * If this property is set to {@code true} then Ignite will append
     * hash code of class loader to MXBean name.
     * <p>
     * Default is {@code true}.
     */
    public static final String IGNITE_MBEAN_APPEND_CLASS_LOADER_ID = "IGNITE_MBEAN_APPEND_CLASS_LOADER_ID";

    /**
     * If property is set to {@code true}, then Ignite will disable MBeans registration.
     * This may be helpful if MBeans are not allowed e.g. for security reasons.
     *
     * Default is {@code false}
     */
    public static final String IGNITE_MBEANS_DISABLED = "IGNITE_MBEANS_DISABLED";

    /**
     * If property is set to {@code true}, then test features will be enabled.
     *
     * Default is {@code false}.
     */
    public static final String IGNITE_TEST_FEATURES_ENABLED = "IGNITE_TEST_FEATURES_ENABLED";

    /**
     * Property controlling size of buffer holding last exception. Default value of {@code 1000}.
     */
    public static final String IGNITE_EXCEPTION_REGISTRY_MAX_SIZE = "IGNITE_EXCEPTION_REGISTRY_MAX_SIZE";

    /**
     * Property controlling default behavior of cache client flag.
     */
    public static final String IGNITE_CACHE_CLIENT = "IGNITE_CACHE_CLIENT";

    /**
     * Property controlling whether CacheManager will start grid with isolated IP finder when default URL
     * is passed in. This is needed to pass TCK tests which use default URL and assume isolated cache managers
     * for different class loaders.
     */
    public static final String IGNITE_JCACHE_DEFAULT_ISOLATED = "IGNITE_CACHE_CLIENT";

    /**
     * Property controlling maximum number of SQL result rows which can be fetched into a merge table.
     * If there are less rows than this threshold then multiple passes throw a table will be possible,
     * otherwise only one pass (e.g. only result streaming is possible).
     */
    public static final String IGNITE_SQL_MERGE_TABLE_MAX_SIZE = "IGNITE_SQL_MERGE_TABLE_MAX_SIZE";

    /**
     * Property controlling number of SQL result rows that will be fetched into a merge table at once before
     * applying binary search for the bounds.
     */
    public static final String IGNITE_SQL_MERGE_TABLE_PREFETCH_SIZE = "IGNITE_SQL_MERGE_TABLE_PREFETCH_SIZE";

    /** Disable fallback to H2 SQL parser if the internal SQL parser fails to parse the statement. */
    public static final String IGNITE_SQL_PARSER_DISABLE_H2_FALLBACK = "IGNITE_SQL_PARSER_DISABLE_H2_FALLBACK";

    /**
     *  Force all SQL queries to be processed lazily regardless of what clients request.
     *
     * @deprecated Since version 2.7.
     */
    @Deprecated
    public static final String IGNITE_SQL_FORCE_LAZY_RESULT_SET = "IGNITE_SQL_FORCE_LAZY_RESULT_SET";

    /** Disable SQL system views. */
    public static final String IGNITE_SQL_DISABLE_SYSTEM_VIEWS = "IGNITE_SQL_DISABLE_SYSTEM_VIEWS";

    /** SQL retry timeout. */
    public static final String IGNITE_SQL_RETRY_TIMEOUT = "IGNITE_SQL_RETRY_TIMEOUT";

    /** Enable backward compatible handling of UUID through DDL. */
    public static final String IGNITE_SQL_UUID_DDL_BYTE_FORMAT = "IGNITE_SQL_UUID_DDL_BYTE_FORMAT";

    /** Maximum size for affinity assignment history. */
    public static final String IGNITE_AFFINITY_HISTORY_SIZE = "IGNITE_AFFINITY_HISTORY_SIZE";

    /** Maximum size for discovery messages history. */
    public static final String IGNITE_DISCOVERY_HISTORY_SIZE = "IGNITE_DISCOVERY_HISTORY_SIZE";

    /** Maximum number of discovery message history used to support client reconnect. */
    public static final String IGNITE_DISCOVERY_CLIENT_RECONNECT_HISTORY_SIZE =
        "IGNITE_DISCOVERY_CLIENT_RECONNECT_HISTORY_SIZE";

    /** Time interval that indicates that client reconnect throttle must be reset to zero. 2 minutes by default. */
    public static final String CLIENT_THROTTLE_RECONNECT_RESET_TIMEOUT_INTERVAL =
        "CLIENT_THROTTLE_RECONNECT_RESET_TIMEOUT_INTERVAL";

    /** Number of cache operation retries in case of topology exceptions. */
    public static final String IGNITE_CACHE_RETRIES_COUNT = "IGNITE_CACHE_RETRIES_COUNT";

    /** If this property is set to {@code true} then Ignite will log thread dump in case of partition exchange timeout. */
    public static final String IGNITE_THREAD_DUMP_ON_EXCHANGE_TIMEOUT = "IGNITE_THREAD_DUMP_ON_EXCHANGE_TIMEOUT";

    /** */
    public static final String IGNITE_IO_DUMP_ON_TIMEOUT = "IGNITE_IO_DUMP_ON_TIMEOUT";

    /** */
    public static final String IGNITE_DIAGNOSTIC_ENABLED = "IGNITE_DIAGNOSTIC_ENABLED";

    /** Cache operations that take more time than value of this property will be output to log. Set to {@code 0} to disable. */
    public static final String IGNITE_LONG_OPERATIONS_DUMP_TIMEOUT = "IGNITE_LONG_OPERATIONS_DUMP_TIMEOUT";

    /** Upper time limit between long running/hanging operations debug dumps. */
    public static final String IGNITE_LONG_OPERATIONS_DUMP_TIMEOUT_LIMIT = "IGNITE_LONG_OPERATIONS_DUMP_TIMEOUT_LIMIT";

    /** JDBC driver cursor remove delay. */
    public static final String IGNITE_JDBC_DRIVER_CURSOR_REMOVE_DELAY = "IGNITE_JDBC_DRIVER_CURSOR_RMV_DELAY";

    /** Long-long offheap map load factor. */
    public static final String IGNITE_LONG_LONG_HASH_MAP_LOAD_FACTOR = "IGNITE_LONG_LONG_HASH_MAP_LOAD_FACTOR";

    /** Maximum number of nested listener calls before listener notification becomes asynchronous. */
    public static final String IGNITE_MAX_NESTED_LISTENER_CALLS = "IGNITE_MAX_NESTED_LISTENER_CALLS";

    /** Indicating whether local store keeps primary only. Backward compatibility flag. */
    public static final String IGNITE_LOCAL_STORE_KEEPS_PRIMARY_ONLY = "IGNITE_LOCAL_STORE_KEEPS_PRIMARY_ONLY";

    /**
     * Manages {@link OptimizedMarshaller} behavior of {@code serialVersionUID} computation for
     * {@link Serializable} classes.
     */
    public static final String IGNITE_OPTIMIZED_MARSHALLER_USE_DEFAULT_SUID =
        "IGNITE_OPTIMIZED_MARSHALLER_USE_DEFAULT_SUID";

    /**
     * Manages type of serialization mechanism for {@link String} that is marshalled/unmarshalled by BinaryMarshaller.
     * Should be used for cases when a String contains a surrogate symbol without its pair one. This is frequently used
     * in algorithms that encrypts data in String format.
     */
    public static final String IGNITE_BINARY_MARSHALLER_USE_STRING_SERIALIZATION_VER_2 =
        "IGNITE_BINARY_MARSHALLER_USE_STRING_SERIALIZATION_VER_2";

    /** Defines path to the file that contains list of classes allowed to safe deserialization.*/
    public static final String IGNITE_MARSHALLER_WHITELIST = "IGNITE_MARSHALLER_WHITELIST";

    /** Defines path to the file that contains list of classes disallowed to safe deserialization.*/
    public static final String IGNITE_MARSHALLER_BLACKLIST = "IGNITE_MARSHALLER_BLACKLIST";

    /**
     * If set to {@code true}, then default selected keys set is used inside
     * {@code GridNioServer} which lead to some extra garbage generation when
     * processing selected keys.
     * <p>
     * Default value is {@code false}. Should be switched to {@code true} if there are
     * any problems in communication layer.
     */
    public static final String IGNITE_NO_SELECTOR_OPTS = "IGNITE_NO_SELECTOR_OPTS";

    /**
     * System property to specify period in milliseconds between calls of the SQL statements cache cleanup task.
     * <p>
     * Cleanup tasks clears cache for terminated threads and for threads which did not perform SQL queries within
     * timeout configured via {@link #IGNITE_H2_INDEXING_CACHE_THREAD_USAGE_TIMEOUT} property.
     * <p>
     * Default value is {@code 10,000ms}.
     */
    public static final String IGNITE_H2_INDEXING_CACHE_CLEANUP_PERIOD = "IGNITE_H2_INDEXING_CACHE_CLEANUP_PERIOD";

    /**
     * System property to specify timeout in milliseconds after which thread's SQL statements cache is cleared by
     * cleanup task if the thread does not perform any query.
     * <p>
     * Default value is {@code 600,000ms}.
     */
    public static final String IGNITE_H2_INDEXING_CACHE_THREAD_USAGE_TIMEOUT =
        "IGNITE_H2_INDEXING_CACHE_THREAD_USAGE_TIMEOUT";

    /**
     * Manages backward compatibility of {@link IgniteServices}. All nodes in cluster must have identical value
     * of this property.
     * <p>
     * If property is {@code false} then node is not required to have service implementation class if service is not
     * deployed on this node.
     * <p>
     * If the property is {@code true} then service implementation class is required on node even if service
     * is not deployed on this node.
     * <p>
     * If the property is not set ({@code null}) then Ignite will automatically detect which compatibility mode
     * should be used.
     */
    public static final String IGNITE_SERVICES_COMPATIBILITY_MODE = "IGNITE_SERVICES_COMPATIBILITY_MODE";

    /**
     * Manages backward compatibility of {@link StreamTransformer#from(CacheEntryProcessor)} method.
     * <p>
     * If the property is {@code true}, then the wrapped {@link CacheEntryProcessor} won't be able to be loaded over
     * P2P class loading.
     * <p>
     * If the property is {@code false}, then another implementation of {@link StreamTransformer} will be returned,
     * that fixes P2P class loading for {@link CacheEntryProcessor}, but it will be incompatible with old versions
     * of Ignite.
     */
    public static final String IGNITE_STREAM_TRANSFORMER_COMPATIBILITY_MODE =
        "IGNITE_STREAM_TRANSFORMER_COMPATIBILITY_MODE";

    /**
     * When set to {@code true} tree-based data structures - {@code TreeMap} and {@code TreeSet} - will not be
     * wrapped into special holders introduced to overcome serialization issue caused by missing {@code Comparable}
     * interface on {@code BinaryObject}.
     * <p>
     * @deprecated Should be removed in Apache Ignite 2.0.
     */
    @Deprecated
    public static final String IGNITE_BINARY_DONT_WRAP_TREE_STRUCTURES = "IGNITE_BINARY_DONT_WRAP_TREE_STRUCTURES";

    /**
     * When set to {@code true}, for consistent id will calculate by host name, without port, and you can use
     * only one node for host in cluster.
     */
    public static final String IGNITE_CONSISTENT_ID_BY_HOST_WITHOUT_PORT = "IGNITE_CONSISTENT_ID_BY_HOST_WITHOUT_PORT";

    /** */
    public static final String IGNITE_IO_BALANCE_PERIOD = "IGNITE_IO_BALANCE_PERIOD";

    /**
     * When set to {@code true} fields are written by BinaryMarshaller in sorted order. Otherwise
     * the natural order is used.
     * <p>
     * @deprecated Should be removed in Apache Ignite 2.0.
     */
    @Deprecated
    public static final String IGNITE_BINARY_SORT_OBJECT_FIELDS = "IGNITE_BINARY_SORT_OBJECT_FIELDS";

    /**
     * Whether Ignite can access unaligned memory addresses.
     * <p>
     * Defaults to {@code false}, meaning that unaligned access will be performed only on x86 architecture.
     */
    public static final String IGNITE_MEMORY_UNALIGNED_ACCESS = "IGNITE_MEMORY_UNALIGNED_ACCESS";

    /**
     * When unsafe memory copy if performed below this threshold, Ignite will do it on per-byte basis instead of
     * calling to Unsafe.copyMemory().
     * <p>
     * Defaults to 0, meaning that threshold is disabled.
     */
    public static final String IGNITE_MEMORY_PER_BYTE_COPY_THRESHOLD = "IGNITE_MEMORY_PER_BYTE_COPY_THRESHOLD";

    /**
     * When set to {@code true} BinaryObject will be unwrapped before passing to IndexingSpi to preserve
     * old behavior query processor with IndexingSpi.
     * <p>
     * @deprecated Should be removed in Apache Ignite 2.0.
     */
    public static final String IGNITE_UNWRAP_BINARY_FOR_INDEXING_SPI = "IGNITE_UNWRAP_BINARY_FOR_INDEXING_SPI";

    /**
     * System property to specify maximum payload size in bytes for {@code H2TreeIndex}.
     * <p>
     * Defaults to {@code 0}, meaning that inline index store is disabled.
     */
    public static final String IGNITE_MAX_INDEX_PAYLOAD_SIZE = "IGNITE_MAX_INDEX_PAYLOAD_SIZE";

    /**
     * Time interval for calculating rebalance rate statistics, in milliseconds. Defaults to 60000.
     */
    public static final String IGNITE_REBALANCE_STATISTICS_TIME_INTERVAL = "IGNITE_REBALANCE_STATISTICS_TIME_INTERVAL";

    /**
     * When cache has entries with expired TTL, each user operation will also remove this amount of expired entries.
     * Defaults to {@code 5}.
     */
    public static final String IGNITE_TTL_EXPIRE_BATCH_SIZE = "IGNITE_TTL_EXPIRE_BATCH_SIZE";

    /**
     * Indexing discovery history size. Protects from duplicate messages maintaining the list of IDs of recently
     * arrived discovery messages.
     * <p>
     * Defaults to {@code 1000}.
     */
    public static final String IGNITE_INDEXING_DISCOVERY_HISTORY_SIZE = "IGNITE_INDEXING_DISCOVERY_HISTORY_SIZE";

    /** Cache start size for on-heap maps. Defaults to 4096. */
    public static final String IGNITE_CACHE_START_SIZE = "IGNITE_CACHE_START_SIZE";

    /** */
    public static final String IGNITE_START_CACHES_ON_JOIN = "IGNITE_START_CACHES_ON_JOIN";

    /**
     * Skip CRC calculation flag.
     */
    public static final String IGNITE_PDS_SKIP_CRC = "IGNITE_PDS_SKIP_CRC";

    /**
     * WAL rebalance threshold.
     */
    public static final String IGNITE_PDS_PARTITION_DESTROY_CHECKPOINT_DELAY =
        "IGNITE_PDS_PARTITION_DESTROY_CHECKPOINT_DELAY";

    /**
     * WAL rebalance threshold.
     */
    public static final String IGNITE_PDS_WAL_REBALANCE_THRESHOLD = "IGNITE_PDS_WAL_REBALANCE_THRESHOLD";

    /** Ignite page memory concurrency level. */
    public static final String IGNITE_OFFHEAP_LOCK_CONCURRENCY_LEVEL = "IGNITE_OFFHEAP_LOCK_CONCURRENCY_LEVEL";

    /**
     * Start Ignite on versions of JRE 7 older than 1.7.0_71. For proper work it may require
     * disabling JIT in some places.
     */
    public static final String IGNITE_FORCE_START_JAVA7 = "IGNITE_FORCE_START_JAVA7";

    /**
     * When set to {@code true}, Ignite switches to compatibility mode with versions that don't
     * support service security permissions. In this case security permissions will be ignored
     * (if they set).
     * <p>
     *     Default is {@code false}, which means that service security permissions will be respected.
     * </p>
     */
    public static final String IGNITE_SECURITY_COMPATIBILITY_MODE = "IGNITE_SECURITY_COMPATIBILITY_MODE";

    /**
     * Ignite cluster name.
     * <p>
     * Defaults to utility cache deployment ID..
     */
    public static final String IGNITE_CLUSTER_NAME = "IGNITE_CLUSTER_NAME";

    /**
     * When client cache is started or closed special discovery message is sent to notify cluster (for example this is
     * needed for {@link ClusterGroup#forCacheNodes(String)} API. This timeout specifies how long to wait
     * after client cache start/close before sending this message. If during this timeout another client
     * cache changed, these events are combined into single message.
     * <p>
     * Default is 10 seconds.
     */
    public static final String IGNITE_CLIENT_CACHE_CHANGE_MESSAGE_TIMEOUT =
        "IGNITE_CLIENT_CACHE_CHANGE_MESSAGE_TIMEOUT";

    /**
     * If a partition release future completion time during an exchange exceeds this threshold, the contents of
     * the future will be dumped to the log on exchange. Default is {@code 0} (disabled).
     */
    public static final String IGNITE_PARTITION_RELEASE_FUTURE_DUMP_THRESHOLD =
        "IGNITE_PARTITION_RELEASE_FUTURE_DUMP_THRESHOLD";

    /**
     * If this property is set, a node will forcible fail a remote node when it fails to establish a communication
     * connection.
     */
    public static final String IGNITE_ENABLE_FORCIBLE_NODE_KILL = "IGNITE_ENABLE_FORCIBLE_NODE_KILL";

    /**
     * Tasks stealing will be started if tasks queue size per data-streamer thread exceeds this threshold.
     * <p>
     * Default value is {@code 4}.
     */
    public static final String IGNITE_DATA_STREAMING_EXECUTOR_SERVICE_TASKS_STEALING_THRESHOLD =
            "IGNITE_DATA_STREAMING_EXECUTOR_SERVICE_TASKS_STEALING_THRESHOLD";

    /**
     * If this property is set, then Ignite will use Async File IO factory by default.
     */
    public static final String IGNITE_USE_ASYNC_FILE_IO_FACTORY = "IGNITE_USE_ASYNC_FILE_IO_FACTORY";

    /**
     * If the property is set {@link org.apache.ignite.internal.pagemem.wal.record.TxRecord} records
     * will be logged to WAL.
     *
     * Default value is {@code false}.
     */
    public static final String IGNITE_WAL_LOG_TX_RECORDS = "IGNITE_WAL_LOG_TX_RECORDS";

    /** Max amount of remembered errors for {@link GridLogThrottle}. */
    public static final String IGNITE_LOG_THROTTLE_CAPACITY = "IGNITE_LOG_THROTTLE_CAPACITY";

    /** If this property is set, {@link DataStorageConfiguration#writeThrottlingEnabled} will be overridden to true
     * independent of initial value in configuration. */
    public static final String IGNITE_OVERRIDE_WRITE_THROTTLING_ENABLED = "IGNITE_OVERRIDE_WRITE_THROTTLING_ENABLED";

    /**
     * Property for setup WAL serializer version.
     */
    public static final String IGNITE_WAL_SERIALIZER_VERSION = "IGNITE_WAL_SERIALIZER_VERSION";

    /** Property for setup Ignite WAL segment sync timeout. */
    public static final String IGNITE_WAL_SEGMENT_SYNC_TIMEOUT = "IGNITE_WAL_SEGMENT_SYNC_TIMEOUT";

    /**
     * If the property is set Ignite will use legacy node comparator (based on node order) inste
     *
     * Default value is {@code false}.
     */
    public static final String IGNITE_USE_LEGACY_NODE_COMPARATOR = "IGNITE_USE_LEGACY_NODE_COMPARATOR";

    /**
     * Property that indicates should be mapped byte buffer used or not.
     * Possible values: {@code true} and {@code false}.
     */
    public static final String IGNITE_WAL_MMAP = "IGNITE_WAL_MMAP";

    /**
     * When set to {@code true}, Data store folders are generated only by consistent id, and no consistent ID will be
     * set based on existing data store folders. This option also enables compatible folder generation mode as it was
     * before 2.3.
     */
    public static final String IGNITE_DATA_STORAGE_FOLDER_BY_CONSISTENT_ID = "IGNITE_DATA_STORAGE_FOLDER_BY_CONSISTENT_ID";

    /** Ignite JVM pause detector disabled. */
    public static final String IGNITE_JVM_PAUSE_DETECTOR_DISABLED = "IGNITE_JVM_PAUSE_DETECTOR_DISABLED";

    /** Ignite JVM pause detector precision. */
    public static final String IGNITE_JVM_PAUSE_DETECTOR_PRECISION = "IGNITE_JVM_PAUSE_DETECTOR_PRECISION";

    /** Ignite JVM pause detector threshold. */
    public static final String IGNITE_JVM_PAUSE_DETECTOR_THRESHOLD = "IGNITE_JVM_PAUSE_DETECTOR_THRESHOLD";

    /** Ignite JVM pause detector last events count. */
    public static final String IGNITE_JVM_PAUSE_DETECTOR_LAST_EVENTS_COUNT = "IGNITE_JVM_PAUSE_DETECTOR_LAST_EVENTS_COUNT";

    /**
     * Default value is {@code false}.
     */
    public static final String IGNITE_WAL_DEBUG_LOG_ON_RECOVERY = "IGNITE_WAL_DEBUG_LOG_ON_RECOVERY";

    /**
     * Number of checkpoint history entries held in memory.
     */
    public static final String IGNITE_PDS_MAX_CHECKPOINT_MEMORY_HISTORY_SIZE = "IGNITE_PDS_MAX_CHECKPOINT_MEMORY_HISTORY_SIZE";

    /**
     * If this property is set to {@code true} enable logging in {@link GridClient}.
     */
    public static final String IGNITE_GRID_CLIENT_LOG_ENABLED = "IGNITE_GRID_CLIENT_LOG_ENABLED";

    /**
     * When set to {@code true}, direct IO may be enabled. Direct IO enabled only if JAR file with corresponding
     * feature is available in classpath and OS and filesystem settings allows to enable this mode.
     * Default is {@code true}.
     */
    public static final String IGNITE_DIRECT_IO_ENABLED = "IGNITE_DIRECT_IO_ENABLED";

    /**
     * When set to {@code true}, warnings that are intended for development environments and not for production
     * (such as coding mistakes in code using Ignite) will not be logged.
     */
    public static final String IGNITE_DEV_ONLY_LOGGING_DISABLED = "IGNITE_DEV_ONLY_LOGGING_DISABLED";

    /**
     * When set to {@code true} (default), pages are written to page store without holding segment lock (with delay).
     * Because other thread may require exactly the same page to be loaded from store, reads are protected by locking.
     */
    public static final String IGNITE_DELAYED_REPLACED_PAGE_WRITE = "IGNITE_DELAYED_REPLACED_PAGE_WRITE";

    /**
     * When set to {@code true}, WAL implementation with dedicated worker will be used even in FSYNC mode.
     * Default is {@code false}.
     */
    public static final String IGNITE_WAL_FSYNC_WITH_DEDICATED_WORKER = "IGNITE_WAL_FSYNC_WITH_DEDICATED_WORKER";

    /**
     * When set to {@code true}, on-heap cache cannot be enabled - see
     * {@link CacheConfiguration#setOnheapCacheEnabled(boolean)}.
     * Default is {@code false}.
     */
    public static final String IGNITE_DISABLE_ONHEAP_CACHE = "IGNITE_DISABLE_ONHEAP_CACHE";
    /**
     * When set to {@code false}, loaded pages implementation is switched to previous version of implementation,
     * FullPageIdTable. {@code True} value enables 'Robin Hood hashing: backward shift deletion'.
     * Default is {@code true}.
     */
    public static final String IGNITE_LOADED_PAGES_BACKWARD_SHIFT_MAP = "IGNITE_LOADED_PAGES_BACKWARD_SHIFT_MAP";

    /**
     * Property for setup percentage of archive size for checkpoint trigger. Default value is 0.25
     */
    public static final String IGNITE_CHECKPOINT_TRIGGER_ARCHIVE_SIZE_PERCENTAGE = "IGNITE_CHECKPOINT_TRIGGER_ARCHIVE_SIZE_PERCENTAGE";

    /**
     * Property for setup percentage of WAL archive size to calculate threshold since which removing of old archive should be started.
     * Default value is 0.5
     */
    public static final String IGNITE_THRESHOLD_WAL_ARCHIVE_SIZE_PERCENTAGE = "IGNITE_THRESHOLD_WAL_ARCHIVE_SIZE_PERCENTAGE";

    /**
     * Count of WAL compressor worker threads. Default value is 4.
     */
    public static final String IGNITE_WAL_COMPRESSOR_WORKER_THREAD_CNT = "IGNITE_WAL_COMPRESSOR_WORKER_THREAD_CNT";

    /**
     * Whenever read load balancing is enabled, that means 'get' requests will be distributed between primary and backup
     * nodes if it is possible and {@link CacheConfiguration#readFromBackup} is {@code true}.
     *
     * Default is {@code true}.
     *
     * @see CacheConfiguration#readFromBackup
     */
    public static final String IGNITE_READ_LOAD_BALANCING = "IGNITE_READ_LOAD_BALANCING";

    /**
     * Number of repetitions to capture a lock in the B+Tree.
     */
    public static final String IGNITE_BPLUS_TREE_LOCK_RETRIES = "IGNITE_BPLUS_TREE_LOCK_RETRIES";

    /**
     * Amount of memory reserved in the heap at node start, which can be dropped to increase the chances of success when
     * handling OutOfMemoryError.
     *
     * Default is {@code 64kb}.
     */
    public static final String IGNITE_FAILURE_HANDLER_RESERVE_BUFFER_SIZE = "IGNITE_FAILURE_HANDLER_RESERVE_BUFFER_SIZE";

    /**
     * The threshold of uneven distribution above which partition distribution will be logged.
     *
     * The default is '50', that means: warn about nodes with 50+% difference.
     */
    public static final String IGNITE_PART_DISTRIBUTION_WARN_THRESHOLD = "IGNITE_PART_DISTRIBUTION_WARN_THRESHOLD";

    /**
     * When set to {@code true}, WAL will be automatically disabled during rebalancing if there is no partition in
     * OWNING state.
     * Default is {@code false}.
     */
    public static final String IGNITE_DISABLE_WAL_DURING_REBALANCING = "IGNITE_DISABLE_WAL_DURING_REBALANCING";

    /**
     * Sets timeout for TCP client recovery descriptor reservation.
     */
    public static final String IGNITE_NIO_RECOVERY_DESCRIPTOR_RESERVATION_TIMEOUT =
            "IGNITE_NIO_RECOVERY_DESCRIPTOR_RESERVATION_TIMEOUT";

    /**
     * When set to {@code true}, Ignite will skip partitions sizes check on partition validation after rebalance has finished.
     * Partitions sizes may differs on nodes when Expiry Policy is in use and it is ok due to lazy entry eviction mechanics.
     *
     * There is no need to disable partition size validation either in normal case or when expiry policy is configured for cache.
     * But it should be disabled manually when policy is used on per entry basis to hint Ignite to skip this check.
     *
     * Default is {@code false}.
     */
    public static final String IGNITE_SKIP_PARTITION_SIZE_VALIDATION = "IGNITE_SKIP_PARTITION_SIZE_VALIDATION";

    /**
     * Enables threads dumping on critical node failure.
     *
     * Default is {@code true}.
     */
    public static final String IGNITE_DUMP_THREADS_ON_FAILURE = "IGNITE_DUMP_THREADS_ON_FAILURE";

   /**
     * Throttling timeout in millis which avoid excessive PendingTree access on unwind if there is nothing to clean yet.
     *
     * Default is 500 ms.
     */
    public static final String IGNITE_UNWIND_THROTTLING_TIMEOUT = "IGNITE_UNWIND_THROTTLING_TIMEOUT";

    /**
     * Threshold for throttling operations logging.
     */
    public static final String IGNITE_THROTTLE_LOG_THRESHOLD = "IGNITE_THROTTLE_LOG_THRESHOLD";

    /**
     * Number of concurrent operation for evict partitions.
     */
    public static final String IGNITE_EVICTION_PERMITS = "IGNITE_EVICTION_PERMITS";

    /**
     * Timeout between ZooKeeper client retries, default 2s.
     */
    public static final String IGNITE_ZOOKEEPER_DISCOVERY_RETRY_TIMEOUT = "IGNITE_ZOOKEEPER_DISCOVERY_RETRY_TIMEOUT";

    /**
     * Number of attempts to reconnect to ZooKeeper.
     */
    public static final String IGNITE_ZOOKEEPER_DISCOVERY_MAX_RETRY_COUNT = "IGNITE_ZOOKEEPER_DISCOVERY_MAX_RETRY_COUNT";

    /**
     * Maximum number for cached MVCC transaction updates. This caching is used for continuous query with MVCC caches.
     */
    public static final String IGNITE_MVCC_TX_SIZE_CACHING_THRESHOLD = "IGNITE_MVCC_TX_SIZE_CACHING_THRESHOLD";

    /**
     * Try reuse memory on deactivation. Useful in case of huge page memory region size.
     */
    public static final String IGNITE_REUSE_MEMORY_ON_DEACTIVATE = "IGNITE_REUSE_MEMORY_ON_DEACTIVATE";

    /**
<<<<<<< HEAD
=======
     * Maximum inactivity period for system worker in milliseconds. When this value is exceeded, worker is considered
     * blocked with consequent critical failure handler invocation.
     */
    public static final String IGNITE_SYSTEM_WORKER_BLOCKED_TIMEOUT = "IGNITE_SYSTEM_WORKER_BLOCKED_TIMEOUT";

    /**
     * Timeout for checkpoint read lock acquisition in milliseconds.
     */
    public static final String IGNITE_CHECKPOINT_READ_LOCK_TIMEOUT = "IGNITE_CHECKPOINT_READ_LOCK_TIMEOUT";

    /**
     * Timeout for waiting schema update if schema was not found for last accepted version.
     */
    public static final String IGNITE_WAIT_SCHEMA_UPDATE = "IGNITE_WAIT_SCHEMA_UPDATE";

    /**
>>>>>>> 937ab76f
     * System property to override {@link CacheConfiguration#rebalanceThrottle} configuration property for all caches.
     * {@code 0} by default, which means that override is disabled.
     */
    public static final String IGNITE_REBALANCE_THROTTLE_OVERRIDE = "IGNITE_REBALANCE_THROTTLE_OVERRIDE";

    /**
     * Enforces singleton.
     */
    private IgniteSystemProperties() {
        // No-op.
    }

    /**
     * Gets either system property or environment variable with given name.
     *
     * @param name Name of the system property or environment variable.
     * @return Value of the system property or environment variable.
     *         Returns {@code null} if neither can be found for given name.
     */
    @Nullable public static String getString(String name) {
        assert name != null;

        String v = System.getProperty(name);

        if (v == null)
            v = System.getenv(name);

        return v;
    }

    /**
     * Gets either system property or environment variable with given name.
     *
     * @param name Name of the system property or environment variable.
     * @param dflt Default value.
     * @return Value of the system property or environment variable.
     *         Returns {@code null} if neither can be found for given name.
     */
    @Nullable public static String getString(String name, String dflt) {
        String val = getString(name);

        return val == null ? dflt : val;
    }

    /**
     * Gets either system property or environment variable with given name.
     * The result is transformed to {@code boolean} using {@code Boolean.valueOf()} method.
     *
     * @param name Name of the system property or environment variable.
     * @return Boolean value of the system property or environment variable.
     *         Returns {@code False} in case neither system property
     *         nor environment variable with given name is found.
     */
    public static boolean getBoolean(String name) {
        return getBoolean(name, false);
    }

    /**
     * Gets either system property or environment variable with given name.
     * The result is transformed to {@code boolean} using {@code Boolean.valueOf()} method.
     *
     * @param name Name of the system property or environment variable.
     * @param dflt Default value.
     * @return Boolean value of the system property or environment variable.
     *         Returns default value in case neither system property
     *         nor environment variable with given name is found.
     */
    public static boolean getBoolean(String name, boolean dflt) {
        String val = getString(name);

        return val == null ? dflt : Boolean.valueOf(val);
    }

    /**
     * Gets either system property or environment variable with given name.
     * The result is transformed to {@code int} using {@code Integer.parseInt()} method.
     *
     * @param name Name of the system property or environment variable.
     * @param dflt Default value.
     * @return Integer value of the system property or environment variable.
     *         Returns default value in case neither system property
     *         nor environment variable with given name is found.
     */
    public static int getInteger(String name, int dflt) {
        String s = getString(name);

        if (s == null)
            return dflt;

        int res;

        try {
            res = Integer.parseInt(s);
        }
        catch (NumberFormatException ignore) {
            res = dflt;
        }

        return res;
    }

    /**
     * Gets either system property or environment variable with given name.
     * The result is transformed to {@code float} using {@code Float.parseFloat()} method.
     *
     * @param name Name of the system property or environment variable.
     * @param dflt Default value.
     * @return Float value of the system property or environment variable.
     *         Returns default value in case neither system property
     *         nor environment variable with given name is found.
     */
    public static float getFloat(String name, float dflt) {
        String s = getString(name);

        if (s == null)
            return dflt;

        float res;

        try {
            res = Float.parseFloat(s);
        }
        catch (NumberFormatException ignore) {
            res = dflt;
        }

        return res;
    }

    /**
     * Gets either system property or environment variable with given name.
     * The result is transformed to {@code long} using {@code Long.parseLong()} method.
     *
     * @param name Name of the system property or environment variable.
     * @param dflt Default value.
     * @return Integer value of the system property or environment variable.
     *         Returns default value in case neither system property
     *         nor environment variable with given name is found.
     */
    public static long getLong(String name, long dflt) {
        String s = getString(name);

        if (s == null)
            return dflt;

        long res;

        try {
            res = Long.parseLong(s);
        }
        catch (NumberFormatException ignore) {
            res = dflt;
        }

        return res;
    }

    /**
     * Gets either system property or environment variable with given name.
     * The result is transformed to {@code double} using {@code Double.parseDouble()} method.
     *
     * @param name Name of the system property or environment variable.
     * @param dflt Default value.
     * @return Integer value of the system property or environment variable.
     *         Returns default value in case neither system property
     *         nor environment variable with given name is found.
     */
    public static double getDouble(String name, double dflt) {
        String s = getString(name);

        if (s == null)
            return dflt;

        double res;

        try {
            res = Double.parseDouble(s);
        }
        catch (NumberFormatException ignore) {
            res = dflt;
        }

        return res;
    }

    /**
     * Gets snapshot of system properties.
     * Snapshot could be used for thread safe iteration over system properties.
     * Non-string properties are removed before return.
     *
     * @return Snapshot of system properties.
     */
    public static Properties snapshot() {
        Properties sysProps = (Properties)System.getProperties().clone();

        Iterator<Map.Entry<Object, Object>> iter = sysProps.entrySet().iterator();

        while (iter.hasNext()) {
            Map.Entry entry = iter.next();

            if (!(entry.getValue() instanceof String) || !(entry.getKey() instanceof String))
                iter.remove();
        }

        return sysProps;
    }
}<|MERGE_RESOLUTION|>--- conflicted
+++ resolved
@@ -1008,8 +1008,6 @@
     public static final String IGNITE_REUSE_MEMORY_ON_DEACTIVATE = "IGNITE_REUSE_MEMORY_ON_DEACTIVATE";
 
     /**
-<<<<<<< HEAD
-=======
      * Maximum inactivity period for system worker in milliseconds. When this value is exceeded, worker is considered
      * blocked with consequent critical failure handler invocation.
      */
@@ -1026,7 +1024,6 @@
     public static final String IGNITE_WAIT_SCHEMA_UPDATE = "IGNITE_WAIT_SCHEMA_UPDATE";
 
     /**
->>>>>>> 937ab76f
      * System property to override {@link CacheConfiguration#rebalanceThrottle} configuration property for all caches.
      * {@code 0} by default, which means that override is disabled.
      */
