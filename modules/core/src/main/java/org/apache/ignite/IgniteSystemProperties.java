/*
 * Licensed to the Apache Software Foundation (ASF) under one or more
 * contributor license agreements.  See the NOTICE file distributed with
 * this work for additional information regarding copyright ownership.
 * The ASF licenses this file to You under the Apache License, Version 2.0
 * (the "License"); you may not use this file except in compliance with
 * the License.  You may obtain a copy of the License at
 *
 *      http://www.apache.org/licenses/LICENSE-2.0
 *
 * Unless required by applicable law or agreed to in writing, software
 * distributed under the License is distributed on an "AS IS" BASIS,
 * WITHOUT WARRANTIES OR CONDITIONS OF ANY KIND, either express or implied.
 * See the License for the specific language governing permissions and
 * limitations under the License.
 */

package org.apache.ignite;

import java.io.Serializable;
import java.lang.management.RuntimeMXBean;
import java.util.Iterator;
import java.util.Map;
import java.util.Properties;
import javax.net.ssl.HostnameVerifier;
import org.apache.ignite.cache.CacheEntryProcessor;
import org.apache.ignite.cluster.ClusterGroup;
import org.apache.ignite.configuration.CacheConfiguration;
import org.apache.ignite.configuration.DataStorageConfiguration;
import org.apache.ignite.internal.client.GridClient;
import org.apache.ignite.internal.marshaller.optimized.OptimizedMarshaller;
import org.apache.ignite.internal.processors.rest.GridRestCommand;
import org.apache.ignite.internal.util.GridLogThrottle;
import org.apache.ignite.stream.StreamTransformer;
import org.jetbrains.annotations.Nullable;

/**
 * Contains constants for all system properties and environmental variables in Ignite.
 * These properties and variables can be used to affect the behavior of Ignite.
 */
public final class IgniteSystemProperties {
    /**
     * If this system property is present the Ignite will include grid name into verbose log.
     *
     * @deprecated Use {@link #IGNITE_LOG_INSTANCE_NAME}.
     */
    @Deprecated
    public static final String IGNITE_LOG_GRID_NAME = "IGNITE_LOG_GRID_NAME";

    /**
     * If this system property is present the Ignite will include instance name into verbose log.
     */
    public static final String IGNITE_LOG_INSTANCE_NAME = "IGNITE_LOG_INSTANCE_NAME";

    /**
     * This property is used internally to pass an exit code to loader when
     * Ignite instance is being restarted.
     */
    public static final String IGNITE_RESTART_CODE = "IGNITE_RESTART_CODE";

    /**
     * Presence of this system property with value {@code true} will make the grid
     * node start as a daemon node. Node that this system property will override
     * {@link org.apache.ignite.configuration.IgniteConfiguration#isDaemon()} configuration.
     */
    public static final String IGNITE_DAEMON = "IGNITE_DAEMON";

    /** Defines Ignite installation folder. */
    public static final String IGNITE_HOME = "IGNITE_HOME";

    /** If this system property is set to {@code true} - no shutdown hook will be set. */
    public static final String IGNITE_NO_SHUTDOWN_HOOK = "IGNITE_NO_SHUTDOWN_HOOK";

    /**
     * Name of the system property to disable requirement for proper node ordering
     * by discovery SPI. Use with care, as proper node ordering is required for
     * cache consistency. If set to {@code true}, then any discovery SPI can be used
     * with distributed cache, otherwise, only discovery SPIs that have annotation
     * {@link org.apache.ignite.spi.discovery.DiscoverySpiOrderSupport @GridDiscoverySpiOrderSupport(true)} will
     * be allowed.
     */
    public static final String IGNITE_NO_DISCO_ORDER = "IGNITE_NO_DISCO_ORDER";

    /** Defines reconnect delay in milliseconds for client node that was failed forcible. */
    public static final String IGNITE_DISCO_FAILED_CLIENT_RECONNECT_DELAY = "IGNITE_DISCO_FAILED_CLIENT_RECONNECT_DELAY";

    /**
     * If this system property is set to {@code false} - no checks for new versions will
     * be performed by Ignite. By default, Ignite periodically checks for the new
     * version and prints out the message into the log if new version of Ignite is
     * available for download.
     */
    public static final String IGNITE_UPDATE_NOTIFIER = "IGNITE_UPDATE_NOTIFIER";

    /**
     * This system property defines interval in milliseconds in which Ignite will check
     * thread pool state for starvation. Zero value will disable this checker.
     */
    public static final String IGNITE_STARVATION_CHECK_INTERVAL = "IGNITE_STARVATION_CHECK_INTERVAL";

    /**
     * If this system property is present (any value) - no ASCII logo will
     * be printed.
     */
    public static final String IGNITE_NO_ASCII = "IGNITE_NO_ASCII";

    /**
     * This property allows to override Jetty host for REST processor.
     */
    public static final String IGNITE_JETTY_HOST = "IGNITE_JETTY_HOST";

    /**
     * This property allows to override Jetty local port for REST processor.
     */
    public static final String IGNITE_JETTY_PORT = "IGNITE_JETTY_PORT";

    /**
     * This property does not allow Ignite to override Jetty log configuration for REST processor.
     */
    public static final String IGNITE_JETTY_LOG_NO_OVERRIDE = "IGNITE_JETTY_LOG_NO_OVERRIDE";

    /** This property allow rewriting default ({@code 30}) REST session expire time (in seconds). */
    public static final String IGNITE_REST_SESSION_TIMEOUT = "IGNITE_REST_SESSION_TIMEOUT";

    /** This property allow rewriting default ({@code 300}) REST session security token expire time (in seconds). */
    public static final String IGNITE_REST_SECURITY_TOKEN_TIMEOUT = "IGNITE_REST_SECURITY_TOKEN_TIMEOUT";

    /**
     * This property allows to override maximum count of task results stored on one node
     * in REST processor.
     */
    public static final String IGNITE_REST_MAX_TASK_RESULTS = "IGNITE_REST_MAX_TASK_RESULTS";

    /**
     * This property allows to override default behavior that rest processor
     * doesn't start on client node. If set {@code true} than rest processor will be started on client node.
     */
    public static final String IGNITE_REST_START_ON_CLIENT = "IGNITE_REST_START_ON_CLIENT";

    /**
     * This property changes output format of {@link GridRestCommand#CACHE_GET_ALL} from {k: v, ...}
     * to [{"key": k, "value": v}, ...] to allow non-string keys output.
     *
     * @deprecated Should be made default in Apache Ignite 3.0.
     */
    @Deprecated
    public static final String IGNITE_REST_GETALL_AS_ARRAY = "IGNITE_REST_GETALL_AS_ARRAY";

    /**
     * This property defines the maximum number of attempts to remap near get to the same
     * primary node. Remapping may be needed when topology is changed concurrently with
     * get operation.
     */
    public static final String IGNITE_NEAR_GET_MAX_REMAPS = "IGNITE_NEAR_GET_MAX_REMAPS";

    /**
     * Set to either {@code true} or {@code false} to enable or disable quiet mode
     * of Ignite. In quiet mode, only warning and errors are printed into the log
     * additionally to a shortened version of standard output on the start.
     * <p>
     * Note that if you use <tt>ignite.{sh|bat}</tt> scripts to start Ignite they
     * start by default in quiet mode. You can supply <tt>-v</tt> flag to override it.
     */
    public static final String IGNITE_QUIET = "IGNITE_QUIET";

    /**
     * Setting this option to {@code true} will enable troubleshooting logger.
     * Troubleshooting logger makes logging more verbose without enabling debug mode
     * to provide more detailed logs without performance penalty.
     */
    public static final String IGNITE_TROUBLESHOOTING_LOGGER = "IGNITE_TROUBLESHOOTING_LOGGER";

    /**
     * Setting to {@code true} enables writing sensitive information in {@code toString()} output.
     */
    public static final String IGNITE_TO_STRING_INCLUDE_SENSITIVE = "IGNITE_TO_STRING_INCLUDE_SENSITIVE";

    /** Maximum length for {@code toString()} result. */
    public static final String IGNITE_TO_STRING_MAX_LENGTH = "IGNITE_TO_STRING_MAX_LENGTH";

    /**
     * Limit collection (map, array) elements number to output.
     */
    public static final String IGNITE_TO_STRING_COLLECTION_LIMIT = "IGNITE_TO_STRING_COLLECTION_LIMIT";

    /**
     * If this property is set to {@code true} (default) and Ignite is launched
     * in verbose mode (see {@link #IGNITE_QUIET}) and no console appenders can be found
     * in configuration, then default console appender will be added.
     * Set this property to {@code false} if no appenders should be added.
     */
    public static final String IGNITE_CONSOLE_APPENDER = "IGNITE_CONSOLE_APPENDER";

    /** Maximum size for exchange history. Default value is {@code 1000}.*/
    public static final String IGNITE_EXCHANGE_HISTORY_SIZE = "IGNITE_EXCHANGE_HISTORY_SIZE";

    /** */
    public static final String IGNITE_EXCHANGE_MERGE_DELAY = "IGNITE_EXCHANGE_MERGE_DELAY";

    /**
     * Name of the system property defining name of command line program.
     */
    public static final String IGNITE_PROG_NAME = "IGNITE_PROG_NAME";

    /**
     * Name of the system property defining success file name. This file
     * is used with auto-restarting functionality when Ignite is started
     * by supplied <tt>ignite.{bat|sh}</tt> scripts.
     */
    public static final String IGNITE_SUCCESS_FILE = "IGNITE_SUCCESS_FILE";

    /**
     * The system property sets a system-wide local IP address or hostname to be used by Ignite networking components.
     * Once provided, the property overrides all the default local binding settings for Ignite nodes.
     * <p>
     * Note, that the address can also be changed via
     * {@link org.apache.ignite.configuration.IgniteConfiguration#setLocalHost(String)} method.
     * However, this system property has bigger priority and overrides the settings set via
     * {@link org.apache.ignite.configuration.IgniteConfiguration}.
     */
    public static final String IGNITE_LOCAL_HOST = "IGNITE_LOCAL_HOST";

    /**
     * System property to override deployment mode configuration parameter.
     * Valid values for property are: PRIVATE, ISOLATED, SHARED or CONTINUOUS.
     *
     * @see org.apache.ignite.configuration.DeploymentMode
     * @see org.apache.ignite.configuration.IgniteConfiguration#getDeploymentMode()
     */
    public static final String IGNITE_DEP_MODE_OVERRIDE = "IGNITE_DEPLOYMENT_MODE_OVERRIDE";

    /**
     * Property controlling size of buffer holding completed transaction versions. Such buffer
     * is used to detect duplicate transaction and has a default value of {@code 102400}. In
     * most cases this value is large enough and does not need to be changed.
     */
    public static final String IGNITE_MAX_COMPLETED_TX_COUNT = "IGNITE_MAX_COMPLETED_TX_COUNT";

    /**
     * Transactions that take more time, than value of this property, will be output to log
     * with warning level. {@code 0} (default value) disables warning on slow transactions.
     */
    public static final String IGNITE_SLOW_TX_WARN_TIMEOUT = "IGNITE_SLOW_TX_WARN_TIMEOUT";

    /**
     * Timeout after which all uncompleted transactions originated by left node will be
     * salvaged (i.e. invalidated and committed).
     */
    public static final String IGNITE_TX_SALVAGE_TIMEOUT = "IGNITE_TX_SALVAGE_TIMEOUT";

    /**
     * Specifies maximum number of iterations for deadlock detection procedure.
     * If value of this property is less then or equal to zero then deadlock detection will be disabled.
     */
    public static final String IGNITE_TX_DEADLOCK_DETECTION_MAX_ITERS = "IGNITE_TX_DEADLOCK_DETECTION_MAX_ITERS";

    /**
     * Specifies timeout for deadlock detection procedure.
     */
    public static final String IGNITE_TX_DEADLOCK_DETECTION_TIMEOUT = "IGNITE_TX_DEADLOCK_DETECTION_TIMEOUT";

    /**
     * System property to override multicast group taken from configuration.
     * Used for testing purposes.
     */
    public static final String IGNITE_OVERRIDE_MCAST_GRP = "IGNITE_OVERRIDE_MCAST_GRP";

    /**
     * System property to override default reflection cache size. Default value is {@code 128}.
     */
    public static final String IGNITE_REFLECTION_CACHE_SIZE = "IGNITE_REFLECTION_CACHE_SIZE";

    /**
     * System property to override default job processor maps sizes for finished jobs and
     * cancellation requests. Default value is {@code 10240}.
     */
    public static final String IGNITE_JOBS_HISTORY_SIZE = "IGNITE_JOBS_HISTORY_SIZE";

    /**
     * System property to override default job metrics processor property defining
     * concurrency level for structure holding job metrics snapshots.
     * Default value is {@code 64}.
     */
    public static final String IGNITE_JOBS_METRICS_CONCURRENCY_LEVEL = "IGNITE_JOBS_METRICS_CONCURRENCY_LEVEL";

    /**
     * System property to hold optional configuration URL.
     */
    public static final String IGNITE_CONFIG_URL = "IGNITE_CONFIG_URL";

    /** System property to hold SSH host for visor-started nodes. */
    public static final String IGNITE_SSH_HOST = "IGNITE_SSH_HOST";

    /** System property to enable experimental commands in control.sh script. */
    public static final String IGNITE_ENABLE_EXPERIMENTAL_COMMAND = "IGNITE_ENABLE_EXPERIMENTAL_COMMAND";

    /** System property to hold SSH user name for visor-started nodes. */
    public static final String IGNITE_SSH_USER_NAME = "IGNITE_SSH_USER_NAME";

    /** System property to hold preload resend timeout for evicted partitions. */
    public static final String IGNITE_PRELOAD_RESEND_TIMEOUT = "IGNITE_PRELOAD_RESEND_TIMEOUT";

    /**
     * System property to specify how often in milliseconds marshal buffers
     * should be rechecked and potentially trimmed. Default value is {@code 10,000ms}.
     */
    public static final String IGNITE_MARSHAL_BUFFERS_RECHECK = "IGNITE_MARSHAL_BUFFERS_RECHECK";

    /**
     * System property to disable {@link HostnameVerifier} for SSL connections.
     * Can be used for development with self-signed certificates. Default value is {@code false}.
     */
    public static final String IGNITE_DISABLE_HOSTNAME_VERIFIER = "IGNITE_DISABLE_HOSTNAME_VERIFIER";

    /**
     * System property to disable buffered communication if node sends less messages count than
     * specified by this property. Default value is {@code 512}.
     *
     * @deprecated Not used anymore.
     */
    @Deprecated
    public static final String IGNITE_MIN_BUFFERED_COMMUNICATION_MSG_CNT = "IGNITE_MIN_BUFFERED_COMMUNICATION_MSG_CNT";

    /**
     * Flag that will force Ignite to fill memory block with some recognisable pattern right before
     * this memory block is released. This will help to recognize cases when already released memory is accessed.
     */
    public static final String IGNITE_OFFHEAP_SAFE_RELEASE = "IGNITE_OFFHEAP_SAFE_RELEASE";

    /** Maximum size for atomic cache queue delete history (default is 200 000 entries per partition). */
    public static final String IGNITE_ATOMIC_CACHE_DELETE_HISTORY_SIZE = "IGNITE_ATOMIC_CACHE_DELETE_HISTORY_SIZE";

    /** Ttl of removed cache entries (ms). */
    public static final String IGNITE_CACHE_REMOVED_ENTRIES_TTL = "IGNITE_CACHE_REMOVED_ENTRIES_TTL";

    /**
     * Comma separated list of addresses in format "10.100.22.100:45000,10.100.22.101:45000".
     * Makes sense only for {@link org.apache.ignite.spi.discovery.tcp.ipfinder.vm.TcpDiscoveryVmIpFinder}.
     */
    public static final String IGNITE_TCP_DISCOVERY_ADDRESSES = "IGNITE_TCP_DISCOVERY_ADDRESSES";

    /**
     * Flag indicating whether performance suggestions output on start should be disabled.
     */
    public static final String IGNITE_PERFORMANCE_SUGGESTIONS_DISABLED = "IGNITE_PERFORMANCE_SUGGESTIONS_DISABLED";

    /**
     * Flag indicating whether atomic operations allowed for use inside transactions.
     */
    public static final String IGNITE_ALLOW_ATOMIC_OPS_IN_TX = "IGNITE_ALLOW_ATOMIC_OPS_IN_TX";

    /**
     * Atomic cache deferred update response buffer size.
     */
    public static final String IGNITE_ATOMIC_DEFERRED_ACK_BUFFER_SIZE = "IGNITE_ATOMIC_DEFERRED_ACK_BUFFER_SIZE";

    /**
     * Atomic cache deferred update timeout.
     */
    public static final String IGNITE_ATOMIC_DEFERRED_ACK_TIMEOUT = "IGNITE_ATOMIC_DEFERRED_ACK_TIMEOUT";

    /**
     * Atomic cache deferred update timeout.
     */
    public static final String IGNITE_ATOMIC_CACHE_QUEUE_RETRY_TIMEOUT = "IGNITE_ATOMIC_CACHE_QUEUE_RETRY_TIMEOUT";

    /**
     * One phase commit deferred ack request timeout.
     */
    public static final String IGNITE_DEFERRED_ONE_PHASE_COMMIT_ACK_REQUEST_TIMEOUT =
        "IGNITE_DEFERRED_ONE_PHASE_COMMIT_ACK_REQUEST_TIMEOUT";

    /**
     * One phase commit deferred ack request buffer size.
     */
    public static final String IGNITE_DEFERRED_ONE_PHASE_COMMIT_ACK_REQUEST_BUFFER_SIZE =
        "IGNITE_DEFERRED_ONE_PHASE_COMMIT_ACK_REQUEST_BUFFER_SIZE";

    /**
     * If this property set then debug console will be opened for H2 indexing SPI.
     */
    public static final String IGNITE_H2_DEBUG_CONSOLE = "IGNITE_H2_DEBUG_CONSOLE";

    /**
     * This property allows to specify user defined port which H2 indexing SPI will use
     * to start H2 debug console on. If this property is not set or set to 0, H2 debug
     * console will use system-provided dynamic port.
     * This property is only relevant when {@link #IGNITE_H2_DEBUG_CONSOLE} property is set.
     */
    public static final String IGNITE_H2_DEBUG_CONSOLE_PORT = "IGNITE_H2_DEBUG_CONSOLE_PORT";

    /**
     * If this property is set to {@code true} then shared memory space native debug will be enabled.
     */
    public static final String IGNITE_IPC_SHMEM_SPACE_DEBUG = "IGNITE_IPC_SHMEM_SPACE_DEBUG";

    /**
     * Property allowing to skip configuration consistency checks.
     */
    public static final String IGNITE_SKIP_CONFIGURATION_CONSISTENCY_CHECK =
        "IGNITE_SKIP_CONFIGURATION_CONSISTENCY_CHECK";

    /**
     * Flag indicating whether validation of keys put to cache should be disabled.
     */
    public static final String IGNITE_CACHE_KEY_VALIDATION_DISABLED = "IGNITE_CACHE_KEY_VALIDATION_DISABLED";

    /**
     * Environment variable to override logging directory that has been set in logger configuration.
     */
    public static final String IGNITE_LOG_DIR = "IGNITE_LOG_DIR";

    /**
     * Environment variable to set work directory. The property {@link org.apache.ignite.configuration.IgniteConfiguration#setWorkDirectory} has higher
     * priority.
     */
    public static final String IGNITE_WORK_DIR = "IGNITE_WORK_DIR";

    /**
     * If this property is set to {@code true} then Ignite will append
     * hash code of {@link Ignite} class as hex string and append
     * JVM name returned by {@link RuntimeMXBean#getName()}.
     * <p>
     * This may be helpful when running Ignite in some application server
     * clusters or similar environments to avoid MBean name collisions.
     * <p>
     * Default is {@code false}.
     */
    public static final String IGNITE_MBEAN_APPEND_JVM_ID = "IGNITE_MBEAN_APPEND_JVM_ID";

    /**
     * If this property is set to {@code true} then Ignite will append
     * hash code of class loader to MXBean name.
     * <p>
     * Default is {@code true}.
     */
    public static final String IGNITE_MBEAN_APPEND_CLASS_LOADER_ID = "IGNITE_MBEAN_APPEND_CLASS_LOADER_ID";

    /**
     * If property is set to {@code true}, then Ignite will disable MBeans registration.
     * This may be helpful if MBeans are not allowed e.g. for security reasons.
     *
     * Default is {@code false}
     */
    public static final String IGNITE_MBEANS_DISABLED = "IGNITE_MBEANS_DISABLED";

    /**
     * If property is set to {@code true}, then test features will be enabled.
     *
     * Default is {@code false}.
     */
    public static final String IGNITE_TEST_FEATURES_ENABLED = "IGNITE_TEST_FEATURES_ENABLED";

    /**
     * Property controlling size of buffer holding last exception. Default value of {@code 1000}.
     */
    public static final String IGNITE_EXCEPTION_REGISTRY_MAX_SIZE = "IGNITE_EXCEPTION_REGISTRY_MAX_SIZE";

    /**
     * Property controlling default behavior of cache client flag.
     */
    public static final String IGNITE_CACHE_CLIENT = "IGNITE_CACHE_CLIENT";

    /**
     * Property controlling whether CacheManager will start grid with isolated IP finder when default URL
     * is passed in. This is needed to pass TCK tests which use default URL and assume isolated cache managers
     * for different class loaders.
     */
    public static final String IGNITE_JCACHE_DEFAULT_ISOLATED = "IGNITE_CACHE_CLIENT";

    /**
     * Property controlling maximum number of SQL result rows which can be fetched into a merge table.
     * If there are less rows than this threshold then multiple passes throw a table will be possible,
     * otherwise only one pass (e.g. only result streaming is possible).
     */
    public static final String IGNITE_SQL_MERGE_TABLE_MAX_SIZE = "IGNITE_SQL_MERGE_TABLE_MAX_SIZE";

    /**
     * Property controlling number of SQL result rows that will be fetched into a merge table at once before
     * applying binary search for the bounds.
     */
    public static final String IGNITE_SQL_MERGE_TABLE_PREFETCH_SIZE = "IGNITE_SQL_MERGE_TABLE_PREFETCH_SIZE";

    /** Disable fallback to H2 SQL parser if the internal SQL parser fails to parse the statement. */
    public static final String IGNITE_SQL_PARSER_DISABLE_H2_FALLBACK = "IGNITE_SQL_PARSER_DISABLE_H2_FALLBACK";

    /**
     *  Force all SQL queries to be processed lazily regardless of what clients request.
     *
     * @deprecated Since version 2.7.
     */
    @Deprecated
    public static final String IGNITE_SQL_FORCE_LAZY_RESULT_SET = "IGNITE_SQL_FORCE_LAZY_RESULT_SET";

    /** Disable SQL system views. */
    public static final String IGNITE_SQL_DISABLE_SYSTEM_VIEWS = "IGNITE_SQL_DISABLE_SYSTEM_VIEWS";

    /** SQL retry timeout. */
    public static final String IGNITE_SQL_RETRY_TIMEOUT = "IGNITE_SQL_RETRY_TIMEOUT";

    /** Enable backward compatible handling of UUID through DDL. */
    public static final String IGNITE_SQL_UUID_DDL_BYTE_FORMAT = "IGNITE_SQL_UUID_DDL_BYTE_FORMAT";

    /** Maximum size for affinity assignment history. */
    public static final String IGNITE_AFFINITY_HISTORY_SIZE = "IGNITE_AFFINITY_HISTORY_SIZE";

    /** Maximum size for discovery messages history. */
    public static final String IGNITE_DISCOVERY_HISTORY_SIZE = "IGNITE_DISCOVERY_HISTORY_SIZE";

    /** Maximum number of discovery message history used to support client reconnect. */
    public static final String IGNITE_DISCOVERY_CLIENT_RECONNECT_HISTORY_SIZE =
        "IGNITE_DISCOVERY_CLIENT_RECONNECT_HISTORY_SIZE";

    /** Time interval that indicates that client reconnect throttle must be reset to zero. 2 minutes by default. */
    public static final String CLIENT_THROTTLE_RECONNECT_RESET_TIMEOUT_INTERVAL =
        "CLIENT_THROTTLE_RECONNECT_RESET_TIMEOUT_INTERVAL";

    /** Number of cache operation retries in case of topology exceptions. */
    public static final String IGNITE_CACHE_RETRIES_COUNT = "IGNITE_CACHE_RETRIES_COUNT";

    /** If this property is set to {@code true} then Ignite will log thread dump in case of partition exchange timeout. */
    public static final String IGNITE_THREAD_DUMP_ON_EXCHANGE_TIMEOUT = "IGNITE_THREAD_DUMP_ON_EXCHANGE_TIMEOUT";

    /** */
    public static final String IGNITE_IO_DUMP_ON_TIMEOUT = "IGNITE_IO_DUMP_ON_TIMEOUT";

    /** */
    public static final String IGNITE_DIAGNOSTIC_ENABLED = "IGNITE_DIAGNOSTIC_ENABLED";

    /** Cache operations that take more time than value of this property will be output to log. Set to {@code 0} to disable. */
    public static final String IGNITE_LONG_OPERATIONS_DUMP_TIMEOUT = "IGNITE_LONG_OPERATIONS_DUMP_TIMEOUT";

    /** Upper time limit between long running/hanging operations debug dumps. */
    public static final String IGNITE_LONG_OPERATIONS_DUMP_TIMEOUT_LIMIT = "IGNITE_LONG_OPERATIONS_DUMP_TIMEOUT_LIMIT";

    /** JDBC driver cursor remove delay. */
    public static final String IGNITE_JDBC_DRIVER_CURSOR_REMOVE_DELAY = "IGNITE_JDBC_DRIVER_CURSOR_RMV_DELAY";

    /** Long-long offheap map load factor. */
    public static final String IGNITE_LONG_LONG_HASH_MAP_LOAD_FACTOR = "IGNITE_LONG_LONG_HASH_MAP_LOAD_FACTOR";

    /** Maximum number of nested listener calls before listener notification becomes asynchronous. */
    public static final String IGNITE_MAX_NESTED_LISTENER_CALLS = "IGNITE_MAX_NESTED_LISTENER_CALLS";

    /** Indicating whether local store keeps primary only. Backward compatibility flag. */
    public static final String IGNITE_LOCAL_STORE_KEEPS_PRIMARY_ONLY = "IGNITE_LOCAL_STORE_KEEPS_PRIMARY_ONLY";

    /**
     * Manages {@link OptimizedMarshaller} behavior of {@code serialVersionUID} computation for
     * {@link Serializable} classes.
     */
    public static final String IGNITE_OPTIMIZED_MARSHALLER_USE_DEFAULT_SUID =
        "IGNITE_OPTIMIZED_MARSHALLER_USE_DEFAULT_SUID";

    /**
     * Manages type of serialization mechanism for {@link String} that is marshalled/unmarshalled by BinaryMarshaller.
     * Should be used for cases when a String contains a surrogate symbol without its pair one. This is frequently used
     * in algorithms that encrypts data in String format.
     */
    public static final String IGNITE_BINARY_MARSHALLER_USE_STRING_SERIALIZATION_VER_2 =
        "IGNITE_BINARY_MARSHALLER_USE_STRING_SERIALIZATION_VER_2";

    /** Defines path to the file that contains list of classes allowed to safe deserialization.*/
    public static final String IGNITE_MARSHALLER_WHITELIST = "IGNITE_MARSHALLER_WHITELIST";

    /** Defines path to the file that contains list of classes disallowed to safe deserialization.*/
    public static final String IGNITE_MARSHALLER_BLACKLIST = "IGNITE_MARSHALLER_BLACKLIST";

    /**
     * If set to {@code true}, then default selected keys set is used inside
     * {@code GridNioServer} which lead to some extra garbage generation when
     * processing selected keys.
     * <p>
     * Default value is {@code false}. Should be switched to {@code true} if there are
     * any problems in communication layer.
     */
    public static final String IGNITE_NO_SELECTOR_OPTS = "IGNITE_NO_SELECTOR_OPTS";

    /**
     * System property to specify period in milliseconds between calls of the SQL statements cache cleanup task.
     * <p>
     * Cleanup tasks clears cache for terminated threads and for threads which did not perform SQL queries within
     * timeout configured via {@link #IGNITE_H2_INDEXING_CACHE_THREAD_USAGE_TIMEOUT} property.
     * <p>
     * Default value is {@code 10,000ms}.
     */
    public static final String IGNITE_H2_INDEXING_CACHE_CLEANUP_PERIOD = "IGNITE_H2_INDEXING_CACHE_CLEANUP_PERIOD";

    /**
     * System property to specify timeout in milliseconds after which thread's SQL statements cache is cleared by
     * cleanup task if the thread does not perform any query.
     * <p>
     * Default value is {@code 600,000ms}.
     */
    public static final String IGNITE_H2_INDEXING_CACHE_THREAD_USAGE_TIMEOUT =
        "IGNITE_H2_INDEXING_CACHE_THREAD_USAGE_TIMEOUT";

    /**
     * Manages backward compatibility of {@link IgniteServices}. All nodes in cluster must have identical value
     * of this property.
     * <p>
     * If property is {@code false} then node is not required to have service implementation class if service is not
     * deployed on this node.
     * <p>
     * If the property is {@code true} then service implementation class is required on node even if service
     * is not deployed on this node.
     * <p>
     * If the property is not set ({@code null}) then Ignite will automatically detect which compatibility mode
     * should be used.
     */
    public static final String IGNITE_SERVICES_COMPATIBILITY_MODE = "IGNITE_SERVICES_COMPATIBILITY_MODE";

    /**
     * Manages backward compatibility of {@link StreamTransformer#from(CacheEntryProcessor)} method.
     * <p>
     * If the property is {@code true}, then the wrapped {@link CacheEntryProcessor} won't be able to be loaded over
     * P2P class loading.
     * <p>
     * If the property is {@code false}, then another implementation of {@link StreamTransformer} will be returned,
     * that fixes P2P class loading for {@link CacheEntryProcessor}, but it will be incompatible with old versions
     * of Ignite.
     */
    public static final String IGNITE_STREAM_TRANSFORMER_COMPATIBILITY_MODE =
        "IGNITE_STREAM_TRANSFORMER_COMPATIBILITY_MODE";

    /**
     * When set to {@code true} tree-based data structures - {@code TreeMap} and {@code TreeSet} - will not be
     * wrapped into special holders introduced to overcome serialization issue caused by missing {@code Comparable}
     * interface on {@code BinaryObject}.
     * <p>
     * @deprecated Should be removed in Apache Ignite 2.0.
     */
    @Deprecated
    public static final String IGNITE_BINARY_DONT_WRAP_TREE_STRUCTURES = "IGNITE_BINARY_DONT_WRAP_TREE_STRUCTURES";

    /**
     * When set to {@code true}, for consistent id will calculate by host name, without port, and you can use
     * only one node for host in cluster.
     */
    public static final String IGNITE_CONSISTENT_ID_BY_HOST_WITHOUT_PORT = "IGNITE_CONSISTENT_ID_BY_HOST_WITHOUT_PORT";

    /** */
    public static final String IGNITE_IO_BALANCE_PERIOD = "IGNITE_IO_BALANCE_PERIOD";

    /**
     * When set to {@code true} fields are written by BinaryMarshaller in sorted order. Otherwise
     * the natural order is used.
     * <p>
     * @deprecated Should be removed in Apache Ignite 2.0.
     */
    @Deprecated
    public static final String IGNITE_BINARY_SORT_OBJECT_FIELDS = "IGNITE_BINARY_SORT_OBJECT_FIELDS";

    /**
     * Whether Ignite can access unaligned memory addresses.
     * <p>
     * Defaults to {@code false}, meaning that unaligned access will be performed only on x86 architecture.
     */
    public static final String IGNITE_MEMORY_UNALIGNED_ACCESS = "IGNITE_MEMORY_UNALIGNED_ACCESS";

    /**
     * When unsafe memory copy if performed below this threshold, Ignite will do it on per-byte basis instead of
     * calling to Unsafe.copyMemory().
     * <p>
     * Defaults to 0, meaning that threshold is disabled.
     */
    public static final String IGNITE_MEMORY_PER_BYTE_COPY_THRESHOLD = "IGNITE_MEMORY_PER_BYTE_COPY_THRESHOLD";

    /**
     * When set to {@code true} BinaryObject will be unwrapped before passing to IndexingSpi to preserve
     * old behavior query processor with IndexingSpi.
     * <p>
     * @deprecated Should be removed in Apache Ignite 2.0.
     */
    public static final String IGNITE_UNWRAP_BINARY_FOR_INDEXING_SPI = "IGNITE_UNWRAP_BINARY_FOR_INDEXING_SPI";

    /**
     * System property to specify maximum payload size in bytes for {@code H2TreeIndex}.
     * <p>
     * Defaults to {@code 0}, meaning that inline index store is disabled.
     */
    public static final String IGNITE_MAX_INDEX_PAYLOAD_SIZE = "IGNITE_MAX_INDEX_PAYLOAD_SIZE";

    /**
     * Time interval for calculating rebalance rate statistics, in milliseconds. Defaults to 60000.
     */
    public static final String IGNITE_REBALANCE_STATISTICS_TIME_INTERVAL = "IGNITE_REBALANCE_STATISTICS_TIME_INTERVAL";

    /**
     * When cache has entries with expired TTL, each user operation will also remove this amount of expired entries.
     * Defaults to {@code 5}.
     */
    public static final String IGNITE_TTL_EXPIRE_BATCH_SIZE = "IGNITE_TTL_EXPIRE_BATCH_SIZE";

    /**
     * Indexing discovery history size. Protects from duplicate messages maintaining the list of IDs of recently
     * arrived discovery messages.
     * <p>
     * Defaults to {@code 1000}.
     */
    public static final String IGNITE_INDEXING_DISCOVERY_HISTORY_SIZE = "IGNITE_INDEXING_DISCOVERY_HISTORY_SIZE";

    /** Cache start size for on-heap maps. Defaults to 4096. */
    public static final String IGNITE_CACHE_START_SIZE = "IGNITE_CACHE_START_SIZE";

    /** */
    public static final String IGNITE_START_CACHES_ON_JOIN = "IGNITE_START_CACHES_ON_JOIN";

    /**
     * Skip CRC calculation flag.
     */
    public static final String IGNITE_PDS_SKIP_CRC = "IGNITE_PDS_SKIP_CRC";

    /**
     * WAL rebalance threshold.
     */
    public static final String IGNITE_PDS_PARTITION_DESTROY_CHECKPOINT_DELAY =
        "IGNITE_PDS_PARTITION_DESTROY_CHECKPOINT_DELAY";

    /**
     * WAL rebalance threshold.
     */
    public static final String IGNITE_PDS_WAL_REBALANCE_THRESHOLD = "IGNITE_PDS_WAL_REBALANCE_THRESHOLD";

    /** Ignite page memory concurrency level. */
    public static final String IGNITE_OFFHEAP_LOCK_CONCURRENCY_LEVEL = "IGNITE_OFFHEAP_LOCK_CONCURRENCY_LEVEL";

    /**
     * Start Ignite on versions of JRE 7 older than 1.7.0_71. For proper work it may require
     * disabling JIT in some places.
     */
    public static final String IGNITE_FORCE_START_JAVA7 = "IGNITE_FORCE_START_JAVA7";

    /**
     * When set to {@code true}, Ignite switches to compatibility mode with versions that don't
     * support service security permissions. In this case security permissions will be ignored
     * (if they set).
     * <p>
     *     Default is {@code false}, which means that service security permissions will be respected.
     * </p>
     */
    public static final String IGNITE_SECURITY_COMPATIBILITY_MODE = "IGNITE_SECURITY_COMPATIBILITY_MODE";

    /**
     * Ignite cluster name.
     * <p>
     * Defaults to utility cache deployment ID..
     */
    public static final String IGNITE_CLUSTER_NAME = "IGNITE_CLUSTER_NAME";

    /**
     * When client cache is started or closed special discovery message is sent to notify cluster (for example this is
     * needed for {@link ClusterGroup#forCacheNodes(String)} API. This timeout specifies how long to wait
     * after client cache start/close before sending this message. If during this timeout another client
     * cache changed, these events are combined into single message.
     * <p>
     * Default is 10 seconds.
     */
    public static final String IGNITE_CLIENT_CACHE_CHANGE_MESSAGE_TIMEOUT =
        "IGNITE_CLIENT_CACHE_CHANGE_MESSAGE_TIMEOUT";

    /**
     * If a partition release future completion time during an exchange exceeds this threshold, the contents of
     * the future will be dumped to the log on exchange. Default is {@code 0} (disabled).
     */
    public static final String IGNITE_PARTITION_RELEASE_FUTURE_DUMP_THRESHOLD =
        "IGNITE_PARTITION_RELEASE_FUTURE_DUMP_THRESHOLD";

    /**
     * If this property is set, a node will forcible fail a remote node when it fails to establish a communication
     * connection.
     */
    public static final String IGNITE_ENABLE_FORCIBLE_NODE_KILL = "IGNITE_ENABLE_FORCIBLE_NODE_KILL";

    /**
     * Tasks stealing will be started if tasks queue size per data-streamer thread exceeds this threshold.
     * <p>
     * Default value is {@code 4}.
     */
    public static final String IGNITE_DATA_STREAMING_EXECUTOR_SERVICE_TASKS_STEALING_THRESHOLD =
            "IGNITE_DATA_STREAMING_EXECUTOR_SERVICE_TASKS_STEALING_THRESHOLD";

    /**
     * If this property is set, then Ignite will use Async File IO factory by default.
     */
    public static final String IGNITE_USE_ASYNC_FILE_IO_FACTORY = "IGNITE_USE_ASYNC_FILE_IO_FACTORY";

    /**
     * If the property is set {@link org.apache.ignite.internal.pagemem.wal.record.TxRecord} records
     * will be logged to WAL.
     *
     * Default value is {@code false}.
     */
    public static final String IGNITE_WAL_LOG_TX_RECORDS = "IGNITE_WAL_LOG_TX_RECORDS";

    /** Max amount of remembered errors for {@link GridLogThrottle}. */
    public static final String IGNITE_LOG_THROTTLE_CAPACITY = "IGNITE_LOG_THROTTLE_CAPACITY";

    /** If this property is set, {@link DataStorageConfiguration#writeThrottlingEnabled} will be overridden to true
     * independent of initial value in configuration. */
    public static final String IGNITE_OVERRIDE_WRITE_THROTTLING_ENABLED = "IGNITE_OVERRIDE_WRITE_THROTTLING_ENABLED";

    /**
     * Property for setup WAL serializer version.
     */
    public static final String IGNITE_WAL_SERIALIZER_VERSION = "IGNITE_WAL_SERIALIZER_VERSION";

    /** Property for setup Ignite WAL segment sync timeout. */
    public static final String IGNITE_WAL_SEGMENT_SYNC_TIMEOUT = "IGNITE_WAL_SEGMENT_SYNC_TIMEOUT";

    /**
     * If the property is set Ignite will use legacy node comparator (based on node order) inste
     *
     * Default value is {@code false}.
     */
    public static final String IGNITE_USE_LEGACY_NODE_COMPARATOR = "IGNITE_USE_LEGACY_NODE_COMPARATOR";

    /**
     * Property that indicates should be mapped byte buffer used or not.
     * Possible values: {@code true} and {@code false}.
     */
    public static final String IGNITE_WAL_MMAP = "IGNITE_WAL_MMAP";

    /**
     * When set to {@code true}, Data store folders are generated only by consistent id, and no consistent ID will be
     * set based on existing data store folders. This option also enables compatible folder generation mode as it was
     * before 2.3.
     */
    public static final String IGNITE_DATA_STORAGE_FOLDER_BY_CONSISTENT_ID = "IGNITE_DATA_STORAGE_FOLDER_BY_CONSISTENT_ID";

    /** Ignite JVM pause detector disabled. */
    public static final String IGNITE_JVM_PAUSE_DETECTOR_DISABLED = "IGNITE_JVM_PAUSE_DETECTOR_DISABLED";

    /** Ignite JVM pause detector precision. */
    public static final String IGNITE_JVM_PAUSE_DETECTOR_PRECISION = "IGNITE_JVM_PAUSE_DETECTOR_PRECISION";

    /** Ignite JVM pause detector threshold. */
    public static final String IGNITE_JVM_PAUSE_DETECTOR_THRESHOLD = "IGNITE_JVM_PAUSE_DETECTOR_THRESHOLD";

    /** Ignite JVM pause detector last events count. */
    public static final String IGNITE_JVM_PAUSE_DETECTOR_LAST_EVENTS_COUNT = "IGNITE_JVM_PAUSE_DETECTOR_LAST_EVENTS_COUNT";

    /**
     * Default value is {@code false}.
     */
    public static final String IGNITE_WAL_DEBUG_LOG_ON_RECOVERY = "IGNITE_WAL_DEBUG_LOG_ON_RECOVERY";

    /**
     * Number of checkpoint history entries held in memory.
     */
    public static final String IGNITE_PDS_MAX_CHECKPOINT_MEMORY_HISTORY_SIZE = "IGNITE_PDS_MAX_CHECKPOINT_MEMORY_HISTORY_SIZE";

    /**
     * If this property is set to {@code true} enable logging in {@link GridClient}.
     */
    public static final String IGNITE_GRID_CLIENT_LOG_ENABLED = "IGNITE_GRID_CLIENT_LOG_ENABLED";

    /**
     * When set to {@code true}, direct IO may be enabled. Direct IO enabled only if JAR file with corresponding
     * feature is available in classpath and OS and filesystem settings allows to enable this mode.
     * Default is {@code true}.
     */
    public static final String IGNITE_DIRECT_IO_ENABLED = "IGNITE_DIRECT_IO_ENABLED";

    /**
     * When set to {@code true}, warnings that are intended for development environments and not for production
     * (such as coding mistakes in code using Ignite) will not be logged.
     */
    public static final String IGNITE_DEV_ONLY_LOGGING_DISABLED = "IGNITE_DEV_ONLY_LOGGING_DISABLED";

    /**
     * When set to {@code true} (default), pages are written to page store without holding segment lock (with delay).
     * Because other thread may require exactly the same page to be loaded from store, reads are protected by locking.
     */
    public static final String IGNITE_DELAYED_REPLACED_PAGE_WRITE = "IGNITE_DELAYED_REPLACED_PAGE_WRITE";

    /**
     * When set to {@code true}, WAL implementation with dedicated worker will be used even in FSYNC mode.
     * Default is {@code false}.
     */
    public static final String IGNITE_WAL_FSYNC_WITH_DEDICATED_WORKER = "IGNITE_WAL_FSYNC_WITH_DEDICATED_WORKER";

    /**
     * When set to {@code true}, on-heap cache cannot be enabled - see
     * {@link CacheConfiguration#setOnheapCacheEnabled(boolean)}.
     * Default is {@code false}.
     */
    public static final String IGNITE_DISABLE_ONHEAP_CACHE = "IGNITE_DISABLE_ONHEAP_CACHE";
    /**
     * When set to {@code false}, loaded pages implementation is switched to previous version of implementation,
     * FullPageIdTable. {@code True} value enables 'Robin Hood hashing: backward shift deletion'.
     * Default is {@code true}.
     */
    public static final String IGNITE_LOADED_PAGES_BACKWARD_SHIFT_MAP = "IGNITE_LOADED_PAGES_BACKWARD_SHIFT_MAP";

    /**
     * Property for setup percentage of archive size for checkpoint trigger. Default value is 0.25
     */
    public static final String IGNITE_CHECKPOINT_TRIGGER_ARCHIVE_SIZE_PERCENTAGE = "IGNITE_CHECKPOINT_TRIGGER_ARCHIVE_SIZE_PERCENTAGE";

    /**
     * Property for setup percentage of WAL archive size to calculate threshold since which removing of old archive should be started.
     * Default value is 0.5
     */
    public static final String IGNITE_THRESHOLD_WAL_ARCHIVE_SIZE_PERCENTAGE = "IGNITE_THRESHOLD_WAL_ARCHIVE_SIZE_PERCENTAGE";

    /**
     * Count of WAL compressor worker threads. Default value is 4.
     */
    public static final String IGNITE_WAL_COMPRESSOR_WORKER_THREAD_CNT = "IGNITE_WAL_COMPRESSOR_WORKER_THREAD_CNT";

    /**
     * Whenever read load balancing is enabled, that means 'get' requests will be distributed between primary and backup
     * nodes if it is possible and {@link CacheConfiguration#readFromBackup} is {@code true}.
     *
     * Default is {@code true}.
     *
     * @see CacheConfiguration#readFromBackup
     */
    public static final String IGNITE_READ_LOAD_BALANCING = "IGNITE_READ_LOAD_BALANCING";

    /**
     * Number of repetitions to capture a lock in the B+Tree.
     */
    public static final String IGNITE_BPLUS_TREE_LOCK_RETRIES = "IGNITE_BPLUS_TREE_LOCK_RETRIES";

    /**
     * Amount of memory reserved in the heap at node start, which can be dropped to increase the chances of success when
     * handling OutOfMemoryError.
     *
     * Default is {@code 64kb}.
     */
    public static final String IGNITE_FAILURE_HANDLER_RESERVE_BUFFER_SIZE = "IGNITE_FAILURE_HANDLER_RESERVE_BUFFER_SIZE";

    /**
     * The threshold of uneven distribution above which partition distribution will be logged.
     *
     * The default is '50', that means: warn about nodes with 50+% difference.
     */
    public static final String IGNITE_PART_DISTRIBUTION_WARN_THRESHOLD = "IGNITE_PART_DISTRIBUTION_WARN_THRESHOLD";

    /**
     * When set to {@code true}, WAL will be automatically disabled during rebalancing if there is no partition in
     * OWNING state.
     * Default is {@code false}.
     */
    public static final String IGNITE_DISABLE_WAL_DURING_REBALANCING = "IGNITE_DISABLE_WAL_DURING_REBALANCING";

    /**
     * Sets timeout for TCP client recovery descriptor reservation.
     */
    public static final String IGNITE_NIO_RECOVERY_DESCRIPTOR_RESERVATION_TIMEOUT =
            "IGNITE_NIO_RECOVERY_DESCRIPTOR_RESERVATION_TIMEOUT";

    /**
     * When set to {@code true}, Ignite will skip partitions sizes check on partition validation after rebalance has finished.
     * Partitions sizes may differs on nodes when Expiry Policy is in use and it is ok due to lazy entry eviction mechanics.
     *
     * There is no need to disable partition size validation either in normal case or when expiry policy is configured for cache.
     * But it should be disabled manually when policy is used on per entry basis to hint Ignite to skip this check.
     *
     * Default is {@code false}.
     */
    public static final String IGNITE_SKIP_PARTITION_SIZE_VALIDATION = "IGNITE_SKIP_PARTITION_SIZE_VALIDATION";

    /**
     * Enables threads dumping on critical node failure.
     *
     * Default is {@code true}.
     */
    public static final String IGNITE_DUMP_THREADS_ON_FAILURE = "IGNITE_DUMP_THREADS_ON_FAILURE";

   /**
     * Throttling timeout in millis which avoid excessive PendingTree access on unwind if there is nothing to clean yet.
     *
     * Default is 500 ms.
     */
    public static final String IGNITE_UNWIND_THROTTLING_TIMEOUT = "IGNITE_UNWIND_THROTTLING_TIMEOUT";

    /**
     * Threshold for throttling operations logging.
     */
    public static final String IGNITE_THROTTLE_LOG_THRESHOLD = "IGNITE_THROTTLE_LOG_THRESHOLD";

    /**
     * Number of concurrent operation for evict partitions.
     */
    public static final String IGNITE_EVICTION_PERMITS = "IGNITE_EVICTION_PERMITS";

    /**
     * Timeout between ZooKeeper client retries, default 2s.
     */
    public static final String IGNITE_ZOOKEEPER_DISCOVERY_RETRY_TIMEOUT = "IGNITE_ZOOKEEPER_DISCOVERY_RETRY_TIMEOUT";

    /**
     * Number of attempts to reconnect to ZooKeeper.
     */
    public static final String IGNITE_ZOOKEEPER_DISCOVERY_MAX_RETRY_COUNT = "IGNITE_ZOOKEEPER_DISCOVERY_MAX_RETRY_COUNT";

    /**
     * Maximum number for cached MVCC transaction updates. This caching is used for continuous query with MVCC caches.
     */
    public static final String IGNITE_MVCC_TX_SIZE_CACHING_THRESHOLD = "IGNITE_MVCC_TX_SIZE_CACHING_THRESHOLD";

    /**
     * Try reuse memory on deactivation. Useful in case of huge page memory region size.
     */
    public static final String IGNITE_REUSE_MEMORY_ON_DEACTIVATE = "IGNITE_REUSE_MEMORY_ON_DEACTIVATE";

    /**
<<<<<<< HEAD
     * Enables start caches in parallel.
     *
     * Default is {@code true}.
     */
    public static final String IGNITE_ALLOW_START_CACHES_IN_PARALLEL = "IGNITE_ALLOW_START_CACHES_IN_PARALLEL";
=======
     * Maximum inactivity period for system worker in milliseconds. When this value is exceeded, worker is considered
     * blocked with consequent critical failure handler invocation.
     */
    public static final String IGNITE_SYSTEM_WORKER_BLOCKED_TIMEOUT = "IGNITE_SYSTEM_WORKER_BLOCKED_TIMEOUT";

    /**
     * Timeout for checkpoint read lock acquisition in milliseconds.
     */
    public static final String IGNITE_CHECKPOINT_READ_LOCK_TIMEOUT = "IGNITE_CHECKPOINT_READ_LOCK_TIMEOUT";

    /**
     * Timeout for waiting schema update if schema was not found for last accepted version.
     */
    public static final String IGNITE_WAIT_SCHEMA_UPDATE = "IGNITE_WAIT_SCHEMA_UPDATE";

    /**
     * System property to override {@link CacheConfiguration#rebalanceThrottle} configuration property for all caches.
     * {@code 0} by default, which means that override is disabled.
     */
    public static final String IGNITE_REBALANCE_THROTTLE_OVERRIDE = "IGNITE_REBALANCE_THROTTLE_OVERRIDE";
>>>>>>> 3bb03444

    /**
     * Enforces singleton.
     */
    private IgniteSystemProperties() {
        // No-op.
    }

    /**
     * Gets either system property or environment variable with given name.
     *
     * @param name Name of the system property or environment variable.
     * @return Value of the system property or environment variable.
     *         Returns {@code null} if neither can be found for given name.
     */
    @Nullable public static String getString(String name) {
        assert name != null;

        String v = System.getProperty(name);

        if (v == null)
            v = System.getenv(name);

        return v;
    }

    /**
     * Gets either system property or environment variable with given name.
     *
     * @param name Name of the system property or environment variable.
     * @param dflt Default value.
     * @return Value of the system property or environment variable.
     *         Returns {@code null} if neither can be found for given name.
     */
    @Nullable public static String getString(String name, String dflt) {
        String val = getString(name);

        return val == null ? dflt : val;
    }

    /**
     * Gets either system property or environment variable with given name.
     * The result is transformed to {@code boolean} using {@code Boolean.valueOf()} method.
     *
     * @param name Name of the system property or environment variable.
     * @return Boolean value of the system property or environment variable.
     *         Returns {@code False} in case neither system property
     *         nor environment variable with given name is found.
     */
    public static boolean getBoolean(String name) {
        return getBoolean(name, false);
    }

    /**
     * Gets either system property or environment variable with given name.
     * The result is transformed to {@code boolean} using {@code Boolean.valueOf()} method.
     *
     * @param name Name of the system property or environment variable.
     * @param dflt Default value.
     * @return Boolean value of the system property or environment variable.
     *         Returns default value in case neither system property
     *         nor environment variable with given name is found.
     */
    public static boolean getBoolean(String name, boolean dflt) {
        String val = getString(name);

        return val == null ? dflt : Boolean.valueOf(val);
    }

    /**
     * Gets either system property or environment variable with given name.
     * The result is transformed to {@code int} using {@code Integer.parseInt()} method.
     *
     * @param name Name of the system property or environment variable.
     * @param dflt Default value.
     * @return Integer value of the system property or environment variable.
     *         Returns default value in case neither system property
     *         nor environment variable with given name is found.
     */
    public static int getInteger(String name, int dflt) {
        String s = getString(name);

        if (s == null)
            return dflt;

        int res;

        try {
            res = Integer.parseInt(s);
        }
        catch (NumberFormatException ignore) {
            res = dflt;
        }

        return res;
    }

    /**
     * Gets either system property or environment variable with given name.
     * The result is transformed to {@code float} using {@code Float.parseFloat()} method.
     *
     * @param name Name of the system property or environment variable.
     * @param dflt Default value.
     * @return Float value of the system property or environment variable.
     *         Returns default value in case neither system property
     *         nor environment variable with given name is found.
     */
    public static float getFloat(String name, float dflt) {
        String s = getString(name);

        if (s == null)
            return dflt;

        float res;

        try {
            res = Float.parseFloat(s);
        }
        catch (NumberFormatException ignore) {
            res = dflt;
        }

        return res;
    }

    /**
     * Gets either system property or environment variable with given name.
     * The result is transformed to {@code long} using {@code Long.parseLong()} method.
     *
     * @param name Name of the system property or environment variable.
     * @param dflt Default value.
     * @return Integer value of the system property or environment variable.
     *         Returns default value in case neither system property
     *         nor environment variable with given name is found.
     */
    public static long getLong(String name, long dflt) {
        String s = getString(name);

        if (s == null)
            return dflt;

        long res;

        try {
            res = Long.parseLong(s);
        }
        catch (NumberFormatException ignore) {
            res = dflt;
        }

        return res;
    }

    /**
     * Gets either system property or environment variable with given name.
     * The result is transformed to {@code double} using {@code Double.parseDouble()} method.
     *
     * @param name Name of the system property or environment variable.
     * @param dflt Default value.
     * @return Integer value of the system property or environment variable.
     *         Returns default value in case neither system property
     *         nor environment variable with given name is found.
     */
    public static double getDouble(String name, double dflt) {
        String s = getString(name);

        if (s == null)
            return dflt;

        double res;

        try {
            res = Double.parseDouble(s);
        }
        catch (NumberFormatException ignore) {
            res = dflt;
        }

        return res;
    }

    /**
     * Gets snapshot of system properties.
     * Snapshot could be used for thread safe iteration over system properties.
     * Non-string properties are removed before return.
     *
     * @return Snapshot of system properties.
     */
    public static Properties snapshot() {
        Properties sysProps = (Properties)System.getProperties().clone();

        Iterator<Map.Entry<Object, Object>> iter = sysProps.entrySet().iterator();

        while (iter.hasNext()) {
            Map.Entry entry = iter.next();

            if (!(entry.getValue() instanceof String) || !(entry.getKey() instanceof String))
                iter.remove();
        }

        return sysProps;
    }
}<|MERGE_RESOLUTION|>--- conflicted
+++ resolved
@@ -1008,13 +1008,6 @@
     public static final String IGNITE_REUSE_MEMORY_ON_DEACTIVATE = "IGNITE_REUSE_MEMORY_ON_DEACTIVATE";
 
     /**
-<<<<<<< HEAD
-     * Enables start caches in parallel.
-     *
-     * Default is {@code true}.
-     */
-    public static final String IGNITE_ALLOW_START_CACHES_IN_PARALLEL = "IGNITE_ALLOW_START_CACHES_IN_PARALLEL";
-=======
      * Maximum inactivity period for system worker in milliseconds. When this value is exceeded, worker is considered
      * blocked with consequent critical failure handler invocation.
      */
@@ -1035,7 +1028,13 @@
      * {@code 0} by default, which means that override is disabled.
      */
     public static final String IGNITE_REBALANCE_THROTTLE_OVERRIDE = "IGNITE_REBALANCE_THROTTLE_OVERRIDE";
->>>>>>> 3bb03444
+
+    /**
+     * Enables start caches in parallel.
+     *
+     * Default is {@code true}.
+     */
+    public static final String IGNITE_ALLOW_START_CACHES_IN_PARALLEL = "IGNITE_ALLOW_START_CACHES_IN_PARALLEL";
 
     /**
      * Enforces singleton.
