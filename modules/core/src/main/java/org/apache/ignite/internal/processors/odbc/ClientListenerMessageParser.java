--- conflicted
+++ resolved
@@ -35,11 +35,7 @@
      * @param resp Response.
      * @return Message.
      */
-<<<<<<< HEAD
-    public byte[] encode(ClientListenerResponse resp);
-=======
     byte[] encode(ClientListenerResponse resp);
->>>>>>> 8a9ba68c
 
     /**
      * Decode command type. Allows to recognize the command (message type) without decoding the entire message.
@@ -47,9 +43,6 @@
      * @param msg Message.
      * @return Command type.
      */
-<<<<<<< HEAD
-    public int decodeCommandType(byte[] msg);
-=======
     int decodeCommandType(byte[] msg);
 
     /**
@@ -59,5 +52,4 @@
      * @return Request Id.
      */
     long decodeRequestId(byte[] msg);
->>>>>>> 8a9ba68c
 }