--- conflicted
+++ resolved
@@ -102,13 +102,8 @@
     @Override public int internalSize() {
         int size = 0;
 
-<<<<<<< HEAD
         for (GridDhtLocalPartition part : grp.topology().currentLocalPartitions())
-            size += part.size();
-=======
-        for (GridDhtLocalPartition part : ctx.topology().currentLocalPartitions())
             size += part.internalSize();
->>>>>>> f9aa769a
 
         return size;
     }
