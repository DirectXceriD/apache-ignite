/*
 * Licensed to the Apache Software Foundation (ASF) under one or more
 * contributor license agreements.  See the NOTICE file distributed with
 * this work for additional information regarding copyright ownership.
 * The ASF licenses this file to You under the Apache License, Version 2.0
 * (the "License"); you may not use this file except in compliance with
 * the License.  You may obtain a copy of the License at
 *
 *      http://www.apache.org/licenses/LICENSE-2.0
 *
 * Unless required by applicable law or agreed to in writing, software
 * distributed under the License is distributed on an "AS IS" BASIS,
 * WITHOUT WARRANTIES OR CONDITIONS OF ANY KIND, either express or implied.
 * See the License for the specific language governing permissions and
 * limitations under the License.
 */

package org.apache.ignite.internal.processors.platform.client;

import org.apache.ignite.internal.binary.BinaryWriterExImpl;
import org.apache.ignite.internal.processors.odbc.ClientListenerRequest;
import org.apache.ignite.internal.processors.odbc.ClientListenerRequestHandler;
import org.apache.ignite.internal.processors.odbc.ClientListenerResponse;

/**
 * Thin client request handler.
 */
<<<<<<< HEAD
public class ClientRequestHandler implements SqlListenerRequestHandler {
    /** Client context. */
    private final ClientConnectionContext ctx;
=======
public class ClientRequestHandler implements ClientListenerRequestHandler {
    /** Kernal context. */
    private final GridKernalContext ctx;
>>>>>>> 9fd82212

    /**
     * Constructor.
     *
     * @param ctx Kernal context.
     */
    ClientRequestHandler(ClientConnectionContext ctx) {
        assert ctx != null;

        this.ctx = ctx;
    }

    /** {@inheritDoc} */
    @Override public ClientListenerResponse handle(ClientListenerRequest req) {
        return ((ClientRequest)req).process(ctx);
    }

    /** {@inheritDoc} */
    @Override public ClientListenerResponse handleException(Exception e) {
        return null;
    }

    /** {@inheritDoc} */
    @Override public void writeHandshake(BinaryWriterExImpl writer) {
        writer.writeBoolean(true);
    }
}<|MERGE_RESOLUTION|>--- conflicted
+++ resolved
@@ -25,15 +25,9 @@
 /**
  * Thin client request handler.
  */
-<<<<<<< HEAD
-public class ClientRequestHandler implements SqlListenerRequestHandler {
+public class ClientRequestHandler implements ClientListenerRequestHandler {
     /** Client context. */
     private final ClientConnectionContext ctx;
-=======
-public class ClientRequestHandler implements ClientListenerRequestHandler {
-    /** Kernal context. */
-    private final GridKernalContext ctx;
->>>>>>> 9fd82212
 
     /**
      * Constructor.
