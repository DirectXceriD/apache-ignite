/*
 * Licensed to the Apache Software Foundation (ASF) under one or more
 * contributor license agreements.  See the NOTICE file distributed with
 * this work for additional information regarding copyright ownership.
 * The ASF licenses this file to You under the Apache License, Version 2.0
 * (the "License"); you may not use this file except in compliance with
 * the License.  You may obtain a copy of the License at
 *
 *      http://www.apache.org/licenses/LICENSE-2.0
 *
 * Unless required by applicable law or agreed to in writing, software
 * distributed under the License is distributed on an "AS IS" BASIS,
 * WITHOUT WARRANTIES OR CONDITIONS OF ANY KIND, either express or implied.
 * See the License for the specific language governing permissions and
 * limitations under the License.
 */

package org.apache.ignite.internal.processors.platform.client;

import org.apache.ignite.internal.binary.BinaryWriterExImpl;
import org.apache.ignite.internal.processors.authentication.AuthorizationContext;
import org.apache.ignite.internal.processors.odbc.ClientListenerRequest;
import org.apache.ignite.internal.processors.odbc.ClientListenerRequestHandler;
import org.apache.ignite.internal.processors.odbc.ClientListenerResponse;
import org.apache.ignite.plugin.security.SecurityException;

/**
 * Thin client request handler.
 */
public class ClientRequestHandler implements ClientListenerRequestHandler {
    /** Client context. */
    private final ClientConnectionContext ctx;

    /** Auth context. */
    private final AuthorizationContext authCtx;

    /**
     * Constructor.
     *
     * @param ctx Kernal context.
     */
    ClientRequestHandler(ClientConnectionContext ctx, AuthorizationContext authCtx) {
        assert ctx != null;

        this.ctx = ctx;
        this.authCtx = authCtx;
    }

    /** {@inheritDoc} */
    @Override public ClientListenerResponse handle(ClientListenerRequest req) {
        try {
            return ((ClientRequest)req).process(ctx);
        }
        catch (SecurityException ex) {
            throw new IgniteClientException(
                ClientStatus.SECURITY_VIOLATION,
                "Client is not authorized to perform this operation",
                ex
            );
        }
    }

    /** {@inheritDoc} */
    @Override public ClientListenerResponse handleSynchronously(ClientListenerRequest req) {
        throw new UnsupportedOperationException("Synchronous handling is not supported");
    }

    /** {@inheritDoc} */
    @Override public ClientListenerResponse handleException(Exception e, ClientListenerRequest req) {
        assert req != null;
        assert e != null;

        int status = e instanceof IgniteClientException ?
            ((IgniteClientException)e).statusCode() : ClientStatus.FAILED;

        return new ClientResponse(req.requestId(), status, e.getMessage());
    }

    /** {@inheritDoc} */
    @Override public void writeHandshake(BinaryWriterExImpl writer) {
        writer.writeBoolean(true);
    }

    /** {@inheritDoc} */
<<<<<<< HEAD
    @Override public boolean isSynchronousHandlingExpected(int cmdId) {
        return false;
    }
=======
    @Override public boolean isCancellationCommand(int cmdId) {
        return false;
    }


    /** {@inheritDoc} */
    @Override public void registerRequest(long reqId) {
        // No-op.
    }

    /** {@inheritDoc} */
    @Override public void unregisterRequest(long reqId) {
        // No-op.
    }
>>>>>>> 8a9ba68c
}<|MERGE_RESOLUTION|>--- conflicted
+++ resolved
@@ -82,11 +82,6 @@
     }
 
     /** {@inheritDoc} */
-<<<<<<< HEAD
-    @Override public boolean isSynchronousHandlingExpected(int cmdId) {
-        return false;
-    }
-=======
     @Override public boolean isCancellationCommand(int cmdId) {
         return false;
     }
@@ -101,5 +96,4 @@
     @Override public void unregisterRequest(long reqId) {
         // No-op.
     }
->>>>>>> 8a9ba68c
 }