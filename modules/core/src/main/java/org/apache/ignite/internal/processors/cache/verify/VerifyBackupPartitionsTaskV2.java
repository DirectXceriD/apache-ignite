--- conflicted
+++ resolved
@@ -246,17 +246,9 @@
         @Override public Map<PartitionKeyV2, PartitionHashRecordV2> execute() throws IgniteException {
             Set<Integer> grpIds = getGroupIds();
 
-<<<<<<< HEAD
             completionCntr.set(0);
 
             IgniteCacheDatabaseSharedManager idb =  ignite.context().cache().context().database();
-=======
-            if (arg.getCaches() != null && !arg.getCaches().isEmpty()) {
-                Set<String> missingCaches = new HashSet<>();
-
-                for (String cacheName : arg.getCaches()) {
-                    DynamicCacheDescriptor desc = ignite.context().cache().cacheDescriptor(cacheName);
->>>>>>> 2026cf75
 
             assert idb instanceof GridCacheDatabaseSharedManager : idb.getClass();
 
@@ -273,7 +265,6 @@
                     if(ctx.hasPages())
                         cpFlag.set(true);
                 }
-<<<<<<< HEAD
             };
 
             db.addCheckpointListener(lsnr);
@@ -336,11 +327,6 @@
                 db.removeCheckpointListener(lsnr);
             }
         }
-=======
-            }
-            else
-                grpIds = getCacheGroupIds();
->>>>>>> 2026cf75
 
         /** */
         private List<Future<Map<PartitionKeyV2, PartitionHashRecordV2>>> calcPartitionHashAsync(
@@ -368,9 +354,9 @@
         private Set<Integer> getGroupIds() {
             Set<Integer> grpIds = new HashSet<>();
 
-            Set<String> missingCaches = new HashSet<>();
-
-            if (arg.getCaches() != null) {
+            if (arg.getCaches() != null && !arg.getCaches().isEmpty()) {
+                Set<String> missingCaches = new HashSet<>();
+
                 for (String cacheName : arg.getCaches()) {
                     DynamicCacheDescriptor desc = ignite.context().cache().cacheDescriptor(cacheName);
 
@@ -391,14 +377,8 @@
                         grpIds.add(desc.groupId());
                 }
             }
-            else {
-                Collection<CacheGroupContext> groups = ignite.context().cache().cacheGroups();
-
-                for (CacheGroupContext grp : groups) {
-                    if (!grp.systemCache() && !grp.isLocal())
-                        grpIds.add(grp.groupId());
-                }
-            }
+            else
+                grpIds = getCacheGroupIds();
 
             return grpIds;
         }
