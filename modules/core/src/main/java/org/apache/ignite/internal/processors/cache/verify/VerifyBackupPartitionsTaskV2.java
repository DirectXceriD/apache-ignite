--- conflicted
+++ resolved
@@ -49,11 +49,8 @@
 import org.apache.ignite.internal.IgniteEx;
 import org.apache.ignite.internal.processors.cache.CacheGroupContext;
 import org.apache.ignite.internal.processors.cache.DynamicCacheDescriptor;
-<<<<<<< HEAD
+import org.apache.ignite.internal.processors.cache.GridCacheUtils;
 import org.apache.ignite.internal.processors.cache.GridCacheContext;
-=======
-import org.apache.ignite.internal.processors.cache.GridCacheUtils;
->>>>>>> edcc1089
 import org.apache.ignite.internal.processors.cache.distributed.dht.topology.GridDhtLocalPartition;
 import org.apache.ignite.internal.processors.cache.distributed.dht.topology.GridDhtPartitionState;
 import org.apache.ignite.internal.processors.cache.persistence.CacheDataRow;
@@ -291,7 +288,6 @@
         }
 
         /**
-<<<<<<< HEAD
          * Gets filtered group ids.
          */
         private Set<Integer> getCacheGroupIds() {
@@ -325,7 +321,12 @@
             for (GridCacheContext cacheCtx : grp.caches()) {
                 if (arg.excludeCaches().contains(cacheCtx.name()))
                     return true;
-=======
+            }
+
+            return false;
+        }
+
+        /**
          *  Checks and throw exception if caches was missed.
          *
          * @param missingCaches Missing caches.
@@ -362,15 +363,12 @@
                 VisorIdleVerifyDumpTaskArg vdta = (VisorIdleVerifyDumpTaskArg)arg;
 
                 return vdta.getCacheFilterEnum() != CacheFilterEnum.ALL;
->>>>>>> edcc1089
             }
 
             return false;
         }
 
         /**
-<<<<<<< HEAD
-=======
          * @param cacheName Cache name.
          */
         private boolean isCacheMatchFilter(String cacheName) {
@@ -402,7 +400,6 @@
         }
 
         /**
->>>>>>> edcc1089
          * @param grpCtx Group context.
          * @param part Local partition.
          */
