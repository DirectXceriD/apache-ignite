/*
 * Licensed to the Apache Software Foundation (ASF) under one or more
 * contributor license agreements.  See the NOTICE file distributed with
 * this work for additional information regarding copyright ownership.
 * The ASF licenses this file to You under the Apache License, Version 2.0
 * (the "License"); you may not use this file except in compliance with
 * the License.  You may obtain a copy of the License at
 *
 *      http://www.apache.org/licenses/LICENSE-2.0
 *
 * Unless required by applicable law or agreed to in writing, software
 * distributed under the License is distributed on an "AS IS" BASIS,
 * WITHOUT WARRANTIES OR CONDITIONS OF ANY KIND, either express or implied.
 * See the License for the specific language governing permissions and
 * limitations under the License.
 */

package org.apache.ignite.internal.processors.query;

import java.util.HashMap;
import java.util.Iterator;
import java.util.Map;
import javax.cache.configuration.Factory;
import org.apache.ignite.IgniteDataStreamer;
import org.apache.ignite.IgniteException;
import org.apache.ignite.IgniteLogger;
import org.apache.ignite.internal.GridKernalContext;
import org.apache.ignite.internal.util.typedef.internal.U;
import org.apache.ignite.internal.util.worker.GridWorker;
import org.apache.ignite.thread.IgniteThread;
import org.jetbrains.annotations.Nullable;

/**
 * Container for connection properties passed by various drivers (JDBC, ODBC drivers) having notion of an
 * <b>SQL connection</b> - Ignite basically does not have one.<p>
 * Also contains anything that a driver may need to share between threads processing queries of logically same client -
 * see JDBC thin driver
 */
public class SqlClientContext implements AutoCloseable {
    /** Kernal context. */
    private final GridKernalContext ctx;

    /** Distributed joins flag. */
    private final boolean distributedJoins;

    /** Enforce join order flag. */
    private final boolean enforceJoinOrder;

    /** Collocated flag. */
    private final boolean collocated;

    /** Replicated caches only flag. */
    private final boolean replicatedOnly;

    /** Lazy query execution flag. */
    private final boolean lazy;

    /** Skip reducer on update flag. */
    private final boolean skipReducerOnUpdate;

<<<<<<< HEAD
    /** Monitor for stream operations. */
    private final Object muxStreamer = new Object();
=======
    /** Data page scan support for query execution. */
    private final @Nullable Boolean dataPageScanEnabled;

    /** Monitor. */
    private final Object mux = new Object();
>>>>>>> 30a4ac63

    /** Allow overwrites for duplicate keys on streamed {@code INSERT}s. */
    private boolean streamAllowOverwrite;

    /** Parallel ops count per node for data streamer. */
    private int streamNodeParOps;

    /** Node buffer size for data streamer. */
    private int streamNodeBufSize;

    /** Auto flush frequency for streaming. */
    private long streamFlushTimeout;

    /** Stream ordered. */
    private boolean streamOrdered;

    /** Streamers for various caches. */
    private volatile Map<String, IgniteDataStreamer<?, ?>> streamers;

    /** Ordered batch thread. */
    private IgniteThread orderedBatchThread;

    /** Ordered batch worker factory. */
    private Factory<GridWorker> orderedBatchWorkerFactory;

    /** Count of the processed ordered batch requests. Used to wait end of processing all request before starts
     * the processing the last request. */
    private long totalProcessedOrderedReqs;

    /** Logger. */
    private final IgniteLogger log;

    /**
     * @param ctx Kernal context.
     * @param orderedBatchWorkerFactory Ordered batch worker factory.
     * @param distributedJoins Distributed joins flag.
     * @param enforceJoinOrder Enforce join order flag.
     * @param collocated Collocated flag.
     * @param replicatedOnly Replicated caches only flag.
     * @param lazy Lazy query execution flag.
     * @param skipReducerOnUpdate Skip reducer on update flag.
     */
    public SqlClientContext(GridKernalContext ctx, Factory<GridWorker> orderedBatchWorkerFactory,
        boolean distributedJoins, boolean enforceJoinOrder,
        boolean collocated, boolean replicatedOnly, boolean lazy, boolean skipReducerOnUpdate,
        @Nullable Boolean dataPageScanEnabled) {
        this.ctx = ctx;
        this.orderedBatchWorkerFactory = orderedBatchWorkerFactory;
        this.distributedJoins = distributedJoins;
        this.enforceJoinOrder = enforceJoinOrder;
        this.collocated = collocated;
        this.replicatedOnly = replicatedOnly;
        this.lazy = lazy;
        this.skipReducerOnUpdate = skipReducerOnUpdate;
        this.dataPageScanEnabled = dataPageScanEnabled;

        log = ctx.log(SqlClientContext.class.getName());
    }

    /**
     * Turn on streaming on this client context.
     *
     * @param allowOverwrite Whether streaming should overwrite existing values.
     * @param flushFreq Flush frequency for streamers.
     * @param perNodeBufSize Per node streaming buffer size.
     * @param perNodeParOps Per node streaming parallel operations number.
     * @param ordered Ordered stream flag.
     */
    public void enableStreaming(boolean allowOverwrite, long flushFreq, int perNodeBufSize,
        int perNodeParOps, boolean ordered) {
        synchronized (muxStreamer) {
            if (isStream())
                return;

            streamers = new HashMap<>();

            this.streamAllowOverwrite = allowOverwrite;
            this.streamFlushTimeout = flushFreq;
            this.streamNodeBufSize = perNodeBufSize;
            this.streamNodeParOps = perNodeParOps;
            this.streamOrdered = ordered;
            this.totalProcessedOrderedReqs = 0;

            if (ordered) {
                orderedBatchThread = new IgniteThread(orderedBatchWorkerFactory.create());

                orderedBatchThread.start();
            }
        }
    }

    /**
     * Turn off streaming on this client context - with closing all open streamers, if any.
     */
    public void disableStreaming() {
        synchronized (muxStreamer) {
            if (!isStream())
                return;

            Iterator<IgniteDataStreamer<?, ?>> it = streamers.values().iterator();

            while (it.hasNext()) {
                IgniteDataStreamer<?, ?> streamer = it.next();

                U.close(streamer, log);

                it.remove();
            }

            streamers = null;
            orderedBatchThread = null;
            totalProcessedOrderedReqs = 0;
        }
    }

    /**
     * @return Collocated flag.
     */
    public boolean isCollocated() {
        return collocated;
    }

    /**
     * @return Distributed joins flag.
     */
    public boolean isDistributedJoins() {
        return distributedJoins;
    }

    /**
     * @return Enforce join order flag.
     */
    public boolean isEnforceJoinOrder() {
        return enforceJoinOrder;
    }

    /**
     * @return Replicated caches only flag.
     */
    public boolean isReplicatedOnly() {
        return replicatedOnly;
    }

    /**
     * @return Lazy query execution flag.
     */
    public boolean isLazy() {
        return lazy;
    }

    /**
     * @return Skip reducer on update flag,
     */
    public boolean isSkipReducerOnUpdate() {
        return skipReducerOnUpdate;
    }

    /**
     * @return Data page scan flag or {@code null} if not set.
     */
    public @Nullable Boolean dataPageScanEnabled() {
        return dataPageScanEnabled;
    }

    /**
     * @return Streaming state flag (on or off).
     */
    public boolean isStream() {
        synchronized (muxStreamer) {
            return streamers != null;
        }
    }

    /**
     * @return Stream ordered flag.
     */
    public boolean isStreamOrdered() {
        synchronized (muxStreamer) {
            return streamOrdered;
        }
    }

    /**
     * @param cacheName Cache name.
     * @return Streamer for given cache.
     */
    public IgniteDataStreamer<?, ?> streamerForCache(String cacheName) {
        synchronized (muxStreamer) {
            if (streamers == null)
                return null;

            IgniteDataStreamer<?, ?> res = streamers.get(cacheName);

            if (res != null)
                return res;

            res = ctx.grid().dataStreamer(cacheName);

            res.autoFlushFrequency(streamFlushTimeout);

            res.allowOverwrite(streamAllowOverwrite);

            if (streamNodeBufSize > 0)
                res.perNodeBufferSize(streamNodeBufSize);

            if (streamNodeParOps > 0)
                res.perNodeParallelOperations(streamNodeParOps);

            streamers.put(cacheName, res);

            return res;
        }
    }

    /**
     * Waits when total processed ordered requests count  to be equal to specified value.
     * @param total Expected total processed request.
     */
    public void waitTotalProcessedOrderedRequests(long total) {
        synchronized (muxStreamer) {
            while (totalProcessedOrderedReqs < total) {
                try {
                    muxStreamer.wait();
                }
                catch (InterruptedException e) {
                    throw new IgniteException("Waiting for end of processing the last batch is interrupted", e);
                }
            }
        }
    }

    /**
     *
     */
    public void orderedRequestProcessed() {
        synchronized (muxStreamer) {
            totalProcessedOrderedReqs++;

            muxStreamer.notifyAll();
        }
    }

    /** {@inheritDoc} */
    @Override public void close() throws Exception {
        if (streamers == null)
            return;

        for (IgniteDataStreamer<?, ?> s : streamers.values())
            U.close(s, log);
    }
}<|MERGE_RESOLUTION|>--- conflicted
+++ resolved
@@ -58,16 +58,11 @@
     /** Skip reducer on update flag. */
     private final boolean skipReducerOnUpdate;
 
-<<<<<<< HEAD
+    /** Data page scan support for query execution. */
+    private final @Nullable Boolean dataPageScanEnabled;
+
     /** Monitor for stream operations. */
     private final Object muxStreamer = new Object();
-=======
-    /** Data page scan support for query execution. */
-    private final @Nullable Boolean dataPageScanEnabled;
-
-    /** Monitor. */
-    private final Object mux = new Object();
->>>>>>> 30a4ac63
 
     /** Allow overwrites for duplicate keys on streamed {@code INSERT}s. */
     private boolean streamAllowOverwrite;
