--- conflicted
+++ resolved
@@ -1893,11 +1893,6 @@
 
         validateSqlFieldsQuery(qry);
 
-<<<<<<< HEAD
-=======
-        if (qry.isLocal())
-            throw new IgniteException("Local query is not supported without specific cache.");
-
         if (!ctx.state().publicApiActiveState()) {
             throw new IgniteException("Can not perform the operation because the cluster is inactive. Note, that " +
                 "the cluster is considered inactive by default if Ignite Persistent Store is used to let all the nodes " +
@@ -1907,7 +1902,6 @@
         if (qry.getSchema() == null)
             qry.setSchema(QueryUtils.DFLT_SCHEMA);
 
->>>>>>> 8ee6cb5c
         if (!busyLock.enterBusy())
             throw new IllegalStateException("Failed to execute query (grid is stopping).");
 
