/*
 * Licensed to the Apache Software Foundation (ASF) under one or more
 * contributor license agreements.  See the NOTICE file distributed with
 * this work for additional information regarding copyright ownership.
 * The ASF licenses this file to You under the Apache License, Version 2.0
 * (the "License"); you may not use this file except in compliance with
 * the License.  You may obtain a copy of the License at
 *
 *      http://www.apache.org/licenses/LICENSE-2.0
 *
 * Unless required by applicable law or agreed to in writing, software
 * distributed under the License is distributed on an "AS IS" BASIS,
 * WITHOUT WARRANTIES OR CONDITIONS OF ANY KIND, either express or implied.
 * See the License for the specific language governing permissions and
 * limitations under the License.
 */

package org.apache.ignite.internal.processors.query;

import java.sql.PreparedStatement;
import java.sql.SQLException;
import java.util.ArrayList;
import java.util.Collection;
import java.util.Collections;
import java.util.HashMap;
import java.util.HashSet;
import java.util.Iterator;
import java.util.LinkedHashMap;
import java.util.LinkedList;
import java.util.List;
import java.util.Map;
import java.util.Set;
import java.util.UUID;
import java.util.concurrent.ConcurrentHashMap;
import java.util.concurrent.ConcurrentMap;
import java.util.concurrent.atomic.AtomicBoolean;
import javax.cache.Cache;
import javax.cache.CacheException;
import org.apache.ignite.IgniteCheckedException;
import org.apache.ignite.IgniteDataStreamer;
import org.apache.ignite.IgniteException;
import org.apache.ignite.binary.BinaryObject;
import org.apache.ignite.binary.Binarylizable;
import org.apache.ignite.cache.CacheAtomicityMode;
import org.apache.ignite.cache.CacheKeyConfiguration;
import org.apache.ignite.cache.CacheMode;
import org.apache.ignite.cache.CacheWriteSynchronizationMode;
import org.apache.ignite.cache.QueryEntity;
import org.apache.ignite.cache.QueryIndex;
import org.apache.ignite.cache.query.FieldsQueryCursor;
import org.apache.ignite.cache.query.QueryCursor;
import org.apache.ignite.cache.query.SqlFieldsQuery;
import org.apache.ignite.cache.query.SqlQuery;
import org.apache.ignite.cluster.ClusterNode;
import org.apache.ignite.configuration.CacheConfiguration;
import org.apache.ignite.events.CacheQueryExecutedEvent;
import org.apache.ignite.internal.GridKernalContext;
import org.apache.ignite.internal.IgniteInternalFuture;
import org.apache.ignite.internal.NodeStoppingException;
import org.apache.ignite.internal.managers.communication.GridMessageListener;
import org.apache.ignite.internal.processors.GridProcessorAdapter;
import org.apache.ignite.internal.processors.affinity.AffinityTopologyVersion;
import org.apache.ignite.internal.processors.cache.CacheObject;
import org.apache.ignite.internal.processors.cache.CacheObjectContext;
import org.apache.ignite.internal.processors.cache.DynamicCacheDescriptor;
import org.apache.ignite.internal.processors.cache.GridCacheContext;
import org.apache.ignite.internal.processors.cache.GridCacheContextInfo;
import org.apache.ignite.internal.processors.cache.IgniteCacheOffheapManager;
import org.apache.ignite.internal.processors.cache.KeyCacheObject;
import org.apache.ignite.internal.processors.cache.QueryCursorImpl;
import org.apache.ignite.internal.processors.cache.mvcc.MvccSnapshot;
import org.apache.ignite.internal.processors.cache.persistence.CacheDataRow;
import org.apache.ignite.internal.processors.cache.query.CacheQueryFuture;
import org.apache.ignite.internal.processors.cache.query.GridCacheQueryType;
import org.apache.ignite.internal.processors.cache.query.IgniteQueryErrorCode;
import org.apache.ignite.internal.processors.query.property.QueryBinaryProperty;
import org.apache.ignite.internal.processors.query.schema.SchemaIndexCacheFilter;
import org.apache.ignite.internal.processors.query.schema.SchemaIndexCacheVisitor;
import org.apache.ignite.internal.processors.query.schema.SchemaIndexCacheVisitorImpl;
import org.apache.ignite.internal.processors.query.schema.SchemaIndexOperationCancellationToken;
import org.apache.ignite.internal.processors.query.schema.SchemaOperationClientFuture;
import org.apache.ignite.internal.processors.query.schema.SchemaOperationException;
import org.apache.ignite.internal.processors.query.schema.SchemaOperationManager;
import org.apache.ignite.internal.processors.query.schema.SchemaOperationWorker;
import org.apache.ignite.internal.processors.query.schema.message.SchemaAbstractDiscoveryMessage;
import org.apache.ignite.internal.processors.query.schema.message.SchemaFinishDiscoveryMessage;
import org.apache.ignite.internal.processors.query.schema.message.SchemaOperationStatusMessage;
import org.apache.ignite.internal.processors.query.schema.message.SchemaProposeDiscoveryMessage;
import org.apache.ignite.internal.processors.query.schema.operation.SchemaAbstractOperation;
import org.apache.ignite.internal.processors.query.schema.operation.SchemaAlterTableAddColumnOperation;
import org.apache.ignite.internal.processors.query.schema.operation.SchemaAlterTableDropColumnOperation;
import org.apache.ignite.internal.processors.query.schema.operation.SchemaIndexCreateOperation;
import org.apache.ignite.internal.processors.query.schema.operation.SchemaIndexDropOperation;
import org.apache.ignite.internal.processors.timeout.GridTimeoutProcessor;
import org.apache.ignite.internal.util.GridBoundedConcurrentLinkedHashSet;
import org.apache.ignite.internal.util.GridSpinBusyLock;
import org.apache.ignite.internal.util.future.GridFinishedFuture;
import org.apache.ignite.internal.util.lang.GridCloseableIterator;
import org.apache.ignite.internal.util.lang.GridClosureException;
import org.apache.ignite.internal.util.lang.IgniteOutClosureX;
import org.apache.ignite.internal.util.tostring.GridToStringExclude;
import org.apache.ignite.internal.util.typedef.F;
import org.apache.ignite.internal.util.typedef.T2;
import org.apache.ignite.internal.util.typedef.T3;
import org.apache.ignite.internal.util.typedef.internal.CU;
import org.apache.ignite.internal.util.typedef.internal.LT;
import org.apache.ignite.internal.util.typedef.internal.S;
import org.apache.ignite.internal.util.typedef.internal.U;
import org.apache.ignite.lang.IgniteBiTuple;
import org.apache.ignite.lang.IgniteFuture;
import org.apache.ignite.lang.IgniteInClosure;
import org.apache.ignite.lang.IgniteUuid;
import org.apache.ignite.marshaller.jdk.JdkMarshaller;
import org.apache.ignite.spi.discovery.DiscoveryDataBag;
import org.apache.ignite.spi.indexing.IndexingQueryFilter;
import org.apache.ignite.thread.IgniteThread;
import org.jetbrains.annotations.Nullable;

import static org.apache.ignite.events.EventType.EVT_CACHE_QUERY_EXECUTED;
import static org.apache.ignite.internal.GridTopic.TOPIC_SCHEMA;
import static org.apache.ignite.internal.IgniteComponentType.INDEXING;
import static org.apache.ignite.internal.managers.communication.GridIoPolicy.SCHEMA_POOL;

/**
 * Indexing processor.
 */
public class GridQueryProcessor extends GridProcessorAdapter {
    /** Queries detail metrics eviction frequency. */
    private static final int QRY_DETAIL_METRICS_EVICTION_FREQ = 3_000;

    /** */
    private static final ThreadLocal<AffinityTopologyVersion> requestTopVer = new ThreadLocal<>();

    /** For tests. */
    public static Class<? extends GridQueryIndexing> idxCls;

    /** JDK marshaller to serialize errors. */
    private final JdkMarshaller marsh = new JdkMarshaller();

    /** */
    private final GridSpinBusyLock busyLock = new GridSpinBusyLock();

    /** */
    private GridTimeoutProcessor.CancelableTask qryDetailMetricsEvictTask;

    /** Type descriptors. */
    private final Map<QueryTypeIdKey, QueryTypeDescriptorImpl> types = new ConcurrentHashMap<>();

    /** Type descriptors. */
    private final ConcurrentMap<QueryTypeNameKey, QueryTypeDescriptorImpl> typesByName = new ConcurrentHashMap<>();

    /** */
    private final @Nullable GridQueryIndexing idx;

    /** Value object context. */
    private final CacheQueryObjectValueContext valCtx;

    /** All indexes. */
    private final ConcurrentMap<QueryIndexKey, QueryIndexDescriptorImpl> idxs = new ConcurrentHashMap<>();

    /** Schema operation futures created on client side. */
    private final ConcurrentMap<UUID, SchemaOperationClientFuture> schemaCliFuts = new ConcurrentHashMap<>();

    /** IO message listener. */
    private final GridMessageListener ioLsnr;

    /** Schema operations. */
    private final ConcurrentHashMap<String, SchemaOperation> schemaOps = new ConcurrentHashMap<>();

    /** Active propose messages. */
    private final LinkedHashMap<UUID, SchemaProposeDiscoveryMessage> activeProposals = new LinkedHashMap<>();

    /** General state mutex. */
    private final Object stateMux = new Object();

    /** Coordinator node (initialized lazily). */
    private ClusterNode crd;

    /** Registered cache names. */
    private final Collection<String> cacheNames = Collections.newSetFromMap(new ConcurrentHashMap<String, Boolean>());

    /** ID history for index create/drop discovery messages. */
    private final GridBoundedConcurrentLinkedHashSet<IgniteUuid> dscoMsgIdHist =
        new GridBoundedConcurrentLinkedHashSet<>(QueryUtils.discoveryHistorySize());

    /** History of already completed operations. */
    private final GridBoundedConcurrentLinkedHashSet<UUID> completedOpIds =
        new GridBoundedConcurrentLinkedHashSet<>(QueryUtils.discoveryHistorySize());

    /** Pending status messages. */
    private final LinkedList<SchemaOperationStatusMessage> pendingMsgs = new LinkedList<>();

    /** Current cache that has a query running on it. */
    private final ThreadLocal<GridCacheContext> curCache = new ThreadLocal<>();

    /** Disconnected flag. */
    private boolean disconnected;

    /** Whether exchange thread is ready to process further requests. */
    private boolean exchangeReady;

    /** */
    private boolean skipFieldLookup;

    /** Cache name - value typeId pairs for which type mismatch message was logged. */
    private final Set<Long> missedCacheTypes = Collections.newSetFromMap(new ConcurrentHashMap<>());

    /**
     * @param ctx Kernal context.
     */
    public GridQueryProcessor(GridKernalContext ctx) throws IgniteCheckedException {
        super(ctx);

        if (idxCls != null) {
            idx = U.newInstance(idxCls);

            idxCls = null;
        }
        else
            idx = INDEXING.inClassPath() ? U.<GridQueryIndexing>newInstance(INDEXING.className()) : null;

        valCtx = new CacheQueryObjectValueContext(ctx);

        ioLsnr = new GridMessageListener() {
            @Override public void onMessage(UUID nodeId, Object msg, byte plc) {
                if (msg instanceof SchemaOperationStatusMessage) {
                    SchemaOperationStatusMessage msg0 = (SchemaOperationStatusMessage)msg;

                    msg0.senderNodeId(nodeId);

                    processStatusMessage(msg0);
                }
                else
                    U.warn(log, "Unsupported IO message: " + msg);
            }
        };
    }

    /** {@inheritDoc} */
    @Override public void start() throws IgniteCheckedException {
        super.start();

        if (idx != null) {
            ctx.resource().injectGeneric(idx);

            idx.start(ctx, busyLock);
        }

        ctx.io().addMessageListener(TOPIC_SCHEMA, ioLsnr);

        // Schedule queries detail metrics eviction.
        qryDetailMetricsEvictTask = ctx.timeout().schedule(new Runnable() {
            @Override public void run() {
                for (GridCacheContext ctxs : ctx.cache().context().cacheContexts())
                    ctxs.queries().evictDetailMetrics();
            }
        }, QRY_DETAIL_METRICS_EVICTION_FREQ, QRY_DETAIL_METRICS_EVICTION_FREQ);
    }

    /** {@inheritDoc} */
    @Override public void onKernalStop(boolean cancel) {
        super.onKernalStop(cancel);

        if (cancel && idx != null) {
            try {
                while (!busyLock.tryBlock(500))
                    idx.onKernalStop();

                return;
            }
            catch (InterruptedException ignored) {
                U.warn(log, "Interrupted while waiting for active queries cancellation.");

                Thread.currentThread().interrupt();
            }
        }

        busyLock.block();
    }

    /** {@inheritDoc} */
    @Override public void stop(boolean cancel) throws IgniteCheckedException {
        super.stop(cancel);

        ctx.io().removeMessageListener(TOPIC_SCHEMA, ioLsnr);

        if (idx != null)
            idx.stop();

        U.closeQuiet(qryDetailMetricsEvictTask);
    }

    /**
     * Handle cache kernal start. At this point discovery and IO managers are operational, caches are not started yet.
     *
     * @throws IgniteCheckedException If failed.
     */
    public void onCacheKernalStart() throws IgniteCheckedException {
        synchronized (stateMux) {
            exchangeReady = true;

            // Re-run pending top-level proposals.
            for (SchemaOperation schemaOp : schemaOps.values())
                onSchemaPropose(schemaOp.proposeMessage());
        }
    }

    /**
     * Handle cache reconnect.
     *
     * @throws IgniteCheckedException If failed.
     */
    public void onCacheReconnect() throws IgniteCheckedException {
        synchronized (stateMux) {
            assert disconnected;

            disconnected = false;

            onCacheKernalStart();
        }
    }

    /** {@inheritDoc} */
    @Nullable @Override public DiscoveryDataExchangeType discoveryDataType() {
        return DiscoveryDataExchangeType.QUERY_PROC;
    }

    /** {@inheritDoc} */
    @Override public void collectGridNodeData(DiscoveryDataBag dataBag) {
        // Collect active proposals.
        synchronized (stateMux) {
            LinkedHashMap<UUID, SchemaProposeDiscoveryMessage> data = new LinkedHashMap<>(activeProposals);

            dataBag.addGridCommonData(DiscoveryDataExchangeType.QUERY_PROC.ordinal(), data);
        }
    }

    /** {@inheritDoc} */
    @SuppressWarnings("unchecked")
    @Override public void onGridDataReceived(DiscoveryDataBag.GridDiscoveryData data) {
        synchronized (stateMux) {
            // Preserve proposals.
            LinkedHashMap<UUID, SchemaProposeDiscoveryMessage> data0 =
                (LinkedHashMap<UUID, SchemaProposeDiscoveryMessage>)data.commonData();

            // Process proposals as if they were received as regular discovery messages.
            if (data0 != null) {
                for (SchemaProposeDiscoveryMessage activeProposal : data0.values())
                    onSchemaProposeDiscovery0(activeProposal);
            }
        }
    }

    /**
     * Process schema propose message from discovery thread.
     *
     * @param msg Message.
     * @return {@code True} if exchange should be triggered.
     */
    private boolean onSchemaProposeDiscovery(SchemaProposeDiscoveryMessage msg) {
        SchemaAbstractOperation op = msg.operation();

        UUID opId = op.id();
        String cacheName = op.cacheName();

        if (!msg.initialized()) {
            // Ensure cache exists on coordinator node.
            DynamicCacheDescriptor cacheDesc = ctx.cache().cacheDescriptor(cacheName);

            if (cacheDesc == null) {
                if (log.isDebugEnabled())
                    log.debug("Received schema propose discovery message, but cache doesn't exist " +
                        "(will report error) [opId=" + opId + ", msg=" + msg + ']');

                msg.onError(new SchemaOperationException(SchemaOperationException.CODE_CACHE_NOT_FOUND, cacheName));
            }
            else {
                CacheConfiguration ccfg = cacheDesc.cacheConfiguration();

                if (ccfg.getCacheMode() == CacheMode.LOCAL) {
                    // Distributed operation is not allowed on LOCAL caches.
                    if (log.isDebugEnabled())
                        log.debug("Received schema propose discovery message, but cache is LOCAL " +
                            "(will report error) [opId=" + opId + ", msg=" + msg + ']');

                    msg.onError(new SchemaOperationException("Schema changes are not supported for LOCAL cache."));
                }
                else {
                    // Preserve deployment ID so that we can distinguish between different caches with the same name.
                    if (msg.deploymentId() == null)
                        msg.deploymentId(cacheDesc.deploymentId());

                    assert F.eq(cacheDesc.deploymentId(), msg.deploymentId());
                }
            }
        }

        // Complete client future and exit immediately in case of error.
        if (msg.hasError()) {
            SchemaOperationClientFuture cliFut = schemaCliFuts.remove(opId);

            if (cliFut != null)
                cliFut.onDone(msg.error());

            return false;
        }

        return onSchemaProposeDiscovery0(msg);
    }

    /**
     * Process schema propose message from discovery thread (or from cache start routine).
     *
     * @param msg Message.
     * @return {@code True} if exchange should be triggered.
     */
    private boolean onSchemaProposeDiscovery0(SchemaProposeDiscoveryMessage msg) {
        UUID opId = msg.operation().id();

        synchronized (stateMux) {
            if (disconnected) {
                if (log.isDebugEnabled())
                    log.debug("Processing discovery schema propose message, but node is disconnected (will ignore) " +
                        "[opId=" + opId + ", msg=" + msg + ']');

                return false;
            }

            if (log.isDebugEnabled())
                log.debug("Processing discovery schema propose message [opId=" + opId + ", msg=" + msg + ']');

            // Put message to active operations set.
            SchemaProposeDiscoveryMessage oldDesc = activeProposals.put(msg.operation().id(), msg);

            assert oldDesc == null;

            // Create schema operation and either trigger it immediately from exchange thread or append to already
            // running operation.
            SchemaOperation schemaOp = new SchemaOperation(msg);

            String schemaName = msg.schemaName();

            SchemaOperation prevSchemaOp = schemaOps.get(schemaName);

            if (prevSchemaOp != null) {
                prevSchemaOp = prevSchemaOp.unwind();

                if (log.isDebugEnabled())
                    log.debug("Schema change is enqueued and will be executed after previous operation is completed " +
                        "[opId=" + opId + ", prevOpId=" + prevSchemaOp.id() + ']');

                prevSchemaOp.next(schemaOp);

                return false;
            }
            else {
                schemaOps.put(schemaName, schemaOp);

                return exchangeReady;
            }
        }
    }

    /**
     * Handle schema propose from exchange thread.
     *
     * @param msg Discovery message.
     */
    public void onSchemaPropose(SchemaProposeDiscoveryMessage msg) {
        UUID opId = msg.operation().id();

        if (log.isDebugEnabled())
            log.debug("Processing schema propose message (exchange) [opId=" + opId + ']');

        synchronized (stateMux) {
            if (disconnected)
                return;

            SchemaOperation curOp = schemaOps.get(msg.schemaName());

            assert curOp != null;
            assert F.eq(opId, curOp.id());
            assert !curOp.started();

            startSchemaChange(curOp);
        }
    }

    /**
     * Process schema finish message from discovery thread.
     *
     * @param msg Message.
     */
    private void onSchemaFinishDiscovery(SchemaFinishDiscoveryMessage msg) {
        UUID opId = msg.operation().id();

        if (log.isDebugEnabled())
            log.debug("Received schema finish message (discovery) [opId=" + opId + ", msg=" + msg + ']');

        synchronized (stateMux) {
            if (disconnected)
                return;

            boolean completedOpAdded = completedOpIds.add(opId);

            assert completedOpAdded;

            // Remove propose message so that it will not be shared with joining nodes.
            SchemaProposeDiscoveryMessage proposeMsg = activeProposals.remove(opId);

            assert proposeMsg != null;

            // Apply changes to public cache schema if operation is successful and original cache is still there.
            if (!msg.hasError()) {
                DynamicCacheDescriptor cacheDesc = ctx.cache().cacheDescriptor(msg.operation().cacheName());

                if (cacheDesc != null && F.eq(cacheDesc.deploymentId(), proposeMsg.deploymentId())) {
                    cacheDesc.schemaChangeFinish(msg);

                    try {
                        ctx.cache().saveCacheConfiguration(cacheDesc);
                    }
                    catch (IgniteCheckedException e) {
                        U.error(log, "Error while saving cache configuration on disk, cfg = "
                            + cacheDesc.cacheConfiguration(), e);
                    }
                }
            }

            // Propose message will be used from exchange thread to
            msg.proposeMessage(proposeMsg);

            if (exchangeReady) {
                SchemaOperation op = schemaOps.get(proposeMsg.schemaName());

                if (F.eq(op.id(), opId)) {
                    // Completed top operation.
                    op.finishMessage(msg);

                    if (op.started())
                        op.doFinish();
                }
                else {
                    // Completed operation in the middle, will schedule completion later.
                    while (op != null) {
                        if (F.eq(op.id(), opId))
                            break;

                        op = op.next();
                    }

                    assert op != null;
                    assert !op.started();

                    op.finishMessage(msg);
                }
            }
            else {
                // Set next operation as top-level one.
                String schemaName = proposeMsg.schemaName();

                SchemaOperation op = schemaOps.remove(schemaName);

                assert op != null;
                assert F.eq(op.id(), opId);

                // Chain to the next operation (if any).
                SchemaOperation nextOp = op.next();

                if (nextOp != null)
                    schemaOps.put(schemaName, nextOp);
            }

            // Clean stale IO messages from just-joined nodes.
            cleanStaleStatusMessages(opId);
        }
    }

    /**
     * Initiate actual schema change operation.
     *
     * @param schemaOp Schema operation.
     */
    private void startSchemaChange(SchemaOperation schemaOp) {
        assert Thread.holdsLock(stateMux);
        assert !schemaOp.started();

        // Get current cache state.
        SchemaProposeDiscoveryMessage msg = schemaOp.proposeMessage();

        String cacheName = msg.operation().cacheName();

        DynamicCacheDescriptor cacheDesc = ctx.cache().cacheDescriptor(cacheName);

        boolean cacheExists = cacheDesc != null && F.eq(msg.deploymentId(), cacheDesc.deploymentId());

        boolean cacheRegistered = cacheExists && cacheNames.contains(cacheName);

        // Validate schema state and decide whether we should proceed or not.
        SchemaAbstractOperation op = msg.operation();

        QueryTypeDescriptorImpl type = null;
        SchemaOperationException err;

        boolean nop = false;

        if (cacheExists) {
            if (cacheRegistered) {
                // If cache is started, we perform validation against real schema.
                T3<QueryTypeDescriptorImpl, Boolean, SchemaOperationException> res = prepareChangeOnStartedCache(op);

                assert res.get2() != null;

                type = res.get1();
                nop = res.get2();
                err = res.get3();
            }
            else {
                // If cache is not started yet, there is no schema. Take schema from cache descriptor and validate.
                QuerySchema schema = cacheDesc.schema();

                T2<Boolean, SchemaOperationException> res = prepareChangeOnNotStartedCache(op, schema);

                assert res.get1() != null;

                type = null;
                nop = res.get1();
                err = res.get2();
            }
        }
        else
            err = new SchemaOperationException(SchemaOperationException.CODE_CACHE_NOT_FOUND, cacheName);

        // Start operation.
        SchemaOperationWorker worker =
            new SchemaOperationWorker(ctx, this, msg.deploymentId(), op, nop, err, cacheRegistered, type);

        SchemaOperationManager mgr = new SchemaOperationManager(ctx, this, worker,
            ctx.clientNode() ? null : coordinator());

        schemaOp.manager(mgr);

        mgr.start();

        // Unwind pending IO messages.
        if (!ctx.clientNode() && coordinator().isLocal())
            unwindPendingMessages(schemaOp.id(), mgr);

        // Schedule operation finish handling if needed.
        if (schemaOp.hasFinishMessage())
            schemaOp.doFinish();
    }

    /**
     * @return {@code true} If indexing module is in classpath and successfully initialized.
     */
    public boolean moduleEnabled() {
        return idx != null;
    }

    /**
     * @return Indexing.
     * @throws IgniteException If module is not enabled.
     */
    public GridQueryIndexing getIndexing() throws IgniteException {
        checkxEnabled();

        return idx;
    }

    /**
     * Create type descriptors from schema and initialize indexing for given cache.<p>
     * Use with {@link #busyLock} where appropriate.
     * @param cacheInfo Cache context info.
     * @param schema Initial schema.
     * @param isSql {@code true} in case create cache initialized from SQL.
     * @throws IgniteCheckedException If failed.
     */
    public void onCacheStart0(GridCacheContextInfo<?, ?> cacheInfo, QuerySchema schema, boolean isSql)
        throws IgniteCheckedException {

        ctx.cache().context().database().checkpointReadLock();

        try {
            if (cacheInfo.isClientCache() && cacheInfo.isCacheContextInited() && idx.initCacheContext(cacheInfo.cacheContext()))
                return;

            synchronized (stateMux) {
                boolean escape = cacheInfo.config().isSqlEscapeAll();

                String cacheName = cacheInfo.name();

                String schemaName = QueryUtils.normalizeSchemaName(cacheName, cacheInfo.config().getSqlSchema());

                // Prepare candidates.
                List<Class<?>> mustDeserializeClss = new ArrayList<>();

                Collection<QueryTypeCandidate> cands = new ArrayList<>();

                Collection<QueryEntity> qryEntities = schema.entities();

                if (!F.isEmpty(qryEntities)) {
                    for (QueryEntity qryEntity : qryEntities) {
                        QueryTypeCandidate cand = QueryUtils.typeForQueryEntity(
                            ctx,
                            cacheName,
                            schemaName,
                            cacheInfo,
                            qryEntity,
                            mustDeserializeClss,
                            escape
                        );

                        cands.add(cand);
                    }
                }

                // Ensure that candidates has unique index names.
                // Otherwise we will not be able to apply pending operations.
                Map<String, QueryTypeDescriptorImpl> tblTypMap = new HashMap<>();
                Map<String, QueryTypeDescriptorImpl> idxTypMap = new HashMap<>();

                for (QueryTypeCandidate cand : cands) {
                    QueryTypeDescriptorImpl desc = cand.descriptor();

                    QueryTypeDescriptorImpl oldDesc = tblTypMap.put(desc.tableName(), desc);

                    if (oldDesc != null)
                        throw new IgniteException("Duplicate table name [cache=" + cacheName +
                            ",tblName=" + desc.tableName() +
                            ", type1=" + desc.name() + ", type2=" + oldDesc.name() + ']');

                    for (String idxName : desc.indexes().keySet()) {
                        oldDesc = idxTypMap.put(idxName, desc);

                        if (oldDesc != null)
                            throw new IgniteException("Duplicate index name [cache=" + cacheName +
                                ",idxName=" + idxName +
                                ", type1=" + desc.name() + ", type2=" + oldDesc.name() + ']');
                    }
                }

                // Apply pending operation which could have been completed as no-op at this point.
                // There could be only one in-flight operation for a cache.
                for (SchemaOperation op : schemaOps.values()) {
                    if (F.eq(op.proposeMessage().deploymentId(), cacheInfo.dynamicDeploymentId())) {
                        if (op.started()) {
                            SchemaOperationWorker worker = op.manager().worker();

                            assert !worker.cacheRegistered();

                            if (!worker.nop()) {
                                IgniteInternalFuture fut = worker.future();

                                assert fut.isDone();

                                if (fut.error() == null) {
                                    SchemaAbstractOperation op0 = op.proposeMessage().operation();

                                    if (op0 instanceof SchemaIndexCreateOperation) {
                                        SchemaIndexCreateOperation opCreate = (SchemaIndexCreateOperation) op0;

                                        QueryTypeDescriptorImpl typeDesc = tblTypMap.get(opCreate.tableName());

                                        assert typeDesc != null;

                                        QueryUtils.processDynamicIndexChange(opCreate.indexName(), opCreate.index(),
                                            typeDesc);
                                    }
                                    else if (op0 instanceof SchemaIndexDropOperation) {
                                        SchemaIndexDropOperation opDrop = (SchemaIndexDropOperation) op0;

                                        QueryTypeDescriptorImpl typeDesc = idxTypMap.get(opDrop.indexName());

                                        assert typeDesc != null;

                                        QueryUtils.processDynamicIndexChange(opDrop.indexName(), null, typeDesc);
                                    }
                                    else if (op0 instanceof SchemaAlterTableAddColumnOperation) {
                                        SchemaAlterTableAddColumnOperation opAddCol =
                                            (SchemaAlterTableAddColumnOperation)op0;

                                        QueryTypeDescriptorImpl typeDesc = tblTypMap.get(opAddCol.tableName());

                                        assert typeDesc != null;

                                        processDynamicAddColumn(typeDesc, opAddCol.columns());
                                    }
                                    else if (op0 instanceof SchemaAlterTableDropColumnOperation) {
                                        SchemaAlterTableDropColumnOperation opDropCol =
                                            (SchemaAlterTableDropColumnOperation)op0;

                                        QueryTypeDescriptorImpl typeDesc = tblTypMap.get(opDropCol.tableName());

                                        assert typeDesc != null;

                                        processDynamicDropColumn(typeDesc, opDropCol.columns());
                                    }
                                    else
                                        assert false;
                                }
                            }
                        }

                        break;
                    }
                }

                // Ready to register at this point.
                registerCache0(cacheName, schemaName, cacheInfo, cands, isSql);

                // Warn about possible implicit deserialization.
                if (!mustDeserializeClss.isEmpty()) {
                    U.warnDevOnly(log, "Some classes in query configuration cannot be written in binary format " +
                        "because they either implement Externalizable interface or have writeObject/readObject " +
                        "methods. Instances of these classes will be deserialized in order to build indexes. Please " +
                        "ensure that all nodes have these classes in classpath. To enable binary serialization " +
                        "either implement " + Binarylizable.class.getSimpleName() + " interface or set explicit " +
                        "serializer using BinaryTypeConfiguration.setSerializer() method: " + mustDeserializeClss);
                }
            }
        }
        finally {
            ctx.cache().context().database().checkpointReadUnlock();
        }
    }

    /** {@inheritDoc} */
    @Override public void onDisconnected(IgniteFuture<?> reconnectFut) throws IgniteCheckedException {
        Collection<SchemaOperationClientFuture> futs;

        synchronized (stateMux) {
            disconnected = true;
            exchangeReady = false;

            // Clear client futures.
            futs = new ArrayList<>(schemaCliFuts.values());

            schemaCliFuts.clear();

            // Clear operations data.
            activeProposals.clear();
            schemaOps.clear();
        }

        // Complete client futures outside of synchronized block because they may have listeners/chains.
        for (SchemaOperationClientFuture fut : futs)
            fut.onDone(new SchemaOperationException("Client node is disconnected (operation result is unknown)."));

        if (idx != null)
            idx.onDisconnected(reconnectFut);
    }

    /**
     * Handle cache start. Invoked either from GridCacheProcessor.onKernalStart() method or from exchange worker.
     * When called for the first time, we initialize topology thus understanding whether current node is coordinator
     * or not.
     *
     * @param cacheInfo Cache context info.
     * @param schema Index states.
     * @param isSql {@code true} in case create cache initialized from SQL.
     * @throws IgniteCheckedException If failed.
     */
    public void onCacheStart(GridCacheContextInfo cacheInfo, QuerySchema schema,
        boolean isSql) throws IgniteCheckedException {
        if (idx == null)
            return;

        if (!busyLock.enterBusy())
            return;

        try {
            onCacheStart0(cacheInfo, schema, isSql);
        }
        finally {
            busyLock.leaveBusy();
        }
    }

    /**
     * Destroy H2 structures for not started caches.
     *
     * @param cacheName Cache name.
     */
    public void onCacheStop(String cacheName) {
        if (idx == null)
            return;

        GridCacheContextInfo cacheInfo = idx.registeredCacheInfo(cacheName);

        if (cacheInfo != null)
            onCacheStop(cacheInfo, true);
    }


    /**
     * @param cacheInfo Cache context info.
     * @param removeIdx If {@code true}, will remove index.
     */
    public void onCacheStop(GridCacheContextInfo cacheInfo, boolean removeIdx) {
        if (idx == null)
            return;

        if (!busyLock.enterBusy())
            return;

        try {
            onCacheStop0(cacheInfo, removeIdx);
        }
        finally {
            busyLock.leaveBusy();
        }
    }

    /**
     * @return Skip field lookup flag.
     */
    public boolean skipFieldLookup() {
        return skipFieldLookup;
    }

    /**
     * @param skipFieldLookup Skip field lookup flag.
     */
    public void skipFieldLookup(boolean skipFieldLookup) {
        this.skipFieldLookup = skipFieldLookup;
    }

    /**
     * Handle custom discovery message.
     *
     * @param msg Message.
     */
    public void onDiscovery(SchemaAbstractDiscoveryMessage msg) {
        IgniteUuid id = msg.id();

        if (!dscoMsgIdHist.add(id)) {
            U.warn(log, "Received duplicate schema custom discovery message (will ignore) [opId=" +
                msg.operation().id() + ", msg=" + msg  +']');

            return;
        }

        if (msg instanceof SchemaProposeDiscoveryMessage) {
            SchemaProposeDiscoveryMessage msg0 = (SchemaProposeDiscoveryMessage)msg;

            boolean exchange = onSchemaProposeDiscovery(msg0);

            msg0.exchange(exchange);
        }
        else if (msg instanceof SchemaFinishDiscoveryMessage) {
            SchemaFinishDiscoveryMessage msg0 = (SchemaFinishDiscoveryMessage)msg;

            onSchemaFinishDiscovery(msg0);
        }
        else
            U.warn(log, "Received unsupported schema custom discovery message (will ignore) [opId=" +
                msg.operation().id() + ", msg=" + msg  +']');
    }

    /**
     * Prepare change on started cache.
     *
     * @param op Operation.
     * @return Result: affected type, nop flag, error.
     */
    private T3<QueryTypeDescriptorImpl, Boolean, SchemaOperationException> prepareChangeOnStartedCache(
        SchemaAbstractOperation op) {
        QueryTypeDescriptorImpl type = null;
        boolean nop = false;
        SchemaOperationException err = null;

        String cacheName = op.cacheName();

        if (op instanceof SchemaIndexCreateOperation) {
            SchemaIndexCreateOperation op0 = (SchemaIndexCreateOperation) op;

            QueryIndex idx = op0.index();

            // Make sure table exists.
            String tblName = op0.tableName();

            type = type(cacheName, tblName);

            if (type == null)
                err = new SchemaOperationException(SchemaOperationException.CODE_TABLE_NOT_FOUND, tblName);
            else {
                // Make sure that index can be applied to the given table.
                for (String idxField : idx.getFieldNames()) {
                    if (!type.fields().containsKey(idxField)) {
                        err = new SchemaOperationException(SchemaOperationException.CODE_COLUMN_NOT_FOUND,
                            idxField);

                        break;
                    }
                }
            }

            // Check conflict with other indexes.
            if (err == null) {
                String idxName = op0.index().getName();

                QueryIndexKey idxKey = new QueryIndexKey(op.schemaName(), idxName);

                if (idxs.get(idxKey) != null) {
                    if (op0.ifNotExists())
                        nop = true;
                    else
                        err = new SchemaOperationException(SchemaOperationException.CODE_INDEX_EXISTS, idxName);
                }
            }
        }
        else if (op instanceof SchemaIndexDropOperation) {
            SchemaIndexDropOperation op0 = (SchemaIndexDropOperation) op;

            String idxName = op0.indexName();

            QueryIndexDescriptorImpl oldIdx = idxs.get(new QueryIndexKey(op.schemaName(), idxName));

            if (oldIdx == null) {
                if (op0.ifExists())
                    nop = true;
                else
                    err = new SchemaOperationException(SchemaOperationException.CODE_INDEX_NOT_FOUND, idxName);
            }
            else
                type = oldIdx.typeDescriptor();
        }
        else if (op instanceof SchemaAlterTableAddColumnOperation) {
            SchemaAlterTableAddColumnOperation op0 = (SchemaAlterTableAddColumnOperation)op;

            type = type(cacheName, op0.tableName());

            if (type == null) {
                if (op0.ifTableExists())
                    nop = true;
                else
                    err = new SchemaOperationException(SchemaOperationException.CODE_TABLE_NOT_FOUND,
                        op0.tableName());
            }
            else {
                for (QueryField col : op0.columns()) {
                    if (type.hasField(col.name())) {
                        if (op0.ifNotExists()) {
                            assert op0.columns().size() == 1;

                            nop = true;
                        }
                        else
                            err = new SchemaOperationException(SchemaOperationException.CODE_COLUMN_EXISTS, col.name());
                    }
                }
            }
        }
        else if (op instanceof SchemaAlterTableDropColumnOperation) {
            SchemaAlterTableDropColumnOperation op0 = (SchemaAlterTableDropColumnOperation)op;

            type = type(cacheName, op0.tableName());

            if (type == null) {
                if (op0.ifTableExists())
                    nop = true;
                else
                    err = new SchemaOperationException(SchemaOperationException.CODE_TABLE_NOT_FOUND,
                        op0.tableName());
            }
            else {
                for (String name : op0.columns()) {
                    if (err != null)
                        break;

                    if (!type.hasField(name)) {
                        if (op0.ifExists()) {
                            assert op0.columns().size() == 1;

                            nop = true;
                        }
                        else
                            err = new SchemaOperationException(SchemaOperationException.CODE_COLUMN_NOT_FOUND, name);

                        break;
                    }

                    err = QueryUtils.validateDropColumn(type, name);
                }
            }
        }
        else
            err = new SchemaOperationException("Unsupported operation: " + op);

        return new T3<>(type, nop, err);
    }

    /**
     * Prepare operation on non-started cache.
     *
     * @param op Operation.
     * @param schema Known cache schema.
     * @return Result: nop flag, error.
     */
    private T2<Boolean, SchemaOperationException> prepareChangeOnNotStartedCache(SchemaAbstractOperation op,
        QuerySchema schema) {
        boolean nop = false;
        SchemaOperationException err = null;

        // Build table and index maps.
        Map<String, QueryEntity> tblMap = new HashMap<>();
        Map<String, T2<QueryEntity, QueryIndex>> idxMap = new HashMap<>();

        for (QueryEntity entity : schema.entities()) {
            String tblName = entity.getTableName();

            QueryEntity oldEntity = tblMap.put(tblName, entity);

            if (oldEntity != null) {
                err = new SchemaOperationException("Invalid schema state (duplicate table found): " + tblName);

                break;
            }

            for (QueryIndex entityIdx : entity.getIndexes()) {
                String idxName = entityIdx.getName();

                T2<QueryEntity, QueryIndex> oldIdxEntity = idxMap.put(idxName, new T2<>(entity, entityIdx));

                if (oldIdxEntity != null) {
                    err = new SchemaOperationException("Invalid schema state (duplicate index found): " +
                        idxName);

                    break;
                }
            }

            if (err != null)
                break;
        }

        // Now check whether operation can be applied to schema.
        if (op instanceof SchemaIndexCreateOperation) {
            SchemaIndexCreateOperation op0 = (SchemaIndexCreateOperation)op;

            String idxName = op0.indexName();

            T2<QueryEntity, QueryIndex> oldIdxEntity = idxMap.get(idxName);

            if (oldIdxEntity == null) {
                String tblName = op0.tableName();

                QueryEntity oldEntity = tblMap.get(tblName);

                if (oldEntity == null)
                    err = new SchemaOperationException(SchemaOperationException.CODE_TABLE_NOT_FOUND, tblName);
                else {
                    for (String fieldName : op0.index().getFields().keySet()) {
                        Set<String> oldEntityFields = new HashSet<>(oldEntity.getFields().keySet());

                        for (Map.Entry<String, String> alias : oldEntity.getAliases().entrySet()) {
                            oldEntityFields.remove(alias.getKey());
                            oldEntityFields.add(alias.getValue());
                        }

                        if (!oldEntityFields.contains(fieldName)) {
                            err = new SchemaOperationException(SchemaOperationException.CODE_COLUMN_NOT_FOUND,
                                fieldName);

                            break;
                        }
                    }
                }
            }
            else {
                if (op0.ifNotExists())
                    nop = true;
                else
                    err = new SchemaOperationException(SchemaOperationException.CODE_INDEX_EXISTS, idxName);
            }
        }
        else if (op instanceof SchemaIndexDropOperation) {
            SchemaIndexDropOperation op0 = (SchemaIndexDropOperation)op;

            String idxName = op0.indexName();

            T2<QueryEntity, QueryIndex> oldIdxEntity = idxMap.get(idxName);

            if (oldIdxEntity == null) {
                if (op0.ifExists())
                    nop = true;
                else
                    err = new SchemaOperationException(SchemaOperationException.CODE_INDEX_NOT_FOUND, idxName);
            }
        }
        else if (op instanceof SchemaAlterTableAddColumnOperation) {
            SchemaAlterTableAddColumnOperation op0 = (SchemaAlterTableAddColumnOperation)op;

            QueryEntity e = tblMap.get(op0.tableName());

            if (e == null) {
                if (op0.ifTableExists())
                    nop = true;
                else
                    err = new SchemaOperationException(SchemaOperationException.CODE_TABLE_NOT_FOUND,
                        op0.tableName());
            }
            else {
                for (QueryField fld : op0.columns()) {
                    if (e.getFields().containsKey(fld.name())) {
                        if (op0.ifNotExists()) {
                            assert op0.columns().size() == 1;

                            nop = true;
                        }
                        else
                            err = new SchemaOperationException(SchemaOperationException.CODE_COLUMN_EXISTS, fld.name());
                    }
                }
            }
        }
        else if (op instanceof SchemaAlterTableDropColumnOperation) {
            SchemaAlterTableDropColumnOperation op0 = (SchemaAlterTableDropColumnOperation)op;

            QueryEntity e = tblMap.get(op0.tableName());

            if (e == null) {
                if (op0.ifTableExists())
                    nop = true;
                else
                    err = new SchemaOperationException(SchemaOperationException.CODE_TABLE_NOT_FOUND,
                        op0.tableName());
            }
            else {
                Map<String, String> aliases = e.getAliases();

                for (String colName : op0.columns()) {
                    if (err != null)
                        break;

                    String fldName = colName;

                    if (!F.isEmpty(aliases)) {
                        for (Map.Entry<String, String> a : aliases.entrySet()) {
                            if (colName.equals(a.getValue())) {
                                fldName = a.getKey();

                                break;
                            }
                        }
                    }

                    if (!e.getFields().containsKey(fldName)) {
                        if (op0.ifExists()) {
                            assert op0.columns().size() == 1;

                            nop = true;
                        }
                        else
                            err = new SchemaOperationException(SchemaOperationException.CODE_COLUMN_NOT_FOUND, fldName);

                        break;
                    }

                    err = QueryUtils.validateDropColumn(e, fldName, colName);
                }
            }
        }
        else
            err = new SchemaOperationException("Unsupported operation: " + op);

        return new T2<>(nop, err);
    }

    /**
     * Invoked when coordinator finished ensuring that all participants are ready.
     *
     * @param op Operation.
     * @param err Error (if any).
     */
    public void onCoordinatorFinished(SchemaAbstractOperation op, @Nullable SchemaOperationException err) {
        synchronized (stateMux) {
            SchemaFinishDiscoveryMessage msg = new SchemaFinishDiscoveryMessage(op, err);

            try {
                ctx.discovery().sendCustomEvent(msg);
            }
            catch (Exception e) {
                // Failed to send finish message over discovery. This is something unrecoverable.
                U.warn(log, "Failed to send schema finish discovery message [opId=" + op.id() + ']', e);
            }
        }
    }

    /**
     * Get current coordinator node.
     *
     * @return Coordinator node.
     */
    private ClusterNode coordinator() {
        assert !ctx.clientNode();

        synchronized (stateMux) {
            if (crd == null) {
                ClusterNode crd0 = null;

                for (ClusterNode node : ctx.discovery().aliveServerNodes()) {
                    if (crd0 == null || crd0.order() > node.order())
                        crd0 = node;
                }

                assert crd0 != null;

                crd = crd0;
            }

            return crd;
        }
    }

    /**
     * Get rid of stale IO message received from other nodes which joined when operation had been in progress.
     *
     * @param opId Operation ID.
     */
    private void cleanStaleStatusMessages(UUID opId) {
        Iterator<SchemaOperationStatusMessage> it = pendingMsgs.iterator();

        while (it.hasNext()) {
            SchemaOperationStatusMessage statusMsg = it.next();

            if (F.eq(opId, statusMsg.operationId())) {
                it.remove();

                if (log.isDebugEnabled())
                    log.debug("Dropped operation status message because it is already completed [opId=" + opId +
                        ", rmtNode=" + statusMsg.senderNodeId() + ']');
            }
        }
    }

    /**
     * Apply positive index operation result.
     *
     * @param op Operation.
     * @param type Type descriptor (if available),
     */
    public void onLocalOperationFinished(SchemaAbstractOperation op, @Nullable QueryTypeDescriptorImpl type) {
        synchronized (stateMux) {
            if (disconnected)
                return;

            // No need to apply anything to obsolete type.
            if (type == null || type.obsolete()) {
                if (log.isDebugEnabled())
                    log.debug("Local operation finished, but type descriptor is either missing or obsolete " +
                        "(will ignore) [opId=" + op.id() + ']');

                return;
            }

            if (log.isDebugEnabled())
                log.debug("Local operation finished successfully [opId=" + op.id() + ']');

            String schemaName = op.schemaName();

            try {
                if (op instanceof SchemaIndexCreateOperation) {
                    SchemaIndexCreateOperation op0 = (SchemaIndexCreateOperation)op;

                    QueryUtils.processDynamicIndexChange(op0.indexName(), op0.index(), type);

                    QueryIndexDescriptorImpl idxDesc = type.index(op0.indexName());

                    QueryIndexKey idxKey = new QueryIndexKey(schemaName, op0.indexName());

                    idxs.put(idxKey, idxDesc);
                }
                else if (op instanceof SchemaIndexDropOperation) {
                    SchemaIndexDropOperation op0 = (SchemaIndexDropOperation) op;

                    QueryUtils.processDynamicIndexChange(op0.indexName(), null, type);

                    QueryIndexKey idxKey = new QueryIndexKey(schemaName, op0.indexName());

                    idxs.remove(idxKey);
                }
                else {
                    assert (op instanceof SchemaAlterTableAddColumnOperation ||
                        op instanceof SchemaAlterTableDropColumnOperation);

                    // No-op - all processing is done at "local" stage
                    // as we must update both table and type descriptor atomically.
                }
            }
            catch (IgniteCheckedException e) {
                U.warn(log, "Failed to finish index operation [opId=" + op.id() + " op=" + op + ']', e);
            }
        }
    }

    /**
     * Handle node leave.
     *
     * @param node Node.
     */
    public void onNodeLeave(ClusterNode node) {
        synchronized (stateMux) {
            // Clients do not send status messages and are never coordinators.
            if (ctx.clientNode())
                return;

            ClusterNode crd0 = coordinator();

            if (F.eq(node.id(), crd0.id())) {
                crd = null;

                crd0 = coordinator();
            }

            for (SchemaOperation op : schemaOps.values()) {
                if (op.started()) {
                    op.manager().onNodeLeave(node.id(), crd0);

                    if (crd0.isLocal())
                        unwindPendingMessages(op.id(), op.manager());
                }
            }
        }
    }

    /**
     * Process schema operation.
     *
     * @param op Operation.
     * @param type Type descriptor.
     * @param depId Cache deployment ID.
     * @param cancelTok Cancel token.
     * @throws SchemaOperationException If failed.
     */
    public void processSchemaOperationLocal(SchemaAbstractOperation op, QueryTypeDescriptorImpl type, IgniteUuid depId,
        SchemaIndexOperationCancellationToken cancelTok) throws SchemaOperationException {
        if (log.isDebugEnabled())
            log.debug("Started local index operation [opId=" + op.id() + ']');

        String cacheName = op.cacheName();

        GridCacheContextInfo cacheInfo = idx.registeredCacheInfo(cacheName);

        if (cacheInfo == null || !F.eq(depId, cacheInfo.dynamicDeploymentId()))
            throw new SchemaOperationException(SchemaOperationException.CODE_CACHE_NOT_FOUND, cacheName);

        try {
            if (op instanceof SchemaIndexCreateOperation) {
                final SchemaIndexCreateOperation op0 = (SchemaIndexCreateOperation)op;

                QueryIndexDescriptorImpl idxDesc = QueryUtils.createIndexDescriptor(type, op0.index());

                SchemaIndexCacheVisitor visitor;

                if (cacheInfo.isCacheContextInited()) {
                    GridCacheContext cctx = cacheInfo.cacheContext();

                    SchemaIndexCacheFilter filter = new TableCacheFilter(cctx, op0.tableName());

                    visitor = new SchemaIndexCacheVisitorImpl(cctx, filter, cancelTok, op0.parallel());
                }
                else
                    //For not started caches we shouldn't add any data to index.
                    visitor = clo -> {};

                idx.dynamicIndexCreate(op0.schemaName(), op0.tableName(), idxDesc, op0.ifNotExists(), visitor);
            }
            else if (op instanceof SchemaIndexDropOperation) {
                SchemaIndexDropOperation op0 = (SchemaIndexDropOperation)op;

                idx.dynamicIndexDrop(op0.schemaName(), op0.indexName(), op0.ifExists());
            }
            else if (op instanceof SchemaAlterTableAddColumnOperation) {
                SchemaAlterTableAddColumnOperation op0 = (SchemaAlterTableAddColumnOperation)op;

                processDynamicAddColumn(type, op0.columns());

                idx.dynamicAddColumn(op0.schemaName(), op0.tableName(), op0.columns(), op0.ifTableExists(),
                    op0.ifNotExists());
            }
            else if (op instanceof SchemaAlterTableDropColumnOperation) {
                SchemaAlterTableDropColumnOperation op0 = (SchemaAlterTableDropColumnOperation)op;

                processDynamicDropColumn(type, op0.columns());

                idx.dynamicDropColumn(op0.schemaName(), op0.tableName(), op0.columns(), op0.ifTableExists(),
                    op0.ifExists());
            }
            else
                throw new SchemaOperationException("Unsupported operation: " + op);
        }
        catch (Exception e) {
            if (e instanceof SchemaOperationException)
                throw (SchemaOperationException)e;
            else
                throw new SchemaOperationException("Schema change operation failed: " + e.getMessage(), e);
        }
    }

    /**
     * Create cache and table from given query entity.
     *
     * @param schemaName Schema name to create table in.
     * @param entity Entity to create table from.
     * @param templateName Template name.
     * @param cacheName Cache name.
     * @param cacheGroup Cache group name.
     * @param dataRegion Data region name.
     * @param affinityKey Affinity key column name.
     * @param atomicityMode Atomicity mode.
     * @param writeSyncMode Write synchronization mode.
     * @param backups Backups.
     * @param ifNotExists Quietly ignore this command if table already exists.
     * @param encrypted Encrypted flag.
     * @throws IgniteCheckedException If failed.
     */
    public void dynamicTableCreate(String schemaName, QueryEntity entity, String templateName, String cacheName,
        String cacheGroup, @Nullable String dataRegion, String affinityKey, @Nullable CacheAtomicityMode atomicityMode,
        @Nullable CacheWriteSynchronizationMode writeSyncMode, @Nullable Integer backups, boolean ifNotExists,
        boolean encrypted) throws IgniteCheckedException {
        assert !F.isEmpty(templateName);
        assert backups == null || backups >= 0;

        CacheConfiguration<?, ?> ccfg = ctx.cache().getConfigFromTemplate(templateName);

        if (ccfg == null) {
            if (QueryUtils.TEMPLATE_PARTITIONED.equalsIgnoreCase(templateName))
                ccfg = new CacheConfiguration<>().setCacheMode(CacheMode.PARTITIONED);
            else if (QueryUtils.TEMPLATE_REPLICATED.equalsIgnoreCase(templateName))
                ccfg = new CacheConfiguration<>().setCacheMode(CacheMode.REPLICATED);
            else
                throw new SchemaOperationException(SchemaOperationException.CODE_CACHE_NOT_FOUND, templateName);

            ccfg.setWriteSynchronizationMode(CacheWriteSynchronizationMode.FULL_SYNC);
        }

        if (!F.isEmpty(ccfg.getQueryEntities()))
            throw new SchemaOperationException("Template cache already contains query entities which it should not: " +
                templateName);

        if (!F.isEmpty(entity.getNotNullFields()))
            QueryUtils.checkNotNullAllowed(ccfg);

        if (F.isEmpty(cacheName))
            cacheName = QueryUtils.createTableCacheName(schemaName, entity.getTableName());

        ccfg.setName(cacheName);

        if (!F.isEmpty(cacheGroup))
            ccfg.setGroupName(cacheGroup);

        if (!F.isEmpty(dataRegion))
            ccfg.setDataRegionName(dataRegion);

        if (atomicityMode != null)
            ccfg.setAtomicityMode(atomicityMode);

        if (writeSyncMode != null)
            ccfg.setWriteSynchronizationMode(writeSyncMode);

        if (backups != null)
            ccfg.setBackups(backups);

        ccfg.setEncryptionEnabled(encrypted);
        ccfg.setSqlSchema(schemaName);
        ccfg.setSqlEscapeAll(true);
        ccfg.setQueryEntities(Collections.singleton(entity));

        if (affinityKey != null)
            ccfg.setKeyConfiguration(new CacheKeyConfiguration(entity.getKeyType(), affinityKey));

        boolean res;

        try {
            res = ctx.grid().getOrCreateCache0(ccfg, true).get2();
        }
        catch (CacheException e) {
            if (e.getCause() instanceof SchemaOperationException)
                throw (SchemaOperationException)e.getCause();
            else
                throw e;
        }

        if (!res && !ifNotExists)
            throw new SchemaOperationException(SchemaOperationException.CODE_TABLE_EXISTS,  entity.getTableName());
    }

    /**
     * Drop table by destroying its cache if it's an 1:1 per cache table.
     *
     * @param cacheName Cache name.
     * @param tblName Table name.
     * @param ifExists Quietly ignore this command if table does not exist.
     * @throws SchemaOperationException if {@code ifExists} is {@code false} and cache was not found.
     */
    public void dynamicTableDrop(String cacheName, String tblName, boolean ifExists) throws SchemaOperationException {
        GridCacheContext currCache = this.curCache.get();

        if (currCache != null && F.eq(currCache.name(), cacheName))
            throw new IgniteSQLException("DROP TABLE cannot be called from the same cache that holds " +
                "the table being dropped [cacheName-" + cacheName + ", tblName=" + tblName + ']',
                IgniteQueryErrorCode.UNSUPPORTED_OPERATION);

        boolean res = ctx.grid().destroyCache0(cacheName, true);

        if (!res && !ifExists)
            throw new SchemaOperationException(SchemaOperationException.CODE_TABLE_NOT_FOUND, tblName);
    }

    /**
     * Register cache in indexing SPI.
     *
     * @param cacheName Cache name.
     * @param schemaName Schema name.
     * @param cacheInfo Cache context info.
     * @param cands Candidates.
     * @param isSql {@code true} in case create cache initialized from SQL.
     * @throws IgniteCheckedException If failed.
     */
    private void registerCache0(
        String cacheName,
        String schemaName,
        GridCacheContextInfo<?, ?> cacheInfo,
        Collection<QueryTypeCandidate> cands,
        boolean isSql
    ) throws IgniteCheckedException {
        synchronized (stateMux) {
            if (idx != null)
                idx.registerCache(cacheName, schemaName, cacheInfo);

            try {
                for (QueryTypeCandidate cand : cands) {
                    QueryTypeIdKey typeId = cand.typeId();
                    QueryTypeIdKey altTypeId = cand.alternativeTypeId();
                    QueryTypeDescriptorImpl desc = cand.descriptor();

                    if (typesByName.putIfAbsent(new QueryTypeNameKey(cacheName, desc.name()), desc) != null)
                        throw new IgniteCheckedException("Type with name '" + desc.name() + "' already indexed " +
                            "in cache '" + cacheName + "'.");

                    types.put(typeId, desc);

                    if (altTypeId != null)
                        types.put(altTypeId, desc);

                    for (QueryIndexDescriptorImpl idx : desc.indexes0()) {
                        QueryIndexKey idxKey = new QueryIndexKey(schemaName, idx.name());

                        QueryIndexDescriptorImpl oldIdx = idxs.putIfAbsent(idxKey, idx);

                        if (oldIdx != null) {
                            throw new IgniteException("Duplicate index name [cache=" + cacheName +
                                ", schemaName=" + schemaName + ", idxName=" + idx.name() +
                                ", existingTable=" + oldIdx.typeDescriptor().tableName() +
                                ", table=" + desc.tableName() + ']');
                        }
                    }

                    if (idx != null)
                        idx.registerType(cacheInfo, desc, isSql);
                }

                cacheNames.add(CU.mask(cacheName));
            }
            catch (IgniteCheckedException | RuntimeException e) {
                onCacheStop0(cacheInfo, true);

                throw e;
            }
        }
    }

    /**
     * Unregister cache.<p>
     * Use with {@link #busyLock} where appropriate.
     *
     * @param cacheInfo Cache context info.
     * @param destroy Destroy flag.
     */
    public void onCacheStop0(GridCacheContextInfo cacheInfo, boolean destroy) {
        if (idx == null)
            return;

        String cacheName = cacheInfo.name();

        synchronized (stateMux) {
            // Clear types.
            Iterator<Map.Entry<QueryTypeIdKey, QueryTypeDescriptorImpl>> it = types.entrySet().iterator();

            while (it.hasNext()) {
                Map.Entry<QueryTypeIdKey, QueryTypeDescriptorImpl> entry = it.next();

                if (F.eq(cacheName, entry.getKey().cacheName())) {
                    it.remove();

                    typesByName.remove(new QueryTypeNameKey(cacheName, entry.getValue().name()));

                    entry.getValue().markObsolete();
                }
            }

            // Clear indexes.
            Iterator<Map.Entry<QueryIndexKey, QueryIndexDescriptorImpl>> idxIt = idxs.entrySet().iterator();

            while (idxIt.hasNext()) {
                Map.Entry<QueryIndexKey, QueryIndexDescriptorImpl> idxEntry = idxIt.next();

                if (F.eq(cacheName, idxEntry.getValue().typeDescriptor().cacheName()))
                    idxIt.remove();
            }

            // Notify in-progress index operations.
            for (SchemaOperation op : schemaOps.values()) {
                if (op.started())
                    op.manager().worker().cancel();
            }

            // Notify indexing.
            try {
                idx.unregisterCache(cacheInfo, destroy);
            }
            catch (Exception e) {
                U.error(log, "Failed to clear indexing on cache unregister (will ignore): " + cacheName, e);
            }

            cacheNames.remove(cacheName);

            Iterator<Long> missedCacheTypeIter = missedCacheTypes.iterator();

            while (missedCacheTypeIter.hasNext()) {
                long key = missedCacheTypeIter.next();

                if (missedCacheTypeKeyMatches(key, cacheName))
                    missedCacheTypeIter.remove();
            }
        }
    }

    /**
     * Check whether provided key and value belongs to expected cache and table.
     *
     * @param cctx Target cache context.
     * @param expCacheName Expected cache name.
     * @param expTblName Expected table name.
     * @param key Key.
     * @param val Value.
     * @return {@code True} if this key-value pair belongs to expected cache/table, {@code false} otherwise or
     *     if cache or table doesn't exist.
     * @throws IgniteCheckedException If failed.
     */
    @SuppressWarnings("ConstantConditions")
    public boolean belongsToTable(GridCacheContext cctx, String expCacheName, String expTblName, KeyCacheObject key,
        CacheObject val) throws IgniteCheckedException {
        QueryTypeDescriptorImpl desc = type(expCacheName, val);

        if (desc == null)
            return false;

        if (!F.eq(expTblName, desc.tableName()))
            return false;

        if (!cctx.cacheObjects().isBinaryObject(val)) {
            Class<?> valCls = val.value(cctx.cacheObjectContext(), false).getClass();

            if (!desc.valueClass().isAssignableFrom(valCls))
                return false;
        }

        if (!cctx.cacheObjects().isBinaryObject(key)) {
            Class<?> keyCls = key.value(cctx.cacheObjectContext(), false).getClass();

            if (!desc.keyClass().isAssignableFrom(keyCls))
                return false;
        }

        return true;
    }

    /**
     * Rebuilds indexes for provided caches from corresponding hash indexes.
     *
     * @param cctx Cache context.
     * @return Future that will be completed when rebuilding is finished.
     */
    public IgniteInternalFuture<?> rebuildIndexesFromHash(GridCacheContext cctx) {
        // Indexing module is disabled, nothing to rebuild.
        if (idx == null)
            return null;

        // No data on non-affinity nodes.
        if (!cctx.affinityNode())
            return null;

        // No indexes to rebuild when there are no QueryEntities.
        if (!cctx.isQueryEnabled())
            return null;

        // No need to rebuild if cache has no data.
        boolean empty = true;

        for (IgniteCacheOffheapManager.CacheDataStore store : cctx.offheap().cacheDataStores()) {
            if (!store.isEmpty()) {
                empty = false;

                break;
            }
        }

        if (empty)
            return null;

        if (!busyLock.enterBusy())
            return new GridFinishedFuture<>(new NodeStoppingException("Failed to rebuild indexes from hash " +
                "(grid is stopping)."));

        try {
            return idx.rebuildIndexesFromHash(cctx);
        }
        finally {
            busyLock.leaveBusy();
        }
    }

    /**
     * @param cacheName Cache name.
     * @return Cache object context.
     */
    private CacheObjectContext cacheObjectContext(String cacheName) {
        return ctx.cache().internalCache(cacheName).context().cacheObjectContext();
    }

    /**
     * @param cctx Cache context.
     * @param newRow New row.
     * @param prevRow Previous row.
     * @throws IgniteCheckedException In case of error.
     */
    public void store(GridCacheContext cctx, CacheDataRow newRow, @Nullable CacheDataRow prevRow,
        boolean prevRowAvailable)
        throws IgniteCheckedException {
        assert cctx != null;
        assert newRow != null;
        assert prevRowAvailable || prevRow == null;

        KeyCacheObject key = newRow.key();
        CacheObject val = newRow.value();

        if (log.isDebugEnabled())
            log.debug("Store [cache=" + cctx.name() + ", key=" + key + ", val=" + val + "]");

        if (idx == null)
            return;

        if (!busyLock.enterBusy())
            throw new NodeStoppingException("Operation has been cancelled (node is stopping).");

        try {
            String cacheName = cctx.name();

            CacheObjectContext coctx = cctx.cacheObjectContext();

            QueryTypeDescriptorImpl desc = typeByValue(cacheName, coctx, key, val, true);

            if (prevRowAvailable && prevRow != null) {
                QueryTypeDescriptorImpl prevValDesc = typeByValue(cacheName,
                    coctx,
                    key,
                    prevRow.value(),
                    false);

                if (prevValDesc != desc) {
                    if (prevValDesc != null)
                        idx.remove(cctx, prevValDesc, prevRow);

                    // Row has already been removed from another table indexes
                    prevRow = null;
                }
            }

            if (desc == null) {
                int typeId = ctx.cacheObjects().typeId(val);

                long missedCacheTypeKey = missedCacheTypeKey(cacheName, typeId);

                if (!missedCacheTypes.contains(missedCacheTypeKey)) {
                    if (missedCacheTypes.add(missedCacheTypeKey)) {
                        LT.warn(log, "Key-value pair is not inserted into any SQL table [cacheName=" + cacheName +
                            ", " + describeTypeMismatch(cacheName, val) + "]");

                        LT.warn(log, "  ^-- Value type(s) are specified via CacheConfiguration.indexedTypes or CacheConfiguration.queryEntities");
                        LT.warn(log, "  ^-- Make sure that same type(s) used when adding Object or BinaryObject to cache");
                        LT.warn(log, "  ^-- Otherwise, entries will be stored in cache, but not appear as SQL Table rows");
                    }
                }

                return;
            }

            idx.store(cctx, desc, newRow, prevRow, prevRowAvailable);
        }
        finally {
            busyLock.leaveBusy();
        }
    }

    /**
     * Pretty-prints difference between expected and actual value types.
     *
     * @param cacheName Cache name.
     * @param val Value object.
     * @return Human readable type difference.
     */
    private String describeTypeMismatch(String cacheName, Object val) {
        try {
            QueryTypeDescriptorImpl indexedType = null;

            for (QueryTypeIdKey typeKey : types.keySet()) {
                if (typeKey.cacheName().equals(cacheName)) {
                    if (indexedType != null) {
                        // More than one type for table - simplified message.
                        indexedType = null;
                        break;
                    }

                    indexedType = types.get(typeKey);
                }
            }

            boolean bin = ctx.cacheObjects().isBinaryObject(val);

            if (indexedType != null && bin &&
                !indexedType.valueTypeName().equals(((BinaryObject)val).type().typeName())) {

                return "expValType=" + indexedType.valueTypeName()
                    + ", actualValType=" + ((BinaryObject)val).type().typeName();
            }
            else if (bin)
                return "valType=" + ((BinaryObject)val).type().typeName();
            else
                return "val=" + val.toString();
        }
        catch (Exception e) {
            return val.getClass().getName();
        }
    }

    /**
     * @param cacheName Cache name.
     * @param coctx Cache context.
     * @param key Key.
     * @param val Value.
     * @param checkType If {@code true} checks that key and value type correspond to found TypeDescriptor.
     * @return Type descriptor if found.
     * @throws IgniteCheckedException If type check failed.
     */
    @SuppressWarnings("ConstantConditions")
    @Nullable private QueryTypeDescriptorImpl typeByValue(String cacheName,
        CacheObjectContext coctx,
        KeyCacheObject key,
        CacheObject val,
        boolean checkType)
        throws IgniteCheckedException {
        Class<?> valCls = null;

        QueryTypeIdKey id;

        boolean binaryVal = ctx.cacheObjects().isBinaryObject(val);

        if (binaryVal) {
            int typeId = ctx.cacheObjects().typeId(val);

            id = new QueryTypeIdKey(cacheName, typeId);
        }
        else {
            valCls = val.value(coctx, false).getClass();

            id = new QueryTypeIdKey(cacheName, valCls);
        }

        QueryTypeDescriptorImpl desc = types.get(id);

        if (desc == null)
            return null;

        if (checkType) {
            if (!binaryVal && !desc.valueClass().isAssignableFrom(valCls))
                throw new IgniteCheckedException("Failed to update index due to class name conflict" +
                    "(multiple classes with same simple name are stored in the same cache) " +
                    "[expCls=" + desc.valueClass().getName() + ", actualCls=" + valCls.getName() + ']');

            if (!ctx.cacheObjects().isBinaryObject(key)) {
                Class<?> keyCls = key.value(coctx, false).getClass();

                if (!desc.keyClass().isAssignableFrom(keyCls))
                    throw new IgniteCheckedException("Failed to update index, incorrect key class [expCls=" +
                        desc.keyClass().getName() + ", actualCls=" + keyCls.getName() + "]");
            }
        }

        return desc;
    }

    /**
     * Gets type descriptor for cache by given object's type.
     *
     * @param cacheName Cache name.
     * @param val Object to determine type for.
     * @return Type descriptor.
     * @throws IgniteCheckedException If failed.
     */
    @SuppressWarnings("ConstantConditions")
    private QueryTypeDescriptorImpl type(@Nullable String cacheName, CacheObject val) throws IgniteCheckedException {
        CacheObjectContext coctx = cacheObjectContext(cacheName);

        QueryTypeIdKey id;

        boolean binaryVal = ctx.cacheObjects().isBinaryObject(val);

        if (binaryVal)
            id = new QueryTypeIdKey(cacheName, ctx.cacheObjects().typeId(val));
        else
            id = new QueryTypeIdKey(cacheName, val.value(coctx, false).getClass());

        return types.get(id);
    }

    /**
     * @throws IgniteCheckedException If failed.
     */
    private void checkEnabled() throws IgniteCheckedException {
        if (idx == null)
            throw new IgniteCheckedException("Indexing is disabled.");
    }

    /**
     * @throws IgniteException If indexing is disabled.
     */
    private void checkxEnabled() throws IgniteException {
        if (idx == null)
            throw new IgniteException("Failed to execute query because indexing is disabled (consider adding module " +
                INDEXING.module() + " to classpath or moving it from 'optional' to 'libs' folder).");
    }

    /**
     *
     * @param cctx Cache context.
     * @param cacheIds Involved cache ids.
     * @param parts Partitions.
     * @param schema Schema name.
     * @param qry Query string.
     * @param params Query parameters.
     * @param flags Flags.
     * @param pageSize Fetch page size.
     * @param timeout Timeout.
     * @param topVer Topology version.
     * @param mvccSnapshot MVCC snapshot.
     * @param cancel Query cancel object.
     * @return Cursor over entries which are going to be changed.
     * @throws IgniteCheckedException If failed.
     */
    public UpdateSourceIterator<?> prepareDistributedUpdate(GridCacheContext<?, ?> cctx, int[] cacheIds,
        int[] parts, String schema, String qry, Object[] params, int flags, int pageSize, int timeout,
        AffinityTopologyVersion topVer, MvccSnapshot mvccSnapshot,
        GridQueryCancel cancel) throws IgniteCheckedException {
        checkxEnabled();

        return idx.prepareDistributedUpdate(cctx, cacheIds, parts, schema, qry, params, flags, pageSize, timeout, topVer, mvccSnapshot, cancel);
    }

    /**
     * Query SQL fields.
     *
     * @param qry Query.
     * @param keepBinary Keep binary flag.
     * @return Cursor.
     */
    public List<FieldsQueryCursor<List<?>>> querySqlFields(final SqlFieldsQuery qry, final boolean keepBinary,
        final boolean failOnMultipleStmts) {
        return querySqlFields(
            null,
            qry,
            null,
            keepBinary,
            failOnMultipleStmts
        );
    }

    /**
     * Query SQL fields.
     *
     * @param qry Query.
     * @param keepBinary Keep binary flag.
     * @return Cursor.
     */
    public FieldsQueryCursor<List<?>> querySqlFields(final SqlFieldsQuery qry, final boolean keepBinary) {
        return querySqlFields(
            null,
            qry,
            null,
            keepBinary,
            true
        ).get(0);
    }

    /**
     * Query SQL fields.
     *
     * @param cctx Cache context.
     * @param qry Query.
     * @param cliCtx Client context.
     * @param keepBinary Keep binary flag.
     * @param failOnMultipleStmts If {@code true} the method must throws exception when query contains
     *      more then one SQL statement.
     * @return Cursor.
     */
    public List<FieldsQueryCursor<List<?>>> querySqlFields(
        @Nullable final GridCacheContext<?, ?> cctx,
        final SqlFieldsQuery qry,
        final SqlClientContext cliCtx,
        final boolean keepBinary,
        final boolean failOnMultipleStmts
    ) {
        return querySqlFields(
            cctx,
            qry,
            cliCtx,
            keepBinary,
            failOnMultipleStmts,
            GridCacheQueryType.SQL_FIELDS,
            null
        );
    }

    /**
     * Query SQL fields.
     *
     * @param cctx Cache context.
     * @param qry Query.
     * @param cliCtx Client context.
     * @param keepBinary Keep binary flag.
     * @param failOnMultipleStmts If {@code true} the method must throws exception when query contains
     *      more then one SQL statement.
<<<<<<< HEAD
     * @param keepBinary Keep binary flag.
=======
>>>>>>> ec29c118
     * @param cancel Hook for query cancellation.
     * @return Cursor.
     */
    public List<FieldsQueryCursor<List<?>>> querySqlFields(
        @Nullable final GridCacheContext<?, ?> cctx,
        final SqlFieldsQuery qry,
        final SqlClientContext cliCtx,
        final boolean keepBinary,
        final boolean failOnMultipleStmts,
        @Nullable final GridQueryCancel cancel
    ) {
        return querySqlFields(
            cctx,
            qry,
            cliCtx,
            keepBinary,
            failOnMultipleStmts,
            GridCacheQueryType.SQL_FIELDS,
            cancel
        );
    }

    /**
     * Query SQL fields.
     *
     * @param cctx Cache context.
     * @param qry Query.
     * @param cliCtx Client context.
     * @param keepBinary Keep binary flag.
     * @param failOnMultipleStmts If {@code true} the method must throws exception when query contains
     *      more then one SQL statement.
     * @param qryType Real query type.
     * @param cancel Hook for query cancellation.
     * @return Cursor.
     */
    public List<FieldsQueryCursor<List<?>>> querySqlFields(
        @Nullable final GridCacheContext<?, ?> cctx,
        final SqlFieldsQuery qry,
        final SqlClientContext cliCtx,
        final boolean keepBinary,
        final boolean failOnMultipleStmts,
        GridCacheQueryType qryType,
        @Nullable final GridQueryCancel cancel
    ) {
        // Validate.
        checkxEnabled();

        if (qry.isDistributedJoins() && qry.getPartitions() != null)
            throw new CacheException("Using both partitions and distributed JOINs is not supported for the same query");

        if (qry.isLocal() && ctx.clientNode() && (cctx == null || cctx.config().getCacheMode() != CacheMode.LOCAL))
            throw new CacheException("Execution of local SqlFieldsQuery on client node disallowed.");

        return executeQuerySafe(cctx, () -> {
            final String schemaName = qry.getSchema() != null ? qry.getSchema()
                : (cctx != null ? idx.schema(cctx.name()) : QueryUtils.DFLT_SCHEMA);

            IgniteOutClosureX<List<FieldsQueryCursor<List<?>>>> clo =
                new IgniteOutClosureX<List<FieldsQueryCursor<List<?>>>>() {
                    @Override public List<FieldsQueryCursor<List<?>>> applyx() {
                        List<FieldsQueryCursor<List<?>>> res =
                            idx.querySqlFields(schemaName, qry, cliCtx, keepBinary, failOnMultipleStmts, null,
                                cancel != null ? cancel : new GridQueryCancel());

                        if (cctx != null)
                            sendQueryExecutedEvent(qry.getSql(), qry.getArgs(), cctx, qryType);

                        return res;
                    }
                };

            return executeQuery(qryType, qry.getSql(), cctx, clo, true);
        });
    }

    /**
     * Execute query setting busy lock, preserving current cache context and properly handling checked exceptions.
     *
     * @param cctx Cache context.
     * @param supplier Code to be executed.
     * @return Result.
     */
    private <T> T executeQuerySafe(@Nullable final GridCacheContext<?, ?> cctx, SupplierX<T> supplier) {
        GridCacheContext oldCctx = curCache.get();

        curCache.set(cctx);

        if (!busyLock.enterBusy())
            throw new IllegalStateException("Failed to execute query (grid is stopping).");

        try {
            return supplier.get();
        }
        catch (IgniteCheckedException e) {
            throw new CacheException(e);
        }
        finally {
            curCache.set(oldCctx);

            busyLock.leaveBusy();
        }
    }

    /**
     * @param cacheName Cache name.
     * @param schemaName Schema name.
     * @param streamer Data streamer.
     * @param qry Query.
     * @return Update counter.
     */
    public long streamUpdateQuery(@Nullable final String cacheName, final String schemaName,
        final IgniteDataStreamer<?, ?> streamer, final String qry, final Object[] args) {
        assert streamer != null;

        if (!busyLock.enterBusy())
            throw new IllegalStateException("Failed to execute query (grid is stopping).");

        try {
            GridCacheContext cctx = ctx.cache().cache(cacheName).context();

            return executeQuery(GridCacheQueryType.SQL_FIELDS, qry, cctx, new IgniteOutClosureX<Long>() {
                @Override public Long applyx() throws IgniteCheckedException {
                    return idx.streamUpdateQuery(schemaName, qry, args, streamer);
                }
            }, true);
        }
        catch (IgniteCheckedException e) {
            throw new CacheException(e);
        }
        finally {
            busyLock.leaveBusy();
        }
    }

    /**
     * @param schemaName Schema name.
     * @param cliCtx Client context.
     * @param qry Query.
     * @param args Query arguments.
     * @return Update counters.
     */
    public List<Long> streamBatchedUpdateQuery(final String schemaName, final SqlClientContext cliCtx,
        final String qry, final List<Object[]> args) {
        if (!busyLock.enterBusy())
            throw new IllegalStateException("Failed to execute query (grid is stopping).");

        try {
            return executeQuery(GridCacheQueryType.SQL_FIELDS, qry, null, new IgniteOutClosureX<List<Long>>() {
                @Override public List<Long> applyx() throws IgniteCheckedException {
                    return idx.streamBatchedUpdateQuery(schemaName, qry, args, cliCtx);
                }
            }, true);
        }
        catch (IgniteCheckedException e) {
            throw new CacheException(e);
        }
        finally {
            busyLock.leaveBusy();
        }
    }

    /**
     * Execute distributed SQL query.
     *
     * @param cctx Cache context.
     * @param qry Query.
     * @param keepBinary Keep binary flag.
     * @return Cursor.
     */
    public <K, V> QueryCursor<Cache.Entry<K,V>> querySql(
        final GridCacheContext<?,?> cctx,
        final SqlQuery qry,
        boolean keepBinary
    ) {
        // Generate.
        String type = qry.getType();

        String typeName = typeName(cctx.name(), type);

        qry.setType(typeName);

        SqlFieldsQuery fieldsQry = idx.generateFieldsQuery(cctx.name(), qry);

        // Execute.
        FieldsQueryCursor<List<?>> res = querySqlFields(
            cctx,
            fieldsQry,
            null,
            keepBinary,
            true,
            GridCacheQueryType.SQL,
            null
        ).get(0);

        // Convert.
        QueryKeyValueIterable<K, V>converted = new QueryKeyValueIterable<>(res);

        return new QueryCursorImpl<Cache.Entry<K, V>>(converted) {
            @Override public void close() {
                converted.cursor().close();
            }
        };
    }

    /**
     * Collect queries that already running more than specified duration.
     *
     * @param duration Duration to check.
     * @return Collection of long running queries.
     */
    public Collection<GridRunningQueryInfo> runningQueries(long duration) {
        if (moduleEnabled())
            return idx.runningQueries(duration);

        return Collections.emptyList();
    }

    /**
     * Cancel specified queries.
     *
     * @param queries Queries ID's to cancel.
     */
    public void cancelQueries(Collection<Long> queries) {
        if (moduleEnabled())
            idx.cancelQueries(queries);
    }

    /**
     * Entry point for index procedure.
     *
     * @param cacheName Cache name.
     * @param schemaName Schema name.
     * @param tblName Table name.
     * @param idx Index.
     * @param ifNotExists When set to {@code true} operation will fail if index already exists.
     * @param parallel Index creation parallelism level.
     * @return Future completed when index is created.
     */
    public IgniteInternalFuture<?> dynamicIndexCreate(String cacheName, String schemaName, String tblName,
        QueryIndex idx, boolean ifNotExists, int parallel) {
        SchemaAbstractOperation op = new SchemaIndexCreateOperation(UUID.randomUUID(), cacheName, schemaName, tblName,
            idx, ifNotExists, parallel);

        return startIndexOperationDistributed(op);
    }

    /**
     * Entry point for index drop procedure
     *
     * @param cacheName Cache name.
     * @param schemaName Schema name.
     * @param idxName Index name.
     * @param ifExists When set to {@code true} operation fill fail if index doesn't exists.
     * @return Future completed when index is created.
     */
    public IgniteInternalFuture<?> dynamicIndexDrop(String cacheName, String schemaName, String idxName,
        boolean ifExists) {
        SchemaAbstractOperation op = new SchemaIndexDropOperation(UUID.randomUUID(), cacheName, schemaName, idxName,
            ifExists);

        return startIndexOperationDistributed(op);
    }

    /**
     * Entry point for add column procedure.
     * @param schemaName Schema name.
     * @param tblName Target table name.
     * @param cols Columns to add.
     * @param ifTblExists Ignore operation if target table doesn't exist.
     * @param ifNotExists Ignore operation if column exists.
     */
    public IgniteInternalFuture<?> dynamicColumnAdd(String cacheName, String schemaName, String tblName,
        List<QueryField> cols, boolean ifTblExists, boolean ifNotExists) {

        SchemaAlterTableAddColumnOperation op = new SchemaAlterTableAddColumnOperation(UUID.randomUUID(), cacheName,
            schemaName, tblName, cols, ifTblExists, ifNotExists);

        return startIndexOperationDistributed(op);
    }

    /**
     * Entry point for drop column procedure.
     *
     * @param schemaName Schema name.
     * @param tblName Target table name.
     * @param cols Columns to drop.
     * @param ifTblExists Ignore operation if target table doesn't exist.
     * @param ifExists Ignore operation if column does not exist.
     */
    public IgniteInternalFuture<?> dynamicColumnRemove(String cacheName, String schemaName, String tblName,
        List<String> cols, boolean ifTblExists, boolean ifExists) {

        SchemaAlterTableDropColumnOperation op = new SchemaAlterTableDropColumnOperation(UUID.randomUUID(), cacheName,
            schemaName, tblName, cols, ifTblExists, ifExists);

        return startIndexOperationDistributed(op);
    }

    /**
     * Start distributed index change operation.
     *
     * @param op Operation.
     * @return Future.
     */
    private IgniteInternalFuture<?> startIndexOperationDistributed(SchemaAbstractOperation op) {
        SchemaOperationClientFuture fut = new SchemaOperationClientFuture(op.id());

        SchemaOperationClientFuture oldFut = schemaCliFuts.put(op.id(), fut);

        assert oldFut == null;

        try {
            ctx.discovery().sendCustomEvent(new SchemaProposeDiscoveryMessage(op));

            if (log.isDebugEnabled())
                log.debug("Sent schema propose discovery message [opId=" + op.id() + ", op=" + op + ']');

            boolean disconnected0;

            synchronized (stateMux) {
                disconnected0 = disconnected;
            }

            if (disconnected0) {
                fut.onDone(new SchemaOperationException("Client node is disconnected (operation result is unknown)."));

                schemaCliFuts.remove(op.id());
            }
        }
        catch (Exception e) {
            if (e instanceof SchemaOperationException)
                fut.onDone(e);
            else {
                fut.onDone(new SchemaOperationException("Failed to start schema change operation due to " +
                    "unexpected exception [opId=" + op.id() + ", op=" + op + ']', e));
            }

            schemaCliFuts.remove(op.id());
        }

        return fut;
    }

    /**
     * @param sqlQry Sql query.
     * @param params Params of the query.
     * @param cctx cache context.
     * @param qryType actual query type, usually either SQL or SQL_FIELDS.
     */
    private void sendQueryExecutedEvent(
            String sqlQry,
            Object[] params,
            GridCacheContext<?, ?> cctx,
            GridCacheQueryType qryType) {
        if (cctx.events().isRecordable(EVT_CACHE_QUERY_EXECUTED)) {
            ctx.event().record(new CacheQueryExecutedEvent<>(
                ctx.discovery().localNode(),
                qryType.name() + " query executed.",
                EVT_CACHE_QUERY_EXECUTED,
                qryType.name(),
                cctx.name(),
                null,
                sqlQry,
                null,
                null,
                params,
                ctx.localNodeId(),
                null));
        }
    }

    /**
     * Update type descriptor with new fields metadata.
     *
     * @param d Type descriptor to update.
     * @param cols Columns to add.
     * @throws IgniteCheckedException If failed to update type descriptor.
     */
    private void processDynamicAddColumn(QueryTypeDescriptorImpl d, List<QueryField> cols)
        throws IgniteCheckedException {
        List<GridQueryProperty> props = new ArrayList<>(cols.size());

        for (QueryField col : cols) {
            try {
                props.add(new QueryBinaryProperty(
                    ctx,
                    col.name(),
                    null,
                    Class.forName(col.typeName()),
                    false,
                    null,
                    !col.isNullable(),
                    null,
                    col.precision(),
                    col.scale()));
            }
            catch (ClassNotFoundException e) {
                throw new SchemaOperationException("Class not found for new property: " + col.typeName());
            }
        }

        for (GridQueryProperty p : props)
            d.addProperty(p, true);
    }

    /**
     * Remove fields from type descriptor.
     *
     * @param d Type descriptor to update.
     * @param cols Columns to remove.
     * @throws IgniteCheckedException If failed.
     */
    private void processDynamicDropColumn(QueryTypeDescriptorImpl d, List<String> cols)
        throws IgniteCheckedException {
        for (String field : cols)
            d.removeProperty(field);
    }

    /**
     * @param schemaName Schema name.
     * @param sql Query.
     * @return {@link PreparedStatement} from underlying engine to supply metadata to Prepared - most likely H2.
     * @throws SQLException On error.
     */
    public PreparedStatement prepareNativeStatement(String schemaName, String sql) throws SQLException {
        checkxEnabled();

        return idx.prepareNativeStatement(schemaName, sql);
    }

    /**
     * @param cctx Cache context.
     * @param row Row removed from cache.
     * @throws IgniteCheckedException Thrown in case of any errors.
     */
    public void remove(GridCacheContext cctx, CacheDataRow row)
        throws IgniteCheckedException {
        assert row != null;

        if (log.isDebugEnabled())
            log.debug("Remove [cacheName=" + cctx.name() + ", key=" + row.key()+ ", val=" + row.value() + "]");

        if (idx == null)
            return;

        if (!busyLock.enterBusy())
            throw new IllegalStateException("Failed to remove from index (grid is stopping).");

        try {
            QueryTypeDescriptorImpl desc = typeByValue(cctx.name(),
                cctx.cacheObjectContext(),
                row.key(),
                row.value(),
                false);

            if (desc == null)
                return;

                idx.remove(cctx, desc, row);
        }
        finally {
            busyLock.leaveBusy();
        }
    }

    /**
     * @param cacheName Cache name.
     * @param clause Clause.
     * @param resType Result type.
     * @param filters Key and value filters.
     * @param <K> Key type.
     * @param <V> Value type.
     * @return Key/value rows.
     * @throws IgniteCheckedException If failed.
     */
    public <K, V> GridCloseableIterator<IgniteBiTuple<K, V>> queryText(final String cacheName, final String clause,
        final String resType, final IndexingQueryFilter filters) throws IgniteCheckedException {
        checkEnabled();

        if (!busyLock.enterBusy())
            throw new IllegalStateException("Failed to execute query (grid is stopping).");

        try {
            final GridCacheContext<?, ?> cctx = ctx.cache().internalCache(cacheName).context();

            return executeQuery(GridCacheQueryType.TEXT, clause, cctx,
                new IgniteOutClosureX<GridCloseableIterator<IgniteBiTuple<K, V>>>() {
                    @Override public GridCloseableIterator<IgniteBiTuple<K, V>> applyx() throws IgniteCheckedException {
                        String typeName = typeName(cacheName, resType);
                        String schemaName = idx.schema(cacheName);

                        return idx.queryLocalText(schemaName, cacheName, clause, typeName, filters);
                    }
                }, true);
        }
        finally {
            busyLock.leaveBusy();
        }
    }

    /**
     * Gets types for cache.
     *
     * @param cacheName Cache name.
     * @return Descriptors.
     */
    public Collection<GridQueryTypeDescriptor> types(@Nullable String cacheName) {
        Collection<GridQueryTypeDescriptor> cacheTypes = new ArrayList<>();

        for (Map.Entry<QueryTypeIdKey, QueryTypeDescriptorImpl> e : types.entrySet()) {
            QueryTypeDescriptorImpl desc = e.getValue();

            if (F.eq(e.getKey().cacheName(), cacheName))
                cacheTypes.add(desc);
        }

        return cacheTypes;
    }

    /**
     * Get type descriptor for the given cache and table name.
     * @param cacheName Cache name.
     * @param tblName Table name.
     * @return Type (if any).
     */
    @Nullable private QueryTypeDescriptorImpl type(@Nullable String cacheName, String tblName) {
        for (QueryTypeDescriptorImpl type : types.values()) {
            if (F.eq(cacheName, type.cacheName()) && F.eq(tblName, type.tableName()))
                return type;
        }

        return null;
    }

    /**
     * Gets type name for provided cache name and type name if type is still valid.
     *
     * @param cacheName Cache name.
     * @param typeName Type name.
     * @return Type descriptor.
     */
    private String typeName(@Nullable String cacheName, String typeName) throws IgniteException {
        QueryTypeDescriptorImpl type = typesByName.get(new QueryTypeNameKey(cacheName, typeName));

        if (type == null)
            throw new IgniteException("Failed to find SQL table for type: " + typeName);

        return type.name();
    }

    /**
     * @param qryType Query type.
     * @param qry Query description.
     * @param cctx Cache context.
     * @param clo Closure.
     * @param complete Complete.
     */
    public <R> R executeQuery(GridCacheQueryType qryType, String qry, @Nullable GridCacheContext<?, ?> cctx,
        IgniteOutClosureX<R> clo, boolean complete) throws IgniteCheckedException {
        final long startTime = U.currentTimeMillis();

        Throwable err = null;

        R res = null;

        try {
            res = clo.apply();

            if (res instanceof CacheQueryFuture) {
                CacheQueryFuture fut = (CacheQueryFuture)res;

                err = fut.error();
            }

            return res;
        }
        catch (GridClosureException e) {
            err = e.unwrap();

            throw (IgniteCheckedException)err;
        }
        catch (CacheException | IgniteException e) {
            err = e;

            throw e;
        }
        catch (Exception e) {
            err = e;

            throw new IgniteCheckedException(e);
        }
        finally {
            boolean failed = err != null;

            long duration = U.currentTimeMillis() - startTime;

            if (complete || failed) {
                if (cctx != null)
                    cctx.queries().collectMetrics(qryType, qry, startTime, duration, failed);

                if (log.isTraceEnabled())
                    log.trace("Query execution [startTime=" + startTime + ", duration=" + duration +
                        ", fail=" + failed + ", res=" + res + ']');
            }
        }
    }

    /**
     * Send status message to coordinator node.
     *
     * @param destNodeId Destination node ID.
     * @param opId Operation ID.
     * @param err Error.
     */
    public void sendStatusMessage(UUID destNodeId, UUID opId, SchemaOperationException err) {
        if (log.isDebugEnabled())
            log.debug("Sending schema operation status message [opId=" + opId + ", crdNode=" + destNodeId +
                ", err=" + err + ']');

        try {
            byte[] errBytes = marshalSchemaError(opId, err);

            SchemaOperationStatusMessage msg = new SchemaOperationStatusMessage(opId, errBytes);

            // Messages must go to dedicated schema pool. We cannot push them to query pool because in this case
            // they could be blocked with other query requests.
            ctx.io().sendToGridTopic(destNodeId, TOPIC_SCHEMA, msg, SCHEMA_POOL);
        }
        catch (IgniteCheckedException e) {
            if (log.isDebugEnabled())
                log.debug("Failed to send schema status response [opId=" + opId + ", destNodeId=" + destNodeId +
                    ", err=" + e + ']');
        }
    }

    /**
     * Process status message.
     *
     * @param msg Status message.
     */
    private void processStatusMessage(SchemaOperationStatusMessage msg) {
        synchronized (stateMux) {
            if (completedOpIds.contains(msg.operationId())) {
                // Received message from a node which joined topology in the middle of operation execution.
                if (log.isDebugEnabled())
                    log.debug("Received status message for completed operation (will ignore) [" +
                        "opId=" + msg.operationId() + ", sndNodeId=" + msg.senderNodeId() + ']');

                return;
            }

            UUID opId = msg.operationId();

            SchemaProposeDiscoveryMessage proposeMsg = activeProposals.get(opId);

            if (proposeMsg != null) {
                SchemaOperation op = schemaOps.get(proposeMsg.schemaName());

                if (op != null && F.eq(op.id(), opId) && op.started() && coordinator().isLocal()) {
                    if (log.isDebugEnabled())
                        log.debug("Received status message [opId=" + msg.operationId() +
                            ", sndNodeId=" + msg.senderNodeId() + ']');

                    op.manager().onNodeFinished(msg.senderNodeId(), unmarshalSchemaError(msg.errorBytes()));

                    return;
                }
            }

            // Put to pending set if operation is not visible/ready yet.
            pendingMsgs.add(msg);

            if (log.isDebugEnabled())
                log.debug("Received status message (added to pending set) [opId=" + msg.operationId() +
                    ", sndNodeId=" + msg.senderNodeId() + ']');
        }
    }

    /**
     * Unwind pending messages for particular operation.
     *
     * @param opId Operation ID.
     * @param mgr Manager.
     */
    private void unwindPendingMessages(UUID opId, SchemaOperationManager mgr) {
        assert Thread.holdsLock(stateMux);

        Iterator<SchemaOperationStatusMessage> it = pendingMsgs.iterator();

        while (it.hasNext()) {
            SchemaOperationStatusMessage msg = it.next();

            if (F.eq(msg.operationId(), opId)) {
                mgr.onNodeFinished(msg.senderNodeId(), unmarshalSchemaError(msg.errorBytes()));

                it.remove();
            }
        }
    }

    /**
     * Marshal schema error.
     *
     * @param err Error.
     * @return Error bytes.
     */
    @Nullable private byte[] marshalSchemaError(UUID opId, @Nullable SchemaOperationException err) {
        if (err == null)
            return null;

        try {
            return U.marshal(marsh, err);
        }
        catch (Exception e) {
            U.warn(log, "Failed to marshal schema operation error [opId=" + opId + ", err=" + err + ']', e);

            try {
                return U.marshal(marsh, new SchemaOperationException("Operation failed, but error cannot be " +
                    "serialized (see local node log for more details) [opId=" + opId + ", nodeId=" +
                    ctx.localNodeId() + ']'));
            }
            catch (Exception e0) {
                assert false; // Impossible situation.

                return null;
            }
        }
    }

    /**
     * Unmarshal schema error.
     *
     * @param errBytes Error bytes.
     * @return Error.
     */
    @Nullable private SchemaOperationException unmarshalSchemaError(@Nullable byte[] errBytes) {
        if (errBytes == null)
            return null;

        try {
            return U.unmarshal(marsh, errBytes, U.resolveClassLoader(ctx.config()));
        }
        catch (Exception e) {
            return new SchemaOperationException("Operation failed, but error cannot be deserialized.");
        }
    }


    /**
     * @return Value object context.
     */
    public CacheQueryObjectValueContext objectContext() {
        return valCtx;
    }

    /**
     * Performs validation of provided key and value against configured constraints.
     * Throws runtime exception if validation fails.
     *
     * @param coctx Cache object context.
     * @param key Key.
     * @param val Value.
     * @throws IgniteCheckedException, If error happens.
     */
    public void validateKeyAndValue(CacheObjectContext coctx, KeyCacheObject key, CacheObject val)
        throws IgniteCheckedException {
        QueryTypeDescriptorImpl desc = typeByValue(coctx.cacheName(), coctx, key, val, false);

        if (desc == null)
            return;

        desc.validateKeyAndValue(key, val);
    }

    /**
     * @param ver Version.
     */
    public static void setRequestAffinityTopologyVersion(AffinityTopologyVersion ver) {
        requestTopVer.set(ver);
    }

    /**
     * @return Affinity topology version of the current request.
     */
    public static AffinityTopologyVersion getRequestAffinityTopologyVersion() {
        return requestTopVer.get();
    }

    /**
     * Create missed cache type key.
     *
     * @param cacheName Cache name.
     * @param typeId Type ID.
     * @return Key.
     */
    private static long missedCacheTypeKey(String cacheName, int typeId) {
        return ((long)CU.cacheId(cacheName) << 32) | typeId;
    }

    /**
     * @param key Key.
     * @param cacheName Cache name.
     * @return {@code True} if matches.
     */
    private static boolean missedCacheTypeKeyMatches(long key, String cacheName) {
        int cacheId = CU.cacheId(cacheName);

        long cacheIdShifted = ((long)cacheId << 32);

        return (key & cacheIdShifted) == cacheIdShifted;
    }

    /**
     * Schema operation.
     */
    private class SchemaOperation {
        /** Original propose msg. */
        private final SchemaProposeDiscoveryMessage proposeMsg;

        /** Next schema operation. */
        private SchemaOperation next;

        /** Operation manager. */
        private SchemaOperationManager mgr;

        /** Finish message. */
        private SchemaFinishDiscoveryMessage finishMsg;

        /** Finish guard. */
        private final AtomicBoolean finishGuard = new AtomicBoolean();

        /**
         * Constructor.
         *
         * @param proposeMsg Original propose message.
         */
        public SchemaOperation(SchemaProposeDiscoveryMessage proposeMsg) {
            this.proposeMsg = proposeMsg;
        }

        /**
         * @return Operation ID.
         */
        public UUID id() {
            return proposeMsg.operation().id();
        }

        /**
         * @return Original propose message.
         */
        public SchemaProposeDiscoveryMessage proposeMessage() {
            return proposeMsg;
        }

        /**
         * @return Next schema operation.
         */
        @Nullable public SchemaOperation next() {
            return next;
        }

        /**
         * @param next Next schema operation.
         */
        public void next(SchemaOperation next) {
            this.next = next;
        }

        /**
         * @param finishMsg Finish message.
         */
        public void finishMessage(SchemaFinishDiscoveryMessage finishMsg) {
            this.finishMsg = finishMsg;
        }

        /**
         * @return {@code True} if finish request already received.
         */
        public boolean hasFinishMessage() {
            return finishMsg != null;
        }

        /**
         * Handle finish message.
         */
        @SuppressWarnings("unchecked")
        public void doFinish() {
            assert started();

            if (!finishGuard.compareAndSet(false, true))
                return;

            final UUID opId = id();
            final String schemaName = proposeMsg.schemaName();

            // Operation might be still in progress on client nodes which are not tracked by coordinator,
            // so we chain to operation future instead of doing synchronous unwind.
            mgr.worker().future().listen(new IgniteInClosure<IgniteInternalFuture>() {
                @Override public void apply(IgniteInternalFuture fut) {
                    synchronized (stateMux) {
                        SchemaOperation op = schemaOps.remove(schemaName);

                        assert op != null;
                        assert F.eq(op.id(), opId);

                        // Complete client future (if any).
                        SchemaOperationClientFuture cliFut = schemaCliFuts.remove(opId);

                        if (cliFut != null) {
                            if (finishMsg.hasError())
                                cliFut.onDone(finishMsg.error());
                            else
                                cliFut.onDone();
                        }

                        // Chain to the next operation (if any).
                        final SchemaOperation nextOp = op.next();

                        if (nextOp != null) {
                            schemaOps.put(schemaName, nextOp);

                            if (log.isDebugEnabled())
                                log.debug("Next schema change operation started [opId=" + nextOp.id() + ']');

                            assert !nextOp.started();

                            // Cannot execute operation synchronously because it may cause starvation in exchange
                            // thread under load. Hence, moving short-lived operation to separate worker.
                            new IgniteThread(ctx.igniteInstanceName(), "schema-circuit-breaker-" + op.id(),
                                new Runnable() {
                                @Override public void run() {
                                    onSchemaPropose(nextOp.proposeMessage());
                                }
                            }).start();
                        }
                    }
                }
            });
        }

        /**
         * Unwind operation queue and get tail operation.
         *
         * @return Tail operation.
         */
        public SchemaOperation unwind() {
            if (next == null)
                return this;
            else
                return next.unwind();
        }

        /**
         * Whether operation started.
         *
         * @return {@code True} if started.
         */
        public boolean started() {
            return mgr != null;
        }

        /**
         * @return Operation manager.
         */
        public SchemaOperationManager manager() {
            return mgr;
        }

        /**
         * @param mgr Operation manager.
         */
        public void manager(SchemaOperationManager mgr) {
            assert this.mgr == null;

            this.mgr = mgr;
        }
    }

    /** */
    private static class TableCacheFilter implements SchemaIndexCacheFilter {
        /** */
        @GridToStringExclude
        private final GridCacheContext cctx;

        /** */
        @GridToStringExclude
        private final GridQueryProcessor query;

        /** */
        private final String cacheName;

        /** */
        private final String tableName;

        /**
         * @param cctx Cache context.
         * @param tableName Target table name.
         */
        TableCacheFilter(GridCacheContext cctx, String tableName) {
            this.cctx = cctx;
            this.tableName = tableName;

            cacheName = cctx.name();
            query = cctx.kernalContext().query();
        }

        /** {@inheritDoc} */
        @Override public boolean apply(CacheDataRow row) throws IgniteCheckedException {
            return query.belongsToTable(cctx, cacheName, tableName, row.key(), row.value());
        }

        /** {@inheritDoc} */
        @Override public String toString() {
            return S.toString(TableCacheFilter.class, this);
        }
    }

    /**
     * Function which can throw exception.
     */
    @FunctionalInterface
    private interface SupplierX<T> {
        /**
         * Get value.
         *
         * @return Value.
         * @throws IgniteCheckedException If failed.
         */
        T get() throws IgniteCheckedException;
    }
}<|MERGE_RESOLUTION|>--- conflicted
+++ resolved
@@ -2142,10 +2142,6 @@
      * @param keepBinary Keep binary flag.
      * @param failOnMultipleStmts If {@code true} the method must throws exception when query contains
      *      more then one SQL statement.
-<<<<<<< HEAD
-     * @param keepBinary Keep binary flag.
-=======
->>>>>>> ec29c118
      * @param cancel Hook for query cancellation.
      * @return Cursor.
      */
