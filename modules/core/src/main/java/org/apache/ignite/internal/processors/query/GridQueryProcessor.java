--- conflicted
+++ resolved
@@ -20,7 +20,6 @@
 import java.sql.PreparedStatement;
 import java.sql.SQLException;
 import java.util.ArrayList;
-import java.util.Arrays;
 import java.util.Collection;
 import java.util.Collections;
 import java.util.HashMap;
@@ -64,7 +63,6 @@
 import org.apache.ignite.internal.processors.cache.CacheObjectContext;
 import org.apache.ignite.internal.processors.cache.DynamicCacheDescriptor;
 import org.apache.ignite.internal.processors.cache.GridCacheAdapter;
-import org.apache.ignite.internal.processors.cache.GridCacheAffinityManager;
 import org.apache.ignite.internal.processors.cache.GridCacheContext;
 import org.apache.ignite.internal.processors.cache.GridCacheSharedContext;
 import org.apache.ignite.internal.processors.cache.KeyCacheObject;
@@ -105,7 +103,6 @@
 import org.apache.ignite.internal.util.typedef.internal.U;
 import org.apache.ignite.internal.util.worker.GridWorker;
 import org.apache.ignite.internal.util.worker.GridWorkerFuture;
-import org.apache.ignite.lang.IgniteBiPredicate;
 import org.apache.ignite.lang.IgniteBiTuple;
 import org.apache.ignite.lang.IgniteFuture;
 import org.apache.ignite.lang.IgniteInClosure;
@@ -698,8 +695,7 @@
                     }
                 }
 
-                // Ensure that candidates have unique index names.
-                // Otherwise we will not be able to apply pending operations.
+                // Ensure that candidates has unique index names. Otherwise we will not be able to apply pending operations.
                 Map<String, QueryTypeDescriptorImpl> tblTypMap = new HashMap<>();
                 Map<String, QueryTypeDescriptorImpl> idxTypMap = new HashMap<>();
 
@@ -1851,41 +1847,23 @@
     /**
      * Query SQL fields.
      *
-     * @param qry Query.
-     * @param keepBinary Keep binary flag.
-     * @return Cursor.
-     */
-    public FieldsQueryCursor<List<?>> querySqlFields(final SqlFieldsQuery qry, final boolean keepBinary) {
-        return querySqlFields(null, qry, keepBinary);
-    }
-
-    /**
-     * Query SQL fields.
-     *
      * @param cctx Cache context.
      * @param qry Query.
      * @param keepBinary Keep binary flag.
      * @return Cursor.
      */
     @SuppressWarnings("unchecked")
-    public FieldsQueryCursor<List<?>> querySqlFields(@Nullable final GridCacheContext<?,?> cctx,
-        final SqlFieldsQuery qry, final boolean keepBinary) {
+    public FieldsQueryCursor<List<?>> querySqlFields(final GridCacheContext<?,?> cctx, final SqlFieldsQuery qry,
+        final boolean keepBinary) {
         checkxEnabled();
 
         validateSqlFieldsQuery(qry);
+
+        boolean loc = (qry.isReplicatedOnly() && cctx.isReplicatedAffinityNode()) || cctx.isLocal() || qry.isLocal();
 
         if (!busyLock.enterBusy())
             throw new IllegalStateException("Failed to execute query (grid is stopping).");
 
-<<<<<<< HEAD
-        final String schemaName = qry.getSchema() != null ? qry.getSchema()
-            : (cctx != null ? idx.schema(cctx.name()) : QueryUtils.DFLT_SCHEMA);
-
-        try {
-            IgniteOutClosureX<FieldsQueryCursor<List<?>>> clo = new IgniteOutClosureX<FieldsQueryCursor<List<?>>>() {
-                @Override public FieldsQueryCursor<List<?>> applyx() throws IgniteCheckedException {
-                    GridQueryCancel cancel = new GridQueryCancel();
-=======
         GridCacheContext oldCctx = curCache.get();
 
         curCache.set(cctx);
@@ -1911,19 +1889,12 @@
                         }
                         else {
                             IndexingQueryFilter filter = idx.backupFilter(requestTopVer.get(), qry.getPartitions());
->>>>>>> 8ffa1099
-
-                    FieldsQueryCursor<List<?>> res =
-                        idx.querySqlFields(schemaName, qry, keepBinary, cancel);
-
-                    if (cctx != null)
+
+                            cur = idx.queryLocalSqlFields(schemaName, qry, keepBinary, filter, cancel);
+                        }
+
                         sendQueryExecutedEvent(qry.getSql(), qry.getArgs(), cctx.name());
 
-<<<<<<< HEAD
-                    return res;
-                }
-            };
-=======
                         return cur;
                     }
                 };
@@ -1935,7 +1906,6 @@
                     }
                 };
             }
->>>>>>> 8ffa1099
 
             return executeQuery(GridCacheQueryType.SQL_FIELDS, qry.getSql(), cctx, clo, true);
         }
@@ -1950,15 +1920,12 @@
     }
 
     /**
-     * Create query filter for given partitions.
-     * @param parts partitions to create filter for.
-     * @return Indexing query filter.
-     */
-<<<<<<< HEAD
-    public IndexingQueryFilter backupFilter(@Nullable final int[] parts) {
-        return backupFilter(U.firstNotNull(requestTopVer.get(), AffinityTopologyVersion.NONE), parts);
-    }
-=======
+     * Query SQL fields without strict dependency on concrete cache.
+     *
+     * @param qry Query.
+     * @param keepBinary Keep binary flag.
+     * @return Cursor.
+     */
     public FieldsQueryCursor<List<?>> querySqlFieldsNoCache(final SqlFieldsQuery qry,
         final boolean keepBinary) {
         return querySqlFieldsNoCache(qry, keepBinary, true).get(0);
@@ -1974,54 +1941,18 @@
     public List<FieldsQueryCursor<List<?>>> querySqlFieldsNoCache(final SqlFieldsQuery qry,
         final boolean keepBinary, final boolean failOnMultipleStmts) {
         checkxEnabled();
->>>>>>> 8ffa1099
-
-    /**
-     * Create query filter for given partitions and topology version.
-     * @param topVer topology version.
-     * @param parts partitions to create filter for.
-     * @return Indexing query filter.
-     */
-    public IndexingQueryFilter backupFilter(final AffinityTopologyVersion topVer, @Nullable final int[] parts) {
-        final AffinityTopologyVersion topVer0 = topVer != null ? topVer : AffinityTopologyVersion.NONE;
-
-        return new IndexingQueryFilter() {
-            @Nullable @Override public <K, V> IgniteBiPredicate<K, V> forCache(String cacheName) {
-                final GridCacheAdapter<Object, Object> cache = ctx.cache().internalCache(cacheName);
-
-                if (cache.context().isReplicated())
-                    return null;
-
-                final GridCacheAffinityManager aff = cache.context().affinity();
-
-<<<<<<< HEAD
-                if (parts != null) {
-                    if (parts.length < 64) { // Fast scan for small arrays.
-                        return new IgniteBiPredicate<K, V>() {
-                            @Override public boolean apply(K k, V v) {
-                                int p = aff.partition(k);
-
-                                for (int p0 : parts) {
-                                    if (p0 == p)
-                                        return true;
-
-                                    if (p0 > p) // Array is sorted.
-                                        return false;
-                                }
-
-                                return false;
-                            }
-                        };
-                    }
-
-                    return new IgniteBiPredicate<K, V>() {
-                        @Override public boolean apply(K k, V v) {
-                            int p = aff.partition(k);
-
-                            return Arrays.binarySearch(parts, p) >= 0;
-                        }
-                    };
-=======
+
+        validateSqlFieldsQuery(qry);
+
+        if (qry.isLocal())
+            throw new IgniteException("Local query is not supported without specific cache.");
+
+        if (qry.getSchema() == null)
+            qry.setSchema(QueryUtils.DFLT_SCHEMA);
+
+        if (!busyLock.enterBusy())
+            throw new IllegalStateException("Failed to execute query (grid is stopping).");
+
         try {
             IgniteOutClosureX<List<FieldsQueryCursor<List<?>>>> clo =
                 new IgniteOutClosureX<List<FieldsQueryCursor<List<?>>>>() {
@@ -2030,26 +1961,17 @@
 
                     return idx.queryDistributedSqlFields(qry.getSchema(), qry, keepBinary, cancel, null,
                         failOnMultipleStmts);
->>>>>>> 8ffa1099
-                }
-
-                final ClusterNode locNode = ctx.discovery().localNode();
-
-                return new IgniteBiPredicate<K, V>() {
-                    @Override public boolean apply(K k, V v) {
-                        return aff.primaryByKey(locNode, k, topVer0);
-                    }
-                };
-            }
-
-            @Override public boolean isValueRequired() {
-                return false;
-            }
-
-            @Override public String toString() {
-                return "IndexingQueryFilter [ver=" + topVer + ']';
-            }
-        };
+                }
+            };
+
+            return executeQuery(GridCacheQueryType.SQL_FIELDS, qry.getSql(), null, clo, true);
+        }
+        catch (IgniteCheckedException e) {
+            throw new CacheException(e);
+        }
+        finally {
+            busyLock.leaveBusy();
+        }
     }
 
     /**
@@ -2186,12 +2108,8 @@
                             return idx.queryDistributedSql(schemaName, cctx.name(), qry, keepBinary, mainCacheId);
                         }
                         else
-<<<<<<< HEAD
-                            return idx.queryLocalSql(schemaName, qry, backupFilter(qry.getPartitions()), keepBinary);
-=======
                             return idx.queryLocalSql(schemaName, cctx.name(), qry, idx.backupFilter(requestTopVer.get(),
                                 qry.getPartitions()), keepBinary);
->>>>>>> 8ffa1099
                     }
                 }, true);
         }
@@ -2352,8 +2270,7 @@
      * @param cols Columns to add.
      * @throws IgniteCheckedException If failed to update type descriptor.
      */
-    private void processDynamicAddColumn(QueryTypeDescriptorImpl d, List<QueryField> cols)
-        throws IgniteCheckedException {
+    private void processDynamicAddColumn(QueryTypeDescriptorImpl d, List<QueryField> cols) throws IgniteCheckedException {
         List<GridQueryProperty> props = new ArrayList<>(cols.size());
 
         for (QueryField col : cols) {
