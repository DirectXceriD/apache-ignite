/*
 * Licensed to the Apache Software Foundation (ASF) under one or more
 * contributor license agreements.  See the NOTICE file distributed with
 * this work for additional information regarding copyright ownership.
 * The ASF licenses this file to You under the Apache License, Version 2.0
 * (the "License"); you may not use this file except in compliance with
 * the License.  You may obtain a copy of the License at
 *
 *      http://www.apache.org/licenses/LICENSE-2.0
 *
 * Unless required by applicable law or agreed to in writing, software
 * distributed under the License is distributed on an "AS IS" BASIS,
 * WITHOUT WARRANTIES OR CONDITIONS OF ANY KIND, either express or implied.
 * See the License for the specific language governing permissions and
 * limitations under the License.
 */

package org.apache.ignite.internal.processors.cache.transactions;

import java.io.Externalizable;
import java.util.ArrayList;
import java.util.Collection;
import java.util.Collections;
import java.util.HashSet;
import java.util.Iterator;
import java.util.LinkedHashSet;
import java.util.List;
import java.util.Map;
import java.util.Set;
import java.util.UUID;
import java.util.concurrent.ConcurrentHashMap;
import java.util.concurrent.ConcurrentMap;
import org.apache.ignite.IgniteCheckedException;
import org.apache.ignite.IgniteClientDisconnectedException;
import org.apache.ignite.IgniteException;
import org.apache.ignite.IgniteSystemProperties;
import org.apache.ignite.binary.BinaryObjectException;
import org.apache.ignite.cluster.ClusterNode;
import org.apache.ignite.events.DiscoveryEvent;
import org.apache.ignite.internal.IgniteInternalFuture;
import org.apache.ignite.internal.cluster.ClusterTopologyCheckedException;
import org.apache.ignite.internal.managers.communication.GridIoPolicy;
import org.apache.ignite.internal.managers.communication.GridMessageListener;
import org.apache.ignite.internal.managers.discovery.DiscoCache;
import org.apache.ignite.internal.managers.eventstorage.DiscoveryEventListener;
<<<<<<< HEAD
import org.apache.ignite.internal.pagemem.wal.WALWriteListener;
=======
import org.apache.ignite.internal.pagemem.wal.WALPointer;
import org.apache.ignite.internal.pagemem.wal.record.MvccTxRecord;
>>>>>>> 355ce6fe
import org.apache.ignite.internal.pagemem.wal.record.TxRecord;
import org.apache.ignite.internal.processors.affinity.AffinityTopologyVersion;
import org.apache.ignite.internal.processors.cache.CacheObjectsReleaseFuture;
import org.apache.ignite.internal.processors.cache.GridCacheContext;
import org.apache.ignite.internal.processors.cache.GridCacheEntryEx;
import org.apache.ignite.internal.processors.cache.GridCacheEntryRemovedException;
import org.apache.ignite.internal.processors.cache.GridCacheMapEntry;
import org.apache.ignite.internal.processors.cache.GridCacheMessage;
import org.apache.ignite.internal.processors.cache.GridCacheMvccCandidate;
import org.apache.ignite.internal.processors.cache.GridCacheReturnCompletableWrapper;
import org.apache.ignite.internal.processors.cache.GridCacheSharedManagerAdapter;
import org.apache.ignite.internal.processors.cache.GridCacheVersionedFuture;
import org.apache.ignite.internal.processors.cache.GridDeferredAckMessageSender;
import org.apache.ignite.internal.processors.cache.distributed.GridCacheMappedVersion;
import org.apache.ignite.internal.processors.cache.distributed.GridCacheTxFinishSync;
import org.apache.ignite.internal.processors.cache.distributed.GridCacheTxRecoveryFuture;
import org.apache.ignite.internal.processors.cache.distributed.GridDistributedLockCancelledException;
import org.apache.ignite.internal.processors.cache.distributed.dht.GridDhtTxLocal;
import org.apache.ignite.internal.processors.cache.distributed.dht.GridDhtTxOnePhaseCommitAckRequest;
import org.apache.ignite.internal.processors.cache.distributed.dht.GridDhtTxRemote;
import org.apache.ignite.internal.processors.cache.distributed.dht.colocated.GridDhtColocatedLockFuture;
import org.apache.ignite.internal.processors.cache.distributed.dht.topology.GridDhtInvalidPartitionException;
import org.apache.ignite.internal.processors.cache.distributed.near.GridNearCacheAdapter;
import org.apache.ignite.internal.processors.cache.distributed.near.GridNearCacheEntry;
import org.apache.ignite.internal.processors.cache.distributed.near.GridNearLockFuture;
import org.apache.ignite.internal.processors.cache.distributed.near.GridNearOptimisticTxPrepareFuture;
import org.apache.ignite.internal.processors.cache.distributed.near.GridNearTxLocal;
import org.apache.ignite.internal.processors.cache.mvcc.MvccCoordinator;
import org.apache.ignite.internal.processors.cache.mvcc.msg.MvccRecoveryFinishedMessage;
import org.apache.ignite.internal.processors.cache.mvcc.txlog.TxState;
import org.apache.ignite.internal.processors.cache.transactions.TxDeadlockDetection.TxDeadlockFuture;
import org.apache.ignite.internal.processors.cache.version.GridCacheVersion;
import org.apache.ignite.internal.processors.cluster.BaselineTopology;
import org.apache.ignite.internal.processors.timeout.GridTimeoutObjectAdapter;
import org.apache.ignite.internal.transactions.IgniteTxOptimisticCheckedException;
import org.apache.ignite.internal.transactions.IgniteTxTimeoutCheckedException;
import org.apache.ignite.internal.util.GridBoundedConcurrentOrderedMap;
import org.apache.ignite.internal.util.future.GridCompoundFuture;
import org.apache.ignite.internal.util.future.GridFutureAdapter;
import org.apache.ignite.internal.util.lang.IgnitePair;
import org.apache.ignite.internal.util.typedef.CI1;
import org.apache.ignite.internal.util.typedef.F;
import org.apache.ignite.internal.util.typedef.X;
import org.apache.ignite.internal.util.typedef.internal.CU;
import org.apache.ignite.internal.util.typedef.internal.U;
import org.apache.ignite.lang.IgniteFuture;
import org.apache.ignite.lang.IgniteReducer;
import org.apache.ignite.lang.IgniteUuid;
import org.apache.ignite.transactions.TransactionConcurrency;
import org.apache.ignite.transactions.TransactionIsolation;
import org.apache.ignite.transactions.TransactionState;
import org.jetbrains.annotations.Nullable;
import org.jsr166.ConcurrentLinkedHashMap;

import static org.apache.ignite.IgniteSystemProperties.IGNITE_DEFERRED_ONE_PHASE_COMMIT_ACK_REQUEST_BUFFER_SIZE;
import static org.apache.ignite.IgniteSystemProperties.IGNITE_DEFERRED_ONE_PHASE_COMMIT_ACK_REQUEST_TIMEOUT;
import static org.apache.ignite.IgniteSystemProperties.IGNITE_MAX_COMPLETED_TX_COUNT;
import static org.apache.ignite.IgniteSystemProperties.IGNITE_SLOW_TX_WARN_TIMEOUT;
import static org.apache.ignite.IgniteSystemProperties.IGNITE_TX_DEADLOCK_DETECTION_MAX_ITERS;
import static org.apache.ignite.IgniteSystemProperties.IGNITE_TX_SALVAGE_TIMEOUT;
import static org.apache.ignite.IgniteSystemProperties.IGNITE_WAL_LOG_TX_RECORDS;
import static org.apache.ignite.events.EventType.EVT_NODE_FAILED;
import static org.apache.ignite.events.EventType.EVT_NODE_LEFT;
import static org.apache.ignite.events.EventType.EVT_TX_STARTED;
import static org.apache.ignite.internal.GridTopic.TOPIC_CACHE_COORDINATOR;
import static org.apache.ignite.internal.GridTopic.TOPIC_TX;
import static org.apache.ignite.internal.managers.communication.GridIoPolicy.SYSTEM_POOL;
import static org.apache.ignite.internal.processors.cache.GridCacheOperation.READ;
import static org.apache.ignite.internal.processors.cache.GridCacheUtils.isNearEnabled;
import static org.apache.ignite.internal.processors.cache.transactions.IgniteInternalTx.FinalizationStatus.RECOVERY_FINISH;
import static org.apache.ignite.internal.processors.cache.transactions.IgniteInternalTx.FinalizationStatus.USER_FINISH;
import static org.apache.ignite.internal.util.GridConcurrentFactory.newMap;
import static org.apache.ignite.transactions.TransactionState.ACTIVE;
import static org.apache.ignite.transactions.TransactionState.COMMITTED;
import static org.apache.ignite.transactions.TransactionState.COMMITTING;
import static org.apache.ignite.transactions.TransactionState.MARKED_ROLLBACK;
import static org.apache.ignite.transactions.TransactionState.PREPARED;
import static org.apache.ignite.transactions.TransactionState.PREPARING;
import static org.apache.ignite.transactions.TransactionState.ROLLED_BACK;
import static org.apache.ignite.transactions.TransactionState.ROLLING_BACK;
import static org.apache.ignite.transactions.TransactionState.SUSPENDED;
import static org.apache.ignite.transactions.TransactionState.UNKNOWN;
import static org.jsr166.ConcurrentLinkedHashMap.QueuePolicy.PER_SEGMENT_Q;

/**
 * Cache transaction manager.
 */
public class IgniteTxManager extends GridCacheSharedManagerAdapter {
    /** Default maximum number of transactions that have completed. */
    private static final int DFLT_MAX_COMPLETED_TX_CNT = 262144; // 2^18

    /** Slow tx warn timeout (initialized to 0). */
    private static final int SLOW_TX_WARN_TIMEOUT = Integer.getInteger(IGNITE_SLOW_TX_WARN_TIMEOUT, 0);

    /** Tx salvage timeout. */
    private static final int TX_SALVAGE_TIMEOUT = Integer.getInteger(IGNITE_TX_SALVAGE_TIMEOUT, 100);

    /** One phase commit deferred ack request timeout. */
    public static final int DEFERRED_ONE_PHASE_COMMIT_ACK_REQUEST_TIMEOUT =
        Integer.getInteger(IGNITE_DEFERRED_ONE_PHASE_COMMIT_ACK_REQUEST_TIMEOUT, 500);

    /** One phase commit deferred ack request buffer size. */
    private static final int DEFERRED_ONE_PHASE_COMMIT_ACK_REQUEST_BUFFER_SIZE =
        Integer.getInteger(IGNITE_DEFERRED_ONE_PHASE_COMMIT_ACK_REQUEST_BUFFER_SIZE, 256);

    /** Deadlock detection maximum iterations. */
    static int DEADLOCK_MAX_ITERS =
        IgniteSystemProperties.getInteger(IGNITE_TX_DEADLOCK_DETECTION_MAX_ITERS, 1000);

    /** Committing transactions. */
    private final ThreadLocal<IgniteInternalTx> threadCtx = new ThreadLocal<>();

    /** Topology version should be used when mapping internal tx. */
    private final ThreadLocal<AffinityTopologyVersion> txTop = new ThreadLocal<>();

    /** Per-thread transaction map. */
    private final ConcurrentMap<Long, IgniteInternalTx> threadMap = newMap();

    /** Per-thread system transaction map. */
    private final ConcurrentMap<TxThreadKey, IgniteInternalTx> sysThreadMap = newMap();

    /** Per-ID map. */
    private final ConcurrentMap<GridCacheVersion, IgniteInternalTx> idMap = newMap();

    /** Per-ID map for near transactions. */
    private final ConcurrentMap<GridCacheVersion, IgniteInternalTx> nearIdMap = newMap();

    /** Deadlock detection futures. */
    private final ConcurrentMap<Long, TxDeadlockFuture> deadlockDetectFuts = new ConcurrentHashMap<>();

    /** TX handler. */
    private IgniteTxHandler txHnd;

    /** Committed local transactions. */
    private final GridBoundedConcurrentOrderedMap<GridCacheVersion, Boolean> completedVersSorted =
        new GridBoundedConcurrentOrderedMap<>(
            Integer.getInteger(IGNITE_MAX_COMPLETED_TX_COUNT, DFLT_MAX_COMPLETED_TX_CNT));

    /** Committed local transactions. */
    private final ConcurrentLinkedHashMap<GridCacheVersion, Object> completedVersHashMap =
        new ConcurrentLinkedHashMap<>(
            Integer.getInteger(IGNITE_MAX_COMPLETED_TX_COUNT, DFLT_MAX_COMPLETED_TX_CNT),
            0.75f,
            Runtime.getRuntime().availableProcessors() * 2,
            Integer.getInteger(IGNITE_MAX_COMPLETED_TX_COUNT, DFLT_MAX_COMPLETED_TX_CNT),
            PER_SEGMENT_Q);

    /** Pending one phase commit ack requests sender. */
    private GridDeferredAckMessageSender deferredAckMsgSnd;

    /** Transaction finish synchronizer. */
    private GridCacheTxFinishSync txFinishSync;

    /** For test purposes only. */
    private boolean finishSyncDisabled;

    /** Slow tx warn timeout. */
    private int slowTxWarnTimeout = SLOW_TX_WARN_TIMEOUT;

    /**
     * Near version to DHT version map. Note that we initialize to 5K size from get go,
     * to avoid future map resizings.
     */
    private final ConcurrentMap<GridCacheVersion, GridCacheVersion> mappedVers =
        new ConcurrentHashMap<>(5120);

    /** TxDeadlock detection. */
    private TxDeadlockDetection txDeadlockDetection;

    /** Flag indicates that {@link TxRecord} records will be logged to WAL. */
    private boolean logTxRecords;

    /** Listens for tx WAL write events. */
    private @Nullable WALWriteListener lsnr;

    /** {@inheritDoc} */
    @Override protected void onKernalStop0(boolean cancel) {
        cctx.gridIO().removeMessageListener(TOPIC_TX);
    }

    /** {@inheritDoc} */
    @Override protected void start0() throws IgniteCheckedException {
        txFinishSync = new GridCacheTxFinishSync<>(cctx);

        txHnd = new IgniteTxHandler(cctx);

        deferredAckMsgSnd = new GridDeferredAckMessageSender<GridCacheVersion>(cctx.time(), cctx.kernalContext().closure()) {
            @Override public int getTimeout() {
                return DEFERRED_ONE_PHASE_COMMIT_ACK_REQUEST_TIMEOUT;
            }

            @Override public int getBufferSize() {
                return DEFERRED_ONE_PHASE_COMMIT_ACK_REQUEST_BUFFER_SIZE;
            }

            @Override public void finish(UUID nodeId, Collection<GridCacheVersion> vers) {
                GridDhtTxOnePhaseCommitAckRequest ackReq = new GridDhtTxOnePhaseCommitAckRequest(vers);

                cctx.kernalContext().gateway().readLock();

                try {
                    cctx.io().send(nodeId, ackReq, GridIoPolicy.SYSTEM_POOL);
                }
                catch (ClusterTopologyCheckedException ignored) {
                    if (log.isDebugEnabled())
                        log.debug("Failed to send one phase commit ack to backup node because it left grid: " + nodeId);
                }
                catch (IgniteCheckedException e) {
                    log.error("Failed to send one phase commit ack to backup node [backup=" + nodeId + ']', e);
                }
                finally {
                    cctx.kernalContext().gateway().readUnlock();
                }
            }
        };

        cctx.gridEvents().addDiscoveryEventListener(
            new DiscoveryEventListener() {
                @Override public void onEvent(DiscoveryEvent evt, DiscoCache discoCache) {
                    assert evt.type() == EVT_NODE_FAILED || evt.type() == EVT_NODE_LEFT;

                    UUID nodeId = evt.eventNode().id();

                    // Wait some time in case there are some unprocessed messages from failed node.
                    cctx.time().addTimeoutObject(
                        new NodeFailureTimeoutObject(evt.eventNode(), discoCache.mvccCoordinator()));

                    if (txFinishSync != null)
                        txFinishSync.onNodeLeft(nodeId);

                    for (TxDeadlockFuture fut : deadlockDetectFuts.values())
                        fut.onNodeLeft(nodeId);

                    for (Map.Entry<GridCacheVersion, Object> entry : completedVersHashMap.entrySet()) {
                        Object obj = entry.getValue();

                        if (obj instanceof GridCacheReturnCompletableWrapper &&
                            nodeId.equals(((GridCacheReturnCompletableWrapper)obj).nodeId()))
                            removeTxReturn(entry.getKey());
                    }
                }
            },
            EVT_NODE_FAILED, EVT_NODE_LEFT);

        this.txDeadlockDetection = new TxDeadlockDetection(cctx);

        cctx.gridIO().addMessageListener(TOPIC_TX, new DeadlockDetectionListener());

        this.logTxRecords = IgniteSystemProperties.getBoolean(IGNITE_WAL_LOG_TX_RECORDS, false);
    }

    /**
     * @param cacheId Cache ID.
     */
    public void rollbackTransactionsForCache(int cacheId) {
        rollbackTransactionsForCache(cacheId, nearIdMap);

        rollbackTransactionsForCache(cacheId, idMap);
    }

    /**
     * Rollback transactions blocking partition map exchange.
     *
     * @param topVer Initial exchange version.
     */
    public void rollbackOnTopologyChange(AffinityTopologyVersion topVer) {
        for (IgniteInternalTx tx : activeTransactions()) {
            if (tx.local() && tx.near() && needWaitTransaction(tx, topVer)) {
                U.warn(log, "The transaction was forcibly rolled back on partition map exchange because a timeout is " +
                    "reached: [tx=" + CU.txString(tx) + ", topVer=" + topVer + ']');

                ((GridNearTxLocal)tx).rollbackNearTxLocalAsync(false, false);
            }
        }
    }

    /**
     * Rollback all active transactions with acquired Mvcc snapshot.
     */
    public void rollbackMvccTxOnCoordinatorChange() {
        for (IgniteInternalTx tx : activeTransactions()) {
            if (tx.mvccSnapshot() != null)
                ((GridNearTxLocal)tx).rollbackNearTxLocalAsync(false, false);
        }
    }

    /**
     * @param cacheId Cache ID.
     * @param txMap Transactions map.
     */
    private void rollbackTransactionsForCache(int cacheId, ConcurrentMap<?, IgniteInternalTx> txMap) {
        for (Map.Entry<?, IgniteInternalTx> e : txMap.entrySet()) {
            IgniteInternalTx tx = e.getValue();

            for (IgniteTxEntry entry : tx.allEntries()) {
                if (entry.cacheId() == cacheId) {
                    rollbackTx(tx, false, false);

                    break;
                }
            }
        }
    }

    /** {@inheritDoc} */
    @Override public void onDisconnected(IgniteFuture reconnectFut) {
        txFinishSync.onDisconnected(reconnectFut);

        for (IgniteInternalTx tx : idMap.values()) {
            rollbackTx(tx, true, false);

            tx.state(ROLLING_BACK);
            tx.state(ROLLED_BACK);
        }

        for (IgniteInternalTx tx : nearIdMap.values()) {
            rollbackTx(tx, true, false);

            tx.state(ROLLING_BACK);
            tx.state(ROLLED_BACK);
        }

        IgniteClientDisconnectedException err =
            new IgniteClientDisconnectedException(reconnectFut, "Client node disconnected.");

        for (TxDeadlockFuture fut : deadlockDetectFuts.values())
            fut.onDone(err);
    }

    /**
     * @return TX handler.
     */
    public IgniteTxHandler txHandler() {
        return txHnd;
    }

    /**
     * Invalidates transaction.
     *
     * @param tx Transaction.
     */
    public void salvageTx(IgniteInternalTx tx) {
        salvageTx(tx, USER_FINISH);
    }

    /**
     * Invalidates transaction.
     *
     * @param tx Transaction.
     * @param status Finalization status.
     */
    private void salvageTx(IgniteInternalTx tx, IgniteInternalTx.FinalizationStatus status) {
        assert tx != null;

        TransactionState state = tx.state();

        if (state == ACTIVE || state == PREPARING || state == PREPARED || state == MARKED_ROLLBACK) {
            if (!tx.markFinalizing(status)) {
                if (log.isInfoEnabled())
                    log.info("Will not try to commit invalidate transaction (could not mark finalized): " + tx);

                return;
            }

            tx.salvageTx();

            if (log.isInfoEnabled())
                log.info("Invalidated transaction because originating node left grid: " + CU.txString(tx));
        }
    }

    /**
     * Prints out memory stats to standard out.
     * <p>
     * USE ONLY FOR MEMORY PROFILING DURING TESTS.
     */
    @Override public void printMemoryStats() {
        X.println(">>> ");
        X.println(">>> Transaction manager memory stats [igniteInstanceName=" + cctx.igniteInstanceName() + ']');
        X.println(">>>   threadMapSize: " + threadMap.size());
        X.println(">>>   idMap [size=" + idMap.size() + ']');
        X.println(">>>   nearIdMap [size=" + nearIdMap.size() + ']');
        X.println(">>>   completedVersSortedSize: " + completedVersSorted.size());
        X.println(">>>   completedVersHashMapSize: " + completedVersHashMap.sizex());
    }

    /**
     * @return Thread map size.
     */
    public int threadMapSize() {
        return threadMap.size();
    }

    /**
     * @return ID map size.
     */
    public int idMapSize() {
        return idMap.size();
    }

    /**
     * @return Committed versions size.
     */
    public int completedVersionsSize() {
        return completedVersHashMap.size();
    }

    /**
     *
     * @param tx Transaction to check.
     * @return {@code True} if transaction has been committed or rolled back,
     *      {@code false} otherwise.
     */
    private boolean isCompleted(IgniteInternalTx tx) {
        boolean completed = completedVersHashMap.containsKey(tx.xidVersion());

        // Need check that for tx rollback message was not received before lock.
        // This could happen on timeout or async rollback.
        if (!completed && tx.local() && tx.dht())
            return completedVersHashMap.containsKey(tx.nearXidVersion());

        return completed;
    }

    /**
     * @param implicit {@code True} if transaction is implicit.
     * @param implicitSingle Implicit-with-single-key flag.
     * @param concurrency Concurrency.
     * @param isolation Isolation.
     * @param timeout transaction timeout.
     * @param mvccOp Whether this transaction is being started via SQL API or not, or {@code null} if unknown.
     * @param txSize Expected transaction size.
     * @param lb Label.
     * @return New transaction.
     */
    public GridNearTxLocal newTx(
        boolean implicit,
        boolean implicitSingle,
        @Nullable GridCacheContext sysCacheCtx,
        TransactionConcurrency concurrency,
        TransactionIsolation isolation,
        long timeout,
        boolean storeEnabled,
        Boolean mvccOp,
        int txSize,
        @Nullable String lb
    ) {
        assert sysCacheCtx == null || sysCacheCtx.systemTx();

        UUID subjId = null; // TODO GG-9141 how to get subj ID?

        int taskNameHash = cctx.kernalContext().job().currentTaskNameHash();

        GridNearTxLocal tx = new GridNearTxLocal(
            cctx,
            implicit,
            implicitSingle,
            sysCacheCtx != null,
            sysCacheCtx != null ? sysCacheCtx.ioPolicy() : SYSTEM_POOL,
            concurrency,
            isolation,
            timeout,
            storeEnabled,
            mvccOp,
            txSize,
            subjId,
            taskNameHash,
            lb);

        if (tx.system()) {
            AffinityTopologyVersion topVer = cctx.tm().lockedTopologyVersion(Thread.currentThread().getId(), tx);

            // If there is another system transaction in progress, use it's topology version to prevent deadlock.
            if (topVer != null)
                tx.topologyVersion(topVer);
        }

        return onCreated(sysCacheCtx, tx);
    }

    /**
     * @param cacheCtx Cache context.
     * @param tx Created transaction.
     * @return Started transaction.
     */
    @Nullable public <T extends IgniteInternalTx> T onCreated(@Nullable GridCacheContext cacheCtx, T tx) {
        ConcurrentMap<GridCacheVersion, IgniteInternalTx> txIdMap = transactionMap(tx);

        // Start clean.
        resetContext();

        if (isCompleted(tx)) {
            if (log.isDebugEnabled())
                log.debug("Attempt to create a completed transaction (will ignore): " + tx);

            return null;
        }

        IgniteInternalTx t;

        if ((t = txIdMap.putIfAbsent(tx.xidVersion(), tx)) == null) {
            if (tx.local() && !tx.dht()) {
                assert tx instanceof GridNearTxLocal : tx;

                if (!tx.implicit()) {
                    if (cacheCtx == null || !cacheCtx.systemTx())
                        threadMap.put(tx.threadId(), tx);
                    else
                        sysThreadMap.put(new TxThreadKey(tx.threadId(), cacheCtx.cacheId()), tx);
                }

                ((GridNearTxLocal)tx).recordStateChangedEvent(EVT_TX_STARTED);
            }

            // Handle mapped versions.
            if (tx instanceof GridCacheMappedVersion) {
                GridCacheMappedVersion mapped = (GridCacheMappedVersion)tx;

                GridCacheVersion from = mapped.mappedVersion();

                if (from != null)
                    mappedVers.put(from, tx.xidVersion());

                if (log.isDebugEnabled())
                    log.debug("Added transaction version mapping [from=" + from + ", to=" + tx.xidVersion() +
                        ", tx=" + tx + ']');
            }
        }
        else {
            if (log.isDebugEnabled())
                log.debug("Attempt to create an existing transaction (will ignore) [newTx=" + tx + ", existingTx=" +
                    t + ']');

            return null;
        }

        if (log.isDebugEnabled())
            log.debug("Transaction created: " + tx);

        return tx;
    }

    /**
     * Creates a future that will wait for all ongoing transactions that maybe affected by topology update
     * to be finished. This set of transactions include
     * <ul>
     *     <li/> All {@link TransactionConcurrency#PESSIMISTIC} transactions with topology version
     *     less or equal to {@code topVer}.
     *     <li/> {@link TransactionConcurrency#OPTIMISTIC} transactions in PREPARING state with topology
     *     version less or equal to {@code topVer} and having transaction key with entry that belongs to
     *     one of partitions in {@code parts}.
     * </ul>
     *
     * @param topVer Topology version.
     * @return Future that will be completed when all ongoing transactions are finished.
     */
    public IgniteInternalFuture<Boolean> finishLocalTxs(AffinityTopologyVersion topVer) {
        GridCompoundFuture<IgniteInternalTx, Boolean> res =
            new CacheObjectsReleaseFuture<>(
                "LocalTx",
                topVer,
                new IgniteReducer<IgniteInternalTx, Boolean>() {
                    @Override public boolean collect(IgniteInternalTx e) {
                        return true;
                    }

                    @Override public Boolean reduce() {
                        return true;
                    }
                });

        for (IgniteInternalTx tx : activeTransactions()) {
            if (needWaitTransaction(tx, topVer))
                res.add(tx.finishFuture());
        }

        res.markInitialized();

        return res;
    }

    /**
     * Creates a future that will wait for finishing all tx updates on backups after all local transactions are finished.
     *
     * NOTE:
     * As we send finish request to backup nodes after transaction successfully completed on primary node
     * it's important to ensure that all updates from primary to backup are finished or at least remote transaction has created on backup node.
     *
     * @param finishLocalTxsFuture Local transactions finish future.
     * @param topVer Topology version.
     * @return Future that will be completed when all ongoing transactions are finished.
     */
    public IgniteInternalFuture<?> finishAllTxs(IgniteInternalFuture<?> finishLocalTxsFuture, AffinityTopologyVersion topVer) {
        final GridCompoundFuture finishAllTxsFuture = new CacheObjectsReleaseFuture("AllTx", topVer);

        // After finishing all local updates, wait for finishing all tx updates on backups.
        finishLocalTxsFuture.listen(future -> {
            finishAllTxsFuture.add(cctx.mvcc().finishRemoteTxs(topVer));
            finishAllTxsFuture.markInitialized();
        });

        return finishAllTxsFuture;
    }

    /**
     * @param tx Transaction.
     * @param topVer Exchange version.
     * @return {@code True} if need wait transaction for exchange.
     */
    public boolean needWaitTransaction(IgniteInternalTx tx, AffinityTopologyVersion topVer) {
        AffinityTopologyVersion txTopVer = tx.topologyVersionSnapshot();

        return txTopVer != null && txTopVer.compareTo(topVer) < 0;
    }

    /**
     * Transaction start callback (has to do with when any operation was
     * performed on this transaction).
     *
     * @param tx Started transaction.
     * @return {@code True} if transaction is not in completed set.
     */
    public boolean onStarted(IgniteInternalTx tx) {
        assert tx.state() == ACTIVE || tx.isRollbackOnly() : "Invalid transaction state [locId=" + cctx.localNodeId() +
            ", tx=" + tx + ']';

        if (isCompleted(tx)) {
            ConcurrentMap<GridCacheVersion, IgniteInternalTx> txIdMap = transactionMap(tx);

            txIdMap.remove(tx.xidVersion(), tx);

            if (log.isDebugEnabled())
                log.debug("Attempt to start a completed transaction (will ignore): " + tx);

            return false;
        }

        if (log.isDebugEnabled())
            log.debug("Transaction started: " + tx);

        return true;
    }

    /**
     * @param from Near version.
     * @return DHT version for a near version.
     */
    public GridCacheVersion mappedVersion(GridCacheVersion from) {
        GridCacheVersion to = mappedVers.get(from);

        if (log.isDebugEnabled())
            log.debug("Found mapped version [from=" + from + ", to=" + to);

        return to;
    }

    /**
     *
     * @param ver Alternate version.
     * @param tx Transaction.
     */
    public void addAlternateVersion(GridCacheVersion ver, IgniteInternalTx tx) {
        if (idMap.putIfAbsent(ver, tx) == null)
            if (log.isDebugEnabled())
                log.debug("Registered alternate transaction version [ver=" + ver + ", tx=" + tx + ']');
    }

    /**
     * @return Local transaction.
     */
    @Nullable public IgniteTxLocalAdapter localTx() {
        IgniteTxLocalAdapter tx = tx();

        return tx != null && tx.local() ? tx : null;
    }

    /**
     * @param cctx Cache context.
     * @return Transaction for current thread.
     */
    public GridNearTxLocal threadLocalTx(GridCacheContext cctx) {
        IgniteInternalTx tx = tx(cctx, Thread.currentThread().getId());

        if (tx != null && tx.local() && (!tx.dht() || tx.colocated()) && !tx.implicit()) {
            assert tx instanceof GridNearTxLocal : tx;

            return (GridNearTxLocal)tx;
        }

        return null;
    }

    /**
     * @return Transaction for current thread.
     */
    @SuppressWarnings({"unchecked"})
    public <T> T tx() {
        IgniteInternalTx tx = txContext();

        return tx != null ? (T)tx : (T)tx(null, Thread.currentThread().getId());
    }

    /**
     * @param threadId Thread ID.
     * @param ignore Transaction to ignore.
     * @return Not null topology version if current thread holds lock preventing topology change.
     */
    @Nullable public AffinityTopologyVersion lockedTopologyVersion(long threadId, IgniteInternalTx ignore) {
        IgniteInternalTx tx = threadMap.get(threadId);

        if (tx != null) {
            AffinityTopologyVersion topVer = tx.topologyVersionSnapshot();

            if (topVer != null)
                return topVer;
        }

        if (!sysThreadMap.isEmpty()) {
            for (GridCacheContext cacheCtx : cctx.cache().context().cacheContexts()) {
                if (!cacheCtx.systemTx())
                    continue;

                tx = sysThreadMap.get(new TxThreadKey(threadId, cacheCtx.cacheId()));

                if (tx != null && tx != ignore) {
                    AffinityTopologyVersion topVer = tx.topologyVersionSnapshot();

                    if (topVer != null)
                        return topVer;
                }
            }
        }

        return txTop.get();
    }

    /**
     * @param topVer Locked topology version.
     * @return {@code True} if topology hint was set.
     */
    public boolean setTxTopologyHint(@Nullable AffinityTopologyVersion topVer) {
        if (topVer == null)
            txTop.set(null);
        else {
            if (txTop.get() == null) {
                txTop.set(topVer);

                return true;
            }
        }

        return false;
    }

    /**
     * @return User transaction for current thread.
     */
    @Nullable public GridNearTxLocal userTx() {
        IgniteInternalTx tx = txContext();

        if (activeUserTx(tx))
            return (GridNearTxLocal)tx;

        tx = tx(null, Thread.currentThread().getId());

        if (activeUserTx(tx))
            return (GridNearTxLocal)tx;

        return null;
    }

    /**
     * @param cctx Cache context.
     * @return User transaction for current thread.
     */
    @Nullable GridNearTxLocal userTx(GridCacheContext cctx) {
        IgniteInternalTx tx = tx(cctx, Thread.currentThread().getId());

        if (activeUserTx(tx))
            return (GridNearTxLocal)tx;

        return null;
    }

    /**
     * @param tx Transaction.
     * @return {@code True} if given transaction is explicitly started user transaction.
     */
    private boolean activeUserTx(@Nullable IgniteInternalTx tx) {
        if (tx != null && tx.user() && tx.state() == ACTIVE) {
            assert tx instanceof GridNearTxLocal : tx;

            return true;
        }

        return false;
    }

    /**
     * @param cctx Cache context.
     * @param threadId Id of thread for transaction.
     * @return Transaction for thread with given ID.
     */
    @SuppressWarnings({"unchecked"})
    private <T> T tx(GridCacheContext cctx, long threadId) {
        if (cctx == null || !cctx.systemTx())
            return (T)threadMap.get(threadId);

        TxThreadKey key = new TxThreadKey(threadId, cctx.cacheId());

        return (T)sysThreadMap.get(key);
    }

    /**
     * @return {@code True} if current thread is currently within transaction.
     */
    public boolean inUserTx() {
        return userTx() != null;
    }

    /**
     * @param txId Transaction ID.
     * @return Transaction with given ID.
     */
    @SuppressWarnings({"unchecked"})
    @Nullable public <T extends IgniteInternalTx> T tx(GridCacheVersion txId) {
        return (T)idMap.get(txId);
    }

    /**
     * @param txId Transaction ID.
     * @return Transaction with given ID.
     */
    @SuppressWarnings({"unchecked"})
    @Nullable public <T extends IgniteInternalTx> T nearTx(GridCacheVersion txId) {
        return (T)nearIdMap.get(txId);
    }

    /**
     * Handles prepare stage.
     *
     * @param tx Transaction to prepare.
     * @param entries Entries to lock or {@code null} if use default {@link IgniteInternalTx#optimisticLockEntries()}.
     * @throws IgniteCheckedException If preparation failed.
     */
    public void prepareTx(IgniteInternalTx tx, @Nullable Collection<IgniteTxEntry> entries) throws IgniteCheckedException {
        if (tx.state() == MARKED_ROLLBACK) {
            if (tx.remainingTime() == -1)
                throw new IgniteTxTimeoutCheckedException("Transaction timed out: " + this);

            throw new IgniteCheckedException("Transaction is marked for rollback: " + tx);
        }

        // One-phase commit tx cannot timeout on prepare because it is expected to be committed.
        if (tx.remainingTime() == -1 && !tx.onePhaseCommit()) {
            tx.setRollbackOnly();

            throw new IgniteTxTimeoutCheckedException("Transaction timed out: " + this);
        }

        if (tx.pessimistic() && tx.local())
            return; // Nothing else to do in pessimistic mode.

        // Optimistic.
        assert tx.optimistic() || !tx.local();

        if (!lockMultiple(tx, entries != null ? entries : tx.optimisticLockEntries())) {
            tx.setRollbackOnly();

            throw new IgniteTxOptimisticCheckedException("Failed to prepare transaction (lock conflict): " + tx);
        }
    }

    /**
     * @param tx Transaction.
     */
    private void removeObsolete(IgniteInternalTx tx) {
        Collection<IgniteTxEntry> entries = tx.local() ? tx.allEntries() : tx.writeEntries();

        for (IgniteTxEntry entry : entries) {
            GridCacheEntryEx cached = entry.cached();

            GridCacheContext cacheCtx = entry.context();

            if (cached == null)
                cached = cacheCtx.cache().peekEx(entry.key());

            if (cached.detached())
                continue;

            try {
                if (cached.obsolete() || cached.markObsoleteIfEmpty(tx.xidVersion()))
                    cacheCtx.cache().removeEntry(cached);

                if (!tx.near() && isNearEnabled(cacheCtx)) {
                    GridNearCacheAdapter near = cacheCtx.isNear() ? cacheCtx.near() : cacheCtx.dht().near();

                    GridNearCacheEntry e = near.peekExx(entry.key());

                    if (e != null && e.markObsoleteIfEmpty(null))
                        near.removeEntry(e);
                }
            }
            catch (IgniteCheckedException e) {
                U.error(log, "Failed to remove obsolete entry from cache: " + cached, e);
            }
        }
    }

    /**
     * @param min Minimum version.
     * @return Pair [committed, rolledback] - never {@code null}, elements potentially empty,
     *      but also never {@code null}.
     */
    public IgnitePair<Collection<GridCacheVersion>> versions(GridCacheVersion min) {
        Collection<GridCacheVersion> committed = null;
        Collection<GridCacheVersion> rolledback = null;

        for (Map.Entry<GridCacheVersion, Boolean> e : completedVersSorted.tailMap(min, true).entrySet()) {
            if (e.getValue()) {
                if (committed == null)
                    committed = new ArrayList<>();

                committed.add(e.getKey());
            }
            else {
                if (rolledback == null)
                    rolledback = new ArrayList<>();

                rolledback.add(e.getKey());
            }
        }

        return new IgnitePair<>(
            committed == null ? Collections.<GridCacheVersion>emptyList() : committed,
            rolledback == null ? Collections.<GridCacheVersion>emptyList() : rolledback);
    }

    /**
     * @return Collection of active transactions.
     */
    public Collection<IgniteInternalTx> activeTransactions() {
        return F.concat(false, idMap.values(), nearIdMap.values());
    }

    /**
     * @param tx Tx to remove.
     */
    public void removeCommittedTx(IgniteInternalTx tx) {
        completedVersHashMap.remove(tx.xidVersion(), true);

        if (tx.needsCompletedVersions())
            completedVersSorted.remove(tx.xidVersion(), true);
    }

    /**
     * @param tx Committed transaction.
     */
    public void addCommittedTx(IgniteInternalTx tx) {
        addCommittedTx(tx, tx.xidVersion(), tx.nearXidVersion());
    }

    /**
     * @param tx Committed transaction.
     */
    public void addCommittedTxReturn(IgniteInternalTx tx, GridCacheReturnCompletableWrapper ret) {
        addCommittedTxReturn(tx.nearXidVersion(), null, ret);
    }

    /**
     * @param tx Committed transaction.
     * @return If transaction was not already present in completed set.
     */
    public boolean addRolledbackTx(IgniteInternalTx tx) {
        return addRolledbackTx(tx, tx.xidVersion());
    }

    /**
     * @param tx Tx.
     * @param xidVer Completed transaction version.
     * @param nearXidVer Optional near transaction ID.
     * @return If transaction was not already present in completed set.
     */
    public boolean addCommittedTx(
        IgniteInternalTx tx,
        GridCacheVersion xidVer,
        @Nullable GridCacheVersion nearXidVer
    ) {
        if (nearXidVer != null)
            xidVer = new CommittedVersion(xidVer, nearXidVer);

        Object committed0 = completedVersHashMap.putIfAbsent(xidVer, true);

        if (committed0 == null && (tx == null || tx.needsCompletedVersions())) {
            Boolean b = completedVersSorted.putIfAbsent(xidVer, true);

            assert b == null;
        }

        Boolean committed = committed0 != null && !committed0.equals(Boolean.FALSE);

        return committed0 == null || committed;
    }

    /**
     * @param xidVer Completed transaction version.
     * @param nearXidVer Optional near transaction ID.
     * @param retVal Invoke result.
     */
    private void addCommittedTxReturn(
        GridCacheVersion xidVer,
        @Nullable GridCacheVersion nearXidVer,
        GridCacheReturnCompletableWrapper retVal
    ) {
        assert retVal != null;

        if (nearXidVer != null)
            xidVer = new CommittedVersion(xidVer, nearXidVer);

        Object prev = completedVersHashMap.putIfAbsent(xidVer, retVal);

        assert prev == null || Boolean.FALSE.equals(prev) : prev; // Can be rolled back.
    }

    /**
     * @param tx Tx.
     * @param xidVer Completed transaction version.
     * @return If transaction was not already present in completed set.
     */
    public boolean addRolledbackTx(
        IgniteInternalTx tx,
        GridCacheVersion xidVer
    ) {
        Object committed0 = completedVersHashMap.putIfAbsent(xidVer, false);

        if (committed0 == null && (tx == null || tx.needsCompletedVersions())) {
            Boolean b = completedVersSorted.putIfAbsent(xidVer, false);

            assert b == null;
        }

        Boolean committed = committed0 != null && !committed0.equals(Boolean.FALSE);

        return committed0 == null || !committed;
    }

    /**
     * @param xidVer xidVer Completed transaction version.
     * @return Tx result.
     */
    public GridCacheReturnCompletableWrapper getCommittedTxReturn(GridCacheVersion xidVer) {
        Object retVal = completedVersHashMap.get(xidVer);

        // Will gain true in regular case or GridCacheReturn in onePhaseCommit case.
        if (!Boolean.TRUE.equals(retVal)) {
            assert !Boolean.FALSE.equals(retVal); // Method should be used only after 'committed' checked.

            GridCacheReturnCompletableWrapper res = (GridCacheReturnCompletableWrapper)retVal;

            removeTxReturn(xidVer);

            return res;
        }
        else
            return null;
    }

    /**
     * @param xidVer xidVer Completed transaction version.
     */
    public void removeTxReturn(GridCacheVersion xidVer) {
        Object prev = completedVersHashMap.get(xidVer);

        if (prev instanceof GridCacheReturnCompletableWrapper)
            completedVersHashMap.replace(xidVer, prev, true);
    }

    /**
     * @param tx Transaction.
     */
    private void processCompletedEntries(IgniteInternalTx tx) {
        if (tx.needsCompletedVersions()) {
            GridCacheVersion min = minVersion(tx.readEntries(), tx.xidVersion(), tx);

            min = minVersion(tx.writeEntries(), min, tx);

            assert min != null;

            IgnitePair<Collection<GridCacheVersion>> versPair = versions(min);

            tx.completedVersions(min, versPair.get1(), versPair.get2());
        }
    }

    /**
     * Collects versions for all pending locks for all entries within transaction
     *
     * @param dhtTxLoc Transaction being committed.
     */
    private void collectPendingVersions(GridDhtTxLocal dhtTxLoc) {
        if (dhtTxLoc.needsCompletedVersions()) {
            if (log.isDebugEnabled())
                log.debug("Checking for pending locks with version less then tx version: " + dhtTxLoc);

            Set<GridCacheVersion> vers = new LinkedHashSet<>();

            collectPendingVersions(dhtTxLoc.readEntries(), dhtTxLoc.xidVersion(), vers);
            collectPendingVersions(dhtTxLoc.writeEntries(), dhtTxLoc.xidVersion(), vers);

            if (!vers.isEmpty())
                dhtTxLoc.pendingVersions(vers);
        }
    }

    /**
     * Gets versions of all not acquired locks for collection of tx entries that are less then base version.
     *
     * @param entries Tx entries to process.
     * @param baseVer Base version to compare with.
     * @param vers Collection of versions that will be populated.
     */
    @SuppressWarnings("TypeMayBeWeakened")
    private void collectPendingVersions(Iterable<IgniteTxEntry> entries,
        GridCacheVersion baseVer, Set<GridCacheVersion> vers) {

        // The locks are not released yet, so we can safely list pending candidates versions.
        for (IgniteTxEntry txEntry : entries) {
            GridCacheEntryEx cached = txEntry.cached();

            try {
                // If check should be faster then exception handling.
                if (!cached.obsolete()) {
                    for (GridCacheMvccCandidate cand : cached.localCandidates()) {
                        if (!cand.owner() && cand.version().compareTo(baseVer) < 0) {
                            if (log.isDebugEnabled())
                                log.debug("Adding candidate version to pending set: " + cand);

                            vers.add(cand.version());
                        }
                    }
                }
            }
            catch (GridCacheEntryRemovedException ignored) {
                if (log.isDebugEnabled())
                    log.debug("There are no pending locks for entry (entry was deleted in transaction): " + txEntry);
            }
        }
    }

    /**
     * Go through all candidates for entries involved in transaction and find their min
     * version. We know that these candidates will commit after this transaction, and
     * therefore we can grab the min version so we can send all committed and rolled
     * back versions from min to current to remote nodes for re-ordering.
     *
     * @param entries Entries.
     * @param min Min version so far.
     * @param tx Transaction.
     * @return Minimal available version.
     */
    private GridCacheVersion minVersion(Iterable<IgniteTxEntry> entries, GridCacheVersion min,
        IgniteInternalTx tx) {
        for (IgniteTxEntry txEntry : entries) {
            GridCacheEntryEx cached = txEntry.cached();

            // We are assuming that this method is only called on commit. In that
            // case, if lock is held, entry can never be removed.
            assert txEntry.isRead() || !cached.obsolete(tx.xidVersion()) :
                "Invalid obsolete version for transaction [entry=" + cached + ", tx=" + tx + ']';

            for (GridCacheMvccCandidate cand : cached.remoteMvccSnapshot())
                if (min == null || cand.version().isLess(min))
                    min = cand.version();
        }

        return min;
    }

    /**
     * @param tx Transaction.
     * @return {@code True} if transaction read entries should be unlocked.
     */
    private boolean unlockReadEntries(IgniteInternalTx tx) {
        if (tx.pessimistic())
            return !tx.readCommitted();
        else
            return tx.serializable();
    }

    /**
     * Commits a transaction.
     *
     * @param tx Transaction to commit.
     * @throws IgniteCheckedException If failed.
     */
    public void commitTx(IgniteInternalTx tx) throws IgniteCheckedException {
        assert tx != null;
        assert tx.state() == COMMITTING : "Invalid transaction state for commit from tm [state=" + tx.state() +
            ", expected=COMMITTING, tx=" + tx + ']';

        if (log.isDebugEnabled())
            log.debug("Committing from TM [locNodeId=" + cctx.localNodeId() + ", tx=" + tx + ']');

        /*
         * Note that write phase is handled by transaction adapter itself,
         * so we don't do it here.
         */

        Object committed0 = completedVersHashMap.get(tx.xidVersion());

        Boolean committed = committed0 != null && !committed0.equals(Boolean.FALSE);

        // 1. Make sure that committed version has been recorded.
        if (!(committed || tx.writeSet().isEmpty() || tx.isSystemInvalidate())) {
            uncommitTx(tx);

            tx.errorWhenCommitting();

            throw new IgniteCheckedException("Missing commit version (consider increasing " +
                IGNITE_MAX_COMPLETED_TX_COUNT + " system property) [ver=" + tx.xidVersion() +
                ", committed0=" + committed0 +
                ", tx=" + tx.getClass().getSimpleName() + ']');
        }

        ConcurrentMap<GridCacheVersion, IgniteInternalTx> txIdMap = transactionMap(tx);

        if (txIdMap.remove(tx.xidVersion(), tx)) {
            // 2. Must process completed entries before unlocking!
            processCompletedEntries(tx);

            if (tx instanceof GridDhtTxLocal) {
                GridDhtTxLocal dhtTxLoc = (GridDhtTxLocal)tx;

                collectPendingVersions(dhtTxLoc);
            }

            // 3. Unlock write resources.
            unlockMultiple(tx, tx.writeEntries());

            // 4. Unlock read resources if required.
            if (unlockReadEntries(tx))
                unlockMultiple(tx, tx.readEntries());

            // 5. Notify evictions.
            notifyEvictions(tx);

            // 6. Remove obsolete entries from cache.
            removeObsolete(tx);

            // 7. Assign transaction number at the end of transaction.
            tx.endVersion(cctx.versions().next(tx.topologyVersion()));

            // 8. Remove from per-thread storage.
            clearThreadMap(tx);

            // 9. Unregister explicit locks.
            if (!tx.alternateVersions().isEmpty()) {
                for (GridCacheVersion ver : tx.alternateVersions())
                    idMap.remove(ver);
            }

            // 10. Remove Near-2-DHT mappings.
            if (tx instanceof GridCacheMappedVersion) {
                GridCacheVersion mapped = ((GridCacheMappedVersion)tx).mappedVersion();

                if (mapped != null)
                    mappedVers.remove(mapped);
            }

            // 11. Clear context.
            resetContext();

            // 12. Update metrics.
            if (!tx.dht() && tx.local()) {
                if (!tx.system())
                    cctx.txMetrics().onTxCommit();

                tx.txState().onTxEnd(cctx, tx, true);
            }

            if (slowTxWarnTimeout > 0 && tx.local() &&
                U.currentTimeMillis() - tx.startTime() > slowTxWarnTimeout)
                U.warn(log, "Slow transaction detected [tx=" + tx +
                    ", slowTxWarnTimeout=" + slowTxWarnTimeout + ']') ;

            if (log.isDebugEnabled())
                log.debug("Committed from TM [locNodeId=" + cctx.localNodeId() + ", tx=" + tx + ']');
        }
        else if (log.isDebugEnabled())
            log.debug("Did not commit from TM (was already committed): " + tx);
    }

    /**
     * Rolls back a transaction.
     *
     * @param tx Transaction to rollback.
     * @param clearThreadMap {@code True} if need remove tx from thread map.
     * @param skipCompletedVers {@code True} if tx should skip adding itself to completed versions map on finish.
     */
    public void rollbackTx(IgniteInternalTx tx, boolean clearThreadMap, boolean skipCompletedVers) {
        assert tx != null;

        if (log.isDebugEnabled())
            log.debug("Rolling back from TM [locNodeId=" + cctx.localNodeId() + ", tx=" + tx + ']');

        // 1. Record transaction version to avoid duplicates.
        if (!skipCompletedVers)
            addRolledbackTx(tx);

        ConcurrentMap<GridCacheVersion, IgniteInternalTx> txIdMap = transactionMap(tx);

        if (txIdMap.remove(tx.xidVersion(), tx)) {
            // 2. Unlock write resources.
            unlockMultiple(tx, tx.writeEntries());

            // 3. Unlock read resources if required.
            if (unlockReadEntries(tx))
                unlockMultiple(tx, tx.readEntries());

            // 4. Notify evictions.
            notifyEvictions(tx);

            // 5. Remove obsolete entries.
            removeObsolete(tx);

            // 6. Remove from per-thread storage.
            if (clearThreadMap)
                clearThreadMap(tx);

            // 7. Unregister explicit locks.
            if (!tx.alternateVersions().isEmpty())
                for (GridCacheVersion ver : tx.alternateVersions())
                    idMap.remove(ver);

            // 8. Remove Near-2-DHT mappings.
            if (tx instanceof GridCacheMappedVersion)
                mappedVers.remove(((GridCacheMappedVersion)tx).mappedVersion());

            // 9. Clear context.
            resetContext();

            // 10. Update metrics.
            if (!tx.dht() && tx.local()) {
                if (!tx.system())
                    cctx.txMetrics().onTxRollback();

                tx.txState().onTxEnd(cctx, tx, false);
            }

            if (log.isDebugEnabled())
                log.debug("Rolled back from TM: " + tx);
        }
        else if (log.isDebugEnabled())
            log.debug("Did not rollback from TM (was already rolled back): " + tx);
    }

    /**
     * Fast finish transaction. Can be used only if no locks were acquired.
     *
     * @param tx Transaction to finish.
     * @param commit {@code True} if transaction is committed, {@code false} if rolled back.
     * @param clearThreadMap {@code True} if need remove tx from thread map.
     */
    public void fastFinishTx(GridNearTxLocal tx, boolean commit, boolean clearThreadMap) {
        assert tx != null;
        tx.writeMap().isEmpty();
        assert tx.optimistic() || tx.readMap().isEmpty();

        ConcurrentMap<GridCacheVersion, IgniteInternalTx> txIdMap = transactionMap(tx);

        if (txIdMap.remove(tx.xidVersion(), tx)) {
            // 1. Notify evictions.
            notifyEvictions(tx);

            // 2. Evict near entries.
            if (!tx.readMap().isEmpty()) {
                for (IgniteTxEntry entry : tx.readMap().values())
                    tx.evictNearEntry(entry, false);
            }

            // 3. Remove obsolete entries.
            removeObsolete(tx);

            // 4. Remove from per-thread storage.
            if (clearThreadMap)
                clearThreadMap(tx);

            // 5. Clear context.
            resetContext();

            // 6. Update metrics.
            if (!tx.dht() && tx.local()) {
                if (!tx.system()) {
                    if (commit)
                        cctx.txMetrics().onTxCommit();
                    else
                        cctx.txMetrics().onTxRollback();
                }

                tx.txState().onTxEnd(cctx, tx, commit);
            }
        }
    }

    /**
     * Tries to minimize damage from partially-committed transaction.
     *
     * @param tx Tx to uncommit.
     */
    void uncommitTx(IgniteInternalTx tx) {
        assert tx != null;

        if (log.isDebugEnabled())
            log.debug("Uncommiting from TM: " + tx);

        ConcurrentMap<GridCacheVersion, IgniteInternalTx> txIdMap = transactionMap(tx);

        if (txIdMap.remove(tx.xidVersion(), tx)) {
            // 1. Unlock write resources.
            unlockMultiple(tx, tx.writeEntries());

            // 2. Unlock read resources if required.
            if (unlockReadEntries(tx))
                unlockMultiple(tx, tx.readEntries());

            // 3. Notify evictions.
            notifyEvictions(tx);

            // 4. Remove from per-thread storage.
            clearThreadMap(tx);

            // 5. Unregister explicit locks.
            if (!tx.alternateVersions().isEmpty()) {
                for (GridCacheVersion ver : tx.alternateVersions())
                    idMap.remove(ver);
            }

            // 6. Remove Near-2-DHT mappings.
            if (tx instanceof GridCacheMappedVersion)
                mappedVers.remove(((GridCacheMappedVersion)tx).mappedVersion());

            // 7. Clear context.
            resetContext();

            if (log.isDebugEnabled())
                log.debug("Uncommitted from TM: " + tx);
        }
        else if (log.isDebugEnabled())
            log.debug("Did not uncommit from TM (was already committed or rolled back): " + tx);
    }

    /**
     * @param tx Transaction to clear.
     */
    public void clearThreadMap(IgniteInternalTx tx) {
        if (tx.local() && !tx.dht()) {
            assert tx instanceof GridNearTxLocal : tx;

            if (!tx.system())
                threadMap.remove(tx.threadId(), tx);
            else {
                Integer cacheId = tx.txState().firstCacheId();

                if (cacheId != null)
                    sysThreadMap.remove(new TxThreadKey(tx.threadId(), cacheId), tx);
                else {
                    for (Iterator<IgniteInternalTx> it = sysThreadMap.values().iterator(); it.hasNext(); ) {
                        IgniteInternalTx txx = it.next();

                        if (tx == txx) {
                            it.remove();

                            break;
                        }
                    }
                }
            }
        }
    }

    /**
     * Gets transaction ID map depending on transaction type.
     *
     * @param tx Transaction.
     * @return Transaction map.
     */
    private ConcurrentMap<GridCacheVersion, IgniteInternalTx> transactionMap(IgniteInternalTx tx) {
        return (tx.near() && !tx.local()) ? nearIdMap : idMap;
    }

    /**
     * @param tx Transaction to notify evictions for.
     */
    private void notifyEvictions(IgniteInternalTx tx) {
        if (tx.internal())
            return;

        for (IgniteTxEntry txEntry : tx.allEntries())
            txEntry.cached().context().evicts().touch(txEntry, tx.local());
    }

    /**
     * Callback invoked whenever a member of a transaction acquires
     * lock ownership.
     *
     * @param entry Cache entry.
     * @param owner Candidate that won ownership.
     * @return {@code True} if transaction was notified, {@code false} otherwise.
     */
    public boolean onOwnerChanged(GridCacheEntryEx entry, GridCacheMvccCandidate owner) {
        // We only care about acquired locks.
        if (owner != null) {
            IgniteTxAdapter tx = tx(owner.version());

            if (tx == null)
                tx = nearTx(owner.version());

            if (tx != null) {
                if (!tx.local()) {
                    if (log.isDebugEnabled())
                        log.debug("Found transaction for owner changed event [owner=" + owner + ", entry=" + entry +
                            ", tx=" + tx + ']');

                    tx.onOwnerChanged(entry, owner);

                    return true;
                }
                else if (log.isDebugEnabled())
                    log.debug("Ignoring local transaction for owner change event: " + tx);
            }
            else if (log.isDebugEnabled())
                log.debug("Transaction not found for owner changed event [owner=" + owner + ", entry=" + entry + ']');
        }

        return false;
    }

    /**
     * Callback called by near finish future before sending near finish request to remote node. Will increment
     * per-thread counter so that further awaitAck call will wait for finish response.
     *
     * @param rmtNodeId Remote node ID for which finish request is being sent.
     * @param threadId Near tx thread ID.
     */
    public void beforeFinishRemote(UUID rmtNodeId, long threadId) {
        if (finishSyncDisabled)
            return;

        assert txFinishSync != null;

        txFinishSync.onFinishSend(rmtNodeId, threadId);
    }

    /**
     * Callback invoked when near finish response is received from remote node.
     *
     * @param rmtNodeId Remote node ID from which response is received.
     * @param threadId Near tx thread ID.
     */
    public void onFinishedRemote(UUID rmtNodeId, long threadId) {
        if (finishSyncDisabled)
            return;

        assert txFinishSync != null;

        txFinishSync.onAckReceived(rmtNodeId, threadId);
    }

    /**
     * Asynchronously waits for last finish request ack.
     *
     * @param rmtNodeId Remote node ID.
     * @param threadId Near tx thread ID.
     * @return {@code null} if ack was received or future that will be completed when ack is received.
     */
    @Nullable public IgniteInternalFuture<?> awaitFinishAckAsync(UUID rmtNodeId, long threadId) {
        if (finishSyncDisabled)
            return null;

        assert txFinishSync != null;

        return txFinishSync.awaitAckAsync(rmtNodeId, threadId);
    }

    /**
     * For test purposes only.
     *
     * @param finishSyncDisabled {@code True} if finish sync should be disabled.
     */
    public void finishSyncDisabled(boolean finishSyncDisabled) {
        this.finishSyncDisabled = finishSyncDisabled;
    }

    /**
     * @param tx Transaction.
     * @param entries Entries to lock.
     * @return {@code True} if all keys were locked.
     * @throws IgniteCheckedException If lock has been cancelled.
     */
    private boolean lockMultiple(IgniteInternalTx tx, Iterable<IgniteTxEntry> entries)
        throws IgniteCheckedException {
        assert tx.optimistic() || !tx.local();

        long remainingTime = tx.remainingTime();

        // For serializable transactions, failure to acquire lock means
        // that there is a serializable conflict. For all other isolation levels,
        // we wait for the lock.
        long timeout = remainingTime < 0 ? 0 : remainingTime;

        GridCacheVersion serOrder = (tx.serializable() && tx.optimistic()) ? tx.nearXidVersion() : null;

        for (IgniteTxEntry txEntry1 : entries) {
            // Check if this entry was prepared before.
            if (!txEntry1.markPrepared() || txEntry1.explicitVersion() != null)
                continue;

            GridCacheContext cacheCtx = txEntry1.context();

            while (true) {
                cctx.database().checkpointReadLock();

                try {
                    GridCacheEntryEx entry1 = txEntry1.cached();

                    assert entry1 != null : txEntry1;
                    assert !entry1.detached() : "Expected non-detached entry for near transaction " +
                        "[locNodeId=" + cctx.localNodeId() + ", entry=" + entry1 + ']';

                    GridCacheVersion serReadVer = txEntry1.entryReadVersion();

                    assert serReadVer == null || (tx.optimistic() && tx.serializable()) : txEntry1;

                    boolean read = serOrder != null && txEntry1.op() == READ;

                    entry1.unswap();

                    if (!entry1.tmLock(tx, timeout, serOrder, serReadVer, read)) {
                        // Unlock locks locked so far.
                        for (IgniteTxEntry txEntry2 : entries) {
                            if (txEntry2 == txEntry1)
                                break;

                            txUnlock(tx, txEntry2);
                        }

                        return false;
                    }

                    break;
                }
                catch (GridCacheEntryRemovedException ignored) {
                    if (log.isDebugEnabled())
                        log.debug("Got removed entry in TM lockMultiple(..) method (will retry): " + txEntry1);

                    try {
                        // Renew cache entry.
                        txEntry1.cached(cacheCtx.cache().entryEx(txEntry1.key(), tx.topologyVersion()));
                    }
                    catch (GridDhtInvalidPartitionException e) {
                        assert tx.dht() : "Received invalid partition for non DHT transaction [tx=" +
                            tx + ", invalidPart=" + e.partition() + ']';

                        // If partition is invalid, we ignore this entry.
                        tx.addInvalidPartition(cacheCtx, e.partition());

                        break;
                    }
                }
                catch (GridDistributedLockCancelledException ignore) {
                    tx.setRollbackOnly();

                    throw new IgniteCheckedException("Entry lock has been cancelled for transaction: " + tx);
                }
                finally {
                    cctx.database().checkpointReadUnlock();
                }
            }
        }

        return true;
    }

    /**
     * @param tx Transaction.
     * @param txEntry Entry to unlock.
     */
    private void txUnlock(IgniteInternalTx tx, IgniteTxEntry txEntry) {
        while (true) {
            try {
                GridCacheEntryEx entry = txEntry.cached();

                assert entry != null;

                if (entry.detached())
                    break;

                entry.txUnlock(tx);

                break;
            }
            catch (GridCacheEntryRemovedException ignored) {
                if (log.isDebugEnabled())
                    log.debug("Got removed entry in TM txUnlock(..) method (will retry): " + txEntry);

                txEntry.cached(txEntry.context().cache().entryEx(txEntry.key(), tx.topologyVersion()));
            }
        }
    }

    /**
     * @param tx Owning transaction.
     * @param entries Entries to unlock.
     */
    private void unlockMultiple(IgniteInternalTx tx, Iterable<IgniteTxEntry> entries) {
        for (IgniteTxEntry txEntry : entries)
            txUnlock(tx, txEntry);
    }

    /**
     * @param tx Committing transaction.
     */
    public void txContext(IgniteInternalTx tx) {
        threadCtx.set(tx);
    }

    /**
     * @return Currently committing transaction.
     */
    @SuppressWarnings({"unchecked"})
    private IgniteInternalTx txContext() {
        return threadCtx.get();
    }

    /**
     * Gets version of transaction in tx context or {@code null}
     * if tx context is empty.
     * <p>
     * This is a convenience method provided mostly for debugging.
     *
     * @return Transaction version from transaction context.
     */
    @Nullable public GridCacheVersion txContextVersion() {
        IgniteInternalTx tx = txContext();

        return tx == null ? null : tx.xidVersion();
    }

    /**
     * Commit ended.
     */
    public void resetContext() {
        threadCtx.set(null);
    }

    /**
     * @return Slow tx warn timeout.
     */
    public int slowTxWarnTimeout() {
        return slowTxWarnTimeout;
    }

    /**
     * @param slowTxWarnTimeout Slow tx warn timeout.
     */
    public void slowTxWarnTimeout(int slowTxWarnTimeout) {
        this.slowTxWarnTimeout = slowTxWarnTimeout;
    }

    /**
     * Checks if transactions with given near version ID was prepared or committed.
     *
     * @param nearVer Near version ID.
     * @param txNum Number of transactions.
     * @return Future for flag indicating if transactions were prepared or committed or {@code null} for success future.
     */
    @Nullable public IgniteInternalFuture<Boolean> txsPreparedOrCommitted(GridCacheVersion nearVer, int txNum) {
        return txsPreparedOrCommitted(nearVer, txNum, null, null);
    }

    /**
     * @param xidVer Version.
     * @return Future for flag indicating if transactions was committed.
     */
    public IgniteInternalFuture<Boolean> txCommitted(GridCacheVersion xidVer) {
        final GridFutureAdapter<Boolean> resFut = new GridFutureAdapter<>();

        final IgniteInternalTx tx = cctx.tm().tx(xidVer);

        if (tx != null) {
            assert tx.near() && tx.local() : tx;

            if (log.isDebugEnabled())
                log.debug("Found near transaction, will wait for completion: " + tx);

            tx.finishFuture().listen(new CI1<IgniteInternalFuture<IgniteInternalTx>>() {
                @Override public void apply(IgniteInternalFuture<IgniteInternalTx> fut) {
                    TransactionState state = tx.state();

                    if (log.isDebugEnabled())
                        log.debug("Near transaction finished with state: " + state);

                    resFut.onDone(state == COMMITTED);
                }
            });

            return resFut;
        }

        boolean committed = false;

        for (Map.Entry<GridCacheVersion, Object> entry : completedVersHashMap.entrySet()) {
            if (entry.getKey() instanceof CommittedVersion) {
                CommittedVersion comm = (CommittedVersion)entry.getKey();

                if (comm.nearVer.equals(xidVer)) {
                    committed = !entry.getValue().equals(Boolean.FALSE);

                    break;
                }
            }
        }

        if (log.isDebugEnabled())
            log.debug("Near transaction committed: " + committed);

        resFut.onDone(committed);

        return resFut;
    }

    /**
     * @param nearVer Near version.
     * @return Finish future for related remote transactions.
     */
    @SuppressWarnings("unchecked")
    public IgniteInternalFuture<?> remoteTxFinishFuture(GridCacheVersion nearVer) {
        GridCompoundFuture<Void, Void> fut = new GridCompoundFuture<>();

        for (final IgniteInternalTx tx : activeTransactions()) {
            if (!tx.local() && nearVer.equals(tx.nearXidVersion()))
                fut.add((IgniteInternalFuture) tx.finishFuture());
        }

        fut.markInitialized();

        return fut;
    }

    /**
     * @param nearVer Near version ID.
     * @param txNum Number of transactions.
     * @param fut Result future.
     * @param processedVers Processed versions.
     * @return Future for flag indicating if transactions were prepared or committed or {@code null} for success future.
     */
    @Nullable private IgniteInternalFuture<Boolean> txsPreparedOrCommitted(final GridCacheVersion nearVer,
        int txNum,
        @Nullable GridFutureAdapter<Boolean> fut,
        @Nullable Collection<GridCacheVersion> processedVers)
    {
        for (final IgniteInternalTx tx : activeTransactions()) {
            if (nearVer.equals(tx.nearXidVersion())) {
                IgniteInternalFuture<?> prepFut = tx.currentPrepareFuture();

                if (prepFut != null && !prepFut.isDone()) {
                    if (log.isDebugEnabled())
                        log.debug("Transaction is preparing (will wait): " + tx);

                    final GridFutureAdapter<Boolean> fut0 = fut != null ? fut : new GridFutureAdapter<Boolean>();

                    final int txNum0 = txNum;

                    final Collection<GridCacheVersion> processedVers0 = processedVers;

                    prepFut.listen(new CI1<IgniteInternalFuture<?>>() {
                        @Override public void apply(IgniteInternalFuture<?> prepFut) {
                            if (log.isDebugEnabled())
                                log.debug("Transaction prepare future finished: " + tx);

                            IgniteInternalFuture<Boolean> fut = txsPreparedOrCommitted(nearVer,
                                txNum0,
                                fut0,
                                processedVers0);

                            assert fut == fut0;
                        }
                    });

                    return fut0;
                }

                TransactionState state = tx.state();

                if (state == PREPARED || state == COMMITTING || state == COMMITTED) {
                    if (--txNum == 0) {
                        if (fut != null)
                            fut.onDone(true);

                        return fut;
                    }
                }
                else {
                    if (tx.state(MARKED_ROLLBACK) || tx.state() == UNKNOWN) {
                        tx.rollbackAsync();

                        if (log.isDebugEnabled())
                            log.debug("Transaction was not prepared (rolled back): " + tx);

                        if (fut == null)
                            fut = new GridFutureAdapter<>();

                        fut.onDone(false);

                        return fut;
                    }
                    else {
                        if (tx.state() == COMMITTED) {
                            if (--txNum == 0) {
                                if (fut != null)
                                    fut.onDone(true);

                                return fut;
                            }
                        }
                        else {
                            if (log.isDebugEnabled())
                                log.debug("Transaction is not prepared: " + tx);

                            if (fut == null)
                                fut = new GridFutureAdapter<>();

                            fut.onDone(false);

                            return fut;
                        }
                    }
                }

                if (processedVers == null)
                    processedVers = new HashSet<>(txNum, 1.0f);

                processedVers.add(tx.xidVersion());
            }
        }

        // Not all transactions were found. Need to scan committed versions to check
        // if transaction was already committed.
        for (Map.Entry<GridCacheVersion, Object> e : completedVersHashMap.entrySet()) {
            if (e.getValue().equals(Boolean.FALSE))
                continue;

            GridCacheVersion ver = e.getKey();

            if (processedVers != null && processedVers.contains(ver))
                continue;

            if (ver instanceof CommittedVersion) {
                CommittedVersion commitVer = (CommittedVersion)ver;

                if (commitVer.nearVer.equals(nearVer)) {
                    if (--txNum == 0) {
                        if (fut != null)
                            fut.onDone(true);

                        return fut;
                    }
                }
            }
        }

        if (fut == null)
            fut = new GridFutureAdapter<>();

        fut.onDone(false);

        return fut;
    }

    /**
     * Commits or rolls back prepared transaction.
     *
     * @param tx Transaction.
     * @param commit Whether transaction should be committed or rolled back.
     */
    public void finishTxOnRecovery(final IgniteInternalTx tx, boolean commit) {
        if (log.isInfoEnabled())
            log.info("Finishing prepared transaction [commit=" + commit + ", tx=" + tx + ']');

        if (!tx.markFinalizing(RECOVERY_FINISH)) {
            if (log.isInfoEnabled())
                log.info("Will not try to commit prepared transaction (could not mark finalized): " + tx);

            return;
        }

        if (tx instanceof IgniteTxRemoteEx) {
            IgniteTxRemoteEx rmtTx = (IgniteTxRemoteEx)tx;

            rmtTx.doneRemote(tx.xidVersion(),
                Collections.<GridCacheVersion>emptyList(),
                Collections.<GridCacheVersion>emptyList(),
                Collections.<GridCacheVersion>emptyList());
        }

        if (commit)
            tx.commitAsync().listen(new CommitListener(tx));
        else if (tx.mvccSnapshot() != null && !tx.local())
            // remote (backup) mvcc transaction sends partition counters to other backup transaction
            // in order to keep counters consistent
            neighborcastPartitionCountersAndRollback(tx);
        else
            tx.rollbackAsync();
    }

    /** */
    private void neighborcastPartitionCountersAndRollback(IgniteInternalTx tx) {
        TxCounters txCounters = tx.txCounters(false);

        if (txCounters == null || txCounters.updateCounters() == null)
            tx.rollbackAsync();

        PartitionCountersNeighborcastFuture fut = new PartitionCountersNeighborcastFuture(tx, cctx);

        fut.listen(fut0 -> tx.rollbackAsync());

        fut.init();
    }

    /**
     * Commits transaction in case when node started transaction failed, but all related
     * transactions were prepared (invalidates transaction if it is not fully prepared).
     *
     * @param tx Transaction.
     * @param failedNodeIds Failed nodes IDs.
     */
    public void commitIfPrepared(IgniteInternalTx tx, Set<UUID> failedNodeIds) {
        assert tx instanceof GridDhtTxLocal || tx instanceof GridDhtTxRemote  : tx;
        assert !F.isEmpty(tx.transactionNodes()) : tx;
        assert tx.nearXidVersion() != null : tx;

        GridCacheTxRecoveryFuture fut = new GridCacheTxRecoveryFuture(
            cctx,
            tx,
            failedNodeIds,
            tx.transactionNodes());

        cctx.mvcc().addFuture(fut, fut.futureId());

        if (log.isInfoEnabled())
            log.info("Checking optimistic transaction state on remote nodes [tx=" + tx + ", fut=" + fut + ']');

        fut.prepare();
    }

    /**
     * @return {@code True} if deadlock detection is enabled.
     */
    public boolean deadlockDetectionEnabled() {
        return DEADLOCK_MAX_ITERS > 0;
    }

    /**
     * Performs deadlock detection for given keys.
     *
     * @param tx Target tx.
     * @param keys Keys.
     * @return Detection result.
     */
    public IgniteInternalFuture<TxDeadlock> detectDeadlock(
        IgniteInternalTx tx,
        Set<IgniteTxKey> keys
    ) {
        return txDeadlockDetection.detectDeadlock(tx, keys);
    }

    /**
     * @param nodeId Node ID.
     * @param fut Future.
     * @param txKeys Tx keys.
     */
    void txLocksInfo(UUID nodeId, TxDeadlockFuture fut, Set<IgniteTxKey> txKeys) {
        ClusterNode node = cctx.node(nodeId);

        if (node == null) {
            if (log.isDebugEnabled())
                log.debug("Failed to finish deadlock detection, node left: " + nodeId);

            fut.onDone();

            return;
        }

        TxLocksRequest req = new TxLocksRequest(fut.futureId(), txKeys);

        try {
            if (!cctx.localNodeId().equals(nodeId))
                req.prepareMarshal(cctx);

            cctx.gridIO().sendToGridTopic(node, TOPIC_TX, req, SYSTEM_POOL);
        }
        catch (IgniteCheckedException e) {
            if (e instanceof ClusterTopologyCheckedException) {
                if (log.isDebugEnabled())
                    log.debug("Failed to finish deadlock detection, node left: " + nodeId);
            }
            else
                U.warn(log, "Failed to finish deadlock detection: " + e, e);

            fut.onDone();
        }
    }

    /**
     * @param tx Tx.
     * @param txKeys Tx keys.
     * @return {@code True} if key is involved into tx.
     */
    private boolean hasKeys(IgniteInternalTx tx, Collection<IgniteTxKey> txKeys) {
        for (IgniteTxKey key : txKeys) {
            if (tx.txState().entry(key) != null)
                return true;
        }

        return false;
    }

    /**
     * @param txKeys Tx keys.
     * @return Transactions locks and nodes.
     */
    private TxLocksResponse txLocksInfo(Collection<IgniteTxKey> txKeys) {
        TxLocksResponse res = new TxLocksResponse();

        Collection<IgniteInternalTx> txs = activeTransactions();

        for (IgniteInternalTx tx : txs) {
            boolean nearTxLoc = tx instanceof GridNearTxLocal;

            if (!(nearTxLoc || tx instanceof GridDhtTxLocal) || !hasKeys(tx, txKeys))
                continue;

            IgniteTxState state = tx.txState();

            assert state instanceof IgniteTxStateImpl || state instanceof IgniteTxImplicitSingleStateImpl;

            Collection<IgniteTxEntry> txEntries =
                state instanceof IgniteTxStateImpl ? ((IgniteTxStateImpl)state).allEntriesCopy() : state.allEntries();

            Set<IgniteTxKey> requestedKeys = null;

            // Try to get info about requested keys for detached entries in case of GridNearTxLocal transaction
            // in order to reduce amount of requests to remote nodes.
            if (nearTxLoc) {
                if (tx.pessimistic()) {
                    GridDhtColocatedLockFuture fut =
                        (GridDhtColocatedLockFuture)mvccFuture(tx, GridDhtColocatedLockFuture.class);

                    if (fut != null)
                        requestedKeys = fut.requestedKeys();

                    GridNearLockFuture nearFut = (GridNearLockFuture)mvccFuture(tx, GridNearLockFuture.class);

                    if (nearFut != null) {
                        Set<IgniteTxKey> nearRequestedKeys = nearFut.requestedKeys();

                        if (nearRequestedKeys != null) {
                            if (requestedKeys == null)
                                requestedKeys = nearRequestedKeys;
                            else
                                requestedKeys = nearRequestedKeys;
                        }
                    }
                }
                else {
                    GridNearOptimisticTxPrepareFuture fut =
                        (GridNearOptimisticTxPrepareFuture)mvccFuture(tx, GridNearOptimisticTxPrepareFuture.class);

                    if (fut != null)
                        requestedKeys = fut.requestedKeys();
                }
            }

            for (IgniteTxEntry txEntry : txEntries) {
                IgniteTxKey txKey = txEntry.txKey();

                if (res.txLocks(txKey) == null) {
                    GridCacheMapEntry e = (GridCacheMapEntry)txEntry.cached();

                    List<GridCacheMvccCandidate> locs = e.mvccAllLocal();

                    if (locs != null) {
                        boolean owner = false;

                        for (GridCacheMvccCandidate loc : locs) {
                            if (!owner && loc.owner() && loc.tx())
                                owner = true;

                            if (!owner) // Skip all candidates in case when no tx that owns lock.
                                break;

                            if (loc.tx()) {
                                UUID nearNodeId = loc.otherNodeId();

                                GridCacheVersion txId = loc.otherVersion();

                                TxLock txLock = new TxLock(
                                    txId == null ? loc.version() : txId,
                                    nearNodeId == null ? loc.nodeId() : nearNodeId,
                                    loc.threadId(),
                                    loc.owner() ? TxLock.OWNERSHIP_OWNER : TxLock.OWNERSHIP_CANDIDATE);

                                res.addTxLock(txKey, txLock);
                            }
                        }
                    }
                    // Special case for optimal sequence of nodes processing.
                    else if (nearTxLoc && requestedKeys != null && requestedKeys.contains(txKey)) {
                        TxLock txLock = new TxLock(
                            tx.nearXidVersion(),
                            tx.nodeId(),
                            tx.threadId(),
                            TxLock.OWNERSHIP_REQUESTED);

                        res.addTxLock(txKey, txLock);
                    }
                    else
                        res.addKey(txKey);
                }
            }
        }

        return res;
    }

    /**
     * @param tx Tx. Must be instance of {@link GridNearTxLocal}.
     * @param cls Future class.
     * @return Cache future.
     */
    private IgniteInternalFuture mvccFuture(IgniteInternalTx tx, Class<? extends IgniteInternalFuture> cls) {
        assert tx instanceof GridNearTxLocal : tx;

        Collection<GridCacheVersionedFuture<?>> futs = cctx.mvcc().futuresForVersion(tx.nearXidVersion());

        if (futs != null) {
            for (GridCacheVersionedFuture<?> fut : futs) {
                if (fut.getClass().equals(cls))
                    return fut;
            }
        }

        return null;
    }

    /**
     * @param fut Future.
     */
    public void addFuture(TxDeadlockFuture fut) {
        TxDeadlockFuture old = deadlockDetectFuts.put(fut.futureId(), fut);

        assert old == null : old;
    }

    /**
     * @param futId Future ID.
     * @return Found future.
     */
    @Nullable public TxDeadlockFuture future(long futId) {
        return deadlockDetectFuts.get(futId);
    }

    /**
     * @param futId Future ID.
     */
    public void removeFuture(long futId) {
        deadlockDetectFuts.remove(futId);
    }

    /**
     * @param nodeId Node ID to send message to.
     * @param ver Version to ack.
     */
    public void sendDeferredAckResponse(UUID nodeId, GridCacheVersion ver) {
        deferredAckMsgSnd.sendDeferredAckMessage(nodeId, ver);
    }

    /**
     * @return Collection of active transaction deadlock detection futures.
     */
    @SuppressWarnings("unchecked")
    public Collection<IgniteInternalFuture<?>> deadlockDetectionFutures() {
        Collection<? extends IgniteInternalFuture<?>> values = deadlockDetectFuts.values();

        return (Collection<IgniteInternalFuture<?>>)values;
    }

    /**
     * Suspends transaction.
     * Should not be used directly. Use tx.suspend() instead.
     *
     * @param tx Transaction to be suspended.
     *
     * @see #resumeTx(GridNearTxLocal, long)
     * @see GridNearTxLocal#suspend()
     * @see GridNearTxLocal#resume()
     * @throws IgniteCheckedException If failed to suspend transaction.
     */
    public void suspendTx(final GridNearTxLocal tx) throws IgniteCheckedException {
        assert tx != null && !tx.system() : tx;

        if (!tx.state(SUSPENDED)) {
            throw new IgniteCheckedException("Trying to suspend transaction with incorrect state "
                + "[expected=" + ACTIVE + ", actual=" + tx.state() + ']');
        }

        clearThreadMap(tx);

        transactionMap(tx).remove(tx.xidVersion(), tx);
    }

    /**
     * Resume transaction in current thread.
     * Please don't use directly. Use tx.resume() instead.
     *
     * @param tx Transaction to be resumed.
     * @param threadId Thread id to restore.
     *
     * @see #suspendTx(GridNearTxLocal)
     * @see GridNearTxLocal#suspend()
     * @see GridNearTxLocal#resume()
     * @throws IgniteCheckedException If failed to resume tx.
     */
    public void resumeTx(GridNearTxLocal tx, long threadId) throws IgniteCheckedException {
        assert tx != null && !tx.system() : tx;

        if (!tx.state(ACTIVE)) {
            throw new IgniteCheckedException("Trying to resume transaction with incorrect state "
                + "[expected=" + SUSPENDED + ", actual=" + tx.state() + ']');
        }

        assert !threadMap.containsValue(tx) : tx;
        assert !transactionMap(tx).containsValue(tx) : tx;
        assert !haveSystemTxForThread(Thread.currentThread().getId());

        if (threadMap.putIfAbsent(threadId, tx) != null)
            throw new IgniteCheckedException("Thread already has started a transaction.");

        if (transactionMap(tx).putIfAbsent(tx.xidVersion(), tx) != null)
            throw new IgniteCheckedException("Thread already has started a transaction.");

        tx.threadId(threadId);
    }

    /**
     * @param threadId Thread id.
     * @return True if thread have system transaction. False otherwise.
     */
    private boolean haveSystemTxForThread(long threadId) {
        if (!sysThreadMap.isEmpty()) {
            for (GridCacheContext cacheCtx : cctx.cache().context().cacheContexts()) {
                if (!cacheCtx.systemTx())
                    continue;

                if (sysThreadMap.containsKey(new TxThreadKey(threadId, cacheCtx.cacheId())))
                    return true;
            }
        }

        return false;
    }

    /**
     * @return True if {@link TxRecord} records should be logged to WAL.
     */
    public boolean logTxRecords() {
        return logTxRecords;
    }

    /**
     * Marks MVCC transaction as {@link TxState#COMMITTED} or {@link TxState#ABORTED}.
     *
     * @param tx Transaction.
     * @param commit Commit flag.
     * @throws IgniteCheckedException If failed to add version to TxLog.
     */
    public void mvccFinish(IgniteTxAdapter tx, boolean commit) throws IgniteCheckedException {
        if (!cctx.kernalContext().clientNode() && tx.mvccSnapshot != null && !(tx.near() && tx.remote())) {
            WALPointer ptr = null;

            cctx.database().checkpointReadLock();

            try {
                if (cctx.wal() != null)
                    ptr = cctx.wal().log(newTxRecord(tx));

                cctx.coordinators().updateState(tx.mvccSnapshot, commit ? TxState.COMMITTED : TxState.ABORTED, tx.local());
            }
            finally {
                cctx.database().checkpointReadUnlock();
            }

            if (ptr != null)
                cctx.wal().flush(ptr, true);
        }
    }

    /**
     * Marks MVCC transaction as {@link TxState#PREPARED}.
     *
     * @param tx Transaction.
     * @throws IgniteCheckedException If failed to add version to TxLog.
     */
    public void mvccPrepare(IgniteTxAdapter tx) throws IgniteCheckedException {
        if (!cctx.kernalContext().clientNode() && tx.mvccSnapshot != null && !(tx.near() && tx.remote())) {
            cctx.database().checkpointReadLock();

            try {
                if (cctx.wal() != null)
                    cctx.wal().log(newTxRecord(tx));

                cctx.coordinators().updateState(tx.mvccSnapshot, TxState.PREPARED);
            }
            finally {
                cctx.database().checkpointReadUnlock();
            }
        }
    }

    /**
     * Logs Tx state to WAL if needed.
     *
     * @param tx Transaction.
     * @return WALPointer or {@code null} if nothing was logged.
     */
    @Nullable WALPointer logTxRecord(IgniteTxAdapter tx) {
        // Log tx state change to WAL.
        if (cctx.wal() != null && logTxRecords) {
            TxRecord txRecord = newTxRecord(tx);

            try {
                return cctx.wal().log(txRecord);
            }
            catch (IgniteCheckedException e) {
                U.error(log, "Failed to log TxRecord: " + txRecord, e);

                throw new IgniteException("Failed to log TxRecord: " + txRecord, e);
            }
        }

        return null;
    }

    /**
     * Creates Tx state record for WAL.
     *
     * @param tx Transaction.
     * @return Tx state record.
     */
    private TxRecord newTxRecord(IgniteTxAdapter tx) {
        BaselineTopology baselineTop = cctx.kernalContext().state().clusterState().baselineTopology();

        Map<Short, Collection<Short>> nodes = tx.consistentIdMapper.mapToCompactIds(tx.topVer, tx.txNodes, baselineTop);

        if (tx.txState().mvccEnabled())
            return new MvccTxRecord(tx.state(), tx.nearXidVersion(), tx.writeVersion(), nodes, tx.mvccSnapshot());
        else
            return new TxRecord(tx.state(), tx.nearXidVersion(), tx.writeVersion(), nodes);
    }

    /**
     * @return WAL write listener.
     */
    public @Nullable WALWriteListener walWriteListener() {
        return lsnr;
    }

    /**
     * @param lsnr Listener.
     */
    public void walWriteListener(WALWriteListener lsnr) {
        this.lsnr = lsnr;
    }

    /**
     * Timeout object for node failure handler.
     */
    private final class NodeFailureTimeoutObject extends GridTimeoutObjectAdapter {
        /** */
        private final ClusterNode node;
        /** */
        private final MvccCoordinator mvccCrd;

        /**
         * @param node Failed node.
         * @param mvccCrd Mvcc coordinator at time of node failure.
         */
        private NodeFailureTimeoutObject(ClusterNode node, MvccCoordinator mvccCrd) {
            super(IgniteUuid.fromUuid(cctx.localNodeId()), TX_SALVAGE_TIMEOUT);

            this.node = node;
            this.mvccCrd = mvccCrd;
        }

        /**
         *
         */
        private void onTimeout0() {
            try {
                cctx.kernalContext().gateway().readLock();
            }
            catch (IllegalStateException | IgniteClientDisconnectedException e) {
                if (log.isDebugEnabled())
                    log.debug("Failed to acquire kernal gateway [err=" + e + ']');

                return;
            }

            UUID evtNodeId = node.id();

            try {
                if (log.isDebugEnabled())
                    log.debug("Processing node failed event [locNodeId=" + cctx.localNodeId() +
                        ", failedNodeId=" + evtNodeId + ']');

                // Null means that recovery voting is not needed.
                GridCompoundFuture<IgniteInternalTx, Void> allTxFinFut = node.isClient() && mvccCrd != null
                    ? new GridCompoundFuture<>() : null;

                for (final IgniteInternalTx tx : activeTransactions()) {
                    if ((tx.near() && !tx.local()) || (tx.storeWriteThrough() && tx.masterNodeIds().contains(evtNodeId))) {
                        // Invalidate transactions.
                        salvageTx(tx, RECOVERY_FINISH);
                    }
                    else {
                        // Check prepare only if originating node ID failed. Otherwise parent node will finish this tx.
                        if (tx.originatingNodeId().equals(evtNodeId)) {
                            if (tx.state() == PREPARED)
                                commitIfPrepared(tx, Collections.singleton(evtNodeId));
                            else {
                                IgniteInternalFuture<?> prepFut = tx.currentPrepareFuture();

                                if (prepFut != null) {
                                    prepFut.listen(fut -> {
                                        if (tx.state() == PREPARED)
                                            commitIfPrepared(tx, Collections.singleton(evtNodeId));
                                            // If we could not mark tx as rollback, it means that transaction is being committed.
                                        else if (tx.setRollbackOnly())
                                            tx.rollbackAsync();
                                    });
                                }
                                // If we could not mark tx as rollback, it means that transaction is being committed.
                                else if (tx.setRollbackOnly())
                                    tx.rollbackAsync();
                            }
                        }

                        // Await only mvcc transactions initiated by failed client node.
                        if (allTxFinFut != null && tx.eventNodeId().equals(evtNodeId)
                            && tx.mvccSnapshot() != null)
                            allTxFinFut.add(tx.finishFuture());
                    }
                }

                if (allTxFinFut == null)
                    return;

                allTxFinFut.markInitialized();

                // Send vote to mvcc coordinator when all recovering transactions have finished.
                allTxFinFut.listen(fut -> {
                    // If mvcc coordinator issued snapshot for recovering transaction has failed during recovery,
                    // then there is no need to send messages to new coordinator.
                    try {
                        cctx.kernalContext().io().sendToGridTopic(
                            mvccCrd.nodeId(),
                            TOPIC_CACHE_COORDINATOR,
                            new MvccRecoveryFinishedMessage(evtNodeId),
                            SYSTEM_POOL);
                    }
                    catch (ClusterTopologyCheckedException e) {
                        if (log.isInfoEnabled())
                            log.info("Mvcc coordinator issued snapshots for recovering transactions " +
                                "has left the cluster (will ignore) [locNodeId=" + cctx.localNodeId() +
                                    ", failedNodeId=" + evtNodeId +
                                    ", mvccCrdNodeId=" + mvccCrd.nodeId() + ']');
                    }
                    catch (IgniteCheckedException e) {
                        log.warning("Failed to notify mvcc coordinator that all recovering transactions were " +
                            "finished [locNodeId=" + cctx.localNodeId() +
                            ", failedNodeId=" + evtNodeId +
                            ", mvccCrdNodeId=" + mvccCrd.nodeId() + ']', e);
                    }
                });
            }
            finally {
                cctx.kernalContext().gateway().readUnlock();
            }
        }

        /** {@inheritDoc} */
        @Override public void onTimeout() {
            // Should not block timeout thread.
            cctx.kernalContext().closure().runLocalSafe(new Runnable() {
                @Override public void run() {
                    onTimeout0();
                }
            });
        }
    }

    /**
     * Per-thread key for system transactions.
     */
    private static class TxThreadKey {
        /** Thread ID. */
        private long threadId;

        /** Cache ID. */
        private int cacheId;

        /**
         * @param threadId Thread ID.
         * @param cacheId Cache ID.
         */
        private TxThreadKey(long threadId, int cacheId) {
            this.threadId = threadId;
            this.cacheId = cacheId;
        }

        /** {@inheritDoc} */
        @Override public boolean equals(Object o) {
            if (this == o)
                return true;

            if (!(o instanceof TxThreadKey))
                return false;

            TxThreadKey that = (TxThreadKey)o;

            return cacheId == that.cacheId && threadId == that.threadId;
        }

        /** {@inheritDoc} */
        @Override public int hashCode() {
            int res = (int)(threadId ^ (threadId >>> 32));

            res = 31 * res + cacheId;

            return res;
        }
    }

    /**
     *
     */
    private static class CommittedVersion extends GridCacheVersion {
        /** */
        private static final long serialVersionUID = 0L;

        /** Corresponding near version. Transient. */
        private GridCacheVersion nearVer;

        /**
         * Empty constructor required by {@link Externalizable}.
         */
        public CommittedVersion() {
            // No-op.
        }

        /**
         * @param ver Committed version.
         * @param nearVer Near transaction version.
         */
        private CommittedVersion(GridCacheVersion ver, GridCacheVersion nearVer) {
            super(ver.topologyVersion(), ver.order(), ver.nodeOrder(), ver.dataCenterId());

            assert nearVer != null;

            this.nearVer = nearVer;
        }
    }

    /**
     * Commit listener. Checks if commit succeeded and rollbacks if case of error.
     */
    private class CommitListener implements CI1<IgniteInternalFuture<IgniteInternalTx>> {
        /** */
        private static final long serialVersionUID = 0L;

        /** Transaction. */
        private final IgniteInternalTx tx;

        /**
         * @param tx Transaction.
         */
        private CommitListener(IgniteInternalTx tx) {
            this.tx = tx;
        }

        /** {@inheritDoc} */
        @Override public void apply(IgniteInternalFuture<IgniteInternalTx> t) {
            try {
                t.get();
            }
            catch (IgniteTxOptimisticCheckedException ignore) {
                if (log.isDebugEnabled())
                    log.debug("Optimistic failure while committing prepared transaction (will rollback): " +
                        tx);

                try {
                    tx.rollbackAsync();
                }
                catch (Throwable e) {
                    U.error(log, "Failed to automatically rollback transaction: " + tx, e);
                }
            }
            catch (IgniteCheckedException e) {
                U.error(log, "Failed to commit transaction during failover: " + tx, e);
            }
        }
    }

    /**
     * Transactions deadlock detection process message listener.
     */
    private class DeadlockDetectionListener implements GridMessageListener {
        /** {@inheritDoc} */
        @SuppressWarnings("unchecked")
        @Override public void onMessage(UUID nodeId, Object msg, byte plc) {
            GridCacheMessage cacheMsg = (GridCacheMessage)msg;

            Throwable err = null;

            try {
                unmarshall(nodeId, cacheMsg);
            }
            catch (Exception e) {
                err = e;
            }

            if (err != null || cacheMsg.classError() != null) {
                try {
                    processFailedMessage(nodeId, cacheMsg, err);
                }
                catch(Throwable e){
                    U.error(log, "Failed to process message [senderId=" + nodeId +
                        ", messageType=" + cacheMsg.getClass() + ']', e);

                    if (e instanceof Error)
                        throw (Error)e;
                }
            }
            else {
                if (log.isDebugEnabled())
                    log.debug("Message received [locNodeId=" + cctx.localNodeId() +
                        ", rmtNodeId=" + nodeId + ", msg=" + msg + ']');

                if (msg instanceof TxLocksRequest) {
                    TxLocksRequest req = (TxLocksRequest)msg;

                    TxLocksResponse res = txLocksInfo(req.txKeys());

                    res.futureId(req.futureId());

                    try {
                        if (!cctx.localNodeId().equals(nodeId))
                            res.prepareMarshal(cctx);

                        cctx.gridIO().sendToGridTopic(nodeId, TOPIC_TX, res, SYSTEM_POOL);
                    }
                    catch (ClusterTopologyCheckedException e) {
                        if (log.isDebugEnabled())
                            log.debug("Failed to send response, node failed: " + nodeId);
                    }
                    catch (IgniteCheckedException e) {
                        U.error(log, "Failed to send response to node [node=" + nodeId + ", res=" + res + ']', e);
                    }
                }
                else if (msg instanceof TxLocksResponse) {
                    TxLocksResponse res = (TxLocksResponse)msg;

                    long futId = res.futureId();

                    TxDeadlockFuture fut = future(futId);

                    if (fut != null)
                        fut.onResult(nodeId, res);
                    else
                        U.warn(log, "Unexpected response received " + res);
                }
                else
                    throw new IllegalArgumentException("Unknown message [msg=" + msg + ']');
            }
        }

        /**
         * @param nodeId Node ID.
         * @param msg Message.
         */
        private void processFailedMessage(UUID nodeId, GridCacheMessage msg, Throwable err) throws IgniteCheckedException {
            switch (msg.directType()) {
                case -24: {
                    TxLocksRequest req = (TxLocksRequest)msg;

                    TxLocksResponse res = new TxLocksResponse();

                    res.futureId(req.futureId());

                    try {
                        cctx.gridIO().sendToGridTopic(nodeId, TOPIC_TX, res, SYSTEM_POOL);
                    }
                    catch (ClusterTopologyCheckedException e) {
                        if (log.isDebugEnabled())
                            log.debug("Failed to send response, node failed: " + nodeId);
                    }
                    catch (IgniteCheckedException e) {
                        U.error(log, "Failed to send response to node (is node still alive?) [nodeId=" + nodeId +
                            ", res=" + res + ']', e);
                    }
                }

                break;

                case -23: {
                    TxLocksResponse res = (TxLocksResponse)msg;

                    TxDeadlockFuture fut = future(res.futureId());

                    if (fut == null) {
                        if (log.isDebugEnabled())
                            log.debug("Failed to find future for response [sender=" + nodeId + ", res=" + res + ']');

                        return;
                    }

                    if (err == null)
                        fut.onResult(nodeId, res);
                    else
                        fut.onDone(null, err);
                }

                break;

                default:
                    throw new IgniteCheckedException("Failed to process message. Unsupported direct type [msg=" +
                        msg + ']', msg.classError());
            }

        }

        /**
         * @param nodeId Sender node ID.
         * @param cacheMsg Message.
         */
        private void unmarshall(UUID nodeId, GridCacheMessage cacheMsg) {
            if (cctx.localNodeId().equals(nodeId))
                return;

            try {
                cacheMsg.finishUnmarshal(cctx, cctx.deploy().globalLoader());
            }
            catch (IgniteCheckedException e) {
                cacheMsg.onClassError(e);
            }
            catch (BinaryObjectException e) {
                cacheMsg.onClassError(new IgniteCheckedException(e));
            }
            catch (Error e) {
                if (cacheMsg.ignoreClassErrors() &&
                    X.hasCause(e, NoClassDefFoundError.class, UnsupportedClassVersionError.class)) {
                    cacheMsg.onClassError(
                        new IgniteCheckedException("Failed to load class during unmarshalling: " + e, e)
                    );
                }
                else
                    throw e;
            }
        }
    }
}<|MERGE_RESOLUTION|>--- conflicted
+++ resolved
@@ -43,12 +43,9 @@
 import org.apache.ignite.internal.managers.communication.GridMessageListener;
 import org.apache.ignite.internal.managers.discovery.DiscoCache;
 import org.apache.ignite.internal.managers.eventstorage.DiscoveryEventListener;
-<<<<<<< HEAD
-import org.apache.ignite.internal.pagemem.wal.WALWriteListener;
-=======
 import org.apache.ignite.internal.pagemem.wal.WALPointer;
 import org.apache.ignite.internal.pagemem.wal.record.MvccTxRecord;
->>>>>>> 355ce6fe
+import org.apache.ignite.internal.pagemem.wal.WALWriteListener;
 import org.apache.ignite.internal.pagemem.wal.record.TxRecord;
 import org.apache.ignite.internal.processors.affinity.AffinityTopologyVersion;
 import org.apache.ignite.internal.processors.cache.CacheObjectsReleaseFuture;
@@ -2479,6 +2476,20 @@
     }
 
     /**
+     * @return WAL write listener.
+     */
+    public @Nullable WALWriteListener walWriteListener() {
+        return lsnr;
+    }
+
+    /**
+     * @param lsnr Listener.
+     */
+    public void walWriteListener(WALWriteListener lsnr) {
+        this.lsnr = lsnr;
+    }
+
+    /**
      * Logs Tx state to WAL if needed.
      *
      * @param tx Transaction.
@@ -2517,20 +2528,6 @@
             return new MvccTxRecord(tx.state(), tx.nearXidVersion(), tx.writeVersion(), nodes, tx.mvccSnapshot());
         else
             return new TxRecord(tx.state(), tx.nearXidVersion(), tx.writeVersion(), nodes);
-    }
-
-    /**
-     * @return WAL write listener.
-     */
-    public @Nullable WALWriteListener walWriteListener() {
-        return lsnr;
-    }
-
-    /**
-     * @param lsnr Listener.
-     */
-    public void walWriteListener(WALWriteListener lsnr) {
-        this.lsnr = lsnr;
     }
 
     /**
