--- conflicted
+++ resolved
@@ -2455,17 +2455,12 @@
             cctx.database().checkpointReadLock();
 
             try {
-<<<<<<< HEAD
-                if (cctx.wal() != null) {
+                TxRecord rec;
+                if (cctx.wal() != null && (rec = newTxRecord(tx)) != null) {
                     tx.flushEnlistBuffer();
 
-                    cctx.wal().log(newTxRecord(tx));
-                }
-=======
-                TxRecord rec;
-                if (cctx.wal() != null && (rec = newTxRecord(tx)) != null)
                     cctx.wal().log(rec);
->>>>>>> 72fdb151
+                }
 
                 cctx.coordinators().updateState(tx.mvccSnapshot, TxState.PREPARED);
             }
