--- conflicted
+++ resolved
@@ -2457,23 +2457,9 @@
      *  Finishes MVCC transaction.
      *  @param tx Transaction.
      */
-<<<<<<< HEAD
-    public void mvccPrepare(IgniteTxAdapter tx) throws IgniteCheckedException {
-        if (!cctx.kernalContext().clientNode() && tx.mvccSnapshot != null && !(tx.near() && tx.remote())) {
-            cctx.database().checkpointReadLock();
-
-            try {
-                TxRecord rec;
-                if (cctx.wal() != null && (rec = newTxRecord(tx)) != null) {
-                    tx.flushEnlistBuffer();
-
-                    cctx.wal().log(rec);
-                }
-=======
     public void mvccFinish(IgniteTxAdapter tx) {
         if (cctx.kernalContext().clientNode() || tx.mvccSnapshot == null || !tx.local())
             return;
->>>>>>> 5ef83a22
 
         cctx.coordinators().releaseWaiters(tx.mvccSnapshot);
     }
