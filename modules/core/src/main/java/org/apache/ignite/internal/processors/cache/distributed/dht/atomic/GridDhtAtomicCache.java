/*
 * Licensed to the Apache Software Foundation (ASF) under one or more
 * contributor license agreements.  See the NOTICE file distributed with
 * this work for additional information regarding copyright ownership.
 * The ASF licenses this file to You under the Apache License, Version 2.0
 * (the "License"); you may not use this file except in compliance with
 * the License.  You may obtain a copy of the License at
 *
 *      http://www.apache.org/licenses/LICENSE-2.0
 *
 * Unless required by applicable law or agreed to in writing, software
 * distributed under the License is distributed on an "AS IS" BASIS,
 * WITHOUT WARRANTIES OR CONDITIONS OF ANY KIND, either express or implied.
 * See the License for the specific language governing permissions and
 * limitations under the License.
 */

package org.apache.ignite.internal.processors.cache.distributed.dht.atomic;

import org.apache.ignite.*;
import org.apache.ignite.cluster.*;
import org.apache.ignite.internal.*;
import org.apache.ignite.internal.cluster.*;
import org.apache.ignite.internal.managers.communication.*;
import org.apache.ignite.internal.processors.cache.*;
import org.apache.ignite.internal.processors.cache.distributed.dht.*;
import org.apache.ignite.internal.processors.cache.distributed.dht.preloader.*;
import org.apache.ignite.internal.processors.cache.distributed.near.*;
import org.apache.ignite.internal.processors.cache.dr.*;
import org.apache.ignite.internal.processors.cache.transactions.*;
import org.apache.ignite.internal.processors.cache.version.*;
import org.apache.ignite.internal.processors.timeout.*;
import org.apache.ignite.internal.util.*;
import org.apache.ignite.internal.util.future.*;
import org.apache.ignite.internal.util.lang.*;
import org.apache.ignite.internal.util.tostring.*;
import org.apache.ignite.internal.util.typedef.*;
import org.apache.ignite.internal.util.typedef.internal.*;
import org.apache.ignite.lang.*;
import org.apache.ignite.plugin.security.*;
import org.apache.ignite.transactions.*;
import org.jdk8.backport.*;
import org.jetbrains.annotations.*;

import javax.cache.*;
import javax.cache.expiry.*;
import javax.cache.processor.*;
import java.io.*;
import java.util.*;
import java.util.concurrent.*;
import java.util.concurrent.atomic.*;
import java.util.concurrent.locks.*;

import static org.apache.ignite.IgniteSystemProperties.*;
import static org.apache.ignite.cache.CacheAtomicWriteOrderMode.*;
import static org.apache.ignite.cache.CacheWriteSynchronizationMode.*;
import static org.apache.ignite.internal.processors.cache.GridCacheOperation.*;
import static org.apache.ignite.internal.processors.cache.GridCachePeekMode.*;
import static org.apache.ignite.internal.processors.cache.GridCacheUtils.*;
import static org.apache.ignite.internal.processors.dr.GridDrType.*;

/**
 * Non-transactional partitioned cache.
 */
@GridToStringExclude
public class GridDhtAtomicCache<K, V> extends GridDhtCacheAdapter<K, V> {
    /** */
    private static final long serialVersionUID = 0L;

    /** Deferred update response buffer size. */
    private static final int DEFERRED_UPDATE_RESPONSE_BUFFER_SIZE =
        Integer.getInteger(IGNITE_ATOMIC_DEFERRED_ACK_BUFFER_SIZE, 256);

    /** Deferred update response timeout. */
    private static final int DEFERRED_UPDATE_RESPONSE_TIMEOUT =
        Integer.getInteger(IGNITE_ATOMIC_DEFERRED_ACK_TIMEOUT, 500);

    /** Unsafe instance. */
    private static final sun.misc.Unsafe UNSAFE = GridUnsafe.unsafe();

    /** Update reply closure. */
    private CI2<GridNearAtomicUpdateRequest<K, V>, GridNearAtomicUpdateResponse<K, V>> updateReplyClos;

    /** Pending  */
    private ConcurrentMap<UUID, DeferredResponseBuffer> pendingResponses = new ConcurrentHashMap8<>();

    /** */
    private GridNearAtomicCache<K, V> near;

    /**
     * Empty constructor required by {@link Externalizable}.
     */
    public GridDhtAtomicCache() {
        // No-op.
    }

    /**
     * @param ctx Cache context.
     */
    public GridDhtAtomicCache(GridCacheContext<K, V> ctx) {
        super(ctx);
    }

    /**
     * @param ctx Cache context.
     * @param map Cache concurrent map.
     */
    public GridDhtAtomicCache(GridCacheContext<K, V> ctx, GridCacheConcurrentMap<K, V> map) {
        super(ctx, map);
    }

    /** {@inheritDoc} */
    @Override public boolean isDhtAtomic() {
        return true;
    }

    /** {@inheritDoc} */
    @Override protected void init() {
        map.setEntryFactory(new GridCacheMapEntryFactory<K, V>() {
            /** {@inheritDoc} */
            @Override public GridCacheMapEntry<K, V> create(GridCacheContext<K, V> ctx, long topVer, K key, int hash,
                V val, GridCacheMapEntry<K, V> next, long ttl, int hdrId) {
                return new GridDhtAtomicCacheEntry<>(ctx, topVer, key, hash, val, next, ttl, hdrId);
            }
        });

        updateReplyClos = new CI2<GridNearAtomicUpdateRequest<K, V>, GridNearAtomicUpdateResponse<K, V>>() {
            @Override public void apply(GridNearAtomicUpdateRequest<K, V> req, GridNearAtomicUpdateResponse<K, V> res) {
                if (ctx.config().getAtomicWriteOrderMode() == CLOCK) {
                    // Always send reply in CLOCK ordering mode.
                    sendNearUpdateReply(res.nodeId(), res);

                    return;
                }

                // Request should be for primary keys only in PRIMARY ordering mode.
                assert req.hasPrimary();

                if (req.writeSynchronizationMode() != FULL_ASYNC)
                    sendNearUpdateReply(res.nodeId(), res);
                else {
                    if (!F.isEmpty(res.remapKeys()))
                        // Remap keys on primary node in FULL_ASYNC mode.
                        remapToNewPrimary(req);
                    else if (res.error() != null) {
                        U.error(log, "Failed to process write update request in FULL_ASYNC mode for keys: " +
                            res.failedKeys(), res.error());
                    }
                }
            }
        };
    }

    /** {@inheritDoc} */
    @SuppressWarnings({"IfMayBeConditional", "SimplifiableIfStatement"})
    @Override public void start() throws IgniteCheckedException {
        super.start();

        CacheMetricsImpl m = new CacheMetricsImpl(ctx);

        if (ctx.dht().near() != null)
            m.delegate(ctx.dht().near().metrics0());

        metrics = m;

        preldr = new GridDhtPreloader<>(ctx);

        preldr.start();

        ctx.io().addHandler(ctx.cacheId(), GridNearGetRequest.class, new CI2<UUID, GridNearGetRequest<K, V>>() {
            @Override public void apply(UUID nodeId, GridNearGetRequest<K, V> req) {
                processNearGetRequest(nodeId, req);
            }
        });

        ctx.io().addHandler(ctx.cacheId(), GridNearAtomicUpdateRequest.class, new CI2<UUID, GridNearAtomicUpdateRequest<K, V>>() {
            @Override public void apply(UUID nodeId, GridNearAtomicUpdateRequest<K, V> req) {
                processNearAtomicUpdateRequest(nodeId, req);
            }
        });

        ctx.io().addHandler(ctx.cacheId(), GridNearAtomicUpdateResponse.class, new CI2<UUID, GridNearAtomicUpdateResponse<K, V>>() {
            @Override public void apply(UUID nodeId, GridNearAtomicUpdateResponse<K, V> res) {
                processNearAtomicUpdateResponse(nodeId, res);
            }
        });

        ctx.io().addHandler(ctx.cacheId(), GridDhtAtomicUpdateRequest.class, new CI2<UUID, GridDhtAtomicUpdateRequest<K, V>>() {
            @Override public void apply(UUID nodeId, GridDhtAtomicUpdateRequest<K, V> req) {
                processDhtAtomicUpdateRequest(nodeId, req);
            }
        });

        ctx.io().addHandler(ctx.cacheId(), GridDhtAtomicUpdateResponse.class, new CI2<UUID, GridDhtAtomicUpdateResponse<K, V>>() {
            @Override public void apply(UUID nodeId, GridDhtAtomicUpdateResponse<K, V> res) {
                processDhtAtomicUpdateResponse(nodeId, res);
            }
        });

        ctx.io().addHandler(ctx.cacheId(), GridDhtAtomicDeferredUpdateResponse.class,
            new CI2<UUID, GridDhtAtomicDeferredUpdateResponse<K, V>>() {
                @Override public void apply(UUID nodeId, GridDhtAtomicDeferredUpdateResponse<K, V> res) {
                    processDhtAtomicDeferredUpdateResponse(nodeId, res);
                }
            });

        if (near == null) {
            ctx.io().addHandler(ctx.cacheId(), GridNearGetResponse.class, new CI2<UUID, GridNearGetResponse<K, V>>() {
                @Override public void apply(UUID nodeId, GridNearGetResponse<K, V> res) {
                    processNearGetResponse(nodeId, res);
                }
            });
        }

        ctx.io().addDisconnectListener(new GridDisconnectListener() {
            @Override public void onNodeDisconnected(UUID nodeId) {
                scheduleAtomicFutureRecheck();
            }
        });
    }

    /**
     * @param near Near cache.
     */
    public void near(GridNearAtomicCache<K, V> near) {
        this.near = near;
    }

    /** {@inheritDoc} */
    @Override public GridNearCacheAdapter<K, V> near() {
        return near;
    }

    /** {@inheritDoc} */
    @Override public Cache.Entry<K, V> entry(K key) throws GridDhtInvalidPartitionException {
        return new CacheEntryImpl<>(key, peek(key));
    }

    /** {@inheritDoc} */
    @Override public V peek(K key, @Nullable Collection<GridCachePeekMode> modes) throws IgniteCheckedException {
        GridTuple<V> val = null;

        if (ctx.isReplicated() || !modes.contains(NEAR_ONLY)) {
            try {
                val = peek0(true, key, modes, ctx.tm().txx());
            }
            catch (GridCacheFilterFailedException ignored) {
                if (log.isDebugEnabled())
                    log.debug("Filter validation failed for key: " + key);

                return null;
            }
        }

        return val != null ? val.get() : null;
    }

    /** {@inheritDoc} */
    @Override public IgniteInternalFuture<Map<K, V>> getAllAsync(
        @Nullable final Collection<? extends K> keys,
        final boolean forcePrimary,
        boolean skipTx,
        @Nullable final GridCacheEntryEx<K, V> entry,
        @Nullable UUID subjId,
        final String taskName,
        final boolean deserializePortable,
<<<<<<< HEAD
        final boolean skipVals
=======
        @Nullable final IgnitePredicate<Cache.Entry<K, V>>[] filter
>>>>>>> 422ffb14
    ) {
        GridCacheProjectionImpl<K, V> prj = ctx.projectionPerCall();

        subjId = ctx.subjectIdPerCall(null, prj);

        final UUID subjId0 = subjId;

        final ExpiryPolicy expiryPlc = skipVals ? null : prj != null ? prj.expiry() : null;

        return asyncOp(new CO<IgniteInternalFuture<Map<K, V>>>() {
            @Override public IgniteInternalFuture<Map<K, V>> apply() {
                return getAllAsync0(keys,
                    false,
                    forcePrimary,
                    subjId0,
                    taskName,
                    deserializePortable,
                    expiryPlc,
                    skipVals);
            }
        });
    }

    /** {@inheritDoc} */
    @Override public V put(K key, V val, @Nullable GridCacheEntryEx<K, V> cached, long ttl,
        @Nullable IgnitePredicate<Cache.Entry<K, V>>[] filter) throws IgniteCheckedException {
        return putAsync(key, val, cached, ttl, filter).get();
    }

    /** {@inheritDoc} */
    @Override public boolean putx(K key, V val, @Nullable GridCacheEntryEx<K, V> cached,
        long ttl, @Nullable IgnitePredicate<Cache.Entry<K, V>>... filter) throws IgniteCheckedException {
        return putxAsync(key, val, cached, ttl, filter).get();
    }

    /** {@inheritDoc} */
    @Override public boolean putx(K key, V val,
        IgnitePredicate<Cache.Entry<K, V>>[] filter) throws IgniteCheckedException {
        return putxAsync(key, val, filter).get();
    }

    /** {@inheritDoc} */
    @SuppressWarnings("unchecked")
    @Override public IgniteInternalFuture<V> putAsync(K key, V val, @Nullable GridCacheEntryEx<K, V> entry,
        long ttl, @Nullable IgnitePredicate<Cache.Entry<K, V>>... filter) {
        A.notNull(key, "key");

        return updateAllAsync0(F0.asMap(key, val),
            null,
            null,
            null,
            null,
            true,
            false,
            entry,
            filter);
    }

    /** {@inheritDoc} */
    @SuppressWarnings("unchecked")
    @Override public IgniteInternalFuture<Boolean> putxAsync(K key, V val, @Nullable GridCacheEntryEx<K, V> entry, long ttl,
        @Nullable IgnitePredicate<Cache.Entry<K, V>>... filter) {
        A.notNull(key, "key");

        return updateAllAsync0(F0.asMap(key, val),
            null,
            null,
            null,
            null,
            false,
            false,
            entry,
            filter);
    }

    /** {@inheritDoc} */
    @Override public V putIfAbsent(K key, V val) throws IgniteCheckedException {
        return putIfAbsentAsync(key, val).get();
    }

    /** {@inheritDoc} */
    @Override public IgniteInternalFuture<V> putIfAbsentAsync(K key, V val) {
        A.notNull(key, "key", val, "val");

        return putAsync(key, val, ctx.noPeekArray());
    }

    /** {@inheritDoc} */
    @Override public boolean putxIfAbsent(K key, V val) throws IgniteCheckedException {
        return putxIfAbsentAsync(key, val).get();
    }

    /** {@inheritDoc} */
    @Override public IgniteInternalFuture<Boolean> putxIfAbsentAsync(K key, V val) {
        A.notNull(key, "key", val, "val");

        return putxAsync(key, val, ctx.noPeekArray());
    }

    /** {@inheritDoc} */
    @Override public V replace(K key, V val) throws IgniteCheckedException {
        return replaceAsync(key, val).get();
    }

    /** {@inheritDoc} */
    @Override public IgniteInternalFuture<V> replaceAsync(K key, V val) {
        A.notNull(key, "key", val, "val");

        return putAsync(key, val, ctx.hasPeekArray());
    }

    /** {@inheritDoc} */
    @Override public boolean replacex(K key, V val) throws IgniteCheckedException {
        return replacexAsync(key, val).get();
    }

    /** {@inheritDoc} */
    @Override public IgniteInternalFuture<Boolean> replacexAsync(K key, V val) {
        A.notNull(key, "key", val, "val");

        return putxAsync(key, val, ctx.hasPeekArray());
    }

    /** {@inheritDoc} */
    @Override public boolean replace(K key, V oldVal, V newVal) throws IgniteCheckedException {
        return replaceAsync(key, oldVal, newVal).get();
    }

    /** {@inheritDoc} */
    @Override public IgniteInternalFuture<Boolean> replaceAsync(K key, V oldVal, V newVal) {
        A.notNull(key, "key", oldVal, "oldVal", newVal, "newVal");

        return putxAsync(key, newVal, ctx.equalsPeekArray(oldVal));
    }

    /** {@inheritDoc} */
    @Override public GridCacheReturn<V> removex(K key, V val) throws IgniteCheckedException {
        return removexAsync(key, val).get();
    }

    /** {@inheritDoc} */
    @Override public GridCacheReturn<V> replacex(K key, V oldVal, V newVal) throws IgniteCheckedException {
        return replacexAsync(key, oldVal, newVal).get();
    }

    /** {@inheritDoc} */
    @SuppressWarnings("unchecked")
    @Override public IgniteInternalFuture<GridCacheReturn<V>> removexAsync(K key, V val) {
        A.notNull(key, "key", val, "val");

        return removeAllAsync0(F.asList(key), null, null, true, true, ctx.equalsPeekArray(val));
    }

    /** {@inheritDoc} */
    @SuppressWarnings("unchecked")
    @Override public IgniteInternalFuture<GridCacheReturn<V>> replacexAsync(K key, V oldVal, V newVal) {
        return updateAllAsync0(F.asMap(key, newVal),
            null,
            null,
            null,
            null,
            true,
            true,
            null,
            ctx.equalsPeekArray(oldVal));
    }

    /** {@inheritDoc} */
    @Override public void putAll(Map<? extends K, ? extends V> m,
        IgnitePredicate<Cache.Entry<K, V>>[] filter) throws IgniteCheckedException {
        putAllAsync(m, filter).get();
    }

    /** {@inheritDoc} */
    @Override public IgniteInternalFuture<?> putAllAsync(Map<? extends K, ? extends V> m,
        @Nullable IgnitePredicate<Cache.Entry<K, V>>[] filter) {
        return updateAllAsync0(m,
            null,
            null,
            null,
            null,
            false,
            false,
            null,
            filter);
    }

    /** {@inheritDoc} */
    @Override public void putAllDr(Map<? extends K, GridCacheDrInfo<V>> drMap) throws IgniteCheckedException {
        putAllDrAsync(drMap).get();
    }

    /** {@inheritDoc} */
    @Override public IgniteInternalFuture<?> putAllDrAsync(Map<? extends K, GridCacheDrInfo<V>> drMap) {
        ctx.dr().onReceiveCacheEntriesReceived(drMap.size());

        return updateAllAsync0(null,
            null,
            null,
            drMap,
            null,
            false,
            false,
            null,
            null);
    }

    /** {@inheritDoc} */
    @Override public V remove(K key, @Nullable GridCacheEntryEx<K, V> entry,
        @Nullable IgnitePredicate<Cache.Entry<K, V>>... filter) throws IgniteCheckedException {
        return removeAsync(key, entry, filter).get();
    }

    /** {@inheritDoc} */
    @SuppressWarnings("unchecked")
    @Override public IgniteInternalFuture<V> removeAsync(K key, @Nullable GridCacheEntryEx<K, V> entry,
        @Nullable IgnitePredicate<Cache.Entry<K, V>>... filter) {
        A.notNull(key, "key");

        return removeAllAsync0(Collections.singletonList(key), null, entry, true, false, filter);
    }

    /** {@inheritDoc} */
    @Override public void removeAll(Collection<? extends K> keys,
        IgnitePredicate<Cache.Entry<K, V>>... filter) throws IgniteCheckedException {
        removeAllAsync(keys, filter).get();
    }

    /** {@inheritDoc} */
    @Override public IgniteInternalFuture<?> removeAllAsync(Collection<? extends K> keys,
        IgnitePredicate<Cache.Entry<K, V>>[] filter) {
        A.notNull(keys, "keys");

        return removeAllAsync0(keys, null, null, false, false, filter);
    }

    /** {@inheritDoc} */
    @Override public boolean removex(K key, @Nullable GridCacheEntryEx<K, V> entry,
        @Nullable IgnitePredicate<Cache.Entry<K, V>>... filter) throws IgniteCheckedException {
        return removexAsync(key, entry, filter).get();
    }

    /** {@inheritDoc} */
    @SuppressWarnings("unchecked")
    @Override public IgniteInternalFuture<Boolean> removexAsync(K key, @Nullable GridCacheEntryEx<K, V> entry,
        @Nullable IgnitePredicate<Cache.Entry<K, V>>... filter) {
        A.notNull(key, "key");

        return removeAllAsync0(Collections.singletonList(key), null, entry, false, false, filter);
    }

    /** {@inheritDoc} */
    @Override public boolean remove(K key, V val) throws IgniteCheckedException {
        return removeAsync(key, val).get();
    }

    /** {@inheritDoc} */
    @Override public IgniteInternalFuture<Boolean> removeAsync(K key, V val) {
        A.notNull(key, "key", val, "val");

        return removexAsync(key, ctx.equalsPeekArray(val));
    }

    /** {@inheritDoc} */
    @Override public IgniteInternalFuture<?> removeAllAsync(IgnitePredicate<Cache.Entry<K, V>>[] filter) {
        return removeAllAsync(keySet(filter), filter);
    }

    /** {@inheritDoc} */
    @Override public void removeAllDr(Map<? extends K, GridCacheVersion> drMap) throws IgniteCheckedException {
        removeAllDrAsync(drMap).get();
    }

    /** {@inheritDoc} */
    @Override public IgniteInternalFuture<?> removeAllDrAsync(Map<? extends K, GridCacheVersion> drMap) {
        ctx.dr().onReceiveCacheEntriesReceived(drMap.size());

        return removeAllAsync0(null, drMap, null, false, false, null);
    }

    /**
     * @return {@code True} if store write-through enabled.
     */
    private boolean writeThrough() {
        return ctx.writeThrough() && ctx.store().configured();
    }

    /**
     * @param op Operation closure.
     * @return Future.
     */
    @SuppressWarnings("unchecked")
    protected <T> IgniteInternalFuture<T> asyncOp(final CO<IgniteInternalFuture<T>> op) {
        IgniteInternalFuture<T> fail = asyncOpAcquire();

        if (fail != null)
            return fail;

        FutureHolder holder = lastFut.get();

        holder.lock();

        try {
            IgniteInternalFuture fut = holder.future();

            if (fut != null && !fut.isDone()) {
                IgniteInternalFuture<T> f = new GridEmbeddedFuture<>(fut,
                    new C2<T, Exception, IgniteInternalFuture<T>>() {
                        @Override public IgniteInternalFuture<T> apply(T t, Exception e) {
                            return op.apply();
                        }
                    }, ctx.kernalContext());

                saveFuture(holder, f);

                return f;
            }

            IgniteInternalFuture<T> f = op.apply();

            saveFuture(holder, f);

            return f;
        }
        finally {
            holder.unlock();
        }
    }

    /** {@inheritDoc} */
    @Override protected IgniteInternalFuture<Boolean> lockAllAsync(Collection<? extends K> keys,
        long timeout,
        @Nullable IgniteTxLocalEx<K, V> tx,
        boolean isInvalidate,
        boolean isRead,
        boolean retval,
        @Nullable IgniteTxIsolation isolation,
        long accessTtl,
        IgnitePredicate<Cache.Entry<K, V>>[] filter) {
        return new FinishedLockFuture(new UnsupportedOperationException("Locks are not supported for " +
            "CacheAtomicityMode.ATOMIC mode (use CacheAtomicityMode.TRANSACTIONAL instead)"));
    }

    /** {@inheritDoc} */
    @Override public <T> EntryProcessorResult<T> invoke(K key, EntryProcessor<K, V, T> entryProcessor, Object... args)
        throws IgniteCheckedException {
        EntryProcessorResult<T> res = invokeAsync(key, entryProcessor, args).get();

        return res != null ? res : new CacheInvokeResult<>((T)null);
    }

    /** {@inheritDoc} */
    @Override public <T> Map<K, EntryProcessorResult<T>> invokeAll(Set<? extends K> keys,
        EntryProcessor<K, V, T> entryProcessor,
        Object... args)
        throws IgniteCheckedException {
        return invokeAllAsync(keys, entryProcessor, args).get();
    }

    /** {@inheritDoc} */
    @SuppressWarnings("unchecked")
    @Override public <T> IgniteInternalFuture<EntryProcessorResult<T>> invokeAsync(K key,
        EntryProcessor<K, V, T> entryProcessor,
        Object... args) {
        A.notNull(key, "key", entryProcessor, "entryProcessor");

        if (keyCheck)
            validateCacheKey(key);

        ctx.denyOnLocalRead();

        Map<? extends K, EntryProcessor> invokeMap =
            Collections.singletonMap(key, (EntryProcessor)entryProcessor);

        IgniteInternalFuture<Map<K, EntryProcessorResult<T>>> fut = updateAllAsync0(null,
            invokeMap,
            args,
            null,
            null,
            true,
            false,
            null,
            null);

        return fut.chain(new CX1<IgniteInternalFuture<Map<K, EntryProcessorResult<T>>>, EntryProcessorResult<T>>() {
            @Override public EntryProcessorResult<T> applyx(IgniteInternalFuture<Map<K, EntryProcessorResult<T>>> fut)
                throws IgniteCheckedException {
                Map<K, EntryProcessorResult<T>> resMap = fut.get();

                if (resMap != null) {
                    assert resMap.isEmpty() || resMap.size() == 1 : resMap.size();

                    return resMap.isEmpty() ? null : resMap.values().iterator().next();
                }

                return null;
            }
        });
    }

    /** {@inheritDoc} */
    @SuppressWarnings("unchecked")
    @Override public <T> IgniteInternalFuture<Map<K, EntryProcessorResult<T>>> invokeAllAsync(Set<? extends K> keys,
        final EntryProcessor<K, V, T> entryProcessor,
        Object... args) {
        A.notNull(keys, "keys", entryProcessor, "entryProcessor");

        if (keyCheck)
            validateCacheKeys(keys);

        ctx.denyOnLocalRead();

        Map<? extends K, EntryProcessor> invokeMap = F.viewAsMap(keys, new C1<K, EntryProcessor>() {
            @Override public EntryProcessor apply(K k) {
                return entryProcessor;
            }
        });

        return updateAllAsync0(null,
            invokeMap,
            args,
            null,
            null,
            true,
            false,
            null,
            null);
    }

    /** {@inheritDoc} */
    @Override public <T> Map<K, EntryProcessorResult<T>> invokeAll(
        Map<? extends K, ? extends EntryProcessor<K, V, T>> map,
        Object... args) throws IgniteCheckedException {
        return invokeAllAsync(map, args).get();
    }

    /** {@inheritDoc} */
    @SuppressWarnings("unchecked")
    @Override public <T> IgniteInternalFuture<Map<K, EntryProcessorResult<T>>> invokeAllAsync(
        Map<? extends K, ? extends EntryProcessor<K, V, T>> map,
        Object... args) {
        A.notNull(map, "map");

        if (keyCheck)
            validateCacheKeys(map.keySet());

        ctx.denyOnLocalRead();

        return updateAllAsync0(null,
            map,
            args,
            null,
            null,
            true,
            false,
            null,
            null);
    }

    /**
     * Entry point for all public API put/transform methods.
     *
     * @param map Put map. Either {@code map}, {@code invokeMap} or {@code drMap} should be passed.
     * @param invokeMap Invoke map. Either {@code map}, {@code invokeMap} or {@code drMap} should be passed.
     * @param invokeArgs Optional arguments for EntryProcessor.
     * @param drPutMap DR put map.
     * @param drRmvMap DR remove map.
     * @param retval Return value required flag.
     * @param rawRetval Return {@code GridCacheReturn} instance.
     * @param cached Cached cache entry for key. May be passed if and only if map size is {@code 1}.
     * @param filter Cache entry filter for atomic updates.
     * @return Completion future.
     */
    private IgniteInternalFuture updateAllAsync0(
        @Nullable final Map<? extends K, ? extends V> map,
        @Nullable final Map<? extends K, ? extends EntryProcessor> invokeMap,
        @Nullable Object[] invokeArgs,
        @Nullable final Map<? extends K, GridCacheDrInfo<V>> drPutMap,
        @Nullable final Map<? extends K, GridCacheVersion> drRmvMap,
        final boolean retval,
        final boolean rawRetval,
        @Nullable GridCacheEntryEx<K, V> cached,
        @Nullable final IgnitePredicate<Cache.Entry<K, V>>[] filter
    ) {
        if (map != null && keyCheck)
            validateCacheKeys(map.keySet());

        ctx.checkSecurity(GridSecurityPermission.CACHE_PUT);

        GridCacheProjectionImpl<K, V> prj = ctx.projectionPerCall();

        UUID subjId = ctx.subjectIdPerCall(null, prj);

        int taskNameHash = ctx.kernalContext().job().currentTaskNameHash();

        final GridNearAtomicUpdateFuture<K, V> updateFut = new GridNearAtomicUpdateFuture<>(
            ctx,
            this,
            ctx.config().getWriteSynchronizationMode(),
            invokeMap != null ? TRANSFORM : UPDATE,
            map != null ? map.keySet() : invokeMap != null ? invokeMap.keySet() : drPutMap != null ?
                drPutMap.keySet() : drRmvMap.keySet(),
            map != null ? map.values() : invokeMap != null ? invokeMap.values() : null,
            invokeArgs,
            drPutMap != null ? drPutMap.values() : null,
            drRmvMap != null ? drRmvMap.values() : null,
            retval,
            rawRetval,
            cached,
            prj != null ? prj.expiry() : null,
            filter,
            subjId,
            taskNameHash);

        return asyncOp(new CO<IgniteInternalFuture<Object>>() {
            @Override public IgniteInternalFuture<Object> apply() {
                updateFut.map();

                return updateFut;
            }
        });
    }

    /**
     * Entry point for all public API remove methods.
     *
     * @param keys Keys to remove.
     * @param drMap DR map.
     * @param cached Cached cache entry for key. May be passed if and only if keys size is {@code 1}.
     * @param retval Return value required flag.
     * @param rawRetval Return {@code GridCacheReturn} instance.
     * @param filter Cache entry filter for atomic removes.
     * @return Completion future.
     */
    private IgniteInternalFuture removeAllAsync0(
        @Nullable final Collection<? extends K> keys,
        @Nullable final Map<? extends K, GridCacheVersion> drMap,
        @Nullable GridCacheEntryEx<K, V> cached,
        final boolean retval,
        boolean rawRetval,
        @Nullable final IgnitePredicate<Cache.Entry<K, V>>[] filter
    ) {
        final boolean statsEnabled = ctx.config().isStatisticsEnabled();

        final long start = statsEnabled ? System.nanoTime() : 0L;

        assert keys != null || drMap != null;

        if (keyCheck)
            validateCacheKeys(keys);

        ctx.checkSecurity(GridSecurityPermission.CACHE_REMOVE);

        GridCacheProjectionImpl<K, V> prj = ctx.projectionPerCall();

        UUID subjId = ctx.subjectIdPerCall(null, prj);

        int taskNameHash = ctx.kernalContext().job().currentTaskNameHash();

        final GridNearAtomicUpdateFuture<K, V> updateFut = new GridNearAtomicUpdateFuture<>(
            ctx,
            this,
            ctx.config().getWriteSynchronizationMode(),
            DELETE,
            keys != null ? keys : drMap.keySet(),
            null,
            null,
            null,
            keys != null ? null : drMap.values(),
            retval,
            rawRetval,
            cached,
            (filter != null && prj != null) ? prj.expiry() : null,
            filter,
            subjId,
            taskNameHash);

        if (statsEnabled)
            updateFut.listenAsync(new UpdateRemoveTimeStatClosure<>(metrics0(), start));

        return asyncOp(new CO<IgniteInternalFuture<Object>>() {
            @Override public IgniteInternalFuture<Object> apply() {
                updateFut.map();

                return updateFut;
            }
        });
    }

    /**
     * Entry point to all public API get methods.
     *
     * @param keys Keys to remove.
     * @param reload Reload flag.
     * @param forcePrimary Force primary flag.
     * @param subjId Subject ID.
     * @param taskName Task name.
     * @param deserializePortable Deserialize portable flag.
     * @param expiryPlc Expiry policy.
     * @param skipVals Skip values flag.
     * @return Get future.
     */
    private IgniteInternalFuture<Map<K, V>> getAllAsync0(@Nullable Collection<? extends K> keys,
        boolean reload,
        boolean forcePrimary,
<<<<<<< HEAD
=======
        @Nullable IgnitePredicate<Cache.Entry<K, V>>[] filter,
>>>>>>> 422ffb14
        UUID subjId,
        String taskName,
        boolean deserializePortable,
        @Nullable ExpiryPolicy expiryPlc,
        boolean skipVals) {
        ctx.checkSecurity(GridSecurityPermission.CACHE_READ);

        if (F.isEmpty(keys))
            return new GridFinishedFuture<>(ctx.kernalContext(), Collections.<K, V>emptyMap());

        if (keyCheck)
            validateCacheKeys(keys);

        long topVer = ctx.affinity().affinityTopologyVersion();

        final GetExpiryPolicy expiry = skipVals ? null : accessExpiryPolicy(expiryPlc);

        // Optimisation: try to resolve value locally and escape 'get future' creation.
        if (!reload && !forcePrimary) {
            Map<K, V> locVals = new HashMap<>(keys.size(), 1.0f);

            boolean success = true;

            // Optimistically expect that all keys are available locally (avoid creation of get future).
            for (K key : keys) {
                if (key == null)
                    throw new NullPointerException("Null key.");

                GridCacheEntryEx<K, V> entry = null;

                while (true) {
                    try {
                        entry = ctx.isSwapOrOffheapEnabled() ? entryEx(key) : peekEx(key);

                        // If our DHT cache do has value, then we peek it.
                        if (entry != null) {
                            boolean isNew = entry.isNewLocked();

                            V v = entry.innerGet(null,
                                /*swap*/true,
                                /*read-through*/false,
                                /*fail-fast*/true,
                                /*unmarshal*/true,
                                /**update-metrics*/false,
                                /*event*/true,
                                /*temporary*/false,
                                subjId,
                                null,
                                taskName,
                                expiry);

                            // Entry was not in memory or in swap, so we remove it from cache.
                            if (v == null) {
                                GridCacheVersion obsoleteVer = context().versions().next();

                                if (isNew && entry.markObsoleteIfEmpty(obsoleteVer))
                                    removeIfObsolete(key);

                                success = false;
                            }
                            else {
                                if (ctx.portableEnabled() && deserializePortable) {
                                    key = (K)ctx.unwrapPortableIfNeeded(key, false);
                                    v = (V)ctx.unwrapPortableIfNeeded(v, false);
                                }

                                locVals.put(key, v);
                            }
                        }
                        else
                            success = false;

                        break; // While.
                    }
                    catch (GridCacheEntryRemovedException ignored) {
                        // No-op, retry.
                    }
                    catch (GridCacheFilterFailedException ignored) {
                        // No-op, skip the key.
                        break;
                    }
                    catch (GridDhtInvalidPartitionException ignored) {
                        success = false;

                        break; // While.
                    }
                    catch (IgniteCheckedException e) {
                        return new GridFinishedFuture<>(ctx.kernalContext(), e);
                    }
                    finally {
                        if (entry != null)
                            ctx.evicts().touch(entry, topVer);
                    }
                }

                if (!success)
                    break;
                else
                    metrics0().onRead(true);
            }

            if (success) {
                sendTtlUpdateRequest(expiry);

                return ctx.wrapCloneMap(new GridFinishedFuture<>(ctx.kernalContext(), locVals));
            }
        }

        if (expiry != null)
            expiry.reset();

        // Either reload or not all values are available locally.
        GridPartitionedGetFuture<K, V> fut = new GridPartitionedGetFuture<>(ctx,
            keys,
            topVer,
            true,
            reload,
            forcePrimary,
            subjId,
            taskName,
            deserializePortable,
            expiry,
            skipVals);

        fut.init();

        return ctx.wrapCloneMap(fut);
    }

    /**
     * Executes local update.
     *
     * @param nodeId Node ID.
     * @param req Update request.
     * @param cached Cached entry if updating single local entry.
     * @param completionCb Completion callback.
     */
    public void updateAllAsyncInternal(
        final UUID nodeId,
        final GridNearAtomicUpdateRequest<K, V> req,
        @Nullable final GridCacheEntryEx<K, V> cached,
        final CI2<GridNearAtomicUpdateRequest<K, V>, GridNearAtomicUpdateResponse<K, V>> completionCb
    ) {
        IgniteInternalFuture<Object> forceFut = preldr.request(req.keys(), req.topologyVersion());

        if (forceFut.isDone())
            updateAllAsyncInternal0(nodeId, req, completionCb);
        else {
            forceFut.listenAsync(new CI1<IgniteInternalFuture<Object>>() {
                @Override public void apply(IgniteInternalFuture<Object> t) {
                    updateAllAsyncInternal0(nodeId, req, completionCb);
                }
            });
        }
    }

    /**
     * Executes local update after preloader fetched values.
     *
     * @param nodeId Node ID.
     * @param req Update request.
     * @param completionCb Completion callback.
     */
    public void updateAllAsyncInternal0(
        UUID nodeId,
        GridNearAtomicUpdateRequest<K, V> req,
        CI2<GridNearAtomicUpdateRequest<K, V>, GridNearAtomicUpdateResponse<K, V>> completionCb
    ) {
        GridNearAtomicUpdateResponse<K, V> res = new GridNearAtomicUpdateResponse<>(ctx.cacheId(), nodeId,
            req.futureVersion());

        List<K> keys = req.keys();

        assert !req.returnValue() || (req.operation() == TRANSFORM || keys.size() == 1);

        GridDhtAtomicUpdateFuture<K, V> dhtFut = null;

        boolean remap = false;

        String taskName = ctx.kernalContext().task().resolveTaskName(req.taskNameHash());

        IgniteCacheExpiryPolicy expiry = null;

        try {
            // If batch store update is enabled, we need to lock all entries.
            // First, need to acquire locks on cache entries, then check filter.
            List<GridDhtCacheEntry<K, V>> locked = lockEntries(keys, req.topologyVersion());
            Collection<IgniteBiTuple<GridDhtCacheEntry<K, V>, GridCacheVersion>> deleted = null;

            try {
                topology().readLock();

                try {
                    // Do not check topology version for CLOCK versioning since
                    // partition exchange will wait for near update future.
                    if (topology().topologyVersion() == req.topologyVersion() ||
                        ctx.config().getAtomicWriteOrderMode() == CLOCK) {
                        ClusterNode node = ctx.discovery().node(nodeId);

                        if (node == null) {
                            U.warn(log, "Node originated update request left grid: " + nodeId);

                            return;
                        }

                        checkClearForceTransformBackups(req, locked);

                        boolean hasNear = U.hasNearCache(node, name());

                        GridCacheVersion ver = req.updateVersion();

                        if (ver == null) {
                            // Assign next version for update inside entries lock.
                            ver = ctx.versions().next(req.topologyVersion());

                            if (hasNear)
                                res.nearVersion(ver);
                        }

                        assert ver != null : "Got null version for update request: " + req;

                        if (log.isDebugEnabled())
                            log.debug("Using cache version for update request on primary node [ver=" + ver +
                                ", req=" + req + ']');

                        dhtFut = createDhtFuture(ver, req, res, completionCb, false);

                        boolean replicate = ctx.isDrEnabled();

                        ExpiryPolicy plc = req.expiry() != null ? req.expiry() : ctx.expiry();

                        if (plc != null)
                            expiry = new UpdateExpiryPolicy(plc);

                        GridCacheReturn<Object> retVal = null;
                        
                        if (keys.size() > 1 &&                             // Several keys ...
                            writeThrough() &&                              // and store is enabled ...
                            !ctx.store().isLocalStore() &&                 // and this is not local store ...
                            !ctx.dr().receiveEnabled()  // and no DR.
                        ) {
                            // This method can only be used when there are no replicated entries in the batch.
                            UpdateBatchResult<K, V> updRes = updateWithBatch(node,
                                hasNear,
                                req,
                                res,
                                locked,
                                ver,
                                dhtFut,
                                completionCb,
                                replicate,
                                taskName,
                                expiry);

                            deleted = updRes.deleted();
                            dhtFut = updRes.dhtFuture();

                            if (req.operation() == TRANSFORM)
                                retVal = new GridCacheReturn<>((Object)updRes.invokeResults(), true);
                        }
                        else {
                            UpdateSingleResult<K, V> updRes = updateSingle(node,
                                hasNear,
                                req,
                                res,
                                locked,
                                ver,
                                dhtFut,
                                completionCb,
                                replicate,
                                taskName,
                                expiry);

                            retVal = updRes.returnValue();
                            deleted = updRes.deleted();
                            dhtFut = updRes.dhtFuture();
                        }

                        if (retVal == null)
                            retVal = new GridCacheReturn<>(null, true);

                        res.returnValue(retVal);
                    }
                    else
                        // Should remap all keys.
                        remap = true;
                }
                finally {
                    topology().readUnlock();
                }
            }
            catch (GridCacheEntryRemovedException e) {
                assert false : "Entry should not become obsolete while holding lock.";

                e.printStackTrace();
            }
            finally {
                unlockEntries(locked, req.topologyVersion());

                // Enqueue if necessary after locks release.
                if (deleted != null) {
                    assert !deleted.isEmpty();
                    assert ctx.deferredDelete();

                    for (IgniteBiTuple<GridDhtCacheEntry<K, V>, GridCacheVersion> e : deleted)
                        ctx.onDeferredDelete(e.get1(), e.get2());
                }
            }
        }
        catch (GridDhtInvalidPartitionException ignore) {
            assert ctx.config().getAtomicWriteOrderMode() == PRIMARY;

            if (log.isDebugEnabled())
                log.debug("Caught invalid partition exception for cache entry (will remap update request): " + req);

            remap = true;
        }

        if (remap) {
            assert dhtFut == null;

            res.remapKeys(req.keys());

            completionCb.apply(req, res);
        }
        else {
            // If there are backups, map backup update future.
            if (dhtFut != null)
                dhtFut.map();
                // Otherwise, complete the call.
            else
                completionCb.apply(req, res);
        }

        sendTtlUpdateRequest(expiry);
    }

    /**
     * Updates locked entries using batched write-through.
     *
     * @param node Sender node.
     * @param hasNear {@code True} if originating node has near cache.
     * @param req Update request.
     * @param res Update response.
     * @param locked Locked entries.
     * @param ver Assigned version.
     * @param dhtFut Optional DHT future.
     * @param completionCb Completion callback to invoke when DHT future is completed.
     * @param replicate Whether replication is enabled.
     * @param taskName Task name.
     * @param expiry Expiry policy.
     * @return Deleted entries.
     * @throws GridCacheEntryRemovedException Should not be thrown.
     */
    @SuppressWarnings("unchecked")
    private UpdateBatchResult<K, V> updateWithBatch(
        ClusterNode node,
        boolean hasNear,
        GridNearAtomicUpdateRequest<K, V> req,
        GridNearAtomicUpdateResponse<K, V> res,
        List<GridDhtCacheEntry<K, V>> locked,
        GridCacheVersion ver,
        @Nullable GridDhtAtomicUpdateFuture<K, V> dhtFut,
        CI2<GridNearAtomicUpdateRequest<K, V>, GridNearAtomicUpdateResponse<K, V>> completionCb,
        boolean replicate,
        String taskName,
        @Nullable IgniteCacheExpiryPolicy expiry
    ) throws GridCacheEntryRemovedException {
        assert !ctx.dr().receiveEnabled(); // Cannot update in batches during DR due to possible conflicts.
        assert !req.returnValue() || req.operation() == TRANSFORM; // Should not request return values for putAll.

        if (!F.isEmpty(req.filter()) && ctx.loadPreviousValue()) {
            try {
                reloadIfNeeded(locked);
            }
            catch (IgniteCheckedException e) {
                res.addFailedKeys(req.keys(), e);

                return new UpdateBatchResult<>();
            }
        }

        int size = req.keys().size();

        Map<K, V> putMap = null;

        Map<K, EntryProcessor<K, V, ?>> entryProcessorMap = null;

        Collection<K> rmvKeys = null;

        UpdateBatchResult<K, V> updRes = new UpdateBatchResult<>();

        List<GridDhtCacheEntry<K, V>> filtered = new ArrayList<>(size);

        GridCacheOperation op = req.operation();

        Map<K, EntryProcessorResult> invokeResMap =
            op == TRANSFORM ? U.<K, EntryProcessorResult>newHashMap(size) : null;

        int firstEntryIdx = 0;

        boolean intercept = ctx.config().getInterceptor() != null;

        for (int i = 0; i < locked.size(); i++) {
            GridDhtCacheEntry<K, V> entry = locked.get(i);

            if (entry == null)
                continue;

            try {
                if (!checkFilter(entry, req, res)) {
                    if (expiry != null && entry.hasValue()) {
                        long ttl = expiry.forAccess();

                        if (ttl != CU.TTL_NOT_CHANGED) {
                            entry.updateTtl(null, ttl);

                            expiry.ttlUpdated(entry.key(),
                                entry.getOrMarshalKeyBytes(),
                                entry.version(),
                                entry.readers());
                        }
                    }

                    if (log.isDebugEnabled())
                        log.debug("Entry did not pass the filter (will skip write) [entry=" + entry +
                            ", filter=" + Arrays.toString(req.filter()) + ", res=" + res + ']');

                    if (hasNear)
                        res.addSkippedIndex(i);

                    firstEntryIdx++;

                    continue;
                }

                if (op == TRANSFORM) {
                    EntryProcessor<K, V, ?> entryProcessor = req.entryProcessor(i);

                    V old = entry.innerGet(
                        null,
                        /*read swap*/true,
                        /*read through*/true,
                        /*fail fast*/false,
                        /*unmarshal*/true,
                        /*metrics*/true,
                        /*event*/true,
                        /*temporary*/true,
                        req.subjectId(),
                        entryProcessor,
                        taskName,
                        null);

                    CacheInvokeEntry<K, V> invokeEntry = new CacheInvokeEntry<>(ctx, entry.key(), old);

                    V updated;
                    CacheInvokeResult invokeRes = null;

                    try {
                        Object computed = entryProcessor.process(invokeEntry, req.invokeArguments());

                        updated = ctx.unwrapTemporary(invokeEntry.getValue());

                        if (computed != null)
                            invokeRes = new CacheInvokeResult<>(ctx.unwrapTemporary(computed));
                    }
                    catch (Exception e) {
                        invokeRes = new CacheInvokeResult<>(e);

                        updated = old;
                    }

                    if (invokeRes != null)
                        invokeResMap.put(entry.key(), invokeRes);

                    if (updated == null) {
                        if (intercept) {
                            IgniteBiTuple<Boolean, ?> interceptorRes = ctx.config().getInterceptor().onBeforeRemove(
                                entry.key(), old);

                            if (ctx.cancelRemove(interceptorRes))
                                continue;
                        }

                        // Update previous batch.
                        if (putMap != null) {
                            dhtFut = updatePartialBatch(
                                hasNear,
                                firstEntryIdx,
                                filtered,
                                ver,
                                node,
                                putMap,
                                null,
                                entryProcessorMap,
                                dhtFut,
                                completionCb,
                                req,
                                res,
                                replicate,
                                updRes,
                                taskName,
                                expiry);

                            firstEntryIdx = i + 1;

                            putMap = null;
                            entryProcessorMap = null;

                            filtered = new ArrayList<>();
                        }

                        // Start collecting new batch.
                        if (rmvKeys == null)
                            rmvKeys = new ArrayList<>(size);

                        rmvKeys.add(entry.key());
                    }
                    else {
                        if (intercept) {
                            updated = (V)ctx.config().getInterceptor().onBeforePut(entry.key(), old, updated);

                            if (updated == null)
                                continue;
                        }

                        // Update previous batch.
                        if (rmvKeys != null) {
                            dhtFut = updatePartialBatch(
                                hasNear,
                                firstEntryIdx,
                                filtered,
                                ver,
                                node,
                                null,
                                rmvKeys,
                                entryProcessorMap,
                                dhtFut,
                                completionCb,
                                req,
                                res,
                                replicate,
                                updRes,
                                taskName,
                                expiry);

                            firstEntryIdx = i + 1;

                            rmvKeys = null;
                            entryProcessorMap = null;

                            filtered = new ArrayList<>();
                        }

                        if (putMap == null)
                            putMap = new LinkedHashMap<>(size, 1.0f);

                        putMap.put(entry.key(), ctx.<V>unwrapTemporary(updated));
                    }

                    if (entryProcessorMap == null)
                        entryProcessorMap = new HashMap<>();

                    entryProcessorMap.put(entry.key(), entryProcessor);
                }
                else if (op == UPDATE) {
                    V updated = req.value(i);

                    if (intercept) {
                        V old = entry.innerGet(
                             null,
                            /*read swap*/true,
                            /*read through*/ctx.loadPreviousValue(),
                            /*fail fast*/false,
                            /*unmarshal*/true,
                            /*metrics*/true,
                            /*event*/true,
                            /*temporary*/true,
                            req.subjectId(),
                            null,
                            taskName,
                            null);

                        updated = (V)ctx.config().getInterceptor().onBeforePut(entry.key(), old, updated);

                        if (updated == null)
                            continue;

                        updated = ctx.unwrapTemporary(updated);
                    }

                    assert updated != null;

                    if (putMap == null)
                        putMap = new LinkedHashMap<>(size, 1.0f);

                    putMap.put(entry.key(), updated);
                }
                else {
                    assert op == DELETE;

                    if (intercept) {
                        V old = entry.innerGet(
                            null,
                            /*read swap*/true,
                            /*read through*/ctx.loadPreviousValue(),
                            /*fail fast*/false,
                            /*unmarshal*/true,
                            /*metrics*/true,
                            /*event*/true,
                            /*temporary*/true,
                            req.subjectId(),
                            null,
                            taskName,
                            null);

                        IgniteBiTuple<Boolean, ?> interceptorRes = ctx.config().getInterceptor().onBeforeRemove(
                            entry.key(), old);

                        if (ctx.cancelRemove(interceptorRes))
                            continue;
                    }

                    if (rmvKeys == null)
                        rmvKeys = new ArrayList<>(size);

                    rmvKeys.add(entry.key());
                }

                filtered.add(entry);
            }
            catch (IgniteCheckedException e) {
                res.addFailedKey(entry.key(), e);
            }
            catch (GridCacheFilterFailedException ignore) {
                assert false : "Filter should never fail with failFast=false and empty filter.";
            }
        }

        // Store final batch.
        if (putMap != null || rmvKeys != null) {
            dhtFut = updatePartialBatch(
                hasNear,
                firstEntryIdx,
                filtered,
                ver,
                node,
                putMap,
                rmvKeys,
                entryProcessorMap,
                dhtFut,
                completionCb,
                req,
                res,
                replicate,
                updRes,
                taskName,
                expiry);
        }
        else
            assert filtered.isEmpty();

        updRes.dhtFuture(dhtFut);

        updRes.invokeResult(invokeResMap);

        return updRes;
    }

    /**
     * @param entries Entries.
     * @throws IgniteCheckedException If failed.
     */
    private void reloadIfNeeded(final List<GridDhtCacheEntry<K, V>> entries) throws IgniteCheckedException {
        Map<K, Integer> needReload = null;

        for (int i = 0; i < entries.size(); i++) {
            GridDhtCacheEntry<K, V> entry = entries.get(i);

            if (entry == null)
                continue;

            V val = entry.rawGetOrUnmarshal(false);

            if (val == null) {
                if (needReload == null)
                    needReload = new HashMap<>(entries.size(), 1.0f);

                needReload.put(entry.key(), i);
            }
        }

        if (needReload != null) {
            final Map<K, Integer> idxMap = needReload;

            ctx.store().loadAllFromStore(null, needReload.keySet(), new CI2<K, V>() {
                @Override public void apply(K k, V v) {
                    Integer idx = idxMap.get(k);

                    if (idx != null) {
                        GridDhtCacheEntry<K, V> entry = entries.get(idx);
                        try {
                            GridCacheVersion ver = entry.version();

                            entry.versionedValue(v, null, ver);
                        }
                        catch (GridCacheEntryRemovedException e) {
                            assert false : "Entry should not get obsolete while holding lock [entry=" + entry +
                                ", e=" + e + ']';
                        }
                        catch (IgniteCheckedException e) {
                            throw new IgniteException(e);
                        }
                    }
                }
            });
        }
    }

    /**
     * Updates locked entries one-by-one.
     *
     * @param node Originating node.
     * @param hasNear {@code True} if originating node has near cache.
     * @param req Update request.
     * @param res Update response.
     * @param locked Locked entries.
     * @param ver Assigned update version.
     * @param dhtFut Optional DHT future.
     * @param completionCb Completion callback to invoke when DHT future is completed.
     * @param replicate Whether DR is enabled for that cache.
     * @param taskName Task name.
     * @param expiry Expiry policy.
     * @return Return value.
     * @throws GridCacheEntryRemovedException Should be never thrown.
     */
    private UpdateSingleResult<K, V> updateSingle(
        ClusterNode node,
        boolean hasNear,
        GridNearAtomicUpdateRequest<K, V> req,
        GridNearAtomicUpdateResponse<K, V> res,
        List<GridDhtCacheEntry<K, V>> locked,
        GridCacheVersion ver,
        @Nullable GridDhtAtomicUpdateFuture<K, V> dhtFut,
        CI2<GridNearAtomicUpdateRequest<K, V>, GridNearAtomicUpdateResponse<K, V>> completionCb,
        boolean replicate,
        String taskName,
        @Nullable IgniteCacheExpiryPolicy expiry
    ) throws GridCacheEntryRemovedException {
        GridCacheReturn<Object> retVal = null;
        Collection<IgniteBiTuple<GridDhtCacheEntry<K, V>, GridCacheVersion>> deleted = null;

        List<K> keys = req.keys();

        long topVer = req.topologyVersion();

        boolean checkReaders = hasNear || ctx.discovery().hasNearCache(name(), topVer);

        boolean readersOnly = false;

        boolean intercept = ctx.config().getInterceptor() != null;

        Map<K, EntryProcessorResult<?>> computedMap = null;

        // Avoid iterator creation.
        for (int i = 0; i < keys.size(); i++) {
            K k = keys.get(i);

            GridCacheOperation op = req.operation();

            // We are holding java-level locks on entries at this point.
            // No GridCacheEntryRemovedException can be thrown.
            try {
                GridDhtCacheEntry<K, V> entry = locked.get(i);

                if (entry == null)
                    continue;

                GridCacheVersion newDrVer = req.drVersion(i);
                long newDrTtl = req.drTtl(i);
                long newDrExpireTime = req.drExpireTime(i);

                assert !(newDrVer instanceof GridCacheVersionEx) : newDrVer; // Plain version is expected here.

                if (newDrVer == null)
                    newDrVer = ver;

                boolean primary = !req.fastMap() || ctx.affinity().primary(ctx.localNode(), entry.key(),
                    req.topologyVersion());

                byte[] newValBytes = req.valueBytes(i);

                Object writeVal = req.writeValue(i);

                Collection<UUID> readers = null;
                Collection<UUID> filteredReaders = null;

                if (checkReaders) {
                    readers = entry.readers();
                    filteredReaders = F.view(entry.readers(), F.notEqualTo(node.id()));
                }

                GridCacheUpdateAtomicResult<K, V> updRes = entry.innerUpdate(
                    ver,
                    node.id(),
                    locNodeId,
                    op,
                    writeVal,
                    newValBytes,
                    req.invokeArguments(),
                    primary && writeThrough(),
                    req.returnValue(),
                    expiry,
                    true,
                    true,
                    primary,
                    ctx.config().getAtomicWriteOrderMode() == CLOCK, // Check version in CLOCK mode on primary node.
                    req.filter(),
                    replicate ? primary ? DR_PRIMARY : DR_BACKUP : DR_NONE,
                    newDrTtl,
                    newDrExpireTime,
                    newDrVer,
                    true,
                    intercept,
                    req.subjectId(),
                    taskName);

                if (dhtFut == null && !F.isEmpty(filteredReaders)) {
                    dhtFut = createDhtFuture(ver, req, res, completionCb, true);

                    readersOnly = true;
                }

                if (dhtFut != null) {
                    if (updRes.sendToDht()) { // Send to backups even in case of remove-remove scenarios.
                        GridCacheVersionConflictContext<K, V> ctx = updRes.drResolveResult();

                        long ttl = updRes.newTtl();
                        long expireTime = updRes.drExpireTime();

                        if (ctx == null)
                            newDrVer = null;
                        else if (ctx.isMerge()) {
                            newDrVer = null; // DR version is discarded in case of merge.
                            newValBytes = null; // Value has been changed.
                        }

                        EntryProcessor<K, V, ?> entryProcessor = null;

                        if (req.forceTransformBackups() && op == TRANSFORM)
                            entryProcessor = (EntryProcessor<K, V, ?>)writeVal;

                        if (!readersOnly) {
                            dhtFut.addWriteEntry(entry,
                                updRes.newValue(),
                                newValBytes,
                                entryProcessor,
                                updRes.newTtl(),
                                expireTime,
                                newDrVer);
                        }

                        if (!F.isEmpty(filteredReaders))
                            dhtFut.addNearWriteEntries(filteredReaders,
                                entry,
                                updRes.newValue(),
                                newValBytes,
                                entryProcessor,
                                ttl,
                                expireTime);
                    }
                    else {
                        if (log.isDebugEnabled())
                            log.debug("Entry did not pass the filter or conflict resolution (will skip write) " +
                                "[entry=" + entry + ", filter=" + Arrays.toString(req.filter()) + ']');
                    }
                }

                if (hasNear) {
                    if (primary && updRes.sendToDht()) {
                        if (!ctx.affinity().belongs(node, entry.partition(), topVer)) {
                            GridCacheVersionConflictContext<K, V> ctx = updRes.drResolveResult();

                            long ttl = updRes.newTtl();
                            long expireTime = updRes.drExpireTime();

                            if (ctx != null && ctx.isMerge())
                                newValBytes = null;

                            // If put the same value as in request then do not need to send it back.
                            if (op == TRANSFORM || writeVal != updRes.newValue()) {
                                res.addNearValue(i,
                                    updRes.newValue(),
                                    newValBytes,
                                    ttl,
                                    expireTime);
                            }
                            else
                                res.addNearTtl(i, ttl, expireTime);

                            if (updRes.newValue() != null || newValBytes != null) {
                                IgniteInternalFuture<Boolean> f = entry.addReader(node.id(), req.messageId(), topVer);

                                assert f == null : f;
                            }
                        }
                        else if (F.contains(readers, node.id())) // Reader became primary or backup.
                            entry.removeReader(node.id(), req.messageId());
                        else
                            res.addSkippedIndex(i);
                    }
                    else
                        res.addSkippedIndex(i);
                }

                if (updRes.removeVersion() != null) {
                    if (deleted == null)
                        deleted = new ArrayList<>(keys.size());

                    deleted.add(F.t(entry, updRes.removeVersion()));
                }

                if (op == TRANSFORM) {
                    assert req.returnValue();

                    if (updRes.computedResult() != null) {
                        if (retVal == null) {
                            computedMap = U.newHashMap(keys.size());

                            retVal = new GridCacheReturn<>((Object)computedMap, updRes.success());
                        }

                        computedMap.put(k, updRes.computedResult());
                    }
                }
                else {
                    // Create only once.
                    if (retVal == null) {
                        Object ret = updRes.oldValue();

                        retVal = new GridCacheReturn<>(req.returnValue() ? ret : null, updRes.success());
                    }
                }
            }
            catch (IgniteCheckedException e) {
                res.addFailedKey(k, e);
            }
        }

        return new UpdateSingleResult<>(retVal, deleted, dhtFut);
    }

    /**
     * @param hasNear {@code True} if originating node has near cache.
     * @param firstEntryIdx Index of the first entry in the request keys collection.
     * @param entries Entries to update.
     * @param ver Version to set.
     * @param node Originating node.
     * @param putMap Values to put.
     * @param rmvKeys Keys to remove.
     * @param entryProcessorMap Entry processors.
     * @param dhtFut DHT update future if has backups.
     * @param completionCb Completion callback to invoke when DHT future is completed.
     * @param req Request.
     * @param res Response.
     * @param replicate Whether replication is enabled.
     * @param batchRes Batch update result.
     * @param taskName Task name.
     * @param expiry Expiry policy.
     * @return Deleted entries.
     */
    @SuppressWarnings("ForLoopReplaceableByForEach")
    @Nullable private GridDhtAtomicUpdateFuture<K, V> updatePartialBatch(
        boolean hasNear,
        int firstEntryIdx,
        List<GridDhtCacheEntry<K, V>> entries,
        final GridCacheVersion ver,
        ClusterNode node,
        @Nullable Map<K, V> putMap,
        @Nullable Collection<K> rmvKeys,
        @Nullable Map<K, EntryProcessor<K, V, ?>> entryProcessorMap,
        @Nullable GridDhtAtomicUpdateFuture<K, V> dhtFut,
        CI2<GridNearAtomicUpdateRequest<K, V>, GridNearAtomicUpdateResponse<K, V>> completionCb,
        final GridNearAtomicUpdateRequest<K, V> req,
        final GridNearAtomicUpdateResponse<K, V> res,
        boolean replicate,
        UpdateBatchResult<K, V> batchRes,
        String taskName,
        @Nullable IgniteCacheExpiryPolicy expiry
    ) {
        assert putMap == null ^ rmvKeys == null;

        assert req.drVersions() == null : "updatePartialBatch cannot be called when there are DR entries in the batch.";

        long topVer = req.topologyVersion();

        boolean checkReaders = hasNear || ctx.discovery().hasNearCache(name(), topVer);

        CacheStorePartialUpdateException storeErr = null;

        try {
            GridCacheOperation op;

            if (putMap != null) {
                // If fast mapping, filter primary keys for write to store.
                Map<K, V> storeMap = req.fastMap() ?
                    F.view(putMap, new P1<K>() {
                        @Override public boolean apply(K key) {
                            return ctx.affinity().primary(ctx.localNode(), key, req.topologyVersion());
                        }
                    }) :
                    putMap;

                try {
                    ctx.store().putAllToStore(null, F.viewReadOnly(storeMap, new C1<V, IgniteBiTuple<V, GridCacheVersion>>() {
                        @Override public IgniteBiTuple<V, GridCacheVersion> apply(V v) {
                            return F.t(v, ver);
                        }
                    }));
                }
                catch (CacheStorePartialUpdateException e) {
                    storeErr = e;
                }

                op = UPDATE;
            }
            else {
                // If fast mapping, filter primary keys for write to store.
                Collection<K> storeKeys = req.fastMap() ?
                    F.view(rmvKeys, new P1<K>() {
                        @Override public boolean apply(K key) {
                            return ctx.affinity().primary(ctx.localNode(), key, req.topologyVersion());
                        }
                    }) :
                    rmvKeys;

                try {
                    ctx.store().removeAllFromStore(null, storeKeys);
                }
                catch (CacheStorePartialUpdateException e) {
                    storeErr = e;
                }

                op = DELETE;
            }

            boolean intercept = ctx.config().getInterceptor() != null;

            // Avoid iterator creation.
            for (int i = 0; i < entries.size(); i++) {
                GridDhtCacheEntry<K, V> entry = entries.get(i);

                assert Thread.holdsLock(entry);

                if (entry.obsolete()) {
                    assert req.operation() == DELETE : "Entry can become obsolete only after remove: " + entry;

                    continue;
                }

                if (storeErr != null && storeErr.failedKeys().contains(entry.key()))
                    continue;

                try {
                    // We are holding java-level locks on entries at this point.
                    V writeVal = op == UPDATE ? putMap.get(entry.key()) : null;

                    assert writeVal != null || op == DELETE : "null write value found.";

                    boolean primary = !req.fastMap() || ctx.affinity().primary(ctx.localNode(), entry.key(),
                        req.topologyVersion());

                    Collection<UUID> readers = null;
                    Collection<UUID> filteredReaders = null;

                    if (checkReaders) {
                        readers = entry.readers();
                        filteredReaders = F.view(entry.readers(), F.notEqualTo(node.id()));
                    }

                    GridCacheUpdateAtomicResult<K, V> updRes = entry.innerUpdate(
                        ver,
                        node.id(),
                        locNodeId,
                        op,
                        writeVal,
                        null,
                        null,
                        false,
                        false,
                        expiry,
                        true,
                        true,
                        primary,
                        ctx.config().getAtomicWriteOrderMode() == CLOCK, // Check version in CLOCK mode on primary node.
                        null,
                        replicate ? primary ? DR_PRIMARY : DR_BACKUP : DR_NONE,
                        -1L,
                        -1L,
                        null,
                        false,
                        false,
                        req.subjectId(),
                        taskName);

                    assert updRes.newTtl() == -1L || expiry != null;

                    if (intercept) {
                        if (op == UPDATE)
                            ctx.config().getInterceptor().onAfterPut(entry.key(), updRes.newValue());
                        else {
                            assert op == DELETE : op;

                            // Old value should be already loaded for 'CacheInterceptor.onBeforeRemove'.
                            ctx.config().<K, V>getInterceptor().onAfterRemove(entry.key(), updRes.oldValue());
                        }
                    }

                    batchRes.addDeleted(entry, updRes, entries);

                    if (dhtFut == null && !F.isEmpty(filteredReaders)) {
                        dhtFut = createDhtFuture(ver, req, res, completionCb, true);

                        batchRes.readersOnly(true);
                    }

                    if (dhtFut != null) {
                        GridCacheValueBytes valBytesTuple = op == DELETE ? GridCacheValueBytes.nil():
                            entry.valueBytes();

                        byte[] valBytes = valBytesTuple.getIfMarshaled();

                        EntryProcessor<K, V, ?> entryProcessor =
                            entryProcessorMap == null ? null : entryProcessorMap.get(entry.key());

                        if (!batchRes.readersOnly())
                            dhtFut.addWriteEntry(entry,
                                writeVal,
                                valBytes,
                                entryProcessor,
                                updRes.newTtl(),
                                -1,
                                null);

                        if (!F.isEmpty(filteredReaders))
                            dhtFut.addNearWriteEntries(filteredReaders,
                                entry,
                                writeVal,
                                valBytes,
                                entryProcessor,
                                updRes.newTtl(),
                                -1);
                    }

                    if (hasNear) {
                        if (primary) {
                            if (!ctx.affinity().belongs(node, entry.partition(), topVer)) {
                                int idx = firstEntryIdx + i;

                                if (req.operation() == TRANSFORM) {
                                    GridCacheValueBytes valBytesTuple = entry.valueBytes();

                                    byte[] valBytes = valBytesTuple.getIfMarshaled();

                                    res.addNearValue(idx,
                                        writeVal,
                                        valBytes,
                                        updRes.newTtl(),
                                        -1);
                                }
                                else
                                    res.addNearTtl(idx, updRes.newTtl(), -1);

                                if (writeVal != null || !entry.valueBytes().isNull()) {
                                    IgniteInternalFuture<Boolean> f = entry.addReader(node.id(), req.messageId(), topVer);

                                    assert f == null : f;
                                }
                            } else if (readers.contains(node.id())) // Reader became primary or backup.
                                entry.removeReader(node.id(), req.messageId());
                            else
                                res.addSkippedIndex(firstEntryIdx + i);
                        }
                        else
                            res.addSkippedIndex(firstEntryIdx + i);
                    }
                }
                catch (GridCacheEntryRemovedException e) {
                    assert false : "Entry cannot become obsolete while holding lock.";

                    e.printStackTrace();
                }
            }
        }
        catch (IgniteCheckedException e) {
            res.addFailedKeys(putMap != null ? putMap.keySet() : rmvKeys, e);
        }

        if (storeErr != null)
            res.addFailedKeys((Collection<K>)storeErr.failedKeys(), storeErr.getCause());

        return dhtFut;
    }

    /**
     * Acquires java-level locks on cache entries. Returns collection of locked entries.
     *
     * @param keys Keys to lock.
     * @param topVer Topology version to lock on.
     * @return Collection of locked entries.
     * @throws GridDhtInvalidPartitionException If entry does not belong to local node. If exception is thrown,
     *      locks are released.
     */
    @SuppressWarnings("ForLoopReplaceableByForEach")
    private List<GridDhtCacheEntry<K, V>> lockEntries(List<K> keys, long topVer)
        throws GridDhtInvalidPartitionException {
        if (keys.size() == 1) {
            K key = keys.get(0);

            while (true) {
                try {
                    GridDhtCacheEntry<K, V> entry = entryExx(key, topVer);

                    UNSAFE.monitorEnter(entry);

                    if (entry.obsolete())
                        UNSAFE.monitorExit(entry);
                    else
                        return Collections.singletonList(entry);
                }
                catch (GridDhtInvalidPartitionException e) {
                    // Ignore invalid partition exception in CLOCK ordering mode.
                    if (ctx.config().getAtomicWriteOrderMode() == CLOCK)
                        return Collections.singletonList(null);
                    else
                        throw e;
                }
            }
        }
        else {
            List<GridDhtCacheEntry<K, V>> locked = new ArrayList<>(keys.size());

            while (true) {
                for (K key : keys) {
                    try {
                        GridDhtCacheEntry<K, V> entry = entryExx(key, topVer);

                        locked.add(entry);
                    }
                    catch (GridDhtInvalidPartitionException e) {
                        // Ignore invalid partition exception in CLOCK ordering mode.
                        if (ctx.config().getAtomicWriteOrderMode() == CLOCK)
                            locked.add(null);
                        else
                            throw e;
                    }
                }

                boolean retry = false;

                for (int i = 0; i < locked.size(); i++) {
                    GridCacheMapEntry<K, V> entry = locked.get(i);

                    if (entry == null)
                        continue;

                    UNSAFE.monitorEnter(entry);

                    if (entry.obsolete()) {
                        // Unlock all locked.
                        for (int j = 0; j <= i; j++) {
                            if (locked.get(j) != null)
                                UNSAFE.monitorExit(locked.get(j));
                        }

                        // Clear entries.
                        locked.clear();

                        // Retry.
                        retry = true;

                        break;
                    }
                }

                if (!retry)
                    return locked;
            }
        }
    }

    /**
     * Releases java-level locks on cache entries.
     *
     * @param locked Locked entries.
     * @param topVer Topology version.
     */
    private void unlockEntries(Collection<GridDhtCacheEntry<K, V>> locked, long topVer) {
        // Process deleted entries before locks release.
        assert ctx.deferredDelete();

        // Entries to skip eviction manager notification for.
        // Enqueue entries while holding locks.
        Collection<K> skip = null;

        for (GridCacheMapEntry<K, V> entry : locked) {
            if (entry != null && entry.deleted()) {
                if (skip == null)
                    skip = new HashSet<>(locked.size(), 1.0f);

                skip.add(entry.key());
            }
        }

        // Release locks.
        for (GridCacheMapEntry<K, V> entry : locked) {
            if (entry != null)
                UNSAFE.monitorExit(entry);
        }

        // Try evict partitions.
        for (GridDhtCacheEntry<K, V> entry : locked) {
            if (entry != null)
                entry.onUnlock();
        }

        if (skip != null && skip.size() == locked.size())
            // Optimization.
            return;

        // Must touch all entries since update may have deleted entries.
        // Eviction manager will remove empty entries.
        for (GridCacheMapEntry<K, V> entry : locked) {
            if (entry != null && (skip == null || !skip.contains(entry.key())))
                ctx.evicts().touch(entry, topVer);
        }
    }

    /**
     * Checks if future timeout happened.
     */
    private void scheduleAtomicFutureRecheck() {
        final long timeout = ctx.kernalContext().config().getNetworkTimeout();

        ctx.time().addTimeoutObject(new GridTimeoutObjectAdapter(timeout * 2) {
            @Override public void onTimeout() {
                boolean leave = false;

                try {
                    ctx.gate().enter();

                    leave = true;

                    for (GridCacheAtomicFuture fut : ctx.mvcc().atomicFutures())
                        fut.checkTimeout(timeout);
                }
                catch (IllegalStateException ignored) {
                    if (log.isDebugEnabled())
                        log.debug("Will not check pending atomic update futures for timeout (Grid is stopping).");
                }
                finally {
                    if (leave)
                        ctx.gate().leave();
                }
            }
        });
    }

    /**
     * @param entry Entry to check.
     * @param req Update request.
     * @param res Update response. If filter evaluation failed, key will be added to failed keys and method
     *      will return false.
     * @return {@code True} if filter evaluation succeeded.
     */
    private boolean checkFilter(GridCacheEntryEx<K, V> entry, GridNearAtomicUpdateRequest<K, V> req,
        GridNearAtomicUpdateResponse<K, V> res) {
        try {
            return ctx.isAll(entry.wrapFilterLocked(), req.filter());
        }
        catch (IgniteCheckedException e) {
            res.addFailedKey(entry.key(), e);

            return false;
        }
    }

    /**
     * @param req Request to remap.
     */
    private void remapToNewPrimary(GridNearAtomicUpdateRequest<K, V> req) {
        if (log.isDebugEnabled())
            log.debug("Remapping near update request locally: " + req);

        Collection<?> vals;
        Collection<GridCacheDrInfo<V>> drPutVals;
        Collection<GridCacheVersion> drRmvVals;

        if (req.drVersions() == null) {
            vals = req.values();

            drPutVals = null;
            drRmvVals = null;
        }
        else if (req.operation() == UPDATE) {
            int size = req.keys().size();

            drPutVals = new ArrayList<>(size);

            for (int i = 0; i < size; i++) {
                long ttl = req.drTtl(i);

                if (ttl == -1L)
                    drPutVals.add(new GridCacheDrInfo<>(req.value(i), req.drVersion(i)));
                else
                    drPutVals.add(new GridCacheDrExpirationInfo<>(req.value(i), req.drVersion(i), ttl,
                        req.drExpireTime(i)));
            }

            vals = null;
            drRmvVals = null;
        }
        else {
            assert req.operation() == DELETE;

            drRmvVals = req.drVersions();

            vals = null;
            drPutVals = null;
        }

        final GridNearAtomicUpdateFuture<K, V> updateFut = new GridNearAtomicUpdateFuture<>(
            ctx,
            this,
            ctx.config().getWriteSynchronizationMode(),
            req.operation(),
            req.keys(),
            vals,
            req.invokeArguments(),
            drPutVals,
            drRmvVals,
            req.returnValue(),
            false,
            null,
            req.expiry(),
            req.filter(),
            req.subjectId(),
            req.taskNameHash());

        updateFut.map();
    }

    /**
     * Creates backup update future if necessary.
     *
     * @param writeVer Write version.
     * @param updateReq Update request.
     * @param updateRes Update response.
     * @param completionCb Completion callback to invoke when future is completed.
     * @param force If {@code true} then creates future without optimizations checks.
     * @return Backup update future or {@code null} if there are no backups.
     */
    @Nullable private GridDhtAtomicUpdateFuture<K, V> createDhtFuture(
        GridCacheVersion writeVer,
        GridNearAtomicUpdateRequest<K, V> updateReq,
        GridNearAtomicUpdateResponse<K, V> updateRes,
        CI2<GridNearAtomicUpdateRequest<K, V>, GridNearAtomicUpdateResponse<K, V>> completionCb,
        boolean force
    ) {
        if (!force) {
            if (updateReq.fastMap())
                return null;

            long topVer = updateReq.topologyVersion();

            Collection<ClusterNode> nodes = ctx.kernalContext().discovery().cacheAffinityNodes(name(), topVer);

            // We are on primary node for some key.
            assert !nodes.isEmpty();

            if (nodes.size() == 1) {
                if (log.isDebugEnabled())
                    log.debug("Partitioned cache topology has only one node, will not create DHT atomic update future " +
                        "[topVer=" + topVer + ", updateReq=" + updateReq + ']');

                return null;
            }
        }

        GridDhtAtomicUpdateFuture<K, V> fut = new GridDhtAtomicUpdateFuture<>(ctx, completionCb, writeVer, updateReq,
            updateRes);

        ctx.mvcc().addAtomicFuture(fut.version(), fut);

        return fut;
    }

    /**
     * @param nodeId Sender node ID.
     * @param res Near get response.
     */
    private void processNearGetResponse(UUID nodeId, GridNearGetResponse<K, V> res) {
        if (log.isDebugEnabled())
            log.debug("Processing near get response [nodeId=" + nodeId + ", res=" + res + ']');

        GridPartitionedGetFuture<K, V> fut = (GridPartitionedGetFuture<K, V>)ctx.mvcc().<Map<K, V>>future(
            res.version(), res.futureId());

        if (fut == null) {
            if (log.isDebugEnabled())
                log.debug("Failed to find future for get response [sender=" + nodeId + ", res=" + res + ']');

            return;
        }

        fut.onResult(nodeId, res);
    }

    /**
     * @param nodeId Sender node ID.
     * @param req Near atomic update request.
     */
    private void processNearAtomicUpdateRequest(UUID nodeId, GridNearAtomicUpdateRequest<K, V> req) {
        if (log.isDebugEnabled())
            log.debug("Processing near atomic update request [nodeId=" + nodeId + ", req=" + req + ']');

        req.nodeId(ctx.localNodeId());

        updateAllAsyncInternal(nodeId, req, null, updateReplyClos);
    }

    /**
     * @param nodeId Sender node ID.
     * @param res Near atomic update response.
     */
    @SuppressWarnings("unchecked")
    private void processNearAtomicUpdateResponse(UUID nodeId, GridNearAtomicUpdateResponse<K, V> res) {
        if (log.isDebugEnabled())
            log.debug("Processing near atomic update response [nodeId=" + nodeId + ", res=" + res + ']');

        res.nodeId(ctx.localNodeId());

        GridNearAtomicUpdateFuture<K, V> fut = (GridNearAtomicUpdateFuture)ctx.mvcc().atomicFuture(res.futureVersion());

        if (fut != null)
            fut.onResult(nodeId, res);
        else
            U.warn(log, "Failed to find near update future for update response (will ignore) " +
                "[nodeId=" + nodeId + ", res=" + res + ']');
    }

    /**
     * @param nodeId Sender node ID.
     * @param req Dht atomic update request.
     */
    private void processDhtAtomicUpdateRequest(UUID nodeId, GridDhtAtomicUpdateRequest<K, V> req) {
        if (log.isDebugEnabled())
            log.debug("Processing dht atomic update request [nodeId=" + nodeId + ", req=" + req + ']');

        GridCacheVersion ver = req.writeVersion();

        // Always send update reply.
        GridDhtAtomicUpdateResponse<K, V> res = new GridDhtAtomicUpdateResponse<>(ctx.cacheId(), req.futureVersion());

        Boolean replicate = ctx.isDrEnabled();

        boolean intercept = req.forceTransformBackups() && ctx.config().getInterceptor() != null;

        String taskName = ctx.kernalContext().task().resolveTaskName(req.taskNameHash());

        for (int i = 0; i < req.size(); i++) {
            K key = req.key(i);

            try {
                while (true) {
                    GridDhtCacheEntry<K, V> entry = null;

                    try {
                        entry = entryExx(key);

                        V val = req.value(i);
                        byte[] valBytes = req.valueBytes(i);
                        EntryProcessor<K, V, ?> entryProcessor = req.entryProcessor(i);

                        GridCacheOperation op = entryProcessor != null ? TRANSFORM :
                            (val != null || valBytes != null) ?
                                UPDATE :
                                DELETE;

                        long ttl = req.ttl(i);
                        long expireTime = req.drExpireTime(i);

                        if (ttl != -1L && expireTime == -1L)
                            expireTime = CU.toExpireTime(ttl);

                        GridCacheUpdateAtomicResult<K, V> updRes = entry.innerUpdate(
                            ver,
                            nodeId,
                            nodeId,
                            op,
                            op == TRANSFORM ? entryProcessor : val,
                            valBytes,
                            op == TRANSFORM ? req.invokeArguments() : null,
                            /*write-through*/false,
                            /*retval*/false,
                            /*expiry policy*/null,
                            /*event*/true,
                            /*metrics*/true,
                            /*primary*/false,
                            /*check version*/!req.forceTransformBackups(),
                            CU.<K, V>empty(),
                            replicate ? DR_BACKUP : DR_NONE,
                            ttl,
                            expireTime,
                            req.drVersion(i),
                            false,
                            intercept,
                            req.subjectId(),
                            taskName);

                        if (updRes.removeVersion() != null)
                            ctx.onDeferredDelete(entry, updRes.removeVersion());

                        entry.onUnlock();

                        break; // While.
                    }
                    catch (GridCacheEntryRemovedException ignored) {
                        if (log.isDebugEnabled())
                            log.debug("Got removed entry while updating backup value (will retry): " + key);

                        entry = null;
                    }
                    finally {
                        if (entry != null)
                            ctx.evicts().touch(entry, req.topologyVersion());
                    }
                }
            }
            catch (GridDhtInvalidPartitionException ignored) {
                // Ignore.
            }
            catch (IgniteCheckedException e) {
                res.addFailedKey(key, new IgniteCheckedException("Failed to update key on backup node: " + key, e));
            }
        }

        if (isNearEnabled(cacheCfg))
            ((GridNearAtomicCache<K, V>)near()).processDhtAtomicUpdateRequest(nodeId, req, res);

        try {
            if (res.failedKeys() != null || res.nearEvicted() != null || req.writeSynchronizationMode() == FULL_SYNC)
                ctx.io().send(nodeId, res, ctx.ioPolicy());
            else {
                // No failed keys and sync mode is not FULL_SYNC, thus sending deferred response.
                sendDeferredUpdateResponse(nodeId, req.futureVersion());
            }
        }
        catch (ClusterTopologyCheckedException ignored) {
            U.warn(log, "Failed to send DHT atomic update response to node because it left grid: " +
                req.nodeId());
        }
        catch (IgniteCheckedException e) {
            U.error(log, "Failed to send DHT atomic update response (did node leave grid?) [nodeId=" + nodeId +
                ", req=" + req + ']', e);
        }
    }

    /**
     * Checks if entries being transformed are empty. Clears forceTransformBackup flag enforcing
     * sending transformed value to backups if at least one empty entry is found.
     *
     * @param req Near atomic update request.
     * @param locked Already locked entries (from the request).
     */
    @SuppressWarnings("ForLoopReplaceableByForEach")
    private void checkClearForceTransformBackups(GridNearAtomicUpdateRequest<K, V> req,
        List<GridDhtCacheEntry<K, V>> locked) {
        if (ctx.writeThrough() && req.operation() == TRANSFORM) {
            for (int i = 0; i < locked.size(); i++) {
                if (!locked.get(i).hasValue()) {
                    req.forceTransformBackups(false);

                    return;
                }
            }
        }
    }

    /**
     * @param nodeId Node ID to send message to.
     * @param ver Version to ack.
     */
    private void sendDeferredUpdateResponse(UUID nodeId, GridCacheVersion ver) {
        while (true) {
            DeferredResponseBuffer buf = pendingResponses.get(nodeId);

            if (buf == null) {
                buf = new DeferredResponseBuffer(nodeId);

                DeferredResponseBuffer old = pendingResponses.putIfAbsent(nodeId, buf);

                if (old == null) {
                    // We have successfully added buffer to map.
                    ctx.time().addTimeoutObject(buf);
                }
                else
                    buf = old;
            }

            if (!buf.addResponse(ver))
                // Some thread is sending filled up buffer, we can remove it.
                pendingResponses.remove(nodeId, buf);
            else
                break;
        }
    }

    /**
     * @param nodeId Sender node ID.
     * @param res Dht atomic update response.
     */
    @SuppressWarnings("unchecked")
    private void processDhtAtomicUpdateResponse(UUID nodeId, GridDhtAtomicUpdateResponse<K, V> res) {
        if (log.isDebugEnabled())
            log.debug("Processing dht atomic update response [nodeId=" + nodeId + ", res=" + res + ']');

        GridDhtAtomicUpdateFuture<K, V> updateFut = (GridDhtAtomicUpdateFuture<K, V>)ctx.mvcc().
            atomicFuture(res.futureVersion());

        if (updateFut != null)
            updateFut.onResult(nodeId, res);
        else
            U.warn(log, "Failed to find DHT update future for update response [nodeId=" + nodeId +
                ", res=" + res + ']');
    }

    /**
     * @param nodeId Sender node ID.
     * @param res Deferred atomic update response.
     */
    @SuppressWarnings("unchecked")
    private void processDhtAtomicDeferredUpdateResponse(UUID nodeId, GridDhtAtomicDeferredUpdateResponse<K, V> res) {
        if (log.isDebugEnabled())
            log.debug("Processing deferred dht atomic update response [nodeId=" + nodeId + ", res=" + res + ']');

        for (GridCacheVersion ver : res.futureVersions()) {
            GridDhtAtomicUpdateFuture<K, V> updateFut = (GridDhtAtomicUpdateFuture<K, V>)ctx.mvcc().atomicFuture(ver);

            if (updateFut != null)
                updateFut.onResult(nodeId);
            else
                U.warn(log, "Failed to find DHT update future for deferred update response [nodeId=" +
                    nodeId + ", res=" + res + ']');
        }
    }

    /**
     * @param nodeId Originating node ID.
     * @param res Near update response.
     */
    private void sendNearUpdateReply(UUID nodeId, GridNearAtomicUpdateResponse<K, V> res) {
        try {
            ctx.io().send(nodeId, res, ctx.ioPolicy());
        }
        catch (ClusterTopologyCheckedException ignored) {
            U.warn(log, "Failed to send near update reply to node because it left grid: " +
                nodeId);
        }
        catch (IgniteCheckedException e) {
            U.error(log, "Failed to send near update reply (did node leave grid?) [nodeId=" + nodeId +
                ", res=" + res + ']', e);
        }
    }

    /** {@inheritDoc} */
    @Override public String toString() {
        return S.toString(GridDhtAtomicCache.class, this, super.toString());
    }

    /**
     * Result of {@link GridDhtAtomicCache#updateSingle} execution.
     */
    private static class UpdateSingleResult<K, V> {
        /** */
        private final GridCacheReturn<Object> retVal;

        /** */
        private final Collection<IgniteBiTuple<GridDhtCacheEntry<K, V>, GridCacheVersion>> deleted;

        /** */
        private final GridDhtAtomicUpdateFuture<K, V> dhtFut;

        /**
         * @param retVal Return value.
         * @param deleted Deleted entries.
         * @param dhtFut DHT future.
         */
        private UpdateSingleResult(GridCacheReturn<Object> retVal,
            Collection<IgniteBiTuple<GridDhtCacheEntry<K, V>, GridCacheVersion>> deleted,
            GridDhtAtomicUpdateFuture<K, V> dhtFut) {
            this.retVal = retVal;
            this.deleted = deleted;
            this.dhtFut = dhtFut;
        }

        /**
         * @return Return value.
         */
        private GridCacheReturn<Object> returnValue() {
            return retVal;
        }

        /**
         * @return Deleted entries.
         */
        private Collection<IgniteBiTuple<GridDhtCacheEntry<K, V>, GridCacheVersion>> deleted() {
            return deleted;
        }

        /**
         * @return DHT future.
         */
        public GridDhtAtomicUpdateFuture<K, V> dhtFuture() {
            return dhtFut;
        }
    }

    /**
     * Result of {@link GridDhtAtomicCache#updateWithBatch} execution.
     */
    private static class UpdateBatchResult<K, V> {
        /** */
        private Collection<IgniteBiTuple<GridDhtCacheEntry<K, V>, GridCacheVersion>> deleted;

        /** */
        private GridDhtAtomicUpdateFuture<K, V> dhtFut;

        /** */
        private boolean readersOnly;

        /** */
        private Map<K, EntryProcessorResult> invokeRes;

        /**
         * @param entry Entry.
         * @param updRes Entry update result.
         * @param entries All entries.
         */
        private void addDeleted(GridDhtCacheEntry<K, V> entry,
            GridCacheUpdateAtomicResult<K, V> updRes,
            Collection<GridDhtCacheEntry<K, V>> entries) {
            if (updRes.removeVersion() != null) {
                if (deleted == null)
                    deleted = new ArrayList<>(entries.size());

                deleted.add(F.t(entry, updRes.removeVersion()));
            }
        }

        /**
         * @return Deleted entries.
         */
        private Collection<IgniteBiTuple<GridDhtCacheEntry<K, V>, GridCacheVersion>> deleted() {
            return deleted;
        }

        /**
         * @return DHT future.
         */
        public GridDhtAtomicUpdateFuture<K, V> dhtFuture() {
            return dhtFut;
        }

        /**
         * @param invokeRes Result for invoke operation.
         */
        private void invokeResult(Map<K, EntryProcessorResult> invokeRes) {
            this.invokeRes = invokeRes;
        }

        /**
         * @return Result for invoke operation.
         */
        Map<K, EntryProcessorResult> invokeResults() {
            return invokeRes;
        }

        /**
         * @param dhtFut DHT future.
         */
        private void dhtFuture(@Nullable GridDhtAtomicUpdateFuture<K, V> dhtFut) {
            this.dhtFut = dhtFut;
        }

        /**
         * @return {@code True} if only readers (not backups) should be updated.
         */
        private boolean readersOnly() {
            return readersOnly;
        }

        /**
         * @param readersOnly {@code True} if only readers (not backups) should be updated.
         */
        private void readersOnly(boolean readersOnly) {
            this.readersOnly = readersOnly;
        }
    }

    /**
     *
     */
    private static class FinishedLockFuture extends GridFinishedFutureEx<Boolean> implements GridDhtFuture<Boolean> {
        /** */
        private static final long serialVersionUID = 0L;

        /**
         * Empty constructor required by {@link Externalizable}.
         */
        public FinishedLockFuture() {
            // No-op.
        }

        /**
         * @param err Error.
         */
        private FinishedLockFuture(Throwable err) {
            super(err);
        }

        /** {@inheritDoc} */
        @Override public Collection<Integer> invalidPartitions() {
            return Collections.emptyList();
        }
    }

    /**
     * Deferred response buffer.
     */
    private class DeferredResponseBuffer extends ReentrantReadWriteLock implements GridTimeoutObject {
        /** */
        private static final long serialVersionUID = 0L;

        /** Filled atomic flag. */
        private AtomicBoolean guard = new AtomicBoolean(false);

        /** Response versions. */
        private Collection<GridCacheVersion> respVers = new ConcurrentLinkedDeque8<>();

        /** Node ID. */
        private final UUID nodeId;

        /** Timeout ID. */
        private final IgniteUuid timeoutId;

        /** End time. */
        private final long endTime;

        /**
         * @param nodeId Node ID to send message to.
         */
        private DeferredResponseBuffer(UUID nodeId) {
            this.nodeId = nodeId;

            timeoutId = IgniteUuid.fromUuid(nodeId);

            endTime = U.currentTimeMillis() + DEFERRED_UPDATE_RESPONSE_TIMEOUT;
        }

        /** {@inheritDoc} */
        @Override public IgniteUuid timeoutId() {
            return timeoutId;
        }

        /** {@inheritDoc} */
        @Override public long endTime() {
            return endTime;
        }

        /** {@inheritDoc} */
        @Override public void onTimeout() {
            if (guard.compareAndSet(false, true)) {
                writeLock().lock();

                try {
                    finish();
                }
                finally {
                    writeLock().unlock();
                }
            }
        }

        /**
         * Adds deferred response to buffer.
         *
         * @param ver Version to send.
         * @return {@code True} if response was handled, {@code false} if this buffer is filled and cannot be used.
         */
        public boolean addResponse(GridCacheVersion ver) {
            readLock().lock();

            boolean snd = false;

            try {
                if (guard.get())
                    return false;

                respVers.add(ver);

                if  (respVers.size() > DEFERRED_UPDATE_RESPONSE_BUFFER_SIZE && guard.compareAndSet(false, true))
                    snd = true;
            }
            finally {
                readLock().unlock();
            }

            if (snd) {
                // Wait all threads in read lock to finish.
                writeLock().lock();

                try {
                    finish();

                    ctx.time().removeTimeoutObject(this);
                }
                finally {
                    writeLock().unlock();
                }
            }

            return true;
        }

        /**
         * Sends deferred notification message and removes this buffer from pending responses map.
         */
        private void finish() {
            GridDhtAtomicDeferredUpdateResponse<K, V> msg = new GridDhtAtomicDeferredUpdateResponse<>(ctx.cacheId(),
                respVers);

            try {
                ctx.gate().enter();

                try {
                    ctx.io().send(nodeId, msg, ctx.ioPolicy());
                }
                finally {
                    ctx.gate().leave();
                }
            }
            catch (IllegalStateException ignored) {
                if (log.isDebugEnabled())
                    log.debug("Failed to send deferred dht update response to remote node (grid is stopping) " +
                        "[nodeId=" + nodeId + ", msg=" + msg + ']');
            }
            catch (ClusterTopologyCheckedException ignored) {
                if (log.isDebugEnabled())
                    log.debug("Failed to send deferred dht update response to remote node (did node leave grid?) " +
                        "[nodeId=" + nodeId + ", msg=" + msg + ']');
            }
            catch (IgniteCheckedException e) {
                U.error(log, "Failed to send deferred dht update response to remote node [nodeId="
                    + nodeId + ", msg=" + msg + ']', e);
            }

            pendingResponses.remove(nodeId, this);
        }
    }

    /**
     *
     */
    private static class UpdateExpiryPolicy implements IgniteCacheExpiryPolicy {
        /** */
        private final ExpiryPolicy plc;

        /** */
        private Map<Object, IgniteBiTuple<byte[], GridCacheVersion>> entries;

        /** */
        private Map<UUID, Collection<IgniteBiTuple<byte[], GridCacheVersion>>> rdrsMap;

        /**
         * @param plc Expiry policy.
         */
        private UpdateExpiryPolicy(ExpiryPolicy plc) {
            assert plc != null;

            this.plc = plc;
        }

        /** {@inheritDoc} */
        @Override public long forCreate() {
            return toTtl(plc.getExpiryForCreation());
        }

        /** {@inheritDoc} */
        @Override public long forUpdate() {
            return toTtl(plc.getExpiryForUpdate());
        }

        /** {@inheritDoc} */
        @Override public long forAccess() {
            return toTtl(plc.getExpiryForAccess());
        }

        /** {@inheritDoc} */
        @Override public void ttlUpdated(Object key,
            byte[] keyBytes,
            GridCacheVersion ver,
            @Nullable Collection<UUID> rdrs) {
            if (entries == null)
                entries = new HashMap<>();

            IgniteBiTuple<byte[], GridCacheVersion> t = new IgniteBiTuple<>(keyBytes, ver);

            entries.put(key, t);

            if (rdrs != null && !rdrs.isEmpty()) {
                if (rdrsMap == null)
                    rdrsMap = new HashMap<>();

                for (UUID nodeId : rdrs) {
                    Collection<IgniteBiTuple<byte[], GridCacheVersion>> col = rdrsMap.get(nodeId);

                    if (col == null)
                        rdrsMap.put(nodeId, col = new ArrayList<>());

                    col.add(t);
                }
            }
        }

        /** {@inheritDoc} */
        @Override public void reset() {
            if (entries != null)
                entries.clear();

            if (rdrsMap != null)
                rdrsMap.clear();
        }

        /** {@inheritDoc} */
        @Nullable @Override public Map<Object, IgniteBiTuple<byte[], GridCacheVersion>> entries() {
            return entries;
        }

        /** {@inheritDoc} */
        @Nullable @Override public Map<UUID, Collection<IgniteBiTuple<byte[], GridCacheVersion>>> readers() {
            return rdrsMap;
        }

        /** {@inheritDoc} */
        @Override public String toString() {
            return S.toString(UpdateExpiryPolicy.class, this);
        }
    }
}<|MERGE_RESOLUTION|>--- conflicted
+++ resolved
@@ -264,11 +264,7 @@
         @Nullable UUID subjId,
         final String taskName,
         final boolean deserializePortable,
-<<<<<<< HEAD
         final boolean skipVals
-=======
-        @Nullable final IgnitePredicate<Cache.Entry<K, V>>[] filter
->>>>>>> 422ffb14
     ) {
         GridCacheProjectionImpl<K, V> prj = ctx.projectionPerCall();
 
@@ -874,10 +870,6 @@
     private IgniteInternalFuture<Map<K, V>> getAllAsync0(@Nullable Collection<? extends K> keys,
         boolean reload,
         boolean forcePrimary,
-<<<<<<< HEAD
-=======
-        @Nullable IgnitePredicate<Cache.Entry<K, V>>[] filter,
->>>>>>> 422ffb14
         UUID subjId,
         String taskName,
         boolean deserializePortable,
