/*
 * Licensed to the Apache Software Foundation (ASF) under one or more
 * contributor license agreements.  See the NOTICE file distributed with
 * this work for additional information regarding copyright ownership.
 * The ASF licenses this file to You under the Apache License, Version 2.0
 * (the "License"); you may not use this file except in compliance with
 * the License.  You may obtain a copy of the License at
 *
 *      http://www.apache.org/licenses/LICENSE-2.0
 *
 * Unless required by applicable law or agreed to in writing, software
 * distributed under the License is distributed on an "AS IS" BASIS,
 * WITHOUT WARRANTIES OR CONDITIONS OF ANY KIND, either express or implied.
 * See the License for the specific language governing permissions and
 * limitations under the License.
 */

package org.apache.ignite.internal.processors.cache.distributed.dht.atomic;

import java.io.Externalizable;
import java.util.ArrayList;
import java.util.Arrays;
import java.util.Collection;
import java.util.Collections;
import java.util.HashMap;
import java.util.HashSet;
import java.util.LinkedHashMap;
import java.util.List;
import java.util.Map;
import java.util.Set;
import java.util.UUID;
import java.util.concurrent.ConcurrentMap;
import java.util.concurrent.atomic.AtomicBoolean;
import java.util.concurrent.locks.ReentrantReadWriteLock;
import javax.cache.expiry.ExpiryPolicy;
import javax.cache.processor.EntryProcessor;
import javax.cache.processor.EntryProcessorResult;
import org.apache.ignite.IgniteCheckedException;
import org.apache.ignite.IgniteException;
import org.apache.ignite.cluster.ClusterNode;
import org.apache.ignite.internal.IgniteInternalFuture;
import org.apache.ignite.internal.cluster.ClusterTopologyCheckedException;
import org.apache.ignite.internal.processors.affinity.AffinityTopologyVersion;
import org.apache.ignite.internal.processors.cache.CacheEntryPredicate;
import org.apache.ignite.internal.processors.cache.CacheInvokeEntry;
import org.apache.ignite.internal.processors.cache.CacheInvokeResult;
import org.apache.ignite.internal.processors.cache.CacheLazyEntry;
import org.apache.ignite.internal.processors.cache.CacheMetricsImpl;
import org.apache.ignite.internal.processors.cache.CacheObject;
import org.apache.ignite.internal.processors.cache.CacheOperationContext;
import org.apache.ignite.internal.processors.cache.CacheStorePartialUpdateException;
import org.apache.ignite.internal.processors.cache.GridCacheConcurrentMap;
import org.apache.ignite.internal.processors.cache.GridCacheContext;
import org.apache.ignite.internal.processors.cache.GridCacheEntryEx;
import org.apache.ignite.internal.processors.cache.GridCacheEntryRemovedException;
import org.apache.ignite.internal.processors.cache.GridCacheMapEntry;
import org.apache.ignite.internal.processors.cache.GridCacheMapEntryFactory;
import org.apache.ignite.internal.processors.cache.GridCacheOperation;
import org.apache.ignite.internal.processors.cache.GridCacheReturn;
import org.apache.ignite.internal.processors.cache.GridCacheUpdateAtomicResult;
import org.apache.ignite.internal.processors.cache.IgniteCacheExpiryPolicy;
import org.apache.ignite.internal.processors.cache.KeyCacheObject;
import org.apache.ignite.internal.processors.cache.distributed.dht.GridDhtCacheAdapter;
import org.apache.ignite.internal.processors.cache.distributed.dht.GridDhtCacheEntry;
import org.apache.ignite.internal.processors.cache.distributed.dht.GridDhtFuture;
import org.apache.ignite.internal.processors.cache.distributed.dht.GridDhtInvalidPartitionException;
import org.apache.ignite.internal.processors.cache.distributed.dht.GridDhtPartitionTopology;
import org.apache.ignite.internal.processors.cache.distributed.dht.GridPartitionedGetFuture;
import org.apache.ignite.internal.processors.cache.distributed.dht.GridPartitionedSingleGetFuture;
import org.apache.ignite.internal.processors.cache.distributed.dht.preloader.GridDhtPreloader;
import org.apache.ignite.internal.processors.cache.distributed.near.GridNearAtomicCache;
import org.apache.ignite.internal.processors.cache.distributed.near.GridNearCacheAdapter;
import org.apache.ignite.internal.processors.cache.distributed.near.GridNearGetRequest;
import org.apache.ignite.internal.processors.cache.distributed.near.GridNearGetResponse;
import org.apache.ignite.internal.processors.cache.distributed.near.GridNearSingleGetRequest;
import org.apache.ignite.internal.processors.cache.distributed.near.GridNearSingleGetResponse;
import org.apache.ignite.internal.processors.cache.dr.GridCacheDrExpirationInfo;
import org.apache.ignite.internal.processors.cache.dr.GridCacheDrInfo;
import org.apache.ignite.internal.processors.cache.query.continuous.CacheContinuousQueryListener;
import org.apache.ignite.internal.processors.cache.transactions.IgniteTxLocalEx;
import org.apache.ignite.internal.processors.cache.version.GridCacheVersion;
import org.apache.ignite.internal.processors.cache.version.GridCacheVersionConflictContext;
import org.apache.ignite.internal.processors.cache.version.GridCacheVersionEx;
import org.apache.ignite.internal.processors.timeout.GridTimeoutObject;
import org.apache.ignite.internal.util.F0;
import org.apache.ignite.internal.util.GridUnsafe;
import org.apache.ignite.internal.util.future.GridEmbeddedFuture;
import org.apache.ignite.internal.util.future.GridFinishedFuture;
import org.apache.ignite.internal.util.tostring.GridToStringExclude;
import org.apache.ignite.internal.util.typedef.C1;
import org.apache.ignite.internal.util.typedef.CI1;
import org.apache.ignite.internal.util.typedef.CI2;
import org.apache.ignite.internal.util.typedef.CO;
import org.apache.ignite.internal.util.typedef.CX1;
import org.apache.ignite.internal.util.typedef.F;
import org.apache.ignite.internal.util.typedef.P1;
import org.apache.ignite.internal.util.typedef.T2;
import org.apache.ignite.internal.util.typedef.internal.A;
import org.apache.ignite.internal.util.typedef.internal.CU;
import org.apache.ignite.internal.util.typedef.internal.S;
import org.apache.ignite.internal.util.typedef.internal.U;
import org.apache.ignite.lang.IgniteBiTuple;
import org.apache.ignite.lang.IgniteClosure;
import org.apache.ignite.lang.IgniteOutClosure;
import org.apache.ignite.lang.IgniteUuid;
import org.apache.ignite.plugin.security.SecurityPermission;
import org.apache.ignite.transactions.TransactionIsolation;
import org.jetbrains.annotations.Nullable;
import org.jsr166.ConcurrentHashMap8;
import org.jsr166.ConcurrentLinkedDeque8;

import static org.apache.ignite.IgniteSystemProperties.IGNITE_ATOMIC_DEFERRED_ACK_BUFFER_SIZE;
import static org.apache.ignite.IgniteSystemProperties.IGNITE_ATOMIC_DEFERRED_ACK_TIMEOUT;
import static org.apache.ignite.cache.CacheAtomicWriteOrderMode.CLOCK;
import static org.apache.ignite.cache.CacheWriteSynchronizationMode.FULL_ASYNC;
import static org.apache.ignite.cache.CacheWriteSynchronizationMode.FULL_SYNC;
import static org.apache.ignite.internal.processors.cache.GridCacheOperation.DELETE;
import static org.apache.ignite.internal.processors.cache.GridCacheOperation.TRANSFORM;
import static org.apache.ignite.internal.processors.cache.GridCacheOperation.UPDATE;
import static org.apache.ignite.internal.processors.cache.GridCacheUtils.isNearEnabled;
import static org.apache.ignite.internal.processors.dr.GridDrType.DR_BACKUP;
import static org.apache.ignite.internal.processors.dr.GridDrType.DR_NONE;
import static org.apache.ignite.internal.processors.dr.GridDrType.DR_PRIMARY;

/**
 * Non-transactional partitioned cache.
 */
@SuppressWarnings("unchecked")
@GridToStringExclude
public class GridDhtAtomicCache<K, V> extends GridDhtCacheAdapter<K, V> {
    /** */
    private static final long serialVersionUID = 0L;

    /** Deferred update response buffer size. */
    private static final int DEFERRED_UPDATE_RESPONSE_BUFFER_SIZE =
        Integer.getInteger(IGNITE_ATOMIC_DEFERRED_ACK_BUFFER_SIZE, 256);

    /** Deferred update response timeout. */
    private static final int DEFERRED_UPDATE_RESPONSE_TIMEOUT =
        Integer.getInteger(IGNITE_ATOMIC_DEFERRED_ACK_TIMEOUT, 500);

    /** Unsafe instance. */
    private static final sun.misc.Unsafe UNSAFE = GridUnsafe.unsafe();

    /** Update reply closure. */
    private CI2<GridNearAtomicUpdateRequest, GridNearAtomicUpdateResponse> updateReplyClos;

    /** Pending  */
    private ConcurrentMap<UUID, DeferredResponseBuffer> pendingResponses = new ConcurrentHashMap8<>();

    /** */
    private GridNearAtomicCache<K, V> near;

    /**
     * Empty constructor required by {@link Externalizable}.
     */
    public GridDhtAtomicCache() {
        // No-op.
    }

    /**
     * @param ctx Cache context.
     */
    public GridDhtAtomicCache(GridCacheContext<K, V> ctx) {
        super(ctx);
    }

    /**
     * @param ctx Cache context.
     * @param map Cache concurrent map.
     */
    public GridDhtAtomicCache(GridCacheContext<K, V> ctx, GridCacheConcurrentMap map) {
        super(ctx, map);
    }

    /** {@inheritDoc} */
    @Override public boolean isDhtAtomic() {
        return true;
    }

    /** {@inheritDoc} */
    @Override protected void init() {
        map.setEntryFactory(new GridCacheMapEntryFactory() {
            /** {@inheritDoc} */
            @Override public GridCacheMapEntry create(
                GridCacheContext ctx,
                AffinityTopologyVersion topVer,
                KeyCacheObject key,
                int hash,
                CacheObject val
            ) {
                if (ctx.useOffheapEntry())
                    return new GridDhtAtomicOffHeapCacheEntry(ctx, topVer, key, hash, val);

                return new GridDhtAtomicCacheEntry(ctx, topVer, key, hash, val);
            }
        });

        updateReplyClos = new CI2<GridNearAtomicUpdateRequest, GridNearAtomicUpdateResponse>() {
            @SuppressWarnings("ThrowableResultOfMethodCallIgnored")
            @Override public void apply(GridNearAtomicUpdateRequest req, GridNearAtomicUpdateResponse res) {
                if (ctx.config().getAtomicWriteOrderMode() == CLOCK) {
                    assert req.writeSynchronizationMode() != FULL_ASYNC : req;

                    // Always send reply in CLOCK ordering mode.
                    sendNearUpdateReply(res.nodeId(), res);

                    return;
                }

                // Request should be for primary keys only in PRIMARY ordering mode.
                assert req.hasPrimary() : req;

                if (req.writeSynchronizationMode() != FULL_ASYNC)
                    sendNearUpdateReply(res.nodeId(), res);
                else {
                    if (!F.isEmpty(res.remapKeys()))
                        // Remap keys on primary node in FULL_ASYNC mode.
                        remapToNewPrimary(req);
                    else if (res.error() != null) {
                        U.error(log, "Failed to process write update request in FULL_ASYNC mode for keys: " +
                            res.failedKeys(), res.error());
                    }
                }
            }
        };
    }

    /** {@inheritDoc} */
    @SuppressWarnings({"IfMayBeConditional", "SimplifiableIfStatement"})
    @Override public void start() throws IgniteCheckedException {
        super.start();

        CacheMetricsImpl m = new CacheMetricsImpl(ctx);

        if (ctx.dht().near() != null)
            m.delegate(ctx.dht().near().metrics0());

        metrics = m;

        preldr = new GridDhtPreloader(ctx);

        preldr.start();

        ctx.io().addHandler(ctx.cacheId(), GridNearGetRequest.class, new CI2<UUID, GridNearGetRequest>() {
            @Override public void apply(UUID nodeId, GridNearGetRequest req) {
                processNearGetRequest(nodeId, req);
            }
        });

        ctx.io().addHandler(ctx.cacheId(), GridNearSingleGetRequest.class, new CI2<UUID, GridNearSingleGetRequest>() {
            @Override public void apply(UUID nodeId, GridNearSingleGetRequest req) {
                processNearSingleGetRequest(nodeId, req);
            }
        });

        ctx.io().addHandler(ctx.cacheId(), GridNearAtomicUpdateRequest.class, new CI2<UUID, GridNearAtomicUpdateRequest>() {
            @Override public void apply(UUID nodeId, GridNearAtomicUpdateRequest req) {
                processNearAtomicUpdateRequest(nodeId, req);
            }
        });

        ctx.io().addHandler(ctx.cacheId(), GridNearAtomicUpdateResponse.class, new CI2<UUID, GridNearAtomicUpdateResponse>() {
            @Override public void apply(UUID nodeId, GridNearAtomicUpdateResponse res) {
                processNearAtomicUpdateResponse(nodeId, res);
            }
        });

        ctx.io().addHandler(ctx.cacheId(), GridDhtAtomicUpdateRequest.class, new CI2<UUID, GridDhtAtomicUpdateRequest>() {
            @Override public void apply(UUID nodeId, GridDhtAtomicUpdateRequest req) {
                processDhtAtomicUpdateRequest(nodeId, req);
            }
        });

        ctx.io().addHandler(ctx.cacheId(), GridDhtAtomicUpdateResponse.class, new CI2<UUID, GridDhtAtomicUpdateResponse>() {
            @Override public void apply(UUID nodeId, GridDhtAtomicUpdateResponse res) {
                processDhtAtomicUpdateResponse(nodeId, res);
            }
        });

        ctx.io().addHandler(ctx.cacheId(), GridDhtAtomicDeferredUpdateResponse.class,
            new CI2<UUID, GridDhtAtomicDeferredUpdateResponse>() {
                @Override public void apply(UUID nodeId, GridDhtAtomicDeferredUpdateResponse res) {
                    processDhtAtomicDeferredUpdateResponse(nodeId, res);
                }
            });

        if (near == null) {
            ctx.io().addHandler(ctx.cacheId(), GridNearGetResponse.class, new CI2<UUID, GridNearGetResponse>() {
                @Override public void apply(UUID nodeId, GridNearGetResponse res) {
                    processNearGetResponse(nodeId, res);
                }
            });

            ctx.io().addHandler(ctx.cacheId(), GridNearSingleGetResponse.class, new CI2<UUID, GridNearSingleGetResponse>() {
                @Override public void apply(UUID nodeId, GridNearSingleGetResponse res) {
                    processNearSingleGetResponse(nodeId, res);
                }
            });
        }
    }

    /** {@inheritDoc} */
    @Override public void stop() {
        for (DeferredResponseBuffer buf : pendingResponses.values())
            buf.finish();
    }

    /**
     * @param near Near cache.
     */
    public void near(GridNearAtomicCache<K, V> near) {
        this.near = near;
    }

    /** {@inheritDoc} */
    @Override public GridNearCacheAdapter<K, V> near() {
        return near;
    }

    /** {@inheritDoc} */
    @Override protected V get(K key, String taskName, boolean deserializeBinary, boolean needVer)
        throws IgniteCheckedException {
        ctx.checkSecurity(SecurityPermission.CACHE_READ);

        if (keyCheck)
            validateCacheKey(key);

        CacheOperationContext opCtx = ctx.operationContextPerCall();

        UUID subjId = ctx.subjectIdPerCall(null, opCtx);

        final ExpiryPolicy expiryPlc = opCtx != null ? opCtx.expiry() : null;

        final boolean skipStore = opCtx != null && opCtx.skipStore();

        return getAsync0(ctx.toCacheKeyObject(key),
            !ctx.config().isReadFromBackup(),
            subjId,
            taskName,
            deserializeBinary,
            expiryPlc,
            false,
            skipStore,
            true,
            needVer).get();
    }

    /** {@inheritDoc} */
    @Override protected IgniteInternalFuture<V> getAsync(final K key,
        final boolean forcePrimary,
        final boolean skipTx,
        @Nullable UUID subjId,
        final String taskName,
        final boolean deserializeBinary,
        final boolean skipVals,
        final boolean canRemap,
        final boolean needVer) {
        ctx.checkSecurity(SecurityPermission.CACHE_READ);

        if (keyCheck)
            validateCacheKey(key);

        CacheOperationContext opCtx = ctx.operationContextPerCall();

        subjId = ctx.subjectIdPerCall(null, opCtx);

        final UUID subjId0 = subjId;

        final ExpiryPolicy expiryPlc = skipVals ? null : opCtx != null ? opCtx.expiry() : null;

        final boolean skipStore = opCtx != null && opCtx.skipStore();

        return asyncOp(new CO<IgniteInternalFuture<V>>() {
            @Override public IgniteInternalFuture<V> apply() {
                return getAsync0(ctx.toCacheKeyObject(key),
                    forcePrimary,
                    subjId0,
                    taskName,
                    deserializeBinary,
                    expiryPlc,
                    skipVals,
                    skipStore,
                    canRemap,
                    needVer);
            }
        });
    }

    /** {@inheritDoc} */
    @Override public IgniteInternalFuture<Map<K, V>> getAllAsync(
        @Nullable final Collection<? extends K> keys,
        final boolean forcePrimary,
        boolean skipTx,
        @Nullable UUID subjId,
        final String taskName,
        final boolean deserializeBinary,
        final boolean skipVals,
        final boolean canRemap,
        final boolean needVer
    ) {
        ctx.checkSecurity(SecurityPermission.CACHE_READ);

        if (F.isEmpty(keys))
            return new GridFinishedFuture<>(Collections.<K, V>emptyMap());

        if (keyCheck)
            validateCacheKeys(keys);

        CacheOperationContext opCtx = ctx.operationContextPerCall();

        subjId = ctx.subjectIdPerCall(null, opCtx);

        final UUID subjId0 = subjId;

        final ExpiryPolicy expiryPlc = skipVals ? null : opCtx != null ? opCtx.expiry() : null;

        final boolean skipStore = opCtx != null && opCtx.skipStore();

        return asyncOp(new CO<IgniteInternalFuture<Map<K, V>>>() {
            @Override public IgniteInternalFuture<Map<K, V>> apply() {
                return getAllAsync0(ctx.cacheKeysView(keys),
                    forcePrimary,
                    subjId0,
                    taskName,
                    deserializeBinary,
                    expiryPlc,
                    skipVals,
                    skipStore,
                    canRemap,
                    needVer);
            }
        });
    }

    /** {@inheritDoc} */
    @Override public V getAndPut(K key, V val, @Nullable CacheEntryPredicate[] filter) throws IgniteCheckedException {
        return getAndPutAsync0(key, val, filter).get();
    }

    /** {@inheritDoc} */
    @Override public boolean put(K key, V val, CacheEntryPredicate[] filter) throws IgniteCheckedException {
        return putAsync(key, val, filter).get();
    }

    /** {@inheritDoc} */
    @SuppressWarnings("unchecked")
    @Override public IgniteInternalFuture<V> getAndPutAsync0(K key, V val, @Nullable CacheEntryPredicate... filter) {
        A.notNull(key, "key");

        return updateAllAsync0(F0.asMap(key, val),
            null,
            null,
            null,
            null,
            true,
            false,
            filter,
            true,
            UPDATE);
    }

    /** {@inheritDoc} */
    @SuppressWarnings("unchecked")
    @Override public IgniteInternalFuture<Boolean> putAsync0(K key, V val, @Nullable CacheEntryPredicate... filter) {
        A.notNull(key, "key");

        return updateAllAsync0(F0.asMap(key, val),
            null,
            null,
            null,
            null,
            false,
            false,
            filter,
            true,
            UPDATE);
    }

    /** {@inheritDoc} */
    @Override public V tryGetAndPut(K key, V val) throws IgniteCheckedException {
        A.notNull(key, "key", val, "val");

        return (V)updateAllAsync0(F0.asMap(key, val),
            null,
            null,
            null,
            null,
            true,
            false,
            null,
            false,
            UPDATE).get();
    }

    /** {@inheritDoc} */
    @Override public V getAndPutIfAbsent(K key, V val) throws IgniteCheckedException {
        return getAndPutIfAbsentAsync(key, val).get();
    }

    /** {@inheritDoc} */
    @Override public IgniteInternalFuture<V> getAndPutIfAbsentAsync(K key, V val) {
        A.notNull(key, "key", val, "val");

        return getAndPutAsync(key, val, ctx.noValArray());
    }

    /** {@inheritDoc} */
    @Override public boolean putIfAbsent(K key, V val) throws IgniteCheckedException {
        return putIfAbsentAsync(key, val).get();
    }

    /** {@inheritDoc} */
    @Override public IgniteInternalFuture<Boolean> putIfAbsentAsync(K key, V val) {
        A.notNull(key, "key", val, "val");

        return putAsync(key, val, ctx.noValArray());
    }

    /** {@inheritDoc} */
    @Override public V getAndReplace(K key, V val) throws IgniteCheckedException {
        return getAndReplaceAsync(key, val).get();
    }

    /** {@inheritDoc} */
    @Override public IgniteInternalFuture<V> getAndReplaceAsync(K key, V val) {
        A.notNull(key, "key", val, "val");

        return getAndPutAsync(key, val, ctx.hasValArray());
    }

    /** {@inheritDoc} */
    @Override public boolean replace(K key, V val) throws IgniteCheckedException {
        return replaceAsync(key, val).get();
    }

    /** {@inheritDoc} */
    @Override public IgniteInternalFuture<Boolean> replaceAsync(K key, V val) {
        A.notNull(key, "key", val, "val");

        return putAsync(key, val, ctx.hasValArray());
    }

    /** {@inheritDoc} */
    @Override public boolean replace(K key, V oldVal, V newVal) throws IgniteCheckedException {
        return replaceAsync(key, oldVal, newVal).get();
    }

    /** {@inheritDoc} */
    @Override public IgniteInternalFuture<Boolean> replaceAsync(K key, V oldVal, V newVal) {
        A.notNull(key, "key", oldVal, "oldVal", newVal, "newVal");

        return putAsync(key, newVal, ctx.equalsValArray(oldVal));
    }

    /** {@inheritDoc} */
    @Override public GridCacheReturn removex(K key, V val) throws IgniteCheckedException {
        return removexAsync(key, val).get();
    }

    /** {@inheritDoc} */
    @Override public GridCacheReturn replacex(K key, V oldVal, V newVal) throws IgniteCheckedException {
        return replacexAsync(key, oldVal, newVal).get();
    }

    /** {@inheritDoc} */
    @SuppressWarnings("unchecked")
    @Override public IgniteInternalFuture<GridCacheReturn> removexAsync(K key, V val) {
        A.notNull(key, "key", val, "val");

        return removeAllAsync0(F.asList(key), null, true, true, ctx.equalsValArray(val));
    }

    /** {@inheritDoc} */
    @SuppressWarnings("unchecked")
    @Override public IgniteInternalFuture<GridCacheReturn> replacexAsync(K key, V oldVal, V newVal) {
        return updateAllAsync0(F.asMap(key, newVal),
            null,
            null,
            null,
            null,
            true,
            true,
            ctx.equalsValArray(oldVal),
            true,
            UPDATE);
    }

    /** {@inheritDoc} */
    @Override public void putAll(Map<? extends K, ? extends V> m) throws IgniteCheckedException {
        putAllAsync(m).get();
    }

    /** {@inheritDoc} */
    @Override public IgniteInternalFuture<?> putAllAsync(Map<? extends K, ? extends V> m) {
        return updateAllAsync0(m,
            null,
            null,
            null,
            null,
            false,
            false,
            CU.empty0(),
            true,
            UPDATE).chain(RET2NULL);
    }

    /** {@inheritDoc} */
    @Override public void putAllConflict(Map<KeyCacheObject, GridCacheDrInfo> conflictMap)
        throws IgniteCheckedException {
        putAllConflictAsync(conflictMap).get();
    }

    /** {@inheritDoc} */
    @Override public IgniteInternalFuture<?> putAllConflictAsync(Map<KeyCacheObject, GridCacheDrInfo> conflictMap) {
        ctx.dr().onReceiveCacheEntriesReceived(conflictMap.size());

        return updateAllAsync0(null,
            null,
            null,
            conflictMap,
            null,
            false,
            false,
            null,
            true,
            UPDATE);
    }

    /** {@inheritDoc} */
    @Override public V getAndRemove(K key) throws IgniteCheckedException {
        return getAndRemoveAsync(key).get();
    }

    /** {@inheritDoc} */
    @SuppressWarnings("unchecked")
    @Override public IgniteInternalFuture<V> getAndRemoveAsync(K key) {
        A.notNull(key, "key");

        return removeAllAsync0(Collections.singletonList(key), null, true, false, CU.empty0());
    }

    /** {@inheritDoc} */
    @Override public void removeAll(Collection<? extends K> keys) throws IgniteCheckedException {
        removeAllAsync(keys).get();
    }

    /** {@inheritDoc} */
    @Override public IgniteInternalFuture<?> removeAllAsync(Collection<? extends K> keys) {
        A.notNull(keys, "keys");

        return removeAllAsync0(keys, null, false, false, CU.empty0()).chain(RET2NULL);
    }

    /** {@inheritDoc} */
    @Override public boolean remove(K key) throws IgniteCheckedException {
        return removeAsync(key, CU.empty0()).get();
    }

    /** {@inheritDoc} */
    @SuppressWarnings("unchecked")
    @Override public IgniteInternalFuture<Boolean> removeAsync(K key, @Nullable CacheEntryPredicate... filter) {
        A.notNull(key, "key");

        return removeAllAsync0(Collections.singletonList(key), null, false, false, filter);
    }

    /** {@inheritDoc} */
    @Override public boolean remove(K key, V val) throws IgniteCheckedException {
        return removeAsync(key, val).get();
    }

    /** {@inheritDoc} */
    @Override public IgniteInternalFuture<Boolean> removeAsync(K key, V val) {
        A.notNull(key, "key", val, "val");

        return removeAsync(key, ctx.equalsValArray(val));
    }

    /** {@inheritDoc} */
    @Override public IgniteInternalFuture<?> localRemoveAll(CacheEntryPredicate filter) {
        return removeAllAsync(keySet(filter));
    }

    /** {@inheritDoc} */
    @Override public void removeAllConflict(Map<KeyCacheObject, GridCacheVersion> conflictMap)
        throws IgniteCheckedException {
        removeAllConflictAsync(conflictMap).get();
    }

    /** {@inheritDoc} */
    @Override public IgniteInternalFuture<?> removeAllConflictAsync(Map<KeyCacheObject, GridCacheVersion> conflictMap) {
        ctx.dr().onReceiveCacheEntriesReceived(conflictMap.size());

        return removeAllAsync0(null, conflictMap, false, false, null);
    }

    /**
     * @return {@code True} if store write-through enabled.
     */
    private boolean writeThrough() {
        return ctx.writeThrough() && ctx.store().configured();
    }

    /**
     * @param op Operation closure.
     * @return Future.
     */
    @SuppressWarnings("unchecked")
    protected <T> IgniteInternalFuture<T> asyncOp(final CO<IgniteInternalFuture<T>> op) {
        IgniteInternalFuture<T> fail = asyncOpAcquire();

        if (fail != null)
            return fail;

        FutureHolder holder = lastFut.get();

        holder.lock();

        try {
            IgniteInternalFuture fut = holder.future();

            if (fut != null && !fut.isDone()) {
                IgniteInternalFuture<T> f = new GridEmbeddedFuture(fut,
                    new IgniteOutClosure<IgniteInternalFuture>() {
                        @Override public IgniteInternalFuture<T> apply() {
                            if (ctx.kernalContext().isStopping())
                                return new GridFinishedFuture<>(
                                    new IgniteCheckedException("Operation has been cancelled (node is stopping)."));

                            return op.apply();
                        }
                    });

                saveFuture(holder, f);

                return f;
            }

            IgniteInternalFuture<T> f = op.apply();

            saveFuture(holder, f);

            return f;
        }
        finally {
            holder.unlock();
        }
    }

    /** {@inheritDoc} */
    @Override protected IgniteInternalFuture<Boolean> lockAllAsync(Collection<KeyCacheObject> keys,
        long timeout,
        @Nullable IgniteTxLocalEx tx,
        boolean isInvalidate,
        boolean isRead,
        boolean retval,
        @Nullable TransactionIsolation isolation,
        long accessTtl) {
        return new FinishedLockFuture(new UnsupportedOperationException("Locks are not supported for " +
            "CacheAtomicityMode.ATOMIC mode (use CacheAtomicityMode.TRANSACTIONAL instead)"));
    }

    /** {@inheritDoc} */
    @Override public <T> EntryProcessorResult<T> invoke(K key, EntryProcessor<K, V, T> entryProcessor, Object... args)
        throws IgniteCheckedException {
        IgniteInternalFuture<EntryProcessorResult<T>> invokeFut = invokeAsync(key, entryProcessor, args);

        EntryProcessorResult<T> res = invokeFut.get();

        return res != null ? res : new CacheInvokeResult<T>();
    }

    /** {@inheritDoc} */
    @Override public <T> Map<K, EntryProcessorResult<T>> invokeAll(Set<? extends K> keys,
        EntryProcessor<K, V, T> entryProcessor,
        Object... args)
        throws IgniteCheckedException {
        return invokeAllAsync(keys, entryProcessor, args).get();
    }

    /** {@inheritDoc} */
    @SuppressWarnings("unchecked")
    @Override public <T> IgniteInternalFuture<EntryProcessorResult<T>> invokeAsync(K key,
        EntryProcessor<K, V, T> entryProcessor,
        Object... args) {
        A.notNull(key, "key", entryProcessor, "entryProcessor");

        if (keyCheck)
            validateCacheKey(key);

        Map<? extends K, EntryProcessor> invokeMap =
            Collections.singletonMap(key, (EntryProcessor)entryProcessor);

        CacheOperationContext opCtx = ctx.operationContextPerCall();

        final boolean keepBinary = opCtx != null && opCtx.isKeepBinary();

        IgniteInternalFuture<Map<K, EntryProcessorResult<T>>> fut = updateAllAsync0(null,
            invokeMap,
            args,
            null,
            null,
            false,
            false,
            null,
            true,
            TRANSFORM);

        return fut.chain(new CX1<IgniteInternalFuture<Map<K, EntryProcessorResult<T>>>, EntryProcessorResult<T>>() {
            @Override public EntryProcessorResult<T> applyx(IgniteInternalFuture<Map<K, EntryProcessorResult<T>>> fut)
                throws IgniteCheckedException {
                Map<K, EntryProcessorResult<T>> resMap = fut.get();

                if (resMap != null) {
                    assert resMap.isEmpty() || resMap.size() == 1 : resMap.size();

                    EntryProcessorResult<T> res = resMap.isEmpty() ? null : resMap.values().iterator().next();

                    if (res instanceof CacheInvokeResult) {
                        CacheInvokeResult invokeRes = (CacheInvokeResult)res;

                        if (invokeRes.result() != null)
                            res = CacheInvokeResult.fromResult((T)ctx.unwrapBinaryIfNeeded(invokeRes.result(),
                                keepBinary, false));
                    }

                    return res;
                }

                return null;
            }
        });
    }

    /** {@inheritDoc} */
    @SuppressWarnings("unchecked")
    @Override public <T> IgniteInternalFuture<Map<K, EntryProcessorResult<T>>> invokeAllAsync(Set<? extends K> keys,
        final EntryProcessor<K, V, T> entryProcessor,
        Object... args) {
        A.notNull(keys, "keys", entryProcessor, "entryProcessor");

        if (keyCheck)
            validateCacheKeys(keys);

        Map<? extends K, EntryProcessor> invokeMap = F.viewAsMap(keys, new C1<K, EntryProcessor>() {
            @Override public EntryProcessor apply(K k) {
                return entryProcessor;
            }
        });

        CacheOperationContext opCtx = ctx.operationContextPerCall();

        final boolean keepBinary = opCtx != null && opCtx.isKeepBinary();

        IgniteInternalFuture<Map<K, EntryProcessorResult<T>>> resFut = updateAllAsync0(null,
            invokeMap,
            args,
            null,
            null,
            false,
            false,
            null,
            true,
            TRANSFORM);

        return resFut.chain(new CX1<IgniteInternalFuture<Map<K, EntryProcessorResult<T>>>, Map<K, EntryProcessorResult<T>>>() {
            @Override public Map<K, EntryProcessorResult<T>> applyx(IgniteInternalFuture<Map<K, EntryProcessorResult<T>>> fut) throws IgniteCheckedException {
                Map<Object, EntryProcessorResult> resMap = (Map)fut.get();

                return ctx.unwrapInvokeResult(resMap, keepBinary);
            }
        });
    }

    /** {@inheritDoc} */
    @Override public <T> Map<K, EntryProcessorResult<T>> invokeAll(
        Map<? extends K, ? extends EntryProcessor<K, V, T>> map,
        Object... args) throws IgniteCheckedException {
        return invokeAllAsync(map, args).get();
    }

    /** {@inheritDoc} */
    @SuppressWarnings("unchecked")
    @Override public <T> IgniteInternalFuture<Map<K, EntryProcessorResult<T>>> invokeAllAsync(
        Map<? extends K, ? extends EntryProcessor<K, V, T>> map,
        Object... args) {
        A.notNull(map, "map");

        if (keyCheck)
            validateCacheKeys(map.keySet());

        return updateAllAsync0(null,
            map,
            args,
            null,
            null,
            false,
            false,
            null,
            true,
            TRANSFORM);
    }

    /**
     * Entry point for all public API put/transform methods.
     *
     * @param map Put map. Either {@code map}, {@code invokeMap} or {@code conflictPutMap} should be passed.
     * @param invokeMap Invoke map. Either {@code map}, {@code invokeMap} or {@code conflictPutMap} should be passed.
     * @param invokeArgs Optional arguments for EntryProcessor.
     * @param conflictPutMap Conflict put map.
     * @param conflictRmvMap Conflict remove map.
     * @param retval Return value required flag.
     * @param rawRetval Return {@code GridCacheReturn} instance.
     * @param filter Cache entry filter for atomic updates.
     * @param waitTopFut Whether to wait for topology future.
     * @return Completion future.
     */
    @SuppressWarnings("ConstantConditions")
    private IgniteInternalFuture updateAllAsync0(
        @Nullable Map<? extends K, ? extends V> map,
        @Nullable Map<? extends K, ? extends EntryProcessor> invokeMap,
        @Nullable Object[] invokeArgs,
        @Nullable Map<KeyCacheObject, GridCacheDrInfo> conflictPutMap,
        @Nullable Map<KeyCacheObject, GridCacheVersion> conflictRmvMap,
        final boolean retval,
        final boolean rawRetval,
        @Nullable final CacheEntryPredicate[] filter,
        final boolean waitTopFut,
        final GridCacheOperation op
    ) {
        assert ctx.updatesAllowed();

        if (map != null && keyCheck)
            validateCacheKeys(map.keySet());

        ctx.checkSecurity(SecurityPermission.CACHE_PUT);

        final CacheOperationContext opCtx = ctx.operationContextPerCall();

        if (opCtx != null && opCtx.hasDataCenterId()) {
            assert conflictPutMap == null : conflictPutMap;
            assert conflictRmvMap == null : conflictRmvMap;

            if (op == GridCacheOperation.TRANSFORM) {
                assert invokeMap != null : invokeMap;

                conflictPutMap = F.viewReadOnly((Map)invokeMap,
                    new IgniteClosure<EntryProcessor, GridCacheDrInfo>() {
                        @Override public GridCacheDrInfo apply(EntryProcessor o) {
                            return new GridCacheDrInfo(o, ctx.versions().next(opCtx.dataCenterId()));
                        }
                    });

                invokeMap = null;
            }
            else if (op == GridCacheOperation.DELETE) {
                assert map != null : map;

                conflictRmvMap = F.viewReadOnly((Map)map, new IgniteClosure<V, GridCacheVersion>() {
                    @Override public GridCacheVersion apply(V o) {
                        return ctx.versions().next(opCtx.dataCenterId());
                    }
                });

                map = null;
            }
            else {
                assert map != null : map;

                conflictPutMap = F.viewReadOnly((Map)map, new IgniteClosure<V, GridCacheDrInfo>() {
                    @Override public GridCacheDrInfo apply(V o) {
                        return new GridCacheDrInfo(ctx.toCacheObject(o), ctx.versions().next(opCtx.dataCenterId()));
                    }
                });

                map = null;
            }
        }

        UUID subjId = ctx.subjectIdPerCall(null, opCtx);

        int taskNameHash = ctx.kernalContext().job().currentTaskNameHash();

        final GridNearAtomicUpdateFuture updateFut = new GridNearAtomicUpdateFuture(
            ctx,
            this,
            ctx.config().getWriteSynchronizationMode(),
            op,
            map != null ? map.keySet() : invokeMap != null ? invokeMap.keySet() : conflictPutMap != null ?
                conflictPutMap.keySet() : conflictRmvMap.keySet(),
            map != null ? map.values() : invokeMap != null ? invokeMap.values() : null,
            invokeArgs,
            (Collection)(conflictPutMap != null ? conflictPutMap.values() : null),
            conflictRmvMap != null ? conflictRmvMap.values() : null,
            retval,
            rawRetval,
            opCtx != null ? opCtx.expiry() : null,
            filter,
            subjId,
            taskNameHash,
            opCtx != null && opCtx.skipStore(),
            opCtx != null && opCtx.isKeepBinary(),
            opCtx != null && opCtx.noRetries() ? 1 : MAX_RETRIES,
            waitTopFut);

        return asyncOp(new CO<IgniteInternalFuture<Object>>() {
            @Override public IgniteInternalFuture<Object> apply() {
                updateFut.map();

                return updateFut;
            }
        });
    }

    /**
     * Entry point for all public API remove methods.
     *
     * @param keys Keys to remove.
     * @param conflictMap Conflict map.
     * @param retval Return value required flag.
     * @param rawRetval Return {@code GridCacheReturn} instance.
     * @param filter Cache entry filter for atomic removes.
     * @return Completion future.
     */
    private IgniteInternalFuture removeAllAsync0(
        @Nullable Collection<? extends K> keys,
        @Nullable Map<KeyCacheObject, GridCacheVersion> conflictMap,
        final boolean retval,
        boolean rawRetval,
        @Nullable final CacheEntryPredicate[] filter
    ) {
        assert ctx.updatesAllowed();

        final boolean statsEnabled = ctx.config().isStatisticsEnabled();

        final long start = statsEnabled ? System.nanoTime() : 0L;

        assert keys != null || conflictMap != null;

        if (keyCheck)
            validateCacheKeys(keys);

        ctx.checkSecurity(SecurityPermission.CACHE_REMOVE);

        final CacheOperationContext opCtx = ctx.operationContextPerCall();

        UUID subjId = ctx.subjectIdPerCall(null, opCtx);

        int taskNameHash = ctx.kernalContext().job().currentTaskNameHash();

        Collection<GridCacheVersion> drVers = null;

        if (opCtx != null && keys != null && opCtx.hasDataCenterId()) {
            assert conflictMap == null : conflictMap;

            drVers = F.transform(keys, new C1<K, GridCacheVersion>() {
                @Override public GridCacheVersion apply(K k) {
                    return ctx.versions().next(opCtx.dataCenterId());
                }
            });
        }

        final GridNearAtomicUpdateFuture updateFut = new GridNearAtomicUpdateFuture(
            ctx,
            this,
            ctx.config().getWriteSynchronizationMode(),
            DELETE,
            keys != null ? keys : conflictMap.keySet(),
            null,
            null,
            null,
            drVers != null ? drVers : (keys != null ? null : conflictMap.values()),
            retval,
            rawRetval,
            (filter != null && opCtx != null) ? opCtx.expiry() : null,
            filter,
            subjId,
            taskNameHash,
            opCtx != null && opCtx.skipStore(),
            opCtx != null && opCtx.isKeepBinary(),
            opCtx != null && opCtx.noRetries() ? 1 : MAX_RETRIES,
            true);

        if (statsEnabled)
            updateFut.listen(new UpdateRemoveTimeStatClosure<>(metrics0(), start));

        return asyncOp(new CO<IgniteInternalFuture<Object>>() {
            @Override public IgniteInternalFuture<Object> apply() {
                updateFut.map();

                return updateFut;
            }
        });
    }

    /**
     * Entry point to all public API single get methods.
     *
     * @param key Key.
     * @param forcePrimary Force primary flag.
     * @param subjId Subject ID.
     * @param taskName Task name.
     * @param deserializeBinary Deserialize binary flag.
     * @param expiryPlc Expiry policy.
     * @param skipVals Skip values flag.
     * @param skipStore Skip store flag.
     * @param canRemap Can remap flag.
     * @param needVer Need version.
     * @return Get future.
     */
    private IgniteInternalFuture<V> getAsync0(KeyCacheObject key,
        boolean forcePrimary,
        UUID subjId,
        String taskName,
        boolean deserializeBinary,
        @Nullable ExpiryPolicy expiryPlc,
        boolean skipVals,
        boolean skipStore,
        boolean canRemap,
        boolean needVer
    ) {
        AffinityTopologyVersion topVer = canRemap ? ctx.affinity().affinityTopologyVersion() :
            ctx.shared().exchange().readyAffinityVersion();

        IgniteCacheExpiryPolicy expiry = skipVals ? null : expiryPolicy(expiryPlc);

        GridPartitionedSingleGetFuture fut = new GridPartitionedSingleGetFuture(ctx,
            key,
            topVer,
            !skipStore,
            forcePrimary,
            subjId,
            taskName,
            deserializeBinary,
            expiry,
            skipVals,
            canRemap,
            needVer,
            false);

        fut.init();

        return (IgniteInternalFuture<V>)fut;
    }

    /**
     * Entry point to all public API get methods.
     *
     * @param keys Keys.
     * @param forcePrimary Force primary flag.
     * @param subjId Subject ID.
     * @param taskName Task name.
     * @param deserializeBinary Deserialize binary flag.
     * @param expiryPlc Expiry policy.
     * @param skipVals Skip values flag.
     * @param skipStore Skip store flag.
     * @param needVer Need version.
     * @return Get future.
     */
    private IgniteInternalFuture<Map<K, V>> getAllAsync0(@Nullable Collection<KeyCacheObject> keys,
        boolean forcePrimary,
        UUID subjId,
        String taskName,
        boolean deserializeBinary,
        @Nullable ExpiryPolicy expiryPlc,
        boolean skipVals,
        boolean skipStore,
        boolean canRemap,
        boolean needVer
    ) {
        AffinityTopologyVersion topVer = canRemap ? ctx.affinity().affinityTopologyVersion() :
            ctx.shared().exchange().readyAffinityVersion();

        final IgniteCacheExpiryPolicy expiry = skipVals ? null : expiryPolicy(expiryPlc);

        // Optimisation: try to resolve value locally and escape 'get future' creation.
        if (!forcePrimary && ctx.affinityNode()) {
            Map<K, V> locVals = U.newHashMap(keys.size());

            boolean success = true;

            // Optimistically expect that all keys are available locally (avoid creation of get future).
            for (KeyCacheObject key : keys) {
                GridCacheEntryEx entry = null;

                while (true) {
                    try {
                        entry = ctx.isSwapOrOffheapEnabled() ? entryEx(key) : peekEx(key);

                        // If our DHT cache do has value, then we peek it.
                        if (entry != null) {
                            boolean isNew = entry.isNewLocked();

                            CacheObject v = null;
                            GridCacheVersion ver = null;

                            if (needVer) {
                                T2<CacheObject, GridCacheVersion> res = entry.innerGetVersioned(
                                    null,
                                    null,
                                    /*swap*/true,
                                    /*unmarshal*/true,
                                    /**update-metrics*/false,
                                    /*event*/!skipVals,
                                    subjId,
                                    null,
                                    taskName,
                                    expiry,
                                    true);

                                if (res != null) {
                                    v = res.get1();
                                    ver = res.get2();
                                }
                            }
                            else {
                                v = entry.innerGet(null,
                                    null,
                                    /*swap*/true,
                                    /*read-through*/false,
                                    /*fail-fast*/true,
                                    /*unmarshal*/true,
                                    /**update-metrics*/false,
                                    /*event*/!skipVals,
                                    /*temporary*/false,
                                    subjId,
                                    null,
                                    taskName,
                                    expiry,
                                    !deserializeBinary);
                            }

                            // Entry was not in memory or in swap, so we remove it from cache.
                            if (v == null) {
                                GridCacheVersion obsoleteVer = context().versions().next();

                                if (isNew && entry.markObsoleteIfEmpty(obsoleteVer))
                                    removeIfObsolete(key);

                                success = false;
                            }
                            else
                                ctx.addResult(locVals, key, v, skipVals, false, deserializeBinary, true, ver);
                        }
                        else
                            success = false;

                        break; // While.
                    }
                    catch (GridCacheEntryRemovedException ignored) {
                        // No-op, retry.
                    }
                    catch (GridDhtInvalidPartitionException ignored) {
                        success = false;

                        break; // While.
                    }
                    catch (IgniteCheckedException e) {
                        return new GridFinishedFuture<>(e);
                    }
                    finally {
                        if (entry != null)
                            ctx.evicts().touch(entry, topVer);
                    }
                }

                if (!success)
                    break;
                else if (!skipVals && ctx.config().isStatisticsEnabled())
                    metrics0().onRead(true);
            }

            if (success) {
                sendTtlUpdateRequest(expiry);

                return new GridFinishedFuture<>(locVals);
            }
        }

        if (expiry != null)
            expiry.reset();

        // Either reload or not all values are available locally.
        GridPartitionedGetFuture<K, V> fut = new GridPartitionedGetFuture<>(ctx,
            keys,
            topVer,
            !skipStore,
            forcePrimary,
            subjId,
            taskName,
            deserializeBinary,
            expiry,
            skipVals,
            canRemap,
            needVer,
            false);

        fut.init();

        return fut;
    }

    /**
     * Executes local update.
     *
     * @param nodeId Node ID.
     * @param req Update request.
     * @param completionCb Completion callback.
     */
    public void updateAllAsyncInternal(
        final UUID nodeId,
        final GridNearAtomicUpdateRequest req,
        final CI2<GridNearAtomicUpdateRequest, GridNearAtomicUpdateResponse> completionCb
    ) {
        IgniteInternalFuture<Object> forceFut = preldr.request(req.keys(), req.topologyVersion());

        if (forceFut.isDone())
            updateAllAsyncInternal0(nodeId, req, completionCb);
        else {
            forceFut.listen(new CI1<IgniteInternalFuture<Object>>() {
                @Override public void apply(IgniteInternalFuture<Object> t) {
                    updateAllAsyncInternal0(nodeId, req, completionCb);
                }
            });
        }
    }

    /**
     * Executes local update after preloader fetched values.
     *
     * @param nodeId Node ID.
     * @param req Update request.
     * @param completionCb Completion callback.
     */
    public void updateAllAsyncInternal0(
        UUID nodeId,
        GridNearAtomicUpdateRequest req,
        CI2<GridNearAtomicUpdateRequest, GridNearAtomicUpdateResponse> completionCb
    ) {
        GridNearAtomicUpdateResponse res = new GridNearAtomicUpdateResponse(ctx.cacheId(), nodeId, req.futureVersion(),
            ctx.deploymentEnabled());

        List<KeyCacheObject> keys = req.keys();

        assert !req.returnValue() || (req.operation() == TRANSFORM || keys.size() == 1);

        GridDhtAtomicUpdateFuture dhtFut = null;

        boolean remap = false;

        String taskName = ctx.kernalContext().task().resolveTaskName(req.taskNameHash());

        IgniteCacheExpiryPolicy expiry = null;

        try {
            // If batch store update is enabled, we need to lock all entries.
            // First, need to acquire locks on cache entries, then check filter.
            List<GridDhtCacheEntry> locked = lockEntries(keys, req.topologyVersion());

            Collection<IgniteBiTuple<GridDhtCacheEntry, GridCacheVersion>> deleted = null;

            try {
                GridDhtPartitionTopology top = topology();

                top.readLock();

                try {
                    if (top.stopping()) {
                        res.addFailedKeys(keys, new IgniteCheckedException("Failed to perform cache operation " +
                            "(cache is stopped): " + name()));

                        completionCb.apply(req, res);

                        return;
                    }

                    // Do not check topology version for CLOCK versioning since
                    // partition exchange will wait for near update future (if future is on server node).
                    // Also do not check topology version if topology was locked on near node by
                    // external transaction or explicit lock.
                    if ((req.fastMap() && !req.clientRequest()) || req.topologyLocked() ||
                        !needRemap(req.topologyVersion(), top.topologyVersion())) {
                        ClusterNode node = ctx.discovery().node(nodeId);

                        if (node == null) {
                            U.warn(log, "Node originated update request left grid: " + nodeId);

                            return;
                        }

                        boolean hasNear = ctx.discovery().cacheNearNode(node, name());

                        GridCacheVersion ver = req.updateVersion();

                        if (ver == null) {
                            // Assign next version for update inside entries lock.
                            ver = ctx.versions().next(top.topologyVersion());

                            if (hasNear)
                                res.nearVersion(ver);
                        }

                        assert ver != null : "Got null version for update request: " + req;

                        if (log.isDebugEnabled())
                            log.debug("Using cache version for update request on primary node [ver=" + ver +
                                ", req=" + req + ']');

                        boolean sndPrevVal = !top.rebalanceFinished(req.topologyVersion());

                        dhtFut = createDhtFuture(ver, req, res, completionCb, false);

                        expiry = expiryPolicy(req.expiry());

                        GridCacheReturn retVal = null;

                        if (keys.size() > 1 &&                    // Several keys ...
                            writeThrough() && !req.skipStore() && // and store is enabled ...
                            !ctx.store().isLocal() &&             // and this is not local store ...
                                                                  // (conflict resolver should be used for local store)
                            !ctx.dr().receiveEnabled()            // and no DR.
                            ) {
                            // This method can only be used when there are no replicated entries in the batch.
                            UpdateBatchResult updRes = updateWithBatch(node,
                                hasNear,
                                req,
                                res,
                                locked,
                                ver,
                                dhtFut,
                                completionCb,
                                ctx.isDrEnabled(),
                                taskName,
                                expiry,
                                sndPrevVal);

                            deleted = updRes.deleted();
                            dhtFut = updRes.dhtFuture();

                            if (req.operation() == TRANSFORM)
                                retVal = updRes.invokeResults();
                        }
                        else {
                            UpdateSingleResult updRes = updateSingle(node,
                                hasNear,
                                req,
                                res,
                                locked,
                                ver,
                                dhtFut,
                                completionCb,
                                ctx.isDrEnabled(),
                                taskName,
                                expiry,
                                sndPrevVal);

                            retVal = updRes.returnValue();
                            deleted = updRes.deleted();
                            dhtFut = updRes.dhtFuture();
                        }

                        if (retVal == null)
                            retVal = new GridCacheReturn(ctx, node.isLocal(), true, null, true);

                        res.returnValue(retVal);

                        if (req.writeSynchronizationMode() != FULL_ASYNC)
                            req.cleanup(!node.isLocal());

                        if (dhtFut != null)
                            ctx.mvcc().addAtomicFuture(dhtFut.version(), dhtFut);
                    }
                    else
                        // Should remap all keys.
                        remap = true;
                }
                finally {
                    top.readUnlock();
                }
            }
            catch (GridCacheEntryRemovedException e) {
                assert false : "Entry should not become obsolete while holding lock.";

                e.printStackTrace();
            }
            finally {
                if (locked != null)
                    unlockEntries(locked, req.topologyVersion());

                // Enqueue if necessary after locks release.
                if (deleted != null) {
                    assert !deleted.isEmpty();
                    assert ctx.deferredDelete() : this;

                    for (IgniteBiTuple<GridDhtCacheEntry, GridCacheVersion> e : deleted)
                        ctx.onDeferredDelete(e.get1(), e.get2());
                }
            }
        }
        catch (GridDhtInvalidPartitionException ignore) {
            assert !req.fastMap() || req.clientRequest() : req;

            if (log.isDebugEnabled())
                log.debug("Caught invalid partition exception for cache entry (will remap update request): " + req);

            remap = true;
        }
        catch (Throwable e) {
            // At least RuntimeException can be thrown by the code above when GridCacheContext is cleaned and there is
            // an attempt to use cleaned resources.
            U.error(log, "Unexpected exception during cache update", e);

            res.addFailedKeys(keys, e);

            completionCb.apply(req, res);

            if (e instanceof Error)
                throw e;

            return;
        }

        if (remap) {
            assert dhtFut == null;

            res.remapKeys(keys);

            completionCb.apply(req, res);
        }
        else {
            // If there are backups, map backup update future.
            if (dhtFut != null)
                dhtFut.map();
                // Otherwise, complete the call.
            else
                completionCb.apply(req, res);
        }

        sendTtlUpdateRequest(expiry);
    }

    /**
     * Updates locked entries using batched write-through.
     *
     * @param node Sender node.
     * @param hasNear {@code True} if originating node has near cache.
     * @param req Update request.
     * @param res Update response.
     * @param locked Locked entries.
     * @param ver Assigned version.
     * @param dhtFut Optional DHT future.
     * @param completionCb Completion callback to invoke when DHT future is completed.
     * @param replicate Whether replication is enabled.
     * @param taskName Task name.
     * @param expiry Expiry policy.
     * @param sndPrevVal If {@code true} sends previous value to backups.
     * @return Deleted entries.
     * @throws GridCacheEntryRemovedException Should not be thrown.
     */
    @SuppressWarnings("unchecked")
    private UpdateBatchResult updateWithBatch(
        final ClusterNode node,
        final boolean hasNear,
        final GridNearAtomicUpdateRequest req,
        final GridNearAtomicUpdateResponse res,
        final List<GridDhtCacheEntry> locked,
        final GridCacheVersion ver,
        @Nullable GridDhtAtomicUpdateFuture dhtFut,
        final CI2<GridNearAtomicUpdateRequest, GridNearAtomicUpdateResponse> completionCb,
        final boolean replicate,
        final String taskName,
        @Nullable final IgniteCacheExpiryPolicy expiry,
        final boolean sndPrevVal
    ) throws GridCacheEntryRemovedException {
        assert !ctx.dr().receiveEnabled(); // Cannot update in batches during DR due to possible conflicts.
        assert !req.returnValue() || req.operation() == TRANSFORM; // Should not request return values for putAll.

        if (!F.isEmpty(req.filter()) && ctx.loadPreviousValue()) {
            try {
                reloadIfNeeded(locked);
            }
            catch (IgniteCheckedException e) {
                res.addFailedKeys(req.keys(), e);

                return new UpdateBatchResult();
            }
        }

        int size = req.keys().size();

        Map<KeyCacheObject, CacheObject> putMap = null;

        Map<KeyCacheObject, EntryProcessor<Object, Object, Object>> entryProcessorMap = null;

        Collection<KeyCacheObject> rmvKeys = null;

        List<CacheObject> writeVals = null;

        UpdateBatchResult updRes = new UpdateBatchResult();

        List<GridDhtCacheEntry> filtered = new ArrayList<>(size);

        GridCacheOperation op = req.operation();

        GridCacheReturn invokeRes = null;

        int firstEntryIdx = 0;

        boolean intercept = ctx.config().getInterceptor() != null;

        for (int i = 0; i < locked.size(); i++) {
            GridDhtCacheEntry entry = locked.get(i);

            if (entry == null)
                continue;

            try {
                if (!checkFilter(entry, req, res)) {
                    if (expiry != null && entry.hasValue()) {
                        long ttl = expiry.forAccess();

                        if (ttl != CU.TTL_NOT_CHANGED) {
                            entry.updateTtl(null, ttl);

                            expiry.ttlUpdated(entry.key(),
                                entry.version(),
                                entry.readers());
                        }
                    }

                    if (log.isDebugEnabled())
                        log.debug("Entry did not pass the filter (will skip write) [entry=" + entry +
                            ", filter=" + Arrays.toString(req.filter()) + ", res=" + res + ']');

                    if (hasNear)
                        res.addSkippedIndex(i);

                    firstEntryIdx++;

                    continue;
                }

                if (op == TRANSFORM) {
                    EntryProcessor<Object, Object, Object> entryProcessor = req.entryProcessor(i);

                    CacheObject old = entry.innerGet(
                        ver,
                        null,
                        /*read swap*/true,
                        /*read through*/true,
                        /*fail fast*/false,
                        /*unmarshal*/true,
                        /*metrics*/true,
                        /*event*/true,
                        /*temporary*/true,
                        req.subjectId(),
                        entryProcessor,
                        taskName,
                        null,
                        req.keepBinary());

                    Object oldVal = null;
                    Object updatedVal = null;

                    CacheInvokeEntry<Object, Object> invokeEntry = new CacheInvokeEntry(entry.key(), old,
                        entry.version(), req.keepBinary(), entry);

                    CacheObject updated;

                    try {
                        Object computed = entryProcessor.process(invokeEntry, req.invokeArguments());

                        if (computed != null) {
                            if (invokeRes == null)
                                invokeRes = new GridCacheReturn(node.isLocal());

                            invokeRes.addEntryProcessResult(ctx, entry.key(), invokeEntry.key(), computed, null);
                        }

                        if (!invokeEntry.modified())
                            continue;

                        updatedVal = ctx.unwrapTemporary(invokeEntry.getValue());

                        updated = ctx.toCacheObject(updatedVal);
                    }
                    catch (Exception e) {
                        if (invokeRes == null)
                            invokeRes = new GridCacheReturn(node.isLocal());

                        invokeRes.addEntryProcessResult(ctx, entry.key(), invokeEntry.key(), null, e);

                        updated = old;
                    }

                    if (updated == null) {
                        if (intercept) {
                            CacheLazyEntry e = new CacheLazyEntry(ctx, entry.key(), invokeEntry.key(), old, oldVal, req.keepBinary());

                            IgniteBiTuple<Boolean, ?> interceptorRes = ctx.config().getInterceptor().onBeforeRemove(e);

                            if (ctx.cancelRemove(interceptorRes))
                                continue;
                        }

                        // Update previous batch.
                        if (putMap != null) {
                            dhtFut = updatePartialBatch(
                                hasNear,
                                firstEntryIdx,
                                filtered,
                                ver,
                                node,
                                writeVals,
                                putMap,
                                null,
                                entryProcessorMap,
                                dhtFut,
                                completionCb,
                                req,
                                res,
                                replicate,
                                updRes,
                                taskName,
                                expiry,
                                sndPrevVal);

                            firstEntryIdx = i;

                            putMap = null;
                            writeVals = null;
                            entryProcessorMap = null;

                            filtered = new ArrayList<>();
                        }

                        // Start collecting new batch.
                        if (rmvKeys == null)
                            rmvKeys = new ArrayList<>(size);

                        rmvKeys.add(entry.key());
                    }
                    else {
                        if (intercept) {
                            CacheLazyEntry e = new CacheLazyEntry(ctx, entry.key(), invokeEntry.key(), old, oldVal, req.keepBinary());

                            Object val = ctx.config().getInterceptor().onBeforePut(e, updatedVal);

                            if (val == null)
                                continue;

                            updated = ctx.toCacheObject(ctx.unwrapTemporary(val));
                        }

                        // Update previous batch.
                        if (rmvKeys != null) {
                            dhtFut = updatePartialBatch(
                                hasNear,
                                firstEntryIdx,
                                filtered,
                                ver,
                                node,
                                null,
                                null,
                                rmvKeys,
                                entryProcessorMap,
                                dhtFut,
                                completionCb,
                                req,
                                res,
                                replicate,
                                updRes,
                                taskName,
                                expiry,
                                sndPrevVal);

                            firstEntryIdx = i;

                            rmvKeys = null;
                            entryProcessorMap = null;

                            filtered = new ArrayList<>();
                        }

                        if (putMap == null) {
                            putMap = new LinkedHashMap<>(size, 1.0f);
                            writeVals = new ArrayList<>(size);
                        }

                        putMap.put(entry.key(), updated);
                        writeVals.add(updated);
                    }

                    if (entryProcessorMap == null)
                        entryProcessorMap = new HashMap<>();

                    entryProcessorMap.put(entry.key(), entryProcessor);
                }
                else if (op == UPDATE) {
                    CacheObject updated = req.value(i);

                    if (intercept) {
                        CacheObject old = entry.innerGet(
                             null,
                             null,
                            /*read swap*/true,
                            /*read through*/ctx.loadPreviousValue(),
                            /*fail fast*/false,
                            /*unmarshal*/true,
                            /*metrics*/true,
                            /*event*/true,
                            /*temporary*/true,
                            req.subjectId(),
                            null,
                            taskName,
                            null,
                            req.keepBinary());

                        Object val = ctx.config().getInterceptor().onBeforePut(new CacheLazyEntry(ctx, entry.key(),
                            old, req.keepBinary()),
                            updated.value(ctx.cacheObjectContext(), false));

                        if (val == null)
                            continue;

                        updated = ctx.toCacheObject(ctx.unwrapTemporary(val));
                    }

                    assert updated != null;

                    if (putMap == null) {
                        putMap = new LinkedHashMap<>(size, 1.0f);
                        writeVals = new ArrayList<>(size);
                    }

                    putMap.put(entry.key(), updated);
                    writeVals.add(updated);
                }
                else {
                    assert op == DELETE;

                    if (intercept) {
                        CacheObject old = entry.innerGet(
                            null,
                            null,
                            /*read swap*/true,
                            /*read through*/ctx.loadPreviousValue(),
                            /*fail fast*/false,
                            /*unmarshal*/true,
                            /*metrics*/true,
                            /*event*/true,
                            /*temporary*/true,
                            req.subjectId(),
                            null,
                            taskName,
                            null,
                            req.keepBinary());

                        IgniteBiTuple<Boolean, ?> interceptorRes = ctx.config().getInterceptor()
                            .onBeforeRemove(new CacheLazyEntry(ctx, entry.key(), old, req.keepBinary()));

                        if (ctx.cancelRemove(interceptorRes))
                            continue;
                    }

                    if (rmvKeys == null)
                        rmvKeys = new ArrayList<>(size);

                    rmvKeys.add(entry.key());
                }

                filtered.add(entry);
            }
            catch (IgniteCheckedException e) {
                res.addFailedKey(entry.key(), e);
            }
        }

        // Store final batch.
        if (putMap != null || rmvKeys != null) {
            dhtFut = updatePartialBatch(
                hasNear,
                firstEntryIdx,
                filtered,
                ver,
                node,
                writeVals,
                putMap,
                rmvKeys,
                entryProcessorMap,
                dhtFut,
                completionCb,
                req,
                res,
                replicate,
                updRes,
                taskName,
                expiry,
                sndPrevVal);
        }
        else
            assert filtered.isEmpty();

        updRes.dhtFuture(dhtFut);

        updRes.invokeResult(invokeRes);

        return updRes;
    }

    /**
     * @param entries Entries.
     * @throws IgniteCheckedException If failed.
     */
    private void reloadIfNeeded(final List<GridDhtCacheEntry> entries) throws IgniteCheckedException {
        Map<KeyCacheObject, Integer> needReload = null;

        for (int i = 0; i < entries.size(); i++) {
            GridDhtCacheEntry entry = entries.get(i);

            if (entry == null)
                continue;

            CacheObject val = entry.rawGetOrUnmarshal(false);

            if (val == null) {
                if (needReload == null)
                    needReload = new HashMap<>(entries.size(), 1.0f);

                needReload.put(entry.key(), i);
            }
        }

        if (needReload != null) {
            final Map<KeyCacheObject, Integer> idxMap = needReload;

            ctx.store().loadAll(null, needReload.keySet(), new CI2<KeyCacheObject, Object>() {
                @Override public void apply(KeyCacheObject k, Object v) {
                    Integer idx = idxMap.get(k);

                    if (idx != null) {
                        GridDhtCacheEntry entry = entries.get(idx);

                        try {
                            GridCacheVersion ver = entry.version();

                            entry.versionedValue(ctx.toCacheObject(v), null, ver);
                        }
                        catch (GridCacheEntryRemovedException e) {
                            assert false : "Entry should not get obsolete while holding lock [entry=" + entry +
                                ", e=" + e + ']';
                        }
                        catch (IgniteCheckedException e) {
                            throw new IgniteException(e);
                        }
                    }
                }
            });
        }
    }

    /**
     * Updates locked entries one-by-one.
     *
     * @param node Originating node.
     * @param hasNear {@code True} if originating node has near cache.
     * @param req Update request.
     * @param res Update response.
     * @param locked Locked entries.
     * @param ver Assigned update version.
     * @param dhtFut Optional DHT future.
     * @param completionCb Completion callback to invoke when DHT future is completed.
     * @param replicate Whether DR is enabled for that cache.
     * @param taskName Task name.
     * @param expiry Expiry policy.
     * @param sndPrevVal If {@code true} sends previous value to backups.
     * @return Return value.
     * @throws GridCacheEntryRemovedException Should be never thrown.
     */
    private UpdateSingleResult updateSingle(
        ClusterNode node,
        boolean hasNear,
        GridNearAtomicUpdateRequest req,
        GridNearAtomicUpdateResponse res,
        List<GridDhtCacheEntry> locked,
        GridCacheVersion ver,
        @Nullable GridDhtAtomicUpdateFuture dhtFut,
        CI2<GridNearAtomicUpdateRequest, GridNearAtomicUpdateResponse> completionCb,
        boolean replicate,
        String taskName,
        @Nullable IgniteCacheExpiryPolicy expiry,
        boolean sndPrevVal
    ) throws GridCacheEntryRemovedException {
        GridCacheReturn retVal = null;
        Collection<IgniteBiTuple<GridDhtCacheEntry, GridCacheVersion>> deleted = null;

        List<KeyCacheObject> keys = req.keys();

        AffinityTopologyVersion topVer = req.topologyVersion();

        boolean checkReaders = hasNear || ctx.discovery().hasNearCache(name(), topVer);

        boolean readersOnly = false;

        boolean intercept = ctx.config().getInterceptor() != null;

        boolean initLsnrs = false;
        Map<UUID, CacheContinuousQueryListener> lsnrs = null;
        boolean internal = false;

        // Avoid iterator creation.
        for (int i = 0; i < keys.size(); i++) {
            KeyCacheObject k = keys.get(i);

            GridCacheOperation op = req.operation();

            // We are holding java-level locks on entries at this point.
            // No GridCacheEntryRemovedException can be thrown.
            try {
                GridDhtCacheEntry entry = locked.get(i);

                if (entry == null)
                    continue;

                if (!initLsnrs) {
                    internal = entry.isInternal() || !context().userCache();

                    lsnrs = ctx.continuousQueries().updateListeners(internal, false);

                    initLsnrs = true;
                }

                GridCacheVersion newConflictVer = req.conflictVersion(i);
                long newConflictTtl = req.conflictTtl(i);
                long newConflictExpireTime = req.conflictExpireTime(i);

                assert !(newConflictVer instanceof GridCacheVersionEx) : newConflictVer;

                boolean primary = !req.fastMap() || ctx.affinity().primary(ctx.localNode(), entry.key(),
                    req.topologyVersion());

                Object writeVal = op == TRANSFORM ? req.entryProcessor(i) : req.writeValue(i);

                Collection<UUID> readers = null;
                Collection<UUID> filteredReaders = null;

                if (checkReaders) {
                    readers = entry.readers();
                    filteredReaders = F.view(entry.readers(), F.notEqualTo(node.id()));
                }

                GridCacheUpdateAtomicResult updRes = entry.innerUpdate(
                    ver,
                    node.id(),
                    locNodeId,
                    op,
                    writeVal,
                    req.invokeArguments(),
<<<<<<< HEAD
                    (primary || ctx.store().isLocal()) && writeThrough() && !req.skipStore(),
=======
                    (primary || (ctx.store().isLocal() && ctx.config().isLocalStoreUpdateBackups()))
                        && writeThrough() && !req.skipStore(),
>>>>>>> 45bbdcad
                    !req.skipStore(),
                    lsnrs != null || sndPrevVal || req.returnValue(),
                    req.keepBinary(),
                    expiry,
                    true,
                    true,
                    primary,
                    ctx.config().getAtomicWriteOrderMode() == CLOCK, // Check version in CLOCK mode on primary node.
                    topVer,
                    req.filter(),
                    replicate ? primary ? DR_PRIMARY : DR_BACKUP : DR_NONE,
                    newConflictTtl,
                    newConflictExpireTime,
                    newConflictVer,
                    true,
                    intercept,
                    req.subjectId(),
                    taskName,
                    null,
                    null);

                if (dhtFut == null && !F.isEmpty(filteredReaders)) {
                    dhtFut = createDhtFuture(ver, req, res, completionCb, true);

                    readersOnly = true;
                }

                if (dhtFut != null) {
                    dhtFut.listeners(lsnrs);

                    if (updRes.sendToDht()) { // Send to backups even in case of remove-remove scenarios.
                        GridCacheVersionConflictContext<?, ?> conflictCtx = updRes.conflictResolveResult();

                        if (conflictCtx == null)
                            newConflictVer = null;
                        else if (conflictCtx.isMerge())
                            newConflictVer = null; // Conflict version is discarded in case of merge.

                        EntryProcessor<Object, Object, Object> entryProcessor = null;

                        if (!readersOnly) {
                            dhtFut.addWriteEntry(entry,
                                updRes.newValue(),
                                entryProcessor,
                                updRes.newTtl(),
                                updRes.conflictExpireTime(),
                                newConflictVer,
                                sndPrevVal,
                                updRes.oldValue(),
                                updRes.updateCounter());
                        }

                        if (!F.isEmpty(filteredReaders))
                            dhtFut.addNearWriteEntries(filteredReaders,
                                entry,
                                updRes.newValue(),
                                entryProcessor,
                                updRes.newTtl(),
                                updRes.conflictExpireTime());
                    }
                    else {
                        if (log.isDebugEnabled())
                            log.debug("Entry did not pass the filter or conflict resolution (will skip write) " +
                                "[entry=" + entry + ", filter=" + Arrays.toString(req.filter()) + ']');
                    }
                }
                else if (lsnrs != null && updRes.updateCounter() != 0) {
                    ctx.continuousQueries().onEntryUpdated(
                        lsnrs,
                        entry.key(),
                        updRes.newValue(),
                        updRes.oldValue(),
                        internal,
                        entry.partition(),
                        primary,
                        false,
                        updRes.updateCounter(),
                        topVer);
                }

                if (hasNear) {
                    if (primary && updRes.sendToDht()) {
                        if (!ctx.affinity().belongs(node, entry.partition(), topVer)) {
                            // If put the same value as in request then do not need to send it back.
                            if (op == TRANSFORM || writeVal != updRes.newValue()) {
                                res.addNearValue(i,
                                    updRes.newValue(),
                                    updRes.newTtl(),
                                    updRes.conflictExpireTime());
                            }
                            else
                                res.addNearTtl(i, updRes.newTtl(), updRes.conflictExpireTime());

                            if (updRes.newValue() != null) {
                                IgniteInternalFuture<Boolean> f = entry.addReader(node.id(), req.messageId(), topVer);

                                assert f == null : f;
                            }
                        }
                        else if (F.contains(readers, node.id())) // Reader became primary or backup.
                            entry.removeReader(node.id(), req.messageId());
                        else
                            res.addSkippedIndex(i);
                    }
                    else
                        res.addSkippedIndex(i);
                }

                if (updRes.removeVersion() != null) {
                    if (deleted == null)
                        deleted = new ArrayList<>(keys.size());

                    deleted.add(F.t(entry, updRes.removeVersion()));
                }

                if (op == TRANSFORM) {
                    assert !req.returnValue();

                    IgniteBiTuple<Object, Exception> compRes = updRes.computedResult();

                    if (compRes != null && (compRes.get1() != null || compRes.get2() != null)) {
                        if (retVal == null)
                            retVal = new GridCacheReturn(node.isLocal());

                        retVal.addEntryProcessResult(ctx,
                            k,
                            null,
                            compRes.get1(),
                            compRes.get2());
                    }
                }
                else {
                    // Create only once.
                    if (retVal == null) {
                        CacheObject ret = updRes.oldValue();

                        retVal = new GridCacheReturn(ctx,
                            node.isLocal(),
                            req.keepBinary(),
                            req.returnValue() ? ret : null,
                            updRes.success());
                    }
                }
            }
            catch (IgniteCheckedException e) {
                res.addFailedKey(k, e);
            }
        }

        return new UpdateSingleResult(retVal, deleted, dhtFut);
    }

    /**
     * @param hasNear {@code True} if originating node has near cache.
     * @param firstEntryIdx Index of the first entry in the request keys collection.
     * @param entries Entries to update.
     * @param ver Version to set.
     * @param node Originating node.
     * @param writeVals Write values.
     * @param putMap Values to put.
     * @param rmvKeys Keys to remove.
     * @param entryProcessorMap Entry processors.
     * @param dhtFut DHT update future if has backups.
     * @param completionCb Completion callback to invoke when DHT future is completed.
     * @param req Request.
     * @param res Response.
     * @param replicate Whether replication is enabled.
     * @param batchRes Batch update result.
     * @param taskName Task name.
     * @param expiry Expiry policy.
     * @param sndPrevVal If {@code true} sends previous value to backups.
     * @return Deleted entries.
     */
    @SuppressWarnings("ForLoopReplaceableByForEach")
    @Nullable private GridDhtAtomicUpdateFuture updatePartialBatch(
        final boolean hasNear,
        final int firstEntryIdx,
        final List<GridDhtCacheEntry> entries,
        final GridCacheVersion ver,
        final ClusterNode node,
        @Nullable final List<CacheObject> writeVals,
        @Nullable final Map<KeyCacheObject, CacheObject> putMap,
        @Nullable final Collection<KeyCacheObject> rmvKeys,
        @Nullable final Map<KeyCacheObject, EntryProcessor<Object, Object, Object>> entryProcessorMap,
        @Nullable GridDhtAtomicUpdateFuture dhtFut,
        final CI2<GridNearAtomicUpdateRequest, GridNearAtomicUpdateResponse> completionCb,
        final GridNearAtomicUpdateRequest req,
        final GridNearAtomicUpdateResponse res,
        final boolean replicate,
        final UpdateBatchResult batchRes,
        final String taskName,
        @Nullable final IgniteCacheExpiryPolicy expiry,
        final boolean sndPrevVal
    ) {
        assert putMap == null ^ rmvKeys == null;

        assert req.conflictVersions() == null : "Cannot be called when there are conflict entries in the batch.";

        AffinityTopologyVersion topVer = req.topologyVersion();

        boolean checkReaders = hasNear || ctx.discovery().hasNearCache(name(), topVer);

        CacheStorePartialUpdateException storeErr = null;

        try {
            GridCacheOperation op;

            if (putMap != null) {
                // If fast mapping, filter primary keys for write to store.
                Map<KeyCacheObject, CacheObject> storeMap = req.fastMap() ?
                    F.view(putMap, new P1<CacheObject>() {
                        @Override public boolean apply(CacheObject key) {
                            return ctx.affinity().primary(ctx.localNode(), key, req.topologyVersion());
                        }
                    }) :
                    putMap;

                try {
                    ctx.store().putAll(null, F.viewReadOnly(storeMap, new C1<CacheObject, IgniteBiTuple<CacheObject, GridCacheVersion>>() {
                        @Override public IgniteBiTuple<CacheObject, GridCacheVersion> apply(CacheObject v) {
                            return F.t(v, ver);
                        }
                    }), false);
                }
                catch (CacheStorePartialUpdateException e) {
                    storeErr = e;
                }

                op = UPDATE;
            }
            else {
                // If fast mapping, filter primary keys for write to store.
                Collection<KeyCacheObject> storeKeys = req.fastMap() ?
                    F.view(rmvKeys, new P1<Object>() {
                        @Override public boolean apply(Object key) {
                            return ctx.affinity().primary(ctx.localNode(), key, req.topologyVersion());
                        }
                    }) :
                    rmvKeys;

                try {
                    ctx.store().removeAll(null, storeKeys);
                }
                catch (CacheStorePartialUpdateException e) {
                    storeErr = e;
                }

                op = DELETE;
            }

            boolean intercept = ctx.config().getInterceptor() != null;

            boolean initLsnrs = false;
            Map<UUID, CacheContinuousQueryListener> lsnrs = null;

            // Avoid iterator creation.
            for (int i = 0; i < entries.size(); i++) {
                GridDhtCacheEntry entry = entries.get(i);

                assert Thread.holdsLock(entry);

                if (entry.obsolete()) {
                    assert req.operation() == DELETE : "Entry can become obsolete only after remove: " + entry;

                    continue;
                }

                if (storeErr != null &&
                    storeErr.failedKeys().contains(entry.key().value(ctx.cacheObjectContext(), false)))
                    continue;

                try {
                    // We are holding java-level locks on entries at this point.
                    CacheObject writeVal = op == UPDATE ? writeVals.get(i) : null;

                    assert writeVal != null || op == DELETE : "null write value found.";

                    boolean primary = !req.fastMap() || ctx.affinity().primary(ctx.localNode(), entry.key(),
                        req.topologyVersion());

                    Collection<UUID> readers = null;
                    Collection<UUID> filteredReaders = null;

                    if (checkReaders) {
                        readers = entry.readers();
                        filteredReaders = F.view(entry.readers(), F.notEqualTo(node.id()));
                    }

                    if (!initLsnrs) {
                        lsnrs = ctx.continuousQueries().updateListeners(
                            entry.isInternal() || !context().userCache(),
                            false);

                        initLsnrs = true;
                    }

                    GridCacheUpdateAtomicResult updRes = entry.innerUpdate(
                        ver,
                        node.id(),
                        locNodeId,
                        op,
                        writeVal,
                        null,
                        /*write-through*/false,
                        /*read-through*/false,
                        /*retval*/sndPrevVal || lsnrs != null,
                        req.keepBinary(),
                        expiry,
                        /*event*/true,
                        /*metrics*/true,
                        primary,
                        ctx.config().getAtomicWriteOrderMode() == CLOCK, // Check version in CLOCK mode on primary node.
                        topVer,
                        null,
                        replicate ? primary ? DR_PRIMARY : DR_BACKUP : DR_NONE,
                        CU.TTL_NOT_CHANGED,
                        CU.EXPIRE_TIME_CALCULATE,
                        null,
                        /*conflict resolve*/false,
                        /*intercept*/false,
                        req.subjectId(),
                        taskName,
                        null,
                        null);

                    assert !updRes.success() || updRes.newTtl() == CU.TTL_NOT_CHANGED || expiry != null :
                        "success=" + updRes.success() + ", newTtl=" + updRes.newTtl() + ", expiry=" + expiry;

                    if (intercept) {
                        if (op == UPDATE) {
                            ctx.config().getInterceptor().onAfterPut(new CacheLazyEntry(
                                ctx,
                                entry.key(),
                                updRes.newValue(),
                                req.keepBinary()));
                        }
                        else {
                            assert op == DELETE : op;

                            // Old value should be already loaded for 'CacheInterceptor.onBeforeRemove'.
                            ctx.config().getInterceptor().onAfterRemove(new CacheLazyEntry(ctx, entry.key(),
                                updRes.oldValue(), req.keepBinary()));
                        }
                    }

                    batchRes.addDeleted(entry, updRes, entries);

                    if (dhtFut == null && !F.isEmpty(filteredReaders)) {
                        dhtFut = createDhtFuture(ver, req, res, completionCb, true);

                        batchRes.readersOnly(true);
                    }

                    if (dhtFut != null) {
                        dhtFut.listeners(lsnrs);

                        EntryProcessor<Object, Object, Object> entryProcessor =
                            entryProcessorMap == null ? null : entryProcessorMap.get(entry.key());

                        if (!batchRes.readersOnly())
                            dhtFut.addWriteEntry(entry,
                                writeVal,
                                entryProcessor,
                                updRes.newTtl(),
                                CU.EXPIRE_TIME_CALCULATE,
                                null,
                                sndPrevVal,
                                updRes.oldValue(),
                                updRes.updateCounter());

                        if (!F.isEmpty(filteredReaders))
                            dhtFut.addNearWriteEntries(filteredReaders,
                                entry,
                                writeVal,
                                entryProcessor,
                                updRes.newTtl(),
                                CU.EXPIRE_TIME_CALCULATE);
                    }
                    else if (lsnrs != null && updRes.updateCounter() != 0) {
                        ctx.continuousQueries().onEntryUpdated(
                            lsnrs,
                            entry.key(),
                            updRes.newValue(),
                            updRes.oldValue(),
                            entry.isInternal() || !context().userCache(),
                            entry.partition(),
                            primary,
                            false,
                            updRes.updateCounter(),
                            topVer);
                    }

                    if (hasNear) {
                        if (primary) {
                            if (!ctx.affinity().belongs(node, entry.partition(), topVer)) {
                                int idx = firstEntryIdx + i;

                                if (req.operation() == TRANSFORM) {
                                    res.addNearValue(idx,
                                        writeVal,
                                        updRes.newTtl(),
                                        CU.EXPIRE_TIME_CALCULATE);
                                }
                                else
                                    res.addNearTtl(idx, updRes.newTtl(), CU.EXPIRE_TIME_CALCULATE);

                                if (writeVal != null || entry.hasValue()) {
                                    IgniteInternalFuture<Boolean> f = entry.addReader(node.id(), req.messageId(), topVer);

                                    assert f == null : f;
                                }
                            }
                            else if (readers.contains(node.id())) // Reader became primary or backup.
                                entry.removeReader(node.id(), req.messageId());
                            else
                                res.addSkippedIndex(firstEntryIdx + i);
                        }
                        else
                            res.addSkippedIndex(firstEntryIdx + i);
                    }
                }
                catch (GridCacheEntryRemovedException e) {
                    assert false : "Entry cannot become obsolete while holding lock.";

                    e.printStackTrace();
                }
            }
        }
        catch (IgniteCheckedException e) {
            res.addFailedKeys(putMap != null ? putMap.keySet() : rmvKeys, e, ctx);
        }

        if (storeErr != null) {
            ArrayList<KeyCacheObject> failed = new ArrayList<>(storeErr.failedKeys().size());

            for (Object failedKey : storeErr.failedKeys())
                failed.add(ctx.toCacheKeyObject(failedKey));

            res.addFailedKeys(failed, storeErr.getCause(), ctx);
        }

        return dhtFut;
    }

    /**
     * Acquires java-level locks on cache entries. Returns collection of locked entries.
     *
     * @param keys Keys to lock.
     * @param topVer Topology version to lock on.
     * @return Collection of locked entries.
     * @throws GridDhtInvalidPartitionException If entry does not belong to local node. If exception is thrown,
     *      locks are released.
     */
    @SuppressWarnings("ForLoopReplaceableByForEach")
    private List<GridDhtCacheEntry> lockEntries(List<KeyCacheObject> keys, AffinityTopologyVersion topVer)
        throws GridDhtInvalidPartitionException {
        if (keys.size() == 1) {
            KeyCacheObject key = keys.get(0);

            while (true) {
                try {
                    GridDhtCacheEntry entry = entryExx(key, topVer);

                    UNSAFE.monitorEnter(entry);

                    if (entry.obsolete())
                        UNSAFE.monitorExit(entry);
                    else
                        return Collections.singletonList(entry);
                }
                catch (GridDhtInvalidPartitionException e) {
                    // Ignore invalid partition exception in CLOCK ordering mode.
                    if (ctx.config().getAtomicWriteOrderMode() == CLOCK)
                        return Collections.singletonList(null);
                    else
                        throw e;
                }
            }
        }
        else {
            List<GridDhtCacheEntry> locked = new ArrayList<>(keys.size());

            while (true) {
                for (KeyCacheObject key : keys) {
                    try {
                        GridDhtCacheEntry entry = entryExx(key, topVer);

                        locked.add(entry);
                    }
                    catch (GridDhtInvalidPartitionException e) {
                        // Ignore invalid partition exception in CLOCK ordering mode.
                        if (ctx.config().getAtomicWriteOrderMode() == CLOCK)
                            locked.add(null);
                        else
                            throw e;
                    }
                }

                boolean retry = false;

                for (int i = 0; i < locked.size(); i++) {
                    GridCacheMapEntry entry = locked.get(i);

                    if (entry == null)
                        continue;

                    UNSAFE.monitorEnter(entry);

                    if (entry.obsolete()) {
                        // Unlock all locked.
                        for (int j = 0; j <= i; j++) {
                            if (locked.get(j) != null)
                                UNSAFE.monitorExit(locked.get(j));
                        }

                        // Clear entries.
                        locked.clear();

                        // Retry.
                        retry = true;

                        break;
                    }
                }

                if (!retry)
                    return locked;
            }
        }
    }

    /**
     * Releases java-level locks on cache entries.
     *
     * @param locked Locked entries.
     * @param topVer Topology version.
     */
    private void unlockEntries(Collection<GridDhtCacheEntry> locked, AffinityTopologyVersion topVer) {
        // Process deleted entries before locks release.
        assert ctx.deferredDelete() : this;

        // Entries to skip eviction manager notification for.
        // Enqueue entries while holding locks.
        Collection<KeyCacheObject> skip = null;

        try {
            for (GridCacheMapEntry entry : locked) {
                if (entry != null && entry.deleted()) {
                    if (skip == null)
                        skip = new HashSet<>(locked.size(), 1.0f);

                    skip.add(entry.key());
                }
            }
        }
        finally {
            // At least RuntimeException can be thrown by the code above when GridCacheContext is cleaned and there is
            // an attempt to use cleaned resources.
            // That's why releasing locks in the finally block..
            for (GridCacheMapEntry entry : locked) {
                if (entry != null)
                    UNSAFE.monitorExit(entry);
            }
        }

        // Try evict partitions.
        for (GridDhtCacheEntry entry : locked) {
            if (entry != null)
                entry.onUnlock();
        }

        if (skip != null && skip.size() == locked.size())
            // Optimization.
            return;

        // Must touch all entries since update may have deleted entries.
        // Eviction manager will remove empty entries.
        for (GridCacheMapEntry entry : locked) {
            if (entry != null && (skip == null || !skip.contains(entry.key())))
                ctx.evicts().touch(entry, topVer);
        }
    }

    /**
     * @param entry Entry to check.
     * @param req Update request.
     * @param res Update response. If filter evaluation failed, key will be added to failed keys and method
     *      will return false.
     * @return {@code True} if filter evaluation succeeded.
     */
    private boolean checkFilter(GridCacheEntryEx entry, GridNearAtomicUpdateRequest req,
        GridNearAtomicUpdateResponse res) {
        try {
            return ctx.isAllLocked(entry, req.filter());
        }
        catch (IgniteCheckedException e) {
            res.addFailedKey(entry.key(), e);

            return false;
        }
    }

    /**
     * @param req Request to remap.
     */
    private void remapToNewPrimary(GridNearAtomicUpdateRequest req) {
        assert req.writeSynchronizationMode() == FULL_ASYNC : req;

        if (log.isDebugEnabled())
            log.debug("Remapping near update request locally: " + req);

        Collection<?> vals;
        Collection<GridCacheDrInfo> drPutVals;
        Collection<GridCacheVersion> drRmvVals;

        if (req.conflictVersions() == null) {
            vals = req.values();

            drPutVals = null;
            drRmvVals = null;
        }
        else if (req.operation() == UPDATE) {
            int size = req.keys().size();

            drPutVals = new ArrayList<>(size);

            for (int i = 0; i < size; i++) {
                long ttl = req.conflictTtl(i);

                if (ttl == CU.TTL_NOT_CHANGED)
                    drPutVals.add(new GridCacheDrInfo(req.value(i), req.conflictVersion(i)));
                else
                    drPutVals.add(new GridCacheDrExpirationInfo(req.value(i), req.conflictVersion(i), ttl,
                        req.conflictExpireTime(i)));
            }

            vals = null;
            drRmvVals = null;
        }
        else {
            assert req.operation() == DELETE : req;

            drRmvVals = req.conflictVersions();

            vals = null;
            drPutVals = null;
        }

        final GridNearAtomicUpdateFuture updateFut = new GridNearAtomicUpdateFuture(
            ctx,
            this,
            ctx.config().getWriteSynchronizationMode(),
            req.operation(),
            req.keys(),
            vals,
            req.invokeArguments(),
            drPutVals,
            drRmvVals,
            req.returnValue(),
            false,
            req.expiry(),
            req.filter(),
            req.subjectId(),
            req.taskNameHash(),
            req.skipStore(),
            req.keepBinary(),
            MAX_RETRIES,
            true);

        updateFut.map();
    }

    /**
     * Creates backup update future if necessary.
     *
     * @param writeVer Write version.
     * @param updateReq Update request.
     * @param updateRes Update response.
     * @param completionCb Completion callback to invoke when future is completed.
     * @param force If {@code true} then creates future without optimizations checks.
     * @return Backup update future or {@code null} if there are no backups.
     */
    @Nullable private GridDhtAtomicUpdateFuture createDhtFuture(
        GridCacheVersion writeVer,
        GridNearAtomicUpdateRequest updateReq,
        GridNearAtomicUpdateResponse updateRes,
        CI2<GridNearAtomicUpdateRequest, GridNearAtomicUpdateResponse> completionCb,
        boolean force
    ) {
        if (!force) {
            if (updateReq.fastMap())
                return null;

            AffinityTopologyVersion topVer = updateReq.topologyVersion();

            Collection<ClusterNode> nodes = ctx.kernalContext().discovery().cacheAffinityNodes(name(), topVer);

            // We are on primary node for some key.
            assert !nodes.isEmpty() : "Failed to find affinity nodes [name=" + name() + ", topVer=" + topVer +
                ctx.kernalContext().discovery().discoCache(topVer) + ']';

            if (nodes.size() == 1) {
                if (log.isDebugEnabled())
                    log.debug("Partitioned cache topology has only one node, will not create DHT atomic update future " +
                        "[topVer=" + topVer + ", updateReq=" + updateReq + ']');

                return null;
            }
        }

        return new GridDhtAtomicUpdateFuture(ctx, completionCb, writeVer, updateReq, updateRes);
    }

    /**
     * @param nodeId Sender node ID.
     * @param req Near atomic update request.
     */
    private void processNearAtomicUpdateRequest(UUID nodeId, GridNearAtomicUpdateRequest req) {
        if (log.isDebugEnabled())
            log.debug("Processing near atomic update request [nodeId=" + nodeId + ", req=" + req + ']');

        req.nodeId(ctx.localNodeId());

        updateAllAsyncInternal(nodeId, req, updateReplyClos);
    }

    /**
     * @param nodeId Sender node ID.
     * @param res Near atomic update response.
     */
    @SuppressWarnings("unchecked")
    private void processNearAtomicUpdateResponse(UUID nodeId, GridNearAtomicUpdateResponse res) {
        if (log.isDebugEnabled())
            log.debug("Processing near atomic update response [nodeId=" + nodeId + ", res=" + res + ']');

        res.nodeId(ctx.localNodeId());

        GridNearAtomicUpdateFuture fut = (GridNearAtomicUpdateFuture)ctx.mvcc().atomicFuture(res.futureVersion());

        if (fut != null)
            fut.onResult(nodeId, res);
        else
            U.warn(log, "Failed to find near update future for update response (will ignore) " +
                "[nodeId=" + nodeId + ", res=" + res + ']');
    }

    /**
     * @param nodeId Sender node ID.
     * @param req Dht atomic update request.
     */
    private void processDhtAtomicUpdateRequest(UUID nodeId, GridDhtAtomicUpdateRequest req) {
        if (log.isDebugEnabled())
            log.debug("Processing dht atomic update request [nodeId=" + nodeId + ", req=" + req + ']');

        GridCacheVersion ver = req.writeVersion();

        // Always send update reply.
        GridDhtAtomicUpdateResponse res = new GridDhtAtomicUpdateResponse(ctx.cacheId(), req.futureVersion(),
            ctx.deploymentEnabled());

        Boolean replicate = ctx.isDrEnabled();

        boolean intercept = req.forceTransformBackups() && ctx.config().getInterceptor() != null;

        String taskName = ctx.kernalContext().task().resolveTaskName(req.taskNameHash());

        boolean initLsnrs = false;
        Map<UUID, CacheContinuousQueryListener> lsnrs = null;
        boolean internal = false;

        for (int i = 0; i < req.size(); i++) {
            KeyCacheObject key = req.key(i);

            try {
                while (true) {
                    GridDhtCacheEntry entry = null;

                    try {
                        entry = entryExx(key);

                        CacheObject val = req.value(i);
                        CacheObject prevVal = req.previousValue(i);

                        EntryProcessor<Object, Object, Object> entryProcessor = req.entryProcessor(i);
                        Long updateIdx = req.updateCounter(i);

                        GridCacheOperation op = entryProcessor != null ? TRANSFORM :
                            (val != null) ? UPDATE : DELETE;

                        long ttl = req.ttl(i);
                        long expireTime = req.conflictExpireTime(i);

                        if (!initLsnrs) {
                            internal = entry.isInternal() || !context().userCache();

                            lsnrs = ctx.continuousQueries().updateListeners(internal, false);

                            initLsnrs = true;
                        }

                        GridCacheUpdateAtomicResult updRes = entry.innerUpdate(
                            ver,
                            nodeId,
                            nodeId,
                            op,
                            op == TRANSFORM ? entryProcessor : val,
                            op == TRANSFORM ? req.invokeArguments() : null,
<<<<<<< HEAD
                            /*write-through*/ctx.store().isLocal() && writeThrough() && !req.skipStore(),
=======
                            /*write-through*/(ctx.store().isLocal() && ctx.config().isLocalStoreUpdateBackups())
                                && writeThrough() && !req.skipStore(),
>>>>>>> 45bbdcad
                            /*read-through*/false,
                            /*retval*/lsnrs != null,
                            req.keepBinary(),
                            /*expiry policy*/null,
                            /*event*/true,
                            /*metrics*/true,
                            /*primary*/false,
                            /*check version*/!req.forceTransformBackups(),
                            req.topologyVersion(),
                            CU.empty0(),
                            replicate ? DR_BACKUP : DR_NONE,
                            ttl,
                            expireTime,
                            req.conflictVersion(i),
                            false,
                            intercept,
                            req.subjectId(),
                            taskName,
                            prevVal,
                            updateIdx);

                        if (updRes.removeVersion() != null)
                            ctx.onDeferredDelete(entry, updRes.removeVersion());

                        if (lsnrs != null && updRes.updateCounter() != 0) {
                            ctx.continuousQueries().onEntryUpdated(
                                lsnrs,
                                entry.key(),
                                updRes.newValue(),
                                updRes.oldValue(),
                                internal,
                                entry.partition(),
                                false,
                                false,
                                updRes.updateCounter(),
                                req.topologyVersion());
                        }

                        entry.onUnlock();

                        break; // While.
                    }
                    catch (GridCacheEntryRemovedException ignored) {
                        if (log.isDebugEnabled())
                            log.debug("Got removed entry while updating backup value (will retry): " + key);

                        entry = null;
                    }
                    finally {
                        if (entry != null)
                            ctx.evicts().touch(entry, req.topologyVersion());
                    }
                }
            }
            catch (GridDhtInvalidPartitionException ignored) {
                // Ignore.
            }
            catch (IgniteCheckedException e) {
                res.addFailedKey(key, new IgniteCheckedException("Failed to update key on backup node: " + key, e));
            }
        }

        if (isNearEnabled(cacheCfg))
            ((GridNearAtomicCache<K, V>)near()).processDhtAtomicUpdateRequest(nodeId, req, res);

        try {
            if (res.failedKeys() != null || res.nearEvicted() != null || req.writeSynchronizationMode() == FULL_SYNC)
                ctx.io().send(nodeId, res, ctx.ioPolicy());
            else {
                // No failed keys and sync mode is not FULL_SYNC, thus sending deferred response.
                sendDeferredUpdateResponse(nodeId, req.futureVersion());
            }
        }
        catch (ClusterTopologyCheckedException ignored) {
            U.warn(log, "Failed to send DHT atomic update response to node because it left grid: " +
                req.nodeId());
        }
        catch (IgniteCheckedException e) {
            U.error(log, "Failed to send DHT atomic update response (did node leave grid?) [nodeId=" + nodeId +
                ", req=" + req + ']', e);
        }
    }

    /**
     * @param nodeId Node ID to send message to.
     * @param ver Version to ack.
     */
    private void sendDeferredUpdateResponse(UUID nodeId, GridCacheVersion ver) {
        while (true) {
            DeferredResponseBuffer buf = pendingResponses.get(nodeId);

            if (buf == null) {
                buf = new DeferredResponseBuffer(nodeId);

                DeferredResponseBuffer old = pendingResponses.putIfAbsent(nodeId, buf);

                if (old == null) {
                    // We have successfully added buffer to map.
                    ctx.time().addTimeoutObject(buf);
                }
                else
                    buf = old;
            }

            if (!buf.addResponse(ver))
                // Some thread is sending filled up buffer, we can remove it.
                pendingResponses.remove(nodeId, buf);
            else
                break;
        }
    }

    /**
     * @param nodeId Sender node ID.
     * @param res Dht atomic update response.
     */
    @SuppressWarnings("unchecked")
    private void processDhtAtomicUpdateResponse(UUID nodeId, GridDhtAtomicUpdateResponse res) {
        if (log.isDebugEnabled())
            log.debug("Processing dht atomic update response [nodeId=" + nodeId + ", res=" + res + ']');

        GridDhtAtomicUpdateFuture updateFut = (GridDhtAtomicUpdateFuture)ctx.mvcc().atomicFuture(res.futureVersion());

        if (updateFut != null)
            updateFut.onResult(nodeId, res);
        else
            U.warn(log, "Failed to find DHT update future for update response [nodeId=" + nodeId +
                ", res=" + res + ']');
    }

    /**
     * @param nodeId Sender node ID.
     * @param res Deferred atomic update response.
     */
    @SuppressWarnings("unchecked")
    private void processDhtAtomicDeferredUpdateResponse(UUID nodeId, GridDhtAtomicDeferredUpdateResponse res) {
        if (log.isDebugEnabled())
            log.debug("Processing deferred dht atomic update response [nodeId=" + nodeId + ", res=" + res + ']');

        for (GridCacheVersion ver : res.futureVersions()) {
            GridDhtAtomicUpdateFuture updateFut = (GridDhtAtomicUpdateFuture)ctx.mvcc().atomicFuture(ver);

            if (updateFut != null)
                updateFut.onResult(nodeId);
            else
                U.warn(log, "Failed to find DHT update future for deferred update response [nodeId=" +
                    nodeId + ", ver=" + ver + ", res=" + res + ']');
        }
    }

    /**
     * @param nodeId Originating node ID.
     * @param res Near update response.
     */
    private void sendNearUpdateReply(UUID nodeId, GridNearAtomicUpdateResponse res) {
        try {
            ctx.io().send(nodeId, res, ctx.ioPolicy());
        }
        catch (ClusterTopologyCheckedException ignored) {
            U.warn(log, "Failed to send near update reply to node because it left grid: " +
                nodeId);
        }
        catch (IgniteCheckedException e) {
            U.error(log, "Failed to send near update reply (did node leave grid?) [nodeId=" + nodeId +
                ", res=" + res + ']', e);
        }
    }

    /** {@inheritDoc} */
    @Override public String toString() {
        return S.toString(GridDhtAtomicCache.class, this, super.toString());
    }

    /**
     * Result of {@link GridDhtAtomicCache#updateSingle} execution.
     */
    private static class UpdateSingleResult {
        /** */
        private final GridCacheReturn retVal;

        /** */
        private final Collection<IgniteBiTuple<GridDhtCacheEntry, GridCacheVersion>> deleted;

        /** */
        private final GridDhtAtomicUpdateFuture dhtFut;

        /**
         * @param retVal Return value.
         * @param deleted Deleted entries.
         * @param dhtFut DHT future.
         */
        private UpdateSingleResult(GridCacheReturn retVal,
            Collection<IgniteBiTuple<GridDhtCacheEntry, GridCacheVersion>> deleted,
            GridDhtAtomicUpdateFuture dhtFut) {
            this.retVal = retVal;
            this.deleted = deleted;
            this.dhtFut = dhtFut;
        }

        /**
         * @return Return value.
         */
        private GridCacheReturn returnValue() {
            return retVal;
        }

        /**
         * @return Deleted entries.
         */
        private Collection<IgniteBiTuple<GridDhtCacheEntry, GridCacheVersion>> deleted() {
            return deleted;
        }

        /**
         * @return DHT future.
         */
        public GridDhtAtomicUpdateFuture dhtFuture() {
            return dhtFut;
        }
    }

    /**
     * Result of {@link GridDhtAtomicCache#updateWithBatch} execution.
     */
    private static class UpdateBatchResult {
        /** */
        private Collection<IgniteBiTuple<GridDhtCacheEntry, GridCacheVersion>> deleted;

        /** */
        private GridDhtAtomicUpdateFuture dhtFut;

        /** */
        private boolean readersOnly;

        /** */
        private GridCacheReturn invokeRes;

        /**
         * @param entry Entry.
         * @param updRes Entry update result.
         * @param entries All entries.
         */
        private void addDeleted(GridDhtCacheEntry entry,
            GridCacheUpdateAtomicResult updRes,
            Collection<GridDhtCacheEntry> entries) {
            if (updRes.removeVersion() != null) {
                if (deleted == null)
                    deleted = new ArrayList<>(entries.size());

                deleted.add(F.t(entry, updRes.removeVersion()));
            }
        }

        /**
         * @return Deleted entries.
         */
        private Collection<IgniteBiTuple<GridDhtCacheEntry, GridCacheVersion>> deleted() {
            return deleted;
        }

        /**
         * @return DHT future.
         */
        public GridDhtAtomicUpdateFuture dhtFuture() {
            return dhtFut;
        }

        /**
         * @param invokeRes Result for invoke operation.
         */
        private void invokeResult(GridCacheReturn invokeRes) {
            this.invokeRes = invokeRes;
        }

        /**
         * @return Result for invoke operation.
         */
        GridCacheReturn invokeResults() {
            return invokeRes;
        }

        /**
         * @param dhtFut DHT future.
         */
        private void dhtFuture(@Nullable GridDhtAtomicUpdateFuture dhtFut) {
            this.dhtFut = dhtFut;
        }

        /**
         * @return {@code True} if only readers (not backups) should be updated.
         */
        private boolean readersOnly() {
            return readersOnly;
        }

        /**
         * @param readersOnly {@code True} if only readers (not backups) should be updated.
         */
        private void readersOnly(boolean readersOnly) {
            this.readersOnly = readersOnly;
        }
    }

    /**
     *
     */
    private static class FinishedLockFuture extends GridFinishedFuture<Boolean> implements GridDhtFuture<Boolean> {
        /**
         * @param err Error.
         */
        private FinishedLockFuture(Throwable err) {
            super(err);
        }

        /** {@inheritDoc} */
        @Override public Collection<Integer> invalidPartitions() {
            return Collections.emptyList();
        }
    }

    /**
     * Deferred response buffer.
     */
    private class DeferredResponseBuffer extends ReentrantReadWriteLock implements GridTimeoutObject {
        /** */
        private static final long serialVersionUID = 0L;

        /** Filled atomic flag. */
        private AtomicBoolean guard = new AtomicBoolean(false);

        /** Response versions. */
        private Collection<GridCacheVersion> respVers = new ConcurrentLinkedDeque8<>();

        /** Node ID. */
        private final UUID nodeId;

        /** Timeout ID. */
        private final IgniteUuid timeoutId;

        /** End time. */
        private final long endTime;

        /**
         * @param nodeId Node ID to send message to.
         */
        private DeferredResponseBuffer(UUID nodeId) {
            this.nodeId = nodeId;

            timeoutId = IgniteUuid.fromUuid(nodeId);

            endTime = U.currentTimeMillis() + DEFERRED_UPDATE_RESPONSE_TIMEOUT;
        }

        /** {@inheritDoc} */
        @Override public IgniteUuid timeoutId() {
            return timeoutId;
        }

        /** {@inheritDoc} */
        @Override public long endTime() {
            return endTime;
        }

        /** {@inheritDoc} */
        @Override public void onTimeout() {
            if (guard.compareAndSet(false, true)) {
                ctx.closures().runLocalSafe(new Runnable() {
                    @Override public void run() {
                        writeLock().lock();

                        try {
                            finish();
                        }
                        finally {
                            writeLock().unlock();
                        }
                    }
                });
            }
        }

        /**
         * Adds deferred response to buffer.
         *
         * @param ver Version to send.
         * @return {@code True} if response was handled, {@code false} if this buffer is filled and cannot be used.
         */
        public boolean addResponse(GridCacheVersion ver) {
            readLock().lock();

            boolean snd = false;

            try {
                if (guard.get())
                    return false;

                respVers.add(ver);

                if  (respVers.size() > DEFERRED_UPDATE_RESPONSE_BUFFER_SIZE && guard.compareAndSet(false, true))
                    snd = true;
            }
            finally {
                readLock().unlock();
            }

            if (snd) {
                // Wait all threads in read lock to finish.
                writeLock().lock();

                try {
                    finish();

                    ctx.time().removeTimeoutObject(this);
                }
                finally {
                    writeLock().unlock();
                }
            }

            return true;
        }

        /**
         * Sends deferred notification message and removes this buffer from pending responses map.
         */
        private void finish() {
            GridDhtAtomicDeferredUpdateResponse msg = new GridDhtAtomicDeferredUpdateResponse(ctx.cacheId(),
                respVers, ctx.deploymentEnabled());

            try {
                ctx.kernalContext().gateway().readLock();

                try {
                    ctx.io().send(nodeId, msg, ctx.ioPolicy());
                }
                finally {
                    ctx.kernalContext().gateway().readUnlock();
                }
            }
            catch (IllegalStateException ignored) {
                if (log.isDebugEnabled())
                    log.debug("Failed to send deferred dht update response to remote node (grid is stopping) " +
                        "[nodeId=" + nodeId + ", msg=" + msg + ']');
            }
            catch (ClusterTopologyCheckedException ignored) {
                if (log.isDebugEnabled())
                    log.debug("Failed to send deferred dht update response to remote node (did node leave grid?) " +
                        "[nodeId=" + nodeId + ", msg=" + msg + ']');
            }
            catch (IgniteCheckedException e) {
                U.error(log, "Failed to send deferred dht update response to remote node [nodeId="
                    + nodeId + ", msg=" + msg + ']', e);
            }

            pendingResponses.remove(nodeId, this);
        }
    }
}<|MERGE_RESOLUTION|>--- conflicted
+++ resolved
@@ -2057,12 +2057,8 @@
                     op,
                     writeVal,
                     req.invokeArguments(),
-<<<<<<< HEAD
-                    (primary || ctx.store().isLocal()) && writeThrough() && !req.skipStore(),
-=======
                     (primary || (ctx.store().isLocal() && ctx.config().isLocalStoreUpdateBackups()))
                         && writeThrough() && !req.skipStore(),
->>>>>>> 45bbdcad
                     !req.skipStore(),
                     lsnrs != null || sndPrevVal || req.returnValue(),
                     req.keepBinary(),
@@ -2285,7 +2281,7 @@
                         @Override public IgniteBiTuple<CacheObject, GridCacheVersion> apply(CacheObject v) {
                             return F.t(v, ver);
                         }
-                    }), false);
+                    }));
                 }
                 catch (CacheStorePartialUpdateException e) {
                     storeErr = e;
@@ -2870,12 +2866,8 @@
                             op,
                             op == TRANSFORM ? entryProcessor : val,
                             op == TRANSFORM ? req.invokeArguments() : null,
-<<<<<<< HEAD
-                            /*write-through*/ctx.store().isLocal() && writeThrough() && !req.skipStore(),
-=======
                             /*write-through*/(ctx.store().isLocal() && ctx.config().isLocalStoreUpdateBackups())
                                 && writeThrough() && !req.skipStore(),
->>>>>>> 45bbdcad
                             /*read-through*/false,
                             /*retval*/lsnrs != null,
                             req.keepBinary(),
