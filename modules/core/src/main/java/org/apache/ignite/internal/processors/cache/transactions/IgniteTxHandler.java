/*
 * Licensed to the Apache Software Foundation (ASF) under one or more
 * contributor license agreements.  See the NOTICE file distributed with
 * this work for additional information regarding copyright ownership.
 * The ASF licenses this file to You under the Apache License, Version 2.0
 * (the "License"); you may not use this file except in compliance with
 * the License.  You may obtain a copy of the License at
 *
 *      http://www.apache.org/licenses/LICENSE-2.0
 *
 * Unless required by applicable law or agreed to in writing, software
 * distributed under the License is distributed on an "AS IS" BASIS,
 * WITHOUT WARRANTIES OR CONDITIONS OF ANY KIND, either express or implied.
 * See the License for the specific language governing permissions and
 * limitations under the License.
 */

package org.apache.ignite.internal.processors.cache.transactions;

import java.util.ArrayList;
import java.util.Collection;
import java.util.List;
import java.util.UUID;
import javax.cache.processor.EntryProcessor;
import org.apache.ignite.IgniteCheckedException;
import org.apache.ignite.IgniteLogger;
import org.apache.ignite.cluster.ClusterNode;
import org.apache.ignite.failure.FailureContext;
import org.apache.ignite.failure.FailureType;
import org.apache.ignite.internal.IgniteFutureTimeoutCheckedException;
import org.apache.ignite.internal.IgniteInternalFuture;
import org.apache.ignite.internal.cluster.ClusterTopologyCheckedException;
import org.apache.ignite.internal.processors.affinity.AffinityTopologyVersion;
import org.apache.ignite.internal.processors.cache.CacheEntryInfoCollection;
import org.apache.ignite.internal.processors.cache.CacheObject;
import org.apache.ignite.internal.processors.cache.GridCacheContext;
import org.apache.ignite.internal.processors.cache.GridCacheEntryEx;
import org.apache.ignite.internal.processors.cache.GridCacheEntryInfo;
import org.apache.ignite.internal.processors.cache.GridCacheEntryRemovedException;
import org.apache.ignite.internal.processors.cache.GridCacheMessage;
import org.apache.ignite.internal.processors.cache.GridCacheReturnCompletableWrapper;
import org.apache.ignite.internal.processors.cache.GridCacheSharedContext;
import org.apache.ignite.internal.processors.cache.GridCacheUpdateTxResult;
import org.apache.ignite.internal.processors.cache.KeyCacheObject;
import org.apache.ignite.internal.processors.cache.distributed.GridCacheTxRecoveryFuture;
import org.apache.ignite.internal.processors.cache.distributed.GridCacheTxRecoveryRequest;
import org.apache.ignite.internal.processors.cache.distributed.GridCacheTxRecoveryResponse;
import org.apache.ignite.internal.processors.cache.distributed.GridDistributedTxRemoteAdapter;
import org.apache.ignite.internal.processors.cache.distributed.dht.GridDhtCacheAdapter;
import org.apache.ignite.internal.processors.cache.distributed.dht.GridDhtCacheEntry;
import org.apache.ignite.internal.processors.cache.distributed.dht.GridDhtTopologyFuture;
import org.apache.ignite.internal.processors.cache.distributed.dht.GridDhtTxFinishFuture;
import org.apache.ignite.internal.processors.cache.distributed.dht.GridDhtTxFinishRequest;
import org.apache.ignite.internal.processors.cache.distributed.dht.GridDhtTxFinishResponse;
import org.apache.ignite.internal.processors.cache.distributed.dht.GridDhtTxLocal;
import org.apache.ignite.internal.processors.cache.distributed.dht.GridDhtTxOnePhaseCommitAckRequest;
import org.apache.ignite.internal.processors.cache.distributed.dht.GridDhtTxPrepareFuture;
import org.apache.ignite.internal.processors.cache.distributed.dht.GridDhtTxPrepareRequest;
import org.apache.ignite.internal.processors.cache.distributed.dht.GridDhtTxPrepareResponse;
import org.apache.ignite.internal.processors.cache.distributed.dht.GridDhtTxRemote;
import org.apache.ignite.internal.processors.cache.distributed.dht.GridInvokeValue;
import org.apache.ignite.internal.processors.cache.distributed.dht.PartitionUpdateCountersMessage;
import org.apache.ignite.internal.processors.cache.distributed.dht.topology.GridDhtInvalidPartitionException;
import org.apache.ignite.internal.processors.cache.distributed.dht.topology.GridDhtLocalPartition;
import org.apache.ignite.internal.processors.cache.distributed.dht.topology.GridDhtPartitionState;
import org.apache.ignite.internal.processors.cache.distributed.dht.topology.GridDhtPartitionTopology;
import org.apache.ignite.internal.processors.cache.distributed.near.GridNearCacheAdapter;
import org.apache.ignite.internal.processors.cache.distributed.near.GridNearTxFinishFuture;
import org.apache.ignite.internal.processors.cache.distributed.near.GridNearTxFinishRequest;
import org.apache.ignite.internal.processors.cache.distributed.near.GridNearTxFinishResponse;
import org.apache.ignite.internal.processors.cache.distributed.near.GridNearTxLocal;
import org.apache.ignite.internal.processors.cache.distributed.near.GridNearTxPrepareFutureAdapter;
import org.apache.ignite.internal.processors.cache.distributed.near.GridNearTxPrepareRequest;
import org.apache.ignite.internal.processors.cache.distributed.near.GridNearTxPrepareResponse;
import org.apache.ignite.internal.processors.cache.distributed.near.GridNearTxRemote;
import org.apache.ignite.internal.processors.cache.mvcc.MvccSnapshot;
import org.apache.ignite.internal.processors.cache.mvcc.msg.PartitionCountersNeighborcastRequest;
import org.apache.ignite.internal.processors.cache.mvcc.msg.PartitionCountersNeighborcastResponse;
import org.apache.ignite.internal.processors.cache.query.IgniteQueryErrorCode;
import org.apache.ignite.internal.processors.cache.version.GridCacheVersion;
import org.apache.ignite.internal.processors.query.EnlistOperation;
import org.apache.ignite.internal.processors.query.IgniteSQLException;
import org.apache.ignite.internal.transactions.IgniteTxHeuristicCheckedException;
import org.apache.ignite.internal.transactions.IgniteTxOptimisticCheckedException;
import org.apache.ignite.internal.transactions.IgniteTxRollbackCheckedException;
import org.apache.ignite.internal.transactions.IgniteTxTimeoutCheckedException;
import org.apache.ignite.internal.util.future.GridCompoundFuture;
import org.apache.ignite.internal.util.future.GridFinishedFuture;
import org.apache.ignite.internal.util.typedef.C1;
import org.apache.ignite.internal.util.typedef.CI1;
import org.apache.ignite.internal.util.typedef.CI2;
import org.apache.ignite.internal.util.typedef.F;
import org.apache.ignite.internal.util.typedef.X;
import org.apache.ignite.internal.util.typedef.internal.CU;
import org.apache.ignite.internal.util.typedef.internal.U;
import org.apache.ignite.lang.IgniteFutureCancelledException;
import org.apache.ignite.lang.IgniteUuid;
import org.apache.ignite.plugin.extensions.communication.Message;
import org.apache.ignite.thread.IgniteThread;
import org.apache.ignite.transactions.TransactionState;
import org.jetbrains.annotations.Nullable;

import static org.apache.ignite.cache.CacheWriteSynchronizationMode.FULL_SYNC;
import static org.apache.ignite.internal.managers.communication.GridIoPolicy.SYSTEM_POOL;
import static org.apache.ignite.internal.managers.communication.GridIoPolicy.UTILITY_CACHE_POOL;
import static org.apache.ignite.internal.processors.cache.GridCacheOperation.TRANSFORM;
import static org.apache.ignite.internal.processors.cache.GridCacheUtils.isNearEnabled;
import static org.apache.ignite.internal.processors.cache.transactions.IgniteInternalTx.FinalizationStatus.USER_FINISH;
import static org.apache.ignite.transactions.TransactionConcurrency.OPTIMISTIC;
import static org.apache.ignite.transactions.TransactionConcurrency.PESSIMISTIC;
import static org.apache.ignite.transactions.TransactionState.PREPARED;
import static org.apache.ignite.transactions.TransactionState.ROLLED_BACK;
import static org.apache.ignite.transactions.TransactionState.ROLLING_BACK;

/**
 * Isolated logic to process cache messages.
 */
public class IgniteTxHandler {
    /** Logger. */
    private IgniteLogger log;

    /** */
    private final IgniteLogger txPrepareMsgLog;

    /** */
    private final IgniteLogger txFinishMsgLog;

    /** */
    private final IgniteLogger txRecoveryMsgLog;

    /** Shared cache context. */
    private GridCacheSharedContext<?, ?> ctx;

    /**
     * @param nearNodeId Sender node ID.
     * @param req Request.
     */
    private void processNearTxPrepareRequest(UUID nearNodeId, GridNearTxPrepareRequest req) {
        if (txPrepareMsgLog.isDebugEnabled()) {
            txPrepareMsgLog.debug("Received near prepare request [txId=" + req.version() +
                ", node=" + nearNodeId + ']');
        }

        ClusterNode nearNode = ctx.node(nearNodeId);

        if (nearNode == null) {
            if (txPrepareMsgLog.isDebugEnabled()) {
                txPrepareMsgLog.debug("Received near prepare from node that left grid (will ignore) [" +
                    "txId=" + req.version() +
                    ", node=" + nearNodeId + ']');
            }

            return;
        }

        processNearTxPrepareRequest0(nearNode, req);
    }

    /**
     * @param nearNode Sender node.
     * @param req Request.
     */
    private void processNearTxPrepareRequest0(ClusterNode nearNode, GridNearTxPrepareRequest req) {
        IgniteInternalFuture<GridNearTxPrepareResponse> fut;

        if (req.firstClientRequest() && req.allowWaitTopologyFuture()) {
            for (;;) {
                if (waitForExchangeFuture(nearNode, req))
                    return;

                fut = prepareNearTx(nearNode, req);

                if (fut != null)
                    break;
            }
        }
        else
            fut = prepareNearTx(nearNode, req);

        assert req.txState() != null || fut == null || fut.error() != null ||
            (ctx.tm().tx(req.version()) == null && ctx.tm().nearTx(req.version()) == null);
    }

    /**
     * @param ctx Shared cache context.
     */
    public IgniteTxHandler(GridCacheSharedContext ctx) {
        this.ctx = ctx;

        log = ctx.logger(IgniteTxHandler.class);

        txRecoveryMsgLog = ctx.logger(CU.TX_MSG_RECOVERY_LOG_CATEGORY);
        txPrepareMsgLog = ctx.logger(CU.TX_MSG_PREPARE_LOG_CATEGORY);
        txFinishMsgLog = ctx.logger(CU.TX_MSG_FINISH_LOG_CATEGORY);

        ctx.io().addCacheHandler(0, GridNearTxPrepareRequest.class, new CI2<UUID, GridCacheMessage>() {
            @Override public void apply(UUID nodeId, GridCacheMessage msg) {
                processNearTxPrepareRequest(nodeId, (GridNearTxPrepareRequest)msg);
            }
        });

        ctx.io().addCacheHandler(0, GridNearTxPrepareResponse.class, new CI2<UUID, GridCacheMessage>() {
            @Override public void apply(UUID nodeId, GridCacheMessage msg) {
                processNearTxPrepareResponse(nodeId, (GridNearTxPrepareResponse)msg);
            }
        });

        ctx.io().addCacheHandler(0, GridNearTxFinishRequest.class, new CI2<UUID, GridCacheMessage>() {
            @Override public void apply(UUID nodeId, GridCacheMessage msg) {
                processNearTxFinishRequest(nodeId, (GridNearTxFinishRequest)msg);
            }
        });

        ctx.io().addCacheHandler(0, GridNearTxFinishResponse.class, new CI2<UUID, GridCacheMessage>() {
            @Override public void apply(UUID nodeId, GridCacheMessage msg) {
                processNearTxFinishResponse(nodeId, (GridNearTxFinishResponse)msg);
            }
        });

        ctx.io().addCacheHandler(0, GridDhtTxPrepareRequest.class, new CI2<UUID, GridCacheMessage>() {
            @Override public void apply(UUID nodeId, GridCacheMessage msg) {
                processDhtTxPrepareRequest(nodeId, (GridDhtTxPrepareRequest)msg);
            }
        });

        ctx.io().addCacheHandler(0, GridDhtTxPrepareResponse.class, new CI2<UUID, GridCacheMessage>() {
            @Override public void apply(UUID nodeId, GridCacheMessage msg) {
                processDhtTxPrepareResponse(nodeId, (GridDhtTxPrepareResponse)msg);
            }
        });

        ctx.io().addCacheHandler(0, GridDhtTxFinishRequest.class, new CI2<UUID, GridCacheMessage>() {
            @Override public void apply(UUID nodeId, GridCacheMessage msg) {
                processDhtTxFinishRequest(nodeId, (GridDhtTxFinishRequest)msg);
            }
        });

        ctx.io().addCacheHandler(0, GridDhtTxOnePhaseCommitAckRequest.class, new CI2<UUID, GridCacheMessage>() {
            @Override public void apply(UUID nodeId, GridCacheMessage msg) {
                processDhtTxOnePhaseCommitAckRequest(nodeId, (GridDhtTxOnePhaseCommitAckRequest)msg);
            }
        });

        ctx.io().addCacheHandler(0, GridDhtTxFinishResponse.class, new CI2<UUID, GridCacheMessage>() {
            @Override public void apply(UUID nodeId, GridCacheMessage msg) {
                processDhtTxFinishResponse(nodeId, (GridDhtTxFinishResponse)msg);
            }
        });

        ctx.io().addCacheHandler(0, GridCacheTxRecoveryRequest.class,
            new CI2<UUID, GridCacheTxRecoveryRequest>() {
                @Override public void apply(UUID nodeId, GridCacheTxRecoveryRequest req) {
                    processCheckPreparedTxRequest(nodeId, req);
                }
            });

        ctx.io().addCacheHandler(0, GridCacheTxRecoveryResponse.class,
            new CI2<UUID, GridCacheTxRecoveryResponse>() {
                @Override public void apply(UUID nodeId, GridCacheTxRecoveryResponse res) {
                    processCheckPreparedTxResponse(nodeId, res);
                }
            });

        ctx.io().addCacheHandler(0, PartitionCountersNeighborcastRequest.class,
            new CI2<UUID, PartitionCountersNeighborcastRequest>() {
                @Override public void apply(UUID nodeId, PartitionCountersNeighborcastRequest req) {
                    processPartitionCountersRequest(nodeId, req);
                }
            });

        ctx.io().addCacheHandler(0, PartitionCountersNeighborcastResponse.class,
            new CI2<UUID, PartitionCountersNeighborcastResponse>() {
                @Override public void apply(UUID nodeId, PartitionCountersNeighborcastResponse res) {
                    processPartitionCountersResponse(nodeId, res);
                }
            });
    }

    /**
     * Prepares local colocated tx.
     *
     * @param locTx Local transaction.
     * @param req Near prepare request.
     * @return Prepare future.
     */
    public IgniteInternalFuture<GridNearTxPrepareResponse> prepareColocatedTx(
        final GridNearTxLocal locTx,
        final GridNearTxPrepareRequest req
    ) {
        req.txState(locTx.txState());

        IgniteInternalFuture<GridNearTxPrepareResponse> fut = locTx.prepareAsyncLocal(req);

        return fut.chain(new C1<IgniteInternalFuture<GridNearTxPrepareResponse>, GridNearTxPrepareResponse>() {
            @Override public GridNearTxPrepareResponse apply(IgniteInternalFuture<GridNearTxPrepareResponse> f) {
                try {
                    return f.get();
                }
                catch (Exception e) {
                    locTx.setRollbackOnly(); // Just in case.

                    if (!X.hasCause(e, IgniteTxOptimisticCheckedException.class) &&
                        !X.hasCause(e, IgniteFutureCancelledException.class))
                        U.error(log, "Failed to prepare DHT transaction: " + locTx, e);

                    return new GridNearTxPrepareResponse(
                        req.partition(),
                        req.version(),
                        req.futureId(),
                        req.miniId(),
                        req.version(),
                        req.version(),
                        null,
                        e,
                        null,
                        req.onePhaseCommit(),
                        req.deployInfo() != null);
                }
            }
        });
    }

    /**
     * @param entries Entries.
     * @return First entry.
     * @throws IgniteCheckedException If failed.
     */
    private IgniteTxEntry unmarshal(@Nullable Collection<IgniteTxEntry> entries) throws IgniteCheckedException {
        if (entries == null)
            return null;

        IgniteTxEntry firstEntry = null;

        for (IgniteTxEntry e : entries) {
            e.unmarshal(ctx, false, ctx.deploy().globalLoader());

            if (firstEntry == null)
                firstEntry = e;
        }

        return firstEntry;
    }

    /**
     * @param req Request.
     * @return Prepare future.
     */
    public IgniteInternalFuture<GridNearTxPrepareResponse> prepareNearTxLocal(final GridNearTxPrepareRequest req) {
        // Make sure not to provide Near entries to DHT cache.
        req.cloneEntries();

        return prepareNearTx(ctx.localNode(), req);
    }

    /**
     * @param nearNode Node that initiated transaction.
     * @param req Near prepare request.
     * @return Prepare future or {@code null} if need retry operation.
     */
    @Nullable private IgniteInternalFuture<GridNearTxPrepareResponse> prepareNearTx(
        final ClusterNode nearNode,
        final GridNearTxPrepareRequest req
    ) {
        IgniteTxEntry firstEntry;

        try {
            IgniteTxEntry firstWrite = unmarshal(req.writes());
            IgniteTxEntry firstRead = unmarshal(req.reads());

            firstEntry = firstWrite != null ? firstWrite : firstRead;
        }
        catch (IgniteCheckedException e) {
            return new GridFinishedFuture<>(e);
        }

        GridDhtTxLocal tx = null;

        GridCacheVersion mappedVer = ctx.tm().mappedVersion(req.version());

        if (mappedVer != null) {
            tx = ctx.tm().tx(mappedVer);

            if (tx == null)
                U.warn(log, "Missing local transaction for mapped near version [nearVer=" + req.version()
                    + ", mappedVer=" + mappedVer + ']');
            else {
                if (req.concurrency() == PESSIMISTIC)
                    tx.nearFutureId(req.futureId());
            }
        }
        else {
            GridDhtPartitionTopology top = null;

            if (req.firstClientRequest()) {
                assert firstEntry != null : req;

                assert req.concurrency() == OPTIMISTIC : req;
                assert nearNode.isClient() : nearNode;

                top = firstEntry.context().topology();

                top.readLock();

                if (req.allowWaitTopologyFuture()) {
                    GridDhtTopologyFuture topFut = top.topologyVersionFuture();

                    if (!topFut.isDone()) {
                        top.readUnlock();

                        return null;
                    }
                }
            }

            try {
                if (top != null ) {
                    boolean retry = false;

                    GridDhtTopologyFuture topFut = top.topologyVersionFuture();

                    if (!req.allowWaitTopologyFuture() && !topFut.isDone()) {
                        retry = true;

                        if (txPrepareMsgLog.isDebugEnabled()) {
                            txPrepareMsgLog.debug("Topology change is in progress, need remap transaction [" +
                                "txId=" + req.version() +
                                ", node=" + nearNode.id() +
                                ", reqTopVer=" + req.topologyVersion() +
                                ", locTopVer=" + top.readyTopologyVersion() +
                                ", req=" + req + ']');
                        }
                    }

                    if (!retry && needRemap(req.topologyVersion(), top.readyTopologyVersion(), req)) {
                        retry = true;

                        if (txPrepareMsgLog.isDebugEnabled()) {
                            txPrepareMsgLog.debug("Topology version mismatch for near prepare, need remap transaction [" +
                                "txId=" + req.version() +
                                ", node=" + nearNode.id() +
                                ", reqTopVer=" + req.topologyVersion() +
                                ", locTopVer=" + top.readyTopologyVersion() +
                                ", req=" + req + ']');
                        }
                    }

                    if (retry) {
                        GridNearTxPrepareResponse res = new GridNearTxPrepareResponse(
                            req.partition(),
                            req.version(),
                            req.futureId(),
                            req.miniId(),
                            req.version(),
                            req.version(),
                            null,
                            null,
                            top.lastTopologyChangeVersion(),
                            req.onePhaseCommit(),
                            req.deployInfo() != null);

                        try {
                            ctx.io().send(nearNode, res, req.policy());

                            if (txPrepareMsgLog.isDebugEnabled()) {
                                txPrepareMsgLog.debug("Sent remap response for near prepare [txId=" + req.version() +
                                    ", node=" + nearNode.id() + ']');
                            }
                        }
                        catch (ClusterTopologyCheckedException ignored) {
                            if (txPrepareMsgLog.isDebugEnabled()) {
                                txPrepareMsgLog.debug("Failed to send remap response for near prepare, node failed [" +
                                    "txId=" + req.version() +
                                    ", node=" + nearNode.id() + ']');
                            }
                        }
                        catch (IgniteCheckedException e) {
                            U.error(txPrepareMsgLog, "Failed to send remap response for near prepare " +
                                "[txId=" + req.version() +
                                ", node=" + nearNode.id() +
                                ", req=" + req + ']', e);
                        }

                        return new GridFinishedFuture<>(res);
                    }

                    assert topFut.isDone();
                }

                tx = new GridDhtTxLocal(
                    ctx,
                    req.topologyVersion(),
                    nearNode.id(),
                    req.version(),
                    req.futureId(),
                    req.miniId(),
                    req.threadId(),
                    req.implicitSingle(),
                    req.implicitSingle(),
                    req.system(),
                    req.explicitLock(),
                    req.policy(),
                    req.concurrency(),
                    req.isolation(),
                    req.timeout(),
                    req.isInvalidate(),
                    true,
                    req.onePhaseCommit(),
                    req.txSize(),
                    req.transactionNodes(),
                    req.subjectId(),
                    req.taskNameHash(),
                    req.txLabel()
                );

                tx = ctx.tm().onCreated(null, tx);

                if (tx != null)
                    tx.topologyVersion(req.topologyVersion());
                else
                    U.warn(log, "Failed to create local transaction (was transaction rolled back?) [xid=" +
                        req.version() + ", req=" + req + ']');
            }
            finally {
                if (tx != null)
                    req.txState(tx.txState());

                if (top != null)
                    top.readUnlock();
            }
        }

        if (tx != null) {
            req.txState(tx.txState());

            if (req.explicitLock())
                tx.explicitLock(true);

            tx.transactionNodes(req.transactionNodes());

            if (req.near())
                tx.nearOnOriginatingNode(true);

            if (req.onePhaseCommit()) {
                assert req.last() : req;

                tx.onePhaseCommit(true);
            }

            if (req.needReturnValue())
                tx.needReturnValue(true);

            IgniteInternalFuture<GridNearTxPrepareResponse> fut = tx.prepareAsync(req);

            if (tx.isRollbackOnly() && !tx.commitOnPrepare()) {
                if (tx.state() != TransactionState.ROLLED_BACK && tx.state() != TransactionState.ROLLING_BACK)
                    tx.rollbackDhtLocalAsync();
            }

            final GridDhtTxLocal tx0 = tx;

            fut.listen(new CI1<IgniteInternalFuture<?>>() {
                @Override public void apply(IgniteInternalFuture<?> txFut) {
                    try {
                        txFut.get();
                    }
                    catch (IgniteCheckedException e) {
                        tx0.setRollbackOnly(); // Just in case.

                        if (!X.hasCause(e, IgniteTxOptimisticCheckedException.class) &&
                            !X.hasCause(e, IgniteFutureCancelledException.class) && !ctx.kernalContext().isStopping())
                            U.error(log, "Failed to prepare DHT transaction: " + tx0, e);
                    }
                }
            });

            return fut;
        }
        else
            return new GridFinishedFuture<>((GridNearTxPrepareResponse)null);
    }

    /**
     * @param node Sender node.
     * @param req Request.
     * @return {@code True} if update will be retried from future listener or topology version future is timed out.
     */
    private boolean waitForExchangeFuture(final ClusterNode node, final GridNearTxPrepareRequest req) {
        assert req.firstClientRequest() : req;

        GridDhtTopologyFuture topFut = ctx.exchange().lastTopologyFuture();

        if (!topFut.isDone()) {
            Thread curThread = Thread.currentThread();

            if (curThread instanceof IgniteThread) {
                final IgniteThread thread = (IgniteThread)curThread;

                if (thread.cachePoolThread()) {
                    ctx.time().waitAsync(topFut, req.timeout(), (e, timedOut) -> {
                            if (e != null || timedOut) {
                                sendResponseOnTimeoutOrError(e, topFut, node, req);

                                return;
                            }
                            ctx.kernalContext().closure().runLocalWithThreadPolicy(thread, () -> {
                                try {
                                    processNearTxPrepareRequest0(node, req);
                                }
                                finally {
                                    ctx.io().onMessageProcessed(req);
                                }
                            });
                        }
                    );

                    return true;
                }
            }

            try {
                if (req.timeout() > 0)
                    topFut.get(req.timeout());
                else
                    topFut.get();
            }
            catch (IgniteFutureTimeoutCheckedException e) {
                sendResponseOnTimeoutOrError(null, topFut, node, req);

                return true;
            }
            catch (IgniteCheckedException e) {
                U.error(log, "Topology future failed: " + e, e);
            }
        }

        return false;
    }

    /**
     * @param e Exception or null if timed out.
     * @param topFut Topology future.
     * @param node Node.
     * @param req Prepare request.
     */
    private void sendResponseOnTimeoutOrError(@Nullable IgniteCheckedException e,
        GridDhtTopologyFuture topFut,
        ClusterNode node,
        GridNearTxPrepareRequest req) {
        if (e == null)
            e = new IgniteTxTimeoutCheckedException("Failed to wait topology version for near prepare " +
                "[txId=" + req.version() +
                ", topVer=" + topFut.initialVersion() +
                ", node=" + node.id() +
                ", req=" + req + ']');

        GridNearTxPrepareResponse res = new GridNearTxPrepareResponse(
            req.partition(),
            req.version(),
            req.futureId(),
            req.miniId(),
            req.version(),
            req.version(),
            null,
            e,
            null,
            req.onePhaseCommit(),
            req.deployInfo() != null);

        try {
            ctx.io().send(node.id(), res, req.policy());
        }
        catch (IgniteCheckedException e0) {
            U.error(txPrepareMsgLog, "Failed to send wait topology version response for near prepare " +
                "[txId=" + req.version() +
                ", topVer=" + topFut.initialVersion() +
                ", node=" + node.id() +
                ", req=" + req + ']', e0);
        }
    }

    /**
     * @param expVer Expected topology version.
     * @param curVer Current topology version.
     * @param req Request.
     * @return {@code True} if cache affinity changed and request should be remapped.
     */
    private boolean needRemap(AffinityTopologyVersion expVer,
        AffinityTopologyVersion curVer,
        GridNearTxPrepareRequest req) {
        if (curVer.equals(expVer))
            return false;

        AffinityTopologyVersion lastAffChangedTopVer = ctx.exchange().lastAffinityChangedTopologyVersion(expVer);

        if (curVer.compareTo(expVer) <= 0 && curVer.compareTo(lastAffChangedTopVer) >= 0)
            return false;

        // TODO IGNITE-6754 check mvcc crd for mvcc enabled txs.

        for (IgniteTxEntry e : F.concat(false, req.reads(), req.writes())) {
            GridCacheContext ctx = e.context();

            Collection<ClusterNode> cacheNodes0 = ctx.discovery().cacheGroupAffinityNodes(ctx.groupId(), expVer);
            Collection<ClusterNode> cacheNodes1 = ctx.discovery().cacheGroupAffinityNodes(ctx.groupId(), curVer);

            if (!cacheNodes0.equals(cacheNodes1) || ctx.affinity().affinityTopologyVersion().compareTo(curVer) < 0)
                return true;

            try {
                List<List<ClusterNode>> aff1 = ctx.affinity().assignments(expVer);
                List<List<ClusterNode>> aff2 = ctx.affinity().assignments(curVer);

                if (!aff1.equals(aff2))
                    return true;
            }
            catch (IllegalStateException ignored) {
                return true;
            }
        }

        return false;
    }

    /**
     * @param nodeId Node ID.
     * @param res Response.
     */
    private void processNearTxPrepareResponse(UUID nodeId, GridNearTxPrepareResponse res) {
        if (txPrepareMsgLog.isDebugEnabled())
            txPrepareMsgLog.debug("Received near prepare response [txId=" + res.version() + ", node=" + nodeId + ']');

        GridNearTxPrepareFutureAdapter fut = (GridNearTxPrepareFutureAdapter)ctx.mvcc()
            .<IgniteInternalTx>versionedFuture(res.version(), res.futureId());

        if (fut == null) {
            U.warn(log, "Failed to find future for near prepare response [txId=" + res.version() +
                ", node=" + nodeId +
                ", res=" + res + ']');

            return;
        }

        IgniteInternalTx tx = fut.tx();

        assert tx != null;

        res.txState(tx.txState());

        fut.onResult(nodeId, res);
    }

    /**
     * @param nodeId Node ID.
     * @param res Response.
     */
    private void processNearTxFinishResponse(UUID nodeId, GridNearTxFinishResponse res) {
        if (txFinishMsgLog.isDebugEnabled())
            txFinishMsgLog.debug("Received near finish response [txId=" + res.xid() + ", node=" + nodeId + ']');

        ctx.tm().onFinishedRemote(nodeId, res.threadId());

        GridNearTxFinishFuture fut = (GridNearTxFinishFuture)ctx.mvcc().<IgniteInternalTx>future(res.futureId());

        if (fut == null) {
            if (txFinishMsgLog.isDebugEnabled()) {
                txFinishMsgLog.debug("Failed to find future for near finish response [txId=" + res.xid() +
                    ", node=" + nodeId +
                    ", res=" + res + ']');
            }

            return;
        }

        fut.onResult(nodeId, res);
    }

    /**
     * @param nodeId Node ID.
     * @param res Response.
     */
    private void processDhtTxPrepareResponse(UUID nodeId, GridDhtTxPrepareResponse res) {
        GridDhtTxPrepareFuture fut = (GridDhtTxPrepareFuture)ctx.mvcc().versionedFuture(res.version(), res.futureId());

        if (fut == null) {
            if (txPrepareMsgLog.isDebugEnabled()) {
                txPrepareMsgLog.debug("Failed to find future for dht prepare response [txId=null" +
                    ", dhtTxId=" + res.version() +
                    ", node=" + nodeId +
                    ", res=" + res + ']');
            }

            return;
        }
        else if (txPrepareMsgLog.isDebugEnabled())
            txPrepareMsgLog.debug("Received dht prepare response [txId=" + fut.tx().nearXidVersion() + ", node=" + nodeId + ']');

        IgniteInternalTx tx = fut.tx();

        assert tx != null;

        res.txState(tx.txState());

        fut.onResult(nodeId, res);
    }

    /**
     * @param nodeId Node ID.
     * @param res Response.
     */
    private void processDhtTxFinishResponse(UUID nodeId, GridDhtTxFinishResponse res) {
        assert nodeId != null;
        assert res != null;

        if (res.checkCommitted()) {
            GridNearTxFinishFuture fut = (GridNearTxFinishFuture)ctx.mvcc().<IgniteInternalTx>future(res.futureId());

            if (fut == null) {
                if (txFinishMsgLog.isDebugEnabled()) {
                    txFinishMsgLog.debug("Failed to find future for dht finish check committed response [txId=null" +
                        ", dhtTxId=" + res.xid() +
                        ", node=" + nodeId +
                        ", res=" + res + ']');
                }

                return;
            }
            else if (txFinishMsgLog.isDebugEnabled()) {
                txFinishMsgLog.debug("Received dht finish check committed response [txId=" + fut.tx().nearXidVersion() +
                    ", dhtTxId=" + res.xid() +
                    ", node=" + nodeId + ']');
            }

            fut.onResult(nodeId, res);
        }
        else {
            GridDhtTxFinishFuture fut = (GridDhtTxFinishFuture)ctx.mvcc().<IgniteInternalTx>future(res.futureId());

            if (fut == null) {
                if (txFinishMsgLog.isDebugEnabled()) {
                    txFinishMsgLog.debug("Failed to find future for dht finish response [txId=null" +
                        ", dhtTxId=" + res.xid() +
                        ", node=" + nodeId +
                        ", res=" + res);
                }

                return;
            }
            else if (txFinishMsgLog.isDebugEnabled()) {
                txFinishMsgLog.debug("Received dht finish response [txId=" + fut.tx().nearXidVersion() +
                    ", dhtTxId=" + res.xid() +
                    ", node=" + nodeId + ']');
            }

            fut.onResult(nodeId, res);
        }
    }

    /**
     * @param nodeId Node ID.
     * @param req Request.
     * @return Future.
     */
    @Nullable private IgniteInternalFuture<IgniteInternalTx> processNearTxFinishRequest(
        UUID nodeId,
        GridNearTxFinishRequest req
    ) {
        if (txFinishMsgLog.isDebugEnabled())
            txFinishMsgLog.debug("Received near finish request [txId=" + req.version() + ", node=" + nodeId + ']');

        IgniteInternalFuture<IgniteInternalTx> fut = finish(nodeId, null, req);

        assert req.txState() != null || fut == null || fut.error() != null ||
            (ctx.tm().tx(req.version()) == null && ctx.tm().nearTx(req.version()) == null) :
            "[req=" + req + ", fut=" + fut + "]";

        return fut;
    }

    /**
     * @param nodeId Node ID.
     * @param locTx Local transaction.
     * @param req Request.
     * @return Future.
     */
    @Nullable public IgniteInternalFuture<IgniteInternalTx> finish(UUID nodeId,
        @Nullable GridNearTxLocal locTx,
        GridNearTxFinishRequest req)
    {
        assert nodeId != null;
        assert req != null;

        if (locTx != null)
            req.txState(locTx.txState());

        // Always add near version to rollback history to prevent races with rollbacks.
        if (!req.commit())
            ctx.tm().addRolledbackTx(null, req.version());

        // Transaction on local cache only.
        if (locTx != null && !locTx.nearLocallyMapped() && !locTx.colocatedLocallyMapped())
            return new GridFinishedFuture<IgniteInternalTx>(locTx);

        if (log.isDebugEnabled())
            log.debug("Processing near tx finish request [nodeId=" + nodeId + ", req=" + req + "]");

        IgniteInternalFuture<IgniteInternalTx> colocatedFinishFut = null;

        if (locTx != null && locTx.colocatedLocallyMapped())
            colocatedFinishFut = finishColocatedLocal(req.commit(), locTx);

        IgniteInternalFuture<IgniteInternalTx> nearFinishFut = null;

        if (locTx == null || locTx.nearLocallyMapped())
            nearFinishFut = finishDhtLocal(nodeId, locTx, req);

        if (colocatedFinishFut != null && nearFinishFut != null) {
            GridCompoundFuture<IgniteInternalTx, IgniteInternalTx> res = new GridCompoundFuture<>();

            res.add(colocatedFinishFut);
            res.add(nearFinishFut);

            res.markInitialized();

            return res;
        }

        if (colocatedFinishFut != null)
            return colocatedFinishFut;

        return nearFinishFut;
    }

    /**
     * @param nodeId Node ID initiated commit.
     * @param locTx Optional local transaction.
     * @param req Finish request.
     * @return Finish future.
     */
    private IgniteInternalFuture<IgniteInternalTx> finishDhtLocal(UUID nodeId,
        @Nullable GridNearTxLocal locTx,
        GridNearTxFinishRequest req)
    {
        GridCacheVersion dhtVer = ctx.tm().mappedVersion(req.version());

        GridDhtTxLocal tx = null;

        if (dhtVer == null) {
            if (log.isDebugEnabled())
                log.debug("Received transaction finish request for unknown near version (was lock explicit?): " + req);
        }
        else
            tx = ctx.tm().tx(dhtVer);

        if (tx != null) {
            tx.mvccSnapshot(req.mvccSnapshot());

            req.txState(tx.txState());
        }

        if (tx == null && locTx != null && !req.commit()) {
            U.warn(log, "DHT local tx not found for near local tx rollback " +
                "[req=" + req + ", dhtVer=" + dhtVer + ", tx=" + locTx + ']');

            return null;
        }

        if (tx == null && !req.explicitLock()) {
            assert locTx == null : "DHT local tx should never be lost for near local tx: " + locTx;

            U.warn(txFinishMsgLog, "Received finish request for completed transaction (the message may be too late) [" +
                "txId=" + req.version() +
                ", dhtTxId=" + dhtVer +
                ", node=" + nodeId +
                ", commit=" + req.commit() + ']');

            // Always send finish response.
            GridCacheMessage res = new GridNearTxFinishResponse(
                req.partition(),
                req.version(),
                req.threadId(),
                req.futureId(),
                req.miniId(),
                new IgniteTxRollbackCheckedException("Transaction has been already completed or not started yet."));

            try {
                ctx.io().send(nodeId, res, req.policy());

                if (txFinishMsgLog.isDebugEnabled()) {
                    txFinishMsgLog.debug("Sent near finish response for completed tx [txId=" + req.version() +
                        ", dhtTxId=" + dhtVer +
                        ", node=" + nodeId + ']');
                }
            }
            catch (Throwable e) {
                // Double-check.
                if (ctx.discovery().node(nodeId) == null) {
                    if (txFinishMsgLog.isDebugEnabled()) {
                        txFinishMsgLog.debug("Failed to send near finish response for completed tx, node failed [" +
                            "txId=" + req.version() +
                            ", dhtTxId=" + dhtVer +
                            ", node=" + nodeId + ']');
                    }
                }
                else {
                    U.error(txFinishMsgLog, "Failed to send near finish response for completed tx, node failed [" +
                        "txId=" + req.version() +
                        ", dhtTxId=" + dhtVer +
                        ", node=" + nodeId +
                        ", req=" + req +
                        ", res=" + res + ']', e);
                }

                if (e instanceof Error)
                    throw (Error)e;
            }

            return null;
        }

        try {
            assert tx != null : "Transaction is null for near finish request [nodeId=" +
                nodeId + ", req=" + req + "]";
            assert req.syncMode() != null : req;

            tx.syncMode(req.syncMode());
            tx.nearFinishFutureId(req.futureId());
            tx.nearFinishMiniId(req.miniId());
            tx.storeEnabled(req.storeEnabled());

            if (req.commit()) {
                if (!tx.markFinalizing(USER_FINISH)) {
                    if (log.isDebugEnabled())
                        log.debug("Will not finish transaction (it is handled by another thread): " + tx);

                    return null;
                }

                IgniteInternalFuture<IgniteInternalTx> commitFut = tx.commitDhtLocalAsync();

                // Only for error logging.
                commitFut.listen(CU.errorLogger(log));

                return commitFut;
            }
            else {
                IgniteInternalFuture<IgniteInternalTx> rollbackFut = tx.rollbackDhtLocalAsync();

                // Only for error logging.
                rollbackFut.listen(CU.errorLogger(log));

                return rollbackFut;
            }
        }
        catch (Throwable e) {
            try {
                if (tx != null) {
                    tx.commitError(e);

                    tx.systemInvalidate(true);

                    try {
                        IgniteInternalFuture<IgniteInternalTx> res = tx.rollbackDhtLocalAsync();

                        // Only for error logging.
                        res.listen(CU.errorLogger(log));

                        return res;
                    }
                    catch (Throwable e1) {
                        e.addSuppressed(e1);
                    }

                    tx.logTxFinishErrorSafe(log, req.commit(), e);
                }

                if (e instanceof Error)
                    throw (Error)e;

                return new GridFinishedFuture<>(e);
            }
            finally {
                ctx.kernalContext().failure().process(new FailureContext(FailureType.CRITICAL_ERROR, e));
            }
        }
    }

    /**
     * @param commit Commit flag (rollback if {@code false}).
     * @param tx Transaction to commit.
     * @return Future.
     */
    public IgniteInternalFuture<IgniteInternalTx> finishColocatedLocal(boolean commit, GridNearTxLocal tx) {
        try {
            if (commit) {
                if (!tx.markFinalizing(USER_FINISH)) {
                    if (log.isDebugEnabled())
                        log.debug("Will not finish transaction (it is handled by another thread): " + tx);

                    return null;
                }

                return tx.commitAsyncLocal();
            }
            else
                return tx.rollbackAsyncLocal();
        }
        catch (Throwable e) {
            try {
                if (tx != null) {
                    try {
                        return tx.rollbackNearTxLocalAsync();
                    }
                    catch (Throwable e1) {
                        e.addSuppressed(e1);
                    }

                    tx.logTxFinishErrorSafe(log, commit, e);
                }

                if (e instanceof Error)
                    throw e;

                return new GridFinishedFuture<>(e);
            }
            finally {
                ctx.kernalContext().failure().process(new FailureContext(FailureType.CRITICAL_ERROR, e));
            }
        }
    }

    /**
     * @param nodeId Sender node ID.
     * @param req Request.
     */
    private void processDhtTxPrepareRequest(final UUID nodeId, final GridDhtTxPrepareRequest req) {
        if (txPrepareMsgLog.isDebugEnabled()) {
            txPrepareMsgLog.debug("Received dht prepare request [txId=" + req.nearXidVersion() +
                ", dhtTxId=" + req.version() +
                ", node=" + nodeId + ']');
        }

        assert nodeId != null;
        assert req != null;

        assert req.transactionNodes() != null;

        GridDhtTxRemote dhtTx = null;
        GridNearTxRemote nearTx = null;

        GridDhtTxPrepareResponse res;

        try {
            res = new GridDhtTxPrepareResponse(
                req.partition(),
                req.version(),
                req.futureId(),
                req.miniId(),
                req.deployInfo() != null);

            // Start near transaction first.
            nearTx = !F.isEmpty(req.nearWrites()) ? startNearRemoteTx(ctx.deploy().globalLoader(), nodeId, req) : null;
            dhtTx = startRemoteTx(nodeId, req, res);

            if (dhtTx != null && req.updateCounters() != null) // Remember update counters on prepare state.
                dhtTx.txCounters(true).updateCounters(req.updateCounters());

            // Set evicted keys from near transaction.
            if (nearTx != null)
                res.nearEvicted(nearTx.evicted());

            List<IgniteTxKey> writesCacheMissed = req.nearWritesCacheMissed();

            if (writesCacheMissed != null) {
                Collection<IgniteTxKey> evicted0 = res.nearEvicted();

                if (evicted0 != null)
                    writesCacheMissed.addAll(evicted0);

                res.nearEvicted(writesCacheMissed);
            }

            if (dhtTx != null)
                req.txState(dhtTx.txState());
            else if (nearTx != null)
                req.txState(nearTx.txState());

            if (dhtTx != null && !F.isEmpty(dhtTx.invalidPartitions()))
                res.invalidPartitionsByCacheId(dhtTx.invalidPartitions());

            if (req.onePhaseCommit()) {
                assert req.last();

                if (dhtTx != null) {
                    dhtTx.onePhaseCommit(true);
                    dhtTx.needReturnValue(req.needReturnValue());

                    finish(dhtTx, req);
                }

                if (nearTx != null) {
                    nearTx.onePhaseCommit(true);

                    finish(nearTx, req);
                }
            }
        }
        catch (IgniteCheckedException e) {
            if (e instanceof IgniteTxRollbackCheckedException)
                U.error(log, "Transaction was rolled back before prepare completed: " + req, e);
            else if (e instanceof IgniteTxOptimisticCheckedException) {
                if (log.isDebugEnabled())
                    log.debug("Optimistic failure for remote transaction (will rollback): " + req);
            }
            else
                U.error(log, "Failed to process prepare request: " + req, e);

            if (nearTx != null)
                try {
                    nearTx.rollbackRemoteTx();
                }
                catch (Throwable e1) {
                    e.addSuppressed(e1);
                }

            res = new GridDhtTxPrepareResponse(
                req.partition(),
                req.version(),
                req.futureId(),
                req.miniId(),
                e,
                req.deployInfo() != null);
        }

        if (req.onePhaseCommit()) {
            IgniteInternalFuture completeFut;

            IgniteInternalFuture<IgniteInternalTx> dhtFin = dhtTx == null ?
                null : dhtTx.done() ? null : dhtTx.finishFuture();

            final IgniteInternalFuture<IgniteInternalTx> nearFin = nearTx == null ?
                null : nearTx.done() ? null : nearTx.finishFuture();

            if (dhtFin != null && nearFin != null) {
                GridCompoundFuture fut = new GridCompoundFuture();

                fut.add(dhtFin);
                fut.add(nearFin);

                fut.markInitialized();

                completeFut = fut;
            }
            else
                completeFut = dhtFin != null ? dhtFin : nearFin;

            if (completeFut != null) {
                final GridDhtTxPrepareResponse res0 = res;
                final GridDhtTxRemote dhtTx0 = dhtTx;
                final GridNearTxRemote nearTx0 = nearTx;

                completeFut.listen(new CI1<IgniteInternalFuture<IgniteInternalTx>>() {
                    @Override public void apply(IgniteInternalFuture<IgniteInternalTx> fut) {
                        sendReply(nodeId, req, res0, dhtTx0, nearTx0);
                    }
                });
            }
            else
                sendReply(nodeId, req, res, dhtTx, nearTx);
        }
        else
            sendReply(nodeId, req, res, dhtTx, nearTx);

        assert req.txState() != null || res.error() != null || (dhtTx == null && nearTx == null) :
            req + " tx=" + dhtTx + " nearTx=" + nearTx;
    }

    /**
     * @param nodeId Node ID.
     * @param req Request.
     */
    private void processDhtTxOnePhaseCommitAckRequest(final UUID nodeId,
        final GridDhtTxOnePhaseCommitAckRequest req) {
        assert nodeId != null;
        assert req != null;

        if (log.isDebugEnabled())
            log.debug("Processing dht tx one phase commit ack request [nodeId=" + nodeId + ", req=" + req + ']');

        for (GridCacheVersion ver : req.versions())
            ctx.tm().removeTxReturn(ver);
    }

    /**
     * @param nodeId Node ID.
     * @param req Request.
     */
    @SuppressWarnings({"unchecked"})
    private void processDhtTxFinishRequest(final UUID nodeId, final GridDhtTxFinishRequest req) {
        assert nodeId != null;
        assert req != null;

        if (req.checkCommitted()) {
            boolean committed = req.waitRemoteTransactions() || !ctx.tm().addRolledbackTx(null, req.version());

            if (!committed || req.syncMode() != FULL_SYNC)
                sendReply(nodeId, req, committed, null);
            else {
                IgniteInternalFuture<?> fut = ctx.tm().remoteTxFinishFuture(req.version());

                fut.listen(new CI1<IgniteInternalFuture<?>>() {
                    @Override public void apply(IgniteInternalFuture<?> fut) {
                        sendReply(nodeId, req, true, null);
                    }
                });
            }

            return;
        }

        final GridDhtTxRemote dhtTx = ctx.tm().tx(req.version());
        GridNearTxRemote nearTx = ctx.tm().nearTx(req.version());

        final GridCacheVersion nearTxId =
            (dhtTx != null ? dhtTx.nearXidVersion() : (nearTx != null ? nearTx.nearXidVersion() : null));

        if (txFinishMsgLog.isDebugEnabled()) {
            txFinishMsgLog.debug("Received dht finish request [txId=" + nearTxId +
                ", dhtTxId=" + req.version() +
                ", node=" + nodeId + ']');
        }

        // Safety - local transaction will finish explicitly.
        if (nearTx != null && nearTx.local())
            nearTx = null;

        finish(nodeId, dhtTx, req);

        if (nearTx != null)
            finish(nodeId, nearTx, req);

        if (req.replyRequired()) {
            IgniteInternalFuture completeFut;

            IgniteInternalFuture<IgniteInternalTx> dhtFin = dhtTx == null ?
                null : dhtTx.done() ? null : dhtTx.finishFuture();

            final IgniteInternalFuture<IgniteInternalTx> nearFin = nearTx == null ?
                null : nearTx.done() ? null : nearTx.finishFuture();

            if (dhtFin != null && nearFin != null) {
                GridCompoundFuture fut = new GridCompoundFuture();

                fut.add(dhtFin);
                fut.add(nearFin);

                fut.markInitialized();

                completeFut = fut;
            }
            else
                completeFut = dhtFin != null ? dhtFin : nearFin;

            if (completeFut != null) {
                completeFut.listen(new CI1<IgniteInternalFuture<IgniteInternalTx>>() {
                    @Override public void apply(IgniteInternalFuture<IgniteInternalTx> fut) {
                        sendReply(nodeId, req, true, nearTxId);
                    }
                });
            }
            else
                sendReply(nodeId, req, true, nearTxId);
        }
        else
            sendReply(nodeId, req, true, null);

        assert req.txState() != null || (dhtTx == null && nearTx == null) : req + " tx=" + dhtTx + " nearTx=" + nearTx;
    }

    /**
     * @param nodeId Node ID.
     * @param tx Transaction.
     * @param req Request.
     */
    protected void finish(
        UUID nodeId,
        IgniteTxRemoteEx tx,
        GridDhtTxFinishRequest req
    ) {
        // We don't allow explicit locks for transactions and
        // therefore immediately return if transaction is null.
        // However, we may decide to relax this restriction in
        // future.
        if (tx == null) {
            if (req.commit())
                // Must be some long time duplicate, but we add it anyway.
                ctx.tm().addCommittedTx(tx, req.version(), null);
            else
                ctx.tm().addRolledbackTx(tx, req.version());

            if (log.isDebugEnabled())
                log.debug("Received finish request for non-existing transaction (added to completed set) " +
                    "[senderNodeId=" + nodeId + ", res=" + req + ']');

            return;
        }
        else {
            if (req.updateCounters() != null)
                tx.txCounters(true).updateCounters(req.updateCounters());

            if (log.isDebugEnabled())
                log.debug("Received finish request for transaction [senderNodeId=" + nodeId + ", req=" + req +
                    ", tx=" + tx + ']');
        }

        req.txState(tx.txState());

        try {
            if (req.commit() || req.isSystemInvalidate()) {
                tx.commitVersion(req.commitVersion());
                tx.invalidate(req.isInvalidate());
                tx.systemInvalidate(req.isSystemInvalidate());
                tx.mvccSnapshot(req.mvccSnapshot());

                // Complete remote candidates.
                tx.doneRemote(req.baseVersion(), null, null, null);

                tx.setPartitionUpdateCounters(
                    req.partUpdateCounters() != null ? req.partUpdateCounters().array() : null);

                tx.commitRemoteTx();
            }
            else {
                tx.doneRemote(req.baseVersion(), null, null, null);
                tx.mvccSnapshot(req.mvccSnapshot());
                tx.rollbackRemoteTx();
            }
        }
        catch (IgniteTxHeuristicCheckedException e) {
            // Already uncommitted.
        }
        catch (Throwable e) {
            // Mark transaction for invalidate.
            tx.invalidate(true);
            tx.systemInvalidate(true);

            try {
                tx.commitRemoteTx();
            }
            catch (IgniteCheckedException ex) {
                U.error(log, "Failed to invalidate transaction: " + tx, ex);
            }

            if (e instanceof Error)
                throw (Error)e;
        }
    }

    /**
     * Finish for one-phase distributed tx.
     *
     * @param tx Transaction.
     * @param req Request.
     */
    protected void finish(
        GridDistributedTxRemoteAdapter tx,
        GridDhtTxPrepareRequest req) throws IgniteTxHeuristicCheckedException {
        assert tx != null : "No transaction for one-phase commit prepare request: " + req;

        try {
            tx.commitVersion(req.writeVersion());
            tx.invalidate(req.isInvalidate());
            tx.mvccSnapshot(req.mvccSnapshot());

            // Complete remote candidates.
            tx.doneRemote(req.version(), null, null, null);

            tx.commitRemoteTx();
        }
        catch (IgniteTxHeuristicCheckedException e) {
            // Just rethrow this exception. Transaction was already uncommitted.
            throw e;
        }
        catch (Throwable e) {
            try {
                // Mark transaction for invalidate.
                tx.invalidate(true);

                tx.systemInvalidate(true);

                try {
                    tx.rollbackRemoteTx();
                }
                catch (Throwable e1) {
                    e.addSuppressed(e1);
                }

                tx.logTxFinishErrorSafe(log, true, e);

                if (e instanceof Error)
                    throw (Error)e;
            }
            finally {
                ctx.kernalContext().failure().process(new FailureContext(FailureType.CRITICAL_ERROR, e));
            }
        }
    }

    /**
     * @param nodeId Node id.
     * @param req Request.
     * @param res Response.
     * @param dhtTx Dht tx.
     * @param nearTx Near tx.
     */
    private void sendReply(UUID nodeId,
        GridDhtTxPrepareRequest req,
        GridDhtTxPrepareResponse res,
        GridDhtTxRemote dhtTx,
        GridNearTxRemote nearTx) {
        try {
            // Reply back to sender.
            ctx.io().send(nodeId, res, req.policy());

            if (txPrepareMsgLog.isDebugEnabled()) {
                txPrepareMsgLog.debug("Sent dht prepare response [txId=" + req.nearXidVersion() +
                    ", dhtTxId=" + req.version() +
                    ", node=" + nodeId + ']');
            }
        }
        catch (IgniteCheckedException e) {
            if (e instanceof ClusterTopologyCheckedException) {
                if (txPrepareMsgLog.isDebugEnabled()) {
                    txPrepareMsgLog.debug("Failed to send dht prepare response, node left [txId=" + req.nearXidVersion() +
                        ", dhtTxId=" + req.version() +
                        ", node=" + nodeId + ']');
                }
            }
            else {
                U.warn(log, "Failed to send tx response to remote node (will rollback transaction) [" +
                    "txId=" + req.nearXidVersion() +
                    ", dhtTxId=" + req.version() +
                    ", node=" + nodeId +
                    ", err=" + e.getMessage() + ']');
            }

            if (nearTx != null)
                try {
                    nearTx.rollbackRemoteTx();
                }
                catch (Throwable e1) {
                    e.addSuppressed(e1);
                }

            if (dhtTx != null)
                try {
                    dhtTx.rollbackRemoteTx();
                }
                catch (Throwable e1) {
                    e.addSuppressed(e1);
                }
        }
    }

    /**
     * Sends tx finish response to remote node, if response is requested.
     *
     * @param nodeId Node id that originated finish request.
     * @param req Request.
     * @param committed {@code True} if transaction committed on this node.
     * @param nearTxId Near tx version.
     */
    private void sendReply(UUID nodeId, GridDhtTxFinishRequest req, boolean committed, GridCacheVersion nearTxId) {
        if (req.replyRequired() || req.checkCommitted()) {
            GridDhtTxFinishResponse res = new GridDhtTxFinishResponse(
                req.partition(),
                req.version(),
                req.futureId(),
                req.miniId());

            if (req.checkCommitted()) {
                res.checkCommitted(true);

                if (committed) {
                    if (req.needReturnValue()) {
                        try {
                            GridCacheReturnCompletableWrapper wrapper = ctx.tm().getCommittedTxReturn(req.version());

                            if (wrapper != null)
                                res.returnValue(wrapper.fut().get());
                            else
                                assert !ctx.discovery().alive(nodeId) : nodeId;
                        }
                        catch (IgniteCheckedException ignored) {
                            if (txFinishMsgLog.isDebugEnabled()) {
                                txFinishMsgLog.debug("Failed to gain entry processor return value. [txId=" + nearTxId +
                                    ", dhtTxId=" + req.version() +
                                    ", node=" + nodeId + ']');
                            }
                        }
                    }
                }
                else {
                    ClusterTopologyCheckedException cause =
                        new ClusterTopologyCheckedException("Primary node left grid.");

                    res.checkCommittedError(new IgniteTxRollbackCheckedException("Failed to commit transaction " +
                        "(transaction has been rolled back on backup node): " + req.version(), cause));
                }
            }

            try {
                ctx.io().send(nodeId, res, req.policy());

                if (txFinishMsgLog.isDebugEnabled()) {
                    txFinishMsgLog.debug("Sent dht tx finish response [txId=" + nearTxId +
                        ", dhtTxId=" + req.version() +
                        ", node=" + nodeId +
                        ", checkCommitted=" + req.checkCommitted() + ']');
                }
            }
            catch (Throwable e) {
                // Double-check.
                if (ctx.discovery().node(nodeId) == null) {
                    if (txFinishMsgLog.isDebugEnabled()) {
                        txFinishMsgLog.debug("Node left while send dht tx finish response [txId=" + nearTxId +
                            ", dhtTxId=" + req.version() +
                            ", node=" + nodeId + ']');
                    }
                }
                else {
                    U.error(log, "Failed to send finish response to node [txId=" + nearTxId +
                        ", dhtTxId=" + req.version() +
                        ", nodeId=" + nodeId +
                        ", res=" + res + ']', e);
                }

                if (e instanceof Error)
                    throw (Error)e;
            }
        }
        else {
            if (txFinishMsgLog.isDebugEnabled()) {
                txFinishMsgLog.debug("Skip send dht tx finish response [txId=" + nearTxId +
                    ", dhtTxId=" + req.version() +
                    ", node=" + nodeId + ']');
            }
        }
    }

    /**
     * @param nodeId Node ID.
     * @param req Request.
     * @param res Response.
     * @return Remote transaction.
     * @throws IgniteCheckedException If failed.
     */
    @Nullable GridDhtTxRemote startRemoteTx(
        UUID nodeId,
        GridDhtTxPrepareRequest req,
        GridDhtTxPrepareResponse res
    ) throws IgniteCheckedException {
        if (req.queryUpdate() || !F.isEmpty(req.writes())) {
            GridDhtTxRemote tx = ctx.tm().tx(req.version());

            if (tx == null) {
                boolean single = req.last() && req.writes().size() == 1;

                tx = new GridDhtTxRemote(
                    ctx,
                    req.nearNodeId(),
                    req.futureId(),
                    nodeId,
                    req.topologyVersion(),
                    req.version(),
                    null,
                    req.system(),
                    req.policy(),
                    req.concurrency(),
                    req.isolation(),
                    req.isInvalidate(),
                    req.timeout(),
                    req.writes() != null ? Math.max(req.writes().size(), req.txSize()) : req.txSize(),
                    req.nearXidVersion(),
                    req.transactionNodes(),
                    req.subjectId(),
                    req.taskNameHash(),
                    single,
                    req.storeWriteThrough(),
                    req.txLabel());

                tx.onePhaseCommit(req.onePhaseCommit());
                tx.writeVersion(req.writeVersion());

                tx = ctx.tm().onCreated(null, tx);

                if (tx == null || !ctx.tm().onStarted(tx)) {
                    if (log.isDebugEnabled())
                        log.debug("Attempt to start a completed transaction (will ignore): " + tx);

                    return null;
                }

                if (ctx.discovery().node(nodeId) == null) {
                    tx.state(ROLLING_BACK);

                    tx.state(ROLLED_BACK);

                    ctx.tm().uncommitTx(tx);

                    return null;
                }
            }
            else {
                tx.writeVersion(req.writeVersion());
                tx.transactionNodes(req.transactionNodes());
            }

            if (!tx.isSystemInvalidate()) {
                int idx = 0;

                for (IgniteTxEntry entry : req.writes()) {
                    GridCacheContext cacheCtx = entry.context();

                    int part = cacheCtx.affinity().partition(entry.key());

                    GridDhtLocalPartition locPart = cacheCtx.topology().localPartition(part,
                        req.topologyVersion(),
                        false);

                    if (locPart != null && locPart.reserve()) {
                        try {
                            tx.addWrite(entry, ctx.deploy().globalLoader());

                            if (isNearEnabled(cacheCtx) && req.invalidateNearEntry(idx))
                                invalidateNearEntry(cacheCtx, entry.key(), req.version());

                            if (req.needPreloadKey(idx)) {
                                GridCacheEntryEx cached = entry.cached();

                                if (cached == null)
                                    cached = cacheCtx.cache().entryEx(entry.key(), req.topologyVersion());

                                GridCacheEntryInfo info = cached.info();

                                if (info != null && !info.isNew() && !info.isDeleted())
                                    res.addPreloadEntry(info);
                            }

                            if (cacheCtx.readThroughConfigured() &&
                                !entry.skipStore() &&
                                entry.op() == TRANSFORM &&
                                entry.oldValueOnPrimary() &&
                                !entry.hasValue()) {
                                    while (true) {
                                        try {
                                            GridCacheEntryEx cached = entry.cached();

                                            if (cached == null) {
                                                cached = cacheCtx.cache().entryEx(entry.key(), req.topologyVersion());

                                                entry.cached(cached);
                                            }

                                            CacheObject val = cached.innerGet(
                                                /*ver*/null,
                                                tx,
                                                /*readThrough*/false,
                                                /*updateMetrics*/false,
                                                /*evt*/false,
                                                tx.subjectId(),
                                                /*transformClo*/null,
                                                tx.resolveTaskName(),
                                                /*expiryPlc*/null,
                                                /*keepBinary*/true,
                                                null); // TODO IGNITE-7371

                                            if (val == null)
                                                val = cacheCtx.toCacheObject(cacheCtx.store().load(null, entry.key()));

                                            if (val != null)
                                                entry.readValue(val);

                                        break;
                                    }
                                    catch (GridCacheEntryRemovedException ignored) {
                                        if (log.isDebugEnabled())
                                            log.debug("Got entry removed exception, will retry: " + entry.txKey());

                                        entry.cached(cacheCtx.cache().entryEx(entry.key(), req.topologyVersion()));
                                    }
                                }
                            }
                        }
                        catch (GridDhtInvalidPartitionException e) {
                            tx.addInvalidPartition(cacheCtx, e.partition());

                            tx.clearEntry(entry.txKey());
                        }
                        finally {
                            locPart.release();
                        }
                    }
                    else
                        tx.addInvalidPartition(cacheCtx, part);

                    idx++;
                }
            }

            // Prepare prior to reordering, so the pending locks added
            // in prepare phase will get properly ordered as well.
            tx.prepareRemoteTx();

            if (req.last()) {
                assert !F.isEmpty(req.transactionNodes()) :
                    "Received last prepare request with empty transaction nodes: " + req;

                tx.state(PREPARED);
            }

            res.invalidPartitionsByCacheId(tx.invalidPartitions());

            if (!req.queryUpdate() && tx.empty() && req.last()) {
                tx.skipCompletedVersions(req.skipCompletedVersion());

                tx.rollbackRemoteTx();

                return null;
            }

            return tx;
        }

        return null;
    }

    /**
     * Writes updated values on the backup node.
     *
     * @param tx Transaction.
     * @param ctx Cache context.
     * @param op Operation.
     * @param keys Keys.
     * @param vals Values sent from the primary node.
     * @param snapshot Mvcc snapshot.
     * @param batchNum Batch number.
     * @param futId Future id.
     * @throws IgniteCheckedException If failed.
     */
    public void mvccEnlistBatch(GridDhtTxRemote tx, GridCacheContext ctx, EnlistOperation op, List<KeyCacheObject> keys,
        List<Message> vals, MvccSnapshot snapshot, IgniteUuid futId, int batchNum) throws IgniteCheckedException {
        assert keys != null && (vals == null || vals.size() == keys.size());
        assert tx != null;

        GridDhtCacheAdapter dht = ctx.dht();

        tx.addActiveCache(ctx, false);

        for (int i = 0; i < keys.size(); i++) {
            KeyCacheObject key = keys.get(i);

            assert key != null;

            int part = ctx.affinity().partition(key);

            try {
                GridDhtLocalPartition locPart = ctx.topology().localPartition(part, tx.topologyVersion(), false);

                if (locPart != null && locPart.reserve()) {
                    try {
                        // do not process renting partitions.
                        if (locPart.state() == GridDhtPartitionState.RENTING) {
                            tx.addInvalidPartition(ctx, part);

                            continue;
                        }

                        CacheObject val = null;
                        EntryProcessor entryProc = null;
                        Object[] invokeArgs = null;

                        boolean needOldVal = ctx.shared().mvccCaching().continuousQueryListeners(ctx, tx, key) != null;

                        Message val0 = vals != null ? vals.get(i) : null;

                        CacheEntryInfoCollection entries =
                            val0 instanceof CacheEntryInfoCollection ? (CacheEntryInfoCollection)val0 : null;

                        if (entries == null && !op.isDeleteOrLock() && !op.isInvoke())
                            val = (val0 instanceof CacheObject) ? (CacheObject)val0 : null;

                        if (entries == null && op.isInvoke()) {
                            assert val0 instanceof GridInvokeValue;

                            GridInvokeValue invokeVal = (GridInvokeValue)val0;

<<<<<<< HEAD
                assert entryProc != null || !op.isInvoke() : "entryProc=" + entryProc + ", op=" + op;
=======
                            entryProc = invokeVal.entryProcessor();
                            invokeArgs = invokeVal.invokeArgs();
                        }
>>>>>>> 08d49d6c

                        assert entryProc != null || !op.isInvoke() : "entryProc=" + entryProc + ", op=" + op;

                        GridDhtCacheEntry entry = dht.entryExx(key, tx.topologyVersion());

                        GridCacheUpdateTxResult updRes;

                        while (true) {
                            ctx.shared().database().checkpointReadLock();

                            try {
                                if (entries == null) {
                                    switch (op) {
                                        case DELETE:
                                            updRes = entry.mvccRemove(
                                                tx,
                                                ctx.localNodeId(),
                                                tx.topologyVersion(),
                                                snapshot,
                                                false,
                                                needOldVal,
                                                null,
                                                false);

                                            break;

                                        case INSERT:
                                        case TRANSFORM:
                                        case UPSERT:
                                        case UPDATE:
                                            updRes = entry.mvccSet(
                                                tx,
                                                ctx.localNodeId(),
                                                val,
                                                entryProc,
                                                invokeArgs,
                                                0,
                                                tx.topologyVersion(),
                                                snapshot,
                                                op.cacheOperation(),
                                                false,
                                                false,
                                                needOldVal,
                                                null,
                                                false);

                                            break;

                                        default:
                                            throw new IgniteSQLException("Cannot acquire lock for operation [op= "
                                                + op + "]" + "Operation is unsupported at the moment ",
                                                IgniteQueryErrorCode.UNSUPPORTED_OPERATION);
                                    }
                                }
                                else {
                                    updRes = entry.mvccUpdateRowsWithPreloadInfo(tx,
                                        ctx.localNodeId(),
                                        tx.topologyVersion(),
                                        entries.infos(),
                                        op.cacheOperation(),
                                        snapshot,
                                        futId,
                                        batchNum);
                                }

                                break;
                            }
                            catch (GridCacheEntryRemovedException ignore) {
                                entry = dht.entryExx(key);
                            }
                            finally {
                                ctx.shared().database().checkpointReadUnlock();
                            }
                        }

                        if (!updRes.filtered())
                            ctx.shared().mvccCaching().addEnlisted(key, updRes.newValue(), 0, 0, tx.xidVersion(),
                                updRes.oldValue(), tx.local(), tx.topologyVersion(), snapshot, ctx.cacheId(), tx, futId, batchNum);

                        assert updRes.updateFuture() == null : "Entry should not be locked on the backup";
                    }

                    finally {
                        locPart.release();
                    }
                }
                else {
                    tx.addInvalidPartition(ctx, part);
                }
            }
            catch (GridDhtInvalidPartitionException e) {
                tx.addInvalidPartition(ctx, e.partition());
            }
        }
    }

    /**
     * @param cacheCtx Context.
     * @param key Key
     * @param ver Version.
     * @throws IgniteCheckedException If invalidate failed.
     */
    private void invalidateNearEntry(GridCacheContext cacheCtx, KeyCacheObject key, GridCacheVersion ver)
        throws IgniteCheckedException {
        GridNearCacheAdapter near = cacheCtx.isNear() ? cacheCtx.near() : cacheCtx.dht().near();

        GridCacheEntryEx nearEntry = near.peekEx(key);

        if (nearEntry != null)
            nearEntry.invalidate(ver);
    }

    /**
     * Called while processing dht tx prepare request.
     *
     * @param ldr Loader.
     * @param nodeId Sender node ID.
     * @param req Request.
     * @return Remote transaction.
     * @throws IgniteCheckedException If failed.
     */
    @Nullable private GridNearTxRemote startNearRemoteTx(ClassLoader ldr, UUID nodeId,
        GridDhtTxPrepareRequest req) throws IgniteCheckedException {

        if (!F.isEmpty(req.nearWrites())) {
            GridNearTxRemote tx = ctx.tm().nearTx(req.version());

            if (tx == null) {
                tx = new GridNearTxRemote(
                    ctx,
                    req.topologyVersion(),
                    ldr,
                    nodeId,
                    req.nearNodeId(),
                    req.version(),
                    null,
                    req.system(),
                    req.policy(),
                    req.concurrency(),
                    req.isolation(),
                    req.isInvalidate(),
                    req.timeout(),
                    req.nearWrites(),
                    req.txSize(),
                    req.subjectId(),
                    req.taskNameHash(),
                    req.txLabel()
                );

                tx.writeVersion(req.writeVersion());

                if (!tx.empty()) {
                    tx = ctx.tm().onCreated(null, tx);

                    if (tx == null || !ctx.tm().onStarted(tx))
                        throw new IgniteTxRollbackCheckedException("Attempt to start a completed transaction: " + tx);
                }
            }
            else
                tx.addEntries(ldr, req.nearWrites());

            tx.ownedVersions(req.owned());

            // Prepare prior to reordering, so the pending locks added
            // in prepare phase will get properly ordered as well.
            tx.prepareRemoteTx();

            if (req.last())
                tx.state(PREPARED);

            return tx;
        }

        return null;
    }

    /**
     * @param nodeId Node ID.
     * @param req Request.
     */
    private void processCheckPreparedTxRequest(final UUID nodeId,
        final GridCacheTxRecoveryRequest req) {
        if (txRecoveryMsgLog.isDebugEnabled()) {
            txRecoveryMsgLog.debug("Received tx recovery request [txId=" + req.nearXidVersion() +
                ", node=" + nodeId + ']');
        }

        IgniteInternalFuture<Boolean> fut = req.nearTxCheck() ? ctx.tm().txCommitted(req.nearXidVersion()) :
            ctx.tm().txsPreparedOrCommitted(req.nearXidVersion(), req.transactions());

        if (fut == null || fut.isDone()) {
            boolean prepared;

            try {
                prepared = fut == null ? true : fut.get();
            }
            catch (IgniteCheckedException e) {
                U.error(log, "Check prepared transaction future failed [req=" + req + ']', e);

                prepared = false;
            }

            sendCheckPreparedResponse(nodeId, req, prepared);
        }
        else {
            fut.listen(new CI1<IgniteInternalFuture<Boolean>>() {
                @Override public void apply(IgniteInternalFuture<Boolean> fut) {
                    boolean prepared;

                    try {
                        prepared = fut.get();
                    }
                    catch (IgniteCheckedException e) {
                        U.error(log, "Check prepared transaction future failed [req=" + req + ']', e);

                        prepared = false;
                    }

                    sendCheckPreparedResponse(nodeId, req, prepared);
                }
            });
        }
    }

    /**
     * @param nodeId Node ID.
     * @param req Request.
     * @param prepared {@code True} if all transaction prepared or committed.
     */
    private void sendCheckPreparedResponse(UUID nodeId,
        GridCacheTxRecoveryRequest req,
        boolean prepared) {
        GridCacheTxRecoveryResponse res = new GridCacheTxRecoveryResponse(req.version(),
            req.futureId(),
            req.miniId(),
            prepared,
            req.deployInfo() != null);

        try {
            ctx.io().send(nodeId, res, req.system() ? UTILITY_CACHE_POOL : SYSTEM_POOL);

            if (txRecoveryMsgLog.isDebugEnabled()) {
                txRecoveryMsgLog.debug("Sent tx recovery response [txId=" + req.nearXidVersion() +
                    ", node=" + nodeId + ", res=" + res + ']');
            }
        }
        catch (ClusterTopologyCheckedException ignored) {
            if (txRecoveryMsgLog.isDebugEnabled())
                txRecoveryMsgLog.debug("Failed to send tx recovery response, node failed [" +
                    ", txId=" + req.nearXidVersion() +
                    ", node=" + nodeId +
                    ", res=" + res + ']');
        }
        catch (IgniteCheckedException e) {
            U.error(txRecoveryMsgLog, "Failed to send tx recovery response [txId=" + req.nearXidVersion() +
                ", node=" + nodeId +
                ", req=" + req +
                ", res=" + res + ']', e);
        }
    }

    /**
     * @param nodeId Node ID.
     * @param res Response.
     */
    protected void processCheckPreparedTxResponse(UUID nodeId, GridCacheTxRecoveryResponse res) {
        if (txRecoveryMsgLog.isInfoEnabled()) {
            txRecoveryMsgLog.info("Received tx recovery response [txId=" + res.version() +
                ", node=" + nodeId +
                ", res=" + res + ']');
        }

        GridCacheTxRecoveryFuture fut = (GridCacheTxRecoveryFuture)ctx.mvcc().future(res.futureId());

        if (fut == null) {
            if (txRecoveryMsgLog.isInfoEnabled()) {
                txRecoveryMsgLog.info("Failed to find future for tx recovery response [txId=" + res.version() +
                    ", node=" + nodeId + ", res=" + res + ']');
            }

            return;
        }
        else
            res.txState(fut.tx().txState());

        fut.onResult(nodeId, res);
    }

    /**
     * @param nodeId Node id.
     * @param req Request.
     */
    private void processPartitionCountersRequest(UUID nodeId, PartitionCountersNeighborcastRequest req) {
        applyPartitionsUpdatesCounters(req.updateCounters());

        try {
            ctx.io().send(nodeId, new PartitionCountersNeighborcastResponse(req.futId()), SYSTEM_POOL);
        }
        catch (ClusterTopologyCheckedException ignored) {
            if (txRecoveryMsgLog.isDebugEnabled())
                txRecoveryMsgLog.debug("Failed to send partition counters response, node left [node=" + nodeId + ']');
        }
        catch (IgniteCheckedException e) {
            U.error(txRecoveryMsgLog, "Failed to send partition counters response [node=" + nodeId + ']', e);
        }
    }

    /**
     * @param nodeId Node id.
     * @param res Response.
     */
    private void processPartitionCountersResponse(UUID nodeId, PartitionCountersNeighborcastResponse res) {
        PartitionCountersNeighborcastFuture fut = ((PartitionCountersNeighborcastFuture)ctx.mvcc().future(res.futId()));

        if (fut == null) {
            log.warning("Failed to find future for partition counters response [futId=" + res.futId() +
                ", node=" + nodeId + ']');

            return;
        }

        fut.onResult(nodeId);
    }

    /**
     * Applies partition counter updates for mvcc transactions.
     *
     * @param counters Counter values to be updated.
     */
    public void applyPartitionsUpdatesCounters(Iterable<PartitionUpdateCountersMessage> counters) {
        if (counters == null)
            return;

        for (PartitionUpdateCountersMessage counter : counters) {
            GridCacheContext ctx0 = ctx.cacheContext(counter.cacheId());

            assert ctx0.mvccEnabled();

            GridDhtPartitionTopology top = ctx0.topology();

            assert top != null;

            for (int i = 0; i < counter.size(); i++) {
                boolean invalid = false;

                try {
                    GridDhtLocalPartition part = top.localPartition(counter.partition(i));

                    if (part != null && part.reserve()) {
                        try {
                            if (part.state() != GridDhtPartitionState.RENTING)
                                part.updateCounter(counter.initialCounter(i), counter.updatesCount(i));
                            else
                                invalid = true;
                        }
                        finally {
                            part.release();
                        }
                    }
                    else
                        invalid = true;
                }
                catch (GridDhtInvalidPartitionException e) {
                    invalid = true;
                }

                if (invalid && log.isDebugEnabled())
                    log.debug("Received partition update counters message for invalid partition: " +
                        "[cacheId=" + counter.cacheId() + ", part=" + counter.partition(i) + "]");
            }
        }
    }

    /**
     * @param tx Transaction.
     * @param node Backup node.
     * @return Partition counters for the given backup node.
     */
    @Nullable public List<PartitionUpdateCountersMessage> filterUpdateCountersForBackupNode(
        IgniteInternalTx tx, ClusterNode node) {
        TxCounters txCntrs = tx.txCounters(false);
        Collection<PartitionUpdateCountersMessage> updCntrs;

        if (txCntrs == null || F.isEmpty(updCntrs = txCntrs.updateCounters()))
            return null;

        List<PartitionUpdateCountersMessage> res = new ArrayList<>(updCntrs.size());

        AffinityTopologyVersion top = tx.topologyVersionSnapshot();

        for (PartitionUpdateCountersMessage partCntrs : updCntrs) {
            GridDhtPartitionTopology topology = ctx.cacheContext(partCntrs.cacheId()).topology();

            PartitionUpdateCountersMessage resCntrs = new PartitionUpdateCountersMessage(partCntrs.cacheId(), partCntrs.size());

            for (int i = 0; i < partCntrs.size(); i++) {
                int part = partCntrs.partition(i);

                if (topology.nodes(part, top).indexOf(node) > 0)
                    resCntrs.add(part, partCntrs.initialCounter(i), partCntrs.updatesCount(i));
            }

            if (resCntrs.size() > 0)
                res.add(resCntrs);
        }

        return res;
    }
}<|MERGE_RESOLUTION|>--- conflicted
+++ resolved
@@ -1894,13 +1894,9 @@
 
                             GridInvokeValue invokeVal = (GridInvokeValue)val0;
 
-<<<<<<< HEAD
-                assert entryProc != null || !op.isInvoke() : "entryProc=" + entryProc + ", op=" + op;
-=======
                             entryProc = invokeVal.entryProcessor();
                             invokeArgs = invokeVal.invokeArgs();
                         }
->>>>>>> 08d49d6c
 
                         assert entryProc != null || !op.isInvoke() : "entryProc=" + entryProc + ", op=" + op;
 
