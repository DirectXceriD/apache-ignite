/*
 * Licensed to the Apache Software Foundation (ASF) under one or more
 * contributor license agreements.  See the NOTICE file distributed with
 * this work for additional information regarding copyright ownership.
 * The ASF licenses this file to You under the Apache License, Version 2.0
 * (the "License"); you may not use this file except in compliance with
 * the License.  You may obtain a copy of the License at
 *
 *      http://www.apache.org/licenses/LICENSE-2.0
 *
 * Unless required by applicable law or agreed to in writing, software
 * distributed under the License is distributed on an "AS IS" BASIS,
 * WITHOUT WARRANTIES OR CONDITIONS OF ANY KIND, either express or implied.
 * See the License for the specific language governing permissions and
 * limitations under the License.
 */

package org.apache.ignite.internal.processors.affinity;

import java.util.ArrayList;
import java.util.Collection;
import java.util.Collections;
import java.util.HashMap;
import java.util.Iterator;
import java.util.List;
import java.util.Map;
import java.util.Set;
import java.util.UUID;
import java.util.concurrent.ConcurrentMap;
import java.util.concurrent.ConcurrentNavigableMap;
import java.util.concurrent.ConcurrentSkipListMap;
import java.util.concurrent.atomic.AtomicInteger;
import java.util.concurrent.atomic.AtomicReference;
import org.apache.ignite.IgniteCheckedException;
import org.apache.ignite.IgniteException;
import org.apache.ignite.IgniteLogger;
import org.apache.ignite.IgniteSystemProperties;
import org.apache.ignite.cache.affinity.AffinityCentralizedFunction;
import org.apache.ignite.cache.affinity.AffinityFunction;
import org.apache.ignite.cluster.ClusterNode;
import org.apache.ignite.events.DiscoveryEvent;
import org.apache.ignite.internal.GridKernalContext;
import org.apache.ignite.internal.IgniteInternalFuture;
import org.apache.ignite.internal.cluster.NodeOrderComparator;
import org.apache.ignite.internal.managers.discovery.DiscoCache;
import org.apache.ignite.internal.processors.cache.ExchangeDiscoveryEvents;
import org.apache.ignite.internal.processors.cluster.BaselineTopology;
import org.apache.ignite.internal.util.future.GridFutureAdapter;
import org.apache.ignite.internal.util.typedef.F;
import org.apache.ignite.internal.util.typedef.internal.CU;
import org.apache.ignite.internal.util.typedef.internal.S;
import org.apache.ignite.internal.util.typedef.internal.SB;
import org.apache.ignite.internal.util.typedef.internal.U;
import org.apache.ignite.lang.IgnitePredicate;
import org.jetbrains.annotations.Nullable;

import static org.apache.ignite.IgniteSystemProperties.IGNITE_AFFINITY_HISTORY_SIZE;
import static org.apache.ignite.IgniteSystemProperties.IGNITE_PART_DISTRIBUTION_WARN_THRESHOLD;
import static org.apache.ignite.IgniteSystemProperties.getFloat;
import static org.apache.ignite.IgniteSystemProperties.getInteger;
import static org.apache.ignite.cache.CacheMode.PARTITIONED;
import static org.apache.ignite.internal.events.DiscoveryCustomEvent.EVT_DISCOVERY_CUSTOM_EVT;

/**
 * Affinity cached function.
 */
public class GridAffinityAssignmentCache {
    /** Cleanup history size. */
    private final int MAX_HIST_SIZE = getInteger(IGNITE_AFFINITY_HISTORY_SIZE, 500);

    /** Partition distribution. */
    private final float partDistribution = getFloat(IGNITE_PART_DISTRIBUTION_WARN_THRESHOLD, 50f);

    /** Group name if specified or cache name. */
    private final String cacheOrGrpName;

    /** Group ID. */
    private final int grpId;

    /** Number of backups. */
    private final int backups;

    /** Affinity function. */
    private final AffinityFunction aff;

    /** */
    private final IgnitePredicate<ClusterNode> nodeFilter;

    /** Partitions count. */
    private final int partsCnt;

    /** Affinity calculation results cache: topology version => partition => nodes. */
    private final ConcurrentNavigableMap<AffinityTopologyVersion, HistoryAffinityAssignment> affCache;

    /** */
    private List<List<ClusterNode>> idealAssignment;

    /** */
    private BaselineTopology baselineTopology;

    /** */
    private List<List<ClusterNode>> baselineAssignment;

    /** Cache item corresponding to the head topology version. */
    private final AtomicReference<GridAffinityAssignment> head;

    /** Ready futures. */
    private final ConcurrentMap<AffinityTopologyVersion, AffinityReadyFuture> readyFuts = new ConcurrentSkipListMap<>();

    /** Log. */
    private final IgniteLogger log;

    /** */
    private final GridKernalContext ctx;

    /** */
    private final boolean locCache;

    /** */
    private final boolean persistentCache;

    /** Node stop flag. */
    private volatile IgniteCheckedException stopErr;

    /** Full history size. */
    private final AtomicInteger fullHistSize = new AtomicInteger();

    /** */
    private final Object similarAffKey;

    /**
     * Constructs affinity cached calculations.
     *
     * @param ctx Kernal context.
     * @param cacheOrGrpName Cache or cache group name.
     * @param grpId Group ID.
     * @param aff Affinity function.
     * @param nodeFilter Node filter.
     * @param backups Number of backups.
     * @param locCache Local cache flag.
     */
    @SuppressWarnings("unchecked")
    public GridAffinityAssignmentCache(GridKernalContext ctx,
        String cacheOrGrpName,
        int grpId,
        AffinityFunction aff,
        IgnitePredicate<ClusterNode> nodeFilter,
        int backups,
        boolean locCache,
        boolean persistentCache)
    {
        assert ctx != null;
        assert aff != null;
        assert nodeFilter != null;
        assert grpId != 0;

        this.ctx = ctx;
        this.aff = aff;
        this.nodeFilter = nodeFilter;
        this.cacheOrGrpName = cacheOrGrpName;
        this.grpId = grpId;
        this.backups = backups;
        this.locCache = locCache;
        this.persistentCache = persistentCache;

        log = ctx.log(GridAffinityAssignmentCache.class);

        partsCnt = aff.partitions();
        affCache = new ConcurrentSkipListMap<>();
        head = new AtomicReference<>(new GridAffinityAssignment(AffinityTopologyVersion.NONE));

        similarAffKey = ctx.affinity().similaryAffinityKey(aff, nodeFilter, backups, partsCnt);

        assert similarAffKey != null;
    }

    /**
     * @return Key to find caches with similar affinity.
     */
    public Object similarAffinityKey() {
        return similarAffKey;
    }

    /**
     * @return Group name if it is specified, otherwise cache name.
     */
    public String cacheOrGroupName() {
        return cacheOrGrpName;
    }

    /**
     * @return Cache group ID.
     */
    public int groupId() {
        return grpId;
    }

    /**
     * Initializes affinity with given topology version and assignment.
     *
     * @param topVer Topology version.
     * @param affAssignment Affinity assignment for topology version.
     */
    public void initialize(AffinityTopologyVersion topVer, List<List<ClusterNode>> affAssignment) {
        assert topVer.compareTo(lastVersion()) >= 0 : "[topVer = " + topVer + ", last=" + lastVersion() + ']';

        assert idealAssignment != null;

        GridAffinityAssignment assignment = new GridAffinityAssignment(topVer, affAssignment, idealAssignment);

        HistoryAffinityAssignment hAff = affCache.put(topVer, new HistoryAffinityAssignment(assignment));

        head.set(assignment);

        for (Map.Entry<AffinityTopologyVersion, AffinityReadyFuture> entry : readyFuts.entrySet()) {
            if (entry.getKey().compareTo(topVer) <= 0) {
                if (log.isDebugEnabled())
                    log.debug("Completing topology ready future (initialized affinity) " +
                        "[locNodeId=" + ctx.localNodeId() + ", futVer=" + entry.getKey() + ", topVer=" + topVer + ']');

                entry.getValue().onDone(topVer);
            }
        }

<<<<<<< HEAD
        // In case if value was replaced there is no sense to clean the history.
        if (hAff == null)
            onHistoryAdded();
=======
        onHistoryAdded(assignment);

        if (log.isTraceEnabled()) {
            log.trace("New affinity assignment [grp=" + cacheOrGrpName
                + ", topVer=" + topVer
                + ", aff=" + fold(affAssignment) + "]");
        }
>>>>>>> b3f912ff
    }

    /**
     * @param assignment Assignment.
     */
    public void idealAssignment(List<List<ClusterNode>> assignment) {
        this.idealAssignment = assignment;
    }

    /**
     * @return Assignment.
     */
    @Nullable public List<List<ClusterNode>> idealAssignment() {
        return idealAssignment;
    }

    /**
     * @return {@code True} if affinity function has {@link AffinityCentralizedFunction} annotation.
     */
    public boolean centralizedAffinityFunction() {
        return U.hasAnnotation(aff, AffinityCentralizedFunction.class);
    }

    /**
     * Kernal stop callback.
     *
     * @param err Error.
     */
    public void cancelFutures(IgniteCheckedException err) {
        stopErr = err;

        for (AffinityReadyFuture fut : readyFuts.values())
            fut.onDone(err);
    }

    /**
     *
     */
    public void onReconnected() {
        idealAssignment = null;

        affCache.clear();

        fullHistSize.set(0);

        head.set(new GridAffinityAssignment(AffinityTopologyVersion.NONE));

        stopErr = null;
    }

    /**
     * Calculates affinity cache for given topology version.
     *
     * @param topVer Topology version to calculate affinity cache for.
     * @param events Discovery events that caused this topology version change.
     * @param discoCache Discovery cache.
     * @return Affinity assignments.
     */
    @SuppressWarnings("IfMayBeConditional")
    public List<List<ClusterNode>> calculate(
        AffinityTopologyVersion topVer,
        @Nullable ExchangeDiscoveryEvents events,
        @Nullable DiscoCache discoCache
    ) {
        if (log.isDebugEnabled())
            log.debug("Calculating affinity [topVer=" + topVer + ", locNodeId=" + ctx.localNodeId() +
                ", discoEvts=" + events + ']');

        List<List<ClusterNode>> prevAssignment = idealAssignment;

        // Resolve nodes snapshot for specified topology version.
        List<ClusterNode> sorted;

        if (!locCache) {
            sorted = new ArrayList<>(discoCache.cacheGroupAffinityNodes(groupId()));

            Collections.sort(sorted, NodeOrderComparator.getInstance());
        }
        else
            sorted = Collections.singletonList(ctx.discovery().localNode());

        boolean hasBaseline = false;
        boolean changedBaseline = false;

        if (discoCache != null) {
            hasBaseline = discoCache.state().baselineTopology() != null && persistentCache;

            changedBaseline = !hasBaseline ? baselineTopology != null :
                !discoCache.state().baselineTopology().equals(baselineTopology);
        }

        List<List<ClusterNode>> assignment;

        if (prevAssignment != null && events != null) {
            /* Skip affinity calculation only when all nodes triggered exchange
               don't belong to affinity for current group (client node or filtered by nodeFilter). */
            boolean skipCalculation = true;

            for (DiscoveryEvent event : events.events()) {
                boolean affinityNode = CU.affinityNode(event.eventNode(), nodeFilter);

                if (affinityNode || event.type() == EVT_DISCOVERY_CUSTOM_EVT) {
                    skipCalculation = false;

                    break;
                }
            }

            if (skipCalculation)
                assignment = prevAssignment;
            else if (hasBaseline && !changedBaseline) {
                if (baselineAssignment == null)
                    baselineAssignment = aff.assignPartitions(new GridAffinityFunctionContextImpl(
                        discoCache.state().baselineTopology().createBaselineView(sorted, nodeFilter),
                        prevAssignment, events.lastEvent(), topVer, backups));

                assignment = currentBaselineAssignment(topVer);
            }
            else if (hasBaseline && changedBaseline) {
                baselineAssignment = aff.assignPartitions(new GridAffinityFunctionContextImpl(
                    discoCache.state().baselineTopology().createBaselineView(sorted, nodeFilter),
                    prevAssignment, events.lastEvent(), topVer, backups));

                assignment = currentBaselineAssignment(topVer);
            }
            else {
                assignment = aff.assignPartitions(new GridAffinityFunctionContextImpl(sorted, prevAssignment,
                    events.lastEvent(), topVer, backups));
            }
        }
        else {
            DiscoveryEvent event = null;

            if (events != null)
                event = events.lastEvent();

            if (hasBaseline) {
                baselineAssignment = aff.assignPartitions(new GridAffinityFunctionContextImpl(
                    discoCache.state().baselineTopology().createBaselineView(sorted, nodeFilter),
                    prevAssignment, event, topVer, backups));

                assignment = currentBaselineAssignment(topVer);
            }
            else {
                assignment = aff.assignPartitions(new GridAffinityFunctionContextImpl(sorted, prevAssignment,
                    event, topVer, backups));
            }
        }

        assert assignment != null;

        idealAssignment = assignment;

        if (ctx.cache().cacheMode(cacheOrGrpName) == PARTITIONED && !ctx.clientNode())
            printDistributionIfThresholdExceeded(assignment, sorted.size());

        if (hasBaseline) {
            baselineTopology = discoCache.state().baselineTopology();
            assert baselineAssignment != null;
        }
        else {
            baselineTopology = null;
            baselineAssignment = null;
        }

        if (locCache)
            initialize(topVer, assignment);

        return assignment;
    }

    /**
     * @param topVer Topology version.
     * @return Baseline assignment with filtered out offline nodes.
     */
    private List<List<ClusterNode>> currentBaselineAssignment(AffinityTopologyVersion topVer) {
        Map<Object, ClusterNode> alives = new HashMap<>();

        for (ClusterNode node : ctx.discovery().nodes(topVer)) {
            if (!node.isClient() && !node.isDaemon())
                alives.put(node.consistentId(), node);
        }

        List<List<ClusterNode>> result = new ArrayList<>(baselineAssignment.size());

        for (int p = 0; p < baselineAssignment.size(); p++) {
            List<ClusterNode> baselineMapping = baselineAssignment.get(p);
            List<ClusterNode> currentMapping = null;

            for (ClusterNode node : baselineMapping) {
                ClusterNode aliveNode = alives.get(node.consistentId());

                if (aliveNode != null) {
                    if (currentMapping == null)
                        currentMapping = new ArrayList<>();

                    currentMapping.add(aliveNode);
                }
            }

            result.add(p, currentMapping != null ? currentMapping : Collections.<ClusterNode>emptyList());
        }

        return result;
    }

    /**
     * Calculates and logs partitions distribution if threshold of uneven distribution {@link #partDistribution} is exceeded.
     *
     * @param assignments Assignments to calculate partitions distribution.
     * @param nodes Affinity nodes number.
     * @see IgniteSystemProperties#IGNITE_PART_DISTRIBUTION_WARN_THRESHOLD
     */
    private void printDistributionIfThresholdExceeded(List<List<ClusterNode>> assignments, int nodes) {
        int locPrimaryCnt = 0;
        int locBackupCnt = 0;

        for (List<ClusterNode> assignment : assignments) {
            for (int i = 0; i < assignment.size(); i++) {
                ClusterNode node = assignment.get(i);

                if (node.isLocal()) {
                    if (i == 0)
                        locPrimaryCnt++;
                    else
                        locBackupCnt++;
                }
            }
        }

        float expCnt = (float)partsCnt / nodes;

        float deltaPrimary = Math.abs(1 - (float)locPrimaryCnt / expCnt) * 100;
        float deltaBackup = Math.abs(1 - (float)locBackupCnt / (expCnt * backups)) * 100;

        if (deltaPrimary > partDistribution || deltaBackup > partDistribution) {
            log.info(String.format("Local node affinity assignment distribution is not ideal " +
                    "[cache=%s, expectedPrimary=%.2f, actualPrimary=%d, " +
                    "expectedBackups=%.2f, actualBackups=%d, warningThreshold=%.2f%%]",
                cacheOrGrpName, expCnt, locPrimaryCnt,
                expCnt * backups, locBackupCnt, partDistribution));
        }
    }

    /**
     * Copies previous affinity assignment when discovery event does not cause affinity assignment changes
     * (e.g. client node joins on leaves).
     *
     * @param evt Event.
     * @param topVer Topology version.
     */
    public void clientEventTopologyChange(DiscoveryEvent evt, AffinityTopologyVersion topVer) {
        assert topVer.compareTo(lastVersion()) >= 0 : "[topVer = " + topVer + ", last=" + lastVersion() + ']';

        GridAffinityAssignment aff = head.get();

        assert evt.type() == EVT_DISCOVERY_CUSTOM_EVT || aff.primaryPartitions(evt.eventNode().id()).isEmpty() : evt;

        assert evt.type() == EVT_DISCOVERY_CUSTOM_EVT || aff.backupPartitions(evt.eventNode().id()).isEmpty() : evt;

        GridAffinityAssignment assignmentCpy = new GridAffinityAssignment(topVer, aff);

        HistoryAffinityAssignment hAff = affCache.put(topVer, new HistoryAffinityAssignment(assignmentCpy));

        head.set(assignmentCpy);

        for (Map.Entry<AffinityTopologyVersion, AffinityReadyFuture> entry : readyFuts.entrySet()) {
            if (entry.getKey().compareTo(topVer) <= 0) {
                if (log.isDebugEnabled())
                    log.debug("Completing topology ready future (use previous affinity) " +
                        "[locNodeId=" + ctx.localNodeId() + ", futVer=" + entry.getKey() + ", topVer=" + topVer + ']');

                entry.getValue().onDone(topVer);
            }
        }

        // In case if value was replaced there is no sense to clean the history.
        if (hAff == null)
            onHistoryAdded();
    }

    /**
     * @return Last calculated affinity version.
     */
    public AffinityTopologyVersion lastVersion() {
        return head.get().topologyVersion();
    }

    /**
     * @param topVer Topology version.
     * @return Affinity assignment.
     */
    public List<List<ClusterNode>> assignments(AffinityTopologyVersion topVer) {
        AffinityAssignment aff = cachedAffinity(topVer);

        return aff.assignment();
    }
    /**
     * @param topVer Topology version.
     * @return Affinity assignment.
     */
    public List<List<ClusterNode>> readyAssignments(AffinityTopologyVersion topVer) {
        AffinityAssignment aff = readyAffinity(topVer);

        assert aff != null : "No ready affinity [grp=" + cacheOrGrpName + ", ver=" + topVer + ']';

        return aff.assignment();
    }

    /**
     * Gets future that will be completed after topology with version {@code topVer} is calculated.
     *
     * @param topVer Topology version to await for.
     * @return Future that will be completed after affinity for topology version {@code topVer} is calculated.
     */
    @Nullable public IgniteInternalFuture<AffinityTopologyVersion> readyFuture(AffinityTopologyVersion topVer) {
        GridAffinityAssignment aff = head.get();

        if (aff.topologyVersion().compareTo(topVer) >= 0) {
            if (log.isDebugEnabled())
                log.debug("Returning finished future for readyFuture [head=" + aff.topologyVersion() +
                    ", topVer=" + topVer + ']');

            return null;
        }

        GridFutureAdapter<AffinityTopologyVersion> fut = F.addIfAbsent(readyFuts, topVer,
            new AffinityReadyFuture(topVer));

        aff = head.get();

        if (aff.topologyVersion().compareTo(topVer) >= 0) {
            if (log.isDebugEnabled())
                log.debug("Completing topology ready future right away [head=" + aff.topologyVersion() +
                    ", topVer=" + topVer + ']');

            fut.onDone(aff.topologyVersion());
        }
        else if (stopErr != null)
            fut.onDone(stopErr);

        return fut;
    }

    /**
     * @return Partition count.
     */
    public int partitions() {
        return partsCnt;
    }

    /**
     * Gets affinity nodes for specified partition.
     *
     * @param part Partition.
     * @param topVer Topology version.
     * @return Affinity nodes.
     */
    public List<ClusterNode> nodes(int part, AffinityTopologyVersion topVer) {
        // Resolve cached affinity nodes.
        return cachedAffinity(topVer).get(part);
    }

    /**
     * Get primary partitions for specified node ID.
     *
     * @param nodeId Node ID to get primary partitions for.
     * @param topVer Topology version.
     * @return Primary partitions for specified node ID.
     */
    public Set<Integer> primaryPartitions(UUID nodeId, AffinityTopologyVersion topVer) {
        return cachedAffinity(topVer).primaryPartitions(nodeId);
    }

    /**
     * Get backup partitions for specified node ID.
     *
     * @param nodeId Node ID to get backup partitions for.
     * @param topVer Topology version.
     * @return Backup partitions for specified node ID.
     */
    public Set<Integer> backupPartitions(UUID nodeId, AffinityTopologyVersion topVer) {
        return cachedAffinity(topVer).backupPartitions(nodeId);
    }

    /**
     * Dumps debug information.
     *
     * @return {@code True} if there are pending futures.
     */
    public boolean dumpDebugInfo() {
        if (!readyFuts.isEmpty()) {
            U.warn(log, "First 3 pending affinity ready futures [grp=" + cacheOrGrpName +
                ", total=" + readyFuts.size() +
                ", lastVer=" + lastVersion() + "]:");

            int cnt = 0;

            for (AffinityReadyFuture fut : readyFuts.values()) {
                U.warn(log, ">>> " + fut);

                if (++cnt == 3)
                    break;
            }

            return true;
        }

        return false;
    }

    /**
     * @param topVer Topology version.
     * @return Assignment.
     */
    public AffinityAssignment readyAffinity(AffinityTopologyVersion topVer) {
        AffinityAssignment cache = head.get();

        if (!cache.topologyVersion().equals(topVer)) {
            cache = affCache.get(topVer);

            if (cache == null) {
                throw new IllegalStateException("Affinity for topology version is " +
                    "not initialized [locNode=" + ctx.discovery().localNode().id() +
                    ", grp=" + cacheOrGrpName +
                    ", topVer=" + topVer +
                    ", head=" + head.get().topologyVersion() +
                    ", history=" + affCache.keySet() +
                    ']');
            }
        }

        return cache;
    }

    /**
     * Get cached affinity for specified topology version.
     *
     * @param topVer Topology version.
     * @return Cached affinity.
     */
    public AffinityAssignment cachedAffinity(AffinityTopologyVersion topVer) {
        if (topVer.equals(AffinityTopologyVersion.NONE))
            topVer = lastVersion();
        else
            awaitTopologyVersion(topVer);

        assert topVer.topologyVersion() >= 0 : topVer;

        AffinityAssignment cache = head.get();

        if (!cache.topologyVersion().equals(topVer)) {
            cache = affCache.get(topVer);

            if (cache == null) {
                throw new IllegalStateException("Getting affinity for topology version earlier than affinity is " +
                    "calculated [locNode=" + ctx.discovery().localNode() +
                    ", grp=" + cacheOrGrpName +
                    ", topVer=" + topVer +
                    ", head=" + head.get().topologyVersion() +
                    ", history=" + affCache.keySet() +
                    ']');
            }
        }

        assert cache.topologyVersion().equals(topVer) : "Invalid cached affinity: " + cache;

        return cache;
    }

    /**
     * @param part Partition.
     * @param startVer Start version.
     * @param endVer End version.
     * @return {@code True} if primary changed or required affinity version not found in history.
     */
    public boolean primaryChanged(int part, AffinityTopologyVersion startVer, AffinityTopologyVersion endVer) {
        AffinityAssignment aff = affCache.get(startVer);

        if (aff == null)
            return false;

        List<ClusterNode> nodes = aff.get(part);

        if (nodes.isEmpty())
            return true;

        ClusterNode primary = nodes.get(0);

        for (AffinityAssignment assignment : affCache.tailMap(startVer, false).values()) {
            List<ClusterNode> nodes0 = assignment.assignment().get(part);

            if (nodes0.isEmpty())
                return true;

            if (!nodes0.get(0).equals(primary))
                return true;

            if (assignment.topologyVersion().equals(endVer))
                return false;
        }

        return true;
    }

    /**
     * @param aff Affinity cache.
     */
    public void init(GridAffinityAssignmentCache aff) {
        assert aff.lastVersion().compareTo(lastVersion()) >= 0;
        assert aff.idealAssignment() != null;

        idealAssignment(aff.idealAssignment());

        initialize(aff.lastVersion(), aff.assignments(aff.lastVersion()));
    }

    /**
     * @param topVer Topology version to wait.
     */
    private void awaitTopologyVersion(AffinityTopologyVersion topVer) {
        GridAffinityAssignment aff = head.get();

        if (aff.topologyVersion().compareTo(topVer) >= 0)
            return;

        try {
            if (log.isDebugEnabled())
                log.debug("Will wait for topology version [locNodeId=" + ctx.localNodeId() +
                ", topVer=" + topVer + ']');

            IgniteInternalFuture<AffinityTopologyVersion> fut = readyFuture(topVer);

            if (fut != null) {
                Thread curTh = Thread.currentThread();

                String threadName = curTh.getName();

                try {
                    curTh.setName(threadName + " (waiting " + topVer + ")");

                    fut.get();
                }
                finally {
                    curTh.setName(threadName);
                }
            }
        }
        catch (IgniteCheckedException e) {
            throw new IgniteException("Failed to wait for affinity ready future for topology version: " + topVer,
                e);
        }
    }

    /**
     * Cleaning the affinity history.
     */
    private void onHistoryAdded() {
        if (fullHistSize.incrementAndGet() > MAX_HIST_SIZE) {
            Iterator<HistoryAffinityAssignment> it = affCache.values().iterator();

            int rmvCnt = MAX_HIST_SIZE / 2;

            AffinityTopologyVersion topVerRmv = null;

            while (it.hasNext() && rmvCnt > 0) {
                AffinityAssignment aff0 = it.next();

                it.remove();

                rmvCnt--;

                fullHistSize.decrementAndGet();

                topVerRmv = aff0.topologyVersion();
            }

            topVerRmv = it.hasNext() ? it.next().topologyVersion() : topVerRmv;

            ctx.affinity().removeCachedAffinity(topVerRmv);
        }
    }

    /**
     * @return All initialized versions.
     */
    public Collection<AffinityTopologyVersion> cachedVersions() {
        return affCache.keySet();
    }

    /**
     * @param affAssignment Affinity assignment.
     * @return String representation of given {@code affAssignment}.
     */
    private static String fold(List<List<ClusterNode>> affAssignment) {
        SB sb = new SB();

        for (int p = 0; p < affAssignment.size(); p++) {
            sb.a("Part [");
            sb.a("id=" + p + ", ");

            SB partOwners = new SB();

            List<ClusterNode> affOwners = affAssignment.get(p);

            for (ClusterNode node : affOwners) {
                partOwners.a(node.consistentId());
                partOwners.a(' ');
            }

            sb.a("owners=[");
            sb.a(partOwners);
            sb.a(']');

            sb.a("] ");
        }

        return sb.toString();
    }

    /**
     * Affinity ready future. Will remove itself from ready futures map.
     */
    private class AffinityReadyFuture extends GridFutureAdapter<AffinityTopologyVersion> {
        /** */
        private AffinityTopologyVersion reqTopVer;

        /**
         *
         * @param reqTopVer Required topology version.
         */
        private AffinityReadyFuture(AffinityTopologyVersion reqTopVer) {
            this.reqTopVer = reqTopVer;
        }

        /** {@inheritDoc} */
        @Override public boolean onDone(AffinityTopologyVersion res, @Nullable Throwable err) {
            assert res != null || err != null;

            boolean done = super.onDone(res, err);

            if (done)
                readyFuts.remove(reqTopVer, this);

            return done;
        }

        /** {@inheritDoc} */
        @Override public String toString() {
            return S.toString(AffinityReadyFuture.class, this);
        }
    }
}<|MERGE_RESOLUTION|>--- conflicted
+++ resolved
@@ -222,19 +222,15 @@
             }
         }
 
-<<<<<<< HEAD
         // In case if value was replaced there is no sense to clean the history.
         if (hAff == null)
             onHistoryAdded();
-=======
-        onHistoryAdded(assignment);
 
         if (log.isTraceEnabled()) {
             log.trace("New affinity assignment [grp=" + cacheOrGrpName
                 + ", topVer=" + topVer
                 + ", aff=" + fold(affAssignment) + "]");
         }
->>>>>>> b3f912ff
     }
 
     /**
