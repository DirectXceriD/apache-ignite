/*
 * Licensed to the Apache Software Foundation (ASF) under one or more
 * contributor license agreements.  See the NOTICE file distributed with
 * this work for additional information regarding copyright ownership.
 * The ASF licenses this file to You under the Apache License, Version 2.0
 * (the "License"); you may not use this file except in compliance with
 * the License.  You may obtain a copy of the License at
 *
 *      http://www.apache.org/licenses/LICENSE-2.0
 *
 * Unless required by applicable law or agreed to in writing, software
 * distributed under the License is distributed on an "AS IS" BASIS,
 * WITHOUT WARRANTIES OR CONDITIONS OF ANY KIND, either express or implied.
 * See the License for the specific language governing permissions and
 * limitations under the License.
 */

package org.apache.ignite.internal.jdbc.thin;

import java.sql.SQLException;

/**
 * Provide access and manipulations with connection JDBC properties.
 */
public interface ConnectionProperties {
    /** SSL mode: DISABLE. */
    public static final String SSL_MODE_DISABLE = "disable";

    /** SSL mode: REQUIRE. */
    public static final String SSL_MODE_REQUIRE = "require";

    /**
     * @return Host name or host's IP to connect.
     */
    public String getHost();

    /**
     * @param host Host name or host's IP to connect.
     */
    public void setHost(String host);

    /**
     * @return Port to connect.
     */
    public int getPort();

    /**
     * @param port Port to connect.
     * @throws SQLException On error.
     */
    public void setPort(int port) throws SQLException;

    /**
     * @return Distributed joins flag.
     */
    public boolean isDistributedJoins();

    /**
     * @param distributedJoins Distributed joins flag.
     */
    public void setDistributedJoins(boolean distributedJoins);

    /**
     * @return Enforce join order flag.
     */
    public boolean isEnforceJoinOrder();

    /**
     * @param enforceJoinOrder Enforce join order flag.
     */
    public void setEnforceJoinOrder(boolean enforceJoinOrder);

    /**
     * @return Collocated flag.
     */
    public boolean isCollocated();

    /**
     * @param collocated Collocated flag.
     */
    public void setCollocated(boolean collocated);

    /**
     * @return Replicated only flag.
     */
    public boolean isReplicatedOnly();

    /**
     * @param replicatedOnly Replicated only flag.
     */
    public void setReplicatedOnly(boolean replicatedOnly);

    /**
     * @return Auto close server cursors flag.
     */
    public boolean isAutoCloseServerCursor();

    /**
     * @param autoCloseServerCursor Auto close server cursors flag.
     */
    public void setAutoCloseServerCursor(boolean autoCloseServerCursor);

    /**
     * @return Socket send buffer size.
     */
    public int getSocketSendBuffer();

    /**
     * @param size Socket send buffer size.
     * @throws SQLException On error.
     */
    public void setSocketSendBuffer(int size) throws SQLException;

    /**
     * @return Socket receive buffer size.
     */
    public int getSocketReceiveBuffer();

    /**
     * @param size Socket receive buffer size.
     * @throws SQLException On error.
     */
    public void setSocketReceiveBuffer(int size) throws SQLException;

    /**
     * @return TCP no delay flag.
     */
    public boolean isTcpNoDelay();

    /**
     * @param tcpNoDelay TCP no delay flag.
     */
    public void setTcpNoDelay(boolean tcpNoDelay);

    /**
     * @return Lazy query execution flag.
     */
    public boolean isLazy();

    /**
     * @param lazy Lazy query execution flag.
     */
    public void setLazy(boolean lazy);

    /**
     * @return Skip reducer on update flag.
     */
    public boolean isSkipReducerOnUpdate();

    /**
     * @param skipReducerOnUpdate Skip reducer on update flag.
     */
    public void setSkipReducerOnUpdate(boolean skipReducerOnUpdate);

    /**
<<<<<<< HEAD
     * @param name User name to authentication.
     */
    public void setUsername(String name);

    /**
     * @return User name to authentication.
     */
    public String getUsername();

    /**
     * @param passwd User's password.
     */
    public void setPassword(String passwd);

    /**
     * @return User's password.
     */
    public String getPassword();
=======
     * Gets SSL connection mode.
     *
     * @return Use SSL flag.
     * @see #setSslMode(String).
     */
    public String getSslMode();

    /**
     * Use SSL connection to Ignite node. In case set to {@code "require"} SSL context must be configured.
     * {@link #setSslClientCertificateKeyStoreUrl} property and related properties must be set up
     * or JSSE properties must be set up (see {@code javax.net.ssl.keyStore} and other {@code javax.net.ssl.*}
     * properties)
     *
     * In case set to {@code "disable"} plain connection is used.
     * Available modes: {@code "disable", "require"}. Default value is {@code "disable"}
     *
     * @param mode SSL mode.
     */
    public void setSslMode(String mode);

    /**
     * Gets protocol for secure transport.
     *
     * @return SSL protocol name.
     */
    public String getSslProtocol();

    /**
     * Sets protocol for secure transport. If not specified, TLS protocol will be used.
     * Protocols implementations supplied by JSEE: SSLv3 (SSL), TLSv1 (TLS), TLSv1.1, TLSv1.2
     *
     * <p>See more at JSSE Reference Guide.
     *
     * @param sslProtocol SSL protocol name.
     */
    public void setSslProtocol(String sslProtocol);

    /**
     * Gets algorithm that will be used to create a key manager.
     *
     * @return Key manager algorithm.
     */
    public String getSslKeyAlgorithm();

    /**
     * Sets key manager algorithm that will be used to create a key manager. Notice that in most cased default value
     * suites well, however, on Android platform this value need to be set to <tt>X509<tt/>.
     * Algorithms implementations supplied by JSEE: PKIX (X509 or SunPKIX), SunX509
     *
     * <p>See more at JSSE Reference Guide.
     *
     * @param keyAlgorithm Key algorithm name.
     */
    public void setSslKeyAlgorithm(String keyAlgorithm);

    /**
     * Gets the key store URL.
     *
     * @return Client certificate KeyStore URL.
     */
    public String getSslClientCertificateKeyStoreUrl();

    /**
     * Sets path to the key store file. This is a mandatory parameter since
     * ssl context could not be initialized without key manager.
     *
     * In case {@link #getSslMode()} is {@code required} and key store URL isn't specified by Ignite properties
     * (e.g. at JDBC URL) the JSSE property {@code javax.net.ssl.keyStore} will be used.
     *
     * @param url Client certificate KeyStore URL.
     */
    public void setSslClientCertificateKeyStoreUrl(String url);

    /**
     * Gets key store password.
     *
     * @return Client certificate KeyStore password.
     */
    public String getSslClientCertificateKeyStorePassword();

    /**
     * Sets key store password.
     *
     * In case {@link #getSslMode()} is {@code required}  and key store password isn't specified by Ignite properties
     * (e.g. at JDBC URL) the JSSE property {@code javax.net.ssl.keyStorePassword} will be used.
     *
     * @param passwd Client certificate KeyStore password.
     */
    public void setSslClientCertificateKeyStorePassword(String passwd);

    /**
     * Gets key store type used for context creation.
     *
     * @return Client certificate KeyStore type.
     */
    public String getSslClientCertificateKeyStoreType();

    /**
     * Sets key store type used in context initialization.
     *
     * In case {@link #getSslMode()} is {@code required} and key store type isn't specified by Ignite properties
     *  (e.g. at JDBC URL)the JSSE property {@code javax.net.ssl.keyStoreType} will be used.
     * In case both Ignite properties and JSSE properties are not set the default 'JKS' type is used.
     *
     * <p>See more at JSSE Reference Guide.
     *
     * @param ksType Client certificate KeyStore type.
     */
    public void setSslClientCertificateKeyStoreType(String ksType);

    /**
     * Gets the trust store URL.
     *
     * @return Trusted certificate KeyStore URL.
     */
    public String getSslTrustCertificateKeyStoreUrl();

    /**
     * Sets path to the trust store file. This is an optional parameter,
     * however one of the {@code setSslTrustCertificateKeyStoreUrl(String)}, {@link #setSslTrustAll(boolean)}
     * properties must be set.
     *
     * In case {@link #getSslMode()} is {@code required} and trust store URL isn't specified by Ignite properties
     * (e.g. at JDBC URL) the JSSE property {@code javax.net.ssl.trustStore} will be used.
     *
     * @param url Trusted certificate KeyStore URL.
     */
    public void setSslTrustCertificateKeyStoreUrl(String url);

    /**
     * Gets trust store password.
     *
     * @return Trusted certificate KeyStore password.
     */
    public String getSslTrustCertificateKeyStorePassword();

    /**
     * Sets trust store password.
     *
     * In case {@link #getSslMode()} is {@code required} and trust store password isn't specified by Ignite properties
     * (e.g. at JDBC URL) the JSSE property {@code javax.net.ssl.trustStorePassword} will be used.
     *
     * @param passwd Trusted certificate KeyStore password.
     */
    public void setSslTrustCertificateKeyStorePassword(String passwd);

    /**
     * Gets trust store type.
     *
     * @return Trusted certificate KeyStore type.
     */
    public String getSslTrustCertificateKeyStoreType();

    /**
     * Sets trust store type.
     *
     * In case {@link #getSslMode()} is {@code required} and trust store type isn't specified by Ignite properties
     * (e.g. at JDBC URL) the JSSE property {@code javax.net.ssl.trustStoreType} will be used.
     * In case both Ignite properties and JSSE properties are not set the default 'JKS' type is used.
     *
     * @param ksType Trusted certificate KeyStore type.
     */
    public void setSslTrustCertificateKeyStoreType(String ksType);

    /**
     * Gets trust any server certificate flag.
     *
     * @return Trust all certificates flag.
     */
    public boolean isSslTrustAll();

    /**
     * Sets to {@code true} to trust any server certificate (revoked, expired or self-signed SSL certificates).
     *
     * <p> Defaults is {@code false}.
     *
     * Note: Do not enable this option in production you are ever going to use
     * on a network you do not entirely trust. Especially anything going over the public internet.
     *
     * @param trustAll Trust all certificates flag.
     */
    public void setSslTrustAll(boolean trustAll);

    /**
     * Gets the class name of the custom implementation of the Factory&lt;SSLSocketFactory&gt;.
     *
     * @return Custom class name that implements Factory&lt;SSLSocketFactory&gt;.
     */
    public String getSslFactory();

    /**
     * Sets the class name of the custom implementation of the Factory&lt;SSLSocketFactory&gt;.
     * If {@link #getSslMode()} is {@code required} and factory is specified the custom factory will be used
     * instead of JSSE socket factory. So, other SSL properties will be ignored.
     *
     * @param sslFactory Custom class name that implements Factory&lt;SSLSocketFactory&gt;.
     */
    public void setSslFactory(String sslFactory);
>>>>>>> 42161cdd
}<|MERGE_RESOLUTION|>--- conflicted
+++ resolved
@@ -153,26 +153,6 @@
     public void setSkipReducerOnUpdate(boolean skipReducerOnUpdate);
 
     /**
-<<<<<<< HEAD
-     * @param name User name to authentication.
-     */
-    public void setUsername(String name);
-
-    /**
-     * @return User name to authentication.
-     */
-    public String getUsername();
-
-    /**
-     * @param passwd User's password.
-     */
-    public void setPassword(String passwd);
-
-    /**
-     * @return User's password.
-     */
-    public String getPassword();
-=======
      * Gets SSL connection mode.
      *
      * @return Use SSL flag.
@@ -371,5 +351,24 @@
      * @param sslFactory Custom class name that implements Factory&lt;SSLSocketFactory&gt;.
      */
     public void setSslFactory(String sslFactory);
->>>>>>> 42161cdd
+
+    /**
+     * @param name User name to authentication.
+     */
+    public void setUsername(String name);
+
+    /**
+     * @return User name to authentication.
+     */
+    public String getUsername();
+
+    /**
+     * @param passwd User's password.
+     */
+    public void setPassword(String passwd);
+
+    /**
+     * @return User's password.
+     */
+    public String getPassword();
 }