/*
 * Licensed to the Apache Software Foundation (ASF) under one or more
 * contributor license agreements.  See the NOTICE file distributed with
 * this work for additional information regarding copyright ownership.
 * The ASF licenses this file to You under the Apache License, Version 2.0
 * (the "License"); you may not use this file except in compliance with
 * the License.  You may obtain a copy of the License at
 *
 *      http://www.apache.org/licenses/LICENSE-2.0
 *
 * Unless required by applicable law or agreed to in writing, software
 * distributed under the License is distributed on an "AS IS" BASIS,
 * WITHOUT WARRANTIES OR CONDITIONS OF ANY KIND, either express or implied.
 * See the License for the specific language governing permissions and
 * limitations under the License.
 */

package org.apache.ignite.internal.jdbc.thin;

import java.sql.SQLException;

/**
 * Provide access and manipulations with connection JDBC properties.
 */
public interface ConnectionProperties {
    /** SSL mode: DISABLE. */
    public static final String SSL_MODE_DISABLE = "disable";

    /** SSL mode: REQUIRE. */
    public static final String SSL_MODE_REQUIRE = "require";

    /**
     * @return Host name or host's IP to connect.
     */
    public String getHost();

    /**
     * @param host Host name or host's IP to connect.
     */
    public void setHost(String host);

    /**
     * @return Port to connect.
     */
    public int getPort();

    /**
     * @param port Port to connect.
     * @throws SQLException On error.
     */
    public void setPort(int port) throws SQLException;

    /**
     * @return Distributed joins flag.
     */
    public boolean isDistributedJoins();

    /**
     * @param distributedJoins Distributed joins flag.
     */
    public void setDistributedJoins(boolean distributedJoins);

    /**
     * @return Enforce join order flag.
     */
    public boolean isEnforceJoinOrder();

    /**
     * @param enforceJoinOrder Enforce join order flag.
     */
    public void setEnforceJoinOrder(boolean enforceJoinOrder);

    /**
     * @return Collocated flag.
     */
    public boolean isCollocated();

    /**
     * @param collocated Collocated flag.
     */
    public void setCollocated(boolean collocated);

    /**
     * @return Replicated only flag.
     */
    public boolean isReplicatedOnly();

    /**
     * @param replicatedOnly Replicated only flag.
     */
    public void setReplicatedOnly(boolean replicatedOnly);

    /**
     * @return Auto close server cursors flag.
     */
    public boolean isAutoCloseServerCursor();

    /**
     * @param autoCloseServerCursor Auto close server cursors flag.
     */
    public void setAutoCloseServerCursor(boolean autoCloseServerCursor);

    /**
     * @return Socket send buffer size.
     */
    public int getSocketSendBuffer();

    /**
     * @param size Socket send buffer size.
     * @throws SQLException On error.
     */
    public void setSocketSendBuffer(int size) throws SQLException;

    /**
     * @return Socket receive buffer size.
     */
    public int getSocketReceiveBuffer();

    /**
     * @param size Socket receive buffer size.
     * @throws SQLException On error.
     */
    public void setSocketReceiveBuffer(int size) throws SQLException;

    /**
     * @return TCP no delay flag.
     */
    public boolean isTcpNoDelay();

    /**
     * @param tcpNoDelay TCP no delay flag.
     */
    public void setTcpNoDelay(boolean tcpNoDelay);

    /**
     * @return Lazy query execution flag.
     */
    public boolean isLazy();

    /**
     * @param lazy Lazy query execution flag.
     */
    public void setLazy(boolean lazy);

    /**
     * @return Skip reducer on update flag.
     */
    public boolean isSkipReducerOnUpdate();

    /**
     * @param skipReducerOnUpdate Skip reducer on update flag.
     */
    public void setSkipReducerOnUpdate(boolean skipReducerOnUpdate);

    /**
     * Gets SSL connection mode.
     *
     * @return Use SSL flag.
     * @see #setSslMode(String).
     */
    public String getSslMode();

    /**
     * Use SSL connection to Ignite node. In case set to {@code "require"} SSL context must be configured.
     * {@link #setSslClientCertificateKeyStoreUrl} property and related properties must be set up
     * or JSSE properties must be set up (see {@code javax.net.ssl.keyStore} and other {@code javax.net.ssl.*}
     * properties)
     *
     * In case set to {@code "disable"} plain connection is used.
     * Available modes: {@code "disable", "require"}. Default value is {@code "disable"}
     *
     * @param mode SSL mode.
     */
    public void setSslMode(String mode);

    /**
     * Gets protocol for secure transport.
     *
     * @return SSL protocol name.
     */
    public String getSslProtocol();

    /**
     * Sets protocol for secure transport. If not specified, TLS protocol will be used.
     * Protocols implementations supplied by JSEE: SSLv3 (SSL), TLSv1 (TLS), TLSv1.1, TLSv1.2
     *
     * <p>See more at JSSE Reference Guide.
     *
     * @param sslProtocol SSL protocol name.
     */
    public void setSslProtocol(String sslProtocol);

    /**
     * Gets algorithm that will be used to create a key manager.
     *
     * @return Key manager algorithm.
     */
    public String getSslKeyAlgorithm();

    /**
     * Sets key manager algorithm that will be used to create a key manager. Notice that in most cased default value
     * suites well, however, on Android platform this value need to be set to <tt>X509<tt/>.
     * Algorithms implementations supplied by JSEE: PKIX (X509 or SunPKIX), SunX509
     *
     * <p>See more at JSSE Reference Guide.
     *
     * @param keyAlgorithm Key algorithm name.
     */
    public void setSslKeyAlgorithm(String keyAlgorithm);

    /**
     * Gets the key store URL.
     *
     * @return Client certificate KeyStore URL.
     */
    public String getSslClientCertificateKeyStoreUrl();

    /**
     * Sets path to the key store file. This is a mandatory parameter since
     * ssl context could not be initialized without key manager.
     *
     * In case {@link #getSslMode()} is {@code required} and key store URL isn't specified by Ignite properties
     * (e.g. at JDBC URL) the JSSE property {@code javax.net.ssl.keyStore} will be used.
     *
     * @param url Client certificate KeyStore URL.
     */
    public void setSslClientCertificateKeyStoreUrl(String url);

    /**
     * Gets key store password.
     *
     * @return Client certificate KeyStore password.
     */
    public String getSslClientCertificateKeyStorePassword();

    /**
     * Sets key store password.
     *
     * In case {@link #getSslMode()} is {@code required}  and key store password isn't specified by Ignite properties
     * (e.g. at JDBC URL) the JSSE property {@code javax.net.ssl.keyStorePassword} will be used.
     *
     * @param passwd Client certificate KeyStore password.
     */
    public void setSslClientCertificateKeyStorePassword(String passwd);

    /**
     * Gets key store type used for context creation.
     *
     * @return Client certificate KeyStore type.
     */
    public String getSslClientCertificateKeyStoreType();

    /**
     * Sets key store type used in context initialization.
     *
     * In case {@link #getSslMode()} is {@code required} and key store type isn't specified by Ignite properties
     *  (e.g. at JDBC URL)the JSSE property {@code javax.net.ssl.keyStoreType} will be used.
     * In case both Ignite properties and JSSE properties are not set the default 'JKS' type is used.
     *
     * <p>See more at JSSE Reference Guide.
     *
     * @param ksType Client certificate KeyStore type.
     */
    public void setSslClientCertificateKeyStoreType(String ksType);

    /**
     * Gets the trust store URL.
     *
     * @return Trusted certificate KeyStore URL.
     */
    public String getSslTrustCertificateKeyStoreUrl();

    /**
     * Sets path to the trust store file. This is an optional parameter,
     * however one of the {@code setSslTrustCertificateKeyStoreUrl(String)}, {@link #setSslTrustAll(boolean)}
     * properties must be set.
     *
     * In case {@link #getSslMode()} is {@code required} and trust store URL isn't specified by Ignite properties
     * (e.g. at JDBC URL) the JSSE property {@code javax.net.ssl.trustStore} will be used.
     *
     * @param url Trusted certificate KeyStore URL.
     */
    public void setSslTrustCertificateKeyStoreUrl(String url);

    /**
     * Gets trust store password.
     *
     * @return Trusted certificate KeyStore password.
     */
    public String getSslTrustCertificateKeyStorePassword();

    /**
     * Sets trust store password.
     *
     * In case {@link #getSslMode()} is {@code required} and trust store password isn't specified by Ignite properties
     * (e.g. at JDBC URL) the JSSE property {@code javax.net.ssl.trustStorePassword} will be used.
     *
     * @param passwd Trusted certificate KeyStore password.
     */
    public void setSslTrustCertificateKeyStorePassword(String passwd);

    /**
     * Gets trust store type.
     *
     * @return Trusted certificate KeyStore type.
     */
    public String getSslTrustCertificateKeyStoreType();

    /**
     * Sets trust store type.
     *
     * In case {@link #getSslMode()} is {@code required} and trust store type isn't specified by Ignite properties
     * (e.g. at JDBC URL) the JSSE property {@code javax.net.ssl.trustStoreType} will be used.
     * In case both Ignite properties and JSSE properties are not set the default 'JKS' type is used.
     *
     * @param ksType Trusted certificate KeyStore type.
     */
    public void setSslTrustCertificateKeyStoreType(String ksType);

    /**
     * Gets trust any server certificate flag.
     *
     * @return Trust all certificates flag.
     */
    public boolean isSslTrustAll();

    /**
     * Sets to {@code true} to trust any server certificate (revoked, expired or self-signed SSL certificates).
     *
     * <p> Defaults is {@code false}.
     *
     * Note: Do not enable this option in production you are ever going to use
     * on a network you do not entirely trust. Especially anything going over the public internet.
     *
     * @param trustAll Trust all certificates flag.
     */
    public void setSslTrustAll(boolean trustAll);

    /**
     * Gets the class name of the custom implementation of the Factory&lt;SSLSocketFactory&gt;.
     *
     * @return Custom class name that implements Factory&lt;SSLSocketFactory&gt;.
     */
    public String getSslFactory();

    /**
     * Sets the class name of the custom implementation of the Factory&lt;SSLSocketFactory&gt;.
     * If {@link #getSslMode()} is {@code required} and factory is specified the custom factory will be used
     * instead of JSSE socket factory. So, other SSL properties will be ignored.
     *
     * @param sslFactory Custom class name that implements Factory&lt;SSLSocketFactory&gt;.
     */
    public void setSslFactory(String sslFactory);

    /**
<<<<<<< HEAD
     * @param name User name to authentication.
     */
    public void setUsername(String name);

    /**
     * @return User name to authentication.
     */
    public String getUsername();

    /**
     * @param passwd User's password.
     */
    public void setPassword(String passwd);

    /**
     * @return User's password.
     */
    public String getPassword();
=======
     * @return Streamed connection flag.
     */
    public boolean isStream();

    /**
     * @param stream Streamed connection flag.
     */
    public void setStream(boolean stream);

    /**
     * @return Allow overwrites during streaming connection flag.
     */
    public boolean isStreamAllowOverwrite();

    /**
     * @param streamAllowOverwrite Allow overwrites during streaming connection flag.
     */
    public void setStreamAllowOverwrite(boolean streamAllowOverwrite);

    /**
     * @return Number of parallel operations per node during streaming connection param.
     */
    public int getStreamParallelOperations();

    /**
     * @param streamParallelOperations Number of parallel operations per node during streaming connection param.
     * @throws SQLException if value check failed.
     */
    public void setStreamParallelOperations(int streamParallelOperations) throws SQLException;

    /**
     * @return Buffer size during streaming connection param.
     */
    public int getStreamBufferSize();

    /**
     * @param streamBufSize Buffer size during streaming connection param.
     * @throws SQLException if value check failed.
     */
    public void setStreamBufferSize(int streamBufSize) throws SQLException;

    /**
     * @return Flush timeout during streaming connection param.
     */
    public long getStreamFlushFrequency();

    /**
     * @param streamFlushFreq Flush timeout during streaming connection param.
     * @throws SQLException if value check failed.
     */
    public void setStreamFlushFrequency(long streamFlushFreq) throws SQLException;

    /**
     * @return Batch size for streaming (number of commands to accumulate internally before actually
     * sending over the wire).
     */
    public int getStreamBatchSize();

    /**
     * @param streamBatchSize Batch size for streaming (number of commands to accumulate internally before actually
     * sending over the wire).
     * @throws SQLException if value check failed.
     */
    public void setStreamBatchSize(int streamBatchSize) throws SQLException;
>>>>>>> a125b0d8
}<|MERGE_RESOLUTION|>--- conflicted
+++ resolved
@@ -353,26 +353,6 @@
     public void setSslFactory(String sslFactory);
 
     /**
-<<<<<<< HEAD
-     * @param name User name to authentication.
-     */
-    public void setUsername(String name);
-
-    /**
-     * @return User name to authentication.
-     */
-    public String getUsername();
-
-    /**
-     * @param passwd User's password.
-     */
-    public void setPassword(String passwd);
-
-    /**
-     * @return User's password.
-     */
-    public String getPassword();
-=======
      * @return Streamed connection flag.
      */
     public boolean isStream();
@@ -437,5 +417,24 @@
      * @throws SQLException if value check failed.
      */
     public void setStreamBatchSize(int streamBatchSize) throws SQLException;
->>>>>>> a125b0d8
+
+    /**
+     * @param name User name to authentication.
+     */
+    public void setUsername(String name);
+
+    /**
+     * @return User name to authentication.
+     */
+    public String getUsername();
+
+    /**
+     * @param passwd User's password.
+     */
+    public void setPassword(String passwd);
+
+    /**
+     * @return User's password.
+     */
+    public String getPassword();
 }