--- conflicted
+++ resolved
@@ -60,9 +60,6 @@
     /** Get schemas metadata request. */
     static final byte META_SCHEMAS = 12;
 
-
-    /** Batch queries. */
-    public static final byte BATCH_EXEC = 6;
 
     /** Request type. */
     private byte type;
@@ -127,8 +124,6 @@
 
                 break;
 
-<<<<<<< HEAD
-=======
             case META_TABLES:
                 req = new JdbcMetaTablesRequest();
 
@@ -159,7 +154,6 @@
 
                 break;
 
->>>>>>> 8f2045e3
             default:
                 throw new IgniteException("Unknown SQL listener request ID: [request ID=" + reqType + ']');
         }
