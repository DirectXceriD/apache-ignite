/*
 * Licensed to the Apache Software Foundation (ASF) under one or more
 * contributor license agreements.  See the NOTICE file distributed with
 * this work for additional information regarding copyright ownership.
 * The ASF licenses this file to You under the Apache License, Version 2.0
 * (the "License"); you may not use this file except in compliance with
 * the License.  You may obtain a copy of the License at
 *
 *      http://www.apache.org/licenses/LICENSE-2.0
 *
 * Unless required by applicable law or agreed to in writing, software
 * distributed under the License is distributed on an "AS IS" BASIS,
 * WITHOUT WARRANTIES OR CONDITIONS OF ANY KIND, either express or implied.
 * See the License for the specific language governing permissions and
 * limitations under the License.
 */

package org.apache.ignite.internal.processors.odbc.jdbc;

<<<<<<< HEAD
=======
import java.io.IOException;
>>>>>>> 8a9ba68c
import java.util.concurrent.atomic.AtomicLong;
import org.apache.ignite.IgniteException;
import org.apache.ignite.binary.BinaryObjectException;
import org.apache.ignite.internal.binary.BinaryReaderExImpl;
import org.apache.ignite.internal.binary.BinaryWriterExImpl;
import org.apache.ignite.internal.processors.odbc.ClientListenerProtocolVersion;
import org.apache.ignite.internal.processors.odbc.ClientListenerRequestNoId;

import static org.apache.ignite.internal.processors.odbc.jdbc.JdbcConnectionContext.VER_2_8_0;

/**
 * JDBC request.
 */
public class JdbcRequest extends ClientListenerRequestNoId implements JdbcRawBinarylizable {
    /** Execute sql query request. */
    static final byte QRY_EXEC = 2;

    /** Fetch query results request. */
    static final byte QRY_FETCH = 3;

    /** Close query request. */
    static final byte QRY_CLOSE = 4;

    /** Get query columns metadata request. */
    static final byte QRY_META = 5;

    /** Batch queries. */
    public static final byte BATCH_EXEC = 6;

    /** Get tables metadata request. */
    static final byte META_TABLES = 7;

    /** Get columns metadata request. */
    static final byte META_COLUMNS = 8;

    /** Get indexes metadata request. */
    static final byte META_INDEXES = 9;

    /** Get SQL query parameters metadata request. */
    static final byte META_PARAMS = 10;

    /** Get primary keys metadata request. */
    static final byte META_PRIMARY_KEYS = 11;

    /** Get schemas metadata request. */
    static final byte META_SCHEMAS = 12;

    /** Send a batch of a data from client to server. */
    static final byte BULK_LOAD_BATCH = 13;

    /** Ordered batch request. */
    static final byte BATCH_EXEC_ORDERED = 14;

    /** Execute cancel request. */
    static final byte QRY_CANCEL = 15;

    /** Request Id generator. */
    static final AtomicLong REQ_ID_GENERATOR = new AtomicLong();

    /** Request type. */
    private byte type;

    /** Request id. */
    private long reqId;

    /**
     * @param type Command type.
     */
    public JdbcRequest(byte type) {
        this.type = type;
        this.reqId = REQ_ID_GENERATOR.incrementAndGet();
    }

    /** {@inheritDoc} */
    @Override public void writeBinary(BinaryWriterExImpl writer,
        ClientListenerProtocolVersion ver) throws BinaryObjectException {
        writer.writeByte(type);

        if (ver.compareTo(VER_2_8_0) >= 0)
            writer.writeLong(reqId);

    }

    /** {@inheritDoc} */
    @Override public void readBinary(BinaryReaderExImpl reader,
        ClientListenerProtocolVersion ver) throws BinaryObjectException {

        if (ver.compareTo(VER_2_8_0) >= 0)
            reqId = reader.readLong();
    }

    /** {@inheritDoc} */
    @Override public long requestId() {
        return reqId;
    }

    /**
     * @return Request type.
     */
    public byte type() {
        return type;
    }

    /**
     * @param reader Binary reader.
     * @param ver Protocol version.
     * @return Request object.
     * @throws BinaryObjectException On error.
     */
    public static JdbcRequest readRequest(BinaryReaderExImpl reader,
        ClientListenerProtocolVersion ver) throws BinaryObjectException {
        int reqType = reader.readByte();

        JdbcRequest req;

        switch(reqType) {
            case QRY_EXEC:
                req = new JdbcQueryExecuteRequest();

                break;

            case QRY_FETCH:
                req = new JdbcQueryFetchRequest();

                break;

            case QRY_META:
                req = new JdbcQueryMetadataRequest();

                break;

            case QRY_CLOSE:
                req = new JdbcQueryCloseRequest();

                break;

            case BATCH_EXEC:
                req = new JdbcBatchExecuteRequest();

                break;

            case META_TABLES:
                req = new JdbcMetaTablesRequest();

                break;

            case META_COLUMNS:
                req = new JdbcMetaColumnsRequest();

                break;

            case META_INDEXES:
                req = new JdbcMetaIndexesRequest();

                break;

            case META_PARAMS:
                req = new JdbcMetaParamsRequest();

                break;

            case META_PRIMARY_KEYS:
                req = new JdbcMetaPrimaryKeysRequest();

                break;

            case META_SCHEMAS:
                req = new JdbcMetaSchemasRequest();

                break;

            case BULK_LOAD_BATCH:
                req = new JdbcBulkLoadBatchRequest();

                break;

            case BATCH_EXEC_ORDERED:
                req = new JdbcOrderedBatchExecuteRequest();

                break;

            case QRY_CANCEL:
                req = new JdbcQueryCancelRequest();

                break;

            default:
                throw new IgniteException("Unknown SQL listener request ID: [request ID=" + reqType + ']');
        }

        req.readBinary(reader, ver);

        return req;
    }

    /**
<<<<<<< HEAD
     * Reads JdbcRequest command type
=======
     * Reads JdbcRequest command type.
>>>>>>> 8a9ba68c
     *
     * @param msg Jdbc request as byte array.
     * @return Command type.
     */
    public static byte readType(byte[] msg) {
        return msg[0];
    }
<<<<<<< HEAD
=======

    /**
     * Reads JdbcRequest Id.
     *
     * @param reader Reader.
     * @param msg Jdbc request as byte array.
     * @return Request Id.
     */
    public static long readRequestId(BinaryReaderExImpl reader, byte[] msg) {
        try {
            reader.skipBytes(1);
        }
        catch (IOException e) {
            throw new IgniteException("Unable to decode request Id.");
        }

        return reader.readLong();
    }
>>>>>>> 8a9ba68c
}<|MERGE_RESOLUTION|>--- conflicted
+++ resolved
@@ -17,10 +17,7 @@
 
 package org.apache.ignite.internal.processors.odbc.jdbc;
 
-<<<<<<< HEAD
-=======
 import java.io.IOException;
->>>>>>> 8a9ba68c
 import java.util.concurrent.atomic.AtomicLong;
 import org.apache.ignite.IgniteException;
 import org.apache.ignite.binary.BinaryObjectException;
@@ -217,11 +214,7 @@
     }
 
     /**
-<<<<<<< HEAD
-     * Reads JdbcRequest command type
-=======
      * Reads JdbcRequest command type.
->>>>>>> 8a9ba68c
      *
      * @param msg Jdbc request as byte array.
      * @return Command type.
@@ -229,8 +222,6 @@
     public static byte readType(byte[] msg) {
         return msg[0];
     }
-<<<<<<< HEAD
-=======
 
     /**
      * Reads JdbcRequest Id.
@@ -249,5 +240,4 @@
 
         return reader.readLong();
     }
->>>>>>> 8a9ba68c
 }