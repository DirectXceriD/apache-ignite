--- conflicted
+++ resolved
@@ -398,11 +398,7 @@
     }
 
     /**
-<<<<<<< HEAD
-     * Returns true if statement was cancelled, false otherwise.
-=======
      * @return Returns true if statement was cancelled, false otherwise.
->>>>>>> bf263782
      */
     boolean cancelled() {
         return canceled.get();
@@ -497,18 +493,11 @@
 
                 conn.sendQueryCancelRequest(new JdbcQueryCancelRequest(currReqId));
             }
-<<<<<<< HEAD
-            else
-                throw new SQLException("There is no request to cancel.",
-                    SqlStateCode.INTERNAL_ERROR,
-                    IgniteQueryErrorCode.UNSUPPORTED_OPERATION);
-=======
             else {
                 throw new SQLException("There is no request to cancel.",
                     SqlStateCode.INTERNAL_ERROR,
                     IgniteQueryErrorCode.UNSUPPORTED_OPERATION);
             }
->>>>>>> bf263782
         }
     }
 
