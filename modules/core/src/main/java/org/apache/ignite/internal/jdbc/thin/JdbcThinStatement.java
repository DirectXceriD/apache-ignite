/*
 * Licensed to the Apache Software Foundation (ASF) under one or more
 * contributor license agreements.  See the NOTICE file distributed with
 * this work for additional information regarding copyright ownership.
 * The ASF licenses this file to You under the Apache License, Version 2.0
 * (the "License"); you may not use this file except in compliance with
 * the License.  You may obtain a copy of the License at
 *
 *      http://www.apache.org/licenses/LICENSE-2.0
 *
 * Unless required by applicable law or agreed to in writing, software
 * distributed under the License is distributed on an "AS IS" BASIS,
 * WITHOUT WARRANTIES OR CONDITIONS OF ANY KIND, either express or implied.
 * See the License for the specific language governing permissions and
 * limitations under the License.
 */

package org.apache.ignite.internal.jdbc.thin;

import java.io.BufferedInputStream;
import java.io.FileInputStream;
import java.io.InputStream;
import java.sql.BatchUpdateException;
import java.sql.Connection;
import java.sql.ResultSet;
import java.sql.SQLException;
import java.sql.SQLFeatureNotSupportedException;
import java.sql.SQLWarning;
import java.sql.Statement;
import java.util.ArrayList;
import java.util.Arrays;
import java.util.Collections;
import java.util.List;
import org.apache.ignite.cache.query.SqlQuery;
import org.apache.ignite.internal.processors.cache.query.IgniteQueryErrorCode;
import org.apache.ignite.internal.processors.odbc.ClientListenerResponse;
import org.apache.ignite.internal.processors.odbc.SqlStateCode;
import org.apache.ignite.internal.processors.odbc.jdbc.JdbcBatchExecuteRequest;
import org.apache.ignite.internal.processors.odbc.jdbc.JdbcBatchExecuteResult;
import org.apache.ignite.internal.processors.odbc.jdbc.JdbcBulkLoadAckResult;
import org.apache.ignite.internal.processors.odbc.jdbc.JdbcBulkLoadBatchRequest;
import org.apache.ignite.internal.processors.odbc.jdbc.JdbcQuery;
import org.apache.ignite.internal.processors.odbc.jdbc.JdbcQueryExecuteMultipleStatementsResult;
import org.apache.ignite.internal.processors.odbc.jdbc.JdbcQueryExecuteRequest;
import org.apache.ignite.internal.processors.odbc.jdbc.JdbcQueryExecuteResult;
import org.apache.ignite.internal.processors.odbc.jdbc.JdbcResult;
import org.apache.ignite.internal.processors.odbc.jdbc.JdbcResultInfo;
<<<<<<< HEAD
import org.apache.ignite.internal.processors.odbc.jdbc.JdbcStatementType;
import org.apache.ignite.internal.processors.odbc.jdbc.JdbcBulkLoadBatchRequest;
=======
>>>>>>> 7366809e
import org.apache.ignite.internal.processors.odbc.jdbc.JdbcStatementType;
import org.apache.ignite.internal.processors.query.IgniteSQLException;
import org.apache.ignite.internal.sql.SqlKeyword;
import org.apache.ignite.internal.sql.SqlParseException;
import org.apache.ignite.internal.sql.SqlParser;
import org.apache.ignite.internal.sql.command.SqlCommand;
import org.apache.ignite.internal.sql.command.SqlSetStreamingCommand;
import org.apache.ignite.internal.util.typedef.F;

import static java.sql.ResultSet.CONCUR_READ_ONLY;
import static java.sql.ResultSet.FETCH_FORWARD;
import static java.sql.ResultSet.TYPE_FORWARD_ONLY;

/**
 * JDBC statement implementation.
 */
public class JdbcThinStatement implements Statement {
    /** Default queryPage size. */
    private static final int DFLT_PAGE_SIZE = SqlQuery.DFLT_PAGE_SIZE;

    /** JDBC Connection implementation. */
    protected JdbcThinConnection conn;

    /** Schema name. */
    private final String schema;

    /** Closed flag. */
    private boolean closed;

    /** Rows limit. */
    private int maxRows;

    /** Query timeout. */
    private int timeout;

    /** Fetch size. */
    private int pageSize = DFLT_PAGE_SIZE;

    /** Result set  holdability*/
    private final int resHoldability;

    /** Batch size to keep track of number of items to return as fake update counters for executeBatch. */
    protected int batchSize;

    /** Batch. */
    protected List<JdbcQuery> batch;

    /** Close this statement on result set close. */
    private boolean closeOnCompletion;

    /** Result sets. */
    protected List<JdbcThinResultSet> resultSets;

    /** Current result index. */
    protected int curRes;

    /**
     * Creates new statement.
     *
     * @param conn JDBC connection.
     * @param resHoldability Result set holdability.
     * @param schema Schema name.
     */
    JdbcThinStatement(JdbcThinConnection conn, int resHoldability, String schema) {
        assert conn != null;

        this.conn = conn;
        this.resHoldability = resHoldability;
        this.schema = schema;
    }

    /** {@inheritDoc} */
    @Override public ResultSet executeQuery(String sql) throws SQLException {
        execute0(JdbcStatementType.SELECT_STATEMENT_TYPE, sql, null);

        ResultSet rs = getResultSet();

        if (rs == null)
            throw new SQLException("The query isn't SELECT query: " + sql, SqlStateCode.PARSING_EXCEPTION);

        return rs;
    }

    /**
     * @param sql Query.
     * @return Native {@link SqlCommand}, or {@code null} if parsing was not successful.
     */
    private SqlCommand tryParseNative(String sql) {
        try {
            return new SqlParser(schema, sql).nextCommand();
        }
        catch (SqlParseException e) {
            return null;
        }
    }

    /**
     * @param sql Query.
     * @return Whether it's worth trying to parse this statement on the client.
     */
    private static boolean isEligibleForNativeParsing(String sql) {
        if (F.isEmpty(sql))
            return false;

        sql = sql.toUpperCase();

        int setPos = sql.indexOf(SqlKeyword.SET);

        if (setPos == -1)
            return false;

        int streamingPos = sql.indexOf(SqlKeyword.STREAMING);

        // There must be at least one symbol between SET and STREAMING.
        return streamingPos - setPos - SqlKeyword.SET.length() >= 1;
    }

    /**
     * @param stmtType Expected statement type.
     * @param sql Sql query.
     * @param args Query parameters.
     *
     * @throws SQLException Onj error.
     */
    protected void execute0(JdbcStatementType stmtType, String sql, List<Object> args) throws SQLException {
        ensureNotClosed();

        closeResults();

        if (sql == null || sql.isEmpty())
            throw new SQLException("SQL query is empty.");

        checkStatementBatchEmpty();

        SqlCommand nativeCmd = null;

        if (stmtType != JdbcStatementType.SELECT_STATEMENT_TYPE && isEligibleForNativeParsing(sql))
            nativeCmd = tryParseNative(sql);

        if (nativeCmd != null) {
            conn.executeNative(sql, nativeCmd);

            resultSets = Collections.singletonList(resultSetForUpdate(0));

            // If this command should be executed as native one, we do not treat it
            // as an ordinary batch citizen.
            return;
        }

        if (conn.isStream()) {
            if (stmtType == JdbcStatementType.SELECT_STATEMENT_TYPE)
                throw new SQLException("executeQuery() method is not allowed in streaming mode.",
                    SqlStateCode.INTERNAL_ERROR,
                    IgniteQueryErrorCode.UNSUPPORTED_OPERATION);

            conn.addBatch(sql, args);

            resultSets = Collections.singletonList(resultSetForUpdate(0));

            return;
        }

        JdbcResult res0 = conn.sendRequest(new JdbcQueryExecuteRequest(stmtType, schema, pageSize,
            maxRows, conn.getAutoCommit(), sql, args == null ? null : args.toArray(new Object[args.size()])));

        assert res0 != null;

        if (res0 instanceof JdbcBulkLoadAckResult)
            res0 = sendFile((JdbcBulkLoadAckResult)res0);

        if (res0 instanceof JdbcQueryExecuteResult) {
            JdbcQueryExecuteResult res = (JdbcQueryExecuteResult)res0;

            resultSets = Collections.singletonList(new JdbcThinResultSet(this, res.getQueryId(), pageSize,
                res.last(), res.items(), res.isQuery(), conn.autoCloseServerCursor(), res.updateCount(),
                closeOnCompletion));
        }
        else if (res0 instanceof JdbcQueryExecuteMultipleStatementsResult) {
            JdbcQueryExecuteMultipleStatementsResult res = (JdbcQueryExecuteMultipleStatementsResult)res0;

            List<JdbcResultInfo> resInfos = res.results();

            resultSets = new ArrayList<>(resInfos.size());

            boolean firstRes = true;

            for(JdbcResultInfo rsInfo : resInfos) {
                if (!rsInfo.isQuery())
                    resultSets.add(resultSetForUpdate(rsInfo.updateCount()));
                else {
                    if (firstRes) {
                        firstRes = false;

                        resultSets.add(new JdbcThinResultSet(this, rsInfo.queryId(), pageSize,
                            res.isLast(), res.items(), true,
                            conn.autoCloseServerCursor(), -1, closeOnCompletion));
                    }
                    else {
                        resultSets.add(new JdbcThinResultSet(this, rsInfo.queryId(), pageSize,
                            false, null, true,
                            conn.autoCloseServerCursor(), -1, closeOnCompletion));
                    }
                }
            }
        }
        else
            throw new SQLException("Unexpected result [res=" + res0 + ']');

        assert resultSets.size() > 0 : "At least one results set is expected";
    }

    /**
     * Check that user has not added anything to this statement's batch prior to turning streaming on.
     * @throws SQLException if failed.
     */
    void checkStatementBatchEmpty() throws SQLException {
        if (conn.isStream() && !F.isEmpty(batch))
            throw new IgniteSQLException("Statement has non-empty batch (call executeBatch() or clearBatch() " +
                "before enabling streaming).", IgniteQueryErrorCode.UNSUPPORTED_OPERATION).toJdbcException();
    }

    /**
     * @param cnt Update counter.
     * @return Result set for given update counter.
     */
    private JdbcThinResultSet resultSetForUpdate(long cnt) {
        return new JdbcThinResultSet(this, -1, pageSize,
            true, Collections.<List<Object>>emptyList(), false,
            conn.autoCloseServerCursor(), cnt, closeOnCompletion);
    }

    /**
     * Sends a file to server in batches via multiple {@link JdbcBulkLoadBatchRequest}s.
     *
     * @param cmdRes Result of invoking COPY command: contains server-parsed
     *    bulk load parameters, such as file name and batch size.
     */
    private JdbcResult sendFile(JdbcBulkLoadAckResult cmdRes) throws SQLException {
        String fileName = cmdRes.params().localFileName();
        int batchSize = cmdRes.params().packetSize();

        int batchNum = 0;

        try {
            try (InputStream input = new BufferedInputStream(new FileInputStream(fileName))) {
                byte[] buf = new byte[batchSize];

                int readBytes;
                while ((readBytes = input.read(buf)) != -1) {
                    if (readBytes == 0)
                        continue;

                    JdbcResult res = conn.sendRequest(new JdbcBulkLoadBatchRequest(
                        cmdRes.queryId(),
                        batchNum++,
                        JdbcBulkLoadBatchRequest.CMD_CONTINUE,
                        readBytes == buf.length ? buf : Arrays.copyOf(buf, readBytes)));

                    if (!(res instanceof JdbcQueryExecuteResult))
                        throw new SQLException("Unknown response sent by the server: " + res);
                }

                return conn.sendRequest(new JdbcBulkLoadBatchRequest(
                    cmdRes.queryId(),
                    batchNum++,
                    JdbcBulkLoadBatchRequest.CMD_FINISHED_EOF));
            }
        }
        catch (Exception e) {
            try {
                conn.sendRequest(new JdbcBulkLoadBatchRequest(
                    cmdRes.queryId(),
                    batchNum,
                    JdbcBulkLoadBatchRequest.CMD_FINISHED_ERROR));
            }
            catch (SQLException e1) {
                throw new SQLException("Cannot send finalization request: " + e1.getMessage(), e);
            }

            if (e instanceof SQLException)
                throw (SQLException) e;
            else
                throw new SQLException("Failed to read file: '" + fileName + "'", SqlStateCode.INTERNAL_ERROR, e);
        }
    }

    /** {@inheritDoc} */
    @Override public int executeUpdate(String sql) throws SQLException {
        execute0(JdbcStatementType.UPDATE_STMT_TYPE, sql, null);

        int res = getUpdateCount();

        if (res == -1)
            throw new SQLException("The query is not DML statememt: " + sql);

        return res;
    }

    /** {@inheritDoc} */
    @Override public void close() throws SQLException {
        if (isClosed())
            return;

        closeResults();

        closed = true;
    }

    /**
     * Close results.
     * @throws SQLException On error.
     */
    private void closeResults() throws SQLException {
        if (resultSets != null) {
            for (JdbcThinResultSet rs : resultSets)
                rs.close0();

            resultSets = null;
            curRes = 0;
        }
    }

    /** {@inheritDoc} */
    @Override public int getMaxFieldSize() throws SQLException {
        ensureNotClosed();

        return 0;
    }

    /** {@inheritDoc} */
    @Override public void setMaxFieldSize(int max) throws SQLException {
        ensureNotClosed();

        if (max < 0)
            throw new SQLException("Invalid field limit.");

        throw new SQLFeatureNotSupportedException("Field size limitation is not supported.");
    }

    /** {@inheritDoc} */
    @Override public int getMaxRows() throws SQLException {
        ensureNotClosed();

        return maxRows;
    }

    /** {@inheritDoc} */
    @Override public void setMaxRows(int maxRows) throws SQLException {
        ensureNotClosed();

        if (maxRows < 0)
            throw new SQLException("Invalid max rows value.");

        this.maxRows = maxRows;
    }

    /** {@inheritDoc} */
    @Override public void setEscapeProcessing(boolean enable) throws SQLException {
        ensureNotClosed();
    }

    /** {@inheritDoc} */
    @Override public int getQueryTimeout() throws SQLException {
        ensureNotClosed();

        return timeout / 1000;
    }

    /** {@inheritDoc} */
    @Override public void setQueryTimeout(int timeout) throws SQLException {
        ensureNotClosed();

        if (timeout < 0)
            throw new SQLException("Invalid timeout value.");

        this.timeout = timeout * 1000;
    }

    /** {@inheritDoc} */
    @Override public void cancel() throws SQLException {
        ensureNotClosed();
    }

    /** {@inheritDoc} */
    @Override public SQLWarning getWarnings() throws SQLException {
        ensureNotClosed();

        return null;
    }

    /** {@inheritDoc} */
    @Override public void clearWarnings() throws SQLException {
        ensureNotClosed();
    }

    /** {@inheritDoc} */
    @Override public void setCursorName(String name) throws SQLException {
        ensureNotClosed();

        throw new SQLFeatureNotSupportedException("Updates are not supported.");
    }

    /** {@inheritDoc} */
    @Override public boolean execute(String sql) throws SQLException {
        ensureNotClosed();

        execute0(JdbcStatementType.ANY_STATEMENT_TYPE, sql, null);

        return resultSets.get(0).isQuery();
    }

    /** {@inheritDoc} */
    @Override public ResultSet getResultSet() throws SQLException {
        JdbcThinResultSet rs = nextResultSet();

        if (rs == null)
            return null;

        if (!rs.isQuery()) {
            curRes--;

            return null;
        }

        return rs;
    }

    /** {@inheritDoc} */
    @Override public int getUpdateCount() throws SQLException {
        JdbcThinResultSet rs = nextResultSet();

        if (rs == null)
            return -1;

        if (rs.isQuery()) {
            curRes--;

            return -1;
        }

        return (int)rs.updatedCount();
    }

    /**
     * Get last result set if any.
     *
     * @return Result set or null.
     * @throws SQLException If failed.
     */
    private JdbcThinResultSet nextResultSet() throws SQLException {
        ensureNotClosed();

        if (resultSets == null || curRes >= resultSets.size())
            return null;
        else
            return resultSets.get(curRes++);
    }

    /** {@inheritDoc} */
    @Override public boolean getMoreResults() throws SQLException {
        ensureNotClosed();

        return getMoreResults(CLOSE_CURRENT_RESULT);
    }

    /** {@inheritDoc} */
    @Override public void setFetchDirection(int direction) throws SQLException {
        ensureNotClosed();

        if (direction != FETCH_FORWARD)
            throw new SQLFeatureNotSupportedException("Only forward direction is supported.");
    }

    /** {@inheritDoc} */
    @Override public int getFetchDirection() throws SQLException {
        ensureNotClosed();

        return FETCH_FORWARD;
    }

    /** {@inheritDoc} */
    @Override public void setFetchSize(int fetchSize) throws SQLException {
        ensureNotClosed();

        if (fetchSize <= 0)
            throw new SQLException("Fetch size must be greater than zero.");

        this.pageSize = fetchSize;
    }

    /** {@inheritDoc} */
    @Override public int getFetchSize() throws SQLException {
        ensureNotClosed();

        return pageSize;
    }

    /** {@inheritDoc} */
    @Override public int getResultSetConcurrency() throws SQLException {
        ensureNotClosed();

        return CONCUR_READ_ONLY;
    }

    /** {@inheritDoc} */
    @Override public int getResultSetType() throws SQLException {
        ensureNotClosed();

        return TYPE_FORWARD_ONLY;
    }

    /** {@inheritDoc} */
    @Override public void addBatch(String sql) throws SQLException {
        ensureNotClosed();

        checkStatementEligibleForBatching(sql);

        checkStatementBatchEmpty();

        batchSize++;

        if (conn.isStream()) {
            conn.addBatch(sql, null);

            return;
        }

        if (batch == null)
            batch = new ArrayList<>();

        batch.add(new JdbcQuery(sql, null));
    }

    /**
     * Check that we're not trying to add to connection's batch a native command (it should be executed explicitly).
     * @param sql SQL command.
     * @throws SQLException if there's an attempt to add a native command to JDBC batch.
     */
    void checkStatementEligibleForBatching(String sql) throws SQLException {
        SqlCommand nativeCmd = null;

        if (isEligibleForNativeParsing(sql))
            nativeCmd = tryParseNative(sql);

        if (nativeCmd != null) {
            assert nativeCmd instanceof SqlSetStreamingCommand;

            throw new SQLException("Streaming control commands must be executed explicitly - " +
                "either via Statement.execute(String), or via using prepared statements.",
                SqlStateCode.UNSUPPORTED_OPERATION);
        }
    }

    /** {@inheritDoc} */
    @Override public void clearBatch() throws SQLException {
        ensureNotClosed();

        batchSize = 0;

        batch = null;
    }

    /** {@inheritDoc} */
    @Override public int[] executeBatch() throws SQLException {
        ensureNotClosed();

        closeResults();

        checkStatementBatchEmpty();

        if (conn.isStream()) {
            int[] res = new int[batchSize];

            batchSize = 0;

            return res;
        }

        if (F.isEmpty(batch))
            throw new SQLException("Batch is empty.");

        try {
<<<<<<< HEAD
            JdbcBatchExecuteResult res = conn.sendRequest(new JdbcBatchExecuteRequest(conn.getSchema(), batch,
                conn.getAutoCommit()));
=======
            JdbcBatchExecuteResult res = conn.sendRequest(new JdbcBatchExecuteRequest(conn.getSchema(), batch, false));
>>>>>>> 7366809e

            if (res.errorCode() != ClientListenerResponse.STATUS_SUCCESS) {
                throw new BatchUpdateException(res.errorMessage(), IgniteQueryErrorCode.codeToSqlState(res.errorCode()),
                    res.errorCode(), res.updateCounts());
            }

            return res.updateCounts();
        }
        finally {
            batchSize = 0;

            batch = null;
        }
    }

    /** {@inheritDoc} */
    @Override public Connection getConnection() throws SQLException {
        ensureNotClosed();

        return conn;
    }

    /** {@inheritDoc} */
    @Override public boolean getMoreResults(int curr) throws SQLException {
        ensureNotClosed();

        if (resultSets != null) {
            assert curRes <= resultSets.size() : "Invalid results state: [resultsCount=" + resultSets.size() +
                ", curRes=" + curRes + ']';

            switch (curr) {
                case CLOSE_CURRENT_RESULT:
                    if (curRes > 0)
                        resultSets.get(curRes - 1).close0();

                    break;

                case CLOSE_ALL_RESULTS:
                    for (int i = 0; i < curRes; ++i)
                        resultSets.get(i).close0();

                    break;

                case KEEP_CURRENT_RESULT:
                    break;

                default:
                    throw new SQLException("Invalid 'current' parameter.");
            }
        }

        return (resultSets != null && curRes < resultSets.size());
    }

    /** {@inheritDoc} */
    @Override public ResultSet getGeneratedKeys() throws SQLException {
        ensureNotClosed();

        throw new SQLFeatureNotSupportedException("Auto-generated columns are not supported.");
    }

    /** {@inheritDoc} */
    @Override public int executeUpdate(String sql, int autoGeneratedKeys) throws SQLException {
        ensureNotClosed();

        switch (autoGeneratedKeys) {
            case Statement.RETURN_GENERATED_KEYS:
                throw new SQLFeatureNotSupportedException("Auto-generated columns are not supported.");

            case Statement.NO_GENERATED_KEYS:
                return executeUpdate(sql);

            default:
                throw new SQLException("Invalid autoGeneratedKeys value");
        }
    }

    /** {@inheritDoc} */
    @Override public int executeUpdate(String sql, int[] colIndexes) throws SQLException {
        ensureNotClosed();
        throw new SQLFeatureNotSupportedException("Auto-generated columns are not supported.");
    }

    /** {@inheritDoc} */
    @Override public int executeUpdate(String sql, String[] colNames) throws SQLException {
        ensureNotClosed();

        throw new SQLFeatureNotSupportedException("Auto-generated columns are not supported.");
    }

    /** {@inheritDoc} */
    @Override public boolean execute(String sql, int autoGeneratedKeys) throws SQLException {
        ensureNotClosed();

        switch (autoGeneratedKeys) {
            case Statement.RETURN_GENERATED_KEYS:
                throw new SQLFeatureNotSupportedException("Auto-generated columns are not supported.");

            case Statement.NO_GENERATED_KEYS:
                return execute(sql);

            default:
                throw new SQLException("Invalid autoGeneratedKeys value.");
        }
    }

    /** {@inheritDoc} */
    @Override public boolean execute(String sql, int[] colIndexes) throws SQLException {
        ensureNotClosed();

        if (colIndexes != null && colIndexes.length > 0)
            throw new SQLFeatureNotSupportedException("Auto-generated columns are not supported.");

        return execute(sql);
    }

    /** {@inheritDoc} */
    @Override public boolean execute(String sql, String[] colNames) throws SQLException {
        ensureNotClosed();

        if (colNames != null && colNames.length > 0)
            throw new SQLFeatureNotSupportedException("Auto-generated columns are not supported.");

        return execute(sql);
    }

    /** {@inheritDoc} */
    @Override public int getResultSetHoldability() throws SQLException {
        ensureNotClosed();

        return resHoldability;
    }

    /** {@inheritDoc} */
    @Override public boolean isClosed() throws SQLException {
        return conn.isClosed() || closed;
    }

    /** {@inheritDoc} */
    @Override public void setPoolable(boolean poolable) throws SQLException {
        ensureNotClosed();

        if (poolable)
            throw new SQLFeatureNotSupportedException("Pooling is not supported.");
    }

    /** {@inheritDoc} */
    @Override public boolean isPoolable() throws SQLException {
        ensureNotClosed();

        return false;
    }

    /** {@inheritDoc} */
    @SuppressWarnings("unchecked")
    @Override public <T> T unwrap(Class<T> iface) throws SQLException {
        if (!isWrapperFor(iface))
            throw new SQLException("Statement is not a wrapper for " + iface.getName());

        return (T)this;
    }

    /** {@inheritDoc} */
    @Override public boolean isWrapperFor(Class<?> iface) throws SQLException {
        return iface != null && iface.isAssignableFrom(JdbcThinStatement.class);
    }

    /** {@inheritDoc} */
    @Override public void closeOnCompletion() throws SQLException {
        ensureNotClosed();

        closeOnCompletion = true;

        if (resultSets != null) {
            for (JdbcThinResultSet rs : resultSets)
                rs.closeStatement(true);
        }
    }

    /** {@inheritDoc} */
    @Override public boolean isCloseOnCompletion() throws SQLException {
        ensureNotClosed();

        return closeOnCompletion;
    }

    /**
     * Sets timeout in milliseconds.
     *
     * @param timeout Timeout.
     */
    void timeout(int timeout) {
        this.timeout = timeout;
    }

    /**
     * @return Connection.
     */
    JdbcThinConnection connection() {
        return conn;
    }

    /**
     * Ensures that statement is not closed.
     *
     * @throws SQLException If statement is closed.
     */
    protected void ensureNotClosed() throws SQLException {
        if (isClosed())
            throw new SQLException("Statement is closed.");
    }

    /**
     * Used by statement on closeOnCompletion mode.
     * @throws SQLException On error.
     */
    void closeIfAllResultsClosed() throws SQLException {
        if (isClosed())
            return;

        boolean allRsClosed = true;

        if (resultSets != null) {
            for (JdbcThinResultSet rs : resultSets) {
                if (!rs.isClosed())
                    allRsClosed = false;
            }
        }

        if (allRsClosed)
            close();
    }
}<|MERGE_RESOLUTION|>--- conflicted
+++ resolved
@@ -45,11 +45,8 @@
 import org.apache.ignite.internal.processors.odbc.jdbc.JdbcQueryExecuteResult;
 import org.apache.ignite.internal.processors.odbc.jdbc.JdbcResult;
 import org.apache.ignite.internal.processors.odbc.jdbc.JdbcResultInfo;
-<<<<<<< HEAD
 import org.apache.ignite.internal.processors.odbc.jdbc.JdbcStatementType;
 import org.apache.ignite.internal.processors.odbc.jdbc.JdbcBulkLoadBatchRequest;
-=======
->>>>>>> 7366809e
 import org.apache.ignite.internal.processors.odbc.jdbc.JdbcStatementType;
 import org.apache.ignite.internal.processors.query.IgniteSQLException;
 import org.apache.ignite.internal.sql.SqlKeyword;
@@ -632,12 +629,8 @@
             throw new SQLException("Batch is empty.");
 
         try {
-<<<<<<< HEAD
             JdbcBatchExecuteResult res = conn.sendRequest(new JdbcBatchExecuteRequest(conn.getSchema(), batch,
-                conn.getAutoCommit()));
-=======
-            JdbcBatchExecuteResult res = conn.sendRequest(new JdbcBatchExecuteRequest(conn.getSchema(), batch, false));
->>>>>>> 7366809e
+                conn.getAutoCommit(), false));
 
             if (res.errorCode() != ClientListenerResponse.STATUS_SUCCESS) {
                 throw new BatchUpdateException(res.errorMessage(), IgniteQueryErrorCode.codeToSqlState(res.errorCode()),
