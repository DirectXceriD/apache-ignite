/*
 * Licensed to the Apache Software Foundation (ASF) under one or more
 * contributor license agreements.  See the NOTICE file distributed with
 * this work for additional information regarding copyright ownership.
 * The ASF licenses this file to You under the Apache License, Version 2.0
 * (the "License"); you may not use this file except in compliance with
 * the License.  You may obtain a copy of the License at
 *
 *      http://www.apache.org/licenses/LICENSE-2.0
 *
 * Unless required by applicable law or agreed to in writing, software
 * distributed under the License is distributed on an "AS IS" BASIS,
 * WITHOUT WARRANTIES OR CONDITIONS OF ANY KIND, either express or implied.
 * See the License for the specific language governing permissions and
 * limitations under the License.
 */

package org.apache.ignite.internal.jdbc.thin;

import java.io.BufferedInputStream;
import java.io.FileInputStream;
import java.io.InputStream;
import java.sql.BatchUpdateException;
import java.sql.Connection;
import java.sql.ResultSet;
import java.sql.SQLException;
import java.sql.SQLFeatureNotSupportedException;
import java.sql.SQLWarning;
import java.sql.Statement;
import java.util.ArrayList;
import java.util.Arrays;
import java.util.Collections;
import java.util.List;
import org.apache.ignite.cache.query.SqlQuery;
import org.apache.ignite.internal.processors.cache.query.IgniteQueryErrorCode;
import org.apache.ignite.internal.processors.odbc.ClientListenerResponse;
import org.apache.ignite.internal.processors.odbc.SqlStateCode;
import org.apache.ignite.internal.processors.odbc.jdbc.JdbcBatchExecuteRequest;
import org.apache.ignite.internal.processors.odbc.jdbc.JdbcBatchExecuteResult;
import org.apache.ignite.internal.processors.odbc.jdbc.JdbcBulkLoadAckResult;
import org.apache.ignite.internal.processors.odbc.jdbc.JdbcQuery;
import org.apache.ignite.internal.processors.odbc.jdbc.JdbcQueryExecuteMultipleStatementsResult;
import org.apache.ignite.internal.processors.odbc.jdbc.JdbcQueryExecuteRequest;
import org.apache.ignite.internal.processors.odbc.jdbc.JdbcQueryExecuteResult;
import org.apache.ignite.internal.processors.odbc.jdbc.JdbcResult;
import org.apache.ignite.internal.processors.odbc.jdbc.JdbcResultInfo;
import org.apache.ignite.internal.processors.odbc.jdbc.JdbcBulkLoadBatchRequest;
import org.apache.ignite.internal.processors.odbc.jdbc.JdbcStatementType;

import static java.sql.ResultSet.CONCUR_READ_ONLY;
import static java.sql.ResultSet.FETCH_FORWARD;
import static java.sql.ResultSet.TYPE_FORWARD_ONLY;

/**
 * JDBC statement implementation.
 */
public class JdbcThinStatement implements Statement {
    /** Default queryPage size. */
    private static final int DFLT_PAGE_SIZE = SqlQuery.DFLT_PAGE_SIZE;

    /** JDBC Connection implementation. */
    protected JdbcThinConnection conn;

    /** Schema name. */
    private final String schema;

    /** Closed flag. */
    private boolean closed;

    /** Rows limit. */
    private int maxRows;

    /** Query timeout. */
    private int timeout;

    /** Fetch size. */
    private int pageSize = DFLT_PAGE_SIZE;

    /** Result set  holdability*/
    private final int resHoldability;

    /** Batch. */
    protected List<JdbcQuery> batch;

    /** Close this statement on result set close. */
    private boolean closeOnCompletion;

    /** Result sets. */
    protected List<JdbcThinResultSet> resultSets;

    /** Current result index. */
    protected int curRes;

    /**
     * Creates new statement.
     *
     * @param conn JDBC connection.
     * @param resHoldability Result set holdability.
     * @param schema Schema name.
     */
    JdbcThinStatement(JdbcThinConnection conn, int resHoldability, String schema) {
        assert conn != null;

        this.conn = conn;
        this.resHoldability = resHoldability;
        this.schema = schema;
    }

    /** {@inheritDoc} */
    @Override public ResultSet executeQuery(String sql) throws SQLException {
        execute0(JdbcStatementType.SELECT_STATEMENT_TYPE, sql, null);

        ResultSet rs = getResultSet();

        if (rs == null)
            throw new SQLException("The query isn't SELECT query: " + sql, SqlStateCode.PARSING_EXCEPTION);

        return rs;
    }

    /**
     * @param stmtType Expected statement type.
     * @param sql Sql query.
     * @param args Query parameters.
     *
     * @throws SQLException Onj error.
     */
    protected void execute0(JdbcStatementType stmtType, String sql, List<Object> args) throws SQLException {
        ensureNotClosed();

        closeResults();

        if (sql == null || sql.isEmpty())
            throw new SQLException("SQL query is empty.");

        JdbcResult res0 = conn.sendRequest(new JdbcQueryExecuteRequest(stmtType, schema, pageSize,
            maxRows, sql, args == null ? null : args.toArray(new Object[args.size()])));

        assert res0 != null;

        if (res0 instanceof JdbcBulkLoadAckResult)
            res0 = sendFile((JdbcBulkLoadAckResult)res0);

        if (res0 instanceof JdbcQueryExecuteResult) {
            JdbcQueryExecuteResult res = (JdbcQueryExecuteResult)res0;

            resultSets = Collections.singletonList(new JdbcThinResultSet(this, res.getQueryId(), pageSize,
                res.last(), res.items(), res.isQuery(), conn.autoCloseServerCursor(), res.updateCount(),
                closeOnCompletion));
        }
        else if (res0 instanceof JdbcQueryExecuteMultipleStatementsResult) {
            JdbcQueryExecuteMultipleStatementsResult res = (JdbcQueryExecuteMultipleStatementsResult)res0;

            List<JdbcResultInfo> resInfos = res.results();

            resultSets = new ArrayList<>(resInfos.size());

            boolean firstRes = true;

            for(JdbcResultInfo rsInfo : resInfos) {
                if (!rsInfo.isQuery()) {
                    resultSets.add(new JdbcThinResultSet(this, -1, pageSize,
                        true, Collections.<List<Object>>emptyList(), false,
                        conn.autoCloseServerCursor(), rsInfo.updateCount(), closeOnCompletion));
                }
                else {
                    if (firstRes) {
                        firstRes = false;

                        resultSets.add(new JdbcThinResultSet(this, rsInfo.queryId(), pageSize,
                            res.isLast(), res.items(), true,
                            conn.autoCloseServerCursor(), -1, closeOnCompletion));
                    }
                    else {
                        resultSets.add(new JdbcThinResultSet(this, rsInfo.queryId(), pageSize,
                            false, null, true,
                            conn.autoCloseServerCursor(), -1, closeOnCompletion));
                    }
                }
            }
        }
        else
            throw new SQLException("Unexpected result [res=" + res0 + ']');

        assert resultSets.size() > 0 : "At least one results set is expected";
    }

    /**
     * Sends a file to server in batches via multiple {@link JdbcBulkLoadBatchRequest}s.
     *
<<<<<<< HEAD
     * @param cmdResult Result of invoking COPY command: contains server-parsed
     *    bulk load parameters, such as file name and batch size.
     */
    private JdbcResult sendFile(JdbcBulkLoadAckResult cmdResult) throws SQLException {
        String fileName = cmdResult.params().localFileName();
        int batchSize = cmdResult.params().batchSize();
=======
     * @param cmdRes Result of invoking COPY command: contains server-parsed
     *    bulk load parameters, such as file name and batch size.
     */
    private JdbcResult sendFile(JdbcBulkLoadAckResult cmdRes) throws SQLException {
        String fileName = cmdRes.params().localFileName();
        int batchSize = cmdRes.params().batchSize();
>>>>>>> 42161cdd

        int batchNum = 0;

        try {
            try (InputStream input = new BufferedInputStream(new FileInputStream(fileName))) {
                byte[] buf = new byte[batchSize];

                int readBytes;
                while ((readBytes = input.read(buf)) != -1) {
                    if (readBytes == 0)
                        continue;

                    JdbcResult res = conn.sendRequest(new JdbcBulkLoadBatchRequest(
<<<<<<< HEAD
                        cmdResult.queryId(),
=======
                        cmdRes.queryId(),
>>>>>>> 42161cdd
                        batchNum++,
                        JdbcBulkLoadBatchRequest.CMD_CONTINUE,
                        readBytes == buf.length ? buf : Arrays.copyOf(buf, readBytes)));

                    if (!(res instanceof JdbcQueryExecuteResult))
                        throw new SQLException("Unknown response sent by the server: " + res);
                }

                return conn.sendRequest(new JdbcBulkLoadBatchRequest(
<<<<<<< HEAD
                    cmdResult.queryId(),
=======
                    cmdRes.queryId(),
>>>>>>> 42161cdd
                    batchNum++,
                    JdbcBulkLoadBatchRequest.CMD_FINISHED_EOF));
            }
        }
        catch (Exception e) {
            try {
                conn.sendRequest(new JdbcBulkLoadBatchRequest(
<<<<<<< HEAD
                    cmdResult.queryId(),
                    batchNum++,
=======
                    cmdRes.queryId(),
                    batchNum,
>>>>>>> 42161cdd
                    JdbcBulkLoadBatchRequest.CMD_FINISHED_ERROR));
            }
            catch (SQLException e1) {
                throw new SQLException("Cannot send finalization request: " + e1.getMessage(), e);
            }

            if (e instanceof SQLException)
                throw (SQLException) e;
            else
                throw new SQLException("Failed to read file: '" + fileName + "'", SqlStateCode.INTERNAL_ERROR, e);
        }
    }

    /** {@inheritDoc} */
    @Override public int executeUpdate(String sql) throws SQLException {
        execute0(JdbcStatementType.UPDATE_STMT_TYPE, sql, null);

        int res = getUpdateCount();

        if (res == -1)
            throw new SQLException("The query is not DML statememt: " + sql);

        return res;
    }

    /** {@inheritDoc} */
    @Override public void close() throws SQLException {
        if (isClosed())
            return;

        closeResults();

        closed = true;
    }

    /**
     * Close results.
     * @throws SQLException On error.
     */
    private void closeResults() throws SQLException {
        if (resultSets != null) {
            for (JdbcThinResultSet rs : resultSets)
                rs.close0();

            resultSets = null;
            curRes = 0;
        }
    }

    /** {@inheritDoc} */
    @Override public int getMaxFieldSize() throws SQLException {
        ensureNotClosed();

        return 0;
    }

    /** {@inheritDoc} */
    @Override public void setMaxFieldSize(int max) throws SQLException {
        ensureNotClosed();

        if (max < 0)
            throw new SQLException("Invalid field limit.");

        throw new SQLFeatureNotSupportedException("Field size limitation is not supported.");
    }

    /** {@inheritDoc} */
    @Override public int getMaxRows() throws SQLException {
        ensureNotClosed();

        return maxRows;
    }

    /** {@inheritDoc} */
    @Override public void setMaxRows(int maxRows) throws SQLException {
        ensureNotClosed();

        if (maxRows < 0)
            throw new SQLException("Invalid max rows value.");

        this.maxRows = maxRows;
    }

    /** {@inheritDoc} */
    @Override public void setEscapeProcessing(boolean enable) throws SQLException {
        ensureNotClosed();
    }

    /** {@inheritDoc} */
    @Override public int getQueryTimeout() throws SQLException {
        ensureNotClosed();

        return timeout / 1000;
    }

    /** {@inheritDoc} */
    @Override public void setQueryTimeout(int timeout) throws SQLException {
        ensureNotClosed();

        if (timeout < 0)
            throw new SQLException("Invalid timeout value.");

        this.timeout = timeout * 1000;
    }

    /** {@inheritDoc} */
    @Override public void cancel() throws SQLException {
        ensureNotClosed();
    }

    /** {@inheritDoc} */
    @Override public SQLWarning getWarnings() throws SQLException {
        ensureNotClosed();

        return null;
    }

    /** {@inheritDoc} */
    @Override public void clearWarnings() throws SQLException {
        ensureNotClosed();
    }

    /** {@inheritDoc} */
    @Override public void setCursorName(String name) throws SQLException {
        ensureNotClosed();

        throw new SQLFeatureNotSupportedException("Updates are not supported.");
    }

    /** {@inheritDoc} */
    @Override public boolean execute(String sql) throws SQLException {
        ensureNotClosed();

        execute0(JdbcStatementType.ANY_STATEMENT_TYPE, sql, null);

        return resultSets.get(0).isQuery();
    }

    /** {@inheritDoc} */
    @Override public ResultSet getResultSet() throws SQLException {
        JdbcThinResultSet rs = nextResultSet();

        if (rs == null)
            return null;

        if (!rs.isQuery()) {
            curRes--;

            return null;
        }

        return rs;
    }

    /** {@inheritDoc} */
    @Override public int getUpdateCount() throws SQLException {
        JdbcThinResultSet rs = nextResultSet();

        if (rs == null)
            return -1;

        if (rs.isQuery()) {
            curRes--;

            return -1;
        }

        return (int)rs.updatedCount();
    }

    /**
     * Get last result set if any.
     *
     * @return Result set or null.
     * @throws SQLException If failed.
     */
    private JdbcThinResultSet nextResultSet() throws SQLException {
        ensureNotClosed();

        if (resultSets == null || curRes >= resultSets.size())
            return null;
        else
            return resultSets.get(curRes++);
    }

    /** {@inheritDoc} */
    @Override public boolean getMoreResults() throws SQLException {
        ensureNotClosed();

        return getMoreResults(CLOSE_CURRENT_RESULT);
    }

    /** {@inheritDoc} */
    @Override public void setFetchDirection(int direction) throws SQLException {
        ensureNotClosed();

        if (direction != FETCH_FORWARD)
            throw new SQLFeatureNotSupportedException("Only forward direction is supported.");
    }

    /** {@inheritDoc} */
    @Override public int getFetchDirection() throws SQLException {
        ensureNotClosed();

        return FETCH_FORWARD;
    }

    /** {@inheritDoc} */
    @Override public void setFetchSize(int fetchSize) throws SQLException {
        ensureNotClosed();

        if (fetchSize <= 0)
            throw new SQLException("Fetch size must be greater than zero.");

        this.pageSize = fetchSize;
    }

    /** {@inheritDoc} */
    @Override public int getFetchSize() throws SQLException {
        ensureNotClosed();

        return pageSize;
    }

    /** {@inheritDoc} */
    @Override public int getResultSetConcurrency() throws SQLException {
        ensureNotClosed();

        return CONCUR_READ_ONLY;
    }

    /** {@inheritDoc} */
    @Override public int getResultSetType() throws SQLException {
        ensureNotClosed();

        return TYPE_FORWARD_ONLY;
    }

    /** {@inheritDoc} */
    @Override public void addBatch(String sql) throws SQLException {
        ensureNotClosed();

        if (batch == null)
            batch = new ArrayList<>();

        batch.add(new JdbcQuery(sql, null));
    }

    /** {@inheritDoc} */
    @Override public void clearBatch() throws SQLException {
        ensureNotClosed();

        batch = null;
    }

    /** {@inheritDoc} */
    @Override public int[] executeBatch() throws SQLException {
        ensureNotClosed();

        closeResults();

        if (batch == null || batch.isEmpty())
            throw new SQLException("Batch is empty.");

        try {
            JdbcBatchExecuteResult res = conn.sendRequest(new JdbcBatchExecuteRequest(conn.getSchema(), batch));

            if (res.errorCode() != ClientListenerResponse.STATUS_SUCCESS) {
                throw new BatchUpdateException(res.errorMessage(), IgniteQueryErrorCode.codeToSqlState(res.errorCode()),
                    res.errorCode(), res.updateCounts());
            }

            return res.updateCounts();
        }
        finally {
            batch = null;
        }
    }

    /** {@inheritDoc} */
    @Override public Connection getConnection() throws SQLException {
        ensureNotClosed();

        return conn;
    }

    /** {@inheritDoc} */
    @Override public boolean getMoreResults(int curr) throws SQLException {
        ensureNotClosed();

        if (resultSets != null) {
            assert curRes <= resultSets.size() : "Invalid results state: [resultsCount=" + resultSets.size() +
                ", curRes=" + curRes + ']';

            switch (curr) {
                case CLOSE_CURRENT_RESULT:
                    if (curRes > 0)
                        resultSets.get(curRes - 1).close0();

                    break;

                case CLOSE_ALL_RESULTS:
                    for (int i = 0; i < curRes; ++i)
                        resultSets.get(i).close0();

                    break;

                case KEEP_CURRENT_RESULT:
                    break;

                default:
                    throw new SQLException("Invalid 'current' parameter.");
            }
        }

        return (resultSets != null && curRes < resultSets.size());
    }

    /** {@inheritDoc} */
    @Override public ResultSet getGeneratedKeys() throws SQLException {
        ensureNotClosed();

        throw new SQLFeatureNotSupportedException("Auto-generated columns are not supported.");
    }

    /** {@inheritDoc} */
    @Override public int executeUpdate(String sql, int autoGeneratedKeys) throws SQLException {
        ensureNotClosed();

        switch (autoGeneratedKeys) {
            case Statement.RETURN_GENERATED_KEYS:
                throw new SQLFeatureNotSupportedException("Auto-generated columns are not supported.");

            case Statement.NO_GENERATED_KEYS:
                return executeUpdate(sql);

            default:
                throw new SQLException("Invalid autoGeneratedKeys value");
        }
    }

    /** {@inheritDoc} */
    @Override public int executeUpdate(String sql, int[] colIndexes) throws SQLException {
        ensureNotClosed();
        throw new SQLFeatureNotSupportedException("Auto-generated columns are not supported.");
    }

    /** {@inheritDoc} */
    @Override public int executeUpdate(String sql, String[] colNames) throws SQLException {
        ensureNotClosed();

        throw new SQLFeatureNotSupportedException("Auto-generated columns are not supported.");
    }

    /** {@inheritDoc} */
    @Override public boolean execute(String sql, int autoGeneratedKeys) throws SQLException {
        ensureNotClosed();

        switch (autoGeneratedKeys) {
            case Statement.RETURN_GENERATED_KEYS:
                throw new SQLFeatureNotSupportedException("Auto-generated columns are not supported.");

            case Statement.NO_GENERATED_KEYS:
                return execute(sql);

            default:
                throw new SQLException("Invalid autoGeneratedKeys value.");
        }
    }

    /** {@inheritDoc} */
    @Override public boolean execute(String sql, int[] colIndexes) throws SQLException {
        ensureNotClosed();

        if (colIndexes != null && colIndexes.length > 0)
            throw new SQLFeatureNotSupportedException("Auto-generated columns are not supported.");

        return execute(sql);
    }

    /** {@inheritDoc} */
    @Override public boolean execute(String sql, String[] colNames) throws SQLException {
        ensureNotClosed();

        if (colNames != null && colNames.length > 0)
            throw new SQLFeatureNotSupportedException("Auto-generated columns are not supported.");

        return execute(sql);
    }

    /** {@inheritDoc} */
    @Override public int getResultSetHoldability() throws SQLException {
        ensureNotClosed();

        return resHoldability;
    }

    /** {@inheritDoc} */
    @Override public boolean isClosed() throws SQLException {
        return conn.isClosed() || closed;
    }

    /** {@inheritDoc} */
    @Override public void setPoolable(boolean poolable) throws SQLException {
        ensureNotClosed();

        if (poolable)
            throw new SQLFeatureNotSupportedException("Pooling is not supported.");
    }

    /** {@inheritDoc} */
    @Override public boolean isPoolable() throws SQLException {
        ensureNotClosed();

        return false;
    }

    /** {@inheritDoc} */
    @SuppressWarnings("unchecked")
    @Override public <T> T unwrap(Class<T> iface) throws SQLException {
        if (!isWrapperFor(iface))
            throw new SQLException("Statement is not a wrapper for " + iface.getName());

        return (T)this;
    }

    /** {@inheritDoc} */
    @Override public boolean isWrapperFor(Class<?> iface) throws SQLException {
        return iface != null && iface.isAssignableFrom(JdbcThinStatement.class);
    }

    /** {@inheritDoc} */
    @Override public void closeOnCompletion() throws SQLException {
        ensureNotClosed();

        closeOnCompletion = true;

        if (resultSets != null) {
            for (JdbcThinResultSet rs : resultSets)
                rs.closeStatement(true);
        }
    }

    /** {@inheritDoc} */
    @Override public boolean isCloseOnCompletion() throws SQLException {
        ensureNotClosed();

        return closeOnCompletion;
    }

    /**
     * Sets timeout in milliseconds.
     *
     * @param timeout Timeout.
     */
    void timeout(int timeout) {
        this.timeout = timeout;
    }

    /**
     * @return Connection.
     */
    JdbcThinConnection connection() {
        return conn;
    }

    /**
     * Ensures that statement is not closed.
     *
     * @throws SQLException If statement is closed.
     */
    protected void ensureNotClosed() throws SQLException {
        if (isClosed())
            throw new SQLException("Statement is closed.");
    }

    /**
     * Used by statement on closeOnCompletion mode.
     * @throws SQLException On error.
     */
    void closeIfAllResultsClosed() throws SQLException {
        if (isClosed())
            return;

        boolean allRsClosed = true;

        if (resultSets != null) {
            for (JdbcThinResultSet rs : resultSets) {
                if (!rs.isClosed())
                    allRsClosed = false;
            }
        }

        if (allRsClosed)
            close();
    }
}<|MERGE_RESOLUTION|>--- conflicted
+++ resolved
@@ -188,21 +188,12 @@
     /**
      * Sends a file to server in batches via multiple {@link JdbcBulkLoadBatchRequest}s.
      *
-<<<<<<< HEAD
-     * @param cmdResult Result of invoking COPY command: contains server-parsed
-     *    bulk load parameters, such as file name and batch size.
-     */
-    private JdbcResult sendFile(JdbcBulkLoadAckResult cmdResult) throws SQLException {
-        String fileName = cmdResult.params().localFileName();
-        int batchSize = cmdResult.params().batchSize();
-=======
      * @param cmdRes Result of invoking COPY command: contains server-parsed
      *    bulk load parameters, such as file name and batch size.
      */
     private JdbcResult sendFile(JdbcBulkLoadAckResult cmdRes) throws SQLException {
         String fileName = cmdRes.params().localFileName();
         int batchSize = cmdRes.params().batchSize();
->>>>>>> 42161cdd
 
         int batchNum = 0;
 
@@ -216,11 +207,7 @@
                         continue;
 
                     JdbcResult res = conn.sendRequest(new JdbcBulkLoadBatchRequest(
-<<<<<<< HEAD
-                        cmdResult.queryId(),
-=======
                         cmdRes.queryId(),
->>>>>>> 42161cdd
                         batchNum++,
                         JdbcBulkLoadBatchRequest.CMD_CONTINUE,
                         readBytes == buf.length ? buf : Arrays.copyOf(buf, readBytes)));
@@ -230,11 +217,7 @@
                 }
 
                 return conn.sendRequest(new JdbcBulkLoadBatchRequest(
-<<<<<<< HEAD
-                    cmdResult.queryId(),
-=======
                     cmdRes.queryId(),
->>>>>>> 42161cdd
                     batchNum++,
                     JdbcBulkLoadBatchRequest.CMD_FINISHED_EOF));
             }
@@ -242,13 +225,8 @@
         catch (Exception e) {
             try {
                 conn.sendRequest(new JdbcBulkLoadBatchRequest(
-<<<<<<< HEAD
-                    cmdResult.queryId(),
-                    batchNum++,
-=======
                     cmdRes.queryId(),
                     batchNum,
->>>>>>> 42161cdd
                     JdbcBulkLoadBatchRequest.CMD_FINISHED_ERROR));
             }
             catch (SQLException e1) {
