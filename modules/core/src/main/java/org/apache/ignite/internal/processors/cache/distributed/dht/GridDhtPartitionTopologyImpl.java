--- conflicted
+++ resolved
@@ -1064,19 +1064,13 @@
 
     /** {@inheritDoc} */
     @SuppressWarnings({"MismatchedQueryAndUpdateOfCollection"})
-<<<<<<< HEAD
-    @Nullable @Override public GridDhtPartitionMap2 update(@Nullable GridDhtPartitionsExchangeFuture exchFut,
-        GridDhtPartitionFullMap partMap,
-        @Nullable Map<Integer, T2<Long, Long>> cntrMap) {
-        GridDhtPartitionExchangeId exchId = exchFut != null ? exchFut.exchangeId() : null;
-
-=======
     @Nullable @Override public GridDhtPartitionMap2 update(
-        @Nullable GridDhtPartitionExchangeId exchId,
+        @Nullable GridDhtPartitionsExchangeFuture exchFut,
         GridDhtPartitionFullMap partMap,
         @Nullable Map<Integer, T2<Long, Long>> cntrMap
     ) {
->>>>>>> c1348980
+        GridDhtPartitionExchangeId exchId = exchFut != null ? exchFut.exchangeId() : null;
+
         if (log.isDebugEnabled())
             log.debug("Updating full partition map [exchId=" + exchId + ", parts=" + fullMapString() + ']');
 
@@ -1195,7 +1189,6 @@
                     int p = e.getKey();
                     GridDhtPartitionState state = e.getValue();
 
-<<<<<<< HEAD
                     if (state == OWNING) {
                         GridDhtLocalPartition locPart = locParts.get(p);
 
@@ -1217,9 +1210,6 @@
                         }
                     }
                     else if (state == MOVING) {
-=======
-                   if (state == MOVING) {
->>>>>>> c1348980
                         GridDhtLocalPartition locPart = locParts.get(p);
 
                         if (exchFut != null && exchFut.partitionHistorySupplier(cacheId(), p) == null && locPart.updateCounter() > 0) {
