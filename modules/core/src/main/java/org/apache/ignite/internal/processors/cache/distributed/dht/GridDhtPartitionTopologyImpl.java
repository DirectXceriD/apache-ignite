--- conflicted
+++ resolved
@@ -740,10 +740,6 @@
 
             if (ctx.pageStore() != null) {
                 try {
-<<<<<<< HEAD
-                    // TODO IGNITE-5075.
-=======
->>>>>>> 6250119e
                     ctx.pageStore().onPartitionCreated(grp.groupId(), p);
                 }
                 catch (IgniteCheckedException e) {
