--- conflicted
+++ resolved
@@ -380,16 +380,8 @@
                                 assert owned : "Failed to own partition for oldest node [grp=" + grp.cacheOrGroupName() +
                                     ", part=" + locPart + ']';
 
-<<<<<<< HEAD
-                            needRefresh = true;
-
-                            if (log.isDebugEnabled())
-                                log.debug("Owned partition for oldest node: " + locPart);
-=======
-                                if (log.isDebugEnabled())
-                                    log.debug("Owned partition for oldest node: " + locPart);
-                            }
->>>>>>> 5695898c
+                            needRefresh = true;if (log.isDebugEnabled())
+                                log.debug("Owned partition for oldest node: " + locPart);}
 
                             updateSeq = updateLocal(p, locPart.state(), updateSeq, affVer);
                         }
