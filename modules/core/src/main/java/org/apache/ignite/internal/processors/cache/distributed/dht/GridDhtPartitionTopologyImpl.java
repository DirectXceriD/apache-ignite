/*
 * Licensed to the Apache Software Foundation (ASF) under one or more
 * contributor license agreements.  See the NOTICE file distributed with
 * this work for additional information regarding copyright ownership.
 * The ASF licenses this file to You under the Apache License, Version 2.0
 * (the "License"); you may not use this file except in compliance with
 * the License.  You may obtain a copy of the License at
 *
 *      http://www.apache.org/licenses/LICENSE-2.0
 *
 * Unless required by applicable law or agreed to in writing, software
 * distributed under the License is distributed on an "AS IS" BASIS,
 * WITHOUT WARRANTIES OR CONDITIONS OF ANY KIND, either express or implied.
 * See the License for the specific language governing permissions and
 * limitations under the License.
 */

package org.apache.ignite.internal.processors.cache.distributed.dht;

import java.nio.file.Files;
import java.util.ArrayList;
import java.util.Collection;
import java.util.Collections;
import java.util.HashMap;
import java.util.HashSet;
import java.util.Iterator;
import java.util.List;
import java.util.Map;
import java.util.NoSuchElementException;
import java.util.Set;
import java.util.UUID;
import java.util.concurrent.atomic.AtomicReferenceArray;
import org.apache.ignite.IgniteCheckedException;
import org.apache.ignite.IgniteException;
import org.apache.ignite.IgniteLogger;
import org.apache.ignite.cache.PartitionLossPolicy;
import org.apache.ignite.cluster.ClusterNode;
import org.apache.ignite.events.DiscoveryEvent;
import org.apache.ignite.events.EventType;
import org.apache.ignite.internal.IgniteInterruptedCheckedException;
import org.apache.ignite.internal.managers.discovery.DiscoCache;
import org.apache.ignite.internal.pagemem.store.IgnitePageStoreManager;
import org.apache.ignite.internal.processors.affinity.AffinityAssignment;
import org.apache.ignite.internal.processors.affinity.AffinityTopologyVersion;
import org.apache.ignite.internal.processors.cache.CacheGroupContext;
import org.apache.ignite.internal.processors.cache.ExchangeDiscoveryEvents;
import org.apache.ignite.internal.processors.cache.GridCacheSharedContext;
import org.apache.ignite.internal.processors.cache.distributed.dht.preloader.CachePartitionFullCountersMap;
import org.apache.ignite.internal.processors.cache.distributed.dht.preloader.CachePartitionPartialCountersMap;
import org.apache.ignite.internal.processors.cache.distributed.dht.preloader.GridDhtPartitionExchangeId;
import org.apache.ignite.internal.processors.cache.distributed.dht.preloader.GridDhtPartitionFullMap;
import org.apache.ignite.internal.processors.cache.distributed.dht.preloader.GridDhtPartitionMap;
import org.apache.ignite.internal.processors.cache.distributed.dht.preloader.GridDhtPartitionsExchangeFuture;
import org.apache.ignite.internal.processors.cache.persistence.file.FilePageStoreManager;
import org.apache.ignite.internal.util.F0;
import org.apache.ignite.internal.util.GridAtomicLong;
import org.apache.ignite.internal.util.GridPartitionStateMap;
import org.apache.ignite.internal.util.StripedCompositeReadWriteLock;
import org.apache.ignite.internal.util.tostring.GridToStringExclude;
import org.apache.ignite.internal.util.typedef.F;
import org.apache.ignite.internal.util.typedef.X;
import org.apache.ignite.internal.util.typedef.internal.CU;
import org.apache.ignite.internal.util.typedef.internal.LT;
import org.apache.ignite.internal.util.typedef.internal.U;
import org.jetbrains.annotations.Nullable;

import static org.apache.ignite.events.EventType.EVT_CACHE_REBALANCE_PART_DATA_LOST;
import static org.apache.ignite.internal.events.DiscoveryCustomEvent.EVT_DISCOVERY_CUSTOM_EVT;
import static org.apache.ignite.internal.processors.cache.distributed.dht.GridDhtPartitionState.EVICTED;
import static org.apache.ignite.internal.processors.cache.distributed.dht.GridDhtPartitionState.LOST;
import static org.apache.ignite.internal.processors.cache.distributed.dht.GridDhtPartitionState.MOVING;
import static org.apache.ignite.internal.processors.cache.distributed.dht.GridDhtPartitionState.OWNING;
import static org.apache.ignite.internal.processors.cache.distributed.dht.GridDhtPartitionState.RENTING;

/**
 * Partition topology.
 */
@GridToStringExclude
public class GridDhtPartitionTopologyImpl implements GridDhtPartitionTopology {
    /** */
    private static final GridDhtPartitionState[] MOVING_STATES = new GridDhtPartitionState[] {MOVING};

    /** Flag to control amount of output for full map. */
    private static final boolean FULL_MAP_DEBUG = false;

    /** */
    private static final boolean FAST_DIFF_REBUILD = false;

    /** */
    private static final Long ZERO = 0L;

    /** */
    private final GridCacheSharedContext ctx;

    /** */
    private final CacheGroupContext grp;

    /** Logger. */
    private final IgniteLogger log;

    /** Time logger. */
    private final IgniteLogger timeLog;

    /** */
    private final AtomicReferenceArray<GridDhtLocalPartition> locParts;

    /** Node to partition map. */
    private GridDhtPartitionFullMap node2part;

    /** */
    private final Map<Integer, Set<UUID>> diffFromAffinity = new HashMap<>();

    /** */
    private volatile AffinityTopologyVersion diffFromAffinityVer = AffinityTopologyVersion.NONE;

    /** Last started exchange version (always >= readyTopVer). */
    private volatile AffinityTopologyVersion lastTopChangeVer = AffinityTopologyVersion.NONE;

    /** Last finished exchange version. */
    private volatile AffinityTopologyVersion readyTopVer = AffinityTopologyVersion.NONE;

    /** Discovery cache. */
    private volatile DiscoCache discoCache;

    /** */
    private volatile boolean stopping;

    /** A future that will be completed when topology with version topVer will be ready to use. */
    private volatile GridDhtTopologyFuture topReadyFut;

    /** */
    private final GridAtomicLong updateSeq = new GridAtomicLong(1);

    /** Lock. */
    private final StripedCompositeReadWriteLock lock = new StripedCompositeReadWriteLock(16);

    /** Partition update counter. */
    private final CachePartitionFullCountersMap cntrMap;

    /** */
    private volatile AffinityTopologyVersion rebalancedTopVer = AffinityTopologyVersion.NONE;

    /**
     * @param ctx Cache shared context.
     * @param grp Cache group.
     */
    public GridDhtPartitionTopologyImpl(
        GridCacheSharedContext ctx,
        CacheGroupContext grp
    ) {
        assert ctx != null;
        assert grp != null;

        this.ctx = ctx;
        this.grp = grp;

        log = ctx.logger(getClass());

        timeLog = ctx.logger(GridDhtPartitionsExchangeFuture.EXCHANGE_LOG);

        locParts = new AtomicReferenceArray<>(grp.affinityFunction().partitions());

        cntrMap = new CachePartitionFullCountersMap(locParts.length());
    }

    /** {@inheritDoc} */
    @Override public int partitions() {
        return grp.affinityFunction().partitions();
    }

    /** {@inheritDoc} */
    @Override public int groupId() {
        return grp.groupId();
    }

    /**
     *
     */
    public void onReconnected() {
        lock.writeLock().lock();

        try {
            node2part = null;

            diffFromAffinity.clear();

            updateSeq.set(1);

            topReadyFut = null;

            diffFromAffinityVer = AffinityTopologyVersion.NONE;

            rebalancedTopVer = AffinityTopologyVersion.NONE;

            readyTopVer = AffinityTopologyVersion.NONE;

            lastTopChangeVer = AffinityTopologyVersion.NONE;

            discoCache = ctx.discovery().discoCache();
        }
        finally {
            lock.writeLock().unlock();
        }
    }

    /**
     * @return Full map string representation.
     */
    @SuppressWarnings({"ConstantConditions"})
    private String fullMapString() {
        return node2part == null ? "null" : FULL_MAP_DEBUG ? node2part.toFullString() : node2part.toString();
    }

    /**
     * @param map Map to get string for.
     * @return Full map string representation.
     */
    @SuppressWarnings({"ConstantConditions"})
    private String mapString(GridDhtPartitionMap map) {
        return map == null ? "null" : FULL_MAP_DEBUG ? map.toFullString() : map.toString();
    }

    /** {@inheritDoc} */
    @SuppressWarnings({"LockAcquiredButNotSafelyReleased"})
    @Override public void readLock() {
        lock.readLock().lock();
    }

    /** {@inheritDoc} */
    @Override public void readUnlock() {
        lock.readLock().unlock();
    }

    /** {@inheritDoc} */
    @Override public void updateTopologyVersion(
        GridDhtTopologyFuture exchFut,
        DiscoCache discoCache,
        long updSeq,
        boolean stopping
    ) throws IgniteInterruptedCheckedException {
        U.writeLock(lock);

        try {
            AffinityTopologyVersion exchTopVer = exchFut.initialVersion();

            assert exchTopVer.compareTo(readyTopVer) > 0 : "Invalid topology version [grp=" + grp.cacheOrGroupName() +
                ", topVer=" + readyTopVer +
                ", exchTopVer=" + exchTopVer +
                ", fut=" + exchFut + ']';

            this.stopping = stopping;

            updateSeq.setIfGreater(updSeq);

            topReadyFut = exchFut;

            rebalancedTopVer = AffinityTopologyVersion.NONE;

            lastTopChangeVer = exchTopVer;

            this.discoCache = discoCache;
        }
        finally {
            lock.writeLock().unlock();
        }
    }

    /** {@inheritDoc} */
    @Override public AffinityTopologyVersion readyTopologyVersion() {
        AffinityTopologyVersion topVer = this.readyTopVer;

        assert topVer.topologyVersion() > 0 : "Invalid topology version [topVer=" + topVer +
            ", group=" + grp.cacheOrGroupName() + ']';

        return topVer;
    }

    /** {@inheritDoc} */
    @Override public AffinityTopologyVersion lastTopologyChangeVersion() {
        AffinityTopologyVersion topVer = this.lastTopChangeVer;

        assert topVer.topologyVersion() > 0 : "Invalid topology version [topVer=" + topVer +
            ", group=" + grp.cacheOrGroupName() + ']';

        return topVer;
    }

    /** {@inheritDoc} */
    @Override public GridDhtTopologyFuture topologyVersionFuture() {
        assert topReadyFut != null;

        return topReadyFut;
    }

    /** {@inheritDoc} */
    @Override public boolean stopping() {
        return stopping;
    }

    /** {@inheritDoc} */
    @Override public boolean initPartitionsWhenAffinityReady(AffinityTopologyVersion affVer,
        GridDhtPartitionsExchangeFuture exchFut)
        throws IgniteInterruptedCheckedException
    {
        boolean needRefresh;

        ctx.database().checkpointReadLock();

        try {
            U.writeLock(lock);

            try {
                if (stopping)
                    return false;

                long updateSeq = this.updateSeq.incrementAndGet();

                needRefresh = initPartitions0(affVer, exchFut, updateSeq);

                consistencyCheck();
            }
            finally {
                lock.writeLock().unlock();
            }
        }
        finally {
            ctx.database().checkpointReadUnlock();
        }

        return needRefresh;
    }

    /**
     * @param affVer Affinity version to use.
     * @param exchFut Exchange future.
     * @param updateSeq Update sequence.
     * @return {@code True} if partitions must be refreshed.
     */
    private boolean initPartitions0(AffinityTopologyVersion affVer, GridDhtPartitionsExchangeFuture exchFut, long updateSeq) {
        List<List<ClusterNode>> aff = grp.affinity().readyAssignments(affVer);

        boolean needRefresh = false;

        if (grp.affinityNode()) {
            ClusterNode loc = ctx.localNode();

            ClusterNode oldest = discoCache.oldestAliveServerNode();

            GridDhtPartitionExchangeId exchId = exchFut.exchangeId();

            assert grp.affinity().lastVersion().equals(affVer) :
                "Invalid affinity [topVer=" + grp.affinity().lastVersion() +
                ", grp=" + grp.cacheOrGroupName() +
                ", affVer=" + affVer +
                ", fut=" + exchFut + ']';

            int num = grp.affinity().partitions();

            if (grp.rebalanceEnabled()) {
                boolean added = exchFut.cacheGroupAddedOnExchange(grp.groupId(), grp.receivedFrom());

                boolean first = added || (loc.equals(oldest) && loc.id().equals(exchId.nodeId()) && exchId.isJoined());

                if (first) {
                    assert exchId.isJoined() || added;

                    for (int p = 0; p < num; p++) {
                        IgnitePageStoreManager storeMgr = ctx.pageStore();

                        if (localNode(p, aff)
                            || (storeMgr instanceof FilePageStoreManager
                            && grp.persistenceEnabled()
                            && Files.exists(((FilePageStoreManager)storeMgr).getPath(grp.sharedGroup(), grp.cacheOrGroupName(), p)))) {
                            GridDhtLocalPartition locPart = createPartition(p);

                            if (!grp.persistenceEnabled()) {
                                boolean owned = locPart.own();

                                assert owned : "Failed to own partition for oldest node [grp=" + grp.cacheOrGroupName() +
                                    ", part=" + locPart + ']';

<<<<<<< HEAD
                            needRefresh = true;if (log.isDebugEnabled())
                                log.debug("Owned partition for oldest node: " + locPart);}
=======
                                if (log.isDebugEnabled())
                                    log.debug("Owned partition for oldest node [grp=" + grp.cacheOrGroupName() +
                                    ", part=" + locPart + ']');
                            }
>>>>>>> 6e826e44

                            updateSeq = updateLocal(p, locPart.state(), updateSeq, affVer);
                        }
                    }
                }
                else
                    createPartitions(affVer, aff, updateSeq);
            }
            else {
                // If preloader is disabled, then we simply clear out
                // the partitions this node is not responsible for.
                for (int p = 0; p < num; p++) {
                    GridDhtLocalPartition locPart = localPartition0(p, affVer, false, true, false);

                    boolean belongs = localNode(p, aff);

                    if (locPart != null) {
                        if (!belongs) {
                            GridDhtPartitionState state = locPart.state();

                            if (state.active()) {
                                locPart.rent(false);

                                updateSeq = updateLocal(p, locPart.state(), updateSeq, affVer);

                                if (log.isDebugEnabled()) {
                                    log.debug("Evicting partition with rebalancing disabled (it does not belong to " +
                                        "affinity) [grp=" + grp.cacheOrGroupName() + ", part=" + locPart + ']');
                                }
                            }
                        }
                        else
                            locPart.own();
                    }
                    else if (belongs) {
                        locPart = createPartition(p);

                        locPart.own();

                        updateLocal(p, locPart.state(), updateSeq, affVer);
                    }
                }
            }
        }

        updateRebalanceVersion(aff);

        return needRefresh;
    }

    /**
     * @param affVer Affinity version.
     * @param aff Affinity assignments.
     * @param updateSeq Update sequence.
     */
    private void createPartitions(AffinityTopologyVersion affVer, List<List<ClusterNode>> aff, long updateSeq) {
        if (!grp.affinityNode())
            return;

        int num = grp.affinity().partitions();

        for (int p = 0; p < num; p++) {
            if (node2part != null && node2part.valid()) {
                if (localNode(p, aff)) {
                    // This will make sure that all non-existing partitions
                    // will be created in MOVING state.
                    GridDhtLocalPartition locPart = createPartition(p);

                    updateSeq = updateLocal(p, locPart.state(), updateSeq, affVer);
                }
            }
            // If this node's map is empty, we pre-create local partitions,
            // so local map will be sent correctly during exchange.
            else if (localNode(p, aff))
                createPartition(p);
        }
    }

    /** {@inheritDoc} */
    @Override public void beforeExchange(GridDhtPartitionsExchangeFuture exchFut,
        boolean affReady,
        boolean updateMoving)
        throws IgniteCheckedException {
        ClusterNode loc = ctx.localNode();

        ctx.database().checkpointReadLock();

        try {
            synchronized (ctx.exchange().interruptLock()) {
                if (Thread.currentThread().isInterrupted())
                    throw new IgniteInterruptedCheckedException("Thread is interrupted: " + Thread.currentThread());

                U.writeLock(lock);

                try {
                    if (stopping)
                        return;

                    assert lastTopChangeVer.equals(exchFut.initialVersion()) : "Invalid topology version [topVer=" + lastTopChangeVer +
                        ", exchId=" + exchFut.exchangeId() + ']';

                    ExchangeDiscoveryEvents evts = exchFut.context().events();

                    if (affReady) {
                        assert grp.affinity().lastVersion().equals(evts.topologyVersion()) : "Invalid affinity version [" +
                            "grp=" + grp.cacheOrGroupName() +
                            ", affVer=" + grp.affinity().lastVersion() +
                            ", evtsVer=" + evts.topologyVersion() + ']';

                        lastTopChangeVer = readyTopVer = evts.topologyVersion();
                    }

                    ClusterNode oldest = discoCache.oldestAliveServerNode();

                    if (log.isDebugEnabled()) {
                        log.debug("Partition map beforeExchange [grp=" + grp.cacheOrGroupName() +
                            ", exchId=" + exchFut.exchangeId() + ", fullMap=" + fullMapString() + ']');
                    }

                    long updateSeq = this.updateSeq.incrementAndGet();

                    cntrMap.clear();

                    boolean grpStarted = exchFut.cacheGroupAddedOnExchange(grp.groupId(), grp.receivedFrom());

                    // If this is the oldest node.
                    if (oldest != null && (loc.equals(oldest) || grpStarted)) {
                        if (node2part == null) {
                            node2part = new GridDhtPartitionFullMap(oldest.id(), oldest.order(), updateSeq);

                            if (log.isDebugEnabled()) {
                                log.debug("Created brand new full topology map on oldest node [" +
                                    "grp=" + grp.cacheOrGroupName() + ", exchId=" + exchFut.exchangeId() +
                                    ", fullMap=" + fullMapString() + ']');
                            }
                        }
                        else if (!node2part.valid()) {
                            node2part = new GridDhtPartitionFullMap(oldest.id(),
                                oldest.order(),
                                updateSeq,
                                node2part,
                                false);

                            if (log.isDebugEnabled()) {
                                log.debug("Created new full topology map on oldest node [" +
                                    "grp=" +  grp.cacheOrGroupName() + ", exchId=" + exchFut.exchangeId() +
                                    ", fullMap=" + node2part + ']');
                            }
                        }
                        else if (!node2part.nodeId().equals(loc.id())) {
                            node2part = new GridDhtPartitionFullMap(oldest.id(),
                                oldest.order(),
                                updateSeq,
                                node2part,
                                false);

                            if (log.isDebugEnabled()) {
                                log.debug("Copied old map into new map on oldest node (previous oldest node left) [" +
                                    "grp=" + grp.cacheOrGroupName() + ", exchId=" + exchFut.exchangeId() +
                                    ", fullMap=" + fullMapString() + ']');
                            }
                        }
                    }

                    if (evts.hasServerLeft()) {
                        List<DiscoveryEvent> evts0 = evts.events();

                        for (int i = 0; i < evts0.size(); i++) {
                            DiscoveryEvent evt = evts0.get(i);

                            if (ExchangeDiscoveryEvents.serverLeftEvent(evt))
                                removeNode(evt.eventNode().id());
                        }
                    }

                    if (grp.affinityNode()) {
                        if (grpStarted ||
                            exchFut.firstEvent().type() == EVT_DISCOVERY_CUSTOM_EVT ||
                            exchFut.serverNodeDiscoveryEvent()) {
                            if (affReady) {
                                assert grp.affinity().lastVersion().equals(evts.topologyVersion());

                                initPartitions0(evts.topologyVersion(), exchFut, updateSeq);
                            }
                            else {
                                assert !exchFut.context().mergeExchanges();

                                List<List<ClusterNode>> aff = grp.affinity().idealAssignment();

                                createPartitions(exchFut.initialVersion(), aff, updateSeq);
                            }
                        }
                    }

                    consistencyCheck();

                    if (updateMoving) {
                        assert grp.affinity().lastVersion().equals(evts.topologyVersion());

                        createMovingPartitions(grp.affinity().readyAffinity(evts.topologyVersion()));
                    }

                    if (log.isDebugEnabled()) {
                        log.debug("Partition map after beforeExchange [grp=" + grp.cacheOrGroupName() + ", " +
                            "exchId=" + exchFut.exchangeId() + ", fullMap=" + fullMapString() + ']');
                    }
                }
                finally {
                    lock.writeLock().unlock();
                }
            }
        }
        finally {
            ctx.database().checkpointReadUnlock();
        }
    }

    /**
     * @param p Partition number.
     * @param topVer Topology version.
     * @return {@code True} if given partition belongs to local node.
     */
    private boolean partitionLocalNode(int p, AffinityTopologyVersion topVer) {
        return grp.affinity().nodes(p, topVer).contains(ctx.localNode());
    }

    /** {@inheritDoc} */
    @Override public boolean afterExchange(GridDhtPartitionsExchangeFuture exchFut) {
        boolean changed = false;

        int num = grp.affinity().partitions();

        AffinityTopologyVersion topVer = exchFut.context().events().topologyVersion();

        assert grp.affinity().lastVersion().equals(topVer) : "Affinity is not initialized " +
            "[grp=" + grp.cacheOrGroupName() +
            ", topVer=" + topVer +
            ", affVer=" + grp.affinity().lastVersion() +
            ", fut=" + exchFut + ']';

        ctx.database().checkpointReadLock();

        try {

            lock.writeLock().lock();

            try {
                if (stopping)
                    return false;

                assert readyTopVer.initialized() : readyTopVer;
                assert lastTopChangeVer.equals(readyTopVer);

                if (log.isDebugEnabled()) {
                    log.debug("Partition map before afterExchange [grp=" + grp.cacheOrGroupName() +
                        ", exchId=" + exchFut.exchangeId() +
                        ", fullMap=" + fullMapString() + ']');
                }

                long updateSeq = this.updateSeq.incrementAndGet();

                for (int p = 0; p < num; p++) {
                    GridDhtLocalPartition locPart = localPartition0(p, topVer, false, false, false);

                    if (partitionLocalNode(p, topVer)) {
                        // This partition will be created during next topology event,
                        // which obviously has not happened at this point.
                        if (locPart == null) {
                            if (log.isDebugEnabled()) {
                                log.debug("Skipping local partition afterExchange (will not create) [" +
                                    "grp=" + grp.cacheOrGroupName() + ", p=" + p + ']');
                            }

                            continue;
                        }

                        GridDhtPartitionState state = locPart.state();

                        if (state == MOVING) {
                            if (grp.rebalanceEnabled()) {
                                Collection<ClusterNode> owners = owners(p);

                                // If there are no other owners, then become an owner.
                                if (F.isEmpty(owners)) {
                                    boolean owned = locPart.own();

                                    assert owned : "Failed to own partition [grp=" + grp.cacheOrGroupName() +
                                        ", locPart=" + locPart + ']';

                                    updateSeq = updateLocal(p, locPart.state(), updateSeq, topVer);

                                    changed = true;

                                    if (grp.eventRecordable(EVT_CACHE_REBALANCE_PART_DATA_LOST)) {
                                        DiscoveryEvent discoEvt = exchFut.events().lastEvent();

                                        grp.addRebalanceEvent(p,
                                            EVT_CACHE_REBALANCE_PART_DATA_LOST,
                                            discoEvt.eventNode(),
                                            discoEvt.type(),
                                            discoEvt.timestamp());
                                    }

                                    if (log.isDebugEnabled()) {
                                        log.debug("Owned partition [grp=" + grp.cacheOrGroupName() +
                                            ", part=" + locPart + ']');
                                    }
                                }
                                else if (log.isDebugEnabled())
                                    log.debug("Will not own partition (there are owners to rebalance from) [grp=" + grp.cacheOrGroupName() +
                                        ", locPart=" + locPart + ", owners = " + owners + ']');
                            }
                            else
                                updateSeq = updateLocal(p, locPart.state(), updateSeq, topVer);
                        }
                    }
                    else {
                        if (locPart != null) {
                            GridDhtPartitionState state = locPart.state();

                            if (state == MOVING) {
                                locPart.rent(false);

                                updateSeq = updateLocal(p, locPart.state(), updateSeq, topVer);

                                changed = true;

                                if (log.isDebugEnabled()) {
                                    log.debug("Evicting moving partition (it does not belong to affinity) [" +
                                        "grp=" + grp.cacheOrGroupName() + ", part=" + locPart + ']');
                                }
                            }
                        }
                    }
                }

                AffinityAssignment aff = grp.affinity().readyAffinity(topVer);

                if (node2part != null && node2part.valid())
                    changed |= checkEvictions(updateSeq, aff);

                updateRebalanceVersion(aff.assignment());

                consistencyCheck();
            }
            finally {
                lock.writeLock().unlock();
            }
        }
        finally {
            ctx.database().checkpointReadUnlock();
        }

        return changed;
    }

    /** {@inheritDoc} */
    @Nullable @Override public GridDhtLocalPartition localPartition(int p, AffinityTopologyVersion topVer,
        boolean create)
        throws GridDhtInvalidPartitionException {
        return localPartition0(p, topVer, create, false, true);
    }

    /** {@inheritDoc} */
    @Nullable @Override public GridDhtLocalPartition localPartition(int p, AffinityTopologyVersion topVer,
        boolean create, boolean showRenting) throws GridDhtInvalidPartitionException {
        return localPartition0(p, topVer, create, showRenting, true);
    }

    /**
     * @param p Partition number.
     * @return Partition.
     */
    private GridDhtLocalPartition createPartition(int p) {
        assert lock.isWriteLockedByCurrentThread();

        assert ctx.database().checkpointLockIsHeldByThread();

        GridDhtLocalPartition loc = locParts.get(p);

        if (loc == null || loc.state() == EVICTED) {
            if (loc != null) {
                try {
                    loc.rent(false).get();
                }
                catch (IgniteCheckedException e) {
                    throw new IgniteException(e);
                }
            }

            locParts.set(p, loc = new GridDhtLocalPartition(ctx, grp, p));

            long updCntr = cntrMap.updateCounter(p);

            if (updCntr != 0)
                loc.updateCounter(updCntr);

            if (ctx.pageStore() != null) {
                try {
                    ctx.pageStore().onPartitionCreated(grp.groupId(), p);
                }
                catch (IgniteCheckedException e) {
                    // TODO ignite-db
                    throw new IgniteException(e);
                }
            }
        }

        return loc;
    }

    /** {@inheritDoc} */
    @Override public GridDhtLocalPartition forceCreatePartition(int p) throws IgniteCheckedException {
        lock.writeLock().lock();

        try {
            GridDhtLocalPartition part = locParts.get(p);

            if (part != null && part.state() != EVICTED)
                return part;

            part = new GridDhtLocalPartition(ctx, grp, p);

            locParts.set(p, part);

            ctx.pageStore().onPartitionCreated(grp.groupId(), p);

            return part;
        }
        finally {
            lock.writeLock().unlock();
        }
    }

    /**
     * @param p Partition number.
     * @param topVer Topology version.
     * @param create Create flag.
     * @param updateSeq Update sequence.
     * @return Local partition.
     */
    @SuppressWarnings("TooBroadScope")
    private GridDhtLocalPartition localPartition0(int p,
        AffinityTopologyVersion topVer,
        boolean create,
        boolean showRenting,
        boolean updateSeq) {
        GridDhtLocalPartition loc;

        loc = locParts.get(p);

        GridDhtPartitionState state = loc != null ? loc.state() : null;

        if (loc != null && state != EVICTED && (state != RENTING || showRenting))
            return loc;

        if (!create)
            return null;

        boolean created = false;

        ctx.database().checkpointReadLock();

        try {
            lock.writeLock().lock();

            try {
                loc = locParts.get(p);

                state = loc != null ? loc.state() : null;

                boolean belongs = partitionLocalNode(p, topVer);

                if (loc != null && state == EVICTED) {
                    try {
                        loc.rent(false).get();
                    }
                    catch (IgniteCheckedException ex) {
                        throw new IgniteException(ex);
                    }

                    locParts.set(p, loc = null);

                    if (!belongs) {
                        throw new GridDhtInvalidPartitionException(p, "Adding entry to evicted partition " +
                            "(often may be caused by inconsistent 'key.hashCode()' implementation) " +
                            "[grp=" + grp.cacheOrGroupName() + ", part=" + p + ", topVer=" + topVer +
                            ", this.topVer=" + this.readyTopVer + ']');
                    }
                }
                else if (loc != null && state == RENTING && !showRenting) {
                    throw new GridDhtInvalidPartitionException(p, "Adding entry to partition that is concurrently " +
                        "evicted [grp=" + grp.cacheOrGroupName() + ", part=" + p + ", shouldBeMoving=" +
                        loc.reload() + ", belongs=" + belongs + ", topVer=" + topVer + ", curTopVer=" + this.readyTopVer + "]");
                }

                if (loc == null) {
                    if (!belongs)
                        throw new GridDhtInvalidPartitionException(p, "Creating partition which does not belong to " +
                            "local node (often may be caused by inconsistent 'key.hashCode()' implementation) " +
                            "[grp=" + grp.cacheOrGroupName() + ", part=" + p + ", topVer=" + topVer +
                            ", this.topVer=" + this.readyTopVer + ']');

                    locParts.set(p, loc = new GridDhtLocalPartition(ctx, grp, p));

                    if (updateSeq)
                        this.updateSeq.incrementAndGet();

                    created = true;

                    if (log.isDebugEnabled())
                        log.debug("Created local partition [grp=" + grp.cacheOrGroupName() + ", part=" + loc + ']');
                }
            }
            finally {
                lock.writeLock().unlock();
            }
        }
        finally {
            ctx.database().checkpointReadUnlock();
        }

        if (created && ctx.pageStore() != null) {
            try {
                ctx.pageStore().onPartitionCreated(grp.groupId(), p);
            }
            catch (IgniteCheckedException e) {
                // TODO ignite-db
                throw new IgniteException(e);
            }
        }

        return loc;
    }

    /** {@inheritDoc} */
    @Override public void releasePartitions(int... parts) {
        assert parts != null;
        assert parts.length > 0;

        for (int i = 0; i < parts.length; i++) {
            GridDhtLocalPartition part = locParts.get(parts[i]);

            if (part != null)
                part.release();
        }
    }

    /** {@inheritDoc} */
    @Override public GridDhtLocalPartition localPartition(int part) {
        return locParts.get(part);
    }

    /** {@inheritDoc} */
    @Override public List<GridDhtLocalPartition> localPartitions() {
        List<GridDhtLocalPartition> list = new ArrayList<>(locParts.length());

        for (int i = 0; i < locParts.length(); i++) {
            GridDhtLocalPartition part = locParts.get(i);

            if (part != null && part.state().active())
                list.add(part);
        }

        return list;
    }

    /** {@inheritDoc} */
    @Override public Iterable<GridDhtLocalPartition> currentLocalPartitions() {
        return new Iterable<GridDhtLocalPartition>() {
            @Override public Iterator<GridDhtLocalPartition> iterator() {
                return new CurrentPartitionsIterator();
            }
        };
    }

    /** {@inheritDoc} */
    @Override public void onRemoved(GridDhtCacheEntry e) {
        /*
         * Make sure not to acquire any locks here as this method
         * may be called from sensitive synchronization blocks.
         * ===================================================
         */

        GridDhtLocalPartition loc = localPartition(e.partition(), readyTopVer, false);

        if (loc != null)
            loc.onRemoved(e);
    }

    /** {@inheritDoc} */
    @Override public GridDhtPartitionMap localPartitionMap() {
        GridPartitionStateMap map = new GridPartitionStateMap(locParts.length());

        lock.readLock().lock();

        try {
            for (int i = 0; i < locParts.length(); i++) {
                GridDhtLocalPartition part = locParts.get(i);

                if (part == null)
                    continue;

                map.put(i, part.state());
            }

            GridDhtPartitionMap locPartMap = node2part != null ? node2part.get(ctx.localNodeId()) : null;

            return new GridDhtPartitionMap(ctx.localNodeId(),
                updateSeq.get(),
                locPartMap != null ? locPartMap.topologyVersion() : readyTopVer,
                map,
                true);
        }
        finally {
            lock.readLock().unlock();
        }
    }

    /** {@inheritDoc} */
    @Override public GridDhtPartitionState partitionState(UUID nodeId, int part) {
        lock.readLock().lock();

        try {
            GridDhtPartitionMap partMap = node2part.get(nodeId);

            if (partMap != null) {
                GridDhtPartitionState state = partMap.get(part);

                return state == null ? EVICTED : state;
            }

            return EVICTED;
        }
        finally {
            lock.readLock().unlock();
        }
    }

    /** {@inheritDoc} */
    @Nullable @Override public List<ClusterNode> nodes(int p,
        AffinityAssignment affAssignment,
        List<ClusterNode> affNodes) {
        return nodes0(p, affAssignment, affNodes);
    }

    /** {@inheritDoc} */
    @Override public List<ClusterNode> nodes(int p, AffinityTopologyVersion topVer) {
        AffinityAssignment affAssignment = grp.affinity().cachedAffinity(topVer);

        List<ClusterNode> affNodes = affAssignment.get(p);

        List<ClusterNode> nodes = nodes0(p, affAssignment, affNodes);

        return nodes != null ? nodes : affNodes;
    }

    /**
     * @param p Partition.
     * @param affAssignment Assignments.
     * @param affNodes Node assigned for given partition by affinity.
     * @return Nodes responsible for given partition (primary is first).
     */
    @Nullable private List<ClusterNode> nodes0(int p, AffinityAssignment affAssignment, List<ClusterNode> affNodes) {
        if (grp.isReplicated())
            return affNodes;

        AffinityTopologyVersion topVer = affAssignment.topologyVersion();

        lock.readLock().lock();

        try {
            assert node2part != null && node2part.valid() : "Invalid node-to-partitions map [topVer1=" + topVer +
                ", topVer2=" + this.readyTopVer +
                ", node=" + ctx.igniteInstanceName() +
                ", grp=" + grp.cacheOrGroupName() +
                ", node2part=" + node2part + ']';

            List<ClusterNode> nodes = null;

            if (!topVer.equals(diffFromAffinityVer)) {
                LT.warn(log, "Requested topology version does not match calculated diff, will require full iteration to" +
                    "calculate mapping [grp=" + grp.cacheOrGroupName() + ", topVer=" + topVer +
                    ", diffVer=" + diffFromAffinityVer + "]");

                nodes = new ArrayList<>();

                nodes.addAll(affNodes);

                for (Map.Entry<UUID, GridDhtPartitionMap> entry : node2part.entrySet()) {
                    GridDhtPartitionState state = entry.getValue().get(p);

                    ClusterNode n = ctx.discovery().node(entry.getKey());

                    if (n != null && state != null && (state == MOVING || state == OWNING || state == RENTING)
                        && !nodes.contains(n) && (topVer.topologyVersion() < 0 || n.order() <= topVer.topologyVersion())) {
                        nodes.add(n);
                    }

                }

                return nodes;
            }

            Collection<UUID> diffIds = diffFromAffinity.get(p);

            if (!F.isEmpty(diffIds)) {
                HashSet<UUID> affIds = affAssignment.getIds(p);

                for (UUID nodeId : diffIds) {
                    if (affIds.contains(nodeId)) {
                        U.warn(log, "Node from diff is affinity node, skipping it [grp=" + grp.cacheOrGroupName() +
                            ", node=" + nodeId + ']');

                        continue;
                    }

                    if (hasState(p, nodeId, OWNING, MOVING, RENTING)) {
                        ClusterNode n = ctx.discovery().node(nodeId);

                        if (n != null && (topVer.topologyVersion() < 0 || n.order() <= topVer.topologyVersion())) {
                            if (nodes == null) {
                                nodes = new ArrayList<>(affNodes.size() + diffIds.size());

                                nodes.addAll(affNodes);
                            }

                            nodes.add(n);
                        }
                    }
                }
            }

            return nodes;
        }
        finally {
            lock.readLock().unlock();
        }
    }

    /**
     * @param p Partition.
     * @param topVer Topology version ({@code -1} for all nodes).
     * @param state Partition state.
     * @param states Additional partition states.
     * @return List of nodes for the partition.
     */
    private List<ClusterNode> nodes(
        int p,
        AffinityTopologyVersion topVer,
        GridDhtPartitionState state,
        GridDhtPartitionState... states
    ) {
        Collection<UUID> allIds = F.nodeIds(discoCache.cacheGroupAffinityNodes(grp.groupId()));

        lock.readLock().lock();

        try {
            assert node2part != null && node2part.valid() : "Invalid node-to-partitions map [topVer=" + topVer +
                ", grp=" + grp.cacheOrGroupName() +
                ", allIds=" + allIds +
                ", node2part=" + node2part + ']';

            // Node IDs can be null if both, primary and backup, nodes disappear.
            List<ClusterNode> nodes = new ArrayList<>();

            for (UUID id : allIds) {
                if (hasState(p, id, state, states)) {
                    ClusterNode n = ctx.discovery().node(id);

                    if (n != null && (topVer.topologyVersion() < 0 || n.order() <= topVer.topologyVersion()))
                        nodes.add(n);
                }
            }

            return nodes;
        }
        finally {
            lock.readLock().unlock();
        }
    }

    /** {@inheritDoc} */
    @Override public List<ClusterNode> owners(int p, AffinityTopologyVersion topVer) {
        if (!grp.rebalanceEnabled())
            return ownersAndMoving(p, topVer);

        return nodes(p, topVer, OWNING, null);
    }

    /** {@inheritDoc} */
    @Override public List<ClusterNode> owners(int p) {
        return owners(p, AffinityTopologyVersion.NONE);
    }

    /** {@inheritDoc} */
    @Override public List<ClusterNode> moving(int p) {
        if (!grp.rebalanceEnabled())
            return ownersAndMoving(p, AffinityTopologyVersion.NONE);

        return nodes(p, AffinityTopologyVersion.NONE, MOVING, null);
    }

    /**
     * @param p Partition.
     * @param topVer Topology version.
     * @return List of nodes in state OWNING or MOVING.
     */
    private List<ClusterNode> ownersAndMoving(int p, AffinityTopologyVersion topVer) {
        return nodes(p, topVer, OWNING, MOVING_STATES);
    }

    /** {@inheritDoc} */
    @Override public long updateSequence() {
        return updateSeq.get();
    }

    /** {@inheritDoc} */
    @Override public GridDhtPartitionFullMap partitionMap(boolean onlyActive) {
        lock.readLock().lock();

        try {
            if (node2part == null || stopping)
                return null;

            assert node2part.valid() : "Invalid node2part [node2part=" + node2part +
                ", grp=" + grp.cacheOrGroupName() +
                ", stopping=" + stopping +
                ", locNodeId=" + ctx.localNode().id() +
                ", locName=" + ctx.igniteInstanceName() + ']';

            GridDhtPartitionFullMap m = node2part;

            return new GridDhtPartitionFullMap(m.nodeId(), m.nodeOrder(), m.updateSequence(), m, onlyActive);
        }
        finally {
            lock.readLock().unlock();
        }
    }

    /**
     * Checks should current partition map overwritten by new partition map
     * Method returns true if topology version or update sequence of new map are greater than of current map
     *
     * @param currentMap Current partition map
     * @param newMap New partition map
     * @return True if current partition map should be overwritten by new partition map, false in other case
     */
    private boolean shouldOverridePartitionMap(GridDhtPartitionMap currentMap, GridDhtPartitionMap newMap) {
        return newMap != null &&
                (newMap.topologyVersion().compareTo(currentMap.topologyVersion()) > 0 ||
                 newMap.topologyVersion().compareTo(currentMap.topologyVersion()) == 0 && newMap.updateSequence() > currentMap.updateSequence());
    }

    /** {@inheritDoc} */
    @SuppressWarnings({"MismatchedQueryAndUpdateOfCollection"})
    @Override public boolean update(
        @Nullable AffinityTopologyVersion exchangeVer,
        GridDhtPartitionFullMap partMap,
        @Nullable CachePartitionFullCountersMap incomeCntrMap,
        Set<Integer> partsToReload,
        @Nullable AffinityTopologyVersion msgTopVer) {
        if (log.isDebugEnabled()) {
            log.debug("Updating full partition map [grp=" + grp.cacheOrGroupName() + ", exchVer=" + exchangeVer +
                ", fullMap=" + fullMapString() + ']');
        }

        assert partMap != null;

        ctx.database().checkpointReadLock();

        try {
            lock.writeLock().lock();

            try {
                if (stopping || !lastTopChangeVer.initialized() ||
                    // Ignore message not-related to exchange if exchange is in progress.
                    (exchangeVer == null && !lastTopChangeVer.equals(readyTopVer)))
                    return false;

                if (incomeCntrMap != null) {
                    // update local counters in partitions
                    for (int i = 0; i < locParts.length(); i++) {
                        GridDhtLocalPartition part = locParts.get(i);

                        if (part == null)
                            continue;

                        if (part.state() == OWNING || part.state() == MOVING) {
                            long updCntr = incomeCntrMap.updateCounter(part.id());

                            if (updCntr != 0 && updCntr > part.updateCounter())
                                part.updateCounter(updCntr);
                        }
                    }
                }

                if (exchangeVer != null) {
                    // Ignore if exchange already finished or new exchange started.
                    if (readyTopVer.compareTo(exchangeVer) > 0 || lastTopChangeVer.compareTo(exchangeVer) > 0) {
                        U.warn(log, "Stale exchange id for full partition map update (will ignore) [" +
                            "grp=" + grp.cacheOrGroupName() +
                            ", lastTopChange=" + lastTopChangeVer +
                            ", readTopVer=" + readyTopVer +
                            ", exchVer=" + exchangeVer + ']');

                        return false;
                    }
                }

                if (msgTopVer != null && lastTopChangeVer.compareTo(msgTopVer) > 0) {
                    U.warn(log, "Stale version for full partition map update message (will ignore) [" +
                        "grp=" + grp.cacheOrGroupName() +
                        ", lastTopChange=" + lastTopChangeVer +
                        ", readTopVer=" + readyTopVer +
                        ", msgVer=" + msgTopVer + ']');

                    return false;
                }

                boolean fullMapUpdated = (node2part == null);

                if (node2part != null) {
                    for (GridDhtPartitionMap part : node2part.values()) {
                        GridDhtPartitionMap newPart = partMap.get(part.nodeId());

                        if (shouldOverridePartitionMap(part, newPart)) {
                            fullMapUpdated = true;

                            if (log.isDebugEnabled()) {
                                log.debug("Overriding partition map in full update map [" +
                                    "grp=" + grp.cacheOrGroupName() +
                                    ", exchVer=" + exchangeVer +
                                    ", curPart=" + mapString(part) +
                                    ", newPart=" + mapString(newPart) + ']');
                            }

                            if (newPart.nodeId().equals(ctx.localNodeId()))
                                updateSeq.setIfGreater(newPart.updateSequence());
                        }
                        else {
                            // If for some nodes current partition has a newer map,
                            // then we keep the newer value.
                            partMap.put(part.nodeId(), part);
                        }
                    }

                    // Check that we have new nodes.
                    for (GridDhtPartitionMap part : partMap.values()) {
                        if (fullMapUpdated)
                            break;

                        fullMapUpdated = !node2part.containsKey(part.nodeId());
                    }

                    // Remove entry if node left.
                    for (Iterator<UUID> it = partMap.keySet().iterator(); it.hasNext(); ) {
                        UUID nodeId = it.next();

                        if (!ctx.discovery().alive(nodeId)) {
                            if (log.isDebugEnabled())
                                log.debug("Removing left node from full map update [grp=" + grp.cacheOrGroupName() +
                                    ", nodeId=" + nodeId + ", partMap=" + partMap + ']');

                            it.remove();
                        }
                    }
                }
                else {
                    GridDhtPartitionMap locNodeMap = partMap.get(ctx.localNodeId());

                    if (locNodeMap != null)
                        updateSeq.setIfGreater(locNodeMap.updateSequence());
                }

                if (!fullMapUpdated) {
                    if (log.isDebugEnabled()) {
                        log.debug("No updates for full partition map (will ignore) [" +
                            "grp=" + grp.cacheOrGroupName() +
                            ", lastExch=" + lastTopChangeVer +
                            ", exchVer=" + exchangeVer +
                            ", curMap=" + node2part +
                            ", newMap=" + partMap + ']');
                    }

                    return false;
                }

                if (exchangeVer != null) {
                    assert exchangeVer.compareTo(readyTopVer) >= 0 && exchangeVer.compareTo(lastTopChangeVer) >= 0;

                    lastTopChangeVer = readyTopVer = exchangeVer;
                }

                node2part = partMap;

                if (exchangeVer == null && !grp.isReplicated() &&
                        (readyTopVer.initialized() && readyTopVer.compareTo(diffFromAffinityVer) >= 0)) {
                    AffinityAssignment affAssignment = grp.affinity().readyAffinity(readyTopVer);

                    for (Map.Entry<UUID, GridDhtPartitionMap> e : partMap.entrySet()) {
                        for (Map.Entry<Integer, GridDhtPartitionState> e0 : e.getValue().entrySet()) {
                            int p = e0.getKey();

                            Set<UUID> diffIds = diffFromAffinity.get(p);

                            if ((e0.getValue() == MOVING || e0.getValue() == OWNING || e0.getValue() == RENTING) &&
                                !affAssignment.getIds(p).contains(e.getKey())) {

                                if (diffIds == null)
                                    diffFromAffinity.put(p, diffIds = U.newHashSet(3));

                                diffIds.add(e.getKey());
                            }
                            else {
                                if (diffIds != null && diffIds.remove(e.getKey())) {
                                    if (diffIds.isEmpty())
                                        diffFromAffinity.remove(p);
                                }
                            }
                        }
                    }

                    diffFromAffinityVer = readyTopVer;
                }

                boolean changed = false;

                GridDhtPartitionMap nodeMap = partMap.get(ctx.localNodeId());

                if (nodeMap != null && grp.persistenceEnabled() && readyTopVer.initialized()) {
                    for (Map.Entry<Integer, GridDhtPartitionState> e : nodeMap.entrySet()) {
                        int p = e.getKey();
                        GridDhtPartitionState state = e.getValue();

                        if (state == OWNING) {
                            GridDhtLocalPartition locPart = locParts.get(p);

                            assert locPart != null : grp.cacheOrGroupName();

                            if (locPart.state() == MOVING) {
                                boolean success = locPart.own();

                                assert success : locPart;

                                changed |= success;
                            }
                        }
                        else if (state == MOVING) {
                            GridDhtLocalPartition locPart = locParts.get(p);

                            if (locPart == null || locPart.state() == EVICTED)
                                locPart = createPartition(p);

                            if (locPart.state() == OWNING) {
                                locPart.moving();

                                changed = true;
                            }
                        }
                        else if (state == RENTING && partsToReload.contains(p)) {
                            GridDhtLocalPartition locPart = locParts.get(p);

                            if (locPart == null || locPart.state() == EVICTED) {
                                createPartition(p);

                                changed = true;
                            }
                            else if (locPart.state() == OWNING || locPart.state() == MOVING) {
                                locPart.reload(true);

                                locPart.rent(false);

                                changed = true;
                            }
                            else
                                locPart.reload(true);
                        }
                    }
                }

                long updateSeq = this.updateSeq.incrementAndGet();

                if (readyTopVer.initialized() && readyTopVer.equals(lastTopChangeVer)) {
                    AffinityAssignment aff = grp.affinity().readyAffinity(readyTopVer);

                    if (exchangeVer == null)
                        changed |= checkEvictions(updateSeq, aff);

                    updateRebalanceVersion(aff.assignment());
                }

                consistencyCheck();

                if (log.isDebugEnabled()) {
                    log.debug("Partition map after full update [grp=" + grp.cacheOrGroupName() +
                        ", map=" + fullMapString() + ']');
                }

                if (changed)
                    ctx.exchange().scheduleResendPartitions();

                return changed;
            }
            finally {
                lock.writeLock().unlock();
            }
        }
        finally {
            ctx.database().checkpointReadUnlock();
        }
    }

    /** {@inheritDoc} */
    @Override public void collectUpdateCounters(CachePartitionPartialCountersMap cntrMap) {
        assert cntrMap != null;

        long now = U.currentTimeMillis();

        lock.writeLock().lock();

        try {
            long acquired = U.currentTimeMillis();

            if (acquired - now >= 100) {
                if (timeLog.isInfoEnabled())
                    timeLog.info("Waited too long to acquire topology write lock " +
                        "[grp=" + grp.cacheOrGroupName() + ", waitTime=" + (acquired - now) + ']');
            }

            if (stopping)
                return;

            for (int i = 0; i < cntrMap.size(); i++) {
                int pId = cntrMap.partitionAt(i);

                long initialUpdateCntr = cntrMap.initialUpdateCounterAt(i);
                long updateCntr = cntrMap.updateCounterAt(i);

                if (this.cntrMap.updateCounter(pId) < updateCntr) {
                    this.cntrMap.initialUpdateCounter(pId, initialUpdateCntr);
                    this.cntrMap.updateCounter(pId, updateCntr);
                }
            }
        }
        finally {
            lock.writeLock().unlock();
        }
    }

    /** {@inheritDoc} */
    @Override public void applyUpdateCounters() {
        long now = U.currentTimeMillis();

        lock.writeLock().lock();

        try {
            long acquired = U.currentTimeMillis();

            if (acquired - now >= 100) {
                if (timeLog.isInfoEnabled())
                    timeLog.info("Waited too long to acquire topology write lock " +
                        "[grp=" + grp.cacheOrGroupName() + ", waitTime=" + (acquired - now) + ']');
            }

            if (stopping)
                return;

            for (int i = 0; i < locParts.length(); i++) {
                GridDhtLocalPartition part = locParts.get(i);

                if (part == null)
                    continue;

                boolean reserve = part.reserve();

                try {
                    GridDhtPartitionState state = part.state();

                    if (!reserve || state == EVICTED || state == RENTING)
                        continue;

                    long updCntr = cntrMap.updateCounter(part.id());

                    if (updCntr > part.updateCounter())
                        part.updateCounter(updCntr);
                    else if (part.updateCounter() > 0) {
                        cntrMap.initialUpdateCounter(part.id(), part.initialUpdateCounter());
                        cntrMap.updateCounter(part.id(), part.updateCounter());
                    }
                }
                finally {
                    if (reserve)
                        part.release();
                }
            }
        }
        finally {
            lock.writeLock().unlock();
        }
    }

    /**
     * Method checks is new partition map more stale than current partition map
     * New partition map is stale if topology version or update sequence are less than of current map
     *
     * @param currentMap Current partition map
     * @param newMap New partition map
     * @return True if new partition map is more stale than current partition map, false in other case
     */
    private boolean isStaleUpdate(GridDhtPartitionMap currentMap, GridDhtPartitionMap newMap) {
        return currentMap != null &&
            (newMap.topologyVersion().compareTo(currentMap.topologyVersion()) < 0 ||
            newMap.topologyVersion().compareTo(currentMap.topologyVersion()) == 0 && newMap.updateSequence() <= currentMap.updateSequence());
    }

    /** {@inheritDoc} */
    @SuppressWarnings({"MismatchedQueryAndUpdateOfCollection"})
    @Override public boolean update(
        @Nullable GridDhtPartitionExchangeId exchId,
        GridDhtPartitionMap parts,
        boolean force
    ) {
        if (log.isDebugEnabled()) {
            log.debug("Updating single partition map [grp=" + grp.cacheOrGroupName() + ", exchId=" + exchId +
                ", parts=" + mapString(parts) + ']');
        }

        if (!ctx.discovery().alive(parts.nodeId())) {
            if (log.isDebugEnabled()) {
                log.debug("Received partition update for non-existing node (will ignore) [grp=" + grp.cacheOrGroupName() +
                    ", exchId=" + exchId + ", parts=" + parts + ']');
            }

            return false;
        }

        ctx.database().checkpointReadLock();

        try {
            lock.writeLock().lock();

            try {
                if (stopping)
                    return false;

                if (!force) {
                    if (lastTopChangeVer.initialized() && exchId != null && lastTopChangeVer.compareTo(exchId.topologyVersion()) > 0) {
                        U.warn(log, "Stale exchange id for single partition map update (will ignore) [" +
                            "grp=" + grp.cacheOrGroupName() +
                            ", lastTopChange=" + lastTopChangeVer +
                            ", readTopVer=" + readyTopVer +
                            ", exch=" + exchId.topologyVersion() + ']');

                        return false;
                    }
                }

                if (node2part == null)
                    // Create invalid partition map.
                    node2part = new GridDhtPartitionFullMap();

                GridDhtPartitionMap cur = node2part.get(parts.nodeId());

                if (force) {
                    if (cur != null && cur.topologyVersion().initialized())
                        parts.updateSequence(cur.updateSequence(), cur.topologyVersion());
                }
                else if (isStaleUpdate(cur, parts)) {
                    U.warn(log, "Stale update for single partition map update (will ignore) [" +
                        "grp=" + grp.cacheOrGroupName() +
                        ", exchId=" + exchId +
                        ", curMap=" + cur +
                        ", newMap=" + parts + ']');

                    return false;
                }

                long updateSeq = this.updateSeq.incrementAndGet();

                node2part.newUpdateSequence(updateSeq);

                boolean changed = false;

                if (cur == null || !cur.equals(parts))
                    changed = true;

                node2part.put(parts.nodeId(), parts);

                // During exchange diff is calculated after all messages are received and affinity initialized.
                if (exchId == null && !grp.isReplicated()) {
                    if (readyTopVer.initialized() && readyTopVer.compareTo(diffFromAffinityVer) >= 0) {
                        AffinityAssignment affAssignment = grp.affinity().readyAffinity(readyTopVer);

                        // Add new mappings.
                        for (Map.Entry<Integer, GridDhtPartitionState> e : parts.entrySet()) {
                            int p = e.getKey();

                            Set<UUID> diffIds = diffFromAffinity.get(p);

                            if ((e.getValue() == MOVING || e.getValue() == OWNING || e.getValue() == RENTING)
                                && !affAssignment.getIds(p).contains(parts.nodeId())) {
                                if (diffIds == null)
                                    diffFromAffinity.put(p, diffIds = U.newHashSet(3));

                                if (diffIds.add(parts.nodeId()))
                                    changed = true;
                            }
                            else {
                                if (diffIds != null && diffIds.remove(parts.nodeId())) {
                                    changed = true;

                                    if (diffIds.isEmpty())
                                        diffFromAffinity.remove(p);
                                }
                            }
                        }

                        // Remove obsolete mappings.
                        if (cur != null) {
                            for (Integer p : F.view(cur.keySet(), F0.notIn(parts.keySet()))) {
                                Set<UUID> ids = diffFromAffinity.get(p);

                                if (ids != null && ids.remove(parts.nodeId())) {
                                    changed = true;

                                    if (ids.isEmpty())
                                        diffFromAffinity.remove(p);
                                }
                            }
                        }

                        diffFromAffinityVer = readyTopVer;
                    }
                }

                if (readyTopVer.initialized() && readyTopVer.equals(lastTopChangeVer)) {
                    AffinityAssignment aff = grp.affinity().readyAffinity(readyTopVer);

                    if (exchId == null)
                        changed |= checkEvictions(updateSeq, aff);

                    updateRebalanceVersion(aff.assignment());
                }

                consistencyCheck();

                if (log.isDebugEnabled())
                    log.debug("Partition map after single update [grp=" + grp.cacheOrGroupName() + ", map=" + fullMapString() + ']');

                if (changed && exchId == null)
                    ctx.exchange().scheduleResendPartitions();

                return changed;
            }
            finally {
                lock.writeLock().unlock();
            }
        }
        finally {
            ctx.database().checkpointReadUnlock();
        }
    }

    /** {@inheritDoc} */
    @Override public void onExchangeDone(GridDhtPartitionsExchangeFuture fut, AffinityAssignment assignment, boolean updateRebalanceVer) {
        lock.writeLock().lock();

        try {
            assert !(topReadyFut instanceof GridDhtPartitionsExchangeFuture) ||
                assignment.topologyVersion().equals(((GridDhtPartitionsExchangeFuture)topReadyFut).context().events().topologyVersion());

            readyTopVer = lastTopChangeVer = assignment.topologyVersion();

            if (!grp.isReplicated()) {
                boolean rebuildDiff = fut == null || fut.localJoinExchange() || fut.serverNodeDiscoveryEvent() ||
                    fut.firstEvent().type() == EVT_DISCOVERY_CUSTOM_EVT || !diffFromAffinityVer.initialized();

                if (rebuildDiff) {
                    if (assignment.topologyVersion().compareTo(diffFromAffinityVer) >= 0)
                        rebuildDiff(assignment);
                }
                else
                    diffFromAffinityVer = readyTopVer;
            }

            if (updateRebalanceVer)
                updateRebalanceVersion(assignment.assignment());
        }
        finally {
            lock.writeLock().unlock();
        }
    }

    /**
     * @param aff Affinity.
     */
    private void createMovingPartitions(AffinityAssignment aff) {
        for (Map.Entry<UUID, GridDhtPartitionMap> e : node2part.entrySet()) {
            GridDhtPartitionMap map = e.getValue();

            addMoving(map, aff.backupPartitions(e.getKey()));
            addMoving(map, aff.primaryPartitions(e.getKey()));
        }
    }

    /**
     * @param map Node partition state map.
     * @param parts Partitions assigned to node.
     */
    private void addMoving(GridDhtPartitionMap map, Set<Integer> parts) {
        if (F.isEmpty(parts))
            return;

        for (Integer p : parts) {
            GridDhtPartitionState state = map.get(p);

            if (state == null || state == EVICTED)
                map.put(p, MOVING);
        }
    }

    /**
     * @param affAssignment New affinity assignment.
     */
    private void rebuildDiff(AffinityAssignment affAssignment) {
        assert lock.isWriteLockedByCurrentThread();

        if (node2part == null)
            return;

        if (FAST_DIFF_REBUILD) {
            Collection<UUID> affNodes = F.nodeIds(ctx.discovery().cacheGroupAffinityNodes(grp.groupId(),
                affAssignment.topologyVersion()));

            for (Map.Entry<Integer, Set<UUID>> e : diffFromAffinity.entrySet()) {
                int p = e.getKey();

                Iterator<UUID> iter = e.getValue().iterator();

                while (iter.hasNext()) {
                    UUID nodeId = iter.next();

                    if (!affNodes.contains(nodeId) || affAssignment.getIds(p).contains(nodeId))
                        iter.remove();
                }
            }
        }
        else {
            for (Map.Entry<UUID, GridDhtPartitionMap> e : node2part.entrySet()) {
                UUID nodeId = e.getKey();

                for (Map.Entry<Integer, GridDhtPartitionState> e0 : e.getValue().entrySet()) {
                    Integer p0 = e0.getKey();

                    GridDhtPartitionState state = e0.getValue();

                    Set<UUID> ids = diffFromAffinity.get(p0);

                    if ((state == MOVING || state == OWNING || state == RENTING) && !affAssignment.getIds(p0).contains(nodeId)) {
                        if (ids == null)
                            diffFromAffinity.put(p0, ids = U.newHashSet(3));

                        ids.add(nodeId);
                    }
                    else {
                        if (ids != null)
                            ids.remove(nodeId);
                    }
                }
            }
        }

        diffFromAffinityVer = affAssignment.topologyVersion();
    }

    /** {@inheritDoc} */
    @Override public boolean detectLostPartitions(AffinityTopologyVersion resTopVer, DiscoveryEvent discoEvt) {
        ctx.database().checkpointReadLock();

        try {
            lock.writeLock().lock();

            try {
                if (node2part == null)
                    return false;

                int parts = grp.affinity().partitions();

                Set<Integer> lost = new HashSet<>(parts);

                for (int p = 0; p < parts; p++)
                    lost.add(p);

                for (GridDhtPartitionMap partMap : node2part.values()) {
                    for (Map.Entry<Integer, GridDhtPartitionState> e : partMap.entrySet()) {
                        if (e.getValue() == OWNING) {
                            lost.remove(e.getKey());

                            if (lost.isEmpty())
                                break;
                        }
                    }
                }

                boolean changed = false;

                if (!F.isEmpty(lost)) {
                    PartitionLossPolicy plc = grp.config().getPartitionLossPolicy();

                    assert plc != null;

                    // Update partition state on all nodes.
                    for (Integer part : lost) {
                        long updSeq = updateSeq.incrementAndGet();

                        GridDhtLocalPartition locPart = localPartition(part, resTopVer, false, true);

                        if (locPart != null) {
                            boolean marked = plc == PartitionLossPolicy.IGNORE ? locPart.own() : locPart.markLost();

                            if (marked)
                                updateLocal(locPart.id(), locPart.state(), updSeq, resTopVer);

                            changed |= marked;
                        }
                        // Update map for remote node.
                        else if (plc != PartitionLossPolicy.IGNORE) {
                            for (Map.Entry<UUID, GridDhtPartitionMap> e : node2part.entrySet()) {
                                if (e.getKey().equals(ctx.localNodeId()))
                                    continue;

                                if (e.getValue().get(part) != EVICTED)
                                    e.getValue().put(part, LOST);
                            }
                        }

                        if (grp.eventRecordable(EventType.EVT_CACHE_REBALANCE_PART_DATA_LOST)) {
                            grp.addRebalanceEvent(part,
                                EVT_CACHE_REBALANCE_PART_DATA_LOST,
                                discoEvt.eventNode(),
                                discoEvt.type(),
                                discoEvt.timestamp());
                        }
                    }

                    if (plc != PartitionLossPolicy.IGNORE)
                        grp.needsRecovery(true);
                }

                return changed;
            }
            finally {
                lock.writeLock().unlock();
            }
        }
        finally {
            ctx.database().checkpointReadUnlock();
        }
    }

    /** {@inheritDoc} */
    @Override public void resetLostPartitions(AffinityTopologyVersion resTopVer) {
        ctx.database().checkpointReadLock();

        try {
            lock.writeLock().lock();

            try {
                long updSeq = updateSeq.incrementAndGet();

                for (Map.Entry<UUID, GridDhtPartitionMap> e : node2part.entrySet()) {
                    for (Map.Entry<Integer, GridDhtPartitionState> e0 : e.getValue().entrySet()) {
                        if (e0.getValue() != LOST)
                            continue;

                        e0.setValue(OWNING);

                        GridDhtLocalPartition locPart = localPartition(e0.getKey(), resTopVer, false);

                        if (locPart != null && locPart.state() == LOST) {
                            boolean marked = locPart.own();

                            if (marked)
                                updateLocal(locPart.id(), locPart.state(), updSeq, resTopVer);
                        }
                    }
                }

                checkEvictions(updSeq, grp.affinity().readyAffinity(resTopVer));

                grp.needsRecovery(false);
            }
            finally {
                lock.writeLock().unlock();
            }
        }
        finally {
            ctx.database().checkpointReadUnlock();
        }
    }

    /** {@inheritDoc} */
    @Override public Collection<Integer> lostPartitions() {
        if (grp.config().getPartitionLossPolicy() == PartitionLossPolicy.IGNORE)
            return Collections.emptySet();

        lock.readLock().lock();

        try {
            Set<Integer> res = null;

            int parts = grp.affinity().partitions();

            for (GridDhtPartitionMap partMap : node2part.values()) {
                for (Map.Entry<Integer, GridDhtPartitionState> e : partMap.entrySet()) {
                    if (e.getValue() == LOST) {
                        if (res == null)
                            res = new HashSet<>(parts);

                        res.add(e.getKey());
                    }
                }
            }

            return res == null ? Collections.<Integer>emptySet() : res;
        }
        finally {
            lock.readLock().unlock();
        }
    }

    /** {@inheritDoc} */
    @Override public Set<UUID> setOwners(int p, Set<UUID> owners, boolean haveHistory, boolean updateSeq) {
        Set<UUID> result = haveHistory ? Collections.<UUID>emptySet() : new HashSet<UUID>();

        ctx.database().checkpointReadLock();

        try {
            lock.writeLock().lock();

            try {
                GridDhtLocalPartition locPart = locParts.get(p);

                if (locPart != null) {
                    if (locPart.state() == OWNING && !owners.contains(ctx.localNodeId())) {
                        if (haveHistory)
                            locPart.moving();
                        else {
                            locPart.rent(false);

                            locPart.reload(true);

                            result.add(ctx.localNodeId());
                        }

                        U.warn(log, "Partition has been scheduled for rebalancing due to outdated update counter " +
                            "[nodeId=" + ctx.localNodeId() + ", grp=" + grp.cacheOrGroupName() +
                            ", partId=" + locPart.id() + ", haveHistory=" + haveHistory + "]");

                    }
                }

                for (Map.Entry<UUID, GridDhtPartitionMap> e : node2part.entrySet()) {
                    GridDhtPartitionMap partMap = e.getValue();

                    if (!partMap.containsKey(p))
                        continue;

                    if (partMap.get(p) == OWNING && !owners.contains(e.getKey())) {
                        if (haveHistory)
                            partMap.put(p, MOVING);
                        else {
                            partMap.put(p, RENTING);

                            result.add(e.getKey());
                        }

                        partMap.updateSequence(partMap.updateSequence() + 1, partMap.topologyVersion());

                        if (partMap.nodeId().equals(ctx.localNodeId()))
                            this.updateSeq.setIfGreater(partMap.updateSequence());

                        U.warn(log, "Partition has been scheduled for rebalancing due to outdated update counter " +
                            "[nodeId=" + e.getKey() + ", grp=" + grp.cacheOrGroupName() +
                            ", partId=" + p + ", haveHistory=" + haveHistory + "]");
                    }
                }

                if (updateSeq)
                    node2part = new GridDhtPartitionFullMap(node2part, this.updateSeq.incrementAndGet());
            }
            finally {
                lock.writeLock().unlock();
            }
        }
        finally {
            ctx.database().checkpointReadUnlock();
        }

        return result;
    }

    /**
     * @param updateSeq Update sequence.
     * @param aff Affinity assignments.
     * @return Checks if any of the local partitions need to be evicted.
     */
    private boolean checkEvictions(long updateSeq, AffinityAssignment aff) {
        if (!ctx.kernalContext().state().evictionsAllowed())
            return false;

        boolean changed = false;

        UUID locId = ctx.localNodeId();

        for (int p = 0; p < locParts.length(); p++) {
            GridDhtLocalPartition part = locParts.get(p);

            if (part == null)
                continue;

            GridDhtPartitionState state = part.state();

            if (state.active()) {
                List<ClusterNode> affNodes = aff.get(p);

                if (!affNodes.contains(ctx.localNode())) {
                    List<ClusterNode> nodes = nodes(p, aff.topologyVersion(), OWNING, null);
                    Collection<UUID> nodeIds = F.nodeIds(nodes);

                    // If all affinity nodes are owners, then evict partition from local node.
                    if (nodeIds.containsAll(F.nodeIds(affNodes))) {
                        part.reload(false);

                        part.rent(false);

                        updateSeq = updateLocal(part.id(), part.state(), updateSeq, aff.topologyVersion());

                        changed = true;

                        if (log.isDebugEnabled()) {
                            log.debug("Evicted local partition (all affinity nodes are owners) [grp=" + grp.cacheOrGroupName() +
                                ", part=" + part + ']');
                        }
                    }
                    else {
                        int ownerCnt = nodeIds.size();
                        int affCnt = affNodes.size();

                        if (ownerCnt > affCnt) { //TODO !!! we could loss all owners in such case. Should be fixed by GG-13223
                            // Sort by node orders in ascending order.
                            Collections.sort(nodes, CU.nodeComparator(true));

                            int diff = nodes.size() - affCnt;

                            for (int i = 0; i < diff; i++) {
                                ClusterNode n = nodes.get(i);

                                if (locId.equals(n.id())) {
                                    part.reload(false);

                                    part.rent(false);

                                    updateSeq = updateLocal(part.id(),
                                        part.state(),
                                        updateSeq,
                                        aff.topologyVersion());

                                    changed = true;

                                    if (log.isDebugEnabled()) {
                                        log.debug("Evicted local partition (this node is oldest non-affinity node) [" +
                                            "grp=" + grp.cacheOrGroupName() + ", part=" + part + ']');
                                    }

                                    break;
                                }
                            }
                        }
                    }
                }
            }
        }

        return changed;
    }

    /**
     * Updates value for single partition.
     *
     * @param p Partition.
     * @param state State.
     * @param updateSeq Update sequence.
     * @param affVer Affinity version.
     * @return Update sequence.
     */
    @SuppressWarnings({"MismatchedQueryAndUpdateOfCollection"})
    private long updateLocal(int p, GridDhtPartitionState state, long updateSeq, AffinityTopologyVersion affVer) {
        assert lock.isWriteLockedByCurrentThread();

        ClusterNode oldest = discoCache.oldestAliveServerNode();

        assert oldest != null || ctx.kernalContext().clientNode();

        // If this node became the oldest node.
        if (ctx.localNode().equals(oldest) && node2part != null) {
            long seq = node2part.updateSequence();

            if (seq != updateSeq) {
                if (seq > updateSeq) {
                    long seq0 = this.updateSeq.get();

                    if (seq0 < seq) {
                        // Update global counter if necessary.
                        boolean b = this.updateSeq.compareAndSet(seq0, seq + 1);

                        assert b : "Invalid update sequence [updateSeq=" + updateSeq +
                            ", grp=" + grp.cacheOrGroupName() +
                            ", seq=" + seq +
                            ", curUpdateSeq=" + this.updateSeq.get() +
                            ", node2part=" + node2part.toFullString() + ']';

                        updateSeq = seq + 1;
                    }
                    else
                        updateSeq = seq;
                }

                node2part.updateSequence(updateSeq);
            }
        }

        if (node2part != null) {
            UUID locNodeId = ctx.localNodeId();

            GridDhtPartitionMap map = node2part.get(locNodeId);

            if (map == null) {
                map = new GridDhtPartitionMap(locNodeId,
                    updateSeq,
                    affVer,
                    GridPartitionStateMap.EMPTY,
                    false);

                node2part.put(locNodeId, map);
            }

            map.updateSequence(updateSeq, affVer);

            map.put(p, state);

            if (!grp.isReplicated() && (state == MOVING || state == OWNING || state == RENTING)) {
                AffinityAssignment assignment = grp.affinity().cachedAffinity(diffFromAffinityVer);

                if (!assignment.getIds(p).contains(ctx.localNodeId())) {
                    Set<UUID> diffIds = diffFromAffinity.get(p);

                    if (diffIds == null)
                        diffFromAffinity.put(p, diffIds = U.newHashSet(3));

                    diffIds.add(ctx.localNodeId());
                }
            }
        }

        return updateSeq;
    }

    /**
     * @param nodeId Node to remove.
     */
    private void removeNode(UUID nodeId) {
        assert nodeId != null;
        assert lock.isWriteLockedByCurrentThread();

        ClusterNode oldest = discoCache.oldestAliveServerNode();

        assert oldest != null || ctx.kernalContext().clientNode();

        ClusterNode loc = ctx.localNode();

        if (node2part != null) {
            if (loc.equals(oldest) && !node2part.nodeId().equals(loc.id()))
                node2part = new GridDhtPartitionFullMap(loc.id(), loc.order(), updateSeq.get(),
                    node2part, false);
            else
                node2part = new GridDhtPartitionFullMap(node2part, node2part.updateSequence());

            GridDhtPartitionMap parts = node2part.remove(nodeId);

            if (!grp.isReplicated()) {
                if (parts != null) {
                    for (Integer p : parts.keySet()) {
                        Set<UUID> diffIds = diffFromAffinity.get(p);

                        if (diffIds != null)
                            diffIds.remove(nodeId);
                    }
                }
            }

            consistencyCheck();
        }
    }

    /** {@inheritDoc} */
    @Override public boolean own(GridDhtLocalPartition part) {
        lock.writeLock().lock();

        try {
            if (part.own()) {
                assert lastTopChangeVer.initialized() : lastTopChangeVer;

                updateLocal(part.id(), part.state(), updateSeq.incrementAndGet(), lastTopChangeVer);

                consistencyCheck();

                return true;
            }

            consistencyCheck();

            return false;
        }
        finally {
            lock.writeLock().unlock();
        }
    }

    /** {@inheritDoc} */
    @Override public void onEvicted(GridDhtLocalPartition part, boolean updateSeq) {
        ctx.database().checkpointReadLock();

        try {
            lock.writeLock().lock();

            try {
                if (stopping)
                    return;

                assert part.state() == EVICTED;

                long seq = updateSeq ? this.updateSeq.incrementAndGet() : this.updateSeq.get();

                if (part.reload())
                    part = createPartition(part.id());

                assert lastTopChangeVer.initialized() : lastTopChangeVer;

                updateLocal(part.id(), part.state(), seq, lastTopChangeVer);

                consistencyCheck();
            }
            finally {
                lock.writeLock().unlock();
            }
        }
        finally {
            ctx.database().checkpointReadUnlock();
        }
    }

    /** {@inheritDoc} */
    @Nullable @Override public GridDhtPartitionMap partitions(UUID nodeId) {
        lock.readLock().lock();

        try {
            return node2part.get(nodeId);
        }
        finally {
            lock.readLock().unlock();
        }
    }

    /** {@inheritDoc} */
    @Override public CachePartitionFullCountersMap fullUpdateCounters() {
        lock.readLock().lock();

        try {
            return new CachePartitionFullCountersMap(cntrMap);
        }
        finally {
            lock.readLock().unlock();
        }
    }

    /** {@inheritDoc} */
    @Override public CachePartitionPartialCountersMap localUpdateCounters(boolean skipZeros) {
        lock.readLock().lock();

        try {
            int locPartCnt = 0;

            for (int i = 0; i < locParts.length(); i++) {
                GridDhtLocalPartition part = locParts.get(i);

                if (part != null)
                    locPartCnt++;
            }

            CachePartitionPartialCountersMap res = new CachePartitionPartialCountersMap(locPartCnt);

            for (int i = 0; i < locParts.length(); i++) {
                GridDhtLocalPartition part = locParts.get(i);

                if (part == null)
                    continue;

                long updCntr = part.updateCounter();
                long initCntr = part.initialUpdateCounter();

                if (skipZeros && initCntr == 0L && updCntr == 0L)
                    continue;

                res.add(part.id(), initCntr, updCntr);
            }

            res.trim();

            return res;
        }
        finally {
            lock.readLock().unlock();
        }
    }

    /** {@inheritDoc} */
    @Override public boolean rebalanceFinished(AffinityTopologyVersion topVer) {
        AffinityTopologyVersion curTopVer = this.readyTopVer;

        return curTopVer.equals(topVer) && curTopVer.equals(rebalancedTopVer);
    }

    /** {@inheritDoc} */
    @Override public boolean hasMovingPartitions() {
        lock.readLock().lock();

        try {
            if (node2part == null)
                return false;

            assert node2part.valid() : "Invalid node2part [node2part: " + node2part +
                ", grp=" + grp.cacheOrGroupName() +
                ", stopping=" + stopping +
                ", locNodeId=" + ctx.localNodeId() +
                ", locName=" + ctx.igniteInstanceName() + ']';

            for (GridDhtPartitionMap map : node2part.values()) {
                if (map.hasMovingPartitions())
                    return true;
            }

            return false;
        }
        finally {
            lock.readLock().unlock();
        }
    }

    /**
     * @param cacheId Cache ID.
     */
    public void onCacheStopped(int cacheId) {
        if (!grp.sharedGroup())
            return;

        for (int i = 0; i < locParts.length(); i++) {
            GridDhtLocalPartition part = locParts.get(i);

            if (part != null)
                part.onCacheStopped(cacheId);
        }
    }

    /** {@inheritDoc} */
    @Override public void printMemoryStats(int threshold) {
        X.println(">>>  Cache partition topology stats [igniteInstanceName=" + ctx.igniteInstanceName() +
            ", grp=" + grp.cacheOrGroupName() + ']');

        lock.readLock().lock();

        try {
            for (int i = 0; i < locParts.length(); i++) {
                GridDhtLocalPartition part = locParts.get(i);

                if (part == null)
                    continue;

                int size = part.dataStore().fullSize();

                if (size >= threshold)
                    X.println(">>>   Local partition [part=" + part.id() + ", size=" + size + ']');
            }
        }
        finally {
            lock.readLock().unlock();
        }
    }

    /**
     * @param part Partition.
     * @param aff Affinity assignments.
     * @return {@code True} if given partition belongs to local node.
     */
    private boolean localNode(int part, List<List<ClusterNode>> aff) {
        return aff.get(part).contains(ctx.localNode());
    }

    /**
     * @param aff Affinity assignments.
     */
    private void updateRebalanceVersion(List<List<ClusterNode>> aff) {
        if (!rebalancedTopVer.equals(readyTopVer)) {
            if (node2part == null || !node2part.valid())
                return;

            for (int i = 0; i < grp.affinity().partitions(); i++) {
                List<ClusterNode> affNodes = aff.get(i);

                // Topology doesn't contain server nodes (just clients).
                if (affNodes.isEmpty())
                    continue;

                Set<ClusterNode> owners = U.newHashSet(affNodes.size());

                for (ClusterNode node : affNodes) {
                    if (hasState(i, node.id(), OWNING))
                        owners.add(node);
                }

                if (!grp.isReplicated()) {
                    Set<UUID> diff = diffFromAffinity.get(i);

                    if (diff != null) {
                        for (UUID nodeId : diff) {
                            if (hasState(i, nodeId, OWNING)) {
                                ClusterNode node = ctx.discovery().node(nodeId);

                                if (node != null)
                                    owners.add(node);
                            }
                        }
                    }
                }

                if (affNodes.size() != owners.size() || !owners.containsAll(affNodes))
                    return;
            }

            rebalancedTopVer = readyTopVer;

            if (log.isDebugEnabled())
                log.debug("Updated rebalanced version [grp=" + grp.cacheOrGroupName() + ", ver=" + rebalancedTopVer + ']');
        }
    }

    /**
     * @param p Partition.
     * @param nodeId Node ID.
     * @param match State to match.
     * @param matches Additional states.
     * @return Filter for owners of this partition.
     */
    private boolean hasState(final int p, @Nullable UUID nodeId, final GridDhtPartitionState match,
        final GridDhtPartitionState... matches) {
        if (nodeId == null)
            return false;

        GridDhtPartitionMap parts = node2part.get(nodeId);

        // Set can be null if node has been removed.
        if (parts != null) {
            GridDhtPartitionState state = parts.get(p);

            if (state == match)
                return true;

            if (matches != null && matches.length > 0) {
                for (GridDhtPartitionState s : matches) {
                    if (state == s)
                        return true;
                }
            }
        }

        return false;
    }

    /**
     * Checks consistency after all operations.
     */
    private void consistencyCheck() {
        // no-op
    }

    /**
     * Iterator over current local partitions.
     */
    private class CurrentPartitionsIterator implements Iterator<GridDhtLocalPartition> {
        /** Next index. */
        private int nextIdx;

        /** Next partition. */
        private GridDhtLocalPartition nextPart;

        /**
         * Constructor
         */
        private CurrentPartitionsIterator() {
            advance();
        }

        /**
         * Try to advance to next partition.
         */
        private void advance() {
            while (nextIdx < locParts.length()) {
                GridDhtLocalPartition part = locParts.get(nextIdx);

                if (part != null && part.state().active()) {
                    nextPart = part;
                    return;
                }

                nextIdx++;
            }
        }

        /** {@inheritDoc} */
        @Override public boolean hasNext() {
            return nextPart != null;
        }

        /** {@inheritDoc} */
        @Override public GridDhtLocalPartition next() {
            if (nextPart == null)
                throw new NoSuchElementException();

            GridDhtLocalPartition retVal = nextPart;

            nextPart = null;
            nextIdx++;

            advance();

            return retVal;
        }

        /** {@inheritDoc} */
        @Override public void remove() {
            throw new UnsupportedOperationException("remove");
        }
    }
}<|MERGE_RESOLUTION|>--- conflicted
+++ resolved
@@ -379,15 +379,9 @@
                                 assert owned : "Failed to own partition for oldest node [grp=" + grp.cacheOrGroupName() +
                                     ", part=" + locPart + ']';
 
-<<<<<<< HEAD
                             needRefresh = true;if (log.isDebugEnabled())
-                                log.debug("Owned partition for oldest node: " + locPart);}
-=======
-                                if (log.isDebugEnabled())
-                                    log.debug("Owned partition for oldest node [grp=" + grp.cacheOrGroupName() +
-                                    ", part=" + locPart + ']');
-                            }
->>>>>>> 6e826e44
+                                log.debug("Owned partition for oldest node [grp=" + grp.cacheOrGroupName() +
+                                    ", part=" + locPart + ']');}
 
                             updateSeq = updateLocal(p, locPart.state(), updateSeq, affVer);
                         }
