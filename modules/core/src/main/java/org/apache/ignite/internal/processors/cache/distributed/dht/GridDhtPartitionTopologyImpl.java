--- conflicted
+++ resolved
@@ -99,16 +99,11 @@
     /** Node to partition map. */
     private GridDhtPartitionFullMap node2part;
 
-<<<<<<< HEAD
-    /** Partition to node map. */
-    private final Map<Integer, Set<UUID>> part2node;
-=======
     /** */
     private final Map<Integer, Set<UUID>> diffFromAffinity = new HashMap<>();
 
     /** */
     private volatile AffinityTopologyVersion diffFromAffinityVer = AffinityTopologyVersion.NONE;
->>>>>>> f2482927
 
     /** */
     private GridDhtPartitionExchangeId lastExchangeId;
@@ -157,8 +152,6 @@
         timeLog = cctx.logger(GridDhtPartitionsExchangeFuture.EXCHANGE_LOG);
 
         locParts = new AtomicReferenceArray<>(cctx.config().getAffinity().partitions());
-
-        part2node = new HashMap<>(cctx.config().getAffinity().partitions(), 1.0f);
     }
 
     /** {@inheritDoc} */
@@ -175,11 +168,7 @@
         try {
             node2part = null;
 
-<<<<<<< HEAD
-            part2node.clear();
-=======
             diffFromAffinity.clear();
->>>>>>> f2482927
 
             lastExchangeId = null;
 
@@ -896,9 +885,6 @@
 
                     ClusterNode n = cctx.discovery().node(entry.getKey());
 
-<<<<<<< HEAD
-                    if (!affIds.contains(nodeId) && hasState(p, nodeId, OWNING, MOVING)) {
-=======
                     if (n != null && state != null && (state == MOVING || state == OWNING) && !nodes.contains(n)
                         && (topVer.topologyVersion() < 0 || n.order() <= topVer.topologyVersion())) {
                         nodes.add(n);
@@ -918,7 +904,6 @@
                     assert !affIds.contains(nodeId);
 
                     if (hasState(p, nodeId, OWNING, MOVING)) {
->>>>>>> f2482927
                         ClusterNode n = cctx.discovery().node(nodeId);
 
                         if (n != null && (topVer.topologyVersion() < 0 || n.order() <= topVer.topologyVersion())) {
@@ -1039,11 +1024,7 @@
 
     /** {@inheritDoc} */
     @SuppressWarnings({"MismatchedQueryAndUpdateOfCollection"})
-<<<<<<< HEAD
     @Override public GridDhtPartitionMap update(
-=======
-    @Override public GridDhtPartitionMap2 update(
->>>>>>> f2482927
         @Nullable GridDhtPartitionsExchangeFuture exchFut,
         GridDhtPartitionFullMap partMap,
         @Nullable Map<Integer, T2<Long, Long>> cntrMap,
@@ -1141,23 +1122,6 @@
 
             node2part = partMap;
 
-<<<<<<< HEAD
-            part2node.clear();
-
-            for (Map.Entry<UUID, GridDhtPartitionMap> e : partMap.entrySet()) {
-                for (Map.Entry<Integer, GridDhtPartitionState> e0 : e.getValue().entrySet()) {
-                    if (e0.getValue() != MOVING && e0.getValue() != OWNING)
-                        continue;
-
-                    int p = e0.getKey();
-
-                    Set<UUID> ids = part2node.get(p);
-
-                    if (ids == null)
-                        // Initialize HashSet to size 3 in anticipation that there won't be
-                        // more than 3 nodes per partitions.
-                        part2node.put(p, ids = U.newHashSet(3));
-=======
             AffinityTopologyVersion affVer = cctx.affinity().affinityTopologyVersion();
 
             if (diffFromAffinityVer.compareTo(affVer) <= 0) {
@@ -1171,7 +1135,6 @@
 
                         if ((e0.getValue() == MOVING || e0.getValue() == OWNING || e0.getValue() == RENTING) &&
                             !affAssignment.getIds(p).contains(e.getKey())) {
->>>>>>> f2482927
 
                             if (diffIds == null)
                                 diffFromAffinity.put(p, diffIds = U.newHashSet(3));
@@ -1187,20 +1150,12 @@
                     }
                 }
 
-<<<<<<< HEAD
+                diffFromAffinityVer = affVer;
+            }
+
             boolean changed = false;
 
-            AffinityTopologyVersion affVer = cctx.affinity().affinityTopologyVersion();
-
-            GridDhtPartitionMap nodeMap = partMap.get(cctx.localNodeId());
-=======
-                diffFromAffinityVer = affVer;
-            }
-
-            boolean changed = false;
-
             GridDhtPartitionMap2 nodeMap = partMap.get(cctx.localNodeId());
->>>>>>> f2482927
 
             if (nodeMap != null && cctx.shared().database().persistenceEnabled()) {
                 for (Map.Entry<Integer, GridDhtPartitionState> e : nodeMap.entrySet()) {
@@ -1384,27 +1339,6 @@
 
             node2part.put(parts.nodeId(), parts);
 
-<<<<<<< HEAD
-            // Add new mappings.
-            for (Map.Entry<Integer,GridDhtPartitionState> e : parts.entrySet()) {
-                int p = e.getKey();
-
-                Set<UUID> ids = part2node.get(p);
-
-                if (e.getValue() == MOVING || e.getValue() == OWNING) {
-                    if (ids == null)
-                        // Initialize HashSet to size 3 in anticipation that there won't be
-                        // more than 3 nodes per partition.
-                        part2node.put(p, ids = U.newHashSet(3));
-
-                    changed |= ids.add(parts.nodeId());
-                }
-                else {
-                    if (ids != null)
-                        changed |= ids.remove(parts.nodeId());
-                }
-            }
-=======
             AffinityTopologyVersion affVer = cctx.affinity().affinityTopologyVersion();
 
             if (affVer.compareTo(diffFromAffinityVer) >= 0) {
@@ -1427,7 +1361,6 @@
                     else {
                         if (diffIds != null && diffIds.remove(parts.nodeId())) {
                             changed = true;
->>>>>>> f2482927
 
                             if (diffIds.isEmpty())
                                 diffFromAffinity.remove(p);
@@ -1501,14 +1434,8 @@
         if (FAST_DIFF_REBUILD) {
             Collection<UUID> affNodes = F.nodeIds(cctx.discovery().cacheAffinityNodes(cctx.name(), affAssignment.topologyVersion()));
 
-<<<<<<< HEAD
-                if (nodeIds != null) {
-                    for (UUID nodeId : nodeIds) {
-                        GridDhtPartitionMap partMap = node2part.get(nodeId);
-=======
             for (Map.Entry<Integer, Set<UUID>> e : diffFromAffinity.entrySet()) {
                 int p = e.getKey();
->>>>>>> f2482927
 
                 Iterator<UUID> iter = e.getValue().iterator();
 
@@ -1593,18 +1520,6 @@
                     }
                     // Update map for remote node.
                     else if (plc != PartitionLossPolicy.IGNORE) {
-<<<<<<< HEAD
-                        Set<UUID> nodeIds = part2node.get(part);
-
-                        if (nodeIds != null) {
-                            for (UUID nodeId : nodeIds) {
-                                GridDhtPartitionMap nodeMap = node2part.get(nodeId);
-
-                                if (nodeMap.get(part) != EVICTED)
-                                    nodeMap.put(part, LOST);
-                            }
-                        }
-=======
                         // TODO
 //                        Set<UUID> nodeIds = part2node.get(part);
 //
@@ -1616,7 +1531,6 @@
 //                                    nodeMap.put(part, LOST);
 //                            }
 //                        }
->>>>>>> f2482927
                     }
 
                     if (cctx.events().isRecordable(EventType.EVT_CACHE_REBALANCE_PART_DATA_LOST))
@@ -1637,57 +1551,6 @@
 
     /** {@inheritDoc} */
     @Override public void resetLostPartitions() {
-<<<<<<< HEAD
-        lock.writeLock().lock();
-
-        try {
-            int parts = cctx.affinity().partitions();
-            long updSeq = updateSeq.incrementAndGet();
-
-            for (int part = 0; part < parts; part++) {
-                Set<UUID> nodeIds = part2node.get(part);
-
-                if (nodeIds != null) {
-                    boolean lost = false;
-
-                    for (UUID node : nodeIds) {
-                        GridDhtPartitionMap map = node2part.get(node);
-
-                        if (map.get(part) == LOST) {
-                            lost = true;
-
-                            break;
-                        }
-                    }
-
-                    if (lost) {
-                        GridDhtLocalPartition locPart = localPartition(part, topVer, false);
-
-                        if (locPart != null) {
-                            boolean marked = locPart.own();
-
-                            if (marked)
-                                updateLocal(locPart.id(), locPart.state(), updSeq);
-                        }
-
-                        for (UUID nodeId : nodeIds) {
-                            GridDhtPartitionMap nodeMap = node2part.get(nodeId);
-
-                            if (nodeMap.get(part) == LOST)
-                                nodeMap.put(part, OWNING);
-                        }
-                    }
-                }
-            }
-
-            checkEvictions(updSeq, cctx.affinity().assignments(topVer));
-
-            cctx.needsRecovery(false);
-        }
-        finally {
-            lock.writeLock().unlock();
-        }
-=======
         // TODO
 
 //        lock.writeLock().lock();
@@ -1739,7 +1602,6 @@
 //        finally {
 //            lock.writeLock().unlock();
 //        }
->>>>>>> f2482927
     }
 
     /** {@inheritDoc} */
@@ -1754,24 +1616,11 @@
 
             int parts = cctx.affinity().partitions();
 
-<<<<<<< HEAD
-            for (int part = 0; part < parts; part++) {
-                Set<UUID> nodeIds = part2node.get(part);
-
-                if (nodeIds != null) {
-                    for (UUID node : nodeIds) {
-                        GridDhtPartitionMap map = node2part.get(node);
-
-                        if (map.get(part) == LOST) {
-                            if (res == null)
-                                res = new ArrayList<>(parts - part);
-=======
             for (GridDhtPartitionMap2 partMap : node2part.values()) {
                 for (Map.Entry<Integer, GridDhtPartitionState> e : partMap.entrySet()) {
                     if (e.getValue() == LOST) {
                         if (res == null)
                             res = new HashSet<>(parts);
->>>>>>> f2482927
 
                         res.add(e.getKey());
                     }
@@ -2200,11 +2049,7 @@
 
     /** {@inheritDoc} */
     @Override public void printMemoryStats(int threshold) {
-<<<<<<< HEAD
         X.println(">>>  Cache partition topology stats [igniteInstanceName=" + cctx.igniteInstanceName() +
-=======
-        X.println(">>>  Cache partition topology stats [igniteInstanceName=" + cctx.gridName() +
->>>>>>> f2482927
             ", cache=" + cctx.name() + ']');
 
         lock.readLock().lock();
@@ -2318,34 +2163,7 @@
      * Checks consistency after all operations.
      */
     private void consistencyCheck() {
-<<<<<<< HEAD
-        if (CONSISTENCY_CHECK) {
-            if (node2part == null)
-                return;
-
-            for (Map.Entry<UUID, GridDhtPartitionMap> e : node2part.entrySet()) {
-                for (Integer p : e.getValue().keySet()) {
-                    Set<UUID> nodeIds = part2node.get(p);
-
-                    assert nodeIds != null : "Failed consistency check [part=" + p + ", nodeId=" + e.getKey() + ']';
-                    assert nodeIds.contains(e.getKey()) : "Failed consistency check [part=" + p + ", nodeId=" +
-                        e.getKey() + ", nodeIds=" + nodeIds + ']';
-                }
-            }
-
-            for (Map.Entry<Integer, Set<UUID>> e : part2node.entrySet()) {
-                for (UUID nodeId : e.getValue()) {
-                    GridDhtPartitionMap map = node2part.get(nodeId);
-
-                    assert map != null : "Failed consistency check [part=" + e.getKey() + ", nodeId=" + nodeId + ']';
-                    assert map.containsKey(e.getKey()) : "Failed consistency check [part=" + e.getKey() +
-                        ", nodeId=" + nodeId + ']';
-                }
-            }
-        }
-=======
         // no-op
->>>>>>> f2482927
     }
 
     /**
