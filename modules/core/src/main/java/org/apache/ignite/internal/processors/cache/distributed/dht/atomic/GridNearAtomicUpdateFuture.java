/*
 * Licensed to the Apache Software Foundation (ASF) under one or more
 * contributor license agreements.  See the NOTICE file distributed with
 * this work for additional information regarding copyright ownership.
 * The ASF licenses this file to You under the Apache License, Version 2.0
 * (the "License"); you may not use this file except in compliance with
 * the License.  You may obtain a copy of the License at
 *
 *      http://www.apache.org/licenses/LICENSE-2.0
 *
 * Unless required by applicable law or agreed to in writing, software
 * distributed under the License is distributed on an "AS IS" BASIS,
 * WITHOUT WARRANTIES OR CONDITIONS OF ANY KIND, either express or implied.
 * See the License for the specific language governing permissions and
 * limitations under the License.
 */

package org.apache.ignite.internal.processors.cache.distributed.dht.atomic;

import java.util.ArrayList;
import java.util.Collection;
import java.util.Collections;
import java.util.Iterator;
import java.util.Map;
import java.util.UUID;
import java.util.concurrent.atomic.AtomicReference;
import javax.cache.expiry.ExpiryPolicy;
import org.apache.ignite.IgniteCheckedException;
import org.apache.ignite.IgniteLogger;
import org.apache.ignite.cache.CacheWriteSynchronizationMode;
import org.apache.ignite.cluster.ClusterNode;
import org.apache.ignite.internal.IgniteInternalFuture;
import org.apache.ignite.internal.cluster.ClusterTopologyCheckedException;
import org.apache.ignite.internal.cluster.ClusterTopologyServerNotFoundException;
import org.apache.ignite.internal.processors.affinity.AffinityTopologyVersion;
import org.apache.ignite.internal.processors.cache.CacheEntryPredicate;
import org.apache.ignite.internal.processors.cache.CachePartialUpdateCheckedException;
import org.apache.ignite.internal.processors.cache.GridCacheAffinityManager;
import org.apache.ignite.internal.processors.cache.GridCacheAtomicFuture;
import org.apache.ignite.internal.processors.cache.GridCacheContext;
import org.apache.ignite.internal.processors.cache.GridCacheMvccManager;
import org.apache.ignite.internal.processors.cache.GridCacheOperation;
import org.apache.ignite.internal.processors.cache.GridCacheReturn;
import org.apache.ignite.internal.processors.cache.GridCacheTryPutFailedException;
import org.apache.ignite.internal.processors.cache.KeyCacheObject;
import org.apache.ignite.internal.processors.cache.distributed.dht.GridDhtTopologyFuture;
import org.apache.ignite.internal.processors.cache.distributed.near.GridNearAtomicCache;
import org.apache.ignite.internal.processors.cache.dr.GridCacheDrInfo;
import org.apache.ignite.internal.processors.cache.version.GridCacheVersion;
import org.apache.ignite.internal.util.future.GridFinishedFuture;
import org.apache.ignite.internal.util.future.GridFutureAdapter;
import org.apache.ignite.internal.util.tostring.GridToStringInclude;
import org.apache.ignite.internal.util.typedef.CI1;
import org.apache.ignite.internal.util.typedef.CI2;
import org.apache.ignite.internal.util.typedef.F;
import org.apache.ignite.internal.util.typedef.X;
import org.apache.ignite.internal.util.typedef.internal.CU;
import org.apache.ignite.internal.util.typedef.internal.S;
import org.apache.ignite.internal.util.typedef.internal.U;
import org.apache.ignite.lang.IgniteUuid;
import org.jetbrains.annotations.Nullable;

import static org.apache.ignite.cache.CacheAtomicWriteOrderMode.CLOCK;
import static org.apache.ignite.cache.CacheWriteSynchronizationMode.FULL_ASYNC;
import static org.apache.ignite.cache.CacheWriteSynchronizationMode.FULL_SYNC;
import static org.apache.ignite.cache.CacheWriteSynchronizationMode.PRIMARY_SYNC;
import static org.apache.ignite.internal.processors.cache.GridCacheOperation.TRANSFORM;

/**
 * DHT atomic cache near update future.
 */
public class GridNearAtomicUpdateFuture extends GridFutureAdapter<Object>
    implements GridCacheAtomicFuture<Object>{
    /** Logger reference. */
    private static final AtomicReference<IgniteLogger> logRef = new AtomicReference<>();

    /** Logger. */
    protected static IgniteLogger log;

    /** Cache context. */
    private final GridCacheContext cctx;

    /** Cache. */
    private GridDhtAtomicCache cache;

    /** Update operation. */
    private final GridCacheOperation op;

    /** Keys */
    private Collection<?> keys;

    /** Values. */
    @SuppressWarnings({"FieldAccessedSynchronizedAndUnsynchronized"})
    private Collection<?> vals;

    /** Optional arguments for entry processor. */
    private Object[] invokeArgs;

    /** Conflict put values. */
    @SuppressWarnings({"FieldAccessedSynchronizedAndUnsynchronized"})
    private Collection<GridCacheDrInfo> conflictPutVals;

    /** Conflict remove values. */
    @SuppressWarnings({"FieldAccessedSynchronizedAndUnsynchronized"})
    private Collection<GridCacheVersion> conflictRmvVals;

    /** Return value require flag. */
    private final boolean retval;

    /** Expiry policy. */
    private final ExpiryPolicy expiryPlc;

    /** Optional filter. */
    private final CacheEntryPredicate[] filter;

    /** Write synchronization mode. */
    private final CacheWriteSynchronizationMode syncMode;

    /** Raw return value flag. */
    private final boolean rawRetval;

    /** Fast map flag. */
    private final boolean fastMap;

    /** Near cache flag. */
    private final boolean nearEnabled;

    /** Subject ID. */
    private final UUID subjId;

    /** Task name hash. */
    private final int taskNameHash;

    /** Topology locked flag. Set if atomic update is performed inside a TX or explicit lock. */
    private boolean topLocked;

    /** Skip store flag. */
    private final boolean skipStore;

    /** */
    private final boolean keepBinary;

    /** Wait for topology future flag. */
    private final boolean waitTopFut;

    /** Remap count. */
    private int remapCnt;

    /** Mutex to synchronize state updates. */
    private final Object mux = new Object();

    /** Current topology version. */
    private AffinityTopologyVersion topVer = AffinityTopologyVersion.ZERO;

    /** */
    private GridCacheVersion updVer;

    /** Topology version when got mapping error. */
    private AffinityTopologyVersion mapErrTopVer;

    /** Mappings if operations is mapped to more than one node. */
    @GridToStringInclude
    private Map<UUID, GridNearAtomicUpdateRequest> mappings;

    /** */
    private int resCnt;

    /** Error. */
    private CachePartialUpdateCheckedException err;

    /** Future ID. */
    private GridCacheVersion futVer;

    /** Completion future for a particular topology version. */
    private GridFutureAdapter<Void> topCompleteFut;

    /** Keys to remap. */
    private Collection<KeyCacheObject> remapKeys;

    /** Not null is operation is mapped to single node. */
    private GridNearAtomicUpdateRequest singleReq;

    /** Operation result. */
    private GridCacheReturn opRes;

    /**
     * @param cctx Cache context.
     * @param cache Cache instance.
     * @param syncMode Write synchronization mode.
     * @param op Update operation.
     * @param keys Keys to update.
     * @param vals Values or transform closure.
     * @param invokeArgs Optional arguments for entry processor.
     * @param conflictPutVals Conflict put values (optional).
     * @param conflictRmvVals Conflict remove values (optional).
     * @param retval Return value require flag.
     * @param rawRetval {@code True} if should return {@code GridCacheReturn} as future result.
     * @param expiryPlc Expiry policy explicitly specified for cache operation.
     * @param filter Entry filter.
     * @param subjId Subject ID.
     * @param taskNameHash Task name hash code.
     * @param skipStore Skip store flag.
     * @param keepBinary Keep binary flag.
     * @param remapCnt Maximum number of retries.
     * @param waitTopFut If {@code false} does not wait for affinity change future.
     */
    public GridNearAtomicUpdateFuture(
        GridCacheContext cctx,
        GridDhtAtomicCache cache,
        CacheWriteSynchronizationMode syncMode,
        GridCacheOperation op,
        Collection<?> keys,
        @Nullable Collection<?> vals,
        @Nullable Object[] invokeArgs,
        @Nullable Collection<GridCacheDrInfo> conflictPutVals,
        @Nullable Collection<GridCacheVersion> conflictRmvVals,
        final boolean retval,
        final boolean rawRetval,
        @Nullable ExpiryPolicy expiryPlc,
        final CacheEntryPredicate[] filter,
        UUID subjId,
        int taskNameHash,
        boolean skipStore,
        boolean keepBinary,
        int remapCnt,
        boolean waitTopFut
    ) {
        this.rawRetval = rawRetval;

        assert vals == null || vals.size() == keys.size();
        assert conflictPutVals == null || conflictPutVals.size() == keys.size();
        assert conflictRmvVals == null || conflictRmvVals.size() == keys.size();
        assert subjId != null;

        this.cctx = cctx;
        this.cache = cache;
        this.syncMode = syncMode;
        this.op = op;
        this.keys = keys;
        this.vals = vals;
        this.invokeArgs = invokeArgs;
        this.conflictPutVals = conflictPutVals;
        this.conflictRmvVals = conflictRmvVals;
        this.retval = retval;
        this.expiryPlc = expiryPlc;
        this.filter = filter;
        this.subjId = subjId;
        this.taskNameHash = taskNameHash;
        this.skipStore = skipStore;
        this.keepBinary = keepBinary;
        this.waitTopFut = waitTopFut;

        if (log == null)
            log = U.logger(cctx.kernalContext(), logRef, GridFutureAdapter.class);

        fastMap = F.isEmpty(filter) && op != TRANSFORM && cctx.config().getWriteSynchronizationMode() == FULL_SYNC &&
            cctx.config().getAtomicWriteOrderMode() == CLOCK &&
            !(cctx.writeThrough() && cctx.config().getInterceptor() != null);

        nearEnabled = CU.isNearEnabled(cctx);

        if (!waitTopFut)
            remapCnt = 1;

        this.remapCnt = remapCnt;
    }

    /** {@inheritDoc} */
    @Override public IgniteUuid futureId() {
        throw new UnsupportedOperationException();
    }

    /** {@inheritDoc} */
    @Override public GridCacheVersion version() {
        synchronized (mux) {
            return futVer;
        }
    }

    /**
     * @return {@code True} if this future should block partition map exchange.
     */
    private boolean waitForPartitionExchange() {
        // Wait fast-map near atomic update futures in CLOCK mode.
        return fastMap;
    }

    /** {@inheritDoc} */
    @Override public Collection<?> keys() {
        return keys;
    }

    /** {@inheritDoc} */
    @Override public boolean onNodeLeft(UUID nodeId) {
        GridNearAtomicUpdateResponse res = null;

        synchronized (mux) {
            GridNearAtomicUpdateRequest req;

            if (singleReq != null)
                req = singleReq.nodeId().equals(nodeId) ? singleReq : null;
            else
                req = mappings != null ? mappings.get(nodeId) : null;

            if (req != null && req.response() == null) {
                res = new GridNearAtomicUpdateResponse(cctx.cacheId(),
                    nodeId,
                    req.futureVersion(),
                    cctx.deploymentEnabled());

                ClusterTopologyCheckedException e = new ClusterTopologyCheckedException("Primary node left grid " +
                    "before response is received: " + nodeId);

                e.retryReadyFuture(cctx.shared().nextAffinityReadyFuture(req.topologyVersion()));

                res.addFailedKeys(req.keys(), e);
            }
        }

        if (res != null)
            onResult(nodeId, res, true);

        return false;
    }

    /** {@inheritDoc} */
    @Override public boolean trackable() {
        return true;
    }

    /** {@inheritDoc} */
    @Override public void markNotTrackable() {
        // No-op.
    }

    /**
     * Performs future mapping.
     */
    public void map() {
        AffinityTopologyVersion topVer = cctx.shared().lockedTopologyVersion(null);

        if (topVer == null)
            mapOnTopology();
        else {
            topLocked = true;

            // Cannot remap.
            remapCnt = 1;

            map(topVer, null);
        }
    }

    /** {@inheritDoc} */
    @Override public IgniteInternalFuture<Void> completeFuture(AffinityTopologyVersion topVer) {
        if (waitForPartitionExchange()) {
            GridFutureAdapter<Void> fut = completeFuture0(topVer);

            if (fut != null && isDone()) {
                fut.onDone();

                return null;
            }

            return fut;
        }

        return null;
    }

    /** {@inheritDoc} */
    @SuppressWarnings("ConstantConditions")
    @Override public boolean onDone(@Nullable Object res, @Nullable Throwable err) {
        assert res == null || res instanceof GridCacheReturn;

        GridCacheReturn ret = (GridCacheReturn)res;

        Object retval =
            res == null ? null : rawRetval ? ret : (this.retval || op == TRANSFORM) ?
                cctx.unwrapBinaryIfNeeded(ret.value(), keepBinary) : ret.success();

        if (op == TRANSFORM && retval == null)
            retval = Collections.emptyMap();

        if (super.onDone(retval, err)) {
            GridCacheVersion futVer = onFutureDone();

            if (futVer != null)
                cctx.mvcc().removeAtomicFuture(futVer);

            return true;
        }

        return false;
    }

    /**
     * Response callback.
     *
     * @param nodeId Node ID.
     * @param res Update response.
     * @param nodeErr {@code True} if response was created on node failure.
     */
    @SuppressWarnings({"unchecked", "ThrowableResultOfMethodCallIgnored"})
    public void onResult(UUID nodeId, GridNearAtomicUpdateResponse res, boolean nodeErr) {
        GridNearAtomicUpdateRequest req;

        AffinityTopologyVersion remapTopVer = null;

        GridCacheReturn opRes0 = null;
        CachePartialUpdateCheckedException err0 = null;

        boolean rcvAll;

        GridFutureAdapter<?> fut0 = null;

        synchronized (mux) {
            if (!res.futureVersion().equals(futVer))
                return;

            if (singleReq != null) {
                if (!singleReq.nodeId().equals(nodeId))
                    return;

                req = singleReq;

                singleReq = null;

                rcvAll = true;
            }
            else {
                req = mappings != null ? mappings.get(nodeId) : null;

                if (req != null && req.onResponse(res)) {
                    resCnt++;

                    rcvAll = mappings.size() == resCnt;
                }
                else
                    return;
            }

            assert req != null && req.topologyVersion().equals(topVer) : req;

            if (res.remapKeys() != null) {
                assert !fastMap || cctx.kernalContext().clientNode();

                if (remapKeys == null)
                    remapKeys = U.newHashSet(res.remapKeys().size());

                remapKeys.addAll(res.remapKeys());

                if (mapErrTopVer == null || mapErrTopVer.compareTo(req.topologyVersion()) < 0)
                    mapErrTopVer = req.topologyVersion();
            }
            else if (res.error() != null) {
                if (res.failedKeys() != null)
                    addFailedKeys(res.failedKeys(), req.topologyVersion(), res.error());
            }
            else {
                if (!req.fastMap() || req.hasPrimary()) {
                    GridCacheReturn ret = res.returnValue();

                    if (op == TRANSFORM) {
                        if (ret != null)
                            addInvokeResults(ret);
                    }
                    else
                        opRes = ret;
                }
            }

            if (rcvAll) {
                if (remapKeys != null) {
                    assert mapErrTopVer != null;

                    remapTopVer = cctx.shared().exchange().topologyVersion();
                }
                else {
                    if (err != null &&
                        X.hasCause(err, CachePartialUpdateCheckedException.class) &&
                        X.hasCause(err, ClusterTopologyCheckedException.class) &&
                        storeFuture() &&
                        --remapCnt > 0) {
                        ClusterTopologyCheckedException topErr =
                            X.cause(err, ClusterTopologyCheckedException.class);

                        if (!(topErr instanceof ClusterTopologyServerNotFoundException)) {
                            CachePartialUpdateCheckedException cause =
                                X.cause(err, CachePartialUpdateCheckedException.class);

                            assert cause != null && cause.topologyVersion() != null : err;

                            remapTopVer =
                                new AffinityTopologyVersion(cause.topologyVersion().topologyVersion() + 1);

                            err = null;

                            Collection<Object> failedKeys = cause.failedKeys();

                            remapKeys = new ArrayList<>(failedKeys.size());

                            for (Object key : failedKeys)
                                remapKeys.add(cctx.toCacheKeyObject(key));

                            updVer = null;
                        }
                    }
                }

                if (remapTopVer == null) {
                    err0 = err;
                    opRes0 = opRes;
                }
                else {
                    fut0 = topCompleteFut;

                    topCompleteFut = null;

                    cctx.mvcc().removeAtomicFuture(futVer);

                    futVer = null;
                    topVer = AffinityTopologyVersion.ZERO;
                }
            }
        }

        if (res.error() != null && res.failedKeys() == null) {
            onDone(res.error());

            return;
        }

        if (rcvAll && nearEnabled) {
            if (mappings != null) {
                for (GridNearAtomicUpdateRequest req0 : mappings.values()) {
                    GridNearAtomicUpdateResponse res0 = req0.response();

                    assert res0 != null : req0;

                    updateNear(req0, res0);
                }
            }
            else if (!nodeErr)
                updateNear(req, res);
        }

        if (remapTopVer != null) {
            if (fut0 != null)
                fut0.onDone();

            if (!waitTopFut) {
                onDone(new GridCacheTryPutFailedException());

                return;
            }

            if (topLocked) {
                assert !F.isEmpty(remapKeys) : remapKeys;

                CachePartialUpdateCheckedException e =
                    new CachePartialUpdateCheckedException("Failed to update keys (retry update if possible).");

                ClusterTopologyCheckedException cause = new ClusterTopologyCheckedException(
                    "Failed to update keys, topology changed while execute atomic update inside transaction.");

                cause.retryReadyFuture(cctx.affinity().affinityReadyFuture(remapTopVer));

                e.add(remapKeys, cause);

                onDone(e);

                return;
            }

            IgniteInternalFuture<AffinityTopologyVersion> fut =
                cctx.shared().exchange().affinityReadyFuture(remapTopVer);

            if (fut == null)
                fut = new GridFinishedFuture<>(remapTopVer);

            fut.listen(new CI1<IgniteInternalFuture<AffinityTopologyVersion>>() {
                @Override public void apply(final IgniteInternalFuture<AffinityTopologyVersion> fut) {
                    cctx.kernalContext().closure().runLocalSafe(new Runnable() {
                        @Override public void run() {
                            try {
                                AffinityTopologyVersion topVer = fut.get();

                                map(topVer, remapKeys);
                            }
                            catch (IgniteCheckedException e) {
                                onDone(e);
                            }
                        }
                    });
                }
            });

            return;
        }

        if (rcvAll)
            onDone(opRes0, err0);
    }

    /**
     * Updates near cache.
     *
     * @param req Update request.
     * @param res Update response.
     */
    private void updateNear(GridNearAtomicUpdateRequest req, GridNearAtomicUpdateResponse res) {
        assert nearEnabled;

        if (res.remapKeys() != null || !req.hasPrimary())
            return;

        GridNearAtomicCache near = (GridNearAtomicCache)cctx.dht().near();

        near.processNearAtomicUpdateResponse(req, res);
    }

    /**
     * Maps future on ready topology.
     */
    private void mapOnTopology() {
        cache.topology().readLock();

        AffinityTopologyVersion topVer = null;

        try {
            if (cache.topology().stopping()) {
                onDone(new IgniteCheckedException("Failed to perform cache operation (cache is stopped): " +
                    cache.name()));

                return;
            }

            GridDhtTopologyFuture fut = cache.topology().topologyVersionFuture();

            if (fut.isDone()) {
                Throwable err = fut.validateCache(cctx);

                if (err != null) {
                    onDone(err);

                    return;
                }

                topVer = fut.topologyVersion();
            }
            else {
                if (waitTopFut) {
                    assert !topLocked : this;

                    fut.listen(new CI1<IgniteInternalFuture<AffinityTopologyVersion>>() {
                        @Override public void apply(IgniteInternalFuture<AffinityTopologyVersion> t) {
                            cctx.kernalContext().closure().runLocalSafe(new Runnable() {
                                @Override public void run() {
                                    mapOnTopology();
                                }
                            });
                        }
                    });
                }
                else
                    onDone(new GridCacheTryPutFailedException());

                return;
            }
        }
        finally {
            cache.topology().readUnlock();
        }

        map(topVer, null);
    }

    /**
     * @return {@code True} future is stored by {@link GridCacheMvccManager#addAtomicFuture}.
     */
    private boolean storeFuture() {
        return cctx.config().getAtomicWriteOrderMode() == CLOCK || syncMode != FULL_ASYNC;
    }

    /**
     * Maps key to nodes. If filters are absent and operation is not TRANSFORM, then we can assign version on near
     * node and send updates in parallel to all participating nodes.
     *
     * @param key Key to map.
     * @param topVer Topology version to map.
     * @param fastMap Flag indicating whether mapping is performed for fast-circuit update.
     * @return Collection of nodes to which key is mapped.
     */
    private Collection<ClusterNode> mapKey(
        KeyCacheObject key,
        AffinityTopologyVersion topVer,
        boolean fastMap
    ) {
        GridCacheAffinityManager affMgr = cctx.affinity();

        if (key.partition() == -1) {
            // If we can send updates in parallel - do it.
            return fastMap ?
                cctx.topology().nodes(affMgr.partition(key), topVer) :
                Collections.singletonList(affMgr.primary(key, topVer));
        }
        else
            return fastMap ?
                cctx.topology().nodes(key.partition(), topVer) :
                Collections.singletonList(affMgr.primary(key.partition(), topVer));
    }

    /**
     * Maps future to single node.
     *
     * @param nodeId Node ID.
     * @param req Request.
     */
    private void mapSingle(UUID nodeId, GridNearAtomicUpdateRequest req) {
        if (cctx.localNodeId().equals(nodeId)) {
            cache.updateAllAsyncInternal(nodeId, req,
                new CI2<GridNearAtomicUpdateRequest, GridNearAtomicUpdateResponse>() {
                    @Override public void apply(GridNearAtomicUpdateRequest req, GridNearAtomicUpdateResponse res) {
                        onResult(res.nodeId(), res, false);
                    }
                });
        }
        else {
            try {
                if (log.isDebugEnabled())
                    log.debug("Sending near atomic update request [nodeId=" + req.nodeId() + ", req=" + req + ']');

                cctx.io().send(req.nodeId(), req, cctx.ioPolicy());

                if (syncMode == FULL_ASYNC)
                    onDone(new GridCacheReturn(cctx, true, true, null, true));
            }
            catch (IgniteCheckedException e) {
                onSendError(req, e);
            }
        }
    }

    /**
     * Sends messages to remote nodes and updates local cache.
     *
     * @param mappings Mappings to send.
     */
    private void doUpdate(Map<UUID, GridNearAtomicUpdateRequest> mappings) {
        UUID locNodeId = cctx.localNodeId();

        GridNearAtomicUpdateRequest locUpdate = null;

        // Send messages to remote nodes first, then run local update.
        for (GridNearAtomicUpdateRequest req : mappings.values()) {
            if (locNodeId.equals(req.nodeId())) {
                assert locUpdate == null : "Cannot have more than one local mapping [locUpdate=" + locUpdate +
                    ", req=" + req + ']';

                locUpdate = req;
            }
            else {
                try {
                    if (log.isDebugEnabled())
                        log.debug("Sending near atomic update request [nodeId=" + req.nodeId() + ", req=" + req + ']');

                    cctx.io().send(req.nodeId(), req, cctx.ioPolicy());
                }
                catch (IgniteCheckedException e) {
                    onSendError(req, e);
                }
            }
        }

        if (locUpdate != null) {
            cache.updateAllAsyncInternal(cctx.localNodeId(), locUpdate,
                new CI2<GridNearAtomicUpdateRequest, GridNearAtomicUpdateResponse>() {
                    @Override public void apply(GridNearAtomicUpdateRequest req, GridNearAtomicUpdateResponse res) {
                        onResult(res.nodeId(), res, false);
                    }
                });
        }

        if (syncMode == FULL_ASYNC)
            onDone(new GridCacheReturn(cctx, true, true, null, true));
    }

    /**
     * @param req Request.
     * @param e Error.
     */
    void onSendError(GridNearAtomicUpdateRequest req, IgniteCheckedException e) {
        synchronized (mux) {
            GridNearAtomicUpdateResponse res = new GridNearAtomicUpdateResponse(cctx.cacheId(),
                req.nodeId(),
                req.futureVersion(),
                cctx.deploymentEnabled());

            res.addFailedKeys(req.keys(), e);

            onResult(req.nodeId(), res, true);
        }
    }

    /**
     * @param topVer Topology version.
     * @param remapKeys Keys to remap.
     */
    void map(AffinityTopologyVersion topVer, @Nullable Collection<KeyCacheObject> remapKeys) {
        Collection<ClusterNode> topNodes = CU.affinityNodes(cctx, topVer);

        if (F.isEmpty(topNodes)) {
            onDone(new ClusterTopologyServerNotFoundException("Failed to map keys for cache (all partition nodes " +
                "left the grid)."));

            return;
        }

        Exception err = null;
        GridNearAtomicUpdateRequest singleReq0 = null;
        Map<UUID, GridNearAtomicUpdateRequest> mappings0 = null;

        int size = keys.size();

        GridCacheVersion futVer = cctx.versions().next(topVer);

        GridCacheVersion updVer;

        // Assign version on near node in CLOCK ordering mode even if fastMap is false.
        if (cctx.config().getAtomicWriteOrderMode() == CLOCK) {
            updVer = this.updVer;

            if (updVer == null) {
                updVer = cctx.versions().next(topVer);

                if (log.isDebugEnabled())
                    log.debug("Assigned fast-map version for update on near node: " + updVer);
            }
        }
        else
            updVer = null;

        try {
            if (size == 1 && !fastMap) {
                assert remapKeys == null || remapKeys.size() == 1;

                singleReq0 = mapSingleUpdate(topVer, futVer, updVer);
            }
            else {
                Map<UUID, GridNearAtomicUpdateRequest> pendingMappings = mapUpdate(topNodes,
                    topVer,
                    futVer,
                    updVer,
                    remapKeys);

                if (pendingMappings.size() == 1)
                    singleReq0 = F.firstValue(pendingMappings);
                else {
                    if (syncMode == PRIMARY_SYNC) {
                        mappings0 = U.newHashMap(pendingMappings.size());

                        for (GridNearAtomicUpdateRequest req : pendingMappings.values()) {
                            if (req.hasPrimary())
                                mappings0.put(req.nodeId(), req);
                        }
                    }
<<<<<<< HEAD
                }

                if (rcvAll) {
                    if (remapKeys != null) {
                        assert mapErrTopVer != null;

                        remapTopVer = cctx.shared().exchange().topologyVersion();
                    }
                    else {
                        if (err != null &&
                            X.hasCause(err, CachePartialUpdateCheckedException.class) &&
                            X.hasCause(err, ClusterTopologyCheckedException.class) &&
                            storeFuture() &&
                            --remapCnt > 0) {
                            ClusterTopologyCheckedException topErr =
                                X.cause(err, ClusterTopologyCheckedException.class);

                            if (!(topErr instanceof ClusterTopologyServerNotFoundException)) {
                                CachePartialUpdateCheckedException cause =
                                    X.cause(err, CachePartialUpdateCheckedException.class);

                                assert cause != null && cause.topologyVersion() != null : err;

                                remapTopVer =
                                    new AffinityTopologyVersion(cause.topologyVersion().topologyVersion() + 1);

                                err = null;

                                Collection<Object> failedKeys = cause.failedKeys();

                                remapKeys = new ArrayList<>(failedKeys.size());

                                for (Object key : failedKeys)
                                    remapKeys.add(cctx.toCacheKeyObject(key, true));

                                updVer = null;
                            }
                        }
                    }

                    if (remapTopVer == null) {
                        err0 = err;
                        opRes0 = opRes;
                    }
                    else {
                        fut0 = topCompleteFut;

                        topCompleteFut = null;

                        cctx.mvcc().removeAtomicFuture(futVer);
=======
                    else
                        mappings0 = pendingMappings;
>>>>>>> 21bd626d

                    assert !mappings0.isEmpty() || size == 0 : this;
                }
            }

            synchronized (mux) {
                assert this.futVer == null : this;
                assert this.topVer == AffinityTopologyVersion.ZERO : this;

                this.topVer = topVer;
                this.updVer = updVer;
                this.futVer = futVer;

                resCnt = 0;

                singleReq = singleReq0;
                mappings = mappings0;

                this.remapKeys = null;
            }
        }
        catch (Exception e) {
            err = e;
        }

        if (err != null) {
            onDone(err);

            return;
        }

        if (storeFuture()) {
            if (!cctx.mvcc().addAtomicFuture(futVer, this)) {
                assert isDone() : this;

                return;
            }
        }

        // Optimize mapping for single key.
        if (singleReq0 != null)
            mapSingle(singleReq0.nodeId(), singleReq0);
        else {
            assert mappings0 != null;

            if (size == 0)
                onDone(new GridCacheReturn(cctx, true, true, null, true));
            else
                doUpdate(mappings0);
        }
    }

    /**
     * @param topVer Topology version.
     * @return Future.
     */
    @Nullable GridFutureAdapter<Void> completeFuture0(AffinityTopologyVersion topVer) {
        synchronized (mux) {
            if (this.topVer == AffinityTopologyVersion.ZERO)
                return null;

            if (this.topVer.compareTo(topVer) < 0) {
                if (topCompleteFut == null)
                    topCompleteFut = new GridFutureAdapter<>();

                return topCompleteFut;
            }

            return null;
        }
    }

    /**
     * @return Future version.
     */
    GridCacheVersion onFutureDone() {
        GridCacheVersion ver0;

        GridFutureAdapter<Void> fut0;

        synchronized (mux) {
            fut0 = topCompleteFut;

            topCompleteFut = null;

            ver0 = futVer;

            futVer = null;
        }

        if (fut0 != null)
            fut0.onDone();

<<<<<<< HEAD
                    val = conflictPutVal.valueEx();
                    conflictVer = conflictPutVal.version();
                    conflictTtl =  conflictPutVal.ttl();
                    conflictExpireTime = conflictPutVal.expireTime();
                }
                else if (conflictRmvVals != null) {
                    val = null;
                    conflictVer = conflictRmvValsIt.next();
                    conflictTtl = CU.TTL_NOT_CHANGED;
                    conflictExpireTime = CU.EXPIRE_TIME_CALCULATE;
                }
                else {
                    val = null;
                    conflictVer = null;
                    conflictTtl = CU.TTL_NOT_CHANGED;
                    conflictExpireTime = CU.EXPIRE_TIME_CALCULATE;
                }

                if (val == null && op != GridCacheOperation.DELETE)
                    continue;

                KeyCacheObject cacheKey = cctx.toCacheKeyObject(key, true);

                if (remapKeys != null && !remapKeys.contains(cacheKey))
                    continue;
=======
        return ver0;
    }
>>>>>>> 21bd626d

    /**
     * @param topNodes Cache nodes.
     * @param topVer Topology version.
     * @param futVer Future version.
     * @param updVer Update version.
     * @param remapKeys Keys to remap.
     * @return Mapping.
     * @throws Exception If failed.
     */
    private Map<UUID, GridNearAtomicUpdateRequest> mapUpdate(Collection<ClusterNode> topNodes,
        AffinityTopologyVersion topVer,
        GridCacheVersion futVer,
        @Nullable GridCacheVersion updVer,
        @Nullable Collection<KeyCacheObject> remapKeys) throws Exception {
        Iterator<?> it = null;

        if (vals != null)
            it = vals.iterator();

        Iterator<GridCacheDrInfo> conflictPutValsIt = null;

        if (conflictPutVals != null)
            conflictPutValsIt = conflictPutVals.iterator();

        Iterator<GridCacheVersion> conflictRmvValsIt = null;

        if (conflictRmvVals != null)
            conflictRmvValsIt = conflictRmvVals.iterator();

        Map<UUID, GridNearAtomicUpdateRequest> pendingMappings = U.newHashMap(topNodes.size());

        // Create mappings first, then send messages.
        for (Object key : keys) {
            if (key == null)
                throw new NullPointerException("Null key.");

            Object val;
            GridCacheVersion conflictVer;
            long conflictTtl;
            long conflictExpireTime;

            if (vals != null) {
                val = it.next();
                conflictVer = null;
                conflictTtl = CU.TTL_NOT_CHANGED;
                conflictExpireTime = CU.EXPIRE_TIME_CALCULATE;

                if (val == null)
                    throw new NullPointerException("Null value.");
            }
            else if (conflictPutVals != null) {
                GridCacheDrInfo conflictPutVal = conflictPutValsIt.next();

                val = conflictPutVal.valueEx();
                conflictVer = conflictPutVal.version();
                conflictTtl =  conflictPutVal.ttl();
                conflictExpireTime = conflictPutVal.expireTime();
            }
            else if (conflictRmvVals != null) {
                val = null;
                conflictVer = conflictRmvValsIt.next();
                conflictTtl = CU.TTL_NOT_CHANGED;
                conflictExpireTime = CU.EXPIRE_TIME_CALCULATE;
            }
            else {
                val = null;
                conflictVer = null;
                conflictTtl = CU.TTL_NOT_CHANGED;
                conflictExpireTime = CU.EXPIRE_TIME_CALCULATE;
            }

            if (val == null && op != GridCacheOperation.DELETE)
                continue;

            KeyCacheObject cacheKey = cctx.toCacheKeyObject(key, true);

            if (remapKeys != null && !remapKeys.contains(cacheKey))
                continue;

            if (op != TRANSFORM)
                val = cctx.toCacheObject(val);

<<<<<<< HEAD
            ClusterNode primary = cctx.affinity().primary(cacheKey.partition(), topVer);

            if (primary == null)
                throw new ClusterTopologyServerNotFoundException("Failed to map keys for cache (all partition nodes " +
                    "left the grid).");

            GridNearAtomicUpdateRequest req = new GridNearAtomicUpdateRequest(
                cctx.cacheId(),
                primary.id(),
                futVer,
                fastMap,
                updVer,
                topVer,
                topLocked,
                syncMode,
                op,
                retval,
                expiryPlc,
                invokeArgs,
                filter,
                subjId,
                taskNameHash,
                skipStore,
                keepBinary,
                cctx.kernalContext().clientNode(),
                cctx.deploymentEnabled(),
                1);

            req.addUpdateEntry(cacheKey,
                val,
                conflictTtl,
                conflictExpireTime,
                conflictVer,
                true);

            return req;
        }
=======
            Collection<ClusterNode> affNodes = mapKey(cacheKey, topVer, fastMap);
>>>>>>> 21bd626d

            if (affNodes.isEmpty())
                throw new ClusterTopologyServerNotFoundException("Failed to map keys for cache " +
                    "(all partition nodes left the grid).");

            int i = 0;

            for (ClusterNode affNode : affNodes) {
                if (affNode == null)
                    throw new ClusterTopologyServerNotFoundException("Failed to map keys for cache " +
                        "(all partition nodes left the grid).");

                UUID nodeId = affNode.id();

                GridNearAtomicUpdateRequest mapped = pendingMappings.get(nodeId);

                if (mapped == null) {
                    mapped = new GridNearAtomicUpdateRequest(
                        cctx.cacheId(),
                        nodeId,
                        futVer,
                        fastMap,
                        updVer,
                        topVer,
                        topLocked,
                        syncMode,
                        op,
                        retval,
                        expiryPlc,
                        invokeArgs,
                        filter,
                        subjId,
                        taskNameHash,
                        skipStore,
                        keepBinary,
                        cctx.kernalContext().clientNode(),
                        cctx.deploymentEnabled(),
                        keys.size());

                    pendingMappings.put(nodeId, mapped);
                }

                mapped.addUpdateEntry(cacheKey, val, conflictTtl, conflictExpireTime, conflictVer, i == 0);

                i++;
            }
        }

        return pendingMappings;
    }

    /**
     * @param topVer Topology version.
     * @param futVer Future version.
     * @param updVer Update version.
     * @return Request.
     * @throws Exception If failed.
     */
    private GridNearAtomicUpdateRequest mapSingleUpdate(AffinityTopologyVersion topVer,
        GridCacheVersion futVer,
        @Nullable GridCacheVersion updVer) throws Exception {
        Object key = F.first(keys);

        Object val;
        GridCacheVersion conflictVer;
        long conflictTtl;
        long conflictExpireTime;

        if (vals != null) {
            // Regular PUT.
            val = F.first(vals);
            conflictVer = null;
            conflictTtl = CU.TTL_NOT_CHANGED;
            conflictExpireTime = CU.EXPIRE_TIME_CALCULATE;
        }
        else if (conflictPutVals != null) {
            // Conflict PUT.
            GridCacheDrInfo conflictPutVal = F.first(conflictPutVals);

            val = conflictPutVal.valueEx();
            conflictVer = conflictPutVal.version();
            conflictTtl = conflictPutVal.ttl();
            conflictExpireTime = conflictPutVal.expireTime();
        }
        else if (conflictRmvVals != null) {
            // Conflict REMOVE.
            val = null;
            conflictVer = F.first(conflictRmvVals);
            conflictTtl = CU.TTL_NOT_CHANGED;
            conflictExpireTime = CU.EXPIRE_TIME_CALCULATE;
        }
        else {
            // Regular REMOVE.
            val = null;
            conflictVer = null;
            conflictTtl = CU.TTL_NOT_CHANGED;
            conflictExpireTime = CU.EXPIRE_TIME_CALCULATE;
        }

        // We still can get here if user pass map with single element.
        if (key == null)
            throw new NullPointerException("Null key.");

        if (val == null && op != GridCacheOperation.DELETE)
            throw new NullPointerException("Null value.");

        KeyCacheObject cacheKey = cctx.toCacheKeyObject(key);

        if (op != TRANSFORM)
            val = cctx.toCacheObject(val);

        ClusterNode primary = cctx.affinity().primary(cacheKey, topVer);

        if (primary == null)
            throw new ClusterTopologyServerNotFoundException("Failed to map keys for cache (all partition nodes " +
                "left the grid).");

        GridNearAtomicUpdateRequest req = new GridNearAtomicUpdateRequest(
            cctx.cacheId(),
            primary.id(),
            futVer,
            fastMap,
            updVer,
            topVer,
            topLocked,
            syncMode,
            op,
            retval,
            expiryPlc,
            invokeArgs,
            filter,
            subjId,
            taskNameHash,
            skipStore,
            keepBinary,
            cctx.kernalContext().clientNode(),
            cctx.deploymentEnabled(),
            1);

        req.addUpdateEntry(cacheKey,
            val,
            conflictTtl,
            conflictExpireTime,
            conflictVer,
            true);

        return req;
    }

    /**
     * @param ret Result from single node.
     */
    @SuppressWarnings("unchecked")
    private void addInvokeResults(GridCacheReturn ret) {
        assert op == TRANSFORM : op;
        assert ret.value() == null || ret.value() instanceof Map : ret.value();

        if (ret.value() != null) {
            if (opRes != null)
                opRes.mergeEntryProcessResults(ret);
            else
                opRes = ret;
        }
    }

    /**
     * @param failedKeys Failed keys.
     * @param topVer Topology version for failed update.
     * @param err Error cause.
     */
    private void addFailedKeys(Collection<KeyCacheObject> failedKeys,
        AffinityTopologyVersion topVer,
        Throwable err) {
        CachePartialUpdateCheckedException err0 = this.err;

        if (err0 == null)
            err0 = this.err =
                new CachePartialUpdateCheckedException("Failed to update keys (retry update if possible).");

        Collection<Object> keys = new ArrayList<>(failedKeys.size());

        for (KeyCacheObject key : failedKeys)
            keys.add(cctx.cacheObjectContext().unwrapBinaryIfNeeded(key, keepBinary, false));

        err0.add(keys, err, topVer);
    }

    /** {@inheritDoc} */
    public String toString() {
        synchronized (mux) {
            return S.toString(GridNearAtomicUpdateFuture.class, this, super.toString());
        }
    }
}<|MERGE_RESOLUTION|>--- conflicted
+++ resolved
@@ -699,16 +699,10 @@
     ) {
         GridCacheAffinityManager affMgr = cctx.affinity();
 
-        if (key.partition() == -1) {
-            // If we can send updates in parallel - do it.
-            return fastMap ?
-                cctx.topology().nodes(affMgr.partition(key), topVer) :
-                Collections.singletonList(affMgr.primary(key, topVer));
-        }
-        else
-            return fastMap ?
-                cctx.topology().nodes(key.partition(), topVer) :
-                Collections.singletonList(affMgr.primary(key.partition(), topVer));
+        // If we can send updates in parallel - do it.
+        return fastMap ?
+            cctx.topology().nodes(affMgr.partition(key), topVer) :
+            Collections.singletonList(affMgr.primary(key, topVer));
     }
 
     /**
@@ -865,61 +859,8 @@
                                 mappings0.put(req.nodeId(), req);
                         }
                     }
-<<<<<<< HEAD
-                }
-
-                if (rcvAll) {
-                    if (remapKeys != null) {
-                        assert mapErrTopVer != null;
-
-                        remapTopVer = cctx.shared().exchange().topologyVersion();
-                    }
-                    else {
-                        if (err != null &&
-                            X.hasCause(err, CachePartialUpdateCheckedException.class) &&
-                            X.hasCause(err, ClusterTopologyCheckedException.class) &&
-                            storeFuture() &&
-                            --remapCnt > 0) {
-                            ClusterTopologyCheckedException topErr =
-                                X.cause(err, ClusterTopologyCheckedException.class);
-
-                            if (!(topErr instanceof ClusterTopologyServerNotFoundException)) {
-                                CachePartialUpdateCheckedException cause =
-                                    X.cause(err, CachePartialUpdateCheckedException.class);
-
-                                assert cause != null && cause.topologyVersion() != null : err;
-
-                                remapTopVer =
-                                    new AffinityTopologyVersion(cause.topologyVersion().topologyVersion() + 1);
-
-                                err = null;
-
-                                Collection<Object> failedKeys = cause.failedKeys();
-
-                                remapKeys = new ArrayList<>(failedKeys.size());
-
-                                for (Object key : failedKeys)
-                                    remapKeys.add(cctx.toCacheKeyObject(key, true));
-
-                                updVer = null;
-                            }
-                        }
-                    }
-
-                    if (remapTopVer == null) {
-                        err0 = err;
-                        opRes0 = opRes;
-                    }
-                    else {
-                        fut0 = topCompleteFut;
-
-                        topCompleteFut = null;
-
-                        cctx.mvcc().removeAtomicFuture(futVer);
-=======
                     else
                         mappings0 = pendingMappings;
->>>>>>> 21bd626d
 
                     assert !mappings0.isEmpty() || size == 0 : this;
                 }
@@ -1013,36 +954,8 @@
         if (fut0 != null)
             fut0.onDone();
 
-<<<<<<< HEAD
-                    val = conflictPutVal.valueEx();
-                    conflictVer = conflictPutVal.version();
-                    conflictTtl =  conflictPutVal.ttl();
-                    conflictExpireTime = conflictPutVal.expireTime();
-                }
-                else if (conflictRmvVals != null) {
-                    val = null;
-                    conflictVer = conflictRmvValsIt.next();
-                    conflictTtl = CU.TTL_NOT_CHANGED;
-                    conflictExpireTime = CU.EXPIRE_TIME_CALCULATE;
-                }
-                else {
-                    val = null;
-                    conflictVer = null;
-                    conflictTtl = CU.TTL_NOT_CHANGED;
-                    conflictExpireTime = CU.EXPIRE_TIME_CALCULATE;
-                }
-
-                if (val == null && op != GridCacheOperation.DELETE)
-                    continue;
-
-                KeyCacheObject cacheKey = cctx.toCacheKeyObject(key, true);
-
-                if (remapKeys != null && !remapKeys.contains(cacheKey))
-                    continue;
-=======
         return ver0;
     }
->>>>>>> 21bd626d
 
     /**
      * @param topNodes Cache nodes.
@@ -1126,47 +1039,7 @@
             if (op != TRANSFORM)
                 val = cctx.toCacheObject(val);
 
-<<<<<<< HEAD
-            ClusterNode primary = cctx.affinity().primary(cacheKey.partition(), topVer);
-
-            if (primary == null)
-                throw new ClusterTopologyServerNotFoundException("Failed to map keys for cache (all partition nodes " +
-                    "left the grid).");
-
-            GridNearAtomicUpdateRequest req = new GridNearAtomicUpdateRequest(
-                cctx.cacheId(),
-                primary.id(),
-                futVer,
-                fastMap,
-                updVer,
-                topVer,
-                topLocked,
-                syncMode,
-                op,
-                retval,
-                expiryPlc,
-                invokeArgs,
-                filter,
-                subjId,
-                taskNameHash,
-                skipStore,
-                keepBinary,
-                cctx.kernalContext().clientNode(),
-                cctx.deploymentEnabled(),
-                1);
-
-            req.addUpdateEntry(cacheKey,
-                val,
-                conflictTtl,
-                conflictExpireTime,
-                conflictVer,
-                true);
-
-            return req;
-        }
-=======
             Collection<ClusterNode> affNodes = mapKey(cacheKey, topVer, fastMap);
->>>>>>> 21bd626d
 
             if (affNodes.isEmpty())
                 throw new ClusterTopologyServerNotFoundException("Failed to map keys for cache " +
@@ -1273,12 +1146,12 @@
         if (val == null && op != GridCacheOperation.DELETE)
             throw new NullPointerException("Null value.");
 
-        KeyCacheObject cacheKey = cctx.toCacheKeyObject(key);
+            KeyCacheObject cacheKey = cctx.toCacheKeyObject(key, true);
 
         if (op != TRANSFORM)
             val = cctx.toCacheObject(val);
 
-        ClusterNode primary = cctx.affinity().primary(cacheKey, topVer);
+            ClusterNode primary = cctx.affinity().primary(cacheKey.partition(), topVer);
 
         if (primary == null)
             throw new ClusterTopologyServerNotFoundException("Failed to map keys for cache (all partition nodes " +
