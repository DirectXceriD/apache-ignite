/*
 * Licensed to the Apache Software Foundation (ASF) under one or more
 * contributor license agreements.  See the NOTICE file distributed with
 * this work for additional information regarding copyright ownership.
 * The ASF licenses this file to You under the Apache License, Version 2.0
 * (the "License"); you may not use this file except in compliance with
 * the License.  You may obtain a copy of the License at
 *
 *      http://www.apache.org/licenses/LICENSE-2.0
 *
 * Unless required by applicable law or agreed to in writing, software
 * distributed under the License is distributed on an "AS IS" BASIS,
 * WITHOUT WARRANTIES OR CONDITIONS OF ANY KIND, either express or implied.
 * See the License for the specific language governing permissions and
 * limitations under the License.
 */

package org.apache.ignite.internal.processors.cache.persistence.wal.serializer;

import java.io.DataInput;
import java.io.EOFException;
import java.io.IOException;
import java.nio.ByteBuffer;
import java.nio.ByteOrder;
import org.apache.ignite.IgniteCheckedException;
import org.apache.ignite.IgniteSystemProperties;
import org.apache.ignite.internal.pagemem.wal.WALPointer;
import org.apache.ignite.internal.pagemem.wal.record.FilteredRecord;
import org.apache.ignite.internal.pagemem.wal.record.MarshalledRecord;
import org.apache.ignite.internal.pagemem.wal.record.WALRecord;
import org.apache.ignite.internal.pagemem.wal.record.WALRecord.RecordType;
<<<<<<< HEAD
import org.apache.ignite.internal.pagemem.wal.record.delta.DataPageInsertFragmentRecord;
import org.apache.ignite.internal.pagemem.wal.record.delta.DataPageInsertRecord;
import org.apache.ignite.internal.pagemem.wal.record.delta.DataPageRemoveRecord;
import org.apache.ignite.internal.pagemem.wal.record.delta.DataPageSetFreeListPageRecord;
import org.apache.ignite.internal.pagemem.wal.record.delta.DataPageUpdateRecord;
import org.apache.ignite.internal.pagemem.wal.record.delta.FixCountRecord;
import org.apache.ignite.internal.pagemem.wal.record.delta.FixLeftmostChildRecord;
import org.apache.ignite.internal.pagemem.wal.record.delta.FixRemoveId;
import org.apache.ignite.internal.pagemem.wal.record.delta.InitNewPageRecord;
import org.apache.ignite.internal.pagemem.wal.record.delta.InnerReplaceRecord;
import org.apache.ignite.internal.pagemem.wal.record.delta.InsertRecord;
import org.apache.ignite.internal.pagemem.wal.record.delta.MergeRecord;
import org.apache.ignite.internal.pagemem.wal.record.delta.MetaPageAddRootRecord;
import org.apache.ignite.internal.pagemem.wal.record.delta.MetaPageCutRootRecord;
import org.apache.ignite.internal.pagemem.wal.record.delta.MetaPageInitRecord;
import org.apache.ignite.internal.pagemem.wal.record.delta.MetaPageInitRootInlineRecord;
import org.apache.ignite.internal.pagemem.wal.record.delta.MetaPageInitRootRecord;
import org.apache.ignite.internal.pagemem.wal.record.delta.MetaPageUpdateLastAllocatedIndex;
import org.apache.ignite.internal.pagemem.wal.record.delta.MetaPageUpdateLastSuccessfulFullSnapshotId;
import org.apache.ignite.internal.pagemem.wal.record.delta.MetaPageUpdateLastSuccessfulSnapshotId;
import org.apache.ignite.internal.pagemem.wal.record.delta.MetaPageUpdateNextSnapshotId;
import org.apache.ignite.internal.pagemem.wal.record.delta.MetaPageUpdatePartitionDataRecord;
import org.apache.ignite.internal.pagemem.wal.record.delta.NewRootInitRecord;
import org.apache.ignite.internal.pagemem.wal.record.delta.PageListMetaResetCountRecord;
import org.apache.ignite.internal.pagemem.wal.record.delta.PagesListAddPageRecord;
import org.apache.ignite.internal.pagemem.wal.record.delta.PagesListInitNewPageRecord;
import org.apache.ignite.internal.pagemem.wal.record.delta.PagesListRemovePageRecord;
import org.apache.ignite.internal.pagemem.wal.record.delta.PagesListSetNextRecord;
import org.apache.ignite.internal.pagemem.wal.record.delta.PagesListSetPreviousRecord;
import org.apache.ignite.internal.pagemem.wal.record.delta.PartitionDestroyRecord;
import org.apache.ignite.internal.pagemem.wal.record.delta.PartitionMetaStateRecord;
import org.apache.ignite.internal.pagemem.wal.record.delta.RecycleRecord;
import org.apache.ignite.internal.pagemem.wal.record.delta.RemoveRecord;
import org.apache.ignite.internal.pagemem.wal.record.delta.ReplaceRecord;
import org.apache.ignite.internal.pagemem.wal.record.delta.SplitExistingPageRecord;
import org.apache.ignite.internal.pagemem.wal.record.delta.SplitForwardPageRecord;
import org.apache.ignite.internal.pagemem.wal.record.delta.TrackingPageDeltaRecord;
import org.apache.ignite.internal.processors.cache.CacheObject;
import org.apache.ignite.internal.processors.cache.CacheObjectContext;
import org.apache.ignite.internal.processors.cache.GridCacheContext;
import org.apache.ignite.internal.processors.cache.GridCacheOperation;
import org.apache.ignite.internal.processors.cache.GridCacheSharedContext;
import org.apache.ignite.internal.processors.cache.KeyCacheObject;
import org.apache.ignite.internal.processors.cache.distributed.dht.GridDhtPartitionState;
import org.apache.ignite.internal.processors.cache.persistence.tree.io.BPlusIO;
import org.apache.ignite.internal.processors.cache.persistence.tree.io.BPlusInnerIO;
=======
>>>>>>> 8f2045e3
import org.apache.ignite.internal.processors.cache.persistence.tree.io.CacheVersionIO;
import org.apache.ignite.internal.processors.cache.persistence.wal.ByteBufferBackedDataInput;
import org.apache.ignite.internal.processors.cache.persistence.wal.FileInput;
import org.apache.ignite.internal.processors.cache.persistence.wal.FileWALPointer;
import org.apache.ignite.internal.processors.cache.persistence.wal.SegmentEofException;
import org.apache.ignite.internal.processors.cache.persistence.wal.WalSegmentTailReachedException;
import org.apache.ignite.internal.processors.cache.persistence.wal.crc.PureJavaCrc32;
<<<<<<< HEAD
import org.apache.ignite.internal.processors.cache.persistence.wal.record.HeaderRecord;
=======
import org.apache.ignite.internal.processors.cache.persistence.wal.serializer.io.RecordIO;
>>>>>>> 8f2045e3
import org.apache.ignite.internal.processors.cache.version.GridCacheVersion;
import org.apache.ignite.internal.util.GridUnsafe;
import org.apache.ignite.internal.util.typedef.F;
import org.apache.ignite.lang.IgniteBiPredicate;

import static org.apache.ignite.IgniteSystemProperties.IGNITE_PDS_SKIP_CRC;

/**
 * Record V1 serializer.
 * Stores records in following format:
 * <ul>
 *     <li>Record type from {@link RecordType#ordinal()} incremented by 1</li>
 *     <li>WAL pointer to double check consistency</li>
 *     <li>Data</li>
 *     <li>CRC or zero padding</li>
 * </ul>
 */
public class RecordV1Serializer implements RecordSerializer {
    /** Length of Type */
    public static final int REC_TYPE_SIZE = 1;

    /** Length of WAL Pointer: Index (8) + File offset (4). */
    public static final int FILE_WAL_POINTER_SIZE = 8 + 4;

    /** Length of CRC value */
    public static final int CRC_SIZE = 4;

    /** Total length of HEADER record. */
    public static final int HEADER_RECORD_SIZE = REC_TYPE_SIZE + FILE_WAL_POINTER_SIZE + CRC_SIZE + RecordDataV1Serializer.HEADER_RECORD_DATA_SIZE;

<<<<<<< HEAD
    /** Cache shared context */
    private GridCacheSharedContext cctx;

    /** Size of page used for PageMemory regions */
    private int pageSize;

    /** Cache object processor to reading {@link DataEntry DataEntries} */
    private IgniteCacheObjectProcessor co;

    /** Skip CRC calculation/check flag */
    private boolean skipCrc = IgniteSystemProperties.getBoolean(IGNITE_PDS_SKIP_CRC, false);

    /**
     * @param cctx Cache shared context.
     */
    public RecordV1Serializer(GridCacheSharedContext cctx) {
        this.cctx = cctx;

        co = cctx.kernalContext().cacheObjects();
        pageSize = cctx.database().pageSize();
    }

    /** {@inheritDoc} */
    @Override public int version() {
        return 1;
    }

    /** {@inheritDoc} */
    @SuppressWarnings("CastConflictsWithInstanceof")
    @Override public void writeRecord(WALRecord record, ByteBuffer buf) throws IgniteCheckedException {
        assert record.size() > 0 && buf.remaining() >= record.size() : record.size();

        int startPos = buf.position();

        buf.put((byte)(record.type().ordinal() + 1));

        putPosition(buf, (FileWALPointer)record.position());

        switch (record.type()) {
            case PAGE_RECORD:
                PageSnapshot snap = (PageSnapshot)record;

                buf.putInt(snap.fullPageId().groupId());
                buf.putLong(snap.fullPageId().pageId());
                buf.put(snap.pageData());

                break;

            case MEMORY_RECOVERY:
                MemoryRecoveryRecord memoryRecoveryRecord = (MemoryRecoveryRecord)record;

                buf.putLong(memoryRecoveryRecord.time());

                break;

            case PARTITION_DESTROY:
                PartitionDestroyRecord partDestroy = (PartitionDestroyRecord)record;

                buf.putInt(partDestroy.groupId());
                buf.putInt(partDestroy.partitionId());

                break;

            case META_PAGE_INIT:
                MetaPageInitRecord updRootsRec = (MetaPageInitRecord)record;

                buf.putInt(updRootsRec.groupId());
                buf.putLong(updRootsRec.pageId());

                buf.putShort((short)updRootsRec.ioType());
                buf.putShort((short)updRootsRec.ioVersion());
                buf.putLong(updRootsRec.treeRoot());
                buf.putLong(updRootsRec.reuseListRoot());

                break;

            case PARTITION_META_PAGE_UPDATE_COUNTERS:
                MetaPageUpdatePartitionDataRecord partDataRec = (MetaPageUpdatePartitionDataRecord)record;

                buf.putInt(partDataRec.groupId());
                buf.putLong(partDataRec.pageId());

                buf.putLong(partDataRec.updateCounter());
                buf.putLong(partDataRec.globalRemoveId());
                buf.putInt(partDataRec.partitionSize());
                buf.putLong(partDataRec.countersPageId());
                buf.put(partDataRec.state());
                buf.putInt(partDataRec.allocatedIndexCandidate());

                break;

            case CHECKPOINT_RECORD:
                CheckpointRecord cpRec = (CheckpointRecord)record;

                assert cpRec.checkpointMark() == null || cpRec.checkpointMark() instanceof FileWALPointer :
                    "Invalid WAL record: " + cpRec;

                FileWALPointer walPtr = (FileWALPointer)cpRec.checkpointMark();
                UUID cpId = cpRec.checkpointId();

                buf.putLong(cpId.getMostSignificantBits());
                buf.putLong(cpId.getLeastSignificantBits());

                buf.put(walPtr == null ? (byte)0 : 1);

                if (walPtr != null) {
                    buf.putLong(walPtr.index());
                    buf.putInt(walPtr.fileOffset());
                    buf.putInt(walPtr.length());
                }

                putCacheStates(buf, cpRec.cacheGroupStates());

                buf.put(cpRec.end() ? (byte)1 : 0);

                break;

            case DATA_RECORD:
                DataRecord dataRec = (DataRecord)record;

                buf.putInt(dataRec.writeEntries().size());

                for (DataEntry dataEntry : dataRec.writeEntries())
                    putDataEntry(buf, dataEntry);

                break;

            case HEADER_RECORD:
                buf.putLong(HeaderRecord.MAGIC);

                buf.putInt(((HeaderRecord)record).version());

                break;

            case DATA_PAGE_INSERT_RECORD:
                DataPageInsertRecord diRec = (DataPageInsertRecord)record;

                buf.putInt(diRec.groupId());
                buf.putLong(diRec.pageId());
                buf.putInt(diRec.payloadSize());

                ((FileWALPointer) diRec.reference()).put(buf);

                break;

            case DATA_PAGE_UPDATE_RECORD:
                DataPageUpdateRecord uRec = (DataPageUpdateRecord)record;

                buf.putInt(uRec.groupId());
                buf.putLong(uRec.pageId());
                buf.putInt(uRec.itemId());
                buf.putInt(uRec.payloadSize());

                ((FileWALPointer) uRec.reference()).put(buf);

                break;

            case DATA_PAGE_INSERT_FRAGMENT_RECORD:
                final DataPageInsertFragmentRecord difRec = (DataPageInsertFragmentRecord)record;

                buf.putInt(difRec.groupId());
                buf.putLong(difRec.pageId());

                buf.putLong(difRec.lastLink());
                buf.putInt(difRec.payloadSize());
                buf.putInt(difRec.offset());

                ((FileWALPointer) difRec.reference()).put(buf);

                break;

            case DATA_PAGE_REMOVE_RECORD:
                DataPageRemoveRecord drRec = (DataPageRemoveRecord)record;

                buf.putInt(drRec.groupId());
                buf.putLong(drRec.pageId());

                buf.put((byte)drRec.itemId());

                break;

            case DATA_PAGE_SET_FREE_LIST_PAGE:
                DataPageSetFreeListPageRecord freeListRec = (DataPageSetFreeListPageRecord)record;

                buf.putInt(freeListRec.groupId());
                buf.putLong(freeListRec.pageId());

                buf.putLong(freeListRec.freeListPage());

                break;

            case INIT_NEW_PAGE_RECORD:
                InitNewPageRecord inpRec = (InitNewPageRecord)record;

                buf.putInt(inpRec.groupId());
                buf.putLong(inpRec.pageId());

                buf.putShort((short)inpRec.ioType());
                buf.putShort((short)inpRec.ioVersion());
                buf.putLong(inpRec.newPageId());

                break;

            case BTREE_META_PAGE_INIT_ROOT:
                MetaPageInitRootRecord imRec = (MetaPageInitRootRecord)record;

                buf.putInt(imRec.groupId());
                buf.putLong(imRec.pageId());

                buf.putLong(imRec.rootId());

                break;

            case BTREE_META_PAGE_INIT_ROOT2:
                MetaPageInitRootInlineRecord imRec2 = (MetaPageInitRootInlineRecord)record;

                buf.putInt(imRec2.groupId());
                buf.putLong(imRec2.pageId());

                buf.putLong(imRec2.rootId());

                buf.putShort((short)imRec2.inlineSize());
                break;

            case BTREE_META_PAGE_ADD_ROOT:
                MetaPageAddRootRecord arRec = (MetaPageAddRootRecord)record;

                buf.putInt(arRec.groupId());
                buf.putLong(arRec.pageId());

                buf.putLong(arRec.rootId());

                break;

            case BTREE_META_PAGE_CUT_ROOT:
                MetaPageCutRootRecord crRec = (MetaPageCutRootRecord)record;

                buf.putInt(crRec.groupId());
                buf.putLong(crRec.pageId());

                break;

            case BTREE_INIT_NEW_ROOT:
                NewRootInitRecord<?> riRec = (NewRootInitRecord<?>)record;

                buf.putInt(riRec.groupId());
                buf.putLong(riRec.pageId());

                buf.putLong(riRec.rootId());
                buf.putShort((short)riRec.io().getType());
                buf.putShort((short)riRec.io().getVersion());
                buf.putLong(riRec.leftId());
                buf.putLong(riRec.rightId());

                putRow(buf, riRec.rowBytes());

                break;

            case BTREE_PAGE_RECYCLE:
                RecycleRecord recRec = (RecycleRecord)record;

                buf.putInt(recRec.groupId());
                buf.putLong(recRec.pageId());

                buf.putLong(recRec.newPageId());

                break;

            case BTREE_PAGE_INSERT:
                InsertRecord<?> inRec = (InsertRecord<?>)record;

                buf.putInt(inRec.groupId());
                buf.putLong(inRec.pageId());

                buf.putShort((short)inRec.io().getType());
                buf.putShort((short)inRec.io().getVersion());
                buf.putShort((short)inRec.index());
                buf.putLong(inRec.rightId());

                putRow(buf, inRec.rowBytes());

                break;

            case BTREE_FIX_LEFTMOST_CHILD:
                FixLeftmostChildRecord flRec = (FixLeftmostChildRecord)record;

                buf.putInt(flRec.groupId());
                buf.putLong(flRec.pageId());

                buf.putLong(flRec.rightId());

                break;

            case BTREE_FIX_COUNT:
                FixCountRecord fcRec = (FixCountRecord)record;

                buf.putInt(fcRec.groupId());
                buf.putLong(fcRec.pageId());

                buf.putShort((short)fcRec.count());

                break;

            case BTREE_PAGE_REPLACE:
                ReplaceRecord<?> rRec = (ReplaceRecord<?>)record;

                buf.putInt(rRec.groupId());
                buf.putLong(rRec.pageId());

                buf.putShort((short)rRec.io().getType());
                buf.putShort((short)rRec.io().getVersion());
                buf.putShort((short)rRec.index());

                putRow(buf, rRec.rowBytes());

                break;

            case BTREE_PAGE_REMOVE:
                RemoveRecord rmRec = (RemoveRecord)record;

                buf.putInt(rmRec.groupId());
                buf.putLong(rmRec.pageId());

                buf.putShort((short)rmRec.index());
                buf.putShort((short)rmRec.count());

                break;

            case BTREE_PAGE_INNER_REPLACE:
                InnerReplaceRecord<?> irRec = (InnerReplaceRecord<?>)record;

                buf.putInt(irRec.groupId());
                buf.putLong(irRec.pageId());

                buf.putShort((short)irRec.destinationIndex());
                buf.putLong(irRec.sourcePageId());
                buf.putShort((short)irRec.sourceIndex());
                buf.putLong(irRec.removeId());

                break;

            case BTREE_FORWARD_PAGE_SPLIT:
                SplitForwardPageRecord sfRec = (SplitForwardPageRecord)record;

                buf.putInt(sfRec.groupId());
                buf.putLong(sfRec.pageId());

                buf.putLong(sfRec.forwardId());
                buf.putShort((short)sfRec.ioType());
                buf.putShort((short)sfRec.ioVersion());
                buf.putLong(sfRec.sourcePageId());
                buf.putShort((short)sfRec.middleIndex());
                buf.putShort((short)sfRec.count());

                break;

            case BTREE_EXISTING_PAGE_SPLIT:
                SplitExistingPageRecord seRec = (SplitExistingPageRecord)record;

                buf.putInt(seRec.groupId());
                buf.putLong(seRec.pageId());

                buf.putShort((short)seRec.middleIndex());
                buf.putLong(seRec.forwardId());

                break;

            case BTREE_PAGE_MERGE:
                MergeRecord<?> mRec = (MergeRecord<?>)record;

                buf.putInt(mRec.groupId());
                buf.putLong(mRec.pageId());

                buf.putLong(mRec.parentId());
                buf.putShort((short)mRec.parentIndex());
                buf.putLong(mRec.rightId());
                buf.put((byte)(mRec.isEmptyBranch() ? 1 : 0));

                break;

            case PAGES_LIST_SET_NEXT:
                PagesListSetNextRecord plNextRec = (PagesListSetNextRecord)record;

                buf.putInt(plNextRec.groupId());
                buf.putLong(plNextRec.pageId());

                buf.putLong(plNextRec.nextPageId());

                break;

            case PAGES_LIST_SET_PREVIOUS:
                PagesListSetPreviousRecord plPrevRec = (PagesListSetPreviousRecord)record;

                buf.putInt(plPrevRec.groupId());
                buf.putLong(plPrevRec.pageId());

                buf.putLong(plPrevRec.previousPageId());

                break;

            case PAGES_LIST_INIT_NEW_PAGE:
                PagesListInitNewPageRecord plNewRec = (PagesListInitNewPageRecord)record;

                buf.putInt(plNewRec.groupId());
                buf.putLong(plNewRec.pageId());
                buf.putInt(plNewRec.ioType());
                buf.putInt(plNewRec.ioVersion());
                buf.putLong(plNewRec.newPageId());

                buf.putLong(plNewRec.previousPageId());
                buf.putLong(plNewRec.dataPageId());

                break;

            case PAGES_LIST_ADD_PAGE:
                PagesListAddPageRecord plAddRec = (PagesListAddPageRecord)record;

                buf.putInt(plAddRec.groupId());
                buf.putLong(plAddRec.pageId());

                buf.putLong(plAddRec.dataPageId());

                break;

            case PAGES_LIST_REMOVE_PAGE:
                PagesListRemovePageRecord plRmvRec = (PagesListRemovePageRecord)record;

                buf.putInt(plRmvRec.groupId());
                buf.putLong(plRmvRec.pageId());

                buf.putLong(plRmvRec.removedPageId());

                break;

            case BTREE_FIX_REMOVE_ID:
                FixRemoveId frRec = (FixRemoveId)record;

                buf.putInt(frRec.groupId());
                buf.putLong(frRec.pageId());

                buf.putLong(frRec.removeId());

                break;

            case TRACKING_PAGE_DELTA:
                TrackingPageDeltaRecord tpDelta = (TrackingPageDeltaRecord)record;

                buf.putInt(tpDelta.groupId());
                buf.putLong(tpDelta.pageId());

                buf.putLong(tpDelta.pageIdToMark());
                buf.putLong(tpDelta.nextSnapshotId());
                buf.putLong(tpDelta.lastSuccessfulSnapshotId());

                break;

            case META_PAGE_UPDATE_NEXT_SNAPSHOT_ID:
                MetaPageUpdateNextSnapshotId mpUpdateNextSnapshotId = (MetaPageUpdateNextSnapshotId)record;

                buf.putInt(mpUpdateNextSnapshotId.groupId());
                buf.putLong(mpUpdateNextSnapshotId.pageId());

                buf.putLong(mpUpdateNextSnapshotId.nextSnapshotId());

                break;

            case META_PAGE_UPDATE_LAST_SUCCESSFUL_FULL_SNAPSHOT_ID:
                MetaPageUpdateLastSuccessfulFullSnapshotId mpUpdateLastSuccFullSnapshotId =
                    (MetaPageUpdateLastSuccessfulFullSnapshotId)record;

                buf.putInt(mpUpdateLastSuccFullSnapshotId.groupId());
                buf.putLong(mpUpdateLastSuccFullSnapshotId.pageId());

                buf.putLong(mpUpdateLastSuccFullSnapshotId.lastSuccessfulFullSnapshotId());

                break;

            case META_PAGE_UPDATE_LAST_SUCCESSFUL_SNAPSHOT_ID:
                MetaPageUpdateLastSuccessfulSnapshotId mpUpdateLastSuccSnapshotId =
                    (MetaPageUpdateLastSuccessfulSnapshotId)record;

                buf.putInt(mpUpdateLastSuccSnapshotId.groupId());
                buf.putLong(mpUpdateLastSuccSnapshotId.pageId());

                buf.putLong(mpUpdateLastSuccSnapshotId.lastSuccessfulSnapshotId());
                buf.putLong(mpUpdateLastSuccSnapshotId.lastSuccessfulSnapshotTag());

                break;

            case META_PAGE_UPDATE_LAST_ALLOCATED_INDEX:
                MetaPageUpdateLastAllocatedIndex mpUpdateLastAllocatedIdx =
                        (MetaPageUpdateLastAllocatedIndex) record;

                buf.putInt(mpUpdateLastAllocatedIdx.groupId());
                buf.putLong(mpUpdateLastAllocatedIdx.pageId());

                buf.putInt(mpUpdateLastAllocatedIdx.lastAllocatedIndex());

                break;

            case PART_META_UPDATE_STATE:
                PartitionMetaStateRecord partMetaStateRecord = (PartitionMetaStateRecord) record;

                buf.putInt(partMetaStateRecord.groupId());

                buf.putInt(partMetaStateRecord.partitionId());

                buf.put(partMetaStateRecord.state());

                buf.putLong(partMetaStateRecord.updateCounter());

                break;

            case PAGE_LIST_META_RESET_COUNT_RECORD:
                PageListMetaResetCountRecord pageListMetaResetCntRecord = (PageListMetaResetCountRecord) record;

                buf.putInt(pageListMetaResetCntRecord.groupId());
                buf.putLong(pageListMetaResetCntRecord.pageId());

                break;

            default:
                throw new UnsupportedOperationException("Type: " + record.type());
        }

        if (!skipCrc) {
            int curPos = buf.position();

            buf.position(startPos);

            // This call will move buffer position to the end of the record again.
            int crcVal = PureJavaCrc32.calcCrc32(buf, curPos - startPos);

            buf.putInt(crcVal);
        }
        else
            buf.putInt(0);
    }

    /** {@inheritDoc} */
    @Override public WALRecord readRecord(FileInput in0, WALPointer expPtr) throws  IOException, IgniteCheckedException {
        long startPos = -1;

        try (FileInput.Crc32CheckingFileInput in = in0.startRead(skipCrc)) {
            startPos = in0.position();

            WALRecord res = readRecord(in, expPtr);

            assert res != null;

            res.size((int)(in0.position() - startPos + CRC_SIZE)); // Account for CRC which will be read afterwards.

            return res;
        }
        catch (EOFException | SegmentEofException e) {
            throw e;
        }
        catch (Exception e) {
            throw new IgniteCheckedException("Failed to read WAL record at position: " + startPos, e);
        }
    }

    /**
     * Loads record from input, does not read CRC value
     *
     * @param in Input to read record from
     * @param expPtr expected WAL pointer for record. Used to validate actual position against expected from the file
     * @throws SegmentEofException if end of WAL segment reached
     */
    private WALRecord readRecord(ByteBufferBackedDataInput in, WALPointer expPtr) throws IOException, IgniteCheckedException {
        int type = in.readUnsignedByte();

        if (type == WALRecord.RecordType.STOP_ITERATION_RECORD_TYPE)
            throw new SegmentEofException("Reached logical end of the segment", null);

        FileWALPointer ptr = readPosition(in);

        if (!F.eq(ptr, expPtr))
            throw new SegmentEofException("WAL segment rollover detected (will end iteration) [expPtr=" + expPtr +
                ", readPtr=" + ptr + ']', null);

        RecordType recType = RecordType.fromOrdinal(type - 1);

        if (recType == null)
            throw new IOException("Unknown record type: " + type);

        WALRecord res;

        switch (recType) {
            case PAGE_RECORD:
                byte[] arr = new byte[pageSize];

                int cacheId = in.readInt();
                long pageId = in.readLong();

                in.readFully(arr);

                res = new PageSnapshot(new FullPageId(pageId, cacheId), arr);

                break;

            case CHECKPOINT_RECORD:
                long msb = in.readLong();
                long lsb = in.readLong();
                boolean hasPtr = in.readByte() != 0;
                int idx = hasPtr ? in.readInt() : 0;
                int offset = hasPtr ? in.readInt() : 0;
                int len = hasPtr ? in.readInt() : 0;

                Map<Integer, CacheState> states = readPartitionStates(in);

                boolean end = in.readByte() != 0;

                FileWALPointer walPtr = hasPtr ? new FileWALPointer(idx, offset, len) : null;

                CheckpointRecord cpRec = new CheckpointRecord(new UUID(msb, lsb), walPtr, end);

                cpRec.cacheGroupStates(states);

                res = cpRec;

                break;

            case META_PAGE_INIT:
                cacheId = in.readInt();
                pageId = in.readLong();

                int ioType = in.readUnsignedShort();
                int ioVer = in.readUnsignedShort();
                long treeRoot = in.readLong();
                long reuseListRoot = in.readLong();

                res = new MetaPageInitRecord(cacheId, pageId, ioType, ioVer, treeRoot, reuseListRoot);

                break;

            case PARTITION_META_PAGE_UPDATE_COUNTERS:
                cacheId = in.readInt();
                pageId = in.readLong();

                long updCntr = in.readLong();
                long rmvId = in.readLong();
                int partSize = in.readInt();
                long countersPageId = in.readLong();
                byte state = in.readByte();
                int allocatedIdxCandidate = in.readInt();

                res = new MetaPageUpdatePartitionDataRecord(cacheId, pageId, updCntr, rmvId, partSize, countersPageId, state, allocatedIdxCandidate);

                break;

            case MEMORY_RECOVERY:
                long ts = in.readLong();

                res = new MemoryRecoveryRecord(ts);

                break;

            case PARTITION_DESTROY:
                cacheId = in.readInt();
                int partId = in.readInt();

                res = new PartitionDestroyRecord(cacheId, partId);

                break;

            case DATA_RECORD:
                int entryCnt = in.readInt();

                List<DataEntry> entries = new ArrayList<>(entryCnt);

                for (int i = 0; i < entryCnt; i++)
                    entries.add(readDataEntry(in));

                res = new DataRecord(entries);

                break;

            case HEADER_RECORD:
                long magic = in.readLong();

                if (magic != HeaderRecord.MAGIC)
                    throw new EOFException("Magic is corrupted [exp=" + U.hexLong(HeaderRecord.MAGIC) +
                        ", actual=" + U.hexLong(magic) + ']');

                int ver = in.readInt();

                res = new HeaderRecord(ver);

                break;

            case DATA_PAGE_INSERT_RECORD: {
                cacheId = in.readInt();
                pageId = in.readLong();

                int payloadSize = in.readInt();

                WALPointer reference = FileWALPointer.read(in);

                res = new DataPageInsertRecord(cacheId, pageId, payloadSize, reference);

                break;
            }

            case DATA_PAGE_UPDATE_RECORD: {
                cacheId = in.readInt();
                pageId = in.readLong();

                int itemId = in.readInt();

                int payloadSize = in.readInt();

                WALPointer reference = FileWALPointer.read(in);

                res = new DataPageUpdateRecord(cacheId, pageId, itemId, payloadSize, reference);

                break;
            }

            case DATA_PAGE_INSERT_FRAGMENT_RECORD: {
                cacheId = in.readInt();
                pageId = in.readLong();

                long lastLink = in.readLong();
                int payloadSize = in.readInt();
                int recordOffset = in.readInt();
                WALPointer reference = FileWALPointer.read(in);

                res = new DataPageInsertFragmentRecord(cacheId, pageId, payloadSize, recordOffset, lastLink, reference);

                break;
            }

            case DATA_PAGE_REMOVE_RECORD:
                cacheId = in.readInt();
                pageId = in.readLong();

                int itemId = in.readUnsignedByte();

                res = new DataPageRemoveRecord(cacheId, pageId, itemId);

                break;

            case DATA_PAGE_SET_FREE_LIST_PAGE:
                cacheId = in.readInt();
                pageId = in.readLong();

                long freeListPage = in.readLong();

                res = new DataPageSetFreeListPageRecord(cacheId, pageId, freeListPage);

                break;

            case INIT_NEW_PAGE_RECORD:
                cacheId = in.readInt();
                pageId = in.readLong();

                ioType = in.readUnsignedShort();
                ioVer = in.readUnsignedShort();
                long virtualPageId = in.readLong();

                res = new InitNewPageRecord(cacheId, pageId, ioType, ioVer, virtualPageId);

                break;

            case BTREE_META_PAGE_INIT_ROOT:
                cacheId = in.readInt();
                pageId = in.readLong();

                long rootId = in.readLong();

                res = new MetaPageInitRootRecord(cacheId, pageId, rootId);

                break;

            case BTREE_META_PAGE_INIT_ROOT2:
                cacheId = in.readInt();
                pageId = in.readLong();

                long rootId2 = in.readLong();
                int inlineSize = in.readShort();

                res = new MetaPageInitRootInlineRecord(cacheId, pageId, rootId2, inlineSize);

                break;

            case BTREE_META_PAGE_ADD_ROOT:
                cacheId = in.readInt();
                pageId = in.readLong();

                rootId = in.readLong();

                res = new MetaPageAddRootRecord(cacheId, pageId, rootId);

                break;

            case BTREE_META_PAGE_CUT_ROOT:
                cacheId = in.readInt();
                pageId = in.readLong();

                res = new MetaPageCutRootRecord(cacheId, pageId);

                break;

            case BTREE_INIT_NEW_ROOT:
                cacheId = in.readInt();
                pageId = in.readLong();

                rootId = in.readLong();
                ioType = in.readUnsignedShort();
                ioVer = in.readUnsignedShort();
                long leftId = in.readLong();
                long rightId = in.readLong();

                BPlusIO<?> io = BPlusIO.getBPlusIO(ioType, ioVer);

                byte[] rowBytes = new byte[io.getItemSize()];

                in.readFully(rowBytes);

                res = new NewRootInitRecord<>(cacheId, pageId, rootId, (BPlusInnerIO<?>)io, leftId, rowBytes, rightId);

                break;

            case BTREE_PAGE_RECYCLE:
                cacheId = in.readInt();
                pageId = in.readLong();

                long newPageId = in.readLong();

                res = new RecycleRecord(cacheId, pageId, newPageId);

                break;

            case BTREE_PAGE_INSERT:
                cacheId = in.readInt();
                pageId = in.readLong();

                ioType = in.readUnsignedShort();
                ioVer = in.readUnsignedShort();
                int itemIdx = in.readUnsignedShort();
                rightId = in.readLong();

                io = BPlusIO.getBPlusIO(ioType, ioVer);

                rowBytes = new byte[io.getItemSize()];

                in.readFully(rowBytes);

                res = new InsertRecord<>(cacheId, pageId, io, itemIdx, rowBytes, rightId);

                break;

            case BTREE_FIX_LEFTMOST_CHILD:
                cacheId = in.readInt();
                pageId = in.readLong();

                rightId = in.readLong();

                res = new FixLeftmostChildRecord(cacheId, pageId, rightId);

                break;

            case BTREE_FIX_COUNT:
                cacheId = in.readInt();
                pageId = in.readLong();

                int cnt = in.readUnsignedShort();

                res = new FixCountRecord(cacheId, pageId, cnt);

                break;

            case BTREE_PAGE_REPLACE:
                cacheId = in.readInt();
                pageId = in.readLong();

                ioType = in.readUnsignedShort();
                ioVer = in.readUnsignedShort();
                itemIdx = in.readUnsignedShort();

                io = BPlusIO.getBPlusIO(ioType, ioVer);

                rowBytes = new byte[io.getItemSize()];

                in.readFully(rowBytes);

                res = new ReplaceRecord<>(cacheId, pageId, io, rowBytes, itemIdx);

                break;

            case BTREE_PAGE_REMOVE:
                cacheId = in.readInt();
                pageId = in.readLong();

                itemIdx = in.readUnsignedShort();
                cnt = in.readUnsignedShort();

                res = new RemoveRecord(cacheId, pageId, itemIdx, cnt);

                break;

            case BTREE_PAGE_INNER_REPLACE:
                cacheId = in.readInt();
                pageId = in.readLong();

                int dstIdx = in.readUnsignedShort();
                long srcPageId = in.readLong();
                int srcIdx = in.readUnsignedShort();
                rmvId = in.readLong();

                res = new InnerReplaceRecord<>(cacheId, pageId, dstIdx, srcPageId, srcIdx, rmvId);

                break;

            case BTREE_FORWARD_PAGE_SPLIT:
                cacheId = in.readInt();
                pageId = in.readLong();

                long fwdId = in.readLong();
                ioType = in.readUnsignedShort();
                ioVer = in.readUnsignedShort();
                srcPageId = in.readLong();
                int mid = in.readUnsignedShort();
                cnt = in.readUnsignedShort();

                res = new SplitForwardPageRecord(cacheId, pageId, fwdId, ioType, ioVer, srcPageId, mid, cnt);

                break;

            case BTREE_EXISTING_PAGE_SPLIT:
                cacheId = in.readInt();
                pageId = in.readLong();

                mid = in.readUnsignedShort();
                fwdId = in.readLong();

                res = new SplitExistingPageRecord(cacheId, pageId, mid, fwdId);

                break;

            case BTREE_PAGE_MERGE:
                cacheId = in.readInt();
                pageId = in.readLong();

                long prntId = in.readLong();
                int prntIdx = in.readUnsignedShort();
                rightId = in.readLong();
                boolean emptyBranch = in.readBoolean();

                res = new MergeRecord<>(cacheId, pageId, prntId, prntIdx, rightId, emptyBranch);

                break;

            case BTREE_FIX_REMOVE_ID:
                cacheId = in.readInt();
                pageId = in.readLong();

                rmvId = in.readLong();

                res = new FixRemoveId(cacheId, pageId, rmvId);

                break;

            case PAGES_LIST_SET_NEXT:
                cacheId = in.readInt();
                pageId = in.readLong();
                long nextPageId = in.readLong();

                res = new PagesListSetNextRecord(cacheId, pageId, nextPageId);

                break;

            case PAGES_LIST_SET_PREVIOUS:
                cacheId = in.readInt();
                pageId = in.readLong();
                long prevPageId = in.readLong();

                res = new PagesListSetPreviousRecord(cacheId, pageId, prevPageId);

                break;

            case PAGES_LIST_INIT_NEW_PAGE:
                cacheId = in.readInt();
                pageId = in.readLong();
                ioType = in.readInt();
                ioVer = in.readInt();
                newPageId = in.readLong();
                prevPageId = in.readLong();
                long addDataPageId = in.readLong();

                res = new PagesListInitNewPageRecord(cacheId, pageId, ioType, ioVer, newPageId, prevPageId, addDataPageId);

                break;

            case PAGES_LIST_ADD_PAGE:
                cacheId = in.readInt();
                pageId = in.readLong();
                long dataPageId = in.readLong();

                res = new PagesListAddPageRecord(cacheId, pageId, dataPageId);

                break;

            case PAGES_LIST_REMOVE_PAGE:
                cacheId = in.readInt();
                pageId = in.readLong();
                long rmvdPageId = in.readLong();

                res = new PagesListRemovePageRecord(cacheId, pageId, rmvdPageId);
=======
    /** Skip CRC calculation/check flag */
    public static boolean skipCrc = IgniteSystemProperties.getBoolean(IGNITE_PDS_SKIP_CRC, false);
>>>>>>> 8f2045e3

    /** V1 data serializer. */
    private final RecordDataV1Serializer dataSerializer;

    /** Write pointer. */
    private final boolean writePointer;

    /**
     * Record type filter.
     * {@link FilteredRecord} is deserialized instead of original record if type doesn't match filter.
     */
    private final IgniteBiPredicate<RecordType, WALPointer> recordFilter;

    /** Skip position check flag. Should be set for reading compacted wal file with skipped physical records. */
    private final boolean skipPositionCheck;

    /**
     * Marshalled mode.
     * Records are not deserialized in this mode, {@link MarshalledRecord} with binary representation are read instead.
     */
    private final boolean marshalledMode;

    /** Thread-local heap byte buffer. */
    private final ThreadLocal<ByteBuffer> heapTlb = new ThreadLocal<ByteBuffer>() {
        @Override protected ByteBuffer initialValue() {
            ByteBuffer buf = ByteBuffer.allocate(4096);

            buf.order(GridUnsafe.NATIVE_BYTE_ORDER);

            return buf;
        }
    };

    /** Record read/write functional interface. */
    private final RecordIO recordIO = new RecordIO() {

        /** {@inheritDoc} */
        @Override public int sizeWithHeaders(WALRecord record) throws IgniteCheckedException {
            return dataSerializer.size(record) + REC_TYPE_SIZE + FILE_WAL_POINTER_SIZE + CRC_SIZE;
        }

        /** {@inheritDoc} */
        @Override public WALRecord readWithHeaders(ByteBufferBackedDataInput in, WALPointer expPtr) throws IOException, IgniteCheckedException {
            RecordType recType = readRecordType(in);

            if (recType == RecordType.SWITCH_SEGMENT_RECORD)
                throw new SegmentEofException("Reached end of segment", null);

            FileWALPointer ptr = readPosition(in);

            if (!skipPositionCheck && !F.eq(ptr, expPtr))
                throw new SegmentEofException("WAL segment rollover detected (will end iteration) [expPtr=" + expPtr +
                        ", readPtr=" + ptr + ']', null);

            final WALRecord rec = dataSerializer.readRecord(recType, in);

            rec.position(ptr);

            if (recordFilter != null && !recordFilter.apply(rec.type(), ptr))
                return FilteredRecord.INSTANCE;
            else if (marshalledMode) {
                ByteBuffer buf = heapTlb.get();

                int recordSize = size(rec);

                if (buf.capacity() < recordSize)
                    heapTlb.set(buf = ByteBuffer.allocate(recordSize * 3 / 2).order(ByteOrder.nativeOrder()));
                else
                    buf.clear();

                writeRecord(rec, buf);

                buf.flip();

                assert buf.remaining() == recordSize;

                return new MarshalledRecord(rec.type(), rec.position(), buf);
            }
            else
                return rec;
        }

        /** {@inheritDoc} */
        @Override public void writeWithHeaders(WALRecord rec, ByteBuffer buf) throws IgniteCheckedException {
            // Write record type.
            putRecordType(buf, rec);

            // Write record file position.
            putPositionOfRecord(buf, rec);

            // Write record data.
            dataSerializer.writeRecord(rec, buf);
        }
    };

    /**
     * Create an instance of V1 serializer.
     * @param dataSerializer V1 data serializer.
     * @param writePointer Write pointer.
     * @param marshalledMode Marshalled mode.
     * @param skipPositionCheck Skip position check mode.
     * @param recordFilter Record type filter. {@link FilteredRecord} is deserialized instead of original record
     */
    public RecordV1Serializer(RecordDataV1Serializer dataSerializer, boolean writePointer,
        boolean marshalledMode, boolean skipPositionCheck, IgniteBiPredicate<RecordType, WALPointer> recordFilter) {
        this.dataSerializer = dataSerializer;
        this.writePointer = writePointer;
        this.recordFilter = recordFilter;
        this.skipPositionCheck = skipPositionCheck;
        this.marshalledMode = marshalledMode;
    }

    /** {@inheritDoc} */
    @Override public int version() {
        return 1;
    }

    /** {@inheritDoc} */
    @Override public boolean writePointer() {
        return writePointer;
    }

    /** {@inheritDoc} */
    @SuppressWarnings("CastConflictsWithInstanceof")
    @Override public void writeRecord(WALRecord rec, ByteBuffer buf) throws IgniteCheckedException {
        writeWithCrc(rec, buf, recordIO);
    }

    /** {@inheritDoc} */
    @Override public WALRecord readRecord(FileInput in0, WALPointer expPtr) throws  IOException, IgniteCheckedException {
        return readWithCrc(in0, expPtr, recordIO);
    }

    /** {@inheritDoc} */
    @SuppressWarnings("CastConflictsWithInstanceof")
    @Override public int size(WALRecord record) throws IgniteCheckedException {
<<<<<<< HEAD
        int commonFields = REC_TYPE_SIZE + FILE_WAL_POINTER_SIZE + CRC_SIZE;

        switch (record.type()) {
            case PAGE_RECORD:
                assert record instanceof PageSnapshot;

                PageSnapshot pageRec = (PageSnapshot)record;

                return commonFields + pageRec.pageData().length + 12;

            case CHECKPOINT_RECORD:
                CheckpointRecord cpRec = (CheckpointRecord)record;

                assert cpRec.checkpointMark() == null || cpRec.checkpointMark() instanceof FileWALPointer :
                    "Invalid WAL record: " + cpRec;

                int cacheStatesSize = cacheStatesSize(cpRec.cacheGroupStates());

                FileWALPointer walPtr = (FileWALPointer)cpRec.checkpointMark();

                return commonFields + 18 + cacheStatesSize + (walPtr == null ? 0 : 16);

            case META_PAGE_INIT:
                return commonFields + /*cache ID*/4 + /*page ID*/8 + /*ioType*/2  + /*ioVer*/2 +  /*tree root*/8 + /*reuse root*/8;

            case PARTITION_META_PAGE_UPDATE_COUNTERS:
                return commonFields + /*cache ID*/4 + /*page ID*/8 + /*upd cntr*/8 + /*rmv id*/8 + /*part size*/4 + /*counters page id*/8 + /*state*/ 1
                    + /*allocatedIdxCandidate*/ 4;

            case MEMORY_RECOVERY:
                return commonFields + 8;

            case PARTITION_DESTROY:
                return commonFields + /*cacheId*/4 + /*partId*/4;

            case DATA_RECORD:
                DataRecord dataRec = (DataRecord)record;

                return commonFields + 4 + dataSize(dataRec);

            case HEADER_RECORD:
                return HEADER_RECORD_SIZE;

            case DATA_PAGE_INSERT_RECORD:
                DataPageInsertRecord diRec = (DataPageInsertRecord)record;

                return commonFields + 4 + 8 + 4 +
                        ((FileWALPointer) diRec.reference()).size();

            case DATA_PAGE_UPDATE_RECORD:
                DataPageUpdateRecord uRec = (DataPageUpdateRecord)record;

                return commonFields + 4 + 8 + 4 + 4 +
                        ((FileWALPointer) uRec.reference()).size();

            case DATA_PAGE_INSERT_FRAGMENT_RECORD:
                final DataPageInsertFragmentRecord difRec = (DataPageInsertFragmentRecord)record;

                return commonFields + 4 + 8 + 8 + 4 + 4 +
                        ((FileWALPointer) difRec.reference()).size();

            case DATA_PAGE_REMOVE_RECORD:
                return commonFields + 4 + 8 + 1;

            case DATA_PAGE_SET_FREE_LIST_PAGE:
                return commonFields + 4 + 8 + 8;

            case INIT_NEW_PAGE_RECORD:
                return commonFields + 4 + 8 + 2 + 2 + 8;

            case BTREE_META_PAGE_INIT_ROOT:
                return commonFields + 4 + 8 + 8;

            case BTREE_META_PAGE_INIT_ROOT2:
                return commonFields + 4 + 8 + 8 + 2;

            case BTREE_META_PAGE_ADD_ROOT:
                return commonFields + 4 + 8 + 8;

            case BTREE_META_PAGE_CUT_ROOT:
                return commonFields + 4 + 8;

            case BTREE_INIT_NEW_ROOT:
                NewRootInitRecord<?> riRec = (NewRootInitRecord<?>)record;

                return commonFields + 4 + 8 + 8 + 2 + 2 + 8 + 8 + riRec.io().getItemSize();

            case BTREE_PAGE_RECYCLE:
                return commonFields + 4 + 8 + 8;

            case BTREE_PAGE_INSERT:
                InsertRecord<?> inRec = (InsertRecord<?>)record;

                return commonFields + 4 + 8 + 2 + 2 + 2 + 8 + inRec.io().getItemSize();

            case BTREE_FIX_LEFTMOST_CHILD:
                return commonFields + 4 + 8 + 8;

            case BTREE_FIX_COUNT:
                return commonFields + 4 + 8 + 2;

            case BTREE_PAGE_REPLACE:
                ReplaceRecord<?> rRec = (ReplaceRecord<?>)record;

                return commonFields + 4 + 8 + 2 + 2 + 2 + rRec.io().getItemSize();

            case BTREE_PAGE_REMOVE:
                return commonFields + 4 + 8 + 2 + 2;

            case BTREE_PAGE_INNER_REPLACE:
                return commonFields + 4 + 8 + 2 + 8 + 2 + 8;

            case BTREE_FORWARD_PAGE_SPLIT:
                return commonFields + 4 + 8 + 8 + 2 + 2 + 8 + 2 + 2;

            case BTREE_EXISTING_PAGE_SPLIT:
                return commonFields + 4 + 8 + 2 + 8;

            case BTREE_PAGE_MERGE:
                return commonFields + 4 + 8 + 8 + 2 + 8 + 1;

            case BTREE_FIX_REMOVE_ID:
                return commonFields + 4 + 8 + 8;

            case PAGES_LIST_SET_NEXT:
                return commonFields + 4 + 8 + 8;

            case PAGES_LIST_SET_PREVIOUS:
                return commonFields + 4 + 8 + 8;

            case PAGES_LIST_INIT_NEW_PAGE:
                return commonFields + 4 + 8 + 4 + 4 + 8 + 8 + 8;

            case PAGES_LIST_ADD_PAGE:
                return commonFields + 4 + 8 + 8;

            case PAGES_LIST_REMOVE_PAGE:
                return commonFields + 4 + 8 + 8;

            case TRACKING_PAGE_DELTA:
                return commonFields + 4 + 8 + 8 + 8 + 8;

            case META_PAGE_UPDATE_LAST_SUCCESSFUL_SNAPSHOT_ID:
                return commonFields + 4 + 8 + 8 + 8;

            case META_PAGE_UPDATE_LAST_SUCCESSFUL_FULL_SNAPSHOT_ID:
                return commonFields + 4 + 8 + 8;

            case META_PAGE_UPDATE_NEXT_SNAPSHOT_ID:
                return commonFields + 4 + 8 + 8;

            case META_PAGE_UPDATE_LAST_ALLOCATED_INDEX:
                return commonFields + 4 + 8 + 4;

            case PART_META_UPDATE_STATE:
                return commonFields + /*cacheId*/ 4 + /*partId*/ 4 + /*State*/1 + /*Update Counter*/ 8;

            case PAGE_LIST_META_RESET_COUNT_RECORD:
                return commonFields + /*cacheId*/ 4 + /*pageId*/ 8;

            case SWITCH_SEGMENT_RECORD:
                return commonFields - CRC_SIZE; //CRC is not loaded for switch segment, exception is thrown instead

            default:
                throw new UnsupportedOperationException("Type: " + record.type());
        }
=======
        return recordIO.sizeWithHeaders(record);
>>>>>>> 8f2045e3
    }

    /**
     * Saves position, WAL pointer (requires {@link #FILE_WAL_POINTER_SIZE} bytes)
     * @param buf Byte buffer to serialize version to.
     * @param ptr File WAL pointer to write.
     */
    public static void putPosition(ByteBuffer buf, FileWALPointer ptr) {
        buf.putLong(ptr.index());
        buf.putInt(ptr.fileOffset());
    }

    /**
     * @param in Data input to read pointer from.
     * @return Read file WAL pointer.
     * @throws IOException If failed to write.
     */
    public static FileWALPointer readPosition(DataInput in) throws IOException {
        long idx = in.readLong();
        int fileOff = in.readInt();

        return new FileWALPointer(idx, fileOff, 0);
    }

    /**
     * Writes record file position to given {@code buf}.
     *
     * @param buf Buffer to write record file position.
     * @param rec WAL record.
     */
<<<<<<< HEAD
    private int entrySize(DataEntry entry) throws IgniteCheckedException {
        GridCacheContext cctx = this.cctx.cacheContext(entry.cacheId());
        CacheObjectContext coCtx = cctx.cacheObjectContext();

        return
            /*cache ID*/4 +
            /*key*/entry.key().valueBytesLength(coCtx) +
            /*value*/(entry.value() == null ? 4 : entry.value().valueBytesLength(coCtx)) +
            /*op*/1 +
            /*near xid ver*/CacheVersionIO.size(entry.nearXidVersion(), true) +
            /*write ver*/CacheVersionIO.size(entry.writeVersion(), false) +
            /*part ID*/4 +
            /*expire Time*/8 +
            /*part cnt*/8 +
            /*store cache id flag*/1;
=======
    private static void putPositionOfRecord(ByteBuffer buf, WALRecord rec) {
        putPosition(buf, (FileWALPointer)rec.position());
>>>>>>> 8f2045e3
    }

    /**
     * Writes record type to given {@code buf}.
     *
     * @param buf Buffer to write record type.
     * @param rec WAL record.
     */
    static void putRecordType(ByteBuffer buf, WALRecord rec) {
        buf.put((byte)(rec.type().ordinal() + 1));
    }

    /**
     * Reads record type from given {@code in}.
     *
     * @param in Buffer to read record type.
     * @return Record type.
     * @throws IgniteCheckedException If logical end of segment is reached.
     * @throws IOException In case of I/O problems.
     */
    static RecordType readRecordType(DataInput in) throws IgniteCheckedException, IOException {
        int type = in.readUnsignedByte();

        if (type == WALRecord.RecordType.STOP_ITERATION_RECORD_TYPE)
            throw new SegmentEofException("Reached logical end of the segment", null);

        RecordType recType = RecordType.fromOrdinal(type - 1);

        if (recType == null)
            throw new IOException("Unknown record type: " + type);

<<<<<<< HEAD
        buf.putInt(entry.partitionId());
        buf.putLong(entry.partitionCounter());
        buf.putLong(entry.expireTime());
        buf.put(entry.storeCacheId() ? (byte) 1 : 0);
=======
        return recType;
>>>>>>> 8f2045e3
    }

    /**
     * Reads record from file {@code in0} and validates CRC of record.
     *
     * @param in0 File input.
     * @param expPtr Expected WAL pointer for record. Used to validate actual position against expected from the file.
     * @param reader Record reader I/O interface.
     * @return WAL record.
     * @throws EOFException In case of end of file.
     * @throws IgniteCheckedException If it's unable to read record.
     */
    static WALRecord readWithCrc(FileInput in0, WALPointer expPtr, RecordIO reader) throws EOFException, IgniteCheckedException {
        long startPos = -1;

        try (FileInput.Crc32CheckingFileInput in = in0.startRead(skipCrc)) {
            startPos = in0.position();

            WALRecord res = reader.readWithHeaders(in, expPtr);

            assert res != null;

            res.size((int)(in0.position() - startPos + CRC_SIZE)); // Account for CRC which will be read afterwards.

            return res;
        }
        catch (EOFException | SegmentEofException | WalSegmentTailReachedException e) {
            throw e;
        }
<<<<<<< HEAD

        byte ord = in.readByte();

        GridCacheOperation op = GridCacheOperation.fromOrdinal(ord & 0xFF);

        GridCacheVersion nearXidVer = readVersion(in, true);
        GridCacheVersion writeVer = readVersion(in, false);

        int partId = in.readInt();
        long partCntr = in.readLong();
        long expireTime = in.readLong();
        boolean storeCacheId = in.readByte() == (byte) 1;

        GridCacheContext cacheCtx = cctx.cacheContext(cacheId);

        if (cacheCtx != null) {
            CacheObjectContext coCtx = cacheCtx.cacheObjectContext();

            KeyCacheObject key = co.toKeyCacheObject(coCtx, keyType, keyBytes);
            CacheObject val = valBytes != null ? co.toCacheObject(coCtx, valType, valBytes) : null;

            return new DataEntry(
                cacheId,
                key,
                val,
                op,
                nearXidVer,
                writeVer,
                expireTime,
                partId,
                partCntr,
                storeCacheId
            );
        }
        else
            return new LazyDataEntry(
                cctx,
                cacheId,
                keyType,
                keyBytes,
                valType,
                valBytes,
                op,
                nearXidVer,
                writeVer,
                expireTime,
                partId,
                partCntr,
                storeCacheId
            );
=======
        catch (Exception e) {
            throw new IgniteCheckedException("Failed to read WAL record at position: " + startPos, e);
        }
>>>>>>> 8f2045e3
    }

    /**
     * Writes record with calculated CRC to buffer {@code buf}.
     *
     * @param rec WAL record.
     * @param buf Buffer to write.
     * @param writer Record write I/O interface.
     * @throws IgniteCheckedException If it's unable to write record.
     */
    static void writeWithCrc(WALRecord rec, ByteBuffer buf, RecordIO writer) throws IgniteCheckedException {
        assert rec.size() >= 0 && buf.remaining() >= rec.size() : rec.size();

        int startPos = buf.position();

        writer.writeWithHeaders(rec, buf);

        if (!skipCrc) {
            int curPos = buf.position();

            buf.position(startPos);

            // This call will move buffer position to the end of the record again.
            int crcVal = PureJavaCrc32.calcCrc32(buf, curPos - startPos);

            buf.putInt(crcVal);
        }
        else
            buf.putInt(0);
    }

    /**
     * @param buf Buffer.
     * @param ver Version to write.
     * @param allowNull Is {@code null}version allowed.
     */
    static void putVersion(ByteBuffer buf, GridCacheVersion ver, boolean allowNull) {
        CacheVersionIO.write(buf, ver, allowNull);
    }

    /**
     * Changes the buffer position by the number of read bytes.
     *
     * @param in Data input to read from.
     * @param allowNull Is {@code null}version allowed.
     * @return Read cache version.
     */
    static GridCacheVersion readVersion(ByteBufferBackedDataInput in, boolean allowNull) throws IOException {
        // To be able to read serialization protocol version.
        in.ensure(1);

        try {
            int size = CacheVersionIO.readSize(in.buffer(), allowNull);

            in.ensure(size);

            return CacheVersionIO.read(in.buffer(), allowNull);
        }
        catch (IgniteCheckedException e) {
            throw new IOException(e);
        }
    }
}<|MERGE_RESOLUTION|>--- conflicted
+++ resolved
@@ -29,55 +29,6 @@
 import org.apache.ignite.internal.pagemem.wal.record.MarshalledRecord;
 import org.apache.ignite.internal.pagemem.wal.record.WALRecord;
 import org.apache.ignite.internal.pagemem.wal.record.WALRecord.RecordType;
-<<<<<<< HEAD
-import org.apache.ignite.internal.pagemem.wal.record.delta.DataPageInsertFragmentRecord;
-import org.apache.ignite.internal.pagemem.wal.record.delta.DataPageInsertRecord;
-import org.apache.ignite.internal.pagemem.wal.record.delta.DataPageRemoveRecord;
-import org.apache.ignite.internal.pagemem.wal.record.delta.DataPageSetFreeListPageRecord;
-import org.apache.ignite.internal.pagemem.wal.record.delta.DataPageUpdateRecord;
-import org.apache.ignite.internal.pagemem.wal.record.delta.FixCountRecord;
-import org.apache.ignite.internal.pagemem.wal.record.delta.FixLeftmostChildRecord;
-import org.apache.ignite.internal.pagemem.wal.record.delta.FixRemoveId;
-import org.apache.ignite.internal.pagemem.wal.record.delta.InitNewPageRecord;
-import org.apache.ignite.internal.pagemem.wal.record.delta.InnerReplaceRecord;
-import org.apache.ignite.internal.pagemem.wal.record.delta.InsertRecord;
-import org.apache.ignite.internal.pagemem.wal.record.delta.MergeRecord;
-import org.apache.ignite.internal.pagemem.wal.record.delta.MetaPageAddRootRecord;
-import org.apache.ignite.internal.pagemem.wal.record.delta.MetaPageCutRootRecord;
-import org.apache.ignite.internal.pagemem.wal.record.delta.MetaPageInitRecord;
-import org.apache.ignite.internal.pagemem.wal.record.delta.MetaPageInitRootInlineRecord;
-import org.apache.ignite.internal.pagemem.wal.record.delta.MetaPageInitRootRecord;
-import org.apache.ignite.internal.pagemem.wal.record.delta.MetaPageUpdateLastAllocatedIndex;
-import org.apache.ignite.internal.pagemem.wal.record.delta.MetaPageUpdateLastSuccessfulFullSnapshotId;
-import org.apache.ignite.internal.pagemem.wal.record.delta.MetaPageUpdateLastSuccessfulSnapshotId;
-import org.apache.ignite.internal.pagemem.wal.record.delta.MetaPageUpdateNextSnapshotId;
-import org.apache.ignite.internal.pagemem.wal.record.delta.MetaPageUpdatePartitionDataRecord;
-import org.apache.ignite.internal.pagemem.wal.record.delta.NewRootInitRecord;
-import org.apache.ignite.internal.pagemem.wal.record.delta.PageListMetaResetCountRecord;
-import org.apache.ignite.internal.pagemem.wal.record.delta.PagesListAddPageRecord;
-import org.apache.ignite.internal.pagemem.wal.record.delta.PagesListInitNewPageRecord;
-import org.apache.ignite.internal.pagemem.wal.record.delta.PagesListRemovePageRecord;
-import org.apache.ignite.internal.pagemem.wal.record.delta.PagesListSetNextRecord;
-import org.apache.ignite.internal.pagemem.wal.record.delta.PagesListSetPreviousRecord;
-import org.apache.ignite.internal.pagemem.wal.record.delta.PartitionDestroyRecord;
-import org.apache.ignite.internal.pagemem.wal.record.delta.PartitionMetaStateRecord;
-import org.apache.ignite.internal.pagemem.wal.record.delta.RecycleRecord;
-import org.apache.ignite.internal.pagemem.wal.record.delta.RemoveRecord;
-import org.apache.ignite.internal.pagemem.wal.record.delta.ReplaceRecord;
-import org.apache.ignite.internal.pagemem.wal.record.delta.SplitExistingPageRecord;
-import org.apache.ignite.internal.pagemem.wal.record.delta.SplitForwardPageRecord;
-import org.apache.ignite.internal.pagemem.wal.record.delta.TrackingPageDeltaRecord;
-import org.apache.ignite.internal.processors.cache.CacheObject;
-import org.apache.ignite.internal.processors.cache.CacheObjectContext;
-import org.apache.ignite.internal.processors.cache.GridCacheContext;
-import org.apache.ignite.internal.processors.cache.GridCacheOperation;
-import org.apache.ignite.internal.processors.cache.GridCacheSharedContext;
-import org.apache.ignite.internal.processors.cache.KeyCacheObject;
-import org.apache.ignite.internal.processors.cache.distributed.dht.GridDhtPartitionState;
-import org.apache.ignite.internal.processors.cache.persistence.tree.io.BPlusIO;
-import org.apache.ignite.internal.processors.cache.persistence.tree.io.BPlusInnerIO;
-=======
->>>>>>> 8f2045e3
 import org.apache.ignite.internal.processors.cache.persistence.tree.io.CacheVersionIO;
 import org.apache.ignite.internal.processors.cache.persistence.wal.ByteBufferBackedDataInput;
 import org.apache.ignite.internal.processors.cache.persistence.wal.FileInput;
@@ -85,11 +36,7 @@
 import org.apache.ignite.internal.processors.cache.persistence.wal.SegmentEofException;
 import org.apache.ignite.internal.processors.cache.persistence.wal.WalSegmentTailReachedException;
 import org.apache.ignite.internal.processors.cache.persistence.wal.crc.PureJavaCrc32;
-<<<<<<< HEAD
-import org.apache.ignite.internal.processors.cache.persistence.wal.record.HeaderRecord;
-=======
 import org.apache.ignite.internal.processors.cache.persistence.wal.serializer.io.RecordIO;
->>>>>>> 8f2045e3
 import org.apache.ignite.internal.processors.cache.version.GridCacheVersion;
 import org.apache.ignite.internal.util.GridUnsafe;
 import org.apache.ignite.internal.util.typedef.F;
@@ -120,1021 +67,8 @@
     /** Total length of HEADER record. */
     public static final int HEADER_RECORD_SIZE = REC_TYPE_SIZE + FILE_WAL_POINTER_SIZE + CRC_SIZE + RecordDataV1Serializer.HEADER_RECORD_DATA_SIZE;
 
-<<<<<<< HEAD
-    /** Cache shared context */
-    private GridCacheSharedContext cctx;
-
-    /** Size of page used for PageMemory regions */
-    private int pageSize;
-
-    /** Cache object processor to reading {@link DataEntry DataEntries} */
-    private IgniteCacheObjectProcessor co;
-
-    /** Skip CRC calculation/check flag */
-    private boolean skipCrc = IgniteSystemProperties.getBoolean(IGNITE_PDS_SKIP_CRC, false);
-
-    /**
-     * @param cctx Cache shared context.
-     */
-    public RecordV1Serializer(GridCacheSharedContext cctx) {
-        this.cctx = cctx;
-
-        co = cctx.kernalContext().cacheObjects();
-        pageSize = cctx.database().pageSize();
-    }
-
-    /** {@inheritDoc} */
-    @Override public int version() {
-        return 1;
-    }
-
-    /** {@inheritDoc} */
-    @SuppressWarnings("CastConflictsWithInstanceof")
-    @Override public void writeRecord(WALRecord record, ByteBuffer buf) throws IgniteCheckedException {
-        assert record.size() > 0 && buf.remaining() >= record.size() : record.size();
-
-        int startPos = buf.position();
-
-        buf.put((byte)(record.type().ordinal() + 1));
-
-        putPosition(buf, (FileWALPointer)record.position());
-
-        switch (record.type()) {
-            case PAGE_RECORD:
-                PageSnapshot snap = (PageSnapshot)record;
-
-                buf.putInt(snap.fullPageId().groupId());
-                buf.putLong(snap.fullPageId().pageId());
-                buf.put(snap.pageData());
-
-                break;
-
-            case MEMORY_RECOVERY:
-                MemoryRecoveryRecord memoryRecoveryRecord = (MemoryRecoveryRecord)record;
-
-                buf.putLong(memoryRecoveryRecord.time());
-
-                break;
-
-            case PARTITION_DESTROY:
-                PartitionDestroyRecord partDestroy = (PartitionDestroyRecord)record;
-
-                buf.putInt(partDestroy.groupId());
-                buf.putInt(partDestroy.partitionId());
-
-                break;
-
-            case META_PAGE_INIT:
-                MetaPageInitRecord updRootsRec = (MetaPageInitRecord)record;
-
-                buf.putInt(updRootsRec.groupId());
-                buf.putLong(updRootsRec.pageId());
-
-                buf.putShort((short)updRootsRec.ioType());
-                buf.putShort((short)updRootsRec.ioVersion());
-                buf.putLong(updRootsRec.treeRoot());
-                buf.putLong(updRootsRec.reuseListRoot());
-
-                break;
-
-            case PARTITION_META_PAGE_UPDATE_COUNTERS:
-                MetaPageUpdatePartitionDataRecord partDataRec = (MetaPageUpdatePartitionDataRecord)record;
-
-                buf.putInt(partDataRec.groupId());
-                buf.putLong(partDataRec.pageId());
-
-                buf.putLong(partDataRec.updateCounter());
-                buf.putLong(partDataRec.globalRemoveId());
-                buf.putInt(partDataRec.partitionSize());
-                buf.putLong(partDataRec.countersPageId());
-                buf.put(partDataRec.state());
-                buf.putInt(partDataRec.allocatedIndexCandidate());
-
-                break;
-
-            case CHECKPOINT_RECORD:
-                CheckpointRecord cpRec = (CheckpointRecord)record;
-
-                assert cpRec.checkpointMark() == null || cpRec.checkpointMark() instanceof FileWALPointer :
-                    "Invalid WAL record: " + cpRec;
-
-                FileWALPointer walPtr = (FileWALPointer)cpRec.checkpointMark();
-                UUID cpId = cpRec.checkpointId();
-
-                buf.putLong(cpId.getMostSignificantBits());
-                buf.putLong(cpId.getLeastSignificantBits());
-
-                buf.put(walPtr == null ? (byte)0 : 1);
-
-                if (walPtr != null) {
-                    buf.putLong(walPtr.index());
-                    buf.putInt(walPtr.fileOffset());
-                    buf.putInt(walPtr.length());
-                }
-
-                putCacheStates(buf, cpRec.cacheGroupStates());
-
-                buf.put(cpRec.end() ? (byte)1 : 0);
-
-                break;
-
-            case DATA_RECORD:
-                DataRecord dataRec = (DataRecord)record;
-
-                buf.putInt(dataRec.writeEntries().size());
-
-                for (DataEntry dataEntry : dataRec.writeEntries())
-                    putDataEntry(buf, dataEntry);
-
-                break;
-
-            case HEADER_RECORD:
-                buf.putLong(HeaderRecord.MAGIC);
-
-                buf.putInt(((HeaderRecord)record).version());
-
-                break;
-
-            case DATA_PAGE_INSERT_RECORD:
-                DataPageInsertRecord diRec = (DataPageInsertRecord)record;
-
-                buf.putInt(diRec.groupId());
-                buf.putLong(diRec.pageId());
-                buf.putInt(diRec.payloadSize());
-
-                ((FileWALPointer) diRec.reference()).put(buf);
-
-                break;
-
-            case DATA_PAGE_UPDATE_RECORD:
-                DataPageUpdateRecord uRec = (DataPageUpdateRecord)record;
-
-                buf.putInt(uRec.groupId());
-                buf.putLong(uRec.pageId());
-                buf.putInt(uRec.itemId());
-                buf.putInt(uRec.payloadSize());
-
-                ((FileWALPointer) uRec.reference()).put(buf);
-
-                break;
-
-            case DATA_PAGE_INSERT_FRAGMENT_RECORD:
-                final DataPageInsertFragmentRecord difRec = (DataPageInsertFragmentRecord)record;
-
-                buf.putInt(difRec.groupId());
-                buf.putLong(difRec.pageId());
-
-                buf.putLong(difRec.lastLink());
-                buf.putInt(difRec.payloadSize());
-                buf.putInt(difRec.offset());
-
-                ((FileWALPointer) difRec.reference()).put(buf);
-
-                break;
-
-            case DATA_PAGE_REMOVE_RECORD:
-                DataPageRemoveRecord drRec = (DataPageRemoveRecord)record;
-
-                buf.putInt(drRec.groupId());
-                buf.putLong(drRec.pageId());
-
-                buf.put((byte)drRec.itemId());
-
-                break;
-
-            case DATA_PAGE_SET_FREE_LIST_PAGE:
-                DataPageSetFreeListPageRecord freeListRec = (DataPageSetFreeListPageRecord)record;
-
-                buf.putInt(freeListRec.groupId());
-                buf.putLong(freeListRec.pageId());
-
-                buf.putLong(freeListRec.freeListPage());
-
-                break;
-
-            case INIT_NEW_PAGE_RECORD:
-                InitNewPageRecord inpRec = (InitNewPageRecord)record;
-
-                buf.putInt(inpRec.groupId());
-                buf.putLong(inpRec.pageId());
-
-                buf.putShort((short)inpRec.ioType());
-                buf.putShort((short)inpRec.ioVersion());
-                buf.putLong(inpRec.newPageId());
-
-                break;
-
-            case BTREE_META_PAGE_INIT_ROOT:
-                MetaPageInitRootRecord imRec = (MetaPageInitRootRecord)record;
-
-                buf.putInt(imRec.groupId());
-                buf.putLong(imRec.pageId());
-
-                buf.putLong(imRec.rootId());
-
-                break;
-
-            case BTREE_META_PAGE_INIT_ROOT2:
-                MetaPageInitRootInlineRecord imRec2 = (MetaPageInitRootInlineRecord)record;
-
-                buf.putInt(imRec2.groupId());
-                buf.putLong(imRec2.pageId());
-
-                buf.putLong(imRec2.rootId());
-
-                buf.putShort((short)imRec2.inlineSize());
-                break;
-
-            case BTREE_META_PAGE_ADD_ROOT:
-                MetaPageAddRootRecord arRec = (MetaPageAddRootRecord)record;
-
-                buf.putInt(arRec.groupId());
-                buf.putLong(arRec.pageId());
-
-                buf.putLong(arRec.rootId());
-
-                break;
-
-            case BTREE_META_PAGE_CUT_ROOT:
-                MetaPageCutRootRecord crRec = (MetaPageCutRootRecord)record;
-
-                buf.putInt(crRec.groupId());
-                buf.putLong(crRec.pageId());
-
-                break;
-
-            case BTREE_INIT_NEW_ROOT:
-                NewRootInitRecord<?> riRec = (NewRootInitRecord<?>)record;
-
-                buf.putInt(riRec.groupId());
-                buf.putLong(riRec.pageId());
-
-                buf.putLong(riRec.rootId());
-                buf.putShort((short)riRec.io().getType());
-                buf.putShort((short)riRec.io().getVersion());
-                buf.putLong(riRec.leftId());
-                buf.putLong(riRec.rightId());
-
-                putRow(buf, riRec.rowBytes());
-
-                break;
-
-            case BTREE_PAGE_RECYCLE:
-                RecycleRecord recRec = (RecycleRecord)record;
-
-                buf.putInt(recRec.groupId());
-                buf.putLong(recRec.pageId());
-
-                buf.putLong(recRec.newPageId());
-
-                break;
-
-            case BTREE_PAGE_INSERT:
-                InsertRecord<?> inRec = (InsertRecord<?>)record;
-
-                buf.putInt(inRec.groupId());
-                buf.putLong(inRec.pageId());
-
-                buf.putShort((short)inRec.io().getType());
-                buf.putShort((short)inRec.io().getVersion());
-                buf.putShort((short)inRec.index());
-                buf.putLong(inRec.rightId());
-
-                putRow(buf, inRec.rowBytes());
-
-                break;
-
-            case BTREE_FIX_LEFTMOST_CHILD:
-                FixLeftmostChildRecord flRec = (FixLeftmostChildRecord)record;
-
-                buf.putInt(flRec.groupId());
-                buf.putLong(flRec.pageId());
-
-                buf.putLong(flRec.rightId());
-
-                break;
-
-            case BTREE_FIX_COUNT:
-                FixCountRecord fcRec = (FixCountRecord)record;
-
-                buf.putInt(fcRec.groupId());
-                buf.putLong(fcRec.pageId());
-
-                buf.putShort((short)fcRec.count());
-
-                break;
-
-            case BTREE_PAGE_REPLACE:
-                ReplaceRecord<?> rRec = (ReplaceRecord<?>)record;
-
-                buf.putInt(rRec.groupId());
-                buf.putLong(rRec.pageId());
-
-                buf.putShort((short)rRec.io().getType());
-                buf.putShort((short)rRec.io().getVersion());
-                buf.putShort((short)rRec.index());
-
-                putRow(buf, rRec.rowBytes());
-
-                break;
-
-            case BTREE_PAGE_REMOVE:
-                RemoveRecord rmRec = (RemoveRecord)record;
-
-                buf.putInt(rmRec.groupId());
-                buf.putLong(rmRec.pageId());
-
-                buf.putShort((short)rmRec.index());
-                buf.putShort((short)rmRec.count());
-
-                break;
-
-            case BTREE_PAGE_INNER_REPLACE:
-                InnerReplaceRecord<?> irRec = (InnerReplaceRecord<?>)record;
-
-                buf.putInt(irRec.groupId());
-                buf.putLong(irRec.pageId());
-
-                buf.putShort((short)irRec.destinationIndex());
-                buf.putLong(irRec.sourcePageId());
-                buf.putShort((short)irRec.sourceIndex());
-                buf.putLong(irRec.removeId());
-
-                break;
-
-            case BTREE_FORWARD_PAGE_SPLIT:
-                SplitForwardPageRecord sfRec = (SplitForwardPageRecord)record;
-
-                buf.putInt(sfRec.groupId());
-                buf.putLong(sfRec.pageId());
-
-                buf.putLong(sfRec.forwardId());
-                buf.putShort((short)sfRec.ioType());
-                buf.putShort((short)sfRec.ioVersion());
-                buf.putLong(sfRec.sourcePageId());
-                buf.putShort((short)sfRec.middleIndex());
-                buf.putShort((short)sfRec.count());
-
-                break;
-
-            case BTREE_EXISTING_PAGE_SPLIT:
-                SplitExistingPageRecord seRec = (SplitExistingPageRecord)record;
-
-                buf.putInt(seRec.groupId());
-                buf.putLong(seRec.pageId());
-
-                buf.putShort((short)seRec.middleIndex());
-                buf.putLong(seRec.forwardId());
-
-                break;
-
-            case BTREE_PAGE_MERGE:
-                MergeRecord<?> mRec = (MergeRecord<?>)record;
-
-                buf.putInt(mRec.groupId());
-                buf.putLong(mRec.pageId());
-
-                buf.putLong(mRec.parentId());
-                buf.putShort((short)mRec.parentIndex());
-                buf.putLong(mRec.rightId());
-                buf.put((byte)(mRec.isEmptyBranch() ? 1 : 0));
-
-                break;
-
-            case PAGES_LIST_SET_NEXT:
-                PagesListSetNextRecord plNextRec = (PagesListSetNextRecord)record;
-
-                buf.putInt(plNextRec.groupId());
-                buf.putLong(plNextRec.pageId());
-
-                buf.putLong(plNextRec.nextPageId());
-
-                break;
-
-            case PAGES_LIST_SET_PREVIOUS:
-                PagesListSetPreviousRecord plPrevRec = (PagesListSetPreviousRecord)record;
-
-                buf.putInt(plPrevRec.groupId());
-                buf.putLong(plPrevRec.pageId());
-
-                buf.putLong(plPrevRec.previousPageId());
-
-                break;
-
-            case PAGES_LIST_INIT_NEW_PAGE:
-                PagesListInitNewPageRecord plNewRec = (PagesListInitNewPageRecord)record;
-
-                buf.putInt(plNewRec.groupId());
-                buf.putLong(plNewRec.pageId());
-                buf.putInt(plNewRec.ioType());
-                buf.putInt(plNewRec.ioVersion());
-                buf.putLong(plNewRec.newPageId());
-
-                buf.putLong(plNewRec.previousPageId());
-                buf.putLong(plNewRec.dataPageId());
-
-                break;
-
-            case PAGES_LIST_ADD_PAGE:
-                PagesListAddPageRecord plAddRec = (PagesListAddPageRecord)record;
-
-                buf.putInt(plAddRec.groupId());
-                buf.putLong(plAddRec.pageId());
-
-                buf.putLong(plAddRec.dataPageId());
-
-                break;
-
-            case PAGES_LIST_REMOVE_PAGE:
-                PagesListRemovePageRecord plRmvRec = (PagesListRemovePageRecord)record;
-
-                buf.putInt(plRmvRec.groupId());
-                buf.putLong(plRmvRec.pageId());
-
-                buf.putLong(plRmvRec.removedPageId());
-
-                break;
-
-            case BTREE_FIX_REMOVE_ID:
-                FixRemoveId frRec = (FixRemoveId)record;
-
-                buf.putInt(frRec.groupId());
-                buf.putLong(frRec.pageId());
-
-                buf.putLong(frRec.removeId());
-
-                break;
-
-            case TRACKING_PAGE_DELTA:
-                TrackingPageDeltaRecord tpDelta = (TrackingPageDeltaRecord)record;
-
-                buf.putInt(tpDelta.groupId());
-                buf.putLong(tpDelta.pageId());
-
-                buf.putLong(tpDelta.pageIdToMark());
-                buf.putLong(tpDelta.nextSnapshotId());
-                buf.putLong(tpDelta.lastSuccessfulSnapshotId());
-
-                break;
-
-            case META_PAGE_UPDATE_NEXT_SNAPSHOT_ID:
-                MetaPageUpdateNextSnapshotId mpUpdateNextSnapshotId = (MetaPageUpdateNextSnapshotId)record;
-
-                buf.putInt(mpUpdateNextSnapshotId.groupId());
-                buf.putLong(mpUpdateNextSnapshotId.pageId());
-
-                buf.putLong(mpUpdateNextSnapshotId.nextSnapshotId());
-
-                break;
-
-            case META_PAGE_UPDATE_LAST_SUCCESSFUL_FULL_SNAPSHOT_ID:
-                MetaPageUpdateLastSuccessfulFullSnapshotId mpUpdateLastSuccFullSnapshotId =
-                    (MetaPageUpdateLastSuccessfulFullSnapshotId)record;
-
-                buf.putInt(mpUpdateLastSuccFullSnapshotId.groupId());
-                buf.putLong(mpUpdateLastSuccFullSnapshotId.pageId());
-
-                buf.putLong(mpUpdateLastSuccFullSnapshotId.lastSuccessfulFullSnapshotId());
-
-                break;
-
-            case META_PAGE_UPDATE_LAST_SUCCESSFUL_SNAPSHOT_ID:
-                MetaPageUpdateLastSuccessfulSnapshotId mpUpdateLastSuccSnapshotId =
-                    (MetaPageUpdateLastSuccessfulSnapshotId)record;
-
-                buf.putInt(mpUpdateLastSuccSnapshotId.groupId());
-                buf.putLong(mpUpdateLastSuccSnapshotId.pageId());
-
-                buf.putLong(mpUpdateLastSuccSnapshotId.lastSuccessfulSnapshotId());
-                buf.putLong(mpUpdateLastSuccSnapshotId.lastSuccessfulSnapshotTag());
-
-                break;
-
-            case META_PAGE_UPDATE_LAST_ALLOCATED_INDEX:
-                MetaPageUpdateLastAllocatedIndex mpUpdateLastAllocatedIdx =
-                        (MetaPageUpdateLastAllocatedIndex) record;
-
-                buf.putInt(mpUpdateLastAllocatedIdx.groupId());
-                buf.putLong(mpUpdateLastAllocatedIdx.pageId());
-
-                buf.putInt(mpUpdateLastAllocatedIdx.lastAllocatedIndex());
-
-                break;
-
-            case PART_META_UPDATE_STATE:
-                PartitionMetaStateRecord partMetaStateRecord = (PartitionMetaStateRecord) record;
-
-                buf.putInt(partMetaStateRecord.groupId());
-
-                buf.putInt(partMetaStateRecord.partitionId());
-
-                buf.put(partMetaStateRecord.state());
-
-                buf.putLong(partMetaStateRecord.updateCounter());
-
-                break;
-
-            case PAGE_LIST_META_RESET_COUNT_RECORD:
-                PageListMetaResetCountRecord pageListMetaResetCntRecord = (PageListMetaResetCountRecord) record;
-
-                buf.putInt(pageListMetaResetCntRecord.groupId());
-                buf.putLong(pageListMetaResetCntRecord.pageId());
-
-                break;
-
-            default:
-                throw new UnsupportedOperationException("Type: " + record.type());
-        }
-
-        if (!skipCrc) {
-            int curPos = buf.position();
-
-            buf.position(startPos);
-
-            // This call will move buffer position to the end of the record again.
-            int crcVal = PureJavaCrc32.calcCrc32(buf, curPos - startPos);
-
-            buf.putInt(crcVal);
-        }
-        else
-            buf.putInt(0);
-    }
-
-    /** {@inheritDoc} */
-    @Override public WALRecord readRecord(FileInput in0, WALPointer expPtr) throws  IOException, IgniteCheckedException {
-        long startPos = -1;
-
-        try (FileInput.Crc32CheckingFileInput in = in0.startRead(skipCrc)) {
-            startPos = in0.position();
-
-            WALRecord res = readRecord(in, expPtr);
-
-            assert res != null;
-
-            res.size((int)(in0.position() - startPos + CRC_SIZE)); // Account for CRC which will be read afterwards.
-
-            return res;
-        }
-        catch (EOFException | SegmentEofException e) {
-            throw e;
-        }
-        catch (Exception e) {
-            throw new IgniteCheckedException("Failed to read WAL record at position: " + startPos, e);
-        }
-    }
-
-    /**
-     * Loads record from input, does not read CRC value
-     *
-     * @param in Input to read record from
-     * @param expPtr expected WAL pointer for record. Used to validate actual position against expected from the file
-     * @throws SegmentEofException if end of WAL segment reached
-     */
-    private WALRecord readRecord(ByteBufferBackedDataInput in, WALPointer expPtr) throws IOException, IgniteCheckedException {
-        int type = in.readUnsignedByte();
-
-        if (type == WALRecord.RecordType.STOP_ITERATION_RECORD_TYPE)
-            throw new SegmentEofException("Reached logical end of the segment", null);
-
-        FileWALPointer ptr = readPosition(in);
-
-        if (!F.eq(ptr, expPtr))
-            throw new SegmentEofException("WAL segment rollover detected (will end iteration) [expPtr=" + expPtr +
-                ", readPtr=" + ptr + ']', null);
-
-        RecordType recType = RecordType.fromOrdinal(type - 1);
-
-        if (recType == null)
-            throw new IOException("Unknown record type: " + type);
-
-        WALRecord res;
-
-        switch (recType) {
-            case PAGE_RECORD:
-                byte[] arr = new byte[pageSize];
-
-                int cacheId = in.readInt();
-                long pageId = in.readLong();
-
-                in.readFully(arr);
-
-                res = new PageSnapshot(new FullPageId(pageId, cacheId), arr);
-
-                break;
-
-            case CHECKPOINT_RECORD:
-                long msb = in.readLong();
-                long lsb = in.readLong();
-                boolean hasPtr = in.readByte() != 0;
-                int idx = hasPtr ? in.readInt() : 0;
-                int offset = hasPtr ? in.readInt() : 0;
-                int len = hasPtr ? in.readInt() : 0;
-
-                Map<Integer, CacheState> states = readPartitionStates(in);
-
-                boolean end = in.readByte() != 0;
-
-                FileWALPointer walPtr = hasPtr ? new FileWALPointer(idx, offset, len) : null;
-
-                CheckpointRecord cpRec = new CheckpointRecord(new UUID(msb, lsb), walPtr, end);
-
-                cpRec.cacheGroupStates(states);
-
-                res = cpRec;
-
-                break;
-
-            case META_PAGE_INIT:
-                cacheId = in.readInt();
-                pageId = in.readLong();
-
-                int ioType = in.readUnsignedShort();
-                int ioVer = in.readUnsignedShort();
-                long treeRoot = in.readLong();
-                long reuseListRoot = in.readLong();
-
-                res = new MetaPageInitRecord(cacheId, pageId, ioType, ioVer, treeRoot, reuseListRoot);
-
-                break;
-
-            case PARTITION_META_PAGE_UPDATE_COUNTERS:
-                cacheId = in.readInt();
-                pageId = in.readLong();
-
-                long updCntr = in.readLong();
-                long rmvId = in.readLong();
-                int partSize = in.readInt();
-                long countersPageId = in.readLong();
-                byte state = in.readByte();
-                int allocatedIdxCandidate = in.readInt();
-
-                res = new MetaPageUpdatePartitionDataRecord(cacheId, pageId, updCntr, rmvId, partSize, countersPageId, state, allocatedIdxCandidate);
-
-                break;
-
-            case MEMORY_RECOVERY:
-                long ts = in.readLong();
-
-                res = new MemoryRecoveryRecord(ts);
-
-                break;
-
-            case PARTITION_DESTROY:
-                cacheId = in.readInt();
-                int partId = in.readInt();
-
-                res = new PartitionDestroyRecord(cacheId, partId);
-
-                break;
-
-            case DATA_RECORD:
-                int entryCnt = in.readInt();
-
-                List<DataEntry> entries = new ArrayList<>(entryCnt);
-
-                for (int i = 0; i < entryCnt; i++)
-                    entries.add(readDataEntry(in));
-
-                res = new DataRecord(entries);
-
-                break;
-
-            case HEADER_RECORD:
-                long magic = in.readLong();
-
-                if (magic != HeaderRecord.MAGIC)
-                    throw new EOFException("Magic is corrupted [exp=" + U.hexLong(HeaderRecord.MAGIC) +
-                        ", actual=" + U.hexLong(magic) + ']');
-
-                int ver = in.readInt();
-
-                res = new HeaderRecord(ver);
-
-                break;
-
-            case DATA_PAGE_INSERT_RECORD: {
-                cacheId = in.readInt();
-                pageId = in.readLong();
-
-                int payloadSize = in.readInt();
-
-                WALPointer reference = FileWALPointer.read(in);
-
-                res = new DataPageInsertRecord(cacheId, pageId, payloadSize, reference);
-
-                break;
-            }
-
-            case DATA_PAGE_UPDATE_RECORD: {
-                cacheId = in.readInt();
-                pageId = in.readLong();
-
-                int itemId = in.readInt();
-
-                int payloadSize = in.readInt();
-
-                WALPointer reference = FileWALPointer.read(in);
-
-                res = new DataPageUpdateRecord(cacheId, pageId, itemId, payloadSize, reference);
-
-                break;
-            }
-
-            case DATA_PAGE_INSERT_FRAGMENT_RECORD: {
-                cacheId = in.readInt();
-                pageId = in.readLong();
-
-                long lastLink = in.readLong();
-                int payloadSize = in.readInt();
-                int recordOffset = in.readInt();
-                WALPointer reference = FileWALPointer.read(in);
-
-                res = new DataPageInsertFragmentRecord(cacheId, pageId, payloadSize, recordOffset, lastLink, reference);
-
-                break;
-            }
-
-            case DATA_PAGE_REMOVE_RECORD:
-                cacheId = in.readInt();
-                pageId = in.readLong();
-
-                int itemId = in.readUnsignedByte();
-
-                res = new DataPageRemoveRecord(cacheId, pageId, itemId);
-
-                break;
-
-            case DATA_PAGE_SET_FREE_LIST_PAGE:
-                cacheId = in.readInt();
-                pageId = in.readLong();
-
-                long freeListPage = in.readLong();
-
-                res = new DataPageSetFreeListPageRecord(cacheId, pageId, freeListPage);
-
-                break;
-
-            case INIT_NEW_PAGE_RECORD:
-                cacheId = in.readInt();
-                pageId = in.readLong();
-
-                ioType = in.readUnsignedShort();
-                ioVer = in.readUnsignedShort();
-                long virtualPageId = in.readLong();
-
-                res = new InitNewPageRecord(cacheId, pageId, ioType, ioVer, virtualPageId);
-
-                break;
-
-            case BTREE_META_PAGE_INIT_ROOT:
-                cacheId = in.readInt();
-                pageId = in.readLong();
-
-                long rootId = in.readLong();
-
-                res = new MetaPageInitRootRecord(cacheId, pageId, rootId);
-
-                break;
-
-            case BTREE_META_PAGE_INIT_ROOT2:
-                cacheId = in.readInt();
-                pageId = in.readLong();
-
-                long rootId2 = in.readLong();
-                int inlineSize = in.readShort();
-
-                res = new MetaPageInitRootInlineRecord(cacheId, pageId, rootId2, inlineSize);
-
-                break;
-
-            case BTREE_META_PAGE_ADD_ROOT:
-                cacheId = in.readInt();
-                pageId = in.readLong();
-
-                rootId = in.readLong();
-
-                res = new MetaPageAddRootRecord(cacheId, pageId, rootId);
-
-                break;
-
-            case BTREE_META_PAGE_CUT_ROOT:
-                cacheId = in.readInt();
-                pageId = in.readLong();
-
-                res = new MetaPageCutRootRecord(cacheId, pageId);
-
-                break;
-
-            case BTREE_INIT_NEW_ROOT:
-                cacheId = in.readInt();
-                pageId = in.readLong();
-
-                rootId = in.readLong();
-                ioType = in.readUnsignedShort();
-                ioVer = in.readUnsignedShort();
-                long leftId = in.readLong();
-                long rightId = in.readLong();
-
-                BPlusIO<?> io = BPlusIO.getBPlusIO(ioType, ioVer);
-
-                byte[] rowBytes = new byte[io.getItemSize()];
-
-                in.readFully(rowBytes);
-
-                res = new NewRootInitRecord<>(cacheId, pageId, rootId, (BPlusInnerIO<?>)io, leftId, rowBytes, rightId);
-
-                break;
-
-            case BTREE_PAGE_RECYCLE:
-                cacheId = in.readInt();
-                pageId = in.readLong();
-
-                long newPageId = in.readLong();
-
-                res = new RecycleRecord(cacheId, pageId, newPageId);
-
-                break;
-
-            case BTREE_PAGE_INSERT:
-                cacheId = in.readInt();
-                pageId = in.readLong();
-
-                ioType = in.readUnsignedShort();
-                ioVer = in.readUnsignedShort();
-                int itemIdx = in.readUnsignedShort();
-                rightId = in.readLong();
-
-                io = BPlusIO.getBPlusIO(ioType, ioVer);
-
-                rowBytes = new byte[io.getItemSize()];
-
-                in.readFully(rowBytes);
-
-                res = new InsertRecord<>(cacheId, pageId, io, itemIdx, rowBytes, rightId);
-
-                break;
-
-            case BTREE_FIX_LEFTMOST_CHILD:
-                cacheId = in.readInt();
-                pageId = in.readLong();
-
-                rightId = in.readLong();
-
-                res = new FixLeftmostChildRecord(cacheId, pageId, rightId);
-
-                break;
-
-            case BTREE_FIX_COUNT:
-                cacheId = in.readInt();
-                pageId = in.readLong();
-
-                int cnt = in.readUnsignedShort();
-
-                res = new FixCountRecord(cacheId, pageId, cnt);
-
-                break;
-
-            case BTREE_PAGE_REPLACE:
-                cacheId = in.readInt();
-                pageId = in.readLong();
-
-                ioType = in.readUnsignedShort();
-                ioVer = in.readUnsignedShort();
-                itemIdx = in.readUnsignedShort();
-
-                io = BPlusIO.getBPlusIO(ioType, ioVer);
-
-                rowBytes = new byte[io.getItemSize()];
-
-                in.readFully(rowBytes);
-
-                res = new ReplaceRecord<>(cacheId, pageId, io, rowBytes, itemIdx);
-
-                break;
-
-            case BTREE_PAGE_REMOVE:
-                cacheId = in.readInt();
-                pageId = in.readLong();
-
-                itemIdx = in.readUnsignedShort();
-                cnt = in.readUnsignedShort();
-
-                res = new RemoveRecord(cacheId, pageId, itemIdx, cnt);
-
-                break;
-
-            case BTREE_PAGE_INNER_REPLACE:
-                cacheId = in.readInt();
-                pageId = in.readLong();
-
-                int dstIdx = in.readUnsignedShort();
-                long srcPageId = in.readLong();
-                int srcIdx = in.readUnsignedShort();
-                rmvId = in.readLong();
-
-                res = new InnerReplaceRecord<>(cacheId, pageId, dstIdx, srcPageId, srcIdx, rmvId);
-
-                break;
-
-            case BTREE_FORWARD_PAGE_SPLIT:
-                cacheId = in.readInt();
-                pageId = in.readLong();
-
-                long fwdId = in.readLong();
-                ioType = in.readUnsignedShort();
-                ioVer = in.readUnsignedShort();
-                srcPageId = in.readLong();
-                int mid = in.readUnsignedShort();
-                cnt = in.readUnsignedShort();
-
-                res = new SplitForwardPageRecord(cacheId, pageId, fwdId, ioType, ioVer, srcPageId, mid, cnt);
-
-                break;
-
-            case BTREE_EXISTING_PAGE_SPLIT:
-                cacheId = in.readInt();
-                pageId = in.readLong();
-
-                mid = in.readUnsignedShort();
-                fwdId = in.readLong();
-
-                res = new SplitExistingPageRecord(cacheId, pageId, mid, fwdId);
-
-                break;
-
-            case BTREE_PAGE_MERGE:
-                cacheId = in.readInt();
-                pageId = in.readLong();
-
-                long prntId = in.readLong();
-                int prntIdx = in.readUnsignedShort();
-                rightId = in.readLong();
-                boolean emptyBranch = in.readBoolean();
-
-                res = new MergeRecord<>(cacheId, pageId, prntId, prntIdx, rightId, emptyBranch);
-
-                break;
-
-            case BTREE_FIX_REMOVE_ID:
-                cacheId = in.readInt();
-                pageId = in.readLong();
-
-                rmvId = in.readLong();
-
-                res = new FixRemoveId(cacheId, pageId, rmvId);
-
-                break;
-
-            case PAGES_LIST_SET_NEXT:
-                cacheId = in.readInt();
-                pageId = in.readLong();
-                long nextPageId = in.readLong();
-
-                res = new PagesListSetNextRecord(cacheId, pageId, nextPageId);
-
-                break;
-
-            case PAGES_LIST_SET_PREVIOUS:
-                cacheId = in.readInt();
-                pageId = in.readLong();
-                long prevPageId = in.readLong();
-
-                res = new PagesListSetPreviousRecord(cacheId, pageId, prevPageId);
-
-                break;
-
-            case PAGES_LIST_INIT_NEW_PAGE:
-                cacheId = in.readInt();
-                pageId = in.readLong();
-                ioType = in.readInt();
-                ioVer = in.readInt();
-                newPageId = in.readLong();
-                prevPageId = in.readLong();
-                long addDataPageId = in.readLong();
-
-                res = new PagesListInitNewPageRecord(cacheId, pageId, ioType, ioVer, newPageId, prevPageId, addDataPageId);
-
-                break;
-
-            case PAGES_LIST_ADD_PAGE:
-                cacheId = in.readInt();
-                pageId = in.readLong();
-                long dataPageId = in.readLong();
-
-                res = new PagesListAddPageRecord(cacheId, pageId, dataPageId);
-
-                break;
-
-            case PAGES_LIST_REMOVE_PAGE:
-                cacheId = in.readInt();
-                pageId = in.readLong();
-                long rmvdPageId = in.readLong();
-
-                res = new PagesListRemovePageRecord(cacheId, pageId, rmvdPageId);
-=======
     /** Skip CRC calculation/check flag */
     public static boolean skipCrc = IgniteSystemProperties.getBoolean(IGNITE_PDS_SKIP_CRC, false);
->>>>>>> 8f2045e3
 
     /** V1 data serializer. */
     private final RecordDataV1Serializer dataSerializer;
@@ -1271,176 +205,7 @@
     /** {@inheritDoc} */
     @SuppressWarnings("CastConflictsWithInstanceof")
     @Override public int size(WALRecord record) throws IgniteCheckedException {
-<<<<<<< HEAD
-        int commonFields = REC_TYPE_SIZE + FILE_WAL_POINTER_SIZE + CRC_SIZE;
-
-        switch (record.type()) {
-            case PAGE_RECORD:
-                assert record instanceof PageSnapshot;
-
-                PageSnapshot pageRec = (PageSnapshot)record;
-
-                return commonFields + pageRec.pageData().length + 12;
-
-            case CHECKPOINT_RECORD:
-                CheckpointRecord cpRec = (CheckpointRecord)record;
-
-                assert cpRec.checkpointMark() == null || cpRec.checkpointMark() instanceof FileWALPointer :
-                    "Invalid WAL record: " + cpRec;
-
-                int cacheStatesSize = cacheStatesSize(cpRec.cacheGroupStates());
-
-                FileWALPointer walPtr = (FileWALPointer)cpRec.checkpointMark();
-
-                return commonFields + 18 + cacheStatesSize + (walPtr == null ? 0 : 16);
-
-            case META_PAGE_INIT:
-                return commonFields + /*cache ID*/4 + /*page ID*/8 + /*ioType*/2  + /*ioVer*/2 +  /*tree root*/8 + /*reuse root*/8;
-
-            case PARTITION_META_PAGE_UPDATE_COUNTERS:
-                return commonFields + /*cache ID*/4 + /*page ID*/8 + /*upd cntr*/8 + /*rmv id*/8 + /*part size*/4 + /*counters page id*/8 + /*state*/ 1
-                    + /*allocatedIdxCandidate*/ 4;
-
-            case MEMORY_RECOVERY:
-                return commonFields + 8;
-
-            case PARTITION_DESTROY:
-                return commonFields + /*cacheId*/4 + /*partId*/4;
-
-            case DATA_RECORD:
-                DataRecord dataRec = (DataRecord)record;
-
-                return commonFields + 4 + dataSize(dataRec);
-
-            case HEADER_RECORD:
-                return HEADER_RECORD_SIZE;
-
-            case DATA_PAGE_INSERT_RECORD:
-                DataPageInsertRecord diRec = (DataPageInsertRecord)record;
-
-                return commonFields + 4 + 8 + 4 +
-                        ((FileWALPointer) diRec.reference()).size();
-
-            case DATA_PAGE_UPDATE_RECORD:
-                DataPageUpdateRecord uRec = (DataPageUpdateRecord)record;
-
-                return commonFields + 4 + 8 + 4 + 4 +
-                        ((FileWALPointer) uRec.reference()).size();
-
-            case DATA_PAGE_INSERT_FRAGMENT_RECORD:
-                final DataPageInsertFragmentRecord difRec = (DataPageInsertFragmentRecord)record;
-
-                return commonFields + 4 + 8 + 8 + 4 + 4 +
-                        ((FileWALPointer) difRec.reference()).size();
-
-            case DATA_PAGE_REMOVE_RECORD:
-                return commonFields + 4 + 8 + 1;
-
-            case DATA_PAGE_SET_FREE_LIST_PAGE:
-                return commonFields + 4 + 8 + 8;
-
-            case INIT_NEW_PAGE_RECORD:
-                return commonFields + 4 + 8 + 2 + 2 + 8;
-
-            case BTREE_META_PAGE_INIT_ROOT:
-                return commonFields + 4 + 8 + 8;
-
-            case BTREE_META_PAGE_INIT_ROOT2:
-                return commonFields + 4 + 8 + 8 + 2;
-
-            case BTREE_META_PAGE_ADD_ROOT:
-                return commonFields + 4 + 8 + 8;
-
-            case BTREE_META_PAGE_CUT_ROOT:
-                return commonFields + 4 + 8;
-
-            case BTREE_INIT_NEW_ROOT:
-                NewRootInitRecord<?> riRec = (NewRootInitRecord<?>)record;
-
-                return commonFields + 4 + 8 + 8 + 2 + 2 + 8 + 8 + riRec.io().getItemSize();
-
-            case BTREE_PAGE_RECYCLE:
-                return commonFields + 4 + 8 + 8;
-
-            case BTREE_PAGE_INSERT:
-                InsertRecord<?> inRec = (InsertRecord<?>)record;
-
-                return commonFields + 4 + 8 + 2 + 2 + 2 + 8 + inRec.io().getItemSize();
-
-            case BTREE_FIX_LEFTMOST_CHILD:
-                return commonFields + 4 + 8 + 8;
-
-            case BTREE_FIX_COUNT:
-                return commonFields + 4 + 8 + 2;
-
-            case BTREE_PAGE_REPLACE:
-                ReplaceRecord<?> rRec = (ReplaceRecord<?>)record;
-
-                return commonFields + 4 + 8 + 2 + 2 + 2 + rRec.io().getItemSize();
-
-            case BTREE_PAGE_REMOVE:
-                return commonFields + 4 + 8 + 2 + 2;
-
-            case BTREE_PAGE_INNER_REPLACE:
-                return commonFields + 4 + 8 + 2 + 8 + 2 + 8;
-
-            case BTREE_FORWARD_PAGE_SPLIT:
-                return commonFields + 4 + 8 + 8 + 2 + 2 + 8 + 2 + 2;
-
-            case BTREE_EXISTING_PAGE_SPLIT:
-                return commonFields + 4 + 8 + 2 + 8;
-
-            case BTREE_PAGE_MERGE:
-                return commonFields + 4 + 8 + 8 + 2 + 8 + 1;
-
-            case BTREE_FIX_REMOVE_ID:
-                return commonFields + 4 + 8 + 8;
-
-            case PAGES_LIST_SET_NEXT:
-                return commonFields + 4 + 8 + 8;
-
-            case PAGES_LIST_SET_PREVIOUS:
-                return commonFields + 4 + 8 + 8;
-
-            case PAGES_LIST_INIT_NEW_PAGE:
-                return commonFields + 4 + 8 + 4 + 4 + 8 + 8 + 8;
-
-            case PAGES_LIST_ADD_PAGE:
-                return commonFields + 4 + 8 + 8;
-
-            case PAGES_LIST_REMOVE_PAGE:
-                return commonFields + 4 + 8 + 8;
-
-            case TRACKING_PAGE_DELTA:
-                return commonFields + 4 + 8 + 8 + 8 + 8;
-
-            case META_PAGE_UPDATE_LAST_SUCCESSFUL_SNAPSHOT_ID:
-                return commonFields + 4 + 8 + 8 + 8;
-
-            case META_PAGE_UPDATE_LAST_SUCCESSFUL_FULL_SNAPSHOT_ID:
-                return commonFields + 4 + 8 + 8;
-
-            case META_PAGE_UPDATE_NEXT_SNAPSHOT_ID:
-                return commonFields + 4 + 8 + 8;
-
-            case META_PAGE_UPDATE_LAST_ALLOCATED_INDEX:
-                return commonFields + 4 + 8 + 4;
-
-            case PART_META_UPDATE_STATE:
-                return commonFields + /*cacheId*/ 4 + /*partId*/ 4 + /*State*/1 + /*Update Counter*/ 8;
-
-            case PAGE_LIST_META_RESET_COUNT_RECORD:
-                return commonFields + /*cacheId*/ 4 + /*pageId*/ 8;
-
-            case SWITCH_SEGMENT_RECORD:
-                return commonFields - CRC_SIZE; //CRC is not loaded for switch segment, exception is thrown instead
-
-            default:
-                throw new UnsupportedOperationException("Type: " + record.type());
-        }
-=======
         return recordIO.sizeWithHeaders(record);
->>>>>>> 8f2045e3
     }
 
     /**
@@ -1471,26 +236,8 @@
      * @param buf Buffer to write record file position.
      * @param rec WAL record.
      */
-<<<<<<< HEAD
-    private int entrySize(DataEntry entry) throws IgniteCheckedException {
-        GridCacheContext cctx = this.cctx.cacheContext(entry.cacheId());
-        CacheObjectContext coCtx = cctx.cacheObjectContext();
-
-        return
-            /*cache ID*/4 +
-            /*key*/entry.key().valueBytesLength(coCtx) +
-            /*value*/(entry.value() == null ? 4 : entry.value().valueBytesLength(coCtx)) +
-            /*op*/1 +
-            /*near xid ver*/CacheVersionIO.size(entry.nearXidVersion(), true) +
-            /*write ver*/CacheVersionIO.size(entry.writeVersion(), false) +
-            /*part ID*/4 +
-            /*expire Time*/8 +
-            /*part cnt*/8 +
-            /*store cache id flag*/1;
-=======
     private static void putPositionOfRecord(ByteBuffer buf, WALRecord rec) {
         putPosition(buf, (FileWALPointer)rec.position());
->>>>>>> 8f2045e3
     }
 
     /**
@@ -1522,14 +269,7 @@
         if (recType == null)
             throw new IOException("Unknown record type: " + type);
 
-<<<<<<< HEAD
-        buf.putInt(entry.partitionId());
-        buf.putLong(entry.partitionCounter());
-        buf.putLong(entry.expireTime());
-        buf.put(entry.storeCacheId() ? (byte) 1 : 0);
-=======
         return recType;
->>>>>>> 8f2045e3
     }
 
     /**
@@ -1559,62 +299,9 @@
         catch (EOFException | SegmentEofException | WalSegmentTailReachedException e) {
             throw e;
         }
-<<<<<<< HEAD
-
-        byte ord = in.readByte();
-
-        GridCacheOperation op = GridCacheOperation.fromOrdinal(ord & 0xFF);
-
-        GridCacheVersion nearXidVer = readVersion(in, true);
-        GridCacheVersion writeVer = readVersion(in, false);
-
-        int partId = in.readInt();
-        long partCntr = in.readLong();
-        long expireTime = in.readLong();
-        boolean storeCacheId = in.readByte() == (byte) 1;
-
-        GridCacheContext cacheCtx = cctx.cacheContext(cacheId);
-
-        if (cacheCtx != null) {
-            CacheObjectContext coCtx = cacheCtx.cacheObjectContext();
-
-            KeyCacheObject key = co.toKeyCacheObject(coCtx, keyType, keyBytes);
-            CacheObject val = valBytes != null ? co.toCacheObject(coCtx, valType, valBytes) : null;
-
-            return new DataEntry(
-                cacheId,
-                key,
-                val,
-                op,
-                nearXidVer,
-                writeVer,
-                expireTime,
-                partId,
-                partCntr,
-                storeCacheId
-            );
-        }
-        else
-            return new LazyDataEntry(
-                cctx,
-                cacheId,
-                keyType,
-                keyBytes,
-                valType,
-                valBytes,
-                op,
-                nearXidVer,
-                writeVer,
-                expireTime,
-                partId,
-                partCntr,
-                storeCacheId
-            );
-=======
         catch (Exception e) {
             throw new IgniteCheckedException("Failed to read WAL record at position: " + startPos, e);
         }
->>>>>>> 8f2045e3
     }
 
     /**
@@ -1639,6 +326,7 @@
 
             // This call will move buffer position to the end of the record again.
             int crcVal = PureJavaCrc32.calcCrc32(buf, curPos - startPos);
+        boolean storeCacheId = in.readByte() == (byte) 1;
 
             buf.putInt(crcVal);
         }
