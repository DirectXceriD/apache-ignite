--- conflicted
+++ resolved
@@ -34,14 +34,13 @@
     BASELINE("--baseline"),
 
     /** */
-<<<<<<< HEAD
-    WAL("--wal");
-=======
     TX("--tx"),
 
     /** */
-    CACHE("--cache");
->>>>>>> 2b5f78f2
+    CACHE("--cache"),
+
+    /** */
+    WAL("--wal");
 
     /** */
     private final String text;
