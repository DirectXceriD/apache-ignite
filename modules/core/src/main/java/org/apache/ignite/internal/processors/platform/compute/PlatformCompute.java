/*
 * Licensed to the Apache Software Foundation (ASF) under one or more
 * contributor license agreements.  See the NOTICE file distributed with
 * this work for additional information regarding copyright ownership.
 * The ASF licenses this file to You under the Apache License, Version 2.0
 * (the "License"); you may not use this file except in compliance with
 * the License.  You may obtain a copy of the License at
 *
 *      http://www.apache.org/licenses/LICENSE-2.0
 *
 * Unless required by applicable law or agreed to in writing, software
 * distributed under the License is distributed on an "AS IS" BASIS,
 * WITHOUT WARRANTIES OR CONDITIONS OF ANY KIND, either express or implied.
 * See the License for the specific language governing permissions and
 * limitations under the License.
 */

package org.apache.ignite.internal.processors.platform.compute;

import java.util.concurrent.Executor;
import org.apache.ignite.IgniteCheckedException;
import org.apache.ignite.IgniteCompute;
import org.apache.ignite.binary.BinaryObject;
import org.apache.ignite.cluster.ClusterGroup;
import org.apache.ignite.compute.ComputeTaskFuture;
import org.apache.ignite.internal.IgniteComputeImpl;
import org.apache.ignite.internal.IgniteInternalFuture;
import org.apache.ignite.internal.binary.BinaryObjectImpl;
import org.apache.ignite.internal.binary.BinaryRawReaderEx;
import org.apache.ignite.internal.binary.BinaryRawWriterEx;
import org.apache.ignite.internal.processors.platform.PlatformAbstractTarget;
import org.apache.ignite.internal.processors.platform.PlatformContext;
import org.apache.ignite.internal.processors.platform.PlatformTarget;
import org.apache.ignite.internal.processors.platform.utils.PlatformFutureUtils;
import org.apache.ignite.internal.processors.platform.utils.PlatformListenable;
import org.apache.ignite.internal.util.future.IgniteFutureImpl;
import org.apache.ignite.lang.IgniteClosure;
import org.apache.ignite.lang.IgniteInClosure;

import java.util.ArrayList;
import java.util.Collection;
import java.util.List;
import java.util.UUID;
import java.util.concurrent.TimeUnit;

import static org.apache.ignite.internal.processors.task.GridTaskThreadContextKey.TC_SUBGRID;

/**
 * Interop compute.
 */
@SuppressWarnings({"unchecked", "ThrowableResultOfMethodCallIgnored", "UnusedDeclaration"})
public class PlatformCompute extends PlatformAbstractTarget {
    /** */
    private static final int OP_AFFINITY = 1;

    /** */
    private static final int OP_BROADCAST = 2;

    /** */
    private static final int OP_EXEC = 3;

    /** */
    private static final int OP_EXEC_ASYNC = 4;

    /** */
    private static final int OP_UNICAST = 5;

    /** */
    private static final int OP_WITH_NO_FAILOVER = 6;

    /** */
    private static final int OP_WITH_TIMEOUT = 7;

    /** */
    private static final int OP_EXEC_NATIVE = 8;

    /** Compute instance. */
    private final IgniteComputeImpl compute;

    /** Compute instance for platform-only nodes. */
    private final IgniteComputeImpl computeForPlatform;

    /**
     * Constructor.
     *
     * @param platformCtx Context.
     * @param grp Cluster group.
     */
    public PlatformCompute(PlatformContext platformCtx, ClusterGroup grp, String platformAttr) {
        super(platformCtx);

        assert grp != null;
        assert platformAttr != null;

        compute = (IgniteComputeImpl)grp.ignite().compute(grp);

        ClusterGroup platformGrp = grp.forAttribute(platformAttr, platformCtx.platform());

        computeForPlatform = (IgniteComputeImpl)grp.ignite().compute(platformGrp);
    }

    /** {@inheritDoc} */
    @Override public PlatformTarget processInStreamOutObject(int type, BinaryRawReaderEx reader)
        throws IgniteCheckedException {
        switch (type) {
            case OP_UNICAST:
                return processClosures(reader.readLong(), reader, false, false);

            case OP_BROADCAST:
                return processClosures(reader.readLong(), reader, true, false);

            case OP_AFFINITY:
                return processClosures(reader.readLong(), reader, false, true);

            case OP_EXEC_NATIVE: {
                long taskPtr = reader.readLong();
                long topVer = reader.readLong();

                final PlatformFullTask task = new PlatformFullTask(platformCtx, computeForPlatform, taskPtr, topVer);

                return executeNative0(task);
            }

            case OP_EXEC_ASYNC:
<<<<<<< HEAD
                return executeJavaTask(reader, true);
=======
                return wrapListenable((PlatformListenable) executeJavaTask(reader, true));
>>>>>>> f7d89fdb

            default:
                return super.processInStreamOutObject(type, reader);
        }
    }

    /** {@inheritDoc} */
<<<<<<< HEAD
    @Override protected long processInLongOutLong(int type, long val) throws IgniteCheckedException {
=======
    @Override public long processInLongOutLong(int type, long val) throws IgniteCheckedException {
>>>>>>> f7d89fdb
        switch (type) {
            case OP_WITH_TIMEOUT: {
                compute.withTimeout(val);
                computeForPlatform.withTimeout(val);

                return TRUE;
            }

            case OP_WITH_NO_FAILOVER: {
                compute.withNoFailover();
                computeForPlatform.withNoFailover();

                return TRUE;
            }
        }

        return super.processInLongOutLong(type, val);
    }

    /**
     * Process closure execution request.
     *  @param taskPtr Task pointer.
     * @param reader Reader.
     * @param broadcast broadcast flag.
     */
    private PlatformTarget processClosures(long taskPtr, BinaryRawReaderEx reader, boolean broadcast,
        boolean affinity) {
        PlatformAbstractTask task;

        int size = reader.readInt();

        if (size == 1) {
            if (broadcast) {
                PlatformBroadcastingSingleClosureTask task0 =
                    new PlatformBroadcastingSingleClosureTask(platformCtx, taskPtr);

                task0.job(nextClosureJob(task0, reader));

                task = task0;
            }
            else if (affinity) {
                PlatformBalancingSingleClosureAffinityTask task0 =
                    new PlatformBalancingSingleClosureAffinityTask(platformCtx, taskPtr);

                task0.job(nextClosureJob(task0, reader));

                task0.affinity(reader.readString(), reader.readObjectDetached(), platformCtx.kernalContext());

                task = task0;
            }
            else {
                PlatformBalancingSingleClosureTask task0 = new PlatformBalancingSingleClosureTask(platformCtx, taskPtr);

                task0.job(nextClosureJob(task0, reader));

                task = task0;
            }
        }
        else {
            if (broadcast)
                task = new PlatformBroadcastingMultiClosureTask(platformCtx, taskPtr);
            else
                task = new PlatformBalancingMultiClosureTask(platformCtx, taskPtr);

            Collection<PlatformJob> jobs = new ArrayList<>(size);

            for (int i = 0; i < size; i++)
                jobs.add(nextClosureJob(task, reader));

            if (broadcast)
                ((PlatformBroadcastingMultiClosureTask)task).jobs(jobs);
            else
                ((PlatformBalancingMultiClosureTask)task).jobs(jobs);
        }

        platformCtx.kernalContext().task().setThreadContext(TC_SUBGRID, computeForPlatform.clusterGroup().nodes());

        return executeNative0(task);
    }

    /**
     * Read the next closure job from the reader.
     *
     * @param task Task.
     * @param reader Reader.
     * @return Closure job.
     */
    private PlatformJob nextClosureJob(PlatformAbstractTask task, BinaryRawReaderEx reader) {
        return platformCtx.createClosureJob(task, reader.readLong(), reader.readObjectDetached());
    }

    /** {@inheritDoc} */
    @Override public void processInStreamOutStream(int type, BinaryRawReaderEx reader, BinaryRawWriterEx writer)
        throws IgniteCheckedException {
        switch (type) {
            case OP_EXEC:
                writer.writeObjectDetached(executeJavaTask(reader, false));

                break;

            default:
                super.processInStreamOutStream(type, reader, writer);
        }
    }

    /**
     * Execute task.
     *
     * @param task Task.
     */
    private PlatformTarget executeNative0(final PlatformAbstractTask task) {
        IgniteInternalFuture fut = computeForPlatform.executeAsync(task, null);

        fut.listen(new IgniteInClosure<IgniteInternalFuture>() {
            private static final long serialVersionUID = 0L;

            @Override public void apply(IgniteInternalFuture fut) {
                try {
                    fut.get();

                    task.onDone(null);
                }
                catch (IgniteCheckedException e) {
                    task.onDone(e);
                }
            }
        });

        return wrapListenable(PlatformFutureUtils.getListenable(fut));
    }

    /**
     * Execute task taking arguments from the given reader.
     *
     * @param reader Reader.
     * @return Task result.
     */
    protected Object executeJavaTask(BinaryRawReaderEx reader, boolean async) throws IgniteCheckedException {
        String taskName = reader.readString();
        boolean keepBinary = reader.readBoolean();
        Object arg = reader.readObjectDetached();

        Collection<UUID> nodeIds = readNodeIds(reader);

        IgniteCompute compute0 = computeForTask(nodeIds);

        if (async)
            compute0 = compute0.withAsync();

        if (!keepBinary && arg instanceof BinaryObjectImpl)
            arg = ((BinaryObject)arg).deserialize();

        Object res = compute0.execute(taskName, arg);

        if (async)
            return readAndListenFuture(reader, new ComputeConvertingFuture(compute0.future()));
        else
            return toBinary(res);
    }

    /**
     * Convert object to binary form.
     *
     * @param src Source object.
     * @return Result.
     */
    private Object toBinary(Object src) {
        return platformCtx.kernalContext().grid().binary().toBinary(src);
    }

    /**
     * Read node IDs.
     *
     * @param reader Reader.
     * @return Node IDs.
     */
    protected Collection<UUID> readNodeIds(BinaryRawReaderEx reader) {
        if (reader.readBoolean()) {
            int len = reader.readInt();

            List<UUID> res = new ArrayList<>(len);

            for (int i = 0; i < len; i++)
                res.add(reader.readUuid());

            return res;
        }
        else
            return null;
    }

    /**
     * Get compute object for the given node IDs.
     *
     * @param nodeIds Node IDs.
     * @return Compute object.
     */
    protected IgniteCompute computeForTask(Collection<UUID> nodeIds) {
        return nodeIds == null ? compute :
            platformCtx.kernalContext().grid().compute(compute.clusterGroup().forNodeIds(nodeIds));
    }

    /**
     * Wraps ComputeTaskFuture as IgniteInternalFuture.
     */
    protected class ComputeConvertingFuture implements IgniteInternalFuture {
        /** */
        private final IgniteInternalFuture fut;

        /**
         * Ctor.
         *
         * @param fut Future to wrap.
         */
        public ComputeConvertingFuture(ComputeTaskFuture fut) {
            this.fut = ((IgniteFutureImpl)fut).internalFuture();
        }

        /** {@inheritDoc} */
        @Override public Object get() throws IgniteCheckedException {
            return convertResult(fut.get());
        }

        /** {@inheritDoc} */
        @Override public Object get(long timeout) throws IgniteCheckedException {
            return convertResult(fut.get(timeout));
        }

        /** {@inheritDoc} */
        @Override public Object get(long timeout, TimeUnit unit) throws IgniteCheckedException {
            return convertResult(fut.get(timeout, unit));
        }

        /** {@inheritDoc} */
        @Override public Object getUninterruptibly() throws IgniteCheckedException {
            return convertResult(fut.get());
        }

        /** {@inheritDoc} */
        @Override public boolean cancel() throws IgniteCheckedException {
            return fut.cancel();
        }

        /** {@inheritDoc} */
        @Override public boolean isDone() {
            return fut.isDone();
        }

        /** {@inheritDoc} */
        @Override public boolean isCancelled() {
            return fut.isCancelled();
        }

        /** {@inheritDoc} */
        @Override public long startTime() {
            return fut.startTime();
        }

        /** {@inheritDoc} */
        @Override public long duration() {
            return fut.duration();
        }

        /** {@inheritDoc} */
        @Override public void listen(final IgniteInClosure lsnr) {
            fut.listen(new IgniteInClosure<IgniteInternalFuture>() {
                private static final long serialVersionUID = 0L;

                @Override public void apply(IgniteInternalFuture fut0) {
                    lsnr.apply(ComputeConvertingFuture.this);
                }
            });
        }

        /** {@inheritDoc} */
        @Override public IgniteInternalFuture chain(IgniteClosure doneCb) {
            throw new UnsupportedOperationException("Chain operation is not supported.");
        }

        /** {@inheritDoc} */
        @Override public IgniteInternalFuture chain(IgniteClosure doneCb, Executor exec) {
            throw new UnsupportedOperationException("Chain operation is not supported.");
        }

        /** {@inheritDoc} */
        @Override public Throwable error() {
            return fut.error();
        }

        /** {@inheritDoc} */
        @Override public Object result() {
            return convertResult(fut.result());
        }

        /**
         * Converts future result.
         *
         * @param obj Object to convert.
         * @return Result.
         */
        protected Object convertResult(Object obj) {
            return toBinary(obj);
        }
    }
}<|MERGE_RESOLUTION|>--- conflicted
+++ resolved
@@ -122,11 +122,7 @@
             }
 
             case OP_EXEC_ASYNC:
-<<<<<<< HEAD
-                return executeJavaTask(reader, true);
-=======
                 return wrapListenable((PlatformListenable) executeJavaTask(reader, true));
->>>>>>> f7d89fdb
 
             default:
                 return super.processInStreamOutObject(type, reader);
@@ -134,11 +130,7 @@
     }
 
     /** {@inheritDoc} */
-<<<<<<< HEAD
-    @Override protected long processInLongOutLong(int type, long val) throws IgniteCheckedException {
-=======
     @Override public long processInLongOutLong(int type, long val) throws IgniteCheckedException {
->>>>>>> f7d89fdb
         switch (type) {
             case OP_WITH_TIMEOUT: {
                 compute.withTimeout(val);
