/*
 * Licensed to the Apache Software Foundation (ASF) under one or more
 * contributor license agreements.  See the NOTICE file distributed with
 * this work for additional information regarding copyright ownership.
 * The ASF licenses this file to You under the Apache License, Version 2.0
 * (the "License"); you may not use this file except in compliance with
 * the License.  You may obtain a copy of the License at
 *
 *      http://www.apache.org/licenses/LICENSE-2.0
 *
 * Unless required by applicable law or agreed to in writing, software
 * distributed under the License is distributed on an "AS IS" BASIS,
 * WITHOUT WARRANTIES OR CONDITIONS OF ANY KIND, either express or implied.
 * See the License for the specific language governing permissions and
 * limitations under the License.
 */

package org.apache.ignite.internal.processors.platform.compute;

import org.apache.ignite.IgniteCheckedException;
import org.apache.ignite.IgniteCompute;
import org.apache.ignite.binary.BinaryObject;
import org.apache.ignite.cluster.ClusterGroup;
import org.apache.ignite.compute.ComputeTaskFuture;
import org.apache.ignite.internal.IgniteComputeImpl;
import org.apache.ignite.internal.IgniteInternalFuture;
import org.apache.ignite.internal.binary.BinaryObjectImpl;
import org.apache.ignite.internal.binary.BinaryRawReaderEx;
import org.apache.ignite.internal.binary.BinaryRawWriterEx;
import org.apache.ignite.internal.processors.platform.PlatformAbstractTarget;
import org.apache.ignite.internal.processors.platform.PlatformContext;
import org.apache.ignite.internal.processors.platform.PlatformTarget;
import org.apache.ignite.internal.processors.platform.utils.PlatformFutureUtils;
import org.apache.ignite.internal.processors.platform.utils.PlatformListenable;
import org.apache.ignite.internal.util.future.IgniteFutureImpl;
import org.apache.ignite.lang.IgniteClosure;
import org.apache.ignite.lang.IgniteInClosure;

import java.util.ArrayList;
import java.util.Collection;
import java.util.List;
import java.util.UUID;
import java.util.concurrent.TimeUnit;

import static org.apache.ignite.internal.processors.task.GridTaskThreadContextKey.TC_SUBGRID;

/**
 * Interop compute.
 */
@SuppressWarnings({"unchecked", "ThrowableResultOfMethodCallIgnored", "UnusedDeclaration"})
public class PlatformCompute extends PlatformAbstractTarget {
    /** */
    private static final int OP_AFFINITY = 1;

    /** */
    private static final int OP_BROADCAST = 2;

    /** */
    private static final int OP_EXEC = 3;

    /** */
    private static final int OP_EXEC_ASYNC = 4;

    /** */
    private static final int OP_UNICAST = 5;

    /** */
    private static final int OP_WITH_NO_FAILOVER = 6;

    /** */
    private static final int OP_WITH_TIMEOUT = 7;

    /** */
    private static final int OP_EXEC_NATIVE = 8;

    /** Compute instance. */
    private final IgniteComputeImpl compute;

    /** Compute instance for platform-only nodes. */
    private final IgniteComputeImpl computeForPlatform;

    /**
     * Constructor.
     *
     * @param platformCtx Context.
     * @param grp Cluster group.
     */
    public PlatformCompute(PlatformContext platformCtx, ClusterGroup grp, String platformAttr) {
        super(platformCtx);

        assert grp != null;
        assert platformAttr != null;

        compute = (IgniteComputeImpl)grp.ignite().compute(grp);

        ClusterGroup platformGrp = grp.forAttribute(platformAttr, platformCtx.platform());

        computeForPlatform = (IgniteComputeImpl)grp.ignite().compute(platformGrp);
    }

    /** {@inheritDoc} */
    @Override public PlatformTarget processInStreamOutObject(int type, BinaryRawReaderEx reader)
        throws IgniteCheckedException {
        switch (type) {
            case OP_UNICAST:
                return processClosures(reader.readLong(), reader, false, false);

            case OP_BROADCAST:
                return processClosures(reader.readLong(), reader, true, false);

            case OP_AFFINITY:
                return processClosures(reader.readLong(), reader, false, true);

            case OP_EXEC_NATIVE: {
                long taskPtr = reader.readLong();
                long topVer = reader.readLong();

                final PlatformFullTask task = new PlatformFullTask(platformCtx, computeForPlatform, taskPtr, topVer);

                return executeNative0(task);
            }

            case OP_EXEC_ASYNC:
                return wrapListenable((PlatformListenable) executeJavaTask(reader, true));

            default:
                return super.processInStreamOutObject(type, reader);
        }
    }

    /** {@inheritDoc} */
    @Override public long processInLongOutLong(int type, long val) throws IgniteCheckedException {
        switch (type) {
            case OP_WITH_TIMEOUT: {
                compute.withTimeout(val);
                computeForPlatform.withTimeout(val);

                return TRUE;
            }

<<<<<<< HEAD
    /** {@inheritDoc} */
    @Override public long processOutLong(int type) throws IgniteCheckedException {
        switch (type) {
=======
>>>>>>> e0b84675
            case OP_WITH_NO_FAILOVER: {
                compute.withNoFailover();
                computeForPlatform.withNoFailover();

                return TRUE;
            }
        }

        return super.processInLongOutLong(type, val);
    }

    /**
     * Process closure execution request.
     *  @param taskPtr Task pointer.
     * @param reader Reader.
     * @param broadcast broadcast flag.
     */
    private PlatformTarget processClosures(long taskPtr, BinaryRawReaderEx reader, boolean broadcast,
        boolean affinity) {
        PlatformAbstractTask task;

        int size = reader.readInt();

        if (size == 1) {
            if (broadcast) {
                PlatformBroadcastingSingleClosureTask task0 =
                    new PlatformBroadcastingSingleClosureTask(platformCtx, taskPtr);

                task0.job(nextClosureJob(task0, reader));

                task = task0;
            }
            else if (affinity) {
                PlatformBalancingSingleClosureAffinityTask task0 =
                    new PlatformBalancingSingleClosureAffinityTask(platformCtx, taskPtr);

                task0.job(nextClosureJob(task0, reader));

                task0.affinity(reader.readString(), reader.readObjectDetached(), platformCtx.kernalContext());

                task = task0;
            }
            else {
                PlatformBalancingSingleClosureTask task0 = new PlatformBalancingSingleClosureTask(platformCtx, taskPtr);

                task0.job(nextClosureJob(task0, reader));

                task = task0;
            }
        }
        else {
            if (broadcast)
                task = new PlatformBroadcastingMultiClosureTask(platformCtx, taskPtr);
            else
                task = new PlatformBalancingMultiClosureTask(platformCtx, taskPtr);

            Collection<PlatformJob> jobs = new ArrayList<>(size);

            for (int i = 0; i < size; i++)
                jobs.add(nextClosureJob(task, reader));

            if (broadcast)
                ((PlatformBroadcastingMultiClosureTask)task).jobs(jobs);
            else
                ((PlatformBalancingMultiClosureTask)task).jobs(jobs);
        }

        platformCtx.kernalContext().task().setThreadContext(TC_SUBGRID, computeForPlatform.clusterGroup().nodes());

        return executeNative0(task);
    }

    /**
     * Read the next closure job from the reader.
     *
     * @param task Task.
     * @param reader Reader.
     * @return Closure job.
     */
    private PlatformJob nextClosureJob(PlatformAbstractTask task, BinaryRawReaderEx reader) {
        return platformCtx.createClosureJob(task, reader.readLong(), reader.readObjectDetached());
    }

    /** {@inheritDoc} */
    @Override public void processInStreamOutStream(int type, BinaryRawReaderEx reader, BinaryRawWriterEx writer)
        throws IgniteCheckedException {
        switch (type) {
            case OP_EXEC:
                writer.writeObjectDetached(executeJavaTask(reader, false));

                break;

            default:
                super.processInStreamOutStream(type, reader, writer);
        }
    }

    /**
     * Execute task.
     *
     * @param task Task.
     */
    private PlatformTarget executeNative0(final PlatformAbstractTask task) {
        IgniteInternalFuture fut = computeForPlatform.executeAsync(task, null);

        fut.listen(new IgniteInClosure<IgniteInternalFuture>() {
            private static final long serialVersionUID = 0L;

            @Override public void apply(IgniteInternalFuture fut) {
                try {
                    fut.get();

                    task.onDone(null);
                }
                catch (IgniteCheckedException e) {
                    task.onDone(e);
                }
            }
        });

        return wrapListenable(PlatformFutureUtils.getListenable(fut));
    }

    /**
     * Execute task taking arguments from the given reader.
     *
     * @param reader Reader.
     * @return Task result.
     */
    protected Object executeJavaTask(BinaryRawReaderEx reader, boolean async) throws IgniteCheckedException {
        String taskName = reader.readString();
        boolean keepBinary = reader.readBoolean();
        Object arg = reader.readObjectDetached();

        Collection<UUID> nodeIds = readNodeIds(reader);

        IgniteCompute compute0 = computeForTask(nodeIds);

        if (async)
            compute0 = compute0.withAsync();

        if (!keepBinary && arg instanceof BinaryObjectImpl)
            arg = ((BinaryObject)arg).deserialize();

        Object res = compute0.execute(taskName, arg);

        if (async)
            return readAndListenFuture(reader, new ComputeConvertingFuture(compute0.future()));
        else
            return toBinary(res);
    }

    /**
     * Convert object to binary form.
     *
     * @param src Source object.
     * @return Result.
     */
    private Object toBinary(Object src) {
        return platformCtx.kernalContext().grid().binary().toBinary(src);
    }

    /**
     * Read node IDs.
     *
     * @param reader Reader.
     * @return Node IDs.
     */
    protected Collection<UUID> readNodeIds(BinaryRawReaderEx reader) {
        if (reader.readBoolean()) {
            int len = reader.readInt();

            List<UUID> res = new ArrayList<>(len);

            for (int i = 0; i < len; i++)
                res.add(reader.readUuid());

            return res;
        }
        else
            return null;
    }

    /**
     * Get compute object for the given node IDs.
     *
     * @param nodeIds Node IDs.
     * @return Compute object.
     */
    protected IgniteCompute computeForTask(Collection<UUID> nodeIds) {
        return nodeIds == null ? compute :
            platformCtx.kernalContext().grid().compute(compute.clusterGroup().forNodeIds(nodeIds));
    }

    /**
     * Wraps ComputeTaskFuture as IgniteInternalFuture.
     */
    protected class ComputeConvertingFuture implements IgniteInternalFuture {
        /** */
        private final IgniteInternalFuture fut;

        /**
         * Ctor.
         *
         * @param fut Future to wrap.
         */
        public ComputeConvertingFuture(ComputeTaskFuture fut) {
            this.fut = ((IgniteFutureImpl)fut).internalFuture();
        }

        /** {@inheritDoc} */
        @Override public Object get() throws IgniteCheckedException {
            return convertResult(fut.get());
        }

        /** {@inheritDoc} */
        @Override public Object get(long timeout) throws IgniteCheckedException {
            return convertResult(fut.get(timeout));
        }

        /** {@inheritDoc} */
        @Override public Object get(long timeout, TimeUnit unit) throws IgniteCheckedException {
            return convertResult(fut.get(timeout, unit));
        }

        /** {@inheritDoc} */
        @Override public Object getUninterruptibly() throws IgniteCheckedException {
            return convertResult(fut.get());
        }

        /** {@inheritDoc} */
        @Override public boolean cancel() throws IgniteCheckedException {
            return fut.cancel();
        }

        /** {@inheritDoc} */
        @Override public boolean isDone() {
            return fut.isDone();
        }

        /** {@inheritDoc} */
        @Override public boolean isCancelled() {
            return fut.isCancelled();
        }

        /** {@inheritDoc} */
        @Override public long startTime() {
            return fut.startTime();
        }

        /** {@inheritDoc} */
        @Override public long duration() {
            return fut.duration();
        }

        /** {@inheritDoc} */
        @Override public void listen(final IgniteInClosure lsnr) {
            fut.listen(new IgniteInClosure<IgniteInternalFuture>() {
                private static final long serialVersionUID = 0L;

                @Override public void apply(IgniteInternalFuture fut0) {
                    lsnr.apply(ComputeConvertingFuture.this);
                }
            });
        }

        /** {@inheritDoc} */
        @Override public IgniteInternalFuture chain(IgniteClosure doneCb) {
            throw new UnsupportedOperationException("Chain operation is not supported.");
        }

        /** {@inheritDoc} */
        @Override public Throwable error() {
            return fut.error();
        }

        /** {@inheritDoc} */
        @Override public Object result() {
            return convertResult(fut.result());
        }

        /**
         * Converts future result.
         *
         * @param obj Object to convert.
         * @return Result.
         */
        protected Object convertResult(Object obj) {
            return toBinary(obj);
        }
    }
}<|MERGE_RESOLUTION|>--- conflicted
+++ resolved
@@ -138,12 +138,6 @@
                 return TRUE;
             }
 
-<<<<<<< HEAD
-    /** {@inheritDoc} */
-    @Override public long processOutLong(int type) throws IgniteCheckedException {
-        switch (type) {
-=======
->>>>>>> e0b84675
             case OP_WITH_NO_FAILOVER: {
                 compute.withNoFailover();
                 computeForPlatform.withNoFailover();
