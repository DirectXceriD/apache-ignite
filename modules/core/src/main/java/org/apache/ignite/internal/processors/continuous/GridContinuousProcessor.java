--- conflicted
+++ resolved
@@ -716,13 +716,14 @@
      * @param rmtFilter Remote filter.
      * @param prjPred Projection predicate.
      * @return Routine ID.
+     * @throws IgniteCheckedException If failed.
      */
     @SuppressWarnings("unchecked")
     public UUID registerStaticRoutine(
         String cacheName,
         CacheEntryUpdatedListener<?, ?> locLsnr,
         CacheEntryEventSerializableFilter rmtFilter,
-        @Nullable IgnitePredicate<ClusterNode> prjPred) {
+        @Nullable IgnitePredicate<ClusterNode> prjPred) throws IgniteCheckedException {
         String topicPrefix = "CONTINUOUS_QUERY_STATIC" + "_" + cacheName;
 
         CacheContinuousQueryHandler hnd = new CacheContinuousQueryHandler(
@@ -847,47 +848,30 @@
         // Register per-routine notifications listener if ordered messaging is used.
         registerMessageListener(hnd);
 
-<<<<<<< HEAD
-        StartFuture fut = new StartFuture(routineId);
-
-        startFuts.put(routineId, fut);
+        if (!lockStopping())
+            return new GridFinishedFuture<>(new NodeStoppingException("Failed to start continuous query (node is stopping)"));
 
         try {
-            if (locIncluded || hnd.isQuery()) {
-                registerHandler(ctx.localNodeId(),
-                    routineId,
-                    hnd,
-                    bufSize,
-                    interval,
-                    autoUnsubscribe,
-                    true);
-            }
+            StartFuture fut = new StartFuture(routineId);
+
+            startFuts.put(routineId, fut);
+
+            try {
+                if (locIncluded || hnd.isQuery()) {
+                    registerHandler(ctx.localNodeId(),
+                        routineId,
+                        hnd,
+                        bufSize,
+                        interval,
+                        autoUnsubscribe,
+                        true);
+                }
 
             ctx.discovery().sendCustomEvent(msg);
         }
         catch (IgniteCheckedException e) {
             startFuts.remove(routineId);
             locInfos.remove(routineId);
-=======
-        if (!lockStopping())
-            return new GridFinishedFuture<>(new NodeStoppingException("Failed to start continuous query (node is stopping)"));
-
-        try {
-            StartFuture fut = new StartFuture(ctx, routineId);
-
-            startFuts.put(routineId, fut);
->>>>>>> 635e9a69
-
-            try {
-                if (locIncluded || hnd.isQuery())
-                    registerHandler(ctx.localNodeId(), routineId, hnd, bufSize, interval, autoUnsubscribe, true);
-
-                ctx.discovery().sendCustomEvent(new StartRoutineDiscoveryMessage(routineId, reqData,
-                    reqData.handler().keepBinary()));
-            }
-            catch (IgniteCheckedException e) {
-                startFuts.remove(routineId);
-                locInfos.remove(routineId);
 
                 unregisterHandler(routineId, hnd, true);
 
@@ -1040,67 +1024,46 @@
             if (fut == null) {
                 StopFuture old = stopFuts.putIfAbsent(routineId, fut = new StopFuture(ctx));
 
-<<<<<<< HEAD
-        if (doStop) {
-            boolean stop = false;
-
-            // Unregister routine locally.
-            LocalRoutineInfo routine = locInfos.remove(routineId);
-
-            if (routine != null) {
-                stop = true;
-
-                // Unregister handler locally.
-                unregisterHandler(routineId, routine.hnd, true);
-            }
-
-            if (!stop && discoProtoVer == 2)
-                stop = routinesInfo.routineExists(routineId);
-
-            // Finish if routine is not found (wrong ID is provided).
-            if (!stop) {
-                stopFuts.remove(routineId);
-=======
                 if (old != null)
                     fut = old;
                 else
                     doStop = true;
             }
 
-            if (doStop) {
-                // Unregister routine locally.
-                LocalRoutineInfo routine = locInfos.remove(routineId);
->>>>>>> 635e9a69
-
-                // Finish if routine is not found (wrong ID is provided).
-                if (routine == null) {
-                    stopFuts.remove(routineId);
+        if (doStop) {
+            boolean stop = false;
+
+            // Unregister routine locally.
+            LocalRoutineInfo routine = locInfos.remove(routineId);
+
+            if (routine != null) {
+                stop = true;
+
+                // Unregister handler locally.
+                unregisterHandler(routineId, routine.hnd, true);
+            }
+
+            if (!stop && discoProtoVer == 2)
+                stop = routinesInfo.routineExists(routineId);
+
+            // Finish if routine is not found (wrong ID is provided).
+            if (!stop) {
+                stopFuts.remove(routineId);
 
                     fut.onDone();
 
-<<<<<<< HEAD
+                    return fut;
+                }
+
             try {
                 ctx.discovery().sendCustomEvent(new StopRoutineDiscoveryMessage(routineId));
             }
             catch (IgniteCheckedException e) {
                 fut.onDone(e);
-=======
-                    return fut;
-                }
-
-                // Unregister handler locally.
-                unregisterHandler(routineId, routine.hnd, true);
-
-                try {
-                    ctx.discovery().sendCustomEvent(new StopRoutineDiscoveryMessage(routineId));
-                }
-                catch (IgniteCheckedException e) {
-                    fut.onDone(e);
-                }
+            }
 
                 if (ctx.isStopping())
                     fut.onDone();
->>>>>>> 635e9a69
             }
 
             return fut;
@@ -2574,7 +2537,6 @@
     /**
      *
      */
-<<<<<<< HEAD
     private static class RoutineRegisterResults {
         /** */
         private final AffinityTopologyVersion topVer;
@@ -2602,8 +2564,6 @@
     /**
      * Future for stop routine.
      */
-=======
->>>>>>> 635e9a69
     private static class StopFuture extends GridFutureAdapter<Object> {
         /** Timeout object. */
         private volatile GridTimeoutObject timeoutObj;
