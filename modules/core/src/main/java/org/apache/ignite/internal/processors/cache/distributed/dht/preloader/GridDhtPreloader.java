/*
 * Licensed to the Apache Software Foundation (ASF) under one or more
 * contributor license agreements.  See the NOTICE file distributed with
 * this work for additional information regarding copyright ownership.
 * The ASF licenses this file to You under the Apache License, Version 2.0
 * (the "License"); you may not use this file except in compliance with
 * the License.  You may obtain a copy of the License at
 *
 *      http://www.apache.org/licenses/LICENSE-2.0
 *
 * Unless required by applicable law or agreed to in writing, software
 * distributed under the License is distributed on an "AS IS" BASIS,
 * WITHOUT WARRANTIES OR CONDITIONS OF ANY KIND, either express or implied.
 * See the License for the specific language governing permissions and
 * limitations under the License.
 */

package org.apache.ignite.internal.processors.cache.distributed.dht.preloader;

import java.util.ArrayList;
import java.util.Collection;
import java.util.Collections;
import java.util.List;
import java.util.UUID;
import java.util.concurrent.ConcurrentHashMap;
import java.util.concurrent.TimeUnit;
import java.util.concurrent.atomic.AtomicInteger;
import java.util.concurrent.locks.ReadWriteLock;
import java.util.concurrent.locks.ReentrantReadWriteLock;
import org.apache.ignite.IgniteCheckedException;
import org.apache.ignite.cluster.ClusterNode;
import org.apache.ignite.internal.IgniteFutureTimeoutCheckedException;
import org.apache.ignite.internal.IgniteInternalFuture;
import org.apache.ignite.internal.NodeStoppingException;
import org.apache.ignite.internal.processors.affinity.AffinityAssignment;
import org.apache.ignite.internal.processors.affinity.AffinityTopologyVersion;
import org.apache.ignite.internal.processors.cache.CacheGroupContext;
import org.apache.ignite.internal.processors.cache.GridCacheContext;
import org.apache.ignite.internal.processors.cache.GridCacheEntryInfo;
import org.apache.ignite.internal.processors.cache.GridCachePreloaderAdapter;
import org.apache.ignite.internal.processors.cache.KeyCacheObject;
import org.apache.ignite.internal.processors.cache.distributed.dht.GridDhtFuture;
import org.apache.ignite.internal.processors.cache.distributed.dht.GridDhtLocalPartition;
import org.apache.ignite.internal.processors.cache.distributed.dht.GridDhtPartitionState;
import org.apache.ignite.internal.processors.cache.distributed.dht.GridDhtPartitionTopology;
import org.apache.ignite.internal.processors.cache.distributed.dht.atomic.GridNearAtomicAbstractUpdateRequest;
import org.apache.ignite.internal.util.future.GridCompoundFuture;
import org.apache.ignite.internal.util.future.GridFinishedFuture;
import org.apache.ignite.internal.util.future.GridFutureAdapter;
import org.apache.ignite.internal.util.lang.GridPlainRunnable;
import org.apache.ignite.internal.util.typedef.CI1;
import org.apache.ignite.internal.util.typedef.F;
import org.apache.ignite.internal.util.typedef.internal.CU;
import org.apache.ignite.internal.util.typedef.internal.GPC;
import org.apache.ignite.internal.util.typedef.internal.LT;
import org.apache.ignite.internal.util.typedef.internal.U;
import org.apache.ignite.lang.IgnitePredicate;
import org.jetbrains.annotations.Nullable;

import static org.apache.ignite.events.EventType.EVT_CACHE_REBALANCE_PART_DATA_LOST;
import static org.apache.ignite.events.EventType.EVT_CACHE_REBALANCE_PART_UNLOADED;
import static org.apache.ignite.internal.processors.cache.distributed.dht.GridDhtPartitionState.EVICTED;
import static org.apache.ignite.internal.processors.cache.distributed.dht.GridDhtPartitionState.MOVING;
import static org.apache.ignite.internal.processors.cache.distributed.dht.GridDhtPartitionState.OWNING;
import static org.apache.ignite.internal.processors.cache.distributed.dht.GridDhtPartitionState.RENTING;

/**
 * DHT cache preloader.
 */
public class GridDhtPreloader extends GridCachePreloaderAdapter {
    /** Default preload resend timeout. */
    public static final long DFLT_PRELOAD_RESEND_TIMEOUT = 1500;

    /** */
    private GridDhtPartitionTopology top;

    /** Partition suppliers. */
    private GridDhtPartitionSupplier supplier;

    /** Partition demanders. */
    private GridDhtPartitionDemander demander;

    /** Start future. */
    private GridFutureAdapter<Object> startFut;

    /** Busy lock to prevent activities from accessing exchanger while it's stopping. */
    private final ReadWriteLock busyLock = new ReentrantReadWriteLock();

    /** Demand lock. */
    private final ReadWriteLock demandLock = new ReentrantReadWriteLock();

    /** */
    private final ConcurrentHashMap<Integer, GridDhtLocalPartition> partsToEvict = new ConcurrentHashMap<>();

    /** */
    private final AtomicInteger partsEvictOwning = new AtomicInteger();

    /** */
    private boolean stopped;

    /**
     * @param grp Cache group.
     */
    public GridDhtPreloader(CacheGroupContext grp) {
        super(grp);

        top = grp.topology();

        startFut = new GridFutureAdapter<>();
    }

    /** {@inheritDoc} */
    @Override public void start() {
        if (log.isDebugEnabled())
            log.debug("Starting DHT rebalancer...");

        supplier = new GridDhtPartitionSupplier(grp);
        demander = new GridDhtPartitionDemander(grp);

        demander.start();
    }

    /** {@inheritDoc} */
    @Override public void preloadPredicate(IgnitePredicate<GridCacheEntryInfo> preloadPred) {
        super.preloadPredicate(preloadPred);

        assert supplier != null && demander != null : "preloadPredicate may be called only after start()";

        supplier.preloadPredicate(preloadPred);
        demander.preloadPredicate(preloadPred);
    }

    /** {@inheritDoc} */
    @SuppressWarnings({"LockAcquiredButNotSafelyReleased"})
    @Override public void onKernalStop() {
        if (log.isDebugEnabled())
            log.debug("DHT rebalancer onKernalStop callback.");

        // Acquire write busy lock.
        busyLock.writeLock().lock();

        try {
            if (supplier != null)
                supplier.stop();

            if (demander != null)
                demander.stop();

            top = null;

            stopped = true;
        }
        finally {
            busyLock.writeLock().unlock();
        }
    }

    /**
     * @return Node stop exception.
     */
    private IgniteCheckedException stopError() {
        return new NodeStoppingException("Operation has been cancelled (cache or node is stopping).");
    }

    /** {@inheritDoc} */
    @Override public void onInitialExchangeComplete(@Nullable Throwable err) {
        if (err == null)
            startFut.onDone();
        else
            startFut.onDone(err);
    }

    /** {@inheritDoc} */
    @Override public void onTopologyChanged(GridDhtPartitionsExchangeFuture lastFut) {
        supplier.onTopologyChanged(lastFut.initialVersion());

        demander.onTopologyChanged(lastFut);
    }

    /** {@inheritDoc} */
    @Override public GridDhtPreloaderAssignments assign(GridDhtPartitionExchangeId exchId, GridDhtPartitionsExchangeFuture exchFut) {
        assert exchFut == null || exchFut.isDone();

        // No assignments for disabled preloader.
        GridDhtPartitionTopology top = grp.topology();

        if (!grp.rebalanceEnabled())
            return new GridDhtPreloaderAssignments(exchId, top.readyTopologyVersion());

        int partCnt = grp.affinity().partitions();

        AffinityTopologyVersion topVer = top.readyTopologyVersion();

        assert exchFut == null || exchFut.context().events().topologyVersion().equals(top.readyTopologyVersion()) :
            "Topology version mismatch [exchId=" + exchId +
            ", grp=" + grp.name() +
            ", topVer=" + top.readyTopologyVersion() + ']';

        GridDhtPreloaderAssignments assigns = new GridDhtPreloaderAssignments(exchId, topVer);

        AffinityAssignment aff = grp.affinity().cachedAffinity(topVer);

        for (int p = 0; p < partCnt; p++) {
            if (ctx.exchange().hasPendingExchange()) {
                if (log.isDebugEnabled())
                    log.debug("Skipping assignments creation, exchange worker has pending assignments: " +
                        exchId);

                assigns.cancelled(true);

                return assigns;
            }

            // If partition belongs to local node.
            if (aff.get(p).contains(ctx.localNode())) {
                GridDhtLocalPartition part = top.localPartition(p, topVer, true, true);

                assert part != null;
                assert part.id() == p;

                ClusterNode histSupplier = null;

                if (ctx.database().persistenceEnabled() && exchFut != null) {
                    UUID nodeId = exchFut.partitionHistorySupplier(grp.groupId(), p);

                    if (nodeId != null)
                        histSupplier = ctx.discovery().node(nodeId);
                }

                if (histSupplier != null) {
                    if (part.state() != MOVING) {
                        if (log.isDebugEnabled())
                            log.debug("Skipping partition assignment (state is not MOVING): " + part);

                        continue; // For.
                    }

                    assert ctx.database().persistenceEnabled();
                    assert remoteOwners(p, topVer).contains(histSupplier) : remoteOwners(p, topVer);

                    GridDhtPartitionDemandMessage msg = assigns.get(histSupplier);

                    if (msg == null) {
                        assigns.put(histSupplier, msg = new GridDhtPartitionDemandMessage(
                            top.updateSequence(),
                            assigns.topologyVersion(),
                            grp.groupId()));
                    }

                    msg.addPartition(p, true);
                }
                else {
                    if (ctx.database().persistenceEnabled()) {
                        if (part.state() == RENTING || part.state() == EVICTED) {
                            IgniteInternalFuture<?> rentFut = part.rent(false);

                            while (true) {
                                try {
                                    rentFut.get(20, TimeUnit.SECONDS);

                                    break;
                                }
                                catch (IgniteFutureTimeoutCheckedException ignore) {
                                    // Continue.
                                    U.warn(log, "Still waiting for partition eviction: " + part);

                                    part.tryEvictAsync(false);
                                }
                                catch (IgniteCheckedException e) {
                                    U.error(log, "Error while clearing outdated local partition", e);

                                    break;
                                }
                            }

                            part = top.localPartition(p, topVer, true);

                            assert part != null;
                        }
                    }

                    if (part.state() != MOVING) {
                        if (log.isDebugEnabled())
                            log.debug("Skipping partition assignment (state is not MOVING): " + part);

                        continue; // For.
                    }

                    Collection<ClusterNode> picked = pickedOwners(p, topVer);

                    if (picked.isEmpty()) {
                        top.own(part);

                        if (grp.eventRecordable(EVT_CACHE_REBALANCE_PART_DATA_LOST)) {
                            grp.addRebalanceEvent(p,
                                EVT_CACHE_REBALANCE_PART_DATA_LOST,
                                exchId.eventNode(),
                                exchId.event(),
                                exchId.eventTimestamp());
                        }

                        if (log.isDebugEnabled())
                            log.debug("Owning partition as there are no other owners: " + part);
                    }
                    else {
                        ClusterNode n = F.rand(picked);

                        GridDhtPartitionDemandMessage msg = assigns.get(n);

<<<<<<< HEAD
                    if (msg == null) {
                        assigns.put(n, msg = new GridDhtPartitionDemandMessage(
                            top.updateSequence(),
                            assigns.topologyVersion(),
                            grp.groupId()));
                    }
=======
                        if (msg == null) {
                            assigns.put(n, msg = new GridDhtPartitionDemandMessage(
                                top.updateSequence(),
                                exchId.topologyVersion(),
                                grp.groupId()));
                        }
>>>>>>> 18e79e5c

                        msg.addPartition(p, false);
                    }
                }
            }
        }

        return assigns;
    }

    /** {@inheritDoc} */
    @Override public void onReconnected() {
        startFut = new GridFutureAdapter<>();
    }

    /**
     * @param p Partition.
     * @param topVer Topology version.
     * @return Picked owners.
     */
    private Collection<ClusterNode> pickedOwners(int p, AffinityTopologyVersion topVer) {
        Collection<ClusterNode> affNodes = grp.affinity().cachedAffinity(topVer).get(p);

        int affCnt = affNodes.size();

        Collection<ClusterNode> rmts = remoteOwners(p, topVer);

        int rmtCnt = rmts.size();

        if (rmtCnt <= affCnt)
            return rmts;

        List<ClusterNode> sorted = new ArrayList<>(rmts);

        // Sort in descending order, so nodes with higher order will be first.
        Collections.sort(sorted, CU.nodeComparator(false));

        // Pick newest nodes.
        return sorted.subList(0, affCnt);
    }

    /**
     * @param p Partition.
     * @param topVer Topology version.
     * @return Nodes owning this partition.
     */
    private Collection<ClusterNode> remoteOwners(int p, AffinityTopologyVersion topVer) {
        return F.view(grp.topology().owners(p, topVer), F.remoteNodes(ctx.localNodeId()));
    }

    /** {@inheritDoc} */
    @Override public void handleSupplyMessage(int idx, UUID id, final GridDhtPartitionSupplyMessage s) {
        if (!enterBusy())
            return;

        try {
            demandLock.readLock().lock();

            try {
                demander.handleSupplyMessage(idx, id, s);
            }
            finally {
                demandLock.readLock().unlock();
            }
        }
        finally {
            leaveBusy();
        }
    }

    /** {@inheritDoc} */
    @Override public void handleDemandMessage(int idx, UUID id, GridDhtPartitionDemandMessage d) {
        if (!enterBusy())
            return;

        try {
            supplier.handleDemandMessage(idx, id, d);
        }
        finally {
            leaveBusy();
        }
    }

    /** {@inheritDoc} */
    @Override public Runnable addAssignments(
        GridDhtPreloaderAssignments assignments,
        boolean forceRebalance,
        int cnt,
        Runnable next,
        @Nullable GridCompoundFuture<Boolean, Boolean> forcedRebFut
    ) {
        return demander.addAssignments(assignments, forceRebalance, cnt, next, forcedRebFut);
    }

    /**
     * @return Start future.
     */
    @Override public IgniteInternalFuture<Object> startFuture() {
        return startFut;
    }

    /** {@inheritDoc} */
    @Override public IgniteInternalFuture<?> syncFuture() {
        return ctx.kernalContext().clientNode() ? startFut : demander.syncFuture();
    }

    /** {@inheritDoc} */
    @Override public IgniteInternalFuture<Boolean> rebalanceFuture() {
        return ctx.kernalContext().clientNode() ? new GridFinishedFuture<>(true) : demander.rebalanceFuture();
    }

    /**
     * @return {@code true} if entered to busy state.
     */
    private boolean enterBusy() {
        if (!busyLock.readLock().tryLock())
            return false;

        if (stopped) {
            busyLock.readLock().unlock();

            return false;
        }

        return true;
    }

    /**
     *
     */
    private void leaveBusy() {
        busyLock.readLock().unlock();
    }

    /**
     * Resends partitions on partition evict within configured timeout.
     *
     * @param part Evicted partition.
     * @param updateSeq Update sequence.
     */
    public void onPartitionEvicted(GridDhtLocalPartition part, boolean updateSeq) {
        if (!enterBusy())
            return;

        try {
            top.onEvicted(part, updateSeq);

            if (grp.eventRecordable(EVT_CACHE_REBALANCE_PART_UNLOADED))
                grp.addUnloadEvent(part.id());

            if (updateSeq)
                ctx.exchange().scheduleResendPartitions();
        }
        finally {
            leaveBusy();
        }
    }

    /** {@inheritDoc} */
    @Override public boolean needForceKeys() {
        if (grp.rebalanceEnabled()) {
            IgniteInternalFuture<Boolean> rebalanceFut = rebalanceFuture();

            if (rebalanceFut.isDone() && Boolean.TRUE.equals(rebalanceFut.result()))
                return false;
        }

        return true;
    }

    /** {@inheritDoc} */
    @Override public GridDhtFuture<Object> request(GridCacheContext cctx,
        GridNearAtomicAbstractUpdateRequest req,
        AffinityTopologyVersion topVer) {
        if (!needForceKeys())
            return null;

        return request0(cctx, req.keys(), topVer);
    }

    /**
     * @param keys Keys to request.
     * @return Future for request.
     */
    @SuppressWarnings({"unchecked", "RedundantCast"})
    @Override public GridDhtFuture<Object> request(GridCacheContext cctx,
        Collection<KeyCacheObject> keys,
        AffinityTopologyVersion topVer) {
        if (!needForceKeys())
            return null;

        return request0(cctx, keys, topVer);
    }

    /**
     * @param cctx Cache context.
     * @param keys Keys to request.
     * @param topVer Topology version.
     * @return Future for request.
     */
    @SuppressWarnings({"unchecked", "RedundantCast"})
    private GridDhtFuture<Object> request0(GridCacheContext cctx, Collection<KeyCacheObject> keys, AffinityTopologyVersion topVer) {
        if (cctx.isNear())
            cctx = cctx.near().dht().context();

        final GridDhtForceKeysFuture<?, ?> fut = new GridDhtForceKeysFuture<>(cctx, topVer, keys);

        IgniteInternalFuture<?> topReadyFut = cctx.affinity().affinityReadyFuturex(topVer);

        if (startFut.isDone() && topReadyFut == null)
            fut.init();
        else {
            if (topReadyFut == null)
                startFut.listen(new CI1<IgniteInternalFuture<?>>() {
                    @Override public void apply(IgniteInternalFuture<?> syncFut) {
                        ctx.kernalContext().closure().runLocalSafe(
                            new GridPlainRunnable() {
                                @Override public void run() {
                                    fut.init();
                                }
                            });
                    }
                });
            else {
                GridCompoundFuture<Object, Object> compound = new GridCompoundFuture<>();

                compound.add((IgniteInternalFuture<Object>)startFut);
                compound.add((IgniteInternalFuture<Object>)topReadyFut);

                compound.markInitialized();

                compound.listen(new CI1<IgniteInternalFuture<?>>() {
                    @Override public void apply(IgniteInternalFuture<?> syncFut) {
                        fut.init();
                    }
                });
            }
        }

        return (GridDhtFuture)fut;
    }

    /** {@inheritDoc} */
    @Override public IgniteInternalFuture<Boolean> forceRebalance() {
        return demander.forceRebalance();
    }

    /** {@inheritDoc} */
    @Override public void unwindUndeploys() {
        demandLock.writeLock().lock();

        try {
            grp.unwindUndeploys();
        }
        finally {
            demandLock.writeLock().unlock();
        }
    }

    /** {@inheritDoc} */
    @Override public void evictPartitionAsync(GridDhtLocalPartition part) {
        partsToEvict.putIfAbsent(part.id(), part);

        if (partsEvictOwning.get() == 0 && partsEvictOwning.compareAndSet(0, 1)) {
            ctx.kernalContext().closure().callLocalSafe(new GPC<Boolean>() {
                @Override public Boolean call() {
                    boolean locked = true;

                    while (locked || !partsToEvict.isEmpty()) {
                        if (!locked && !partsEvictOwning.compareAndSet(0, 1))
                            return false;

                        try {
                            for (GridDhtLocalPartition part : partsToEvict.values()) {
                                try {
                                    partsToEvict.remove(part.id());

                                    part.tryEvict();

                                    GridDhtPartitionState state = part.state();

                                    if (state == RENTING || ((state == MOVING || state == OWNING) && part.shouldBeRenting()))
                                        partsToEvict.put(part.id(), part);
                                }
                                catch (Throwable ex) {
                                    if (ctx.kernalContext().isStopping()) {
                                        LT.warn(log, ex, "Partition eviction failed (current node is stopping).",
                                            false,
                                            true);

                                        partsToEvict.clear();

                                        return true;
                                    }
                                    else
                                        LT.error(log, ex, "Partition eviction failed, this can cause grid hang.");
                                }
                            }
                        }
                        finally {
                            if (!partsToEvict.isEmpty()) {
                                if (ctx.kernalContext().isStopping()) {
                                    partsToEvict.clear();

                                    locked = false;
                                }
                                else
                                    locked = true;
                            }
                            else {
                                boolean res = partsEvictOwning.compareAndSet(1, 0);

                                assert res;

                                locked = false;
                            }
                        }
                    }

                    return true;
                }
            }, /*system pool*/ true);
        }
    }

    /** {@inheritDoc} */
    @Override public void dumpDebugInfo() {
        supplier.dumpDebugInfo();
    }
}<|MERGE_RESOLUTION|>--- conflicted
+++ resolved
@@ -307,21 +307,12 @@
 
                         GridDhtPartitionDemandMessage msg = assigns.get(n);
 
-<<<<<<< HEAD
                     if (msg == null) {
                         assigns.put(n, msg = new GridDhtPartitionDemandMessage(
                             top.updateSequence(),
                             assigns.topologyVersion(),
                             grp.groupId()));
                     }
-=======
-                        if (msg == null) {
-                            assigns.put(n, msg = new GridDhtPartitionDemandMessage(
-                                top.updateSequence(),
-                                exchId.topologyVersion(),
-                                grp.groupId()));
-                        }
->>>>>>> 18e79e5c
 
                         msg.addPartition(p, false);
                     }
