--- conflicted
+++ resolved
@@ -425,11 +425,7 @@
 
             out.synchronize();
 
-<<<<<<< HEAD
-            int res = platformCtx.gateway().cacheStoreInvoke(ptr, mem.pointer());
-=======
             int res = platformCtx.gateway().cacheStoreInvoke(mem.pointer());
->>>>>>> f7d89fdb
 
             if (res != 0) {
                 // Read error
@@ -437,17 +433,10 @@
 
                 throw platformCtx.createNativeException(nativeErr);
             }
-<<<<<<< HEAD
 
             if (readClo != null) {
                 BinaryRawReaderEx reader = platformCtx.reader(mem);
 
-=======
-
-            if (readClo != null) {
-                BinaryRawReaderEx reader = platformCtx.reader(mem);
-
->>>>>>> f7d89fdb
                 readClo.apply(reader);
             }
 
