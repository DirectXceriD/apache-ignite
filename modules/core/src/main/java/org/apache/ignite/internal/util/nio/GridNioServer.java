--- conflicted
+++ resolved
@@ -66,10 +66,7 @@
 import org.apache.ignite.internal.util.typedef.internal.S;
 import org.apache.ignite.internal.util.typedef.internal.U;
 import org.apache.ignite.internal.util.worker.GridWorker;
-<<<<<<< HEAD
 import org.apache.ignite.internal.util.worker.GridWorkerIdlenessHandler;
-=======
->>>>>>> d305c663
 import org.apache.ignite.internal.util.worker.GridWorkerListener;
 import org.apache.ignite.lang.IgniteBiInClosure;
 import org.apache.ignite.lang.IgniteInClosure;
@@ -273,10 +270,7 @@
      * @param msgQueueLsnr Message queue size listener.
      * @param readWriteSelectorsAssign If {@code true} then in/out connections are assigned to even/odd workers.
      * @param workerLsnr Worker lifecycle listener.
-<<<<<<< HEAD
      * @param idleHnd Idleness handler.
-=======
->>>>>>> d305c663
      * @param filters Filters for this server.
      * @throws IgniteCheckedException If failed.
      */
@@ -303,10 +297,7 @@
         IgniteBiInClosure<GridNioSession, Integer> msgQueueLsnr,
         boolean readWriteSelectorsAssign,
         @Nullable GridWorkerListener workerLsnr,
-<<<<<<< HEAD
         @Nullable GridWorkerIdlenessHandler idleHnd,
-=======
->>>>>>> d305c663
         GridNioFilter... filters
     ) throws IgniteCheckedException {
         if (port != -1)
@@ -360,12 +351,8 @@
             else
                 threadName = "nio-acceptor-" + srvName;
 
-<<<<<<< HEAD
             acceptWorker = new GridNioAcceptWorker(igniteInstanceName, threadName, log, acceptSelector, workerLsnr,
                 idleHnd);
-=======
-            acceptWorker = new GridNioAcceptWorker(igniteInstanceName, threadName, log, acceptSelector, workerLsnr);
->>>>>>> d305c663
         }
         else {
             locAddr = null;
@@ -384,13 +371,8 @@
                 threadName = "grid-nio-worker-" + srvName + "-" + i;
 
             AbstractNioClientWorker worker = directMode ?
-<<<<<<< HEAD
                 new DirectNioClientWorker(i, igniteInstanceName, threadName, log, workerLsnr, idleHnd) :
                 new ByteBufferNioClientWorker(i, igniteInstanceName, threadName, log, workerLsnr, idleHnd);
-=======
-                new DirectNioClientWorker(i, igniteInstanceName, threadName, log, workerLsnr) :
-                new ByteBufferNioClientWorker(i, igniteInstanceName, threadName, log, workerLsnr);
->>>>>>> d305c663
 
             clientWorkers.add(worker);
 
@@ -1078,10 +1060,7 @@
          * @param name Worker name.
          * @param log Logger.
          * @param workerLsnr Worker lifecycle listener.
-<<<<<<< HEAD
          * @param idleHnd Idleness handler.
-=======
->>>>>>> d305c663
          * @throws IgniteCheckedException If selector could not be created.
          */
         protected ByteBufferNioClientWorker(
@@ -1089,16 +1068,10 @@
             @Nullable String igniteInstanceName,
             String name,
             IgniteLogger log,
-<<<<<<< HEAD
             @Nullable GridWorkerListener workerLsnr,
             @Nullable GridWorkerIdlenessHandler idleHnd
         ) throws IgniteCheckedException {
             super(idx, igniteInstanceName, name, log, workerLsnr, idleHnd);
-=======
-            @Nullable GridWorkerListener workerLsnr
-        ) throws IgniteCheckedException {
-            super(idx, igniteInstanceName, name, log, workerLsnr);
->>>>>>> d305c663
 
             readBuf = directBuf ? ByteBuffer.allocateDirect(8 << 10) : ByteBuffer.allocate(8 << 10);
 
@@ -1265,10 +1238,7 @@
          * @param name Worker name.
          * @param log Logger.
          * @param workerLsnr Worker lifecycle listener.
-<<<<<<< HEAD
          * @param idleHnd Idleness handler.
-=======
->>>>>>> d305c663
          * @throws IgniteCheckedException If selector could not be created.
          */
         protected DirectNioClientWorker(
@@ -1276,16 +1246,10 @@
             @Nullable String igniteInstanceName,
             String name,
             IgniteLogger log,
-<<<<<<< HEAD
             @Nullable GridWorkerListener workerLsnr,
             @Nullable GridWorkerIdlenessHandler idleHnd
         ) throws IgniteCheckedException {
             super(idx, igniteInstanceName, name, log, workerLsnr, idleHnd);
-=======
-            @Nullable GridWorkerListener workerLsnr
-        ) throws IgniteCheckedException {
-            super(idx, igniteInstanceName, name, log, workerLsnr);
->>>>>>> d305c663
         }
 
         /**
@@ -1805,10 +1769,7 @@
          * @param name Worker name.
          * @param log Logger.
          * @param workerLsnr Worker lifecycle listener.
-<<<<<<< HEAD
          * @param idleHnd Idleness handler.
-=======
->>>>>>> d305c663
          * @throws IgniteCheckedException If selector could not be created.
          */
         AbstractNioClientWorker(
@@ -1816,16 +1777,10 @@
             @Nullable String igniteInstanceName,
             String name,
             IgniteLogger log,
-<<<<<<< HEAD
             @Nullable GridWorkerListener workerLsnr,
             @Nullable GridWorkerIdlenessHandler idleHnd
         ) throws IgniteCheckedException {
             super(igniteInstanceName, name, log, workerLsnr, idleHnd, DFLT_CRITICAL_HEARTBEAT_TIMEOUT_MS);
-=======
-            @Nullable GridWorkerListener workerLsnr
-        ) throws IgniteCheckedException {
-            super(igniteInstanceName, name, log, workerLsnr);
->>>>>>> d305c663
 
             createSelector();
 
@@ -2208,11 +2163,8 @@
                             else
                                 processSelectedKeysOptimized(selectedKeys.flip());
                         }
-<<<<<<< HEAD
                         else
                             updateHeartbeat();
-=======
->>>>>>> d305c663
 
                         // select() call above doesn't throw on interruption; checking it here to propagate timely.
                         if (!closed && !isCancelled && Thread.interrupted())
@@ -2910,26 +2862,17 @@
          * @param log Log.
          * @param selector Which will accept incoming connections.
          * @param workerLsnr Worker lifecycle listener.
-<<<<<<< HEAD
          * @param idleHnd Idleness handler.
-=======
->>>>>>> d305c663
          */
         protected GridNioAcceptWorker(
             @Nullable String igniteInstanceName,
             String name,
             IgniteLogger log,
             Selector selector,
-<<<<<<< HEAD
             @Nullable GridWorkerListener workerLsnr,
             @Nullable GridWorkerIdlenessHandler idleHnd
         ) {
             super(igniteInstanceName, name, log, workerLsnr, idleHnd, DFLT_CRITICAL_HEARTBEAT_TIMEOUT_MS);
-=======
-            @Nullable GridWorkerListener workerLsnr
-        ) {
-            super(igniteInstanceName, name, log, workerLsnr);
->>>>>>> d305c663
 
             this.selector = selector;
         }
@@ -3734,14 +3677,10 @@
         private boolean readWriteSelectorsAssign;
 
         /** Worker lifecycle listener to be used by server's worker threads. */
-<<<<<<< HEAD
-        private GridWorkerListener workerListener;
+        private GridWorkerListener workerLsnr;
 
         /** */
         private GridWorkerIdlenessHandler idleHnd;
-=======
-        private GridWorkerListener workerLsnr;
->>>>>>> d305c663
 
         /**
          * Finishes building the instance.
@@ -3772,12 +3711,8 @@
                 skipRecoveryPred,
                 msgQueueLsnr,
                 readWriteSelectorsAssign,
-<<<<<<< HEAD
-                workerListener,
+                workerLsnr,
                 idleHnd,
-=======
-                workerLsnr,
->>>>>>> d305c663
                 filters != null ? Arrays.copyOf(filters, filters.length) : EMPTY_FILTERS
             );
 
@@ -4038,8 +3973,7 @@
          * @return This for chaining.
          */
         public Builder<T> workerListener(GridWorkerListener workerLsnr) {
-<<<<<<< HEAD
-            this.workerListener = workerLsnr;
+            this.workerLsnr = workerLsnr;
 
             return this;
         }
@@ -4050,9 +3984,6 @@
          */
         public Builder<T> idlenessHandler(GridWorkerIdlenessHandler idleHnd) {
             this.idleHnd = idleHnd;
-=======
-            this.workerLsnr = workerLsnr;
->>>>>>> d305c663
 
             return this;
         }
