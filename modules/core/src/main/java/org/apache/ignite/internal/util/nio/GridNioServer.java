--- conflicted
+++ resolved
@@ -344,10 +344,6 @@
             // This method will throw exception if address already in use.
             Selector acceptSelector = createSelector(locAddr);
 
-<<<<<<< HEAD
-            acceptThread = new IgniteThread(new GridNioAcceptWorker(igniteInstanceName, "nio-acceptor", log,
-                acceptSelector, workerLsnr, idleHnd));
-=======
             String threadName;
 
             if (srvName == null)
@@ -355,8 +351,8 @@
             else
                 threadName = "nio-acceptor-" + srvName;
 
-            acceptWorker = new GridNioAcceptWorker(igniteInstanceName, threadName, log, acceptSelector, workerLsnr);
->>>>>>> 1988484c
+            acceptWorker = new GridNioAcceptWorker(igniteInstanceName, threadName, log, acceptSelector, workerLsnr,
+                idleHnd);
         }
         else {
             locAddr = null;
