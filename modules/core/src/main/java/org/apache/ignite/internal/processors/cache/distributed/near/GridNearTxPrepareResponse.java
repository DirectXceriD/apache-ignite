/*
 * Licensed to the Apache Software Foundation (ASF) under one or more
 * contributor license agreements.  See the NOTICE file distributed with
 * this work for additional information regarding copyright ownership.
 * The ASF licenses this file to You under the Apache License, Version 2.0
 * (the "License"); you may not use this file except in compliance with
 * the License.  You may obtain a copy of the License at
 *
 *      http://www.apache.org/licenses/LICENSE-2.0
 *
 * Unless required by applicable law or agreed to in writing, software
 * distributed under the License is distributed on an "AS IS" BASIS,
 * WITHOUT WARRANTIES OR CONDITIONS OF ANY KIND, either express or implied.
 * See the License for the specific language governing permissions and
 * limitations under the License.
 */

package org.apache.ignite.internal.processors.cache.distributed.near;

import java.io.Externalizable;
import java.nio.ByteBuffer;
import java.util.Collection;
import java.util.Collections;
import java.util.HashMap;
import java.util.Iterator;
import java.util.Map;
import org.apache.ignite.IgniteCheckedException;
import org.apache.ignite.internal.GridDirectCollection;
import org.apache.ignite.internal.GridDirectTransient;
import org.apache.ignite.internal.processors.affinity.AffinityTopologyVersion;
import org.apache.ignite.internal.processors.cache.CacheObject;
import org.apache.ignite.internal.processors.cache.GridCacheContext;
import org.apache.ignite.internal.processors.cache.GridCacheReturn;
import org.apache.ignite.internal.processors.cache.GridCacheSharedContext;
import org.apache.ignite.internal.processors.cache.distributed.GridDistributedTxPrepareResponse;
import org.apache.ignite.internal.processors.cache.transactions.IgniteTxKey;
import org.apache.ignite.internal.processors.cache.version.GridCacheVersion;
import org.apache.ignite.internal.util.tostring.GridToStringExclude;
import org.apache.ignite.internal.util.tostring.GridToStringInclude;
import org.apache.ignite.internal.util.typedef.internal.S;
import org.apache.ignite.internal.util.typedef.internal.U;
import org.apache.ignite.lang.IgniteUuid;
import org.apache.ignite.plugin.extensions.communication.MessageCollectionItemType;
import org.apache.ignite.plugin.extensions.communication.MessageReader;
import org.apache.ignite.plugin.extensions.communication.MessageWriter;
import org.jetbrains.annotations.Nullable;

/**
 * Near cache prepare response.
 */
public class GridNearTxPrepareResponse extends GridDistributedTxPrepareResponse {
    /** */
    private static final long serialVersionUID = 0L;

    /** Tx onePhaseCommit flag on primary node. */
    private static final int NEAR_PREPARE_ONE_PHASE_COMMIT_FLAG_MASK = 0x01;

    /** Collection of versions that are pending and less than lock version. */
    @GridToStringInclude
    @GridDirectCollection(GridCacheVersion.class)
    private Collection<GridCacheVersion> pending;

    /** Future ID.  */
    private IgniteUuid futId;

    /** Mini future ID. */
    private int miniId;

    /** DHT version. */
    private GridCacheVersion dhtVer;

    /** Write version. */
    private GridCacheVersion writeVer;

    /** Map of owned values to set on near node. */
    @GridToStringInclude
    @GridDirectTransient
    private Map<IgniteTxKey, CacheVersionedValue> ownedVals;

    /** OwnedVals' keys for marshalling. */
    @GridToStringExclude
    @GridDirectCollection(IgniteTxKey.class)
    private Collection<IgniteTxKey> ownedValKeys;

    /** OwnedVals' values for marshalling. */
    @GridToStringExclude
    @GridDirectCollection(CacheVersionedValue.class)
    private Collection<CacheVersionedValue> ownedValVals;

    /** Cache return value. */
    private GridCacheReturn retVal;

    /** Filter failed keys. */
    @GridDirectCollection(IgniteTxKey.class)
    private Collection<IgniteTxKey> filterFailedKeys;

    /** Not {@code null} if client node should remap transaction. */
    private AffinityTopologyVersion clientRemapVer;

    /**
     * Empty constructor required by {@link Externalizable}.
     */
    public GridNearTxPrepareResponse() {
        // No-op.
    }

    /**
     * @param part Partition.
     * @param xid Xid version.
     * @param futId Future ID.
     * @param miniId Mini future ID.
     * @param dhtVer DHT version.
     * @param writeVer Write version.
     * @param retVal Return value.
     * @param err Error.
     * @param clientRemapVer Not {@code null} if client node should remap transaction.
     * @param addDepInfo Deployment info flag.
     */
    public GridNearTxPrepareResponse(
        int part,
        GridCacheVersion xid,
        IgniteUuid futId,
        int miniId,
        GridCacheVersion dhtVer,
        GridCacheVersion writeVer,
        GridCacheReturn retVal,
        Throwable err,
        AffinityTopologyVersion clientRemapVer,
        boolean onePhaseCommit,
        boolean addDepInfo
    ) {
        super(part, xid, err, addDepInfo);

        assert futId != null;
        assert dhtVer != null;

        this.futId = futId;
        this.miniId = miniId;
        this.dhtVer = dhtVer;
        this.writeVer = writeVer;
        this.retVal = retVal;
        this.clientRemapVer = clientRemapVer;

        if (onePhaseCommit)
            flags |= NEAR_PREPARE_ONE_PHASE_COMMIT_FLAG_MASK;
    }

    /**
     * @return One-phase commit state on primary node.
     */
    public boolean onePhaseCommit() {
        return isFlag(NEAR_PREPARE_ONE_PHASE_COMMIT_FLAG_MASK);
    }

    /**
     * @return {@code True} if client node should remap transaction.
     */
    @Nullable AffinityTopologyVersion clientRemapVersion() {
        return clientRemapVer;
    }

    /**
     * Gets pending versions that are less than {@link #version()}.
     *
     * @return Pending versions.
     */
    public Collection<GridCacheVersion> pending() {
        return pending == null ? Collections.<GridCacheVersion>emptyList() : pending;
    }

    /**
     * Sets pending versions that are less than {@link #version()}.
     *
     * @param pending Pending versions.
     */
    public void pending(Collection<GridCacheVersion> pending) {
        this.pending = pending;
    }

    /**
     * @return Mini future ID.
     */
    public int miniId() {
        return miniId;
    }

    /**
     * @return Future ID.
     */
    public IgniteUuid futureId() {
        return futId;
    }

    /**
     * @return DHT version.
     */
    public GridCacheVersion dhtVersion() {
        return dhtVer;
    }

    /**
     * @return Write version.
     */
    public GridCacheVersion writeVersion() {
        return writeVer;
    }

    /**
     * Adds owned value.
     *
     * @param key Key.
     * @param ver DHT version.
     * @param val Value.
     */
    public void addOwnedValue(IgniteTxKey key, GridCacheVersion ver, CacheObject val) {
        if (val == null)
            return;

        if (ownedVals == null)
            ownedVals = new HashMap<>();

        CacheVersionedValue oVal = new CacheVersionedValue(val, ver);

        ownedVals.put(key, oVal);
    }

    /**
     * @return Owned values map.
     */
    public Map<IgniteTxKey, CacheVersionedValue> ownedValues() {
        return ownedVals == null ?
            Collections.<IgniteTxKey, CacheVersionedValue>emptyMap() :
            Collections.unmodifiableMap(ownedVals);
    }

    /**
     * @return Return value.
     */
    public GridCacheReturn returnValue() {
        return retVal;
    }

    /**
     * @param filterFailedKeys Collection of keys that did not pass the filter.
     */
    public void filterFailedKeys(Collection<IgniteTxKey> filterFailedKeys) {
        this.filterFailedKeys = filterFailedKeys;
    }

    /**
     * @return Collection of keys that did not pass the filter.
     */
    public Collection<IgniteTxKey> filterFailedKeys() {
        return filterFailedKeys == null ? Collections.<IgniteTxKey>emptyList() : filterFailedKeys;
    }

    /**
     * @param key Key.
     * @return {@code True} if response has owned value for given key.
     */
    public boolean hasOwnedValue(IgniteTxKey key) {
        return ownedVals != null && ownedVals.containsKey(key);
    }

    /** {@inheritDoc}
     * @param ctx*/
    @Override public void prepareMarshal(GridCacheSharedContext ctx) throws IgniteCheckedException {
        super.prepareMarshal(ctx);

        if (ownedVals != null && ownedValKeys == null) {
            ownedValKeys = ownedVals.keySet();

            ownedValVals = ownedVals.values();

            for (Map.Entry<IgniteTxKey, CacheVersionedValue> entry : ownedVals.entrySet()) {
                GridCacheContext cacheCtx = ctx.cacheContext(entry.getKey().cacheId());

                entry.getKey().prepareMarshal(cacheCtx);

                entry.getValue().prepareMarshal(cacheCtx.cacheObjectContext());
            }
        }

        if (retVal != null && retVal.cacheId() != 0) {
            GridCacheContext cctx = ctx.cacheContext(retVal.cacheId());

            assert cctx != null : retVal.cacheId();

            retVal.prepareMarshal(cctx);
        }

        if (filterFailedKeys != null) {
            for (IgniteTxKey key : filterFailedKeys) {
                GridCacheContext cctx = ctx.cacheContext(key.cacheId());

                key.prepareMarshal(cctx);
            }
        }
    }

    /** {@inheritDoc} */
    @Override public void finishUnmarshal(GridCacheSharedContext ctx, ClassLoader ldr) throws IgniteCheckedException {
        super.finishUnmarshal(ctx, ldr);

        if (ownedValKeys != null && ownedVals == null) {
            ownedVals = U.newHashMap(ownedValKeys.size());

            assert ownedValKeys.size() == ownedValVals.size();

            Iterator<IgniteTxKey> keyIter = ownedValKeys.iterator();

            Iterator<CacheVersionedValue> valIter = ownedValVals.iterator();

            while (keyIter.hasNext()) {
                IgniteTxKey key = keyIter.next();

                GridCacheContext cctx = ctx.cacheContext(key.cacheId());

                CacheVersionedValue val = valIter.next();

                key.finishUnmarshal(cctx, ldr);

                val.finishUnmarshal(cctx, ldr);

                ownedVals.put(key, val);
            }
        }

        if (retVal != null && retVal.cacheId() != 0) {
            GridCacheContext cctx = ctx.cacheContext(retVal.cacheId());

            assert cctx != null : retVal.cacheId();

            retVal.finishUnmarshal(cctx, ldr);
        }

        if (filterFailedKeys != null) {
            for (IgniteTxKey key :filterFailedKeys) {
                GridCacheContext cctx = ctx.cacheContext(key.cacheId());

                key.finishUnmarshal(cctx, ldr);
            }
        }
    }

    /** {@inheritDoc} */
    @Override public boolean writeTo(ByteBuffer buf, MessageWriter writer) {
        writer.setBuffer(buf);

        if (!super.writeTo(buf, writer))
            return false;

        if (!writer.isHeaderWritten()) {
            if (!writer.writeHeader(directType(), fieldsCount()))
                return false;

            writer.onHeaderWritten();
        }

        switch (writer.state()) {
            case 11:
                if (!writer.writeAffinityTopologyVersion("clientRemapVer", clientRemapVer))
                    return false;

                writer.incrementState();

            case 12:
                if (!writer.writeMessage("dhtVer", dhtVer))
                    return false;

                writer.incrementState();

            case 13:
                if (!writer.writeCollection("filterFailedKeys", filterFailedKeys, MessageCollectionItemType.MSG))
                    return false;

                writer.incrementState();

            case 14:
                if (!writer.writeIgniteUuid("futId", futId))
                    return false;

                writer.incrementState();

            case 15:
                if (!writer.writeInt("miniId", miniId))
                    return false;

                writer.incrementState();

            case 16:
                if (!writer.writeMessage("mvccSnapshot", mvccSnapshot))
                    return false;

                writer.incrementState();

            case 17:
                if (!writer.writeCollection("ownedValKeys", ownedValKeys, MessageCollectionItemType.MSG))
                    return false;

                writer.incrementState();

            case 18:
                if (!writer.writeCollection("ownedValVals", ownedValVals, MessageCollectionItemType.MSG))
                    return false;

                writer.incrementState();

            case 19:
                if (!writer.writeCollection("pending", pending, MessageCollectionItemType.MSG))
                    return false;

                writer.incrementState();
<<<<<<< HEAD
=======

            case 20:
                if (!writer.writeMessage("retVal", retVal))
                    return false;

                writer.incrementState();

            case 21:
                if (!writer.writeMessage("writeVer", writeVer))
                    return false;

                writer.incrementState();

>>>>>>> 4074a9b9
        }

        return true;
    }

    /** {@inheritDoc} */
    @Override public boolean readFrom(ByteBuffer buf, MessageReader reader) {
        reader.setBuffer(buf);

        if (!reader.beforeMessageRead())
            return false;

        if (!super.readFrom(buf, reader))
            return false;

        switch (reader.state()) {
            case 11:
                clientRemapVer = reader.readAffinityTopologyVersion("clientRemapVer");

                if (!reader.isLastRead())
                    return false;

                reader.incrementState();

            case 12:
                dhtVer = reader.readMessage("dhtVer");

                if (!reader.isLastRead())
                    return false;

                reader.incrementState();

            case 13:
                filterFailedKeys = reader.readCollection("filterFailedKeys", MessageCollectionItemType.MSG);

                if (!reader.isLastRead())
                    return false;

                reader.incrementState();

            case 14:
                futId = reader.readIgniteUuid("futId");

                if (!reader.isLastRead())
                    return false;

                reader.incrementState();

            case 15:
                miniId = reader.readInt("miniId");

                if (!reader.isLastRead())
                    return false;

                reader.incrementState();

            case 16:
                mvccSnapshot = reader.readMessage("mvccSnapshot");

                if (!reader.isLastRead())
                    return false;

                reader.incrementState();

            case 17:
                ownedValKeys = reader.readCollection("ownedValKeys", MessageCollectionItemType.MSG);

                if (!reader.isLastRead())
                    return false;

                reader.incrementState();

            case 18:
                ownedValVals = reader.readCollection("ownedValVals", MessageCollectionItemType.MSG);

                if (!reader.isLastRead())
                    return false;

                reader.incrementState();

            case 19:
                pending = reader.readCollection("pending", MessageCollectionItemType.MSG);

                if (!reader.isLastRead())
                    return false;

                reader.incrementState();
<<<<<<< HEAD
=======

            case 20:
                retVal = reader.readMessage("retVal");

                if (!reader.isLastRead())
                    return false;

                reader.incrementState();

            case 21:
                writeVer = reader.readMessage("writeVer");

                if (!reader.isLastRead())
                    return false;

                reader.incrementState();

>>>>>>> 4074a9b9
        }

        return reader.afterMessageRead(GridNearTxPrepareResponse.class);
    }

    /** {@inheritDoc} */
    @Override public short directType() {
        return 56;
    }

    /** {@inheritDoc} */
    @Override public byte fieldsCount() {
<<<<<<< HEAD
        return 20;
=======
        return 22;
>>>>>>> 4074a9b9
    }

    /** {@inheritDoc} */
    @Override public String toString() {
        return S.toString(GridNearTxPrepareResponse.class, this, "super", super.toString());
    }
}<|MERGE_RESOLUTION|>--- conflicted
+++ resolved
@@ -389,44 +389,34 @@
                 writer.incrementState();
 
             case 16:
-                if (!writer.writeMessage("mvccSnapshot", mvccSnapshot))
+                if (!writer.writeCollection("ownedValKeys", ownedValKeys, MessageCollectionItemType.MSG))
                     return false;
 
                 writer.incrementState();
 
             case 17:
-                if (!writer.writeCollection("ownedValKeys", ownedValKeys, MessageCollectionItemType.MSG))
+                if (!writer.writeCollection("ownedValVals", ownedValVals, MessageCollectionItemType.MSG))
                     return false;
 
                 writer.incrementState();
 
             case 18:
-                if (!writer.writeCollection("ownedValVals", ownedValVals, MessageCollectionItemType.MSG))
+                if (!writer.writeCollection("pending", pending, MessageCollectionItemType.MSG))
                     return false;
 
                 writer.incrementState();
 
             case 19:
-                if (!writer.writeCollection("pending", pending, MessageCollectionItemType.MSG))
-                    return false;
-
-                writer.incrementState();
-<<<<<<< HEAD
-=======
+                if (!writer.writeMessage("retVal", retVal))
+                    return false;
+
+                writer.incrementState();
 
             case 20:
-                if (!writer.writeMessage("retVal", retVal))
-                    return false;
-
-                writer.incrementState();
-
-            case 21:
                 if (!writer.writeMessage("writeVer", writeVer))
                     return false;
 
                 writer.incrementState();
-
->>>>>>> 4074a9b9
         }
 
         return true;
@@ -484,7 +474,7 @@
                 reader.incrementState();
 
             case 16:
-                mvccSnapshot = reader.readMessage("mvccSnapshot");
+                ownedValKeys = reader.readCollection("ownedValKeys", MessageCollectionItemType.MSG);
 
                 if (!reader.isLastRead())
                     return false;
@@ -492,7 +482,7 @@
                 reader.incrementState();
 
             case 17:
-                ownedValKeys = reader.readCollection("ownedValKeys", MessageCollectionItemType.MSG);
+                ownedValVals = reader.readCollection("ownedValVals", MessageCollectionItemType.MSG);
 
                 if (!reader.isLastRead())
                     return false;
@@ -500,7 +490,7 @@
                 reader.incrementState();
 
             case 18:
-                ownedValVals = reader.readCollection("ownedValVals", MessageCollectionItemType.MSG);
+                pending = reader.readCollection("pending", MessageCollectionItemType.MSG);
 
                 if (!reader.isLastRead())
                     return false;
@@ -508,32 +498,20 @@
                 reader.incrementState();
 
             case 19:
-                pending = reader.readCollection("pending", MessageCollectionItemType.MSG);
-
-                if (!reader.isLastRead())
-                    return false;
-
-                reader.incrementState();
-<<<<<<< HEAD
-=======
+                retVal = reader.readMessage("retVal");
+
+                if (!reader.isLastRead())
+                    return false;
+
+                reader.incrementState();
 
             case 20:
-                retVal = reader.readMessage("retVal");
-
-                if (!reader.isLastRead())
-                    return false;
-
-                reader.incrementState();
-
-            case 21:
                 writeVer = reader.readMessage("writeVer");
 
                 if (!reader.isLastRead())
                     return false;
 
                 reader.incrementState();
-
->>>>>>> 4074a9b9
         }
 
         return reader.afterMessageRead(GridNearTxPrepareResponse.class);
@@ -546,11 +524,7 @@
 
     /** {@inheritDoc} */
     @Override public byte fieldsCount() {
-<<<<<<< HEAD
-        return 20;
-=======
-        return 22;
->>>>>>> 4074a9b9
+        return 21;
     }
 
     /** {@inheritDoc} */
