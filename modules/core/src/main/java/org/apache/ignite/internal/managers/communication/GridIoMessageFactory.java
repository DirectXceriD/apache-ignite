--- conflicted
+++ resolved
@@ -177,7 +177,11 @@
         Message msg = null;
 
         switch (type) {
-<<<<<<< HEAD
+            case -54: // -46 ... -51 - snapshot messages!
+                msg = new IgniteDiagnosticMessage();
+
+                break;
+
             case -53:
                 msg = new SchemaOperationStatusMessage();
 
@@ -205,10 +209,6 @@
 
             case -48:
                 msg = new GridDhtAtomicNearResponse();
-=======
-            case -52: // -46 ... -51 - snapshot messages!
-                msg = new IgniteDiagnosticMessage();
->>>>>>> f2482927
 
                 break;
 
