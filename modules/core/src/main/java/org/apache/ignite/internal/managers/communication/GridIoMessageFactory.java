/*
 * Licensed to the Apache Software Foundation (ASF) under one or more
 * contributor license agreements.  See the NOTICE file distributed with
 * this work for additional information regarding copyright ownership.
 * The ASF licenses this file to You under the Apache License, Version 2.0
 * (the "License"); you may not use this file except in compliance with
 * the License.  You may obtain a copy of the License at
 *
 *      http://www.apache.org/licenses/LICENSE-2.0
 *
 * Unless required by applicable law or agreed to in writing, software
 * distributed under the License is distributed on an "AS IS" BASIS,
 * WITHOUT WARRANTIES OR CONDITIONS OF ANY KIND, either express or implied.
 * See the License for the specific language governing permissions and
 * limitations under the License.
 */

package org.apache.ignite.internal.managers.communication;

import java.util.Map;
import org.apache.ignite.IgniteException;
import org.apache.ignite.internal.GridJobCancelRequest;
import org.apache.ignite.internal.GridJobExecuteRequest;
import org.apache.ignite.internal.GridJobExecuteResponse;
import org.apache.ignite.internal.GridJobSiblingsRequest;
import org.apache.ignite.internal.GridJobSiblingsResponse;
import org.apache.ignite.internal.GridTaskCancelRequest;
import org.apache.ignite.internal.GridTaskSessionRequest;
import org.apache.ignite.internal.IgniteDiagnosticMessage;
import org.apache.ignite.internal.binary.BinaryEnumObjectImpl;
import org.apache.ignite.internal.binary.BinaryObjectImpl;
import org.apache.ignite.internal.managers.checkpoint.GridCheckpointRequest;
import org.apache.ignite.internal.managers.deployment.GridDeploymentInfoBean;
import org.apache.ignite.internal.managers.deployment.GridDeploymentRequest;
import org.apache.ignite.internal.managers.deployment.GridDeploymentResponse;
import org.apache.ignite.internal.managers.eventstorage.GridEventStorageMessage;
import org.apache.ignite.internal.processors.affinity.AffinityTopologyVersion;
import org.apache.ignite.internal.processors.cache.CacheEntryInfoCollection;
import org.apache.ignite.internal.processors.cache.CacheEntryPredicateContainsValue;
import org.apache.ignite.internal.processors.cache.CacheEntrySerializablePredicate;
import org.apache.ignite.internal.processors.cache.CacheEvictionEntry;
import org.apache.ignite.internal.processors.cache.CacheInvokeDirectResult;
import org.apache.ignite.internal.processors.cache.CacheObjectByteArrayImpl;
import org.apache.ignite.internal.processors.cache.CacheObjectImpl;
import org.apache.ignite.internal.processors.cache.GridCacheEntryInfo;
import org.apache.ignite.internal.processors.cache.GridCacheMvccEntryInfo;
import org.apache.ignite.internal.processors.cache.GridCacheReturn;
import org.apache.ignite.internal.processors.cache.GridChangeGlobalStateMessageResponse;
import org.apache.ignite.internal.processors.cache.KeyCacheObjectImpl;
import org.apache.ignite.internal.processors.cache.WalStateAckMessage;
import org.apache.ignite.internal.processors.cache.binary.MetadataRequestMessage;
import org.apache.ignite.internal.processors.cache.binary.MetadataResponseMessage;
import org.apache.ignite.internal.processors.cache.distributed.GridCacheTtlUpdateRequest;
import org.apache.ignite.internal.processors.cache.distributed.GridCacheTxRecoveryRequest;
import org.apache.ignite.internal.processors.cache.distributed.GridCacheTxRecoveryResponse;
import org.apache.ignite.internal.processors.cache.distributed.GridDistributedLockRequest;
import org.apache.ignite.internal.processors.cache.distributed.GridDistributedLockResponse;
import org.apache.ignite.internal.processors.cache.distributed.GridDistributedTxFinishRequest;
import org.apache.ignite.internal.processors.cache.distributed.GridDistributedTxFinishResponse;
import org.apache.ignite.internal.processors.cache.distributed.GridDistributedTxPrepareRequest;
import org.apache.ignite.internal.processors.cache.distributed.GridDistributedTxPrepareResponse;
import org.apache.ignite.internal.processors.cache.distributed.GridDistributedUnlockRequest;
import org.apache.ignite.internal.processors.cache.distributed.dht.GridDhtAffinityAssignmentRequest;
import org.apache.ignite.internal.processors.cache.distributed.dht.GridDhtAffinityAssignmentResponse;
import org.apache.ignite.internal.processors.cache.distributed.dht.GridDhtLockRequest;
import org.apache.ignite.internal.processors.cache.distributed.dht.GridDhtLockResponse;
import org.apache.ignite.internal.processors.cache.distributed.dht.GridDhtTxFinishRequest;
import org.apache.ignite.internal.processors.cache.distributed.dht.GridDhtTxFinishResponse;
import org.apache.ignite.internal.processors.cache.distributed.dht.GridDhtTxOnePhaseCommitAckRequest;
import org.apache.ignite.internal.processors.cache.distributed.dht.GridDhtTxPrepareRequest;
import org.apache.ignite.internal.processors.cache.distributed.dht.GridDhtTxPrepareResponse;
import org.apache.ignite.internal.processors.cache.distributed.dht.GridDhtUnlockRequest;
import org.apache.ignite.internal.processors.cache.distributed.dht.atomic.GridDhtAtomicDeferredUpdateResponse;
import org.apache.ignite.internal.processors.cache.distributed.dht.atomic.GridDhtAtomicNearResponse;
import org.apache.ignite.internal.processors.cache.distributed.dht.atomic.GridDhtAtomicSingleUpdateRequest;
import org.apache.ignite.internal.processors.cache.distributed.dht.atomic.GridDhtAtomicUpdateRequest;
import org.apache.ignite.internal.processors.cache.distributed.dht.atomic.GridDhtAtomicUpdateResponse;
import org.apache.ignite.internal.processors.cache.distributed.dht.atomic.GridNearAtomicCheckUpdateRequest;
import org.apache.ignite.internal.processors.cache.distributed.dht.atomic.GridNearAtomicFullUpdateRequest;
import org.apache.ignite.internal.processors.cache.distributed.dht.atomic.GridNearAtomicSingleUpdateFilterRequest;
import org.apache.ignite.internal.processors.cache.distributed.dht.atomic.GridNearAtomicSingleUpdateInvokeRequest;
import org.apache.ignite.internal.processors.cache.distributed.dht.atomic.GridNearAtomicSingleUpdateRequest;
import org.apache.ignite.internal.processors.cache.distributed.dht.atomic.GridNearAtomicUpdateResponse;
import org.apache.ignite.internal.processors.cache.distributed.dht.atomic.NearCacheUpdates;
import org.apache.ignite.internal.processors.cache.distributed.dht.atomic.UpdateErrors;
import org.apache.ignite.internal.processors.cache.distributed.dht.preloader.CacheGroupAffinityMessage;
import org.apache.ignite.internal.processors.cache.distributed.dht.preloader.GridDhtForceKeysRequest;
import org.apache.ignite.internal.processors.cache.distributed.dht.preloader.GridDhtForceKeysResponse;
import org.apache.ignite.internal.processors.cache.distributed.dht.preloader.GridDhtPartitionDemandMessage;
import org.apache.ignite.internal.processors.cache.distributed.dht.preloader.GridDhtPartitionExchangeId;
import org.apache.ignite.internal.processors.cache.distributed.dht.preloader.GridDhtPartitionSupplyMessage;
import org.apache.ignite.internal.processors.cache.distributed.dht.preloader.GridDhtPartitionsFullMessage;
import org.apache.ignite.internal.processors.cache.distributed.dht.preloader.GridDhtPartitionsSingleMessage;
import org.apache.ignite.internal.processors.cache.distributed.dht.preloader.GridDhtPartitionsSingleRequest;
import org.apache.ignite.internal.processors.cache.distributed.near.CacheVersionedValue;
import org.apache.ignite.internal.processors.cache.distributed.near.GridNearGetRequest;
import org.apache.ignite.internal.processors.cache.distributed.near.GridNearGetResponse;
import org.apache.ignite.internal.processors.cache.distributed.near.GridNearLockRequest;
import org.apache.ignite.internal.processors.cache.distributed.near.GridNearLockResponse;
import org.apache.ignite.internal.processors.cache.distributed.near.GridNearSingleGetRequest;
import org.apache.ignite.internal.processors.cache.distributed.near.GridNearSingleGetResponse;
import org.apache.ignite.internal.processors.cache.distributed.near.GridNearTxFinishRequest;
import org.apache.ignite.internal.processors.cache.distributed.near.GridNearTxFinishResponse;
import org.apache.ignite.internal.processors.cache.distributed.near.GridNearTxPrepareRequest;
import org.apache.ignite.internal.processors.cache.distributed.near.GridNearTxPrepareResponse;
import org.apache.ignite.internal.processors.cache.distributed.near.GridNearTxQueryEnlistRequest;
import org.apache.ignite.internal.processors.cache.distributed.near.GridNearTxQueryEnlistResponse;
import org.apache.ignite.internal.processors.cache.distributed.near.GridNearUnlockRequest;
import org.apache.ignite.internal.processors.cache.mvcc.MvccCounter;
import org.apache.ignite.internal.processors.cache.mvcc.MvccTxInfo;
import org.apache.ignite.internal.processors.cache.mvcc.MvccVersionWithoutTxs;
import org.apache.ignite.internal.processors.cache.mvcc.msg.MvccAckRequestQuery;
import org.apache.ignite.internal.processors.cache.mvcc.msg.MvccAckRequestTx;
import org.apache.ignite.internal.processors.cache.mvcc.msg.MvccAckRequestTxAndQuery;
import org.apache.ignite.internal.processors.cache.mvcc.msg.MvccAckRequestTxAndQueryEx;
import org.apache.ignite.internal.processors.cache.mvcc.msg.MvccActiveQueriesMessage;
import org.apache.ignite.internal.processors.cache.mvcc.msg.MvccFutureResponse;
import org.apache.ignite.internal.processors.cache.mvcc.msg.MvccNewQueryAckRequest;
import org.apache.ignite.internal.processors.cache.mvcc.msg.MvccQueryVersionRequest;
import org.apache.ignite.internal.processors.cache.mvcc.msg.MvccTxCounterRequest;
import org.apache.ignite.internal.processors.cache.mvcc.msg.MvccVersionResponse;
import org.apache.ignite.internal.processors.cache.mvcc.msg.MvccWaitTxsRequest;
import org.apache.ignite.internal.processors.cache.query.GridCacheQueryRequest;
import org.apache.ignite.internal.processors.cache.query.GridCacheQueryResponse;
import org.apache.ignite.internal.processors.cache.query.GridCacheSqlQuery;
import org.apache.ignite.internal.processors.cache.query.continuous.CacheContinuousQueryBatchAck;
import org.apache.ignite.internal.processors.cache.query.continuous.CacheContinuousQueryEntry;
import org.apache.ignite.internal.processors.cache.transactions.IgniteTxEntry;
import org.apache.ignite.internal.processors.cache.transactions.IgniteTxKey;
import org.apache.ignite.internal.processors.cache.transactions.TxEntryValueHolder;
import org.apache.ignite.internal.processors.cache.transactions.TxLock;
import org.apache.ignite.internal.processors.cache.transactions.TxLockList;
import org.apache.ignite.internal.processors.cache.transactions.TxLocksRequest;
import org.apache.ignite.internal.processors.cache.transactions.TxLocksResponse;
import org.apache.ignite.internal.processors.cache.version.GridCacheRawVersionedEntry;
import org.apache.ignite.internal.processors.cache.version.GridCacheVersion;
import org.apache.ignite.internal.processors.cache.version.GridCacheVersionEx;
import org.apache.ignite.internal.processors.continuous.GridContinuousMessage;
import org.apache.ignite.internal.processors.datastreamer.DataStreamerEntry;
import org.apache.ignite.internal.processors.datastreamer.DataStreamerRequest;
import org.apache.ignite.internal.processors.datastreamer.DataStreamerResponse;
import org.apache.ignite.internal.processors.hadoop.HadoopJobId;
import org.apache.ignite.internal.processors.hadoop.shuffle.HadoopDirectShuffleMessage;
import org.apache.ignite.internal.processors.hadoop.shuffle.HadoopShuffleAck;
import org.apache.ignite.internal.processors.hadoop.shuffle.HadoopShuffleFinishRequest;
import org.apache.ignite.internal.processors.hadoop.shuffle.HadoopShuffleFinishResponse;
import org.apache.ignite.internal.processors.hadoop.shuffle.HadoopShuffleMessage;
import org.apache.ignite.internal.processors.igfs.IgfsAckMessage;
import org.apache.ignite.internal.processors.igfs.IgfsBlockKey;
import org.apache.ignite.internal.processors.igfs.IgfsBlocksMessage;
import org.apache.ignite.internal.processors.igfs.IgfsDeleteMessage;
import org.apache.ignite.internal.processors.igfs.IgfsFileAffinityRange;
import org.apache.ignite.internal.processors.igfs.IgfsFragmentizerRequest;
import org.apache.ignite.internal.processors.igfs.IgfsFragmentizerResponse;
import org.apache.ignite.internal.processors.igfs.IgfsSyncMessage;
import org.apache.ignite.internal.processors.marshaller.MissingMappingRequestMessage;
import org.apache.ignite.internal.processors.marshaller.MissingMappingResponseMessage;
import org.apache.ignite.internal.processors.query.h2.twostep.messages.GridQueryCancelRequest;
import org.apache.ignite.internal.processors.query.h2.twostep.messages.GridQueryFailResponse;
import org.apache.ignite.internal.processors.query.h2.twostep.messages.GridQueryNextPageRequest;
import org.apache.ignite.internal.processors.query.h2.twostep.messages.GridQueryNextPageResponse;
import org.apache.ignite.internal.processors.query.schema.message.SchemaOperationStatusMessage;
import org.apache.ignite.internal.processors.rest.handlers.task.GridTaskResultRequest;
import org.apache.ignite.internal.processors.rest.handlers.task.GridTaskResultResponse;
import org.apache.ignite.internal.util.GridByteArrayList;
import org.apache.ignite.internal.util.GridIntList;
import org.apache.ignite.internal.util.GridLongList;
import org.apache.ignite.internal.util.GridMessageCollection;
import org.apache.ignite.internal.util.UUIDCollectionMessage;
import org.apache.ignite.lang.IgniteOutClosure;
import org.apache.ignite.plugin.extensions.communication.Message;
import org.apache.ignite.plugin.extensions.communication.MessageFactory;
import org.apache.ignite.spi.collision.jobstealing.JobStealingRequest;
import org.apache.ignite.spi.communication.tcp.TcpCommunicationSpi;
import org.apache.ignite.spi.communication.tcp.messages.HandshakeMessage;
import org.apache.ignite.spi.communication.tcp.messages.HandshakeMessage2;
import org.apache.ignite.spi.communication.tcp.messages.NodeIdMessage;
import org.apache.ignite.spi.communication.tcp.messages.RecoveryLastReceivedMessage;
import org.jsr166.ConcurrentHashMap8;

/**
 * Message factory implementation.
 */
public class GridIoMessageFactory implements MessageFactory {
    /** Custom messages registry. Used for test purposes. */
    private static final Map<Short, IgniteOutClosure<Message>> CUSTOM = new ConcurrentHashMap8<>();

    /** Extensions. */
    private final MessageFactory[] ext;

    /**
     * @param ext Extensions.
     */
    public GridIoMessageFactory(MessageFactory[] ext) {
        this.ext = ext;
    }

    /** {@inheritDoc} */
    @Override public Message create(short type) {
        Message msg = null;

        switch (type) {
            // -54 is reserved for SQL.
            // -46 ... -51 - snapshot messages.
            case -61:
                msg = new IgniteDiagnosticMessage();

                break;

            case -53:
                msg = new SchemaOperationStatusMessage();

                break;

            case -52:
                msg = new GridIntList();

                break;

            case -51:
                msg = new NearCacheUpdates();

                break;

            case -50:
                msg = new GridNearAtomicCheckUpdateRequest();

                break;

            case -49:
                msg = new UpdateErrors();

                break;

            case -48:
                msg = new GridDhtAtomicNearResponse();

                break;

            case -45:
                msg = new GridChangeGlobalStateMessageResponse();

                break;

            case -44:
                msg = new HandshakeMessage2();

                break;

            case -43:
                msg = new IgniteIoTestMessage();

                break;

            case -42:
                msg = new HadoopDirectShuffleMessage();

                break;

            case -41:
                msg = new HadoopShuffleFinishResponse();

                break;

            case -40:
                msg = new HadoopShuffleFinishRequest();

                break;

            case -39:
                msg = new HadoopJobId();

                break;

            case -38:
                msg = new HadoopShuffleAck();

                break;

            case -37:
                msg = new HadoopShuffleMessage();

                break;

            case -36:
                msg = new GridDhtAtomicSingleUpdateRequest();

                break;

            case -27:
                msg = new GridDhtTxOnePhaseCommitAckRequest();

                break;

            case -26:
                msg = new TxLockList();

                break;

            case -25:
                msg = new TxLock();

                break;

            case -24:
                msg = new TxLocksRequest();

                break;

            case -23:
                msg = new TxLocksResponse();

                break;

            case TcpCommunicationSpi.NODE_ID_MSG_TYPE:
                msg = new NodeIdMessage();

                break;

            case TcpCommunicationSpi.RECOVERY_LAST_ID_MSG_TYPE:
                msg = new RecoveryLastReceivedMessage();

                break;

            case TcpCommunicationSpi.HANDSHAKE_MSG_TYPE:
                msg = new HandshakeMessage();

                break;

            case 0:
                msg = new GridJobCancelRequest();

                break;

            case 1:
                msg = new GridJobExecuteRequest();

                break;

            case 2:
                msg = new GridJobExecuteResponse();

                break;

            case 3:
                msg = new GridJobSiblingsRequest();

                break;

            case 4:
                msg = new GridJobSiblingsResponse();

                break;

            case 5:
                msg = new GridTaskCancelRequest();

                break;

            case 6:
                msg = new GridTaskSessionRequest();

                break;

            case 7:
                msg = new GridCheckpointRequest();

                break;

            case 8:
                msg = new GridIoMessage();

                break;

            case 9:
                msg = new GridIoUserMessage();

                break;

            case 10:
                msg = new GridDeploymentInfoBean();

                break;

            case 11:
                msg = new GridDeploymentRequest();

                break;

            case 12:
                msg = new GridDeploymentResponse();

                break;

            case 13:
                msg = new GridEventStorageMessage();

                break;

            case 16:
                msg = new GridCacheTxRecoveryRequest();

                break;

            case 17:
                msg = new GridCacheTxRecoveryResponse();

                break;

            case 20:
                msg = new GridCacheTtlUpdateRequest();

                break;

            case 21:
                msg = new GridDistributedLockRequest();

                break;

            case 22:
                msg = new GridDistributedLockResponse();

                break;

            case 23:
                msg = new GridDistributedTxFinishRequest();

                break;

            case 24:
                msg = new GridDistributedTxFinishResponse();

                break;

            case 25:
                msg = new GridDistributedTxPrepareRequest();

                break;

            case 26:
                msg = new GridDistributedTxPrepareResponse();

                break;

            case 27:
                msg = new GridDistributedUnlockRequest();

                break;

            case 28:
                msg = new GridDhtAffinityAssignmentRequest();

                break;

            case 29:
                msg = new GridDhtAffinityAssignmentResponse();

                break;

            case 30:
                msg = new GridDhtLockRequest();

                break;

            case 31:
                msg = new GridDhtLockResponse();

                break;

            case 32:
                msg = new GridDhtTxFinishRequest();

                break;

            case 33:
                msg = new GridDhtTxFinishResponse();

                break;

            case 34:
                msg = new GridDhtTxPrepareRequest();

                break;

            case 35:
                msg = new GridDhtTxPrepareResponse();

                break;

            case 36:
                msg = new GridDhtUnlockRequest();

                break;

            case 37:
                msg = new GridDhtAtomicDeferredUpdateResponse();

                break;

            case 38:
                msg = new GridDhtAtomicUpdateRequest();

                break;

            case 39:
                msg = new GridDhtAtomicUpdateResponse();

                break;

            case 40:
                msg = new GridNearAtomicFullUpdateRequest();

                break;

            case 41:
                msg = new GridNearAtomicUpdateResponse();

                break;

            case 42:
                msg = new GridDhtForceKeysRequest();

                break;

            case 43:
                msg = new GridDhtForceKeysResponse();

                break;

            case 44:
                msg = new GridDhtPartitionDemandMessage();

                break;

            case 46:
                msg = new GridDhtPartitionsFullMessage();

                break;

            case 47:
                msg = new GridDhtPartitionsSingleMessage();

                break;

            case 48:
                msg = new GridDhtPartitionsSingleRequest();

                break;

            case 49:
                msg = new GridNearGetRequest();

                break;

            case 50:
                msg = new GridNearGetResponse();

                break;

            case 51:
                msg = new GridNearLockRequest();

                break;

            case 52:
                msg = new GridNearLockResponse();

                break;

            case 53:
                msg = new GridNearTxFinishRequest();

                break;

            case 54:
                msg = new GridNearTxFinishResponse();

                break;

            case 55:
                msg = new GridNearTxPrepareRequest();

                break;

            case 56:
                msg = new GridNearTxPrepareResponse();

                break;

            case 57:
                msg = new GridNearUnlockRequest();

                break;

            case 58:
                msg = new GridCacheQueryRequest();

                break;

            case 59:
                msg = new GridCacheQueryResponse();

                break;

            case 61:
                msg = new GridContinuousMessage();

                break;

            case 62:
                msg = new DataStreamerRequest();

                break;

            case 63:
                msg = new DataStreamerResponse();

                break;

            case 64:
                msg = new IgfsAckMessage();

                break;

            case 65:
                msg = new IgfsBlockKey();

                break;

            case 66:
                msg = new IgfsBlocksMessage();

                break;

            case 67:
                msg = new IgfsDeleteMessage();

                break;

            case 68:
                msg = new IgfsFileAffinityRange();

                break;

            case 69:
                msg = new IgfsFragmentizerRequest();

                break;

            case 70:
                msg = new IgfsFragmentizerResponse();

                break;

            case 71:
                msg = new IgfsSyncMessage();

                break;

            case 76:
                msg = new GridTaskResultRequest();

                break;

            case 77:
                msg = new GridTaskResultResponse();

                break;

            case 78:
                msg = new MissingMappingRequestMessage();

                break;

            case 79:
                msg = new MissingMappingResponseMessage();

                break;

            case 80:
                msg = new MetadataRequestMessage();

                break;

            case 81:
                msg = new MetadataResponseMessage();

                break;

            case 82:
                msg = new JobStealingRequest();

                break;

            case 84:
                msg = new GridByteArrayList();

                break;

            case 85:
                msg = new GridLongList();

                break;

            case 86:
                msg = new GridCacheVersion();

                break;

            case 87:
                msg = new GridDhtPartitionExchangeId();

                break;

            case 88:
                msg = new GridCacheReturn();

                break;

            case 89:
                msg = new CacheObjectImpl();

                break;

            case 90:
                msg = new KeyCacheObjectImpl();

                break;

            case 91:
                msg = new GridCacheEntryInfo();

                break;

            case 92:
                msg = new CacheEntryInfoCollection();

                break;

            case 93:
                msg = new CacheInvokeDirectResult();

                break;

            case 94:
                msg = new IgniteTxKey();

                break;

            case 95:
                msg = new DataStreamerEntry();

                break;

            case 96:
                msg = new CacheContinuousQueryEntry();

                break;

            case 97:
                msg = new CacheEvictionEntry();

                break;

            case 98:
                msg = new CacheEntryPredicateContainsValue();

                break;

            case 99:
                msg = new CacheEntrySerializablePredicate();

                break;

            case 100:
                msg = new IgniteTxEntry();

                break;

            case 101:
                msg = new TxEntryValueHolder();

                break;

            case 102:
                msg = new CacheVersionedValue();

                break;

            case 103:
                msg = new GridCacheRawVersionedEntry<>();

                break;

            case 104:
                msg = new GridCacheVersionEx();

                break;

            case 105:
                msg = new CacheObjectByteArrayImpl();

                break;

            case 106:
                msg = new GridQueryCancelRequest();

                break;

            case 107:
                msg = new GridQueryFailResponse();

                break;

            case 108:
                msg = new GridQueryNextPageRequest();

                break;

            case 109:
                msg = new GridQueryNextPageResponse();

                break;

            case 110:
                // EMPTY type
                // GridQueryRequest was removed
                break;

            case 111:
                msg = new AffinityTopologyVersion();

                break;

            case 112:
                msg = new GridCacheSqlQuery();

                break;

            case 113:
                msg = new BinaryObjectImpl();

                break;

            case 114:
                msg = new GridDhtPartitionSupplyMessage();

                break;

            case 115:
                msg = new UUIDCollectionMessage();

                break;

            case 116:
                msg = new GridNearSingleGetRequest();

                break;

            case 117:
                msg = new GridNearSingleGetResponse();

                break;

            case 118:
                msg = new CacheContinuousQueryBatchAck();

                break;

            case 119:
                msg = new BinaryEnumObjectImpl();

                break;

            case 124:
                msg = new GridMessageCollection<>();

                break;

            case 125:
                msg = new GridNearAtomicSingleUpdateRequest();

                break;

            case 126:
                msg = new GridNearAtomicSingleUpdateInvokeRequest();

                break;

            case 127:
                msg = new GridNearAtomicSingleUpdateFilterRequest();

                break;

            case 128:
                msg = new CacheGroupAffinityMessage();

                break;

            case 129:
<<<<<<< HEAD
                msg = new MvccTxCounterRequest();

                break;

            case 131:
                msg = new MvccAckRequestTx();

                break;

            case 132:
                msg = new MvccFutureResponse();

                break;

            case 133:
                msg = new MvccQueryVersionRequest();

                break;

            case 134:
                msg = new MvccAckRequestQuery();

                break;

            case 136:
                msg = new MvccVersionResponse();

                return msg;

            case 137:
                msg = new MvccWaitTxsRequest();

                return msg;

            case 138:
                msg = new GridCacheMvccEntryInfo();

                return msg;

            case 139:
                msg = new MvccTxInfo();

                return msg;

            case 140:
                msg = new MvccNewQueryAckRequest();

                return msg;

            case 141:
                msg = new MvccAckRequestTxAndQuery();

                return msg;

            case 142:
                msg = new MvccAckRequestTxAndQueryEx();

                return msg;

            case 143:
                msg = new MvccCounter();

                return msg;

            case 144:
                msg = new MvccActiveQueriesMessage();

                return msg;

            case 145:
                msg = new MvccVersionWithoutTxs();

                return msg;

            case 146:
                msg = new GridNearTxQueryEnlistRequest();

                return msg;

            case 147:
                msg = new GridNearTxQueryEnlistResponse();

                return msg;
=======
                msg = new WalStateAckMessage();
>>>>>>> a6aa0d12

                break;

            // [-3..119] [124..129] [-23..-27] [-36..-55]- this
            // [120..123] - DR
            // [-4..-22, -30..-35] - SQL
            // [2048..2053] - Snapshots
            default:
                if (ext != null) {
                    for (MessageFactory factory : ext) {
                        msg = factory.create(type);

                        if (msg != null)
                            break;
                    }
                }

                if (msg == null) {
                    IgniteOutClosure<Message> c = CUSTOM.get(type);

                    if (c != null)
                        msg = c.apply();
                }
        }

        if (msg == null)
            throw new IgniteException("Invalid message type: " + type);

        return msg;
    }

    /**
     * Registers factory for custom message. Used for test purposes.
     *
     * @param type Message type.
     * @param c Message producer.
     */
    public static void registerCustom(short type, IgniteOutClosure<Message> c) {
        assert c != null;

        CUSTOM.put(type, c);
    }
}<|MERGE_RESOLUTION|>--- conflicted
+++ resolved
@@ -898,7 +898,6 @@
                 break;
 
             case 129:
-<<<<<<< HEAD
                 msg = new MvccTxCounterRequest();
 
                 break;
@@ -926,65 +925,65 @@
             case 136:
                 msg = new MvccVersionResponse();
 
-                return msg;
+                break;
 
             case 137:
                 msg = new MvccWaitTxsRequest();
 
-                return msg;
+                break;
 
             case 138:
                 msg = new GridCacheMvccEntryInfo();
 
-                return msg;
+                break;
 
             case 139:
                 msg = new MvccTxInfo();
 
-                return msg;
+                break;
 
             case 140:
                 msg = new MvccNewQueryAckRequest();
 
-                return msg;
+                break;
 
             case 141:
                 msg = new MvccAckRequestTxAndQuery();
 
-                return msg;
+                break;
 
             case 142:
                 msg = new MvccAckRequestTxAndQueryEx();
 
-                return msg;
+                break;
 
             case 143:
                 msg = new MvccCounter();
 
-                return msg;
+                break;
 
             case 144:
                 msg = new MvccActiveQueriesMessage();
 
-                return msg;
+                break;
 
             case 145:
                 msg = new MvccVersionWithoutTxs();
 
-                return msg;
+                break;
 
             case 146:
                 msg = new GridNearTxQueryEnlistRequest();
 
-                return msg;
+                break;
 
             case 147:
                 msg = new GridNearTxQueryEnlistResponse();
 
-                return msg;
-=======
+                break;
+
+            case 148:
                 msg = new WalStateAckMessage();
->>>>>>> a6aa0d12
 
                 break;
 
