--- conflicted
+++ resolved
@@ -68,13 +68,11 @@
     /** */
     private boolean distributedJoins;
 
-<<<<<<< HEAD
     /** Partitions for query */
     private int[] parts;
-=======
+
     /** */
     private boolean replicatedOnly;
->>>>>>> 27fd74ee
 
     /**
      * Constructs SQL fields query.
@@ -246,7 +244,6 @@
     }
 
     /**
-<<<<<<< HEAD
      * Gets partitions for query, in ascending order.
      */
     @Nullable public int[] getPartitions() {
@@ -266,7 +263,9 @@
         this.parts = prepare(parts);
 
         return this;
-=======
+    }
+
+    /**
      * Specify if the query contains only replicated tables.
      * This is a hint for potentially more effective execution.
      *
@@ -286,7 +285,6 @@
      */
     public boolean isReplicatedOnly() {
         return replicatedOnly;
->>>>>>> 27fd74ee
     }
 
     /** {@inheritDoc} */
