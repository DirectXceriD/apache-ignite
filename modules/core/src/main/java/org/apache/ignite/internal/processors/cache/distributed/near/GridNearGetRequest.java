/*
 * Licensed to the Apache Software Foundation (ASF) under one or more
 * contributor license agreements.  See the NOTICE file distributed with
 * this work for additional information regarding copyright ownership.
 * The ASF licenses this file to You under the Apache License, Version 2.0
 * (the "License"); you may not use this file except in compliance with
 * the License.  You may obtain a copy of the License at
 *
 *      http://www.apache.org/licenses/LICENSE-2.0
 *
 * Unless required by applicable law or agreed to in writing, software
 * distributed under the License is distributed on an "AS IS" BASIS,
 * WITHOUT WARRANTIES OR CONDITIONS OF ANY KIND, either express or implied.
 * See the License for the specific language governing permissions and
 * limitations under the License.
 */

package org.apache.ignite.internal.processors.cache.distributed.near;

import java.io.Externalizable;
import java.nio.ByteBuffer;
import java.util.ArrayList;
import java.util.Iterator;
import java.util.LinkedHashMap;
import java.util.List;
import java.util.Map;
import java.util.UUID;
import org.apache.ignite.IgniteCheckedException;
import org.apache.ignite.internal.GridDirectCollection;
import org.apache.ignite.internal.GridDirectTransient;
import org.apache.ignite.internal.processors.affinity.AffinityTopologyVersion;
import org.apache.ignite.internal.processors.cache.GridCacheContext;
import org.apache.ignite.internal.processors.cache.GridCacheDeployable;
import org.apache.ignite.internal.processors.cache.GridCacheIdMessage;
import org.apache.ignite.internal.processors.cache.GridCacheSharedContext;
import org.apache.ignite.internal.processors.cache.KeyCacheObject;
import org.apache.ignite.internal.processors.cache.mvcc.MvccSnapshot;
import org.apache.ignite.internal.processors.cache.version.GridCacheVersion;
import org.apache.ignite.internal.processors.cache.version.GridCacheVersionable;
import org.apache.ignite.internal.util.tostring.GridToStringInclude;
import org.apache.ignite.internal.util.typedef.F;
import org.apache.ignite.internal.util.typedef.internal.S;
import org.apache.ignite.internal.util.typedef.internal.U;
import org.apache.ignite.lang.IgniteUuid;
import org.apache.ignite.plugin.extensions.communication.MessageCollectionItemType;
import org.apache.ignite.plugin.extensions.communication.MessageReader;
import org.apache.ignite.plugin.extensions.communication.MessageWriter;
import org.jetbrains.annotations.NotNull;
import org.jetbrains.annotations.Nullable;

/**
 * Get request. Responsible for obtaining entry from primary node. 'Near' means 'Initiating node' here, not 'Near Cache'.
 */
public class GridNearGetRequest extends GridCacheIdMessage implements GridCacheDeployable,
    GridCacheVersionable {
    /** */
    private static final long serialVersionUID = 0L;

    /** */
    private static final int READ_THROUGH_FLAG_MASK = 0x01;

    /** */
    private static final int SKIP_VALS_FLAG_MASK = 0x02;

    /** */
    private static final int ADD_READER_FLAG_MASK = 0x04;

    /** */
    public static final int RECOVERY_FLAG_MASK = 0x08;

    /** Future ID. */
    private IgniteUuid futId;

    /** Sub ID. */
    private IgniteUuid miniId;

    /** Version. */
    private GridCacheVersion ver;

    /** */
    @GridToStringInclude
    @GridDirectTransient
    private LinkedHashMap<KeyCacheObject, Boolean> keyMap;

    /** */
    @GridDirectCollection(KeyCacheObject.class)
    private List<KeyCacheObject> keys;

    /** */
    @GridDirectCollection(boolean.class)
    private List<Boolean> readersFlags;

    /** */
    private byte flags;

    /** Topology version. */
    private AffinityTopologyVersion topVer;

    /** Subject ID. */
    private UUID subjId;

    /** Task name hash. */
    private int taskNameHash;

    /** TTL for read operation. */
    private long createTtl;

    /** TTL for read operation. */
    private long accessTtl;

    /** Transaction label. */
    private @Nullable String txLbl;

    /** */
    private MvccSnapshot mvccSnapshot;

    /**
     * Empty constructor required for {@link Externalizable}.
     */
    public GridNearGetRequest() {
        // No-op.
    }

    /**
     * @param cacheId Cache ID.
     * @param futId Future ID.
     * @param miniId Sub ID.
     * @param ver Version.
     * @param keys Keys.
     * @param readThrough Read through flag.
     * @param skipVals Skip values flag. When false, only boolean values will be returned indicating whether
     *      cache entry has a value.
     * @param topVer Topology version.
     * @param subjId Subject ID.
     * @param taskNameHash Task name hash.
     * @param createTtl New TTL to set after entry is created, -1 to leave unchanged.
     * @param accessTtl New TTL to set after entry is accessed, -1 to leave unchanged.
     * @param addDepInfo Deployment info.
     * @param txLbl Transaction label.
     * @param mvccSnapshot Mvcc snapshot.
     */
    public GridNearGetRequest(
        int cacheId,
        IgniteUuid futId,
        IgniteUuid miniId,
        GridCacheVersion ver,
        Map<KeyCacheObject, Boolean> keys,
        boolean readThrough,
        @NotNull AffinityTopologyVersion topVer,
        UUID subjId,
        int taskNameHash,
        long createTtl,
        long accessTtl,
        boolean addReader,
        boolean skipVals,
        boolean addDepInfo,
        boolean recovery,
        @Nullable String txLbl,
        @Nullable MvccSnapshot mvccSnapshot
    ) {
        assert futId != null;
        assert miniId != null;
        assert keys != null;

        this.cacheId = cacheId;
        this.futId = futId;
        this.miniId = miniId;
        this.ver = ver;

        this.keys = new ArrayList<>(keys.size());

        if (addReader)
            readersFlags = new ArrayList<>(keys.size());

        for (Map.Entry<KeyCacheObject, Boolean> entry : keys.entrySet()) {
            this.keys.add(entry.getKey());

            if (addReader)
                readersFlags.add(entry.getValue());
        }

        this.topVer = topVer;
        this.subjId = subjId;
        this.taskNameHash = taskNameHash;
        this.createTtl = createTtl;
        this.accessTtl = accessTtl;
        this.addDepInfo = addDepInfo;
        this.txLbl = txLbl;
        this.mvccSnapshot = mvccSnapshot;

        if (readThrough)
            flags |= READ_THROUGH_FLAG_MASK;

        if (skipVals)
            flags |= SKIP_VALS_FLAG_MASK;

        if (addReader)
            flags |= ADD_READER_FLAG_MASK;

        if (recovery)
            flags |= RECOVERY_FLAG_MASK;
    }

    /**
     * @return Mvcc version.
     */
    @Nullable public MvccSnapshot mvccSnapshot() {
        return mvccSnapshot;
    }

    /**
     * @return Future ID.
     */
    public IgniteUuid futureId() {
        return futId;
    }

    /**
     * @return Sub ID.
     */
    public IgniteUuid miniId() {
        return miniId;
    }

    /**
     * @return Subject ID.
     */
    public UUID subjectId() {
        return subjId;
    }

    /**
     * Gets task name hash.
     *
     * @return Task name hash.
     */
    public int taskNameHash() {
        return taskNameHash;
    }

    /** {@inheritDoc} */
    @Override public GridCacheVersion version() {
        return ver;
    }

    /**
     * @return Keys
     */
    public LinkedHashMap<KeyCacheObject, Boolean> keys() {
        return keyMap;
    }

    /**
     * @return Read through flag.
     */
    public boolean readThrough() {
        return (flags & READ_THROUGH_FLAG_MASK) != 0;
    }

    /**
     * @return Skip values flag. If true, boolean values indicating whether cache entry has a value will be
     *      returned as future result.
     */
    public boolean skipValues() {
        return (flags & SKIP_VALS_FLAG_MASK) != 0;
    }

    /**
     * @return Recovery flag.
     */
    public boolean recovery() {
        return (flags & RECOVERY_FLAG_MASK) != 0;
    }

    public boolean addReaders() {
        return (flags & ADD_READER_FLAG_MASK) != 0;
    }

    /**
     * @return Topology version.
     */
    @Override public AffinityTopologyVersion topologyVersion() {
        return topVer;
    }

    /**
     * @return New TTL to set after entry is created, -1 to leave unchanged.
     */
    public long createTtl() {
        return createTtl;
    }

    /**
     * @return New TTL to set after entry is accessed, -1 to leave unchanged.
     */
    public long accessTtl() {
        return accessTtl;
    }

    /** {@inheritDoc} */
    @Override public int partition() {
        return keys != null && !keys.isEmpty() ? keys.get(0).partition() : -1;
    }

    /**
     * Get transaction label (may be null).
     *
     * @return Possible transaction label;
     */
    @Nullable public String txLabel() {
        return txLbl;
    }

    /**
     * @param ctx Cache context.
     * @throws IgniteCheckedException If failed.
     */
    @Override public void prepareMarshal(GridCacheSharedContext ctx) throws IgniteCheckedException {
        super.prepareMarshal(ctx);

        assert ctx != null;
        assert !F.isEmpty(keys);
        assert readersFlags == null || keys.size() == readersFlags.size();

        GridCacheContext cctx = ctx.cacheContext(cacheId);

        prepareMarshalCacheObjects(keys, cctx);
    }

    /**
     * @param ctx Context.
     * @param ldr Loader.
     * @throws IgniteCheckedException If failed.
     */
    @Override public void finishUnmarshal(GridCacheSharedContext ctx, ClassLoader ldr) throws IgniteCheckedException {
        super.finishUnmarshal(ctx, ldr);

        GridCacheContext cctx = ctx.cacheContext(cacheId);

        finishUnmarshalCacheObjects(keys, cctx, ldr);

        assert !F.isEmpty(keys);
        assert readersFlags == null || keys.size() == readersFlags.size();

        if (keyMap == null) {
            keyMap = U.newLinkedHashMap(keys.size());

            Iterator<KeyCacheObject> keysIt = keys.iterator();

            for (int i = 0; i < keys.size(); i++) {
                Boolean addRdr = readersFlags != null ? readersFlags.get(i) : Boolean.FALSE;

                keyMap.put(keysIt.next(), addRdr);
            }
        }
    }

    /** {@inheritDoc} */
    @Override public boolean addDeploymentInfo() {
        return addDepInfo;
    }

    /** {@inheritDoc} */
    @Override public boolean writeTo(ByteBuffer buf, MessageWriter writer) {
        writer.setBuffer(buf);

        if (!super.writeTo(buf, writer))
            return false;

        if (!writer.isHeaderWritten()) {
            if (!writer.writeHeader(directType(), fieldsCount()))
                return false;

            writer.onHeaderWritten();
        }

        switch (writer.state()) {
            case 4:
                if (!writer.writeLong("accessTtl", accessTtl))
                    return false;

                writer.incrementState();

            case 5:
                if (!writer.writeLong("createTtl", createTtl))
                    return false;

                writer.incrementState();

            case 6:
                if (!writer.writeByte("flags", flags))
                    return false;

                writer.incrementState();

            case 7:
                if (!writer.writeIgniteUuid("futId", futId))
                    return false;

                writer.incrementState();

            case 8:
                if (!writer.writeCollection("keys", keys, MessageCollectionItemType.MSG))
                    return false;

                writer.incrementState();

            case 9:
<<<<<<< HEAD
                if (!writer.writeIgniteUuid("miniId", miniId))
=======
                if (!writer.writeMessage("mvccSnapshot", mvccSnapshot))
>>>>>>> 64b19a99
                    return false;

                writer.incrementState();

            case 10:
<<<<<<< HEAD
                if (!writer.writeMessage("mvccSnapshot", mvccSnapshot))
=======
                if (!writer.writeCollection("readersFlags", readersFlags, MessageCollectionItemType.BOOLEAN))
>>>>>>> 64b19a99
                    return false;

                writer.incrementState();

            case 11:
<<<<<<< HEAD
                if (!writer.writeCollection("readersFlags", readersFlags, MessageCollectionItemType.BOOLEAN))
=======
                if (!writer.writeUuid("subjId", subjId))
>>>>>>> 64b19a99
                    return false;

                writer.incrementState();

            case 12:
<<<<<<< HEAD
                if (!writer.writeUuid("subjId", subjId))
=======
                if (!writer.writeInt("taskNameHash", taskNameHash))
>>>>>>> 64b19a99
                    return false;

                writer.incrementState();

            case 13:
<<<<<<< HEAD
                if (!writer.writeInt("taskNameHash", taskNameHash))
=======
                if (!writer.writeMessage("topVer", topVer))
>>>>>>> 64b19a99
                    return false;

                writer.incrementState();

            case 14:
<<<<<<< HEAD
                if (!writer.writeAffinityTopologyVersion("topVer", topVer))
=======
                if (!writer.writeString("txLbl", txLbl))
>>>>>>> 64b19a99
                    return false;

                writer.incrementState();

            case 15:
                if (!writer.writeMessage("ver", ver))
                    return false;

                writer.incrementState();

        }

        return true;
    }

    /** {@inheritDoc} */
    @Override public boolean readFrom(ByteBuffer buf, MessageReader reader) {
        reader.setBuffer(buf);

        if (!reader.beforeMessageRead())
            return false;

        if (!super.readFrom(buf, reader))
            return false;

        switch (reader.state()) {
            case 4:
                accessTtl = reader.readLong("accessTtl");

                if (!reader.isLastRead())
                    return false;

                reader.incrementState();

            case 5:
                createTtl = reader.readLong("createTtl");

                if (!reader.isLastRead())
                    return false;

                reader.incrementState();

            case 6:
                flags = reader.readByte("flags");

                if (!reader.isLastRead())
                    return false;

                reader.incrementState();

            case 7:
                futId = reader.readIgniteUuid("futId");

                if (!reader.isLastRead())
                    return false;

                reader.incrementState();

            case 8:
                keys = reader.readCollection("keys", MessageCollectionItemType.MSG);

                if (!reader.isLastRead())
                    return false;

                reader.incrementState();

            case 9:
                miniId = reader.readIgniteUuid("miniId");

                if (!reader.isLastRead())
                    return false;

                reader.incrementState();

<<<<<<< HEAD
            case 10:
=======
            case 9:
>>>>>>> 64b19a99
                mvccSnapshot = reader.readMessage("mvccSnapshot");

                if (!reader.isLastRead())
                    return false;

                reader.incrementState();

<<<<<<< HEAD
            case 11:
=======
            case 10:
>>>>>>> 64b19a99
                readersFlags = reader.readCollection("readersFlags", MessageCollectionItemType.BOOLEAN);

                if (!reader.isLastRead())
                    return false;

                reader.incrementState();

<<<<<<< HEAD
            case 12:
=======
            case 11:
>>>>>>> 64b19a99
                subjId = reader.readUuid("subjId");

                if (!reader.isLastRead())
                    return false;

                reader.incrementState();

<<<<<<< HEAD
            case 13:
=======
            case 12:
>>>>>>> 64b19a99
                taskNameHash = reader.readInt("taskNameHash");

                if (!reader.isLastRead())
                    return false;

                reader.incrementState();

<<<<<<< HEAD
            case 14:
                topVer = reader.readAffinityTopologyVersion("topVer");
=======
            case 13:
                topVer = reader.readMessage("topVer");
>>>>>>> 64b19a99

                if (!reader.isLastRead())
                    return false;

                reader.incrementState();

<<<<<<< HEAD
=======
            case 14:
                txLbl = reader.readString("txLbl");

                if (!reader.isLastRead())
                    return false;

                reader.incrementState();

>>>>>>> 64b19a99
            case 15:
                ver = reader.readMessage("ver");

                if (!reader.isLastRead())
                    return false;

                reader.incrementState();

        }

        return reader.afterMessageRead(GridNearGetRequest.class);
    }

    /** {@inheritDoc} */
    @Override public short directType() {
        return 49;
    }

    /** {@inheritDoc} */
    @Override public byte fieldsCount() {
        return 16;
    }

    /** {@inheritDoc} */
    @Override public String toString() {
        return S.toString(GridNearGetRequest.class, this);
    }
}<|MERGE_RESOLUTION|>--- conflicted
+++ resolved
@@ -406,66 +406,48 @@
                 writer.incrementState();
 
             case 9:
-<<<<<<< HEAD
                 if (!writer.writeIgniteUuid("miniId", miniId))
-=======
+                    return false;
+
+                writer.incrementState();
+
+            case 10:
                 if (!writer.writeMessage("mvccSnapshot", mvccSnapshot))
->>>>>>> 64b19a99
-                    return false;
-
-                writer.incrementState();
-
-            case 10:
-<<<<<<< HEAD
-                if (!writer.writeMessage("mvccSnapshot", mvccSnapshot))
-=======
+                    return false;
+
+                writer.incrementState();
+
+            case 11:
                 if (!writer.writeCollection("readersFlags", readersFlags, MessageCollectionItemType.BOOLEAN))
->>>>>>> 64b19a99
-                    return false;
-
-                writer.incrementState();
-
-            case 11:
-<<<<<<< HEAD
-                if (!writer.writeCollection("readersFlags", readersFlags, MessageCollectionItemType.BOOLEAN))
-=======
+                    return false;
+
+                writer.incrementState();
+
+            case 12:
                 if (!writer.writeUuid("subjId", subjId))
->>>>>>> 64b19a99
-                    return false;
-
-                writer.incrementState();
-
-            case 12:
-<<<<<<< HEAD
-                if (!writer.writeUuid("subjId", subjId))
-=======
+                    return false;
+
+                writer.incrementState();
+
+            case 13:
                 if (!writer.writeInt("taskNameHash", taskNameHash))
->>>>>>> 64b19a99
-                    return false;
-
-                writer.incrementState();
-
-            case 13:
-<<<<<<< HEAD
-                if (!writer.writeInt("taskNameHash", taskNameHash))
-=======
-                if (!writer.writeMessage("topVer", topVer))
->>>>>>> 64b19a99
                     return false;
 
                 writer.incrementState();
 
             case 14:
-<<<<<<< HEAD
                 if (!writer.writeAffinityTopologyVersion("topVer", topVer))
-=======
+                    return false;
+
+                writer.incrementState();
+
+            case 15:
                 if (!writer.writeString("txLbl", txLbl))
->>>>>>> 64b19a99
-                    return false;
-
-                writer.incrementState();
-
-            case 15:
+                    return false;
+
+                writer.incrementState();
+
+            case 16:
                 if (!writer.writeMessage("ver", ver))
                     return false;
 
@@ -535,11 +517,7 @@
 
                 reader.incrementState();
 
-<<<<<<< HEAD
             case 10:
-=======
-            case 9:
->>>>>>> 64b19a99
                 mvccSnapshot = reader.readMessage("mvccSnapshot");
 
                 if (!reader.isLastRead())
@@ -547,11 +525,7 @@
 
                 reader.incrementState();
 
-<<<<<<< HEAD
             case 11:
-=======
-            case 10:
->>>>>>> 64b19a99
                 readersFlags = reader.readCollection("readersFlags", MessageCollectionItemType.BOOLEAN);
 
                 if (!reader.isLastRead())
@@ -559,11 +533,7 @@
 
                 reader.incrementState();
 
-<<<<<<< HEAD
             case 12:
-=======
-            case 11:
->>>>>>> 64b19a99
                 subjId = reader.readUuid("subjId");
 
                 if (!reader.isLastRead())
@@ -571,11 +541,7 @@
 
                 reader.incrementState();
 
-<<<<<<< HEAD
             case 13:
-=======
-            case 12:
->>>>>>> 64b19a99
                 taskNameHash = reader.readInt("taskNameHash");
 
                 if (!reader.isLastRead())
@@ -583,22 +549,15 @@
 
                 reader.incrementState();
 
-<<<<<<< HEAD
             case 14:
                 topVer = reader.readAffinityTopologyVersion("topVer");
-=======
-            case 13:
-                topVer = reader.readMessage("topVer");
->>>>>>> 64b19a99
-
-                if (!reader.isLastRead())
-                    return false;
-
-                reader.incrementState();
-
-<<<<<<< HEAD
-=======
-            case 14:
+
+                if (!reader.isLastRead())
+                    return false;
+
+                reader.incrementState();
+
+            case 15:
                 txLbl = reader.readString("txLbl");
 
                 if (!reader.isLastRead())
@@ -606,8 +565,7 @@
 
                 reader.incrementState();
 
->>>>>>> 64b19a99
-            case 15:
+            case 16:
                 ver = reader.readMessage("ver");
 
                 if (!reader.isLastRead())
@@ -627,7 +585,7 @@
 
     /** {@inheritDoc} */
     @Override public byte fieldsCount() {
-        return 16;
+        return 17;
     }
 
     /** {@inheritDoc} */
