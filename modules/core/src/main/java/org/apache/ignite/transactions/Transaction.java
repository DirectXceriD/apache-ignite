/*
 * Licensed to the Apache Software Foundation (ASF) under one or more
 * contributor license agreements.  See the NOTICE file distributed with
 * this work for additional information regarding copyright ownership.
 * The ASF licenses this file to You under the Apache License, Version 2.0
 * (the "License"); you may not use this file except in compliance with
 * the License.  You may obtain a copy of the License at
 *
 *      http://www.apache.org/licenses/LICENSE-2.0
 *
 * Unless required by applicable law or agreed to in writing, software
 * distributed under the License is distributed on an "AS IS" BASIS,
 * WITHOUT WARRANTIES OR CONDITIONS OF ANY KIND, either express or implied.
 * See the License for the specific language governing permissions and
 * limitations under the License.
 */

package org.apache.ignite.transactions;

<<<<<<< HEAD
import org.apache.ignite.*;
import org.apache.ignite.lang.*;
import java.util.*;
=======
import java.util.UUID;
import org.apache.ignite.IgniteException;
import org.apache.ignite.IgniteTransactions;
import org.apache.ignite.lang.IgniteAsyncSupport;
import org.apache.ignite.lang.IgniteAsyncSupported;
import org.apache.ignite.lang.IgniteFuture;
import org.apache.ignite.lang.IgniteUuid;
>>>>>>> 4425b40f

/**
 * Ignite cache transaction. Cache transactions have a default 2PC (two-phase-commit) behavior and
 * can be plugged into ongoing {@code JTA} transaction by properly implementing
 * {@ignlink org.apache.ignite.cache.jta.CacheTmLookup}
 * interface. Cache transactions can also be started explicitly directly from {@link IgniteTransactions} API
 * via any of the {@code 'IgniteTransactions.txStart(..)'} methods.
 * <p>
 * Cache transactions support the following isolation levels:
 * <ul>
 * <li>
 *  {@link TransactionIsolation#READ_COMMITTED} isolation level means that always a committed value
 *  will be provided for read operations. With this isolation level values are always read
 *  from cache global memory or persistent store every time a value is accessed. In other words,
 *  if the same key is accessed more than once within the same transaction, it may have different
 *  value every time since global cache memory may be updated concurrently by other threads.
 * </li>
 * <li>
 *  {@link TransactionIsolation#REPEATABLE_READ} isolation level means that if a value was read once
 *  within transaction, then all consecutive reads will provide the same in-transaction value. With
 *  this isolation level accessed values are stored within in-transaction memory, so consecutive access
 *  to the same key within the same transaction will always return the value that was previously read or
 *  updated within this transaction. If concurrency is {@link TransactionConcurrency#PESSIMISTIC}, then a lock
 *  on the key will be acquired prior to accessing the value.
 * </li>
 * <li>
 *  {@link TransactionIsolation#SERIALIZABLE} isolation level means that all transactions occur in a completely
 *  isolated fashion, as if all transactions in the system had executed serially, one after the other.
 *  Read access with this level happens the same way as with {@link TransactionIsolation#REPEATABLE_READ} level.
 *  However, in {@link TransactionConcurrency#OPTIMISTIC} mode, if some transactions cannot be serially isolated
 *  from each other, then one winner will be picked and the other transactions in conflict will result in
 * {@link TransactionOptimisticException} being thrown.
 * </li>
 * </ul>
 * <p>
 * Cache transactions support the following concurrency models:
 * <ul>
 * <li>
 *  {@link TransactionConcurrency#OPTIMISTIC} - in this mode all cache operations are not distributed to other
 *  nodes until {@link #commit()} is called. In this mode one {@code 'PREPARE'}
 *  message will be sent to participating cache nodes to start acquiring per-transaction locks, and once
 *  all nodes reply {@code 'OK'} (i.e. {@code Phase 1} completes successfully), a one-way' {@code 'COMMIT'}
 *  message is sent without waiting for reply. If it is necessary to know whenever remote nodes have committed
 *  as well, synchronous commit or synchronous rollback should be enabled via
 *  {@link org.apache.ignite.configuration.CacheConfiguration#setWriteSynchronizationMode}.
 *  <p>
 *  Note that in this mode, optimistic failures are only possible in conjunction with
 *  {@link TransactionIsolation#SERIALIZABLE} isolation level. In all other cases, optimistic
 *  transactions will never fail optimistically and will always be identically ordered on all participating
 *  grid nodes.
 * </li>
 * <li>
 *  {@link TransactionConcurrency#PESSIMISTIC} - in this mode a lock is acquired on all cache operations
 *  with exception of read operations in {@link TransactionIsolation#READ_COMMITTED} mode. All optional filters
 *  passed into cache operations will be evaluated after successful lock acquisition. Whenever
 *  {@link #commit()} is called, a single one-way {@code 'COMMIT'} message
 *  is sent to participating cache nodes without waiting for reply. Note that there is no reason for
 *  distributed 'PREPARE' step, as all locks have been already acquired. Just like with optimistic mode,
 *  it is possible to configure synchronous commit or rollback and wait till transaction commits on
 *  all participating remote nodes.
 * </li>
 * </ul>
 * <p>
 * <h1 class="header">Cache Atomicity Mode</h1>
 * In addition to standard {@link org.apache.ignite.cache.CacheAtomicityMode#TRANSACTIONAL} behavior, Ignite also supports
 * a lighter {@link org.apache.ignite.cache.CacheAtomicityMode#ATOMIC} mode as well. In this mode distributed transactions
 * and distributed locking are not supported. Disabling transactions and locking allows to achieve much higher
 * performance and throughput ratios. It is recommended that {@link org.apache.ignite.cache.CacheAtomicityMode#ATOMIC} mode
 * is used whenever full {@code ACID}-compliant transactions are not needed.
 * <p>
 * <h1 class="header">Usage</h1>
 * You can use cache transactions as follows:
 * <pre name="code" class="java">
 * Ignite ignite = Ignition.ignite();
 *
 * IgniteCache&lt;String, Integer&gt; cache = ignite.cache(cacheName);
 *
 * try (Transaction tx = ignite.transactions().txStart()) {
 *     // Perform transactional operations.
 *     Integer v1 = cache.get("k1");
 *
 *     // Check if v1 satisfies some condition before doing a put.
 *     if (v1 != null && v1 > 0)
 *         cache.put("k1", 2);
 *
 *     cache.remove("k2");
 *
 *     // Commit the transaction.
 *     tx.commit();
 * }
 * </pre>
 */
public interface Transaction extends AutoCloseable, IgniteAsyncSupport {
    /**
     * Gets unique identifier for this transaction.
     *
     * @return Transaction UID.
     */
    public IgniteUuid xid();

    /**
     * ID of the node on which this transaction started.
     *
     * @return Originating node ID.
     */
    public UUID nodeId();

    /**
     * ID of the thread in which this transaction started.
     *
     * @return Thread ID.
     */
    public long threadId();

    /**
     * Start time of this transaction.
     *
     * @return Start time of this transaction on this node.
     */
    public long startTime();

    /**
     * Cache transaction isolation level.
     *
     * @return Isolation level.
     */
    public TransactionIsolation isolation();

    /**
     * Cache transaction concurrency mode.
     *
     * @return Concurrency mode.
     */
    public TransactionConcurrency concurrency();

    /**
     * Flag indicating whether transaction was started automatically by the
     * system or not. System will start transactions implicitly whenever
     * any cache {@code put(..)} or {@code remove(..)} operation is invoked
     * outside of transaction.
     *
     * @return {@code True} if transaction was started implicitly.
     */
    public boolean implicit();

    /**
     * Get invalidation flag for this transaction. If set to {@code true}, then
     * remote values will be {@code invalidated} (set to {@code null}) instead
     * of updated.
     * <p>
     * Invalidation messages don't carry new values, so they are a lot lighter
     * than update messages. However, when a value is accessed on a node after
     * it's been invalidated, it must be loaded from persistent store.
     *
     * @return Invalidation flag.
     */
    public boolean isInvalidate();

    /**
     * Gets current transaction state value.
     *
     * @return Current transaction state.
     */
    public TransactionState state();

    /**
     * Gets timeout value in milliseconds for this transaction. If transaction times
     * out prior to it's completion, {@link org.apache.ignite.transactions.TransactionTimeoutException} will be thrown.
     *
     * @return Transaction timeout value.
     */
    public long timeout();

    /**
     * Sets transaction timeout value. This value can be set only before a first operation
     * on transaction has been performed.
     *
     * @param timeout Transaction timeout value.
     * @return Previous timeout.
     */
    public long timeout(long timeout);

    /**
     * Modify the transaction associated with the current thread such that the
     * only possible outcome of the transaction is to roll back the
     * transaction.
     *
     * @return {@code True} if rollback-only flag was set as a result of this operation,
     *      {@code false} if it was already set prior to this call or could not be set
     *      because transaction is already finishing up committing or rolling back.
     */
    public boolean setRollbackOnly();

    /**
     * If transaction was marked as rollback-only.
     *
     * @return {@code True} if transaction can only be rolled back.
     */
    public boolean isRollbackOnly();

    /**
     * Commits this transaction by initiating {@code two-phase-commit} process.
     *
     * @throws IgniteException If commit failed.
     * @throws TransactionTimeoutException If transaction is timed out.
     * @throws TransactionRollbackException If transaction is automatically rolled back.
     * @throws TransactionOptimisticException If transaction concurrency is {@link TransactionConcurrency#OPTIMISTIC}
     * and commit is optimistically failed.
     * @throws TransactionHeuristicException If transaction has entered an unknown state.
     */
    @IgniteAsyncSupported
    public void commit() throws IgniteException;

    /**
     * Asynchronously commits this transaction by initiating {@code two-phase-commit} process.
     *
     * @return a Future representing pending completion of the commit.
     * @throws IgniteException If commit failed.
     * @throws TransactionTimeoutException If transaction is timed out.
     * @throws TransactionRollbackException If transaction is automatically rolled back.
     * @throws TransactionOptimisticException If transaction concurrency is {@link TransactionConcurrency#OPTIMISTIC}
     * and commit is optimistically failed.
     * @throws TransactionHeuristicException If transaction has entered an unknown state.
     */
    public IgniteFuture<Void> commitAsync() throws IgniteException;

    /**
     * Ends the transaction. Transaction will be rolled back if it has not been committed.
     *
     * @throws IgniteException If transaction could not be gracefully ended.
     */
    @Override public void close() throws IgniteException;

    /**
     * Rolls back this transaction.
     *
     * @throws IgniteException If rollback failed.
     */
    @IgniteAsyncSupported
    public void rollback() throws IgniteException;

    /**
     * Asynchronously rolls back this transaction.
     *
     * @return a Future representing pending completion of the rollback.
     * @throws IgniteException If rollback failed.
     */
    public IgniteFuture<Void> rollbackAsync() throws IgniteException;
}<|MERGE_RESOLUTION|>--- conflicted
+++ resolved
@@ -17,11 +17,6 @@
 
 package org.apache.ignite.transactions;
 
-<<<<<<< HEAD
-import org.apache.ignite.*;
-import org.apache.ignite.lang.*;
-import java.util.*;
-=======
 import java.util.UUID;
 import org.apache.ignite.IgniteException;
 import org.apache.ignite.IgniteTransactions;
@@ -29,12 +24,11 @@
 import org.apache.ignite.lang.IgniteAsyncSupported;
 import org.apache.ignite.lang.IgniteFuture;
 import org.apache.ignite.lang.IgniteUuid;
->>>>>>> 4425b40f
 
 /**
  * Ignite cache transaction. Cache transactions have a default 2PC (two-phase-commit) behavior and
  * can be plugged into ongoing {@code JTA} transaction by properly implementing
- * {@ignlink org.apache.ignite.cache.jta.CacheTmLookup}
+ * {@ignitelink org.apache.ignite.cache.jta.CacheTmLookup}
  * interface. Cache transactions can also be started explicitly directly from {@link IgniteTransactions} API
  * via any of the {@code 'IgniteTransactions.txStart(..)'} methods.
  * <p>
