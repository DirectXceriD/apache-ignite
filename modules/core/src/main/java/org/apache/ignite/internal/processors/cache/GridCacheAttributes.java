--- conflicted
+++ resolved
@@ -278,7 +278,6 @@
     }
 
     /**
-<<<<<<< HEAD
      * @return Node filter class name.
      */
     String nodeFilterClassName() {
@@ -290,12 +289,13 @@
      */
     String topologyValidatorClassName() {
         return className(ccfg.getTopologyValidator());
-=======
+    }
+
+    /**
      * @return SQL flag.
      */
     public boolean sql() {
         return sql;
->>>>>>> 10a0a84a
     }
 
     /**
