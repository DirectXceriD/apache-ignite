/*
 * Licensed to the Apache Software Foundation (ASF) under one or more
 * contributor license agreements.  See the NOTICE file distributed with
 * this work for additional information regarding copyright ownership.
 * The ASF licenses this file to You under the Apache License, Version 2.0
 * (the "License"); you may not use this file except in compliance with
 * the License.  You may obtain a copy of the License at
 *
 *       http://www.apache.org/licenses/LICENSE-2.0
 *
 * Unless required by applicable law or agreed to in writing, software
 * distributed under the License is distributed on an "AS IS" BASIS,
 * WITHOUT WARRANTIES OR CONDITIONS OF ANY KIND, either express or implied.
 * See the License for the specific language governing permissions and
 * limitations under the License.
 */

package org.apache.ignite.internal.processors.cache.distributed.dht;

import java.util.ArrayList;
import java.util.Collections;
import java.util.List;
import java.util.UUID;
import java.util.concurrent.ConcurrentHashMap;
import java.util.concurrent.ConcurrentMap;
import java.util.concurrent.atomic.AtomicBoolean;
import java.util.concurrent.atomic.AtomicInteger;
import java.util.concurrent.atomic.AtomicIntegerFieldUpdater;
import java.util.concurrent.atomic.AtomicLongFieldUpdater;
import org.apache.ignite.IgniteCheckedException;
import org.apache.ignite.IgniteLogger;
import org.apache.ignite.cluster.ClusterNode;
import org.apache.ignite.internal.IgniteInternalFuture;
import org.apache.ignite.internal.cluster.ClusterTopologyCheckedException;
import org.apache.ignite.internal.pagemem.wal.WALPointer;
import org.apache.ignite.internal.processors.affinity.AffinityTopologyVersion;
import org.apache.ignite.internal.processors.cache.CacheObject;
import org.apache.ignite.internal.processors.cache.GridCacheContext;
import org.apache.ignite.internal.processors.cache.GridCacheEntryRemovedException;
import org.apache.ignite.internal.processors.cache.GridCacheFutureAdapter;
<<<<<<< HEAD
import org.apache.ignite.internal.processors.cache.GridCacheIdMessage;
=======
import org.apache.ignite.internal.processors.cache.GridCacheMvccCandidate;
>>>>>>> 1dafdc02
import org.apache.ignite.internal.processors.cache.GridCacheOperation;
import org.apache.ignite.internal.processors.cache.GridCacheUpdateTxResult;
import org.apache.ignite.internal.processors.cache.KeyCacheObject;
import org.apache.ignite.internal.processors.cache.mvcc.MvccSnapshot;
import org.apache.ignite.internal.processors.cache.query.IgniteQueryErrorCode;
import org.apache.ignite.internal.processors.cache.transactions.IgniteTxEntry;
import org.apache.ignite.internal.processors.cache.version.GridCacheVersion;
import org.apache.ignite.internal.processors.query.GridQueryCancel;
import org.apache.ignite.internal.processors.query.IgniteSQLException;
import org.apache.ignite.internal.processors.query.UpdateSourceIterator;
import org.apache.ignite.internal.processors.timeout.GridTimeoutObjectAdapter;
import org.apache.ignite.internal.transactions.IgniteTxTimeoutCheckedException;
import org.apache.ignite.internal.util.tostring.GridToStringExclude;
import org.apache.ignite.internal.util.typedef.CI1;
import org.apache.ignite.internal.util.typedef.internal.CU;
import org.apache.ignite.internal.util.typedef.internal.S;
import org.apache.ignite.internal.util.typedef.internal.U;
import org.apache.ignite.lang.IgniteBiTuple;
import org.apache.ignite.lang.IgniteUuid;
import org.jetbrains.annotations.NotNull;
import org.jetbrains.annotations.Nullable;

import static org.apache.ignite.internal.processors.cache.GridCacheOperation.CREATE;
import static org.apache.ignite.internal.processors.cache.GridCacheOperation.UPDATE;

/**
 * Abstract future processing transaction enlisting and locking
 * of entries produced with DML and SELECT FOR UPDATE queries.
 */
<<<<<<< HEAD
public abstract class GridDhtTxQueryEnlistAbstractFuture<T extends GridCacheIdMessage> extends GridCacheFutureAdapter<T> {
    /** */
    private static final AtomicInteger batchIdCntr = new AtomicInteger();

    /** Res field updater. */
    private static final AtomicLongFieldUpdater<GridDhtTxQueryEnlistAbstractFuture> RES_UPD =
        AtomicLongFieldUpdater.newUpdater(GridDhtTxQueryEnlistAbstractFuture.class, "res");

    /** SkipCntr field updater. */
    private static final AtomicIntegerFieldUpdater<GridDhtTxQueryEnlistAbstractFuture> SKIP_UPD =
        AtomicIntegerFieldUpdater.newUpdater(GridDhtTxQueryEnlistAbstractFuture.class, "skipCntr");

    /** In-flight batches per node limit. */
    private static final int DFLT_IN_FLIGHT_BATCHES_PER_NODE_LIMIT = 5;

    /** */
    private static final int DFLT_BATCH_SIZE = 1024;

=======
public abstract class GridDhtTxQueryEnlistAbstractFuture<T> extends GridCacheFutureAdapter<T>
    implements GridCacheVersionedFuture<T> {
>>>>>>> 1dafdc02
    /** Future ID. */
    protected final IgniteUuid futId;

    /** Cache registry. */
    @GridToStringExclude
    protected final GridCacheContext<?, ?> cctx;

    /** Logger. */
    @GridToStringExclude
    protected final IgniteLogger log;

    /** Thread. */
    protected final long threadId;

    /** Future ID. */
    protected final IgniteUuid nearFutId;

    /** Future ID. */
    protected final int nearMiniId;

    /** Partitions. */
    protected final int[] parts;

    /** Transaction. */
    protected final GridDhtTxLocalAdapter tx;

    /** Lock version. */
    protected final GridCacheVersion lockVer;

    /** Topology version. */
    protected final AffinityTopologyVersion topVer;

    /** */
    protected final MvccSnapshot mvccSnapshot;

    /** Near node ID. */
    protected final UUID nearNodeId;

    /** Near lock version. */
    protected final GridCacheVersion nearLockVer;

    /** Row extracted from iterator but not yet used. */
    private volatile Object peek;

    /** Timeout object. */
    @GridToStringExclude
    protected LockTimeoutObject timeoutObj;

    /** Lock timeout. */
    protected final long timeout;

    /** Trackable flag. */
    protected boolean trackable = true;

    /** Query iterator */
    private UpdateSourceIterator<?> it;

    /** */
    @SuppressWarnings("unused")
    @GridToStringExclude
    private volatile int skipCntr;

    /** */
    @SuppressWarnings("unused")
    @GridToStringExclude
    private volatile long res;

    /** */
    private volatile WALPointer walPtr;

    /** */
    private GridCacheOperation op;

    /** Batches for sending to remote nodes. */
    private final ConcurrentMap<UUID, Batch> batches = new ConcurrentHashMap<>();

    /** Batches already sent to remotes, but their acks are not received yet. */
    private final ConcurrentMap<UUID, ConcurrentMap<Integer, Batch>> batchesInFlight = new ConcurrentHashMap<>();

    /** Finish flag.  */
    private final AtomicBoolean finish = new AtomicBoolean();

    /**
     * @param nearNodeId Near node ID.
     * @param nearLockVer Near lock version.
     * @param topVer Topology version.
     * @param mvccSnapshot Mvcc snapshot.
     * @param threadId Thread ID.
     * @param nearFutId Near future id.
     * @param nearMiniId Near mini future id.
     * @param parts Partitions.
     * @param tx Transaction.
     * @param timeout Lock acquisition timeout.
     * @param cctx Cache context.
     */
    protected GridDhtTxQueryEnlistAbstractFuture(UUID nearNodeId,
        GridCacheVersion nearLockVer,
        AffinityTopologyVersion topVer,
        MvccSnapshot mvccSnapshot,
        long threadId,
        IgniteUuid nearFutId,
        int nearMiniId,
        @Nullable int[] parts,
        GridDhtTxLocalAdapter tx,
        long timeout,
        GridCacheContext<?, ?> cctx) {
        assert tx != null;
        assert timeout >= 0;
        assert nearNodeId != null;
        assert nearLockVer != null;
        assert topVer != null && topVer.topologyVersion() > 0;
        assert threadId == tx.threadId();

        this.threadId = threadId;
        this.cctx = cctx;
        this.nearNodeId = nearNodeId;
        this.nearLockVer = nearLockVer;
        this.nearFutId = nearFutId;
        this.nearMiniId = nearMiniId;
        this.mvccSnapshot = mvccSnapshot;
        this.topVer = topVer;
        this.timeout = timeout;
        this.tx = tx;
        this.parts = parts;

        lockVer = tx.xidVersion();

        futId = IgniteUuid.randomUuid();

        log = cctx.logger(GridDhtTxQueryEnlistAbstractFuture.class);
    }

    /**
     * @return iterator.
     * @throws IgniteCheckedException If failed.
     */
    protected abstract UpdateSourceIterator<?> createIterator() throws IgniteCheckedException;

    /**
     *
     */
    public void init() {
        cctx.mvcc().addFuture(this, futId);

        if (timeout > 0) {
            timeoutObj = new LockTimeoutObject();

            cctx.time().addTimeoutObject(timeoutObj);
        }

        try {
            checkPartitions(parts);

            UpdateSourceIterator<?> it = createIterator();

            if (!it.hasNext()) {
                T res = createResponse();

                U.close(it, log);

                onDone(res);

                return;
            }

            tx.addActiveCache(cctx, false);

            this.it = it;
            this.op = it.operation();
        }
        catch (Throwable e) {
            onDone(e);

            if (e instanceof Error)
                throw (Error)e;

            return;
        }

        sendNextBatches(false);
    }

<<<<<<< HEAD
    /**
     * Iterates over iterator, applies changes locally and sends it on backups.
     *
     * @param ignoreCntr {@code True} if need to ignore skip counter.
     */
    private void sendNextBatches(boolean ignoreCntr) {
        if (isDone())
            return;

        if (!ignoreCntr && (SKIP_UPD.getAndIncrement(this) != 0))
            return;

        cctx.shared().database().checkpointReadLock();

        try {
            while (true) {
                if (!it.hasNext() && peek == null) {
                    if (finish.compareAndSet(false, true)) {
                        if (walPtr != null && !cctx.tm().logTxRecords()) {
                            try {
                                cctx.shared().wal().flush(walPtr, true);
                            }
                            catch (IgniteCheckedException e) {
                                onDone(e);
                            }
                        }
=======
    /** */
    @SuppressWarnings("unchecked")
    private void continueLoop(WALPointer ptr) {
        GridDhtCacheAdapter cache = cctx.dhtCache();
        GridCacheOperation op = it.operation();

        try {
            while (true) {
                if (isDone())
                    return;

                if (!it.hasNext()) {
                    if (ptr != null && !cctx.tm().logTxRecords())
                        cctx.shared().wal().flush(ptr, true);

                    onDone(createResponse());

                    return;
                }
>>>>>>> 1dafdc02

                        // No data left - flush incomplete batches.
                        for (Batch batch : batches.values()) {
                            batch.ready(true);

                            sendBatch(batch);
                        }
                    }

                    if (finish.get() && batches.isEmpty() && inFlightIsEmpty())
                        onDone(createResponse(RES_UPD.get(this), false));

                    if (SKIP_UPD.decrementAndGet(this) == 0) {
                        it.beforeDetach();

<<<<<<< HEAD
                        break;
                    }
                }

                while (it.hasNext() || peek != null) {
                    Object cur = (peek != null) ? peek : (it.hasNextX() ? it.nextX() : null);
=======
                IgniteBiTuple row0 = (row instanceof IgniteBiTuple) ? (IgniteBiTuple)row : null;
>>>>>>> 1dafdc02

                    peek = null;

                    KeyCacheObject key;
                    CacheObject val = null;

                    if (op == GridCacheOperation.DELETE)
                        key = cctx.toCacheKeyObject(cur);
                    else {
                        key = cctx.toCacheKeyObject(((IgniteBiTuple)cur).getKey());
                        val = cctx.toCacheObject(((IgniteBiTuple)cur).getValue());
                    }

<<<<<<< HEAD
                    if (!ensureFreeSlot(key)) {
                        // Can't advance further at the moment.
                        peek = cur;

                        break;
=======
                GridCacheUpdateTxResult res;

                while (true) {
                    cctx.shared().database().checkpointReadLock();

                    try {
                        switch (op) {
                            case DELETE:
                                res = entry.mvccRemove(
                                    tx,
                                    cctx.localNodeId(),
                                    topVer,
                                    null,
                                    mvccSnapshot);

                                break;
                            case CREATE:
                            case UPDATE:
                                res = entry.mvccSet(
                                    tx,
                                    cctx.localNodeId(),
                                    val,
                                    0,
                                    topVer,
                                    null,
                                    mvccSnapshot,
                                    op);

                                break;
                            case READ:
                                res = entry.mvccLock(
                                    tx,
                                    mvccSnapshot);

                                break;
                            default:
                                throw new IgniteSQLException("Cannot acquire lock for operation [op= " + op + "]" +
                                    "Operation is unsupported at the moment ", IgniteQueryErrorCode.UNSUPPORTED_OPERATION);
                        }

                        break;
                    }
                    catch (GridCacheEntryRemovedException ignored) {
                        entry = cctx.dhtCache().entryExx(entry.key(), topVer);
                    }
                    finally {
                        cctx.shared().database().checkpointReadUnlock();
>>>>>>> 1dafdc02
                    }

<<<<<<< HEAD
                    GridDhtCacheEntry entry = cctx.dhtCache().entryExx(key);
=======
                if (updateFuture != null) {
                    CacheObject val0 = val;
                    GridDhtCacheEntry entry0 = entry;

                    it.beforeDetach();

                    updateFuture.listen(new CI1<IgniteInternalFuture<GridCacheUpdateTxResult>>() {
                        @Override public void apply(IgniteInternalFuture<GridCacheUpdateTxResult> fut) {
                            try {
                                if (isDone())
                                    return;

                                GridCacheUpdateTxResult res = fut.get();
>>>>>>> 1dafdc02

                    if (log.isDebugEnabled())
                        log.debug("Adding entry: " + entry);

<<<<<<< HEAD
                    assert !entry.detached();

                    GridCacheUpdateTxResult res;

                    while (true) {
                        try {
                            if (op == DELETE)
                                res = entry.mvccRemove(
                                    tx,
                                    cctx.localNodeId(),
                                    topVer,
                                    null,
                                    mvccSnapshot);
                            else if (op == CREATE || op == UPDATE)
                                res = entry.mvccSet(
                                    tx,
                                    cctx.localNodeId(),
                                    val,
                                    0,
                                    topVer,
                                    null,
                                    mvccSnapshot,
                                    op);
                            else
                                throw new IgniteSQLException("Cannot acquire lock for operation [op= " + op + "]" + // TODO SELECT FOR UPDATE
                                    "Operation is unsupported at the moment ", IgniteQueryErrorCode.UNSUPPORTED_OPERATION);

                            break;
                        }
                        catch (GridCacheEntryRemovedException ignored) {
                            entry = cctx.dhtCache().entryExx(entry.key(), topVer);
                        }
                    }

                    walPtr = res.loggedPointer();

                    IgniteInternalFuture<GridCacheUpdateTxResult> updateFut = res.updateFuture();

                    if (updateFut != null) {
                        if (updateFut.isDone()) {
                            try {
                                updateFut.get();
                            }
                            catch (Exception e) {
                                onDone(e);

                                return;
=======
                                processEntry(entry0, op, val0);

                                continueLoop(res.loggedPointer());
                            }
                            catch (Throwable e) {
                                onDone(e);

                                if (e instanceof Error)
                                    throw (Error)e;
>>>>>>> 1dafdc02
                            }
                        }
                        else {
                            CacheObject finalVal = val;
                            GridDhtCacheEntry finalEntry = entry;

                            it.beforeDetach();

                            updateFut.listen(new CI1<IgniteInternalFuture<GridCacheUpdateTxResult>>() {
                                @Override public void apply(IgniteInternalFuture<GridCacheUpdateTxResult> fut) {
                                    try {
                                        GridCacheUpdateTxResult res = fut.get();

                                        assert res.updateFuture() == null;

                                        IgniteTxEntry txEntry = tx.addEntry(op,
                                            finalVal,
                                            null,
                                            null,
                                            finalEntry,
                                            null,
                                            CU.empty0(),
                                            false,
                                            -1L,
                                            -1L,
                                            null,
                                            true,
                                            true,
                                            false);

                                        txEntry.markValid();
                                        txEntry.queryEnlisted(true);
                                        txEntry.cached(finalEntry);

                                        RES_UPD.incrementAndGet(GridDhtTxQueryEnlistAbstractFuture.this);

                                        addToBatch(key, finalVal);

                                        sendNextBatches(true);
                                    }
                                    catch (Throwable e) {
                                        onDone(e);
                                    }
                                }
                            });

                            // Can't move further. Exit loop without decrementing the counter.
                            return;
                        }
                    }

<<<<<<< HEAD
                    IgniteTxEntry txEntry = tx.addEntry(op,
                        val,
                        null,
                        null,
                        entry,
                        null,
                        CU.empty0(),
                        false,
                        -1L,
                        -1L,
                        null,
                        true,
                        true,
                        false);

                    txEntry.queryEnlisted(true);
                    txEntry.markValid();

                    RES_UPD.incrementAndGet(this);

                    addToBatch(key, val);
                }
=======
                processEntry(entry, op, val);
>>>>>>> 1dafdc02
            }
        }
        catch (Throwable e) {
            onDone(e);
        }
        finally {
            cctx.shared().database().checkpointReadUnlock();
        }
    }

    /**
     * @return {@code True} if in-flight batches map is empty.
     */
    private boolean inFlightIsEmpty() {
        for (ConcurrentMap<Integer, Batch> e : batchesInFlight.values()) {
            if (!e.isEmpty())
                return false;
        }

        return true;
    }

    /**
<<<<<<< HEAD
     * Adds row to batch.
     * <b>IMPORTANT:</b> This method should be called from the critical section in {@link this.sendNextBatches()}
     *
     * @param key Key.
     * @param val Value.
=======
     * @param entry Cache entry.
     * @param op Operation.
     * @param val New value.
     */
    protected void processEntry(GridDhtCacheEntry entry, GridCacheOperation op, CacheObject val) {
        IgniteTxEntry txEntry = tx.addEntry(op,
            val,
            null,
            null,
            entry,
            null,
            CU.empty0(),
            false,
            -1L,
            -1L,
            null,
            true,
            true,
            false);

        txEntry.queryEnlisted(true);
        txEntry.markValid();

        cnt++;
    }

    /**
     * @param row Query result row.
     * @return Extracted key.
>>>>>>> 1dafdc02
     */
    private void addToBatch(KeyCacheObject key, CacheObject val) {
        List<ClusterNode> dhtNodes = backupNodes(key);

        for (int i = 0; i < dhtNodes.size(); i++) {
            ClusterNode node = dhtNodes.get(i);

            assert !node.isLocal();

            Batch batch = batches.get(node.id());

            if (batch == null) {
                batch = new Batch(node);

                batches.put(node.id(), batch);
            }

            assert op != DELETE || val == null;

            batch.add(key, val);

            if (batch.size() == DFLT_BATCH_SIZE) {
                batch.ready(true);

                sendBatch(batch);
            }
        }
    }

    /**
     * Checks if there free space in batches or free slot in in-flight batches is available for the given key.
     *
     * @param key Key.
     * @return {@code True} if there is possible to add this key to batch or send ready batch.
     */
    @SuppressWarnings("ForLoopReplaceableByForEach")
    private boolean ensureFreeSlot(KeyCacheObject key) {
        List<ClusterNode> backupNodes = backupNodes(key);

        // Check possibility of adding to batch and sending.
        for (int i = 0; i < backupNodes.size(); i++) {
            ClusterNode node = backupNodes.get(i);

            Batch batch = batches.get(node.id());

            // We can add key if batch is not full.
            if (batch == null || batch.size() < DFLT_BATCH_SIZE)
                continue;

            ConcurrentMap<Integer, Batch> flyingBatches = batchesInFlight.get(node.id());

            assert flyingBatches.size() <= DFLT_IN_FLIGHT_BATCHES_PER_NODE_LIMIT;

            if (flyingBatches != null && flyingBatches.size() == DFLT_IN_FLIGHT_BATCHES_PER_NODE_LIMIT)
                return false;
        }

        return true;
    }

    /**
     * Send batch request to remote data node.
     *
     * <b>IMPORTANT:</b> This method should be called from the critical section in {@link this.sendNextBatches()}
     *
     * @param batch Batch.
     */
    private void sendBatch(Batch batch) {
        assert batch != null && batch.ready();

        ClusterNode node = batch.node();

        assert !node.isLocal();

        int batchId = batchIdCntr.incrementAndGet();

        ConcurrentMap<Integer, Batch> flyingBatches = batchesInFlight.get(node.id());

        if (flyingBatches == null) {
            flyingBatches = new ConcurrentHashMap<>();

            batchesInFlight.put(node.id(), flyingBatches);
        }

        GridDhtTxQueryEnlistRequest req;

        if (tx.remoteTransactionNodes() == null || !tx.remoteTransactionNodes().contains(node)) {
            tx.addLockTransactionNode(node);
            // If this is a first request to this node, send full info.
            req = new GridDhtTxQueryFirstEnlistRequest(cctx.cacheId(),
                futId,
                cctx.localNodeId(),
                topVer,
                lockVer,
                mvccSnapshot,
                timeout,
                tx.taskNameHash(),
                nearNodeId,
                nearLockVer,
                it.operation(),
                batchId,
                batch.keys(),
                batch.values());
        }
        else {
            // Send only keys, values, LockVersion and batchId if this is not a first request to this backup.
            req = new GridDhtTxQueryEnlistRequest(cctx.cacheId(),
                futId,
                lockVer,
                it.operation(),
                batchId,
                mvccSnapshot.operationCounter(),
                batch.keys(),
                batch.values());
        }

        try {
            Batch prev = flyingBatches.put(batchId, batch);

            assert prev == null;

            batches.remove(node.id());

            cctx.io().send(node, req, cctx.ioPolicy());
        }
        catch (IgniteCheckedException ex) {
            onDone(ex);
        }
    }

    /**
     * @param key Key.
     * @return Backup nodes for the given key.
     */
    @NotNull private List<ClusterNode> backupNodes(KeyCacheObject key) {
        List<ClusterNode> dhtNodes = cctx.affinity().nodesByKey(key, tx.topologyVersion());

        assert !dhtNodes.isEmpty() && dhtNodes.get(0).id().equals(cctx.localNodeId()) :
            "localNode = " + cctx.localNodeId() + ", dhtNodes = " + dhtNodes;

        if (dhtNodes.size() <= 1)
            return Collections.emptyList();

        return dhtNodes.subList(1, dhtNodes.size());
    }

    /**
     * Checks whether all the necessary partitions are in {@link GridDhtPartitionState#OWNING} state.
     *
     * @param parts Partitions.
     * @throws ClusterTopologyCheckedException If failed.
     */
    @SuppressWarnings("ForLoopReplaceableByForEach")
    private void checkPartitions(@Nullable int[] parts) throws ClusterTopologyCheckedException {
        if (cctx.isLocal() || !cctx.rebalanceEnabled())
            return;

        if (parts == null)
            parts = U.toIntArray(
                cctx.affinity()
                    .primaryPartitions(cctx.localNodeId(), topVer));

        GridDhtPartitionTopology top = cctx.topology();

        try {
            top.readLock();

            for (int i = 0; i < parts.length; i++) {
                GridDhtLocalPartition p = top.localPartition(parts[i]);

                if (p == null || p.state() != GridDhtPartitionState.OWNING)
                    throw new ClusterTopologyCheckedException("Cannot run update query. " +
                        "Node must own all the necessary partitions."); // TODO IGNITE-7185 Send retry instead.
            }
        }
        finally {
            top.readUnlock();
        }
    }

    /**
     * Callback on backup response.
     *
     * @param nodeId Backup node.
     * @param res Response.
     */
    public void onResult(UUID nodeId, GridDhtTxQueryEnlistResponse res) {
        int batchId = res.batchId();

        ConcurrentMap<Integer, Batch> inFlight = batchesInFlight.get(nodeId);

        Batch rmv = inFlight.remove(batchId);

        if (rmv == null) {
            onDone(new IgniteCheckedException("Unexpected response received from backup node [node=" + nodeId +
                ", res=" + res + ']'));

            return;
        }

        if (res.error() != null) {
            onDone(new IgniteCheckedException("Failed to update backup node=" + nodeId + '.', res.error()));

            return;
        }

        tx.addRemoteTransactionNode(cctx.node(nodeId));

        sendNextBatches(false);
    }

    /** {@inheritDoc} */
    @Override public boolean trackable() {
        return trackable;
    }

    /** {@inheritDoc} */
    @Override public void markNotTrackable() {
        trackable = false;
    }

    /**
     * @return Future ID.
     */
    @Override public IgniteUuid futureId() {
        return futId;
    }

    /** {@inheritDoc} */
    public GridCacheVersion version() {
        return lockVer;
    }

    /**
     * @param nodeId Left node ID
     * @return {@code True} if node was in the list.
     */
    @Override public boolean onNodeLeft(UUID nodeId) {
        boolean backupLeft = false;

        for (ClusterNode node : tx.lockTransactionNodes()) {
            if (node.id().equals(nodeId)) {
                backupLeft = true;

                break;
            }
        }

        return (backupLeft || nearNodeId.equals(nodeId)) && onDone(
            new ClusterTopologyCheckedException(backupLeft ? "Backup" : "Requesting" +
                " node left the grid [nodeId=" + nodeId + ']'));
    }

    /** {@inheritDoc} */
    @Override public boolean onDone(@Nullable T res, @Nullable Throwable err) {
        assert res != null ^ err != null;

        if (err != null)
            res = createResponse(err);

        assert res != null;

        if (super.onDone(res, null)) {
            if (log.isDebugEnabled())
                log.debug("Completing future: " + this);

            // Clean up.
            cctx.mvcc().removeFuture(futId);

            if (timeoutObj != null)
                cctx.time().removeTimeoutObject(timeoutObj);

            U.close(it, log);

            return true;
        }

        return false;
    }

    /**
     * @param err Error.
     * @return Prepared response.
     */
    public abstract T createResponse(@NotNull Throwable err);

    /**
     * @return Prepared response.
     */
    public abstract T createResponse();

    /**
     * A batch of rows
     */
    private static class Batch {
        /** Node ID. */
        @GridToStringExclude
        private final ClusterNode node;

        /** */
        private List<KeyCacheObject> keys;

        /** */
        private List<CacheObject> vals;

        /** Readiness flag. Set when batch is full or no new rows are expected. */
        private boolean ready;

        /**
         * @param node Cluster node.
         */
        private Batch(ClusterNode node) {
            this.node = node;
        }

        /**
         * @return Node.
         */
        public ClusterNode node() {
            return node;
        }

        /**
         * Adds a row to batch.
         *
         * @param key Key.
         * @param val Value.
         */
        public void add(KeyCacheObject key, CacheObject val) {
            if (keys == null)
                keys = new ArrayList<>();

            keys.add(key);

            if (val != null) {
                if (vals == null)
                    vals = new ArrayList<>();

                vals.add(val);
            }
        }

        /**
         * @return number of rows.
         */
        public int size() {
            return keys == null ? 0 : keys.size();
        }

        /**
         * @return Collection of rows.
         */
        public List<KeyCacheObject> keys() {
            return keys;
        }

        /**
         * @return Collection of rows.
         */
        public List<CacheObject> values() {
            return vals;
        }

        /**
         * @return Readiness flag.
         */
        public boolean ready() {
            return ready;
        }

        /**
         * Sets readiness flag.
         *
         * @param ready Flag value.
         */
        public void ready(boolean ready) {
            this.ready = ready;
        }
    }

    /**
     * Lock request timeout object.
     */
    protected class LockTimeoutObject extends GridTimeoutObjectAdapter {
        /**
         * Default constructor.
         */
        LockTimeoutObject() {
            super(timeout);
        }

        /** {@inheritDoc} */
        @Override public void onTimeout() {
            if (log.isDebugEnabled())
                log.debug("Timed out waiting for lock response: " + this);

            onDone(new IgniteTxTimeoutCheckedException("Failed to acquire lock within provided timeout for " +
                "transaction [timeout=" + tx.timeout() + ", tx=" + tx + ']'));
        }

        /** {@inheritDoc} */
        @Override public String toString() {
            return S.toString(LockTimeoutObject.class, this);
        }
    }
}<|MERGE_RESOLUTION|>--- conflicted
+++ resolved
@@ -38,11 +38,6 @@
 import org.apache.ignite.internal.processors.cache.GridCacheContext;
 import org.apache.ignite.internal.processors.cache.GridCacheEntryRemovedException;
 import org.apache.ignite.internal.processors.cache.GridCacheFutureAdapter;
-<<<<<<< HEAD
-import org.apache.ignite.internal.processors.cache.GridCacheIdMessage;
-=======
-import org.apache.ignite.internal.processors.cache.GridCacheMvccCandidate;
->>>>>>> 1dafdc02
 import org.apache.ignite.internal.processors.cache.GridCacheOperation;
 import org.apache.ignite.internal.processors.cache.GridCacheUpdateTxResult;
 import org.apache.ignite.internal.processors.cache.KeyCacheObject;
@@ -50,7 +45,6 @@
 import org.apache.ignite.internal.processors.cache.query.IgniteQueryErrorCode;
 import org.apache.ignite.internal.processors.cache.transactions.IgniteTxEntry;
 import org.apache.ignite.internal.processors.cache.version.GridCacheVersion;
-import org.apache.ignite.internal.processors.query.GridQueryCancel;
 import org.apache.ignite.internal.processors.query.IgniteSQLException;
 import org.apache.ignite.internal.processors.query.UpdateSourceIterator;
 import org.apache.ignite.internal.processors.timeout.GridTimeoutObjectAdapter;
@@ -65,15 +59,14 @@
 import org.jetbrains.annotations.NotNull;
 import org.jetbrains.annotations.Nullable;
 
-import static org.apache.ignite.internal.processors.cache.GridCacheOperation.CREATE;
-import static org.apache.ignite.internal.processors.cache.GridCacheOperation.UPDATE;
+import static org.apache.ignite.internal.processors.cache.GridCacheOperation.DELETE;
+import static org.apache.ignite.internal.processors.cache.GridCacheOperation.READ;
 
 /**
  * Abstract future processing transaction enlisting and locking
  * of entries produced with DML and SELECT FOR UPDATE queries.
  */
-<<<<<<< HEAD
-public abstract class GridDhtTxQueryEnlistAbstractFuture<T extends GridCacheIdMessage> extends GridCacheFutureAdapter<T> {
+public abstract class GridDhtTxQueryEnlistAbstractFuture<T> extends GridCacheFutureAdapter<T> {
     /** */
     private static final AtomicInteger batchIdCntr = new AtomicInteger();
 
@@ -91,10 +84,6 @@
     /** */
     private static final int DFLT_BATCH_SIZE = 1024;
 
-=======
-public abstract class GridDhtTxQueryEnlistAbstractFuture<T> extends GridCacheFutureAdapter<T>
-    implements GridCacheVersionedFuture<T> {
->>>>>>> 1dafdc02
     /** Future ID. */
     protected final IgniteUuid futId;
 
@@ -148,6 +137,9 @@
 
     /** Trackable flag. */
     protected boolean trackable = true;
+
+    /** Processed entries count. */
+    protected long cnt;
 
     /** Query iterator */
     private UpdateSourceIterator<?> it;
@@ -277,7 +269,6 @@
         sendNextBatches(false);
     }
 
-<<<<<<< HEAD
     /**
      * Iterates over iterator, applies changes locally and sends it on backups.
      *
@@ -304,27 +295,6 @@
                                 onDone(e);
                             }
                         }
-=======
-    /** */
-    @SuppressWarnings("unchecked")
-    private void continueLoop(WALPointer ptr) {
-        GridDhtCacheAdapter cache = cctx.dhtCache();
-        GridCacheOperation op = it.operation();
-
-        try {
-            while (true) {
-                if (isDone())
-                    return;
-
-                if (!it.hasNext()) {
-                    if (ptr != null && !cctx.tm().logTxRecords())
-                        cctx.shared().wal().flush(ptr, true);
-
-                    onDone(createResponse());
-
-                    return;
-                }
->>>>>>> 1dafdc02
 
                         // No data left - flush incomplete batches.
                         for (Batch batch : batches.values()) {
@@ -335,139 +305,81 @@
                     }
 
                     if (finish.get() && batches.isEmpty() && inFlightIsEmpty())
-                        onDone(createResponse(RES_UPD.get(this), false));
+                        onDone(createResponse());
 
                     if (SKIP_UPD.decrementAndGet(this) == 0) {
                         it.beforeDetach();
 
-<<<<<<< HEAD
                         break;
                     }
                 }
 
                 while (it.hasNext() || peek != null) {
                     Object cur = (peek != null) ? peek : (it.hasNextX() ? it.nextX() : null);
-=======
-                IgniteBiTuple row0 = (row instanceof IgniteBiTuple) ? (IgniteBiTuple)row : null;
->>>>>>> 1dafdc02
 
                     peek = null;
 
                     KeyCacheObject key;
                     CacheObject val = null;
 
-                    if (op == GridCacheOperation.DELETE)
+                    if (op == DELETE || op == READ)
                         key = cctx.toCacheKeyObject(cur);
                     else {
                         key = cctx.toCacheKeyObject(((IgniteBiTuple)cur).getKey());
                         val = cctx.toCacheObject(((IgniteBiTuple)cur).getValue());
                     }
 
-<<<<<<< HEAD
                     if (!ensureFreeSlot(key)) {
                         // Can't advance further at the moment.
                         peek = cur;
 
                         break;
-=======
-                GridCacheUpdateTxResult res;
-
-                while (true) {
-                    cctx.shared().database().checkpointReadLock();
-
-                    try {
-                        switch (op) {
-                            case DELETE:
-                                res = entry.mvccRemove(
-                                    tx,
-                                    cctx.localNodeId(),
-                                    topVer,
-                                    null,
-                                    mvccSnapshot);
-
-                                break;
-                            case CREATE:
-                            case UPDATE:
-                                res = entry.mvccSet(
-                                    tx,
-                                    cctx.localNodeId(),
-                                    val,
-                                    0,
-                                    topVer,
-                                    null,
-                                    mvccSnapshot,
-                                    op);
-
-                                break;
-                            case READ:
-                                res = entry.mvccLock(
-                                    tx,
-                                    mvccSnapshot);
-
-                                break;
-                            default:
-                                throw new IgniteSQLException("Cannot acquire lock for operation [op= " + op + "]" +
-                                    "Operation is unsupported at the moment ", IgniteQueryErrorCode.UNSUPPORTED_OPERATION);
-                        }
-
-                        break;
                     }
-                    catch (GridCacheEntryRemovedException ignored) {
-                        entry = cctx.dhtCache().entryExx(entry.key(), topVer);
-                    }
-                    finally {
-                        cctx.shared().database().checkpointReadUnlock();
->>>>>>> 1dafdc02
-                    }
-
-<<<<<<< HEAD
+
                     GridDhtCacheEntry entry = cctx.dhtCache().entryExx(key);
-=======
-                if (updateFuture != null) {
-                    CacheObject val0 = val;
-                    GridDhtCacheEntry entry0 = entry;
-
-                    it.beforeDetach();
-
-                    updateFuture.listen(new CI1<IgniteInternalFuture<GridCacheUpdateTxResult>>() {
-                        @Override public void apply(IgniteInternalFuture<GridCacheUpdateTxResult> fut) {
-                            try {
-                                if (isDone())
-                                    return;
-
-                                GridCacheUpdateTxResult res = fut.get();
->>>>>>> 1dafdc02
 
                     if (log.isDebugEnabled())
                         log.debug("Adding entry: " + entry);
 
-<<<<<<< HEAD
                     assert !entry.detached();
 
                     GridCacheUpdateTxResult res;
 
                     while (true) {
                         try {
-                            if (op == DELETE)
-                                res = entry.mvccRemove(
-                                    tx,
-                                    cctx.localNodeId(),
-                                    topVer,
-                                    null,
-                                    mvccSnapshot);
-                            else if (op == CREATE || op == UPDATE)
-                                res = entry.mvccSet(
-                                    tx,
-                                    cctx.localNodeId(),
-                                    val,
-                                    0,
-                                    topVer,
-                                    null,
-                                    mvccSnapshot,
-                                    op);
-                            else
-                                throw new IgniteSQLException("Cannot acquire lock for operation [op= " + op + "]" + // TODO SELECT FOR UPDATE
-                                    "Operation is unsupported at the moment ", IgniteQueryErrorCode.UNSUPPORTED_OPERATION);
+                            switch (op) {
+                                case DELETE:
+                                    res = entry.mvccRemove(
+                                        tx,
+                                        cctx.localNodeId(),
+                                        topVer,
+                                        null,
+                                        mvccSnapshot);
+
+                                    break;
+                                case CREATE:
+                                case UPDATE:
+                                    res = entry.mvccSet(
+                                        tx,
+                                        cctx.localNodeId(),
+                                        val,
+                                        0,
+                                        topVer,
+                                        null,
+                                        mvccSnapshot,
+                                        op);
+
+                                    break;
+                                case READ:
+                                    res = entry.mvccLock(
+                                        tx,
+                                        mvccSnapshot);
+
+                                    break;
+                                default:
+                                    throw new IgniteSQLException("Cannot acquire lock for operation [op= " + op + "]" +
+                                        "Operation is unsupported at the moment ", IgniteQueryErrorCode.UNSUPPORTED_OPERATION);
+                            }
 
                             break;
                         }
@@ -489,17 +401,6 @@
                                 onDone(e);
 
                                 return;
-=======
-                                processEntry(entry0, op, val0);
-
-                                continueLoop(res.loggedPointer());
-                            }
-                            catch (Throwable e) {
-                                onDone(e);
-
-                                if (e instanceof Error)
-                                    throw (Error)e;
->>>>>>> 1dafdc02
                             }
                         }
                         else {
@@ -515,28 +416,7 @@
 
                                         assert res.updateFuture() == null;
 
-                                        IgniteTxEntry txEntry = tx.addEntry(op,
-                                            finalVal,
-                                            null,
-                                            null,
-                                            finalEntry,
-                                            null,
-                                            CU.empty0(),
-                                            false,
-                                            -1L,
-                                            -1L,
-                                            null,
-                                            true,
-                                            true,
-                                            false);
-
-                                        txEntry.markValid();
-                                        txEntry.queryEnlisted(true);
-                                        txEntry.cached(finalEntry);
-
-                                        RES_UPD.incrementAndGet(GridDhtTxQueryEnlistAbstractFuture.this);
-
-                                        addToBatch(key, finalVal);
+                                        processEntry(finalEntry, op, finalVal);
 
                                         sendNextBatches(true);
                                     }
@@ -551,32 +431,8 @@
                         }
                     }
 
-<<<<<<< HEAD
-                    IgniteTxEntry txEntry = tx.addEntry(op,
-                        val,
-                        null,
-                        null,
-                        entry,
-                        null,
-                        CU.empty0(),
-                        false,
-                        -1L,
-                        -1L,
-                        null,
-                        true,
-                        true,
-                        false);
-
-                    txEntry.queryEnlisted(true);
-                    txEntry.markValid();
-
-                    RES_UPD.incrementAndGet(this);
-
-                    addToBatch(key, val);
+                    processEntry(entry, op, val);
                 }
-=======
-                processEntry(entry, op, val);
->>>>>>> 1dafdc02
             }
         }
         catch (Throwable e) {
@@ -600,13 +456,6 @@
     }
 
     /**
-<<<<<<< HEAD
-     * Adds row to batch.
-     * <b>IMPORTANT:</b> This method should be called from the critical section in {@link this.sendNextBatches()}
-     *
-     * @param key Key.
-     * @param val Value.
-=======
      * @param entry Cache entry.
      * @param op Operation.
      * @param val New value.
@@ -631,12 +480,16 @@
         txEntry.markValid();
 
         cnt++;
-    }
-
-    /**
-     * @param row Query result row.
-     * @return Extracted key.
->>>>>>> 1dafdc02
+
+        addToBatch(entry.key(), val);
+    }
+
+    /**
+     * Adds row to batch.
+     * <b>IMPORTANT:</b> This method should be called from the critical section in {@link this.sendNextBatches()}
+     *
+     * @param key Key.
+     * @param val Value.
      */
     private void addToBatch(KeyCacheObject key, CacheObject val) {
         List<ClusterNode> dhtNodes = backupNodes(key);
