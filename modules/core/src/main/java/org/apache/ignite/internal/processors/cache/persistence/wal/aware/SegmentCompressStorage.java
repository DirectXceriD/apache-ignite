/*
 * Licensed to the Apache Software Foundation (ASF) under one or more
 * contributor license agreements.  See the NOTICE file distributed with
 * this work for additional information regarding copyright ownership.
 * The ASF licenses this file to You under the Apache License, Version 2.0
 * (the "License"); you may not use this file except in compliance with
 * the License.  You may obtain a copy of the License at
 *
 *      http://www.apache.org/licenses/LICENSE-2.0
 *
 * Unless required by applicable law or agreed to in writing, software
 * distributed under the License is distributed on an "AS IS" BASIS,
 * WITHOUT WARRANTIES OR CONDITIONS OF ANY KIND, either express or implied.
 * See the License for the specific language governing permissions and
 * limitations under the License.
 */

package org.apache.ignite.internal.processors.cache.persistence.wal.aware;

import java.util.Iterator;
import org.apache.ignite.IgniteLogger;
import org.apache.ignite.internal.IgniteInterruptedCheckedException;
import java.util.ArrayDeque;
import java.util.ArrayList;
import java.util.List;
import java.util.Queue;

/**
 * Storage of actual information about current index of compressed segments.
 */
public class SegmentCompressStorage {
    /** Flag of interrupt waiting on this object. */
    private volatile boolean interrupted;

    /** Manages last archived index, emulates archivation in no-archiver mode. */
    private final SegmentArchivedStorage segmentArchivedStorage;

    /** If WAL compaction enabled. */
    private final boolean compactionEnabled;

    /** Last successfully compressed segment. */
    private volatile long lastCompressedIdx = -1L;

    /** Last enqueued to compress segment. */
    private long lastEnqueuedToCompressIdx = -1L;

    /** Segments to compress queue. */
    private final Queue<Long> segmentsToCompress = new ArrayDeque<>();

    /** List of currently compressing segments. */
    private final List<Long> compressingSegments = new ArrayList<>();

    /** Compressed segment with maximal index. */
    private long lastMaxCompressedIdx = -1L;

    /** Min uncompressed index to keep. */
    private volatile long minUncompressedIdxToKeep = -1L;

    /** Logger. */
    private final IgniteLogger log;

    /**
     * @param segmentArchivedStorage Storage of last archived segment.
     * @param compactionEnabled If WAL compaction enabled.
     * @param log Logger.
     */
    private SegmentCompressStorage(
        SegmentArchivedStorage segmentArchivedStorage,
        boolean compactionEnabled,
        IgniteLogger log) {
        this.segmentArchivedStorage = segmentArchivedStorage;

        this.compactionEnabled = compactionEnabled;

        this.segmentArchivedStorage.addObserver(this::onSegmentArchived);

        this.log = log;
    }

    /**
     * @param segmentArchivedStorage Storage of last archived segment.
     * @param compactionEnabled If WAL compaction enabled.
     * @param log Logger.
     */
    static SegmentCompressStorage buildCompressStorage(
        SegmentArchivedStorage segmentArchivedStorage,
        boolean compactionEnabled,
        IgniteLogger log) {
        SegmentCompressStorage storage = new SegmentCompressStorage(segmentArchivedStorage, compactionEnabled, log);

        segmentArchivedStorage.addObserver(storage::onSegmentArchived);

        return storage;
    }

    /**
     * Sets the largest index of previously compressed segment.
     *
     * @param idx Segment index.
     */
    synchronized void lastSegmentCompressed(long idx) {
        onSegmentCompressed(lastEnqueuedToCompressIdx = idx);
    }

    /**
     * Callback after segment compression finish.
     *
     * @param compressedIdx Index of compressed segment.
     */
    synchronized void onSegmentCompressed(long compressedIdx) {
        log.info("Segment compressed notification [idx=" + compressedIdx + ']');

        if (compressedIdx > lastMaxCompressedIdx)
            lastMaxCompressedIdx = compressedIdx;

        compressingSegments.remove(compressedIdx);

<<<<<<< HEAD
        Iterator<Long> iter = compressingSegments.iterator();

        while (iter.hasNext()) {
            long idx = iter.next();

            if (idx <= lastCompressedIdx) {
                log.warning("Segment with suspiciously low index is being compressed, dropping [idx=" + idx +
                    ", lastCompressedIdx=" + lastCompressedIdx + ']');

                iter.remove();
            }
            else {
                lastCompressedIdx = idx - 1;

                return;
            }
        }

        lastCompressedIdx = lastMaxCompressedIdx;
    }

    /** */
    synchronized void removeFromCurrentlyCompressedList(long idx) {
        compressingSegments.remove(idx);
=======
        if (!compressingSegments.isEmpty())
            this.lastCompressedIdx = Math.min(lastMaxCompressedIdx, compressingSegments.get(0) - 1);
        else
            this.lastCompressedIdx = lastMaxCompressedIdx;

        if (compressedIdx > lastEnqueuedToCompressIdx)
            lastEnqueuedToCompressIdx = compressedIdx;
>>>>>>> 977ba40c
    }

    /**
     * @return Last compressed segment.
     */
    long lastCompressedIdx() {
        return lastCompressedIdx;
    }

    /**
     * Pessimistically tries to reserve segment for compression in order to avoid concurrent truncation. Waits if
     * there's no segment to archive right now.
     */
    synchronized long nextSegmentToCompressOrWait() throws IgniteInterruptedCheckedException {
        try {
            while (segmentsToCompress.peek() == null && !interrupted)
                wait();
        }
        catch (InterruptedException e) {
            throw new IgniteInterruptedCheckedException(e);
        }

        checkInterrupted();

        Long idx = segmentsToCompress.poll();

        assert idx != null;

        compressingSegments.add(idx);

        return idx;
    }

    /**
     * Interrupt waiting on this object.
     */
    synchronized void interrupt() {
        interrupted = true;

        notifyAll();
    }

    /**
     * Check for interrupt flag was set.
     */
    private void checkInterrupted() throws IgniteInterruptedCheckedException {
        if (interrupted)
            throw new IgniteInterruptedCheckedException("Interrupt waiting of change compressed idx");
    }

    /**
     * Callback for waking up compressor when new segment is archived.
     */
    private synchronized void onSegmentArchived(long lastAbsArchivedIdx) {
        while (lastEnqueuedToCompressIdx < lastAbsArchivedIdx && compactionEnabled) {
            log.info("Enqueuing segment for compression [idx=" + (lastEnqueuedToCompressIdx + 1) + ']');

            segmentsToCompress.add(++lastEnqueuedToCompressIdx);
        }

        notifyAll();
    }

    /**
     * @param idx Minimum raw segment index that should be preserved from deletion.
     */
    void keepUncompressedIdxFrom(long idx) {
        minUncompressedIdxToKeep = idx;
    }

    /**
     * @return  Minimum raw segment index that should be preserved from deletion.
     */
    long keepUncompressedIdxFrom() {
        return minUncompressedIdxToKeep;
    }
}<|MERGE_RESOLUTION|>--- conflicted
+++ resolved
@@ -115,32 +115,6 @@
 
         compressingSegments.remove(compressedIdx);
 
-<<<<<<< HEAD
-        Iterator<Long> iter = compressingSegments.iterator();
-
-        while (iter.hasNext()) {
-            long idx = iter.next();
-
-            if (idx <= lastCompressedIdx) {
-                log.warning("Segment with suspiciously low index is being compressed, dropping [idx=" + idx +
-                    ", lastCompressedIdx=" + lastCompressedIdx + ']');
-
-                iter.remove();
-            }
-            else {
-                lastCompressedIdx = idx - 1;
-
-                return;
-            }
-        }
-
-        lastCompressedIdx = lastMaxCompressedIdx;
-    }
-
-    /** */
-    synchronized void removeFromCurrentlyCompressedList(long idx) {
-        compressingSegments.remove(idx);
-=======
         if (!compressingSegments.isEmpty())
             this.lastCompressedIdx = Math.min(lastMaxCompressedIdx, compressingSegments.get(0) - 1);
         else
@@ -148,7 +122,6 @@
 
         if (compressedIdx > lastEnqueuedToCompressIdx)
             lastEnqueuedToCompressIdx = compressedIdx;
->>>>>>> 977ba40c
     }
 
     /**
