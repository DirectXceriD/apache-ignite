/*
 * Licensed to the Apache Software Foundation (ASF) under one or more
 * contributor license agreements.  See the NOTICE file distributed with
 * this work for additional information regarding copyright ownership.
 * The ASF licenses this file to You under the Apache License, Version 2.0
 * (the "License"); you may not use this file except in compliance with
 * the License.  You may obtain a copy of the License at
 *
 *      http://www.apache.org/licenses/LICENSE-2.0
 *
 * Unless required by applicable law or agreed to in writing, software
 * distributed under the License is distributed on an "AS IS" BASIS,
 * WITHOUT WARRANTIES OR CONDITIONS OF ANY KIND, either express or implied.
 * See the License for the specific language governing permissions and
 * limitations under the License.
 */

package org.apache.ignite.internal.processors.hadoop;

import org.jetbrains.annotations.Nullable;

/**
 * Enumeration of optional properties supported by Apache Ignite Hadoop Accelerator.
 */
public enum HadoopJobProperty {
    /**
     * Initial size for hashmap which stores output of mapper and will be used as input of combiner.
     * <p>
     * Setting it right allows to avoid rehashing.
     */
    COMBINER_HASHMAP_SIZE("ignite.combiner.hashmap.size"),

    /**
     * Initial size for hashmap which stores output of mapper or combiner and will be used as input of reducer.
     * <p>
     * Setting it right allows to avoid rehashing.
     */
    PARTITION_HASHMAP_SIZE("ignite.partition.hashmap.size"),

    /**
     * Specifies number of concurrently running mappers for external execution mode.
     * <p>
     * If not specified, defaults to {@code Runtime.getRuntime().availableProcessors()}.
     */
    EXTERNAL_CONCURRENT_MAPPERS("ignite.external.concurrent.mappers"),

    /**
     * Specifies number of concurrently running reducers for external execution mode.
     * <p>
     * If not specified, defaults to {@code Runtime.getRuntime().availableProcessors()}.
     */
    EXTERNAL_CONCURRENT_REDUCERS("ignite.external.concurrent.reducers"),

    /**
     * Delay in milliseconds after which Ignite server will reply job status.
     */
    JOB_STATUS_POLL_DELAY("ignite.job.status.poll.delay"),

    /**
     * Whether job classloader can be shared between all tasks.
     * <p>
     * Defaults to {@code true}.
     */
    JOB_SHARED_CLASSLOADER("ignite.job.shared.classloader"),

    /**
     * Fully qualified name of partially raw comparator which should be used on sorting phase.
     */
    JOB_PARTIALLY_RAW_COMPARATOR("ignite.job.partially.raw.comparator"),

    /**
     * Size in bytes of single memory page which will be allocated for data structures in shuffle.
     * <p>
     * Defaults to {@code 1Mb}.
     */
    SHUFFLE_OFFHEAP_PAGE_SIZE("ignite.shuffle.offheap.page.size"),

    /**
     * If set to {@code true} then input for combiner will not be sorted by key.
     * Internally hash-map will be used instead of sorted one, so {@link Object#equals(Object)}
     * and {@link Object#hashCode()} methods of key must be implemented consistently with
     * comparator for that type. Grouping comparator is not supported if this setting is {@code true}.
     * <p>
     * By default is {@code false}.
     */
    SHUFFLE_COMBINER_NO_SORTING("ignite.shuffle.combiner.no.sorting"),

    /**
     * If set to {@code true} then input for reducer will not be sorted by key.
     * Internally hash-map will be used instead of sorted one, so {@link Object#equals(Object)}
     * and {@link Object#hashCode()} methods of key must be implemented consistently with
     * comparator for that type. Grouping comparator is not supported if this setting is {@code true}.
     * <p>
     * By default is {@code false}.
     */
    SHUFFLE_REDUCER_NO_SORTING("ignite.shuffle.reducer.no.sorting"),

    /**
     * Defines approximate size in bytes of shuffle message which will be passed over wire from mapper to reducer.
     * <p>
     * Defaults to {@code 1Mb}.
     */
    SHUFFLE_MSG_SIZE("ignite.shuffle.message.size"),

    /**
<<<<<<< HEAD
     * Whether shuffle messages must reside in offheap or not.
     * <p>
     * Defaults to {@code false}.
     */
    SHUFFLE_MSG_OFFHEAP("ignite.shuffle.message.offheap"),
=======
     * Whether shuffle message should be compressed with GZIP.
     * <p>
     * Defaults to {@code false}.
     */
    SHUFFLE_MSG_GZIP("ignite.shuffle.message.gzip"),
>>>>>>> f406887c

    /**
     * Whether to stripe mapper output for remote reducers.
     * <p>
     * Defaults to {@code false}.
     */
    SHUFFLE_MAPPER_STRIPED_OUTPUT("ignite.shuffle.mapper.striped.output"),

    /**
     * Shuffle job throttle in milliseconds. When job is executed with separate shuffle thread, this parameter
     * controls sleep duration between iterations through intermediate reducer maps.
     * <p>
     * Defaults to {@code 0}.
     */
    SHUFFLE_JOB_THROTTLE("ignite.shuffle.job.throttle");

    /** Property name. */
    private final String propName;

    /**
     * Constrcutor.
     *
     * @param propName Property name.
     */
    HadoopJobProperty(String propName) {
        this.propName = propName;
    }

    /**
     * @return Property name.
     */
    public String propertyName() {
        return propName;
    }

    /**
     * @param jobInfo Job info.
     * @param pty Property.
     * @param dflt Default value.
     * @return Property value.
     */
    public static String get(HadoopJobInfo jobInfo, HadoopJobProperty pty, @Nullable String dflt) {
        String res = jobInfo.property(pty.propertyName());

        return res == null ? dflt : res;
    }

    /**
     * @param jobInfo Job info.
     * @param pty Property.
     * @param dflt Default value.
     * @return Property value.
     */
    public static int get(HadoopJobInfo jobInfo, HadoopJobProperty pty, int dflt) {
        String res = jobInfo.property(pty.propertyName());

        return res == null ? dflt : Integer.parseInt(res);
    }

    /**
     * @param jobInfo Job info.
     * @param pty Property.
     * @param dflt Default value.
     * @return Property value.
     */
    public static boolean get(HadoopJobInfo jobInfo, HadoopJobProperty pty, boolean dflt) {
        String res = jobInfo.property(pty.propertyName());

        return res == null ? dflt : Boolean.parseBoolean(res);
    }
}<|MERGE_RESOLUTION|>--- conflicted
+++ resolved
@@ -103,19 +103,18 @@
     SHUFFLE_MSG_SIZE("ignite.shuffle.message.size"),
 
     /**
-<<<<<<< HEAD
+     * Whether shuffle message should be compressed with GZIP.
+     * <p>
+     * Defaults to {@code false}.
+     */
+    SHUFFLE_MSG_GZIP("ignite.shuffle.message.gzip"),
+
+    /**
      * Whether shuffle messages must reside in offheap or not.
      * <p>
      * Defaults to {@code false}.
      */
     SHUFFLE_MSG_OFFHEAP("ignite.shuffle.message.offheap"),
-=======
-     * Whether shuffle message should be compressed with GZIP.
-     * <p>
-     * Defaults to {@code false}.
-     */
-    SHUFFLE_MSG_GZIP("ignite.shuffle.message.gzip"),
->>>>>>> f406887c
 
     /**
      * Whether to stripe mapper output for remote reducers.
