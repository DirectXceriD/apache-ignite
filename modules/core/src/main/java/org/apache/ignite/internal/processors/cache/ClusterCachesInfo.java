/*
 * Licensed to the Apache Software Foundation (ASF) under one or more
 * contributor license agreements.  See the NOTICE file distributed with
 * this work for additional information regarding copyright ownership.
 * The ASF licenses this file to You under the Apache License, Version 2.0
 * (the "License"); you may not use this file except in compliance with
 * the License.  You may obtain a copy of the License at
 *
 *      http://www.apache.org/licenses/LICENSE-2.0
 *
 * Unless required by applicable law or agreed to in writing, software
 * distributed under the License is distributed on an "AS IS" BASIS,
 * WITHOUT WARRANTIES OR CONDITIONS OF ANY KIND, either express or implied.
 * See the License for the specific language governing permissions and
 * limitations under the License.
 */

package org.apache.ignite.internal.processors.cache;

import java.io.Serializable;
import java.util.ArrayList;
import java.util.Collections;
import java.util.HashMap;
import java.util.HashSet;
import java.util.LinkedHashMap;
import java.util.List;
import java.util.Map;
import java.util.Set;
import java.util.UUID;
import java.util.concurrent.Callable;
import java.util.concurrent.ConcurrentHashMap;
import java.util.concurrent.ConcurrentMap;
import org.apache.ignite.IgniteCheckedException;
import org.apache.ignite.IgniteLogger;
import org.apache.ignite.cache.CacheExistsException;
import org.apache.ignite.cluster.ClusterNode;
import org.apache.ignite.configuration.CacheConfiguration;
import org.apache.ignite.configuration.NearCacheConfiguration;
import org.apache.ignite.internal.GridKernalContext;
import org.apache.ignite.internal.IgniteInternalFuture;
import org.apache.ignite.internal.processors.affinity.AffinityTopologyVersion;
import org.apache.ignite.internal.processors.query.QuerySchema;
import org.apache.ignite.internal.util.typedef.F;
import org.apache.ignite.internal.util.typedef.T2;
import org.apache.ignite.internal.util.typedef.internal.CU;
import org.apache.ignite.lang.IgniteInClosure;
import org.apache.ignite.lang.IgniteUuid;
import org.apache.ignite.spi.discovery.DiscoveryDataBag;
import org.jetbrains.annotations.Nullable;

import static org.apache.ignite.cache.CacheMode.LOCAL;
import static org.apache.ignite.cache.CacheMode.PARTITIONED;
import static org.apache.ignite.events.EventType.EVT_NODE_JOINED;
import static org.apache.ignite.internal.GridComponent.DiscoveryDataExchangeType.CACHE_PROC;

/**
 * Logic related to cache discovery date processing.
 */
class ClusterCachesInfo {
    /** */
    private final GridKernalContext ctx;

    /** Dynamic caches. */
    private final ConcurrentMap<String, DynamicCacheDescriptor> registeredCaches = new ConcurrentHashMap<>();

    /** */
    private final ConcurrentMap<Integer, CacheGroupDescriptor> registeredCacheGrps = new ConcurrentHashMap<>();

    /** Cache templates. */
    private final ConcurrentMap<String, DynamicCacheDescriptor> registeredTemplates = new ConcurrentHashMap<>();

    /** */
    private final IgniteLogger log;

    /** */
    private CachesOnDisconnect cachesOnDisconnect;

    /** */
    private CacheJoinNodeDiscoveryData joinDiscoData;

    /** */
    private CacheNodeCommonDiscoveryData gridData;

    /** */
    private List<T2<DynamicCacheDescriptor, NearCacheConfiguration>> locJoinStartCaches;

    /** */
    private Map<UUID, CacheClientReconnectDiscoveryData> clientReconnectReqs;

    /**
     * @param ctx Context.
     */
    ClusterCachesInfo(GridKernalContext ctx) {
        this.ctx = ctx;

        log = ctx.log(getClass());
    }

    /**
     * @param joinDiscoData Information about configured caches and templates.
     */
    void onStart(CacheJoinNodeDiscoveryData joinDiscoData) {
        this.joinDiscoData = joinDiscoData;

        processJoiningNode(joinDiscoData, ctx.localNodeId());
    }

    /**
     * @param checkConsistency {@code True} if need check cache configurations consistency.
     * @throws IgniteCheckedException If failed.
     */
    void onKernalStart(boolean checkConsistency) throws IgniteCheckedException {
        if (checkConsistency && joinDiscoData != null && gridData != null) {
            for (CacheJoinNodeDiscoveryData.CacheInfo locCacheInfo : joinDiscoData.caches().values()) {
                CacheConfiguration locCfg = locCacheInfo.config();

                CacheData cacheData = gridData.caches().get(locCfg.getName());

                if (cacheData != null)
                    checkCache(locCfg, cacheData.cacheConfiguration(), cacheData.receivedFrom());

                validateStartCacheConfiguration(locCfg);
            }
        }

        joinDiscoData = null;
        gridData = null;
    }
    /**
     * Checks that remote caches has configuration compatible with the local.
     *
     * @param locCfg Local configuration.
     * @param rmtCfg Remote configuration.
     * @param rmt Remote node.
     * @throws IgniteCheckedException If check failed.
     */
    private void checkCache(CacheConfiguration<?, ?> locCfg, CacheConfiguration<?, ?> rmtCfg, UUID rmt)
        throws IgniteCheckedException {
        GridCacheAttributes rmtAttr = new GridCacheAttributes(rmtCfg);
        GridCacheAttributes locAttr = new GridCacheAttributes(locCfg);

        CU.checkAttributeMismatch(log, rmtAttr.cacheName(), rmt, "cacheMode", "Cache mode",
            locAttr.cacheMode(), rmtAttr.cacheMode(), true);

        CU.checkAttributeMismatch(log, rmtCfg.getGroupName(), rmt, "groupName", "Cache group name",
            locCfg.getGroupName(), rmtCfg.getGroupName(), true);

        if (rmtAttr.cacheMode() != LOCAL) {
            CU.checkAttributeMismatch(log, rmtAttr.cacheName(), rmt, "interceptor", "Cache Interceptor",
                locAttr.interceptorClassName(), rmtAttr.interceptorClassName(), true);

            CU.checkAttributeMismatch(log, rmtAttr.cacheName(), rmt, "atomicityMode",
                "Cache atomicity mode", locAttr.atomicityMode(), rmtAttr.atomicityMode(), true);

            CU.checkAttributeMismatch(log, rmtAttr.cacheName(), rmt, "cachePreloadMode",
                "Cache preload mode", locAttr.cacheRebalanceMode(), rmtAttr.cacheRebalanceMode(), true);

            CU.checkAttributeMismatch(log, rmtAttr.cacheName(), rmt, "topologyValidator",
                "Cache topology validator", locAttr.topologyValidatorClassName(), rmtAttr.topologyValidatorClassName(), true);

            ClusterNode rmtNode = ctx.discovery().node(rmt);

            if (CU.affinityNode(ctx.discovery().localNode(), locCfg.getNodeFilter())
                && rmtNode != null && CU.affinityNode(rmtNode, rmtCfg.getNodeFilter())) {
                CU.checkAttributeMismatch(log, rmtAttr.cacheName(), rmt, "storeFactory", "Store factory",
                    locAttr.storeFactoryClassName(), rmtAttr.storeFactoryClassName(), true);
            }

            CU.checkAttributeMismatch(log, rmtAttr.cacheName(), rmt, "cacheAffinity", "Cache affinity",
                    locAttr.cacheAffinityClassName(), rmtAttr.cacheAffinityClassName(), true);

            CU.checkAttributeMismatch(log, rmtAttr.cacheName(), rmt, "cacheAffinityMapper",
                "Cache affinity mapper", locAttr.cacheAffinityMapperClassName(),
                rmtAttr.cacheAffinityMapperClassName(), true);

            CU.checkAttributeMismatch(log, rmtAttr.cacheName(), rmt, "affinityPartitionsCount",
                "Affinity partitions count", locAttr.affinityPartitionsCount(),
                rmtAttr.affinityPartitionsCount(), true);

            CU.checkAttributeMismatch(log, rmtAttr.cacheName(), rmt, "evictionFilter", "Eviction filter",
                locAttr.evictionFilterClassName(), rmtAttr.evictionFilterClassName(), true);

            CU.checkAttributeMismatch(log, rmtAttr.cacheName(), rmt, "evictionPolicy", "Eviction policy",
                locAttr.evictionPolicyClassName(), rmtAttr.evictionPolicyClassName(), true);

            CU.checkAttributeMismatch(log, rmtAttr.cacheName(), rmt, "transactionManagerLookup",
                "Transaction manager lookup", locAttr.transactionManagerLookupClassName(),
                rmtAttr.transactionManagerLookupClassName(), false);

            CU.checkAttributeMismatch(log, rmtAttr.cacheName(), rmt, "defaultLockTimeout",
                "Default lock timeout", locAttr.defaultLockTimeout(), rmtAttr.defaultLockTimeout(), false);

            CU.checkAttributeMismatch(log, rmtAttr.cacheName(), rmt, "preloadBatchSize",
                "Preload batch size", locAttr.rebalanceBatchSize(), rmtAttr.rebalanceBatchSize(), false);

            CU.checkAttributeMismatch(log, rmtAttr.cacheName(), rmt, "writeSynchronizationMode",
                "Write synchronization mode", locAttr.writeSynchronization(), rmtAttr.writeSynchronization(),
                true);

            CU.checkAttributeMismatch(log, rmtAttr.cacheName(), rmt, "writeBehindBatchSize",
                "Write behind batch size", locAttr.writeBehindBatchSize(), rmtAttr.writeBehindBatchSize(),
                false);

            CU.checkAttributeMismatch(log, rmtAttr.cacheName(), rmt, "writeBehindEnabled",
                "Write behind enabled", locAttr.writeBehindEnabled(), rmtAttr.writeBehindEnabled(), false);

            CU.checkAttributeMismatch(log, rmtAttr.cacheName(), rmt, "writeBehindFlushFrequency",
                "Write behind flush frequency", locAttr.writeBehindFlushFrequency(),
                rmtAttr.writeBehindFlushFrequency(), false);

            CU.checkAttributeMismatch(log, rmtAttr.cacheName(), rmt, "writeBehindFlushSize",
                "Write behind flush size", locAttr.writeBehindFlushSize(), rmtAttr.writeBehindFlushSize(),
                false);

            CU.checkAttributeMismatch(log, rmtAttr.cacheName(), rmt, "writeBehindFlushThreadCount",
                "Write behind flush thread count", locAttr.writeBehindFlushThreadCount(),
                rmtAttr.writeBehindFlushThreadCount(), false);

            if (locAttr.cacheMode() == PARTITIONED) {
                CU.checkAttributeMismatch(log, rmtAttr.cacheName(), rmt, "nearEvictionPolicy",
                    "Near eviction policy", locAttr.nearEvictionPolicyClassName(),
                    rmtAttr.nearEvictionPolicyClassName(), false);

                CU.checkAttributeMismatch(log, rmtAttr.cacheName(), rmt, "affinityIncludeNeighbors",
                    "Affinity include neighbors", locAttr.affinityIncludeNeighbors(),
                    rmtAttr.affinityIncludeNeighbors(), true);

                CU.checkAttributeMismatch(log, rmtAttr.cacheName(), rmt, "affinityKeyBackups",
                    "Affinity key backups", locAttr.affinityKeyBackups(),
                    rmtAttr.affinityKeyBackups(), true);
            }
        }
    }

    /**
     * @param batch Cache change request.
     * @param topVer Topology version.
     * @return {@code True} if minor topology version should be increased.
     */
    boolean onCacheChangeRequested(DynamicCacheChangeBatch batch, AffinityTopologyVersion topVer) {
        ExchangeActions exchangeActions = new ExchangeActions();

        boolean incMinorTopVer = false;

        List<DynamicCacheDescriptor> addedDescs = new ArrayList<>();

        final List<T2<DynamicCacheChangeRequest, AffinityTopologyVersion>> reqsToComplete = new ArrayList<>();

        for (DynamicCacheChangeRequest req : batch.requests()) {
            if (req.template()) {
                CacheConfiguration ccfg = req.startCacheConfiguration();

                assert ccfg != null : req;

                DynamicCacheDescriptor desc = registeredTemplates.get(req.cacheName());

                if (desc == null) {
                    DynamicCacheDescriptor templateDesc = new DynamicCacheDescriptor(ctx,
                        ccfg,
                        req.cacheType(),
                        null,
                        true,
                        req.initiatingNodeId(),
                        false,
                        req.deploymentId(),
                        req.schema());

                    DynamicCacheDescriptor old = registeredTemplates().put(ccfg.getName(), templateDesc);

                    assert old == null;

                    addedDescs.add(templateDesc);
                }

                ctx.cache().completeTemplateAddFuture(ccfg.getName(), req.deploymentId());

                continue;
            }

            DynamicCacheDescriptor desc = req.globalStateChange() ? null : registeredCaches.get(req.cacheName());

            boolean needExchange = false;

            AffinityTopologyVersion waitTopVer = null;

            if (req.start()) {
                if (desc == null) {
                    if (req.clientStartOnly()) {
                        ctx.cache().completeCacheStartFuture(req, false, new IgniteCheckedException("Failed to start " +
                            "client cache (a cache with the given name is not started): " + req.cacheName()));
                    }
                    else {
                        CacheConfiguration<?, ?> ccfg = req.startCacheConfiguration();

                        assert req.cacheType() != null : req;
                        assert F.eq(ccfg.getName(), req.cacheName()) : req;

                        int cacheId = CU.cacheId(req.cacheName());

                        CacheGroupDescriptor grpDesc = registerCacheGroup(exchangeActions,
                            topVer,
                            ccfg,
                            cacheId,
                            req.initiatingNodeId(),
                            req.deploymentId());

                        DynamicCacheDescriptor startDesc = new DynamicCacheDescriptor(ctx,
                            ccfg,
                            req.cacheType(),
                            grpDesc,
                            false,
                            req.initiatingNodeId(),
                            false,
                            req.deploymentId(),
                            req.schema());

                        DynamicCacheDescriptor old = registeredCaches.put(ccfg.getName(), startDesc);

                        assert old == null;

                        ctx.discovery().setCacheFilter(
                            grpDesc.groupId(),
                            ccfg.getName(),
                            ccfg.getNearConfiguration() != null);

                        ctx.discovery().addClientNode(req.cacheName(),
                            req.initiatingNodeId(),
                            req.nearCacheConfiguration() != null);

                        addedDescs.add(startDesc);

                        exchangeActions.addCacheToStart(req, startDesc);

                        needExchange = true;
                    }
                }
                else {
                    assert req.initiatingNodeId() != null : req;

                    // Cache already exists, exchange is needed only if client cache should be created.
                    ClusterNode node = ctx.discovery().node(req.initiatingNodeId());

                    boolean clientReq = node != null &&
                        !ctx.discovery().cacheAffinityNode(node, req.cacheName());

                    if (req.clientStartOnly()) {
                        needExchange = clientReq && ctx.discovery().addClientNode(req.cacheName(),
                            req.initiatingNodeId(),
                            req.nearCacheConfiguration() != null);
                    }
                    else {
                        if (req.failIfExists()) {
                            ctx.cache().completeCacheStartFuture(req, false,
                                new CacheExistsException("Failed to start cache " +
                                    "(a cache with the same name is already started): " + req.cacheName()));
                        }
                        else {
                            needExchange = clientReq && ctx.discovery().addClientNode(req.cacheName(),
                                req.initiatingNodeId(),
                                req.nearCacheConfiguration() != null);
                        }
                    }

                    if (needExchange) {
                        req.clientStartOnly(true);

                        desc.clientCacheStartVersion(topVer.nextMinorVersion());

                        exchangeActions.addClientCacheToStart(req, desc);
                    }
                }

                if (!needExchange && desc != null) {
                    if (desc.clientCacheStartVersion() != null)
                        waitTopVer = desc.clientCacheStartVersion();
                    else {
                        AffinityTopologyVersion nodeStartVer =
                            new AffinityTopologyVersion(ctx.discovery().localNode().order(), 0);

                        if (desc.startTopologyVersion() != null)
                            waitTopVer = desc.startTopologyVersion();
                        else
                            waitTopVer = desc.receivedFromStartVersion();

                        if (waitTopVer == null || nodeStartVer.compareTo(waitTopVer) > 0)
                            waitTopVer = nodeStartVer;
                    }
                }
            }
            else if (req.globalStateChange())
                exchangeActions.newClusterState(req.state());
            else if (req.resetLostPartitions()) {
                if (desc != null) {
                    needExchange = true;

                    exchangeActions.addCacheToResetLostPartitions(req, desc);
                }
            }
            else if (req.stop()) {
                if (desc != null) {
                    DynamicCacheDescriptor old = registeredCaches.remove(req.cacheName());

                    assert old != null && old == desc : "Dynamic cache map was concurrently modified [req=" + req + ']';

                    ctx.discovery().removeCacheFilter(req.cacheName());

                    needExchange = true;

                    exchangeActions.addCacheToStop(req, desc);

                    CacheGroupDescriptor grpDesc = registeredCacheGrps.get(desc.groupId());

                    assert grpDesc != null && grpDesc.groupId() == desc.groupId() : desc;

                    grpDesc.onCacheStopped(desc.cacheName(), desc.cacheId());

                    if (!grpDesc.hasCaches()) {
                        registeredCacheGrps.remove(grpDesc.groupId());

                        ctx.discovery().removeCacheGroup(grpDesc);

                        exchangeActions.addCacheGroupToStop(grpDesc);
                    }
                }
            }
            else if (req.close()) {
                if (desc != null) {
                    needExchange = ctx.discovery().onClientCacheClose(req.cacheName(), req.initiatingNodeId());

                    if (needExchange)
                        exchangeActions.addCacheToClose(req, desc);
                }
            }
            else
                assert false : req;

            if (!needExchange) {
                if (req.initiatingNodeId().equals(ctx.localNodeId()))
                    reqsToComplete.add(new T2<>(req, waitTopVer));
            }
            else
                incMinorTopVer = true;
        }

        if (!F.isEmpty(addedDescs)) {
            AffinityTopologyVersion startTopVer = incMinorTopVer ? topVer.nextMinorVersion() : topVer;

            for (DynamicCacheDescriptor desc : addedDescs) {
                assert desc.template() || incMinorTopVer;

                desc.startTopologyVersion(startTopVer);
            }
        }

        if (!F.isEmpty(reqsToComplete)) {
            ctx.closure().callLocalSafe(new Callable<Void>() {
                @Override public Void call() throws Exception {
                    for (T2<DynamicCacheChangeRequest, AffinityTopologyVersion> t : reqsToComplete) {
                        final DynamicCacheChangeRequest req = t.get1();
                        AffinityTopologyVersion waitTopVer = t.get2();

                        IgniteInternalFuture<?> fut = waitTopVer != null ?
                            ctx.cache().context().exchange().affinityReadyFuture(waitTopVer) : null;

                        if (fut == null || fut.isDone())
                            ctx.cache().completeCacheStartFuture(req, false, null);
                        else {
                            fut.listen(new IgniteInClosure<IgniteInternalFuture<?>>() {
                                @Override public void apply(IgniteInternalFuture<?> fut) {
                                    ctx.cache().completeCacheStartFuture(req, false, null);
                                }
                            });
                        }
                    }

                    return null;
                }
            });
        }

        if (incMinorTopVer) {
            assert !exchangeActions.empty() : exchangeActions;

            batch.exchangeActions(exchangeActions);
        }

        return incMinorTopVer;
    }

    /**
     * @param dataBag Discovery data bag.
     */
    void collectJoiningNodeData(DiscoveryDataBag dataBag) {
        if (!ctx.isDaemon())
            dataBag.addJoiningNodeData(CACHE_PROC.ordinal(), joinDiscoveryData());
    }

    /**
     * @return Discovery date sent on local node join.
     */
    private Serializable joinDiscoveryData() {
        if (cachesOnDisconnect != null) {
            Map<Integer, CacheClientReconnectDiscoveryData.CacheGroupInfo> cacheGrpsInfo = new HashMap<>();
            Map<String, CacheClientReconnectDiscoveryData.CacheInfo> cachesInfo = new HashMap<>();

            Map<Integer, CacheGroupDescriptor> grps = cachesOnDisconnect.cacheGrps;
            Map<String, DynamicCacheDescriptor> caches = cachesOnDisconnect.caches;

            for (CacheGroupInfrastructure grp : ctx.cache().cacheGroups()) {
                CacheGroupDescriptor desc = grps.get(grp.groupId());

                assert desc != null : grp.cacheOrGroupName();

                cacheGrpsInfo.put(grp.groupId(), new CacheClientReconnectDiscoveryData.CacheGroupInfo(desc.config(),
                    desc.deploymentId(),
                    (byte)0));
            }

            for (IgniteInternalCache cache : ctx.cache().caches()) {
                DynamicCacheDescriptor desc = caches.get(cache.name());

                assert desc != null : cache.name();

                cachesInfo.put(cache.name(), new CacheClientReconnectDiscoveryData.CacheInfo(desc.cacheConfiguration(),
                    desc.cacheType(),
                    desc.deploymentId(),
                    cache.context().isNear(),
                    (byte)0));
            }

            return new CacheClientReconnectDiscoveryData(cacheGrpsInfo, cachesInfo);
        }
        else {
            assert ctx.config().isDaemon() || joinDiscoData != null || !ctx.state().active();

            return joinDiscoData;
        }
    }

    /**
     * Called from exchange worker.
     *
     * @return Caches to be started when this node starts.
     */
    List<T2<DynamicCacheDescriptor, NearCacheConfiguration>> cachesToStartOnLocalJoin() {
        if (ctx.isDaemon())
            return Collections.emptyList();

        assert locJoinStartCaches != null;

        List<T2<DynamicCacheDescriptor, NearCacheConfiguration>> locJoinStartCaches = this.locJoinStartCaches;

        this.locJoinStartCaches = null;

        return locJoinStartCaches;
    }

    /**
     * @param joinedNodeId Joined node ID.
     * @return New caches received from joined node.
     */
    List<DynamicCacheDescriptor> cachesReceivedFromJoin(UUID joinedNodeId) {
        assert joinedNodeId != null;

        List<DynamicCacheDescriptor> started = null;

        if (!ctx.isDaemon()) {
            for (DynamicCacheDescriptor desc : registeredCaches.values()) {
                if (desc.staticallyConfigured()) {
                    assert desc.receivedFrom() != null : desc;

                    if (joinedNodeId.equals(desc.receivedFrom())) {
                        if (started == null)
                            started = new ArrayList<>();

                        started.add(desc);
                    }
                }
            }
        }

        return started != null ? started : Collections.<DynamicCacheDescriptor>emptyList();
    }

    /**
     * Discovery event callback, executed from discovery thread.
     *
     * @param type Event type.
     * @param node Event node.
     * @param topVer Topology version.
     */
    void onDiscoveryEvent(int type, ClusterNode node, AffinityTopologyVersion topVer) {
        if (type == EVT_NODE_JOINED && !ctx.isDaemon()) {
            for (CacheGroupDescriptor desc : registeredCacheGrps.values()) {
                if (node.id().equals(desc.receivedFrom()))
                    desc.receivedFromStartVersion(topVer);
            }

            for (DynamicCacheDescriptor desc : registeredCaches.values()) {
                if (node.id().equals(desc.receivedFrom()))
                    desc.receivedFromStartVersion(topVer);
            }

            for (DynamicCacheDescriptor desc : registeredTemplates.values()) {
                if (node.id().equals(desc.receivedFrom()))
                    desc.receivedFromStartVersion(topVer);
            }

            if (node.id().equals(ctx.discovery().localNode().id())) {
                if (gridData == null) { // First node starts.
                    assert joinDiscoData != null || !ctx.state().active();

                    initStartCachesForLocalJoin(true);
                }
            }
        }
    }

    /**
     * @param dataBag Discovery data bag.
     */
    void collectGridNodeData(DiscoveryDataBag dataBag) {
        if (ctx.isDaemon())
            return;

        if (!dataBag.commonDataCollectedFor(CACHE_PROC.ordinal()))
            dataBag.addGridCommonData(CACHE_PROC.ordinal(), collectCommonDiscoveryData());
    }

    /**
     * @return Information about started caches.
     */
    private CacheNodeCommonDiscoveryData collectCommonDiscoveryData() {
        Map<Integer, CacheGroupData> cacheGrps = new HashMap<>();

        for (CacheGroupDescriptor grpDesc : registeredCacheGrps.values()) {
            CacheGroupData grpData = new CacheGroupData(grpDesc.config(),
                grpDesc.groupName(),
                grpDesc.groupId(),
                grpDesc.receivedFrom(),
                grpDesc.startTopologyVersion(),
                grpDesc.deploymentId(),
                grpDesc.caches());

            cacheGrps.put(grpDesc.groupId(), grpData);
        }

        Map<String, CacheData> caches = new HashMap<>();

        for (DynamicCacheDescriptor desc : registeredCaches.values()) {
            CacheData cacheData = new CacheData(desc.cacheConfiguration(),
                desc.cacheId(),
                desc.groupId(),
                desc.cacheType(),
                desc.deploymentId(),
                desc.schema(),
                desc.receivedFrom(),
                desc.staticallyConfigured(),
                false,
                (byte)0);

            caches.put(desc.cacheName(), cacheData);
        }

        Map<String, CacheData> templates = new HashMap<>();

        for (DynamicCacheDescriptor desc : registeredTemplates.values()) {
            CacheData cacheData = new CacheData(desc.cacheConfiguration(),
                0,
                0,
                desc.cacheType(),
                desc.deploymentId(),
                desc.schema(),
                desc.receivedFrom(),
                desc.staticallyConfigured(),
                true,
                (byte)0);

            templates.put(desc.cacheName(), cacheData);
        }

        return new CacheNodeCommonDiscoveryData(caches,
            templates,
            cacheGrps,
            ctx.discovery().clientNodesMap());
    }

    /**
     * @param data Discovery data.
     */
    void onGridDataReceived(DiscoveryDataBag.GridDiscoveryData data) {
        if (ctx.isDaemon() || data.commonData() == null)
            return;

        assert joinDiscoData != null || disconnectedState() || !ctx.state().active();
        assert data.commonData() instanceof CacheNodeCommonDiscoveryData : data;

        CacheNodeCommonDiscoveryData cachesData = (CacheNodeCommonDiscoveryData)data.commonData();

        // Replace locally registered data with actual data received from cluster.
        registeredCaches.clear();
        registeredCacheGrps.clear();
        ctx.discovery().onLocalNodeJoin();

        for (CacheGroupData grpData : cachesData.cacheGroups().values()) {
            CacheGroupDescriptor grpDesc = new CacheGroupDescriptor(
                grpData.config(),
                grpData.groupName(),
                grpData.groupId(),
                grpData.receivedFrom(),
                grpData.startTopologyVersion(),
                grpData.deploymentId(),
                grpData.caches());

            CacheGroupDescriptor old = registeredCacheGrps.put(grpDesc.groupId(), grpDesc);

            assert old == null : old;

            ctx.discovery().addCacheGroup(grpDesc,
                grpData.config().getNodeFilter(),
                grpData.config().getCacheMode());
        }

        for (CacheData cacheData : cachesData.templates().values()) {
            DynamicCacheDescriptor desc = new DynamicCacheDescriptor(
                ctx,
                cacheData.cacheConfiguration(),
                cacheData.cacheType(),
                null,
                true,
                cacheData.receivedFrom(),
                cacheData.staticallyConfigured(),
                cacheData.deploymentId(),
                cacheData.schema());

            registeredTemplates.put(cacheData.cacheConfiguration().getName(), desc);
        }

        for (CacheData cacheData : cachesData.caches().values()) {
            CacheGroupDescriptor grpDesc = registeredCacheGrps.get(cacheData.groupId());

            assert grpDesc != null : cacheData.cacheConfiguration().getName();

            CacheConfiguration<?, ?> cfg = cacheData.cacheConfiguration();

            DynamicCacheDescriptor desc = new DynamicCacheDescriptor(
                ctx,
                cacheData.cacheConfiguration(),
                cacheData.cacheType(),
                grpDesc,
                false,
                cacheData.receivedFrom(),
                cacheData.staticallyConfigured(),
                cacheData.deploymentId(),
                cacheData.schema());

            desc.receivedOnDiscovery(true);

            registeredCaches.put(cacheData.cacheConfiguration().getName(), desc);

            ctx.discovery().setCacheFilter(
                grpDesc.groupId(),
                cfg.getName(),
                cfg.getNearConfiguration() != null);
        }

        if (!F.isEmpty(cachesData.clientNodesMap())) {
            for (Map.Entry<String, Map<UUID, Boolean>> entry : cachesData.clientNodesMap().entrySet()) {
                String cacheName = entry.getKey();

                for (Map.Entry<UUID, Boolean> tup : entry.getValue().entrySet())
                    ctx.discovery().addClientNode(cacheName, tup.getKey(), tup.getValue());
            }
        }

        gridData = cachesData;

        if (!disconnectedState())
            initStartCachesForLocalJoin(false);
        else
            locJoinStartCaches = Collections.emptyList();
    }

    /**
     * @param firstNode {@code True} if first node in cluster starts.
     */
    private void initStartCachesForLocalJoin(boolean firstNode) {
        assert locJoinStartCaches == null;

        locJoinStartCaches = new ArrayList<>();

        if (joinDiscoData != null) {
            for (DynamicCacheDescriptor desc : registeredCaches.values()) {
                if (firstNode && !joinDiscoData.caches().containsKey(desc.cacheName()))
                    continue;

                CacheConfiguration<?, ?> cfg = desc.cacheConfiguration();

                CacheJoinNodeDiscoveryData.CacheInfo locCfg = joinDiscoData.caches().get(cfg.getName());

                NearCacheConfiguration nearCfg = null;

                if (locCfg != null) {
                    nearCfg = locCfg.config().getNearConfiguration();

                    DynamicCacheDescriptor desc0 = new DynamicCacheDescriptor(ctx,
                            locCfg.config(),
                            desc.cacheType(),
                            desc.groupDescriptor(),
                            desc.template(),
                            desc.receivedFrom(),
                            desc.staticallyConfigured(),
                            desc.deploymentId(),
                            desc.schema());

                    desc0.startTopologyVersion(desc.startTopologyVersion());
                    desc0.receivedFromStartVersion(desc.receivedFromStartVersion());
                    desc0.clientCacheStartVersion(desc.clientCacheStartVersion());

                    desc = desc0;
                }

<<<<<<< HEAD
                if (locCfg != null ||
                    joinDiscoData.startCaches() ||
                    CU.affinityNode(ctx.discovery().localNode(), desc.groupDescriptor().config().getNodeFilter()))
                    locJoinStartCaches.add(new T2<>(desc, nearCfg));
=======
                if (locCfg != null || joinDiscoData.startCaches() || CU.affinityNode(ctx.discovery().localNode(), cfg.getNodeFilter())) {
                    // Move system and internal caches first.
                    if (desc.cacheType().userCache())
                        locJoinStartCaches.add(new T2<>(desc, nearCfg));
                    else
                        locJoinStartCaches.add(0, new T2<>(desc, nearCfg));
                }
>>>>>>> 42293fac
            }
        }
    }

    /**
     * @param data Joining node data.
     */
    void onJoiningNodeDataReceived(DiscoveryDataBag.JoiningNodeDiscoveryData data) {
        if (data.hasJoiningNodeData()) {
            Serializable joiningNodeData = data.joiningNodeData();

            if (joiningNodeData instanceof CacheClientReconnectDiscoveryData) {
                if (disconnectedState()) {
                    if (clientReconnectReqs == null)
                        clientReconnectReqs = new LinkedHashMap<>();

                    clientReconnectReqs.put(data.joiningNodeId(), (CacheClientReconnectDiscoveryData)joiningNodeData);
                }
                else
                    processClientReconnectData((CacheClientReconnectDiscoveryData) joiningNodeData, data.joiningNodeId());
            }
            else if (joiningNodeData instanceof CacheJoinNodeDiscoveryData)
                processJoiningNode((CacheJoinNodeDiscoveryData)joiningNodeData, data.joiningNodeId());
        }
    }

    /**
     * @param clientData Discovery data.
     * @param clientNodeId Client node ID.
     */
    private void processClientReconnectData(CacheClientReconnectDiscoveryData clientData, UUID clientNodeId) {
        for (CacheClientReconnectDiscoveryData.CacheInfo cacheInfo : clientData.clientCaches().values()) {
            String cacheName = cacheInfo.config().getName();

            if (surviveReconnect(cacheName))
                ctx.discovery().addClientNode(cacheName, clientNodeId, false);
            else {
                DynamicCacheDescriptor desc = registeredCaches.get(cacheName);

                if (desc != null && desc.deploymentId().equals(cacheInfo.deploymentId()))
                    ctx.discovery().addClientNode(cacheName, clientNodeId, cacheInfo.nearCache());
            }
        }
    }

    /**
     * @param joinData Joined node discovery data.
     * @param nodeId Joined node ID.
     */
    private void processJoiningNode(CacheJoinNodeDiscoveryData joinData, UUID nodeId) {
        for (CacheJoinNodeDiscoveryData.CacheInfo cacheInfo : joinData.templates().values()) {
            CacheConfiguration<?, ?> cfg = cacheInfo.config();

            if (!registeredTemplates.containsKey(cfg.getName())) {
                DynamicCacheDescriptor desc = new DynamicCacheDescriptor(ctx,
                    cfg,
                    cacheInfo.cacheType(),
                    null,
                    true,
                    nodeId,
                    true,
                    joinData.cacheDeploymentId(),
                    new QuerySchema(cfg.getQueryEntities()));

                DynamicCacheDescriptor old = registeredTemplates.put(cfg.getName(), desc);

                assert old == null : old;
            }
        }

        for (CacheJoinNodeDiscoveryData.CacheInfo cacheInfo : joinData.caches().values()) {
            CacheConfiguration<?, ?> cfg = cacheInfo.config();

            if (!registeredCaches.containsKey(cfg.getName())) {
                int cacheId = CU.cacheId(cfg.getName());

                CacheGroupDescriptor grpDesc = registerCacheGroup(null,
                    null,
                    cfg,
                    cacheId,
                    nodeId,
                    joinData.cacheDeploymentId());

                ctx.discovery().setCacheFilter(
                    grpDesc.groupId(),
                    cfg.getName(),
                    cfg.getNearConfiguration() != null);

                DynamicCacheDescriptor desc = new DynamicCacheDescriptor(ctx,
                    cfg,
                    cacheInfo.cacheType(),
                    grpDesc,
                    false,
                    nodeId,
                    true,
                    joinData.cacheDeploymentId(),
                    new QuerySchema(cfg.getQueryEntities()));

                DynamicCacheDescriptor old = registeredCaches.put(cfg.getName(), desc);

                assert old == null : old;
            }

            ctx.discovery().addClientNode(cfg.getName(), nodeId, cfg.getNearConfiguration() != null);
        }

        if (joinData.startCaches()) {
            for (DynamicCacheDescriptor desc : registeredCaches.values()) {
                ctx.discovery().addClientNode(desc.cacheName(),
                    nodeId,
                    desc.cacheConfiguration().getNearConfiguration() != null);
            }
        }
    }

    /**
     * @param grpName Group name.
     * @return Group descriptor if group found.
     */
    @Nullable private CacheGroupDescriptor cacheGroupByName(String grpName) {
        assert grpName != null;

        for (CacheGroupDescriptor grpDesc : registeredCacheGrps.values()) {
            if (grpName.equals(grpDesc.groupName()))
                return grpDesc;
        }

        return null;
    }

    /**
     * @param cacheName Cache name.
     * @return Group descriptor.
     */
    @Nullable private CacheGroupDescriptor nonSharedCacheGroupByCacheName(String cacheName) {
        assert cacheName != null;

        for (CacheGroupDescriptor grpDesc : registeredCacheGrps.values()) {
            if (!grpDesc.sharedGroup() && grpDesc.caches().containsKey(cacheName))
                return grpDesc;
        }

        return null;
    }

    /**
     * @param exchActions Optional exchange actions to update if new group was added.
     * @param curTopVer Current topology version if dynamic cache started.
     * @param startedCacheCfg Cache configuration.
     * @param cacheId Cache ID.
     * @param rcvdFrom Node ID cache was recived from.
     * @param deploymentId Deployment ID.
     * @return Group descriptor.
     */
    private CacheGroupDescriptor registerCacheGroup(
        @Nullable ExchangeActions exchActions,
        @Nullable AffinityTopologyVersion curTopVer,
        CacheConfiguration<?, ?> startedCacheCfg,
        Integer cacheId,
        UUID rcvdFrom,
        IgniteUuid deploymentId) {
        if (startedCacheCfg.getGroupName() != null) {
            CacheGroupDescriptor desc = cacheGroupByName(startedCacheCfg.getGroupName());

            if (desc != null) {
                desc.onCacheAdded(startedCacheCfg.getName(), cacheId);

                return desc;
            }
        }

        int grpId;

        if (startedCacheCfg.getGroupName() == null)
            grpId = CU.cacheId(startedCacheCfg.getName());
        else
            grpId = CU.cacheId("grp#" + startedCacheCfg.getGroupName());

        Map<String, Integer> caches = Collections.singletonMap(startedCacheCfg.getName(), cacheId);

        CacheGroupDescriptor grpDesc = new CacheGroupDescriptor(
            startedCacheCfg,
            startedCacheCfg.getGroupName(),
            grpId,
            rcvdFrom,
            curTopVer != null ? curTopVer.nextMinorVersion() : null,
            deploymentId,
            caches);

        CacheGroupDescriptor old = registeredCacheGrps.put(grpId, grpDesc);

        assert old == null : old;

        ctx.discovery().addCacheGroup(grpDesc, grpDesc.config().getNodeFilter(), startedCacheCfg.getCacheMode());

        if (exchActions != null)
            exchActions.addCacheGroupToStart(grpDesc);

        return grpDesc;
    }

    /**
     * @return Registered cache groups.
     */
    ConcurrentMap<Integer, CacheGroupDescriptor> registeredCacheGroups() {
        return registeredCacheGrps;
    }

    /**
     * @param ccfg Cache configuration to start.
     * @throws IgniteCheckedException If failed.
     */
    void validateStartCacheConfiguration(CacheConfiguration ccfg) throws IgniteCheckedException {
        if (ccfg.getGroupName() != null) {
            CacheGroupDescriptor grpDesc = cacheGroupByName(ccfg.getGroupName());

            if (grpDesc != null) {
                assert ccfg.getGroupName().equals(grpDesc.groupName());

                validateCacheGroupConfiguration(grpDesc.config(), ccfg);
            }
        }
    }

    /**
     * @param cfg Existing configuration.
     * @param startCfg Cache configuration to start.
     * @throws IgniteCheckedException If validation failed.
     */
    private void validateCacheGroupConfiguration(CacheConfiguration cfg, CacheConfiguration startCfg)
        throws IgniteCheckedException {
        GridCacheAttributes attr1 = new GridCacheAttributes(cfg);
        GridCacheAttributes attr2 = new GridCacheAttributes(startCfg);

        CU.validateCacheGroupsAttributesMismatch(log, cfg, startCfg, "cacheMode", "Cache mode",
            cfg.getCacheMode(), startCfg.getCacheMode(), true);

        CU.validateCacheGroupsAttributesMismatch(log, cfg, startCfg, "affinity", "Affinity function",
            attr1.cacheAffinityClassName(), attr2.cacheAffinityClassName(), true);

        CU.validateCacheGroupsAttributesMismatch(log, cfg, startCfg, "nodeFilter", "Node filter",
            attr1.nodeFilterClassName(), attr2.nodeFilterClassName(), true);

        CU.validateCacheGroupsAttributesMismatch(log, cfg, startCfg, "memoryPolicyName", "Memory policy",
            cfg.getMemoryPolicyName(), startCfg.getMemoryPolicyName(), true);

        CU.validateCacheGroupsAttributesMismatch(log, cfg, startCfg, "topologyValidator", "Topology validator",
            attr1.topologyValidatorClassName(), attr2.topologyValidatorClassName(), true);

        CU.validateCacheGroupsAttributesMismatch(log, cfg, startCfg, "partitionLossPolicy", "Partition Loss Policy",
            cfg.getPartitionLossPolicy(), startCfg.getPartitionLossPolicy(), true);

        CU.validateCacheGroupsAttributesMismatch(log, cfg, startCfg, "rebalanceMode", "Rebalance mode",
            cfg.getRebalanceMode(), startCfg.getRebalanceMode(), true);

        CU.validateCacheGroupsAttributesMismatch(log, cfg, startCfg, "rebalanceDelay", "Rebalance delay",
            cfg.getRebalanceDelay(), startCfg.getRebalanceDelay(), false);

        CU.validateCacheGroupsAttributesMismatch(log, cfg, startCfg, "rebalanceOrder", "Rebalance order",
            cfg.getRebalanceOrder(), startCfg.getRebalanceOrder(), false);

        if (cfg.getCacheMode() == PARTITIONED) {
            CU.validateCacheGroupsAttributesMismatch(log, cfg, startCfg, "backups", "Backups",
                cfg.getBackups(), startCfg.getBackups(), true);
        }
    }

    /**
     * @return Registered caches.
     */
    ConcurrentMap<String, DynamicCacheDescriptor> registeredCaches() {
        return registeredCaches;
    }

    /**
     * @return Registered cache templates.
     */
    ConcurrentMap<String, DynamicCacheDescriptor> registeredTemplates() {
        return registeredTemplates;
    }

    /**
     *
     */
    void onDisconnect() {
        cachesOnDisconnect = new CachesOnDisconnect(
            new HashMap<>(registeredCacheGrps),
            new HashMap<>(registeredCaches));

        registeredCacheGrps.clear();
        registeredCaches.clear();
        registeredTemplates.clear();

        clientReconnectReqs = null;
    }

    /**
     * @return Information about stopped caches and cache groups.
     */
    ClusterCachesReconnectResult onReconnected() {
        assert disconnectedState();

        Set<String> stoppedCaches = new HashSet<>();
        Set<Integer> stoppedCacheGrps = new HashSet<>();

        for (Map.Entry<Integer, CacheGroupDescriptor> e : cachesOnDisconnect.cacheGrps.entrySet()) {
            CacheGroupDescriptor locDesc = e.getValue();

            CacheGroupDescriptor desc;
            boolean stopped = true;

            if (locDesc.sharedGroup()) {
                desc = cacheGroupByName(locDesc.groupName());

                if (desc != null && desc.deploymentId().equals(locDesc.deploymentId()))
                    stopped = false;
            }
            else {
                desc = nonSharedCacheGroupByCacheName(locDesc.config().getName());

                if (desc != null &&
                    (surviveReconnect(locDesc.config().getName()) || desc.deploymentId().equals(locDesc.deploymentId())))
                    stopped = false;
            }

            if (stopped)
                stoppedCacheGrps.add(locDesc.groupId());
            else
                assert locDesc.groupId() == desc.groupId();
        }

        for (Map.Entry<String, DynamicCacheDescriptor> e : cachesOnDisconnect.caches.entrySet()) {
            DynamicCacheDescriptor desc = e.getValue();

            String cacheName = e.getKey();

            boolean stopped;

            if (!surviveReconnect(cacheName)) {
                DynamicCacheDescriptor newDesc = registeredCaches.get(cacheName);

                stopped = newDesc == null || !desc.deploymentId().equals(newDesc.deploymentId());
            }
            else
                stopped = false;

            if (stopped)
                stoppedCaches.add(cacheName);
        }

        if (clientReconnectReqs != null) {
            for (Map.Entry<UUID, CacheClientReconnectDiscoveryData> e : clientReconnectReqs.entrySet())
                processClientReconnectData(e.getValue(), e.getKey());

            clientReconnectReqs = null;
        }

        cachesOnDisconnect = null;

        return new ClusterCachesReconnectResult(stoppedCacheGrps, stoppedCaches);
    }

    /**
     * @return {@code True} if client node is currently in disconnected state.
     */
    private boolean disconnectedState() {
        return cachesOnDisconnect != null;
    }

    /**
     * @param cacheName Cache name.
     * @return {@code True} if cache with given name if system cache which should always survive client node disconnect.
     */
    private boolean surviveReconnect(String cacheName) {
        return CU.isUtilityCache(cacheName) || CU.isAtomicsCache(cacheName);
    }

    /**
     *
     */
    void clearCaches() {
        registeredCacheGrps.clear();

        registeredCaches.clear();
    }

    /**
     *
     */
    private static class CachesOnDisconnect {
        /** */
        final Map<Integer, CacheGroupDescriptor> cacheGrps;

        /** */
        final Map<String, DynamicCacheDescriptor> caches;

        /**
         * @param cacheGrps Cache groups.
         * @param caches Caches.
         */
        CachesOnDisconnect(Map<Integer, CacheGroupDescriptor> cacheGrps, Map<String, DynamicCacheDescriptor> caches) {
            this.cacheGrps = cacheGrps;
            this.caches = caches;
        }
    }
}<|MERGE_RESOLUTION|>--- conflicted
+++ resolved
@@ -820,20 +820,15 @@
                     desc = desc0;
                 }
 
-<<<<<<< HEAD
                 if (locCfg != null ||
                     joinDiscoData.startCaches() ||
-                    CU.affinityNode(ctx.discovery().localNode(), desc.groupDescriptor().config().getNodeFilter()))
-                    locJoinStartCaches.add(new T2<>(desc, nearCfg));
-=======
-                if (locCfg != null || joinDiscoData.startCaches() || CU.affinityNode(ctx.discovery().localNode(), cfg.getNodeFilter())) {
+                    CU.affinityNode(ctx.discovery().localNode(), desc.groupDescriptor().config().getNodeFilter())) {
                     // Move system and internal caches first.
                     if (desc.cacheType().userCache())
                         locJoinStartCaches.add(new T2<>(desc, nearCfg));
                     else
                         locJoinStartCaches.add(0, new T2<>(desc, nearCfg));
                 }
->>>>>>> 42293fac
             }
         }
     }
