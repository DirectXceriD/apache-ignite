--- conflicted
+++ resolved
@@ -616,18 +616,8 @@
                         new IgniteCheckedException("Only cache created with cache API may be removed with " +
                             "direct call to destroyCache [cacheName=" + cacheName + ']'));
 
-<<<<<<< HEAD
                     return;
                 }
-=======
-                        CacheGroupDescriptor grpDesc = registerCacheGroup(exchangeActions,
-                            topVer,
-                            ccfg,
-                            cacheId,
-                            req.initiatingNodeId(),
-                            req.deploymentId(),
-                            req.encryptionKey());
->>>>>>> d6d4965f
 
                 processStopCacheRequest(exchangeActions, req, cacheName, desc);
 
@@ -711,7 +701,6 @@
     ) {
         CacheConfiguration ccfg = req.startCacheConfiguration();
 
-<<<<<<< HEAD
         assert ccfg != null : req;
 
         DynamicCacheDescriptor desc = registeredTemplates.get(req.cacheName());
@@ -727,9 +716,6 @@
                 false,
                 req.deploymentId(),
                 req.schema());
-=======
-                    DynamicCacheDescriptor old = registeredCaches.remove(req.cacheName());
->>>>>>> d6d4965f
 
             DynamicCacheDescriptor old = registeredTemplates().put(ccfg.getName(), templateDesc);
 
@@ -847,7 +833,8 @@
             ccfg,
             cacheId,
             req.initiatingNodeId(),
-            req.deploymentId());
+            req.deploymentId(),
+            req.encryptionKey());
 
         DynamicCacheDescriptor startDesc = new DynamicCacheDescriptor(ctx,
             ccfg,
