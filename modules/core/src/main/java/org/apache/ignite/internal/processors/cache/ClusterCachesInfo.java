--- conflicted
+++ resolved
@@ -117,11 +117,7 @@
                 CacheData cacheData = gridData.caches().get(locCfg.getName());
 
                 if (cacheData != null)
-<<<<<<< HEAD
-                    checkCache(locCfg, cacheData.cacheConfiguration(), cacheData.receivedFrom());
-=======
                     checkCache(locCacheInfo, cacheData, cacheData.receivedFrom());
->>>>>>> 6250119e
 
                 validateStartCacheConfiguration(locCfg);
             }
@@ -147,16 +143,11 @@
         CU.checkAttributeMismatch(log, rmtAttr.cacheName(), rmt, "cacheMode", "Cache mode",
             locAttr.cacheMode(), rmtAttr.cacheMode(), true);
 
-<<<<<<< HEAD
-        CU.checkAttributeMismatch(log, rmtCfg.getGroupName(), rmt, "groupName", "Cache group name",
-            locCfg.getGroupName(), rmtCfg.getGroupName(), true);
-=======
         CU.checkAttributeMismatch(log, rmtAttr.groupName(), rmt, "groupName", "Cache group name",
             locAttr.groupName(), rmtAttr.groupName(), true);
 
         CU.checkAttributeMismatch(log, rmtAttr.cacheName(), rmt, "sql", "SQL flag",
             locAttr.sql(), rmtAttr.sql(), true);
->>>>>>> 6250119e
 
         if (rmtAttr.cacheMode() != LOCAL) {
             CU.checkAttributeMismatch(log, rmtAttr.cacheName(), rmt, "interceptor", "Cache Interceptor",
@@ -1060,11 +1051,7 @@
 
         assert old == null : old;
 
-<<<<<<< HEAD
-        ctx.discovery().addCacheGroup(grpDesc, startedCacheCfg.getNodeFilter(), startedCacheCfg.getCacheMode());
-=======
         ctx.discovery().addCacheGroup(grpDesc, grpDesc.config().getNodeFilter(), startedCacheCfg.getCacheMode());
->>>>>>> 6250119e
 
         if (exchActions != null)
             exchActions.addCacheGroupToStart(grpDesc);
@@ -1102,13 +1089,8 @@
      */
     private void validateCacheGroupConfiguration(CacheConfiguration cfg, CacheConfiguration startCfg)
         throws IgniteCheckedException {
-<<<<<<< HEAD
-        GridCacheAttributes attr1 = new GridCacheAttributes(cfg);
-        GridCacheAttributes attr2 = new GridCacheAttributes(startCfg);
-=======
         GridCacheAttributes attr1 = new GridCacheAttributes(cfg, false);
         GridCacheAttributes attr2 = new GridCacheAttributes(startCfg, false);
->>>>>>> 6250119e
 
         CU.validateCacheGroupsAttributesMismatch(log, cfg, startCfg, "cacheMode", "Cache mode",
             cfg.getCacheMode(), startCfg.getCacheMode(), true);
@@ -1180,7 +1162,6 @@
 
         Set<String> stoppedCaches = new HashSet<>();
         Set<Integer> stoppedCacheGrps = new HashSet<>();
-<<<<<<< HEAD
 
         for (Map.Entry<Integer, CacheGroupDescriptor> e : cachesOnDisconnect.cacheGrps.entrySet()) {
             CacheGroupDescriptor locDesc = e.getValue();
@@ -1188,15 +1169,6 @@
             CacheGroupDescriptor desc;
             boolean stopped = true;
 
-=======
-
-        for (Map.Entry<Integer, CacheGroupDescriptor> e : cachesOnDisconnect.cacheGrps.entrySet()) {
-            CacheGroupDescriptor locDesc = e.getValue();
-
-            CacheGroupDescriptor desc;
-            boolean stopped = true;
-
->>>>>>> 6250119e
             if (locDesc.sharedGroup()) {
                 desc = cacheGroupByName(locDesc.groupName());
 
