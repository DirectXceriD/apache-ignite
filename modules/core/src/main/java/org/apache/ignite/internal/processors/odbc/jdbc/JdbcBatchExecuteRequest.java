/*
 * Licensed to the Apache Software Foundation (ASF) under one or more
 * contributor license agreements.  See the NOTICE file distributed with
 * this work for additional information regarding copyright ownership.
 * The ASF licenses this file to You under the Apache License, Version 2.0
 * (the "License"); you may not use this file except in compliance with
 * the License.  You may obtain a copy of the License at
 *
 *      http://www.apache.org/licenses/LICENSE-2.0
 *
 * Unless required by applicable law or agreed to in writing, software
 * distributed under the License is distributed on an "AS IS" BASIS,
 * WITHOUT WARRANTIES OR CONDITIONS OF ANY KIND, either express or implied.
 * See the License for the specific language governing permissions and
 * limitations under the License.
 */

package org.apache.ignite.internal.processors.odbc.jdbc;

import java.io.IOException;
import java.util.ArrayList;
import java.util.List;
import org.apache.ignite.binary.BinaryObjectException;
import org.apache.ignite.internal.binary.BinaryReaderExImpl;
import org.apache.ignite.internal.binary.BinaryWriterExImpl;
import org.apache.ignite.internal.util.tostring.GridToStringInclude;
import org.apache.ignite.internal.util.typedef.F;
import org.apache.ignite.internal.util.typedef.internal.S;
import org.jetbrains.annotations.Nullable;

/**
 * JDBC batch execute request.
 */
public class JdbcBatchExecuteRequest extends JdbcRequest {
    /** Schema name. */
    private String schemaName;

    /** Sql query. */
    @GridToStringInclude(sensitive = true)
    private List<JdbcQuery> queries;

    /** Client auto commit flag state. */
    private boolean autoCommit;

    /**
     * Last stream batch flag - whether open streamers on current connection
     * must be flushed and closed after this batch.
     */
    private boolean lastStreamBatch;

    /**
     * Default constructor.
     */
    public JdbcBatchExecuteRequest() {
        super(BATCH_EXEC);
    }

    /**
     * @param schemaName Schema name.
     * @param queries Queries.
     * @param autoCommit Client auto commit flag state.
     */
<<<<<<< HEAD
    public JdbcBatchExecuteRequest(String schemaName, List<JdbcQuery> queries, boolean autoCommit) {
=======
    public JdbcBatchExecuteRequest(String schemaName, List<JdbcQuery> queries, boolean lastStreamBatch) {
>>>>>>> 7366809e
        super(BATCH_EXEC);

        assert lastStreamBatch || !F.isEmpty(queries);

        this.schemaName = schemaName;
        this.queries = queries;
<<<<<<< HEAD
        this.autoCommit = autoCommit;
=======
        this.lastStreamBatch = lastStreamBatch;
>>>>>>> 7366809e
    }

    /**
     * @return Schema name.
     */
    @Nullable public String schemaName() {
        return schemaName;
    }

    /**
     * @return Queries.
     */
    public List<JdbcQuery> queries() {
        return queries;
    }

    /**
<<<<<<< HEAD
     * @return Auto commit flag.
     */
    boolean autoCommit() {
        return autoCommit;
=======
     * @return Last stream batch flag.
     */
    public boolean isLastStreamBatch() {
        return lastStreamBatch;
>>>>>>> 7366809e
    }

    /** {@inheritDoc} */
    @Override public void writeBinary(BinaryWriterExImpl writer) throws BinaryObjectException {
        super.writeBinary(writer);

        writer.writeString(schemaName);

<<<<<<< HEAD
        for (JdbcQuery q : queries)
            q.writeBinary(writer);

        writer.writeBoolean(autoCommit);
=======
        if (!F.isEmpty(queries)) {
            writer.writeInt(queries.size());

            for (JdbcQuery q : queries)
                q.writeBinary(writer);
        }
        else
            writer.writeInt(0);

        writer.writeBoolean(lastStreamBatch);
>>>>>>> 7366809e
    }

    /** {@inheritDoc} */
    @SuppressWarnings("SimplifiableIfStatement")
    @Override public void readBinary(BinaryReaderExImpl reader) throws BinaryObjectException {
        super.readBinary(reader);

        schemaName = reader.readString();

        int n = reader.readInt();

        queries = new ArrayList<>(n);

        for (int i = 0; i < n; ++i) {
            JdbcQuery qry = new JdbcQuery();

            qry.readBinary(reader);

            queries.add(qry);
        }

        try {
            if (reader.available() > 0)
<<<<<<< HEAD
                autoCommit = reader.readBoolean();
            else
                autoCommit = true;
=======
                lastStreamBatch = reader.readBoolean();
>>>>>>> 7366809e
        }
        catch (IOException e) {
            throw new BinaryObjectException(e);
        }
    }

    /** {@inheritDoc} */
    @Override public String toString() {
        return S.toString(JdbcBatchExecuteRequest.class, this);
    }
}<|MERGE_RESOLUTION|>--- conflicted
+++ resolved
@@ -60,22 +60,15 @@
      * @param queries Queries.
      * @param autoCommit Client auto commit flag state.
      */
-<<<<<<< HEAD
-    public JdbcBatchExecuteRequest(String schemaName, List<JdbcQuery> queries, boolean autoCommit) {
-=======
-    public JdbcBatchExecuteRequest(String schemaName, List<JdbcQuery> queries, boolean lastStreamBatch) {
->>>>>>> 7366809e
+    public JdbcBatchExecuteRequest(String schemaName, List<JdbcQuery> queries, boolean autoCommit, boolean lastStreamBatch) {
         super(BATCH_EXEC);
 
         assert lastStreamBatch || !F.isEmpty(queries);
 
         this.schemaName = schemaName;
         this.queries = queries;
-<<<<<<< HEAD
         this.autoCommit = autoCommit;
-=======
         this.lastStreamBatch = lastStreamBatch;
->>>>>>> 7366809e
     }
 
     /**
@@ -93,17 +86,17 @@
     }
 
     /**
-<<<<<<< HEAD
      * @return Auto commit flag.
      */
     boolean autoCommit() {
         return autoCommit;
-=======
+    }
+
+    /**
      * @return Last stream batch flag.
      */
     public boolean isLastStreamBatch() {
         return lastStreamBatch;
->>>>>>> 7366809e
     }
 
     /** {@inheritDoc} */
@@ -112,23 +105,18 @@
 
         writer.writeString(schemaName);
 
-<<<<<<< HEAD
-        for (JdbcQuery q : queries)
-            q.writeBinary(writer);
-
-        writer.writeBoolean(autoCommit);
-=======
         if (!F.isEmpty(queries)) {
             writer.writeInt(queries.size());
 
             for (JdbcQuery q : queries)
                 q.writeBinary(writer);
+
         }
         else
             writer.writeInt(0);
 
+        writer.writeBoolean(autoCommit);
         writer.writeBoolean(lastStreamBatch);
->>>>>>> 7366809e
     }
 
     /** {@inheritDoc} */
@@ -151,14 +139,12 @@
         }
 
         try {
-            if (reader.available() > 0)
-<<<<<<< HEAD
+            if (reader.available() > 0) {
                 autoCommit = reader.readBoolean();
+                lastStreamBatch = reader.readBoolean();
+            }
             else
                 autoCommit = true;
-=======
-                lastStreamBatch = reader.readBoolean();
->>>>>>> 7366809e
         }
         catch (IOException e) {
             throw new BinaryObjectException(e);
