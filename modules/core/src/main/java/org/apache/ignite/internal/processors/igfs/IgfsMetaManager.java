--- conflicted
+++ resolved
@@ -1006,15 +1006,9 @@
                     srcPathIds.addExistingIds(lockIds, relaxed);
                     dstPathIds.addExistingIds(lockIds, relaxed);
 
-<<<<<<< HEAD
-                    try (IgniteInternalTx tx = startTx()) {
+                    try (GridNearTxLocal tx = startTx()) {
                         // Obtain the locks.
                         final Map<IgniteUuid, IgfsEntryInfo> lockInfos = lockIds(lockIds);
-=======
-                try (GridNearTxLocal tx = startTx()) {
-                    // Obtain the locks.
-                    final Map<IgniteUuid, IgfsEntryInfo> lockInfos = lockIds(lockIds);
->>>>>>> ea8c95ae
 
                         // Verify integrity of source and destination paths.
                         if (!srcPathIds.verifyIntegrity(lockInfos, relaxed) || !dstPathIds.verifyIntegrity(lockInfos,
