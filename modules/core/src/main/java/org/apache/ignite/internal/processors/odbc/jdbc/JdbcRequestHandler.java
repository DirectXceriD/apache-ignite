/*
 * Licensed to the Apache Software Foundation (ASF) under one or more
 * contributor license agreements.  See the NOTICE file distributed with
 * this work for additional information regarding copyright ownership.
 * The ASF licenses this file to You under the Apache License, Version 2.0
 * (the "License"); you may not use this file except in compliance with
 * the License.  You may obtain a copy of the License at
 *
 *      http://www.apache.org/licenses/LICENSE-2.0
 *
 * Unless required by applicable law or agreed to in writing, software
 * distributed under the License is distributed on an "AS IS" BASIS,
 * WITHOUT WARRANTIES OR CONDITIONS OF ANY KIND, either express or implied.
 * See the License for the specific language governing permissions and
 * limitations under the License.
 */

package org.apache.ignite.internal.processors.odbc.jdbc;

import java.sql.ParameterMetaData;
import java.util.ArrayList;
import java.util.Arrays;
import java.util.Collection;
import java.util.Collections;
import java.util.HashSet;
import java.util.LinkedHashSet;
import java.util.List;
import java.util.Map;
import java.util.Set;
import java.util.concurrent.ConcurrentHashMap;
import java.util.concurrent.atomic.AtomicLong;
import org.apache.ignite.IgniteLogger;
import org.apache.ignite.cache.query.FieldsQueryCursor;
import org.apache.ignite.cache.query.SqlFieldsQuery;
import org.apache.ignite.internal.GridKernalContext;
import org.apache.ignite.internal.IgniteVersionUtils;
import org.apache.ignite.internal.binary.BinaryWriterExImpl;
import org.apache.ignite.internal.jdbc2.JdbcSqlFieldsQuery;
import org.apache.ignite.internal.processors.cache.QueryCursorImpl;
import org.apache.ignite.internal.processors.cache.query.IgniteQueryErrorCode;
import org.apache.ignite.internal.processors.odbc.ClientListenerProtocolVersion;
import org.apache.ignite.internal.processors.odbc.ClientListenerRequest;
import org.apache.ignite.internal.processors.odbc.ClientListenerRequestHandler;
import org.apache.ignite.internal.processors.odbc.ClientListenerResponse;
import org.apache.ignite.internal.processors.odbc.odbc.OdbcQueryGetColumnsMetaRequest;
import org.apache.ignite.internal.processors.query.GridQueryIndexDescriptor;
import org.apache.ignite.internal.processors.query.GridQueryProperty;
import org.apache.ignite.internal.processors.query.GridQueryTypeDescriptor;
import org.apache.ignite.internal.processors.query.IgniteSQLException;
import org.apache.ignite.internal.processors.query.QueryUtils;
import org.apache.ignite.internal.util.GridSpinBusyLock;
import org.apache.ignite.internal.util.typedef.F;
import org.apache.ignite.internal.util.typedef.internal.S;
import org.apache.ignite.internal.util.typedef.internal.U;

import static org.apache.ignite.internal.processors.odbc.jdbc.JdbcConnectionContext.VER_2_3_0;
import static org.apache.ignite.internal.processors.odbc.jdbc.JdbcRequest.BATCH_EXEC;
import static org.apache.ignite.internal.processors.odbc.jdbc.JdbcRequest.META_COLUMNS;
import static org.apache.ignite.internal.processors.odbc.jdbc.JdbcRequest.META_INDEXES;
import static org.apache.ignite.internal.processors.odbc.jdbc.JdbcRequest.META_PARAMS;
import static org.apache.ignite.internal.processors.odbc.jdbc.JdbcRequest.META_PRIMARY_KEYS;
import static org.apache.ignite.internal.processors.odbc.jdbc.JdbcRequest.META_SCHEMAS;
import static org.apache.ignite.internal.processors.odbc.jdbc.JdbcRequest.META_TABLES;
import static org.apache.ignite.internal.processors.odbc.jdbc.JdbcRequest.QRY_CLOSE;
import static org.apache.ignite.internal.processors.odbc.jdbc.JdbcRequest.QRY_EXEC;
import static org.apache.ignite.internal.processors.odbc.jdbc.JdbcRequest.QRY_FETCH;
import static org.apache.ignite.internal.processors.odbc.jdbc.JdbcRequest.QRY_META;

/**
 * JDBC request handler.
 */
public class JdbcRequestHandler implements ClientListenerRequestHandler {
    /** Query ID sequence. */
    private static final AtomicLong QRY_ID_GEN = new AtomicLong();

    /** Kernel context. */
    private final GridKernalContext ctx;

    /** Logger. */
    private final IgniteLogger log;

    /** Busy lock. */
    private final GridSpinBusyLock busyLock;

    /** Maximum allowed cursors. */
    private final int maxCursors;

    /** Current queries cursors. */
    private final ConcurrentHashMap<Long, JdbcQueryCursor> qryCursors = new ConcurrentHashMap<>();

    /** Distributed joins flag. */
    private final boolean distributedJoins;

    /** Enforce join order flag. */
    private final boolean enforceJoinOrder;

    /** Collocated flag. */
    private final boolean collocated;

    /** Replicated only flag. */
    private final boolean replicatedOnly;

    /** Lazy query execution flag. */
    private final boolean lazy;

    /** Automatic close of cursors. */
    private final boolean autoCloseCursors;

    /** Protocol version. */
    private ClientListenerProtocolVersion protocolVer;

    /**
     * Constructor.
     *
     * @param ctx Context.
     * @param busyLock Shutdown latch.
     * @param maxCursors Maximum allowed cursors.
     * @param distributedJoins Distributed joins flag.
     * @param enforceJoinOrder Enforce join order flag.
     * @param collocated Collocated flag.
     * @param replicatedOnly Replicated only flag.
     * @param autoCloseCursors Flag to automatically close server cursors.
     * @param lazy Lazy query execution flag.
     * @param protocolVer Protocol version.
     */
    public JdbcRequestHandler(GridKernalContext ctx, GridSpinBusyLock busyLock, int maxCursors,
        boolean distributedJoins, boolean enforceJoinOrder, boolean collocated, boolean replicatedOnly,
        boolean autoCloseCursors, boolean lazy, ClientListenerProtocolVersion protocolVer) {
        this.ctx = ctx;
        this.busyLock = busyLock;
        this.maxCursors = maxCursors;
        this.distributedJoins = distributedJoins;
        this.enforceJoinOrder = enforceJoinOrder;
        this.collocated = collocated;
        this.replicatedOnly = replicatedOnly;
        this.autoCloseCursors = autoCloseCursors;
        this.lazy = lazy;
        this.protocolVer = protocolVer;

        log = ctx.log(getClass());
    }

    /** {@inheritDoc} */
    @Override public ClientListenerResponse handle(ClientListenerRequest req0) {
        assert req0 != null;

        assert req0 instanceof JdbcRequest;

        JdbcRequest req = (JdbcRequest)req0;

        if (!busyLock.enterBusy())
            return new JdbcResponse(IgniteQueryErrorCode.UNKNOWN,
                "Failed to handle JDBC request because node is stopping.");

        try {
            switch (req.type()) {
                case QRY_EXEC:
                    return executeQuery((JdbcQueryExecuteRequest)req);

                case QRY_FETCH:
                    return fetchQuery((JdbcQueryFetchRequest)req);

                case QRY_CLOSE:
                    return closeQuery((JdbcQueryCloseRequest)req);

                case QRY_META:
                    return getQueryMeta((JdbcQueryMetadataRequest)req);

                case BATCH_EXEC:
                    return executeBatch((JdbcBatchExecuteRequest)req);

                case META_TABLES:
                    return getTablesMeta((JdbcMetaTablesRequest)req);

                case META_COLUMNS:
                    return getColumnsMeta((JdbcMetaColumnsRequest)req);

                case META_INDEXES:
                    return getIndexesMeta((JdbcMetaIndexesRequest)req);

                case META_PARAMS:
                    return getParametersMeta((JdbcMetaParamsRequest)req);

                case META_PRIMARY_KEYS:
                    return getPrimaryKeys((JdbcMetaPrimaryKeysRequest)req);

                case META_SCHEMAS:
                    return getSchemas((JdbcMetaSchemasRequest)req);
            }

            return new JdbcResponse(IgniteQueryErrorCode.UNSUPPORTED_OPERATION,
                "Unsupported JDBC request [req=" + req + ']');
        }
        finally {
            busyLock.leaveBusy();
        }
    }

    /** {@inheritDoc} */
    @Override public ClientListenerResponse handleException(Exception e, ClientListenerRequest req) {
        return exceptionToResult(e);
    }

    /** {@inheritDoc} */
    @Override public void writeHandshake(BinaryWriterExImpl writer) {
        // Handshake OK.
        writer.writeBoolean(true);

        // Write server version.
        writer.writeByte(IgniteVersionUtils.VER.major());
        writer.writeByte(IgniteVersionUtils.VER.minor());
        writer.writeByte(IgniteVersionUtils.VER.maintenance());
        writer.writeString(IgniteVersionUtils.VER.stage());
        writer.writeLong(IgniteVersionUtils.VER.revisionTimestamp());
        writer.writeByteArray(IgniteVersionUtils.VER.revisionHash());
    }

    /**
     * Called whenever client is disconnected due to correct connection close
     * or due to {@code IOException} during network operations.
     */
    public void onDisconnect() {
        if (busyLock.enterBusy())
        {
            try
            {
                for (JdbcQueryCursor cursor : qryCursors.values())
                    cursor.close();
            }
            finally {
                busyLock.leaveBusy();
            }
        }
    }

    /**
     * {@link JdbcQueryExecuteRequest} command handler.
     *
     * @param req Execute query request.
     * @return Response.
     */
    @SuppressWarnings("unchecked")
    private JdbcResponse executeQuery(JdbcQueryExecuteRequest req) {
        int cursorCnt = qryCursors.size();

        if (maxCursors > 0 && cursorCnt >= maxCursors)
            return new JdbcResponse(IgniteQueryErrorCode.UNKNOWN, "Too many open cursors (either close other " +
                "open cursors or increase the limit through " +
                "ClientConnectorConfiguration.maxOpenCursorsPerConnection) [maximum=" + maxCursors +
                ", current=" + cursorCnt + ']');

        long qryId = QRY_ID_GEN.getAndIncrement();

        try {
            String sql = req.sqlQuery();

            SqlFieldsQuery qry;

            switch(req.expectedStatementType()) {
                case ANY_STATEMENT_TYPE:
                    qry = new SqlFieldsQuery(sql);

                    break;

                case SELECT_STATEMENT_TYPE:
                    qry = new JdbcSqlFieldsQuery(sql, true);

                    break;

                default:
                    assert req.expectedStatementType() == JdbcStatementType.UPDATE_STMT_TYPE;

                    qry = new JdbcSqlFieldsQuery(sql, false);
            }

            qry.setArgs(req.arguments());

            qry.setDistributedJoins(distributedJoins);
            qry.setEnforceJoinOrder(enforceJoinOrder);
            qry.setCollocated(collocated);
            qry.setReplicatedOnly(replicatedOnly);
            qry.setLazy(lazy);

            if (req.pageSize() <= 0)
                return new JdbcResponse(IgniteQueryErrorCode.UNKNOWN, "Invalid fetch size: " + req.pageSize());

            qry.setPageSize(req.pageSize());

            String schemaName = req.schemaName();

            if (F.isEmpty(schemaName))
                schemaName = QueryUtils.DFLT_SCHEMA;

            qry.setSchema(schemaName);

<<<<<<< HEAD
            FieldsQueryCursor<List<?>> qryCur = ctx.query().querySqlFields(qry, true);
=======
            List<FieldsQueryCursor<List<?>>> results = ctx.query().querySqlFieldsNoCache(qry, true,
                protocolVer.compareTo(VER_2_3_0) < 0);

            if (results.size() == 1) {
                FieldsQueryCursor<List<?>> qryCur = results.get(0);

                JdbcQueryCursor cur = new JdbcQueryCursor(qryId, req.pageSize(), req.maxRows(), (QueryCursorImpl)qryCur);

                JdbcQueryExecuteResult res;
>>>>>>> 8ffa1099

                if (cur.isQuery())
                    res = new JdbcQueryExecuteResult(qryId, cur.fetchRows(), !cur.hasNext());
                else {
                    List<List<Object>> items = cur.fetchRows();

                    assert items != null && items.size() == 1 && items.get(0).size() == 1
                        && items.get(0).get(0) instanceof Long :
                        "Invalid result set for not-SELECT query. [qry=" + sql +
                            ", res=" + S.toString(List.class, items) + ']';

                    res = new JdbcQueryExecuteResult(qryId, (Long)items.get(0).get(0));
                }

                if (res.last() && (!res.isQuery() || autoCloseCursors))
                    cur.close();
                else
                    qryCursors.put(qryId, cur);

                return new JdbcResponse(res);
            }
            else {
                List<JdbcResultInfo> jdbcResults = new ArrayList<>(results.size());
                List<List<Object>> items = null;
                boolean last = true;

                for (FieldsQueryCursor<List<?>> c : results) {
                    QueryCursorImpl qryCur = (QueryCursorImpl)c;

                    JdbcResultInfo jdbcRes;

                    if (qryCur.isQuery()) {
                        jdbcRes = new JdbcResultInfo(true, -1, qryId);

                        JdbcQueryCursor cur = new JdbcQueryCursor(qryId, req.pageSize(), req.maxRows(),
                            (QueryCursorImpl)qryCur);

                        qryCursors.put(qryId, cur);

                        qryId = QRY_ID_GEN.getAndIncrement();

                        if (items == null) {
                            items = cur.fetchRows();
                            last = cur.hasNext();
                        }
                    }
                    else
                        jdbcRes = new JdbcResultInfo(false, (Long)((List<?>)qryCur.getAll().get(0)).get(0), -1);

                    jdbcResults.add(jdbcRes);
                }

                return new JdbcResponse(new JdbcQueryExecuteMultipleStatementsResult(jdbcResults, items, last));
            }


        }
        catch (Exception e) {
            qryCursors.remove(qryId);

            U.error(log, "Failed to execute SQL query [reqId=" + req.requestId() + ", req=" + req + ']', e);

            return exceptionToResult(e);
        }
    }

    /**
     * {@link JdbcQueryCloseRequest} command handler.
     *
     * @param req Execute query request.
     * @return Response.
     */
    private JdbcResponse closeQuery(JdbcQueryCloseRequest req) {
        try {
            JdbcQueryCursor cur = qryCursors.remove(req.queryId());

            if (cur == null)
                return new JdbcResponse(IgniteQueryErrorCode.UNKNOWN,
                    "Failed to find query cursor with ID: " + req.queryId());

            cur.close();

            return new JdbcResponse(null);
        }
        catch (Exception e) {
            qryCursors.remove(req.queryId());

            U.error(log, "Failed to close SQL query [reqId=" + req.requestId() + ", req=" + req.queryId() + ']', e);

            return exceptionToResult(e);
        }
    }

    /**
     * {@link JdbcQueryFetchRequest} command handler.
     *
     * @param req Execute query request.
     * @return Response.
     */
    private JdbcResponse fetchQuery(JdbcQueryFetchRequest req) {
        try {
            JdbcQueryCursor cur = qryCursors.get(req.queryId());

            if (cur == null)
                return new JdbcResponse(IgniteQueryErrorCode.UNKNOWN,
                    "Failed to find query cursor with ID: " + req.queryId());

            if (req.pageSize() <= 0)
                return new JdbcResponse(IgniteQueryErrorCode.UNKNOWN,
                    "Invalid fetch size : [fetchSize=" + req.pageSize() + ']');

            cur.pageSize(req.pageSize());

            JdbcQueryFetchResult res = new JdbcQueryFetchResult(cur.fetchRows(), !cur.hasNext());

            if (res.last() && (!cur.isQuery() || autoCloseCursors)) {
                qryCursors.remove(req.queryId());

                cur.close();
            }

            return new JdbcResponse(res);
        }
        catch (Exception e) {
            U.error(log, "Failed to fetch SQL query result [reqId=" + req.requestId() + ", req=" + req + ']', e);

            return exceptionToResult(e);
        }
    }

    /**
     * @param req Request.
     * @return Response.
     */
    private JdbcResponse getQueryMeta(JdbcQueryMetadataRequest req) {
        try {
            JdbcQueryCursor cur = qryCursors.get(req.queryId());

            if (cur == null)
                return new JdbcResponse(IgniteQueryErrorCode.UNKNOWN,
                    "Failed to find query with ID: " + req.queryId());

            JdbcQueryMetadataResult res = new JdbcQueryMetadataResult(req.queryId(),
                cur.meta());

            return new JdbcResponse(res);
        }
        catch (Exception e) {
            U.error(log, "Failed to fetch SQL query result [reqId=" + req.requestId() + ", req=" + req + ']', e);

            return exceptionToResult(e);
        }
    }

    /**
     * @param req Request.
     * @return Response.
     */
    private ClientListenerResponse executeBatch(JdbcBatchExecuteRequest req) {
        String schemaName = req.schemaName();

        if (F.isEmpty(schemaName))
            schemaName = QueryUtils.DFLT_SCHEMA;

        int successQueries = 0;
        int updCnts[] = new int[req.queries().size()];

        try {
            String sql = null;

            for (JdbcQuery q : req.queries()) {
                if (q.sql() != null)
                    sql = q.sql();

                SqlFieldsQuery qry = new JdbcSqlFieldsQuery(sql, false);

                qry.setArgs(q.args());

                qry.setDistributedJoins(distributedJoins);
                qry.setEnforceJoinOrder(enforceJoinOrder);
                qry.setCollocated(collocated);
                qry.setReplicatedOnly(replicatedOnly);
                qry.setLazy(lazy);

                qry.setSchema(schemaName);

                QueryCursorImpl<List<?>> qryCur = (QueryCursorImpl<List<?>>)ctx.query()
<<<<<<< HEAD
                    .querySqlFields(qry, true);
=======
                    .querySqlFieldsNoCache(qry, true, true).get(0);
>>>>>>> 8ffa1099

                assert !qryCur.isQuery();

                List<List<?>> items = qryCur.getAll();

                updCnts[successQueries++] = ((Long)items.get(0).get(0)).intValue();
            }

            return new JdbcResponse(new JdbcBatchExecuteResult(updCnts, ClientListenerResponse.STATUS_SUCCESS, null));
        }
        catch (Exception e) {
            U.error(log, "Failed to execute batch query [reqId=" + req.requestId() + ", req=" + req + ']', e);

            int code;

            String msg;

            if (e instanceof IgniteSQLException) {
                code = ((IgniteSQLException) e).statusCode();

                msg = e.getMessage();
            }
            else {
                code = IgniteQueryErrorCode.UNKNOWN;

                msg = e.getMessage();
            }

            return new JdbcResponse(new JdbcBatchExecuteResult(Arrays.copyOf(updCnts, successQueries), code, msg));
        }
    }

    /**
     * @param req Get tables metadata request.
     * @return Response.
     */
    private JdbcResponse getTablesMeta(JdbcMetaTablesRequest req) {
        try {
            List<JdbcTableMeta> meta = new ArrayList<>();

            for (String cacheName : ctx.cache().publicCacheNames()) {
                for (GridQueryTypeDescriptor table : ctx.query().types(cacheName)) {
                    if (!matches(table.schemaName(), req.schemaName()))
                        continue;

                    if (!matches(table.tableName(), req.tableName()))
                        continue;

                    JdbcTableMeta tableMeta = new JdbcTableMeta(table.schemaName(), table.tableName(), "TABLE");

                    if (!meta.contains(tableMeta))
                        meta.add(tableMeta);
                }
            }

            JdbcMetaTablesResult res = new JdbcMetaTablesResult(meta);

            return new JdbcResponse(res);
        }
        catch (Exception e) {
            U.error(log, "Failed to get tables metadata [reqId=" + req.requestId() + ", req=" + req + ']', e);

            return exceptionToResult(e);
        }
    }

    /**
     * {@link OdbcQueryGetColumnsMetaRequest} command handler.
     *
     * @param req Get columns metadata request.
     * @return Response.
     */
    @SuppressWarnings("unchecked")
    private JdbcResponse getColumnsMeta(JdbcMetaColumnsRequest req) {
        try {
            Collection<JdbcColumnMeta> meta = new LinkedHashSet<>();

            for (String cacheName : ctx.cache().publicCacheNames()) {
                for (GridQueryTypeDescriptor table : ctx.query().types(cacheName)) {
                    if (!matches(table.schemaName(), req.schemaName()))
                        continue;

                    if (!matches(table.tableName(), req.tableName()))
                        continue;

                    for (Map.Entry<String, Class<?>> field : table.fields().entrySet()) {
                        String colName = field.getKey();

                        if (!matches(colName, req.columnName()))
                            continue;

                        JdbcColumnMeta columnMeta;

                        if (protocolVer.compareTo(VER_2_3_0) >= 0) {
                            GridQueryProperty prop = table.property(colName);

                            columnMeta = new JdbcColumnMetaV2(table.schemaName(), table.tableName(),
                                field.getKey(), field.getValue(), !prop.notNull());
                        }
                        else
                            columnMeta = new JdbcColumnMeta(table.schemaName(), table.tableName(),
                                field.getKey(), field.getValue());

                        if (!meta.contains(columnMeta))
                            meta.add(columnMeta);
                    }
                }
            }

            JdbcMetaColumnsResult res;

            if (protocolVer.compareTo(VER_2_3_0) >= 0)
                res = new JdbcMetaColumnsResultV2(meta);
            else
                res = new JdbcMetaColumnsResult(meta);

            return new JdbcResponse(res);
        }
        catch (Exception e) {
            U.error(log, "Failed to get columns metadata [reqId=" + req.requestId() + ", req=" + req + ']', e);

            return exceptionToResult(e);
        }
    }

    /**
     * @param req Request.
     * @return Response.
     */
    private ClientListenerResponse getIndexesMeta(JdbcMetaIndexesRequest req) {
        try {
            Collection<JdbcIndexMeta> meta = new HashSet<>();

            for (String cacheName : ctx.cache().publicCacheNames()) {
                for (GridQueryTypeDescriptor table : ctx.query().types(cacheName)) {
                    if (!matches(table.schemaName(), req.schemaName()))
                        continue;

                    if (!matches(table.tableName(), req.tableName()))
                        continue;

                    for (GridQueryIndexDescriptor idxDesc : table.indexes().values())
                        meta.add(new JdbcIndexMeta(table.schemaName(), table.tableName(), idxDesc));
                }
            }

            return new JdbcResponse(new JdbcMetaIndexesResult(meta));
        }
        catch (Exception e) {
            U.error(log, "Failed to get parameters metadata [reqId=" + req.requestId() + ", req=" + req + ']', e);

            return exceptionToResult(e);
        }
    }

    /**
     * @param req Request.
     * @return Response.
     */
    private ClientListenerResponse getParametersMeta(JdbcMetaParamsRequest req) {
        try {
            ParameterMetaData paramMeta = ctx.query().prepareNativeStatement(req.schemaName(), req.sql())
                .getParameterMetaData();

            int size = paramMeta.getParameterCount();

            List<JdbcParameterMeta> meta = new ArrayList<>(size);

            for (int i = 0; i < size; i++)
                meta.add(new JdbcParameterMeta(paramMeta, i + 1));

            JdbcMetaParamsResult res = new JdbcMetaParamsResult(meta);

            return new JdbcResponse(res);
        }
        catch (Exception e) {
            U.error(log, "Failed to get parameters metadata [reqId=" + req.requestId() + ", req=" + req + ']', e);

            return exceptionToResult(e);
        }
    }

    /**
     * @param req Request.
     * @return Response.
     */
    private ClientListenerResponse getPrimaryKeys(JdbcMetaPrimaryKeysRequest req) {
        try {
            Collection<JdbcPrimaryKeyMeta> meta = new HashSet<>();

            for (String cacheName : ctx.cache().publicCacheNames()) {
                for (GridQueryTypeDescriptor table : ctx.query().types(cacheName)) {
                    if (!matches(table.schemaName(), req.schemaName()))
                        continue;

                    if (!matches(table.tableName(), req.tableName()))
                        continue;

                    List<String> fields = new ArrayList<>();

                    for (String field : table.fields().keySet()) {
                        if (table.property(field).key())
                            fields.add(field);
                    }


                    final String keyName = table.keyFieldName() == null ?
                        "PK_" + table.schemaName() + "_" + table.tableName() :
                        table.keyFieldName();

                    if (fields.isEmpty()) {
                        meta.add(new JdbcPrimaryKeyMeta(table.schemaName(), table.tableName(), keyName,
                            Collections.singletonList("_KEY")));
                    }
                    else
                        meta.add(new JdbcPrimaryKeyMeta(table.schemaName(), table.tableName(), keyName, fields));
                }
            }

            return new JdbcResponse(new JdbcMetaPrimaryKeysResult(meta));
        }
        catch (Exception e) {
            U.error(log, "Failed to get parameters metadata [reqId=" + req.requestId() + ", req=" + req + ']', e);

            return exceptionToResult(e);
        }
    }

    /**
     * @param req Request.
     * @return Response.
     */
    private ClientListenerResponse getSchemas(JdbcMetaSchemasRequest req) {
        try {
            String schemaPtrn = req.schemaName();

            Set<String> schemas = new HashSet<>();

            for (String cacheName : ctx.cache().publicCacheNames()) {
                for (GridQueryTypeDescriptor table : ctx.query().types(cacheName)) {
                    if (matches(table.schemaName(), schemaPtrn))
                        schemas.add(table.schemaName());
                }
            }

            return new JdbcResponse(new JdbcMetaSchemasResult(schemas));
        }
        catch (Exception e) {
            U.error(log, "Failed to get schemas metadata [reqId=" + req.requestId() + ", req=" + req + ']', e);

            return exceptionToResult(e);
        }
    }

    /**
     * Checks whether string matches SQL pattern.
     *
     * @param str String.
     * @param ptrn Pattern.
     * @return Whether string matches pattern.
     */
    private static boolean matches(String str, String ptrn) {
        return str != null && (F.isEmpty(ptrn) ||
            str.matches(ptrn.replace("%", ".*").replace("_", ".")));
    }

    /**
     * Create {@link JdbcResponse} bearing appropriate Ignite specific result code if possible
     *     from given {@link Exception}.
     *
     * @param e Exception to convert.
     * @return resulting {@link JdbcResponse}.
     */
    private JdbcResponse exceptionToResult(Exception e) {
        if (e instanceof IgniteSQLException)
            return new JdbcResponse(((IgniteSQLException) e).statusCode(), e.getMessage());
        else
            return new JdbcResponse(IgniteQueryErrorCode.UNKNOWN, e.toString());
    }
}<|MERGE_RESOLUTION|>--- conflicted
+++ resolved
@@ -293,10 +293,7 @@
 
             qry.setSchema(schemaName);
 
-<<<<<<< HEAD
-            FieldsQueryCursor<List<?>> qryCur = ctx.query().querySqlFields(qry, true);
-=======
-            List<FieldsQueryCursor<List<?>>> results = ctx.query().querySqlFieldsNoCache(qry, true,
+            List<FieldsQueryCursor<List<?>>> results = ctx.query().querySqlFields(qry, true,
                 protocolVer.compareTo(VER_2_3_0) < 0);
 
             if (results.size() == 1) {
@@ -305,7 +302,6 @@
                 JdbcQueryCursor cur = new JdbcQueryCursor(qryId, req.pageSize(), req.maxRows(), (QueryCursorImpl)qryCur);
 
                 JdbcQueryExecuteResult res;
->>>>>>> 8ffa1099
 
                 if (cur.isQuery())
                     res = new JdbcQueryExecuteResult(qryId, cur.fetchRows(), !cur.hasNext());
@@ -493,11 +489,7 @@
                 qry.setSchema(schemaName);
 
                 QueryCursorImpl<List<?>> qryCur = (QueryCursorImpl<List<?>>)ctx.query()
-<<<<<<< HEAD
-                    .querySqlFields(qry, true);
-=======
-                    .querySqlFieldsNoCache(qry, true, true).get(0);
->>>>>>> 8ffa1099
+                    .querySqlFields(qry, true, true).get(0);
 
                 assert !qryCur.isQuery();
 
