--- conflicted
+++ resolved
@@ -505,12 +505,7 @@
                 qry.setSchema(schemaName);
             }
 
-<<<<<<< HEAD
-                QueryCursorImpl<List<?>> qryCur = (QueryCursorImpl<List<?>>)ctx.query()
-                    .querySqlFields(qry, true, true).get(0);
-=======
             assert qry != null;
->>>>>>> e02a8d26
 
             qry.addBatchedArgs(q.args());
         }
@@ -537,6 +532,9 @@
         IgniteBiTuple<Integer, String> firstErr) {
         try {
             List<FieldsQueryCursor<List<?>>> qryRes = ctx.query().querySqlFieldsNoCache(qry, true, true);
+
+            QueryCursorImpl<List<?>> qryCur = (QueryCursorImpl<List<?>>)ctx.query()
+                    .querySqlFieldsNoCache(qry, true, true).get(0);
 
             for (FieldsQueryCursor<List<?>> cur : qryRes) {
                 assert !((QueryCursorImpl)cur).isQuery();
