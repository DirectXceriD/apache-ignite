/*
 * Licensed to the Apache Software Foundation (ASF) under one or more
 * contributor license agreements.  See the NOTICE file distributed with
 * this work for additional information regarding copyright ownership.
 * The ASF licenses this file to You under the Apache License, Version 2.0
 * (the "License"); you may not use this file except in compliance with
 * the License.  You may obtain a copy of the License at
 *
 *      http://www.apache.org/licenses/LICENSE-2.0
 *
 * Unless required by applicable law or agreed to in writing, software
 * distributed under the License is distributed on an "AS IS" BASIS,
 * WITHOUT WARRANTIES OR CONDITIONS OF ANY KIND, either express or implied.
 * See the License for the specific language governing permissions and
 * limitations under the License.
 */

package org.apache.ignite.internal.processors.cluster;

import java.io.Serializable;
import java.lang.ref.WeakReference;
import java.util.Collection;
import java.util.HashMap;
import java.util.Map;
import java.util.Timer;
import java.util.UUID;
import java.util.concurrent.ConcurrentHashMap;
import java.util.concurrent.atomic.AtomicBoolean;
import java.util.concurrent.atomic.AtomicLong;
import java.util.concurrent.atomic.AtomicReference;
<<<<<<< HEAD

=======
>>>>>>> 560ef60b
import org.apache.ignite.IgniteCheckedException;
import org.apache.ignite.IgniteLogger;
import org.apache.ignite.IgniteSystemProperties;
import org.apache.ignite.cluster.ClusterNode;
import org.apache.ignite.events.DiscoveryEvent;
import org.apache.ignite.events.Event;
import org.apache.ignite.internal.GridKernalContext;
import org.apache.ignite.internal.GridTopic;
import org.apache.ignite.internal.IgniteDiagnosticMessage;
import org.apache.ignite.internal.IgniteInternalFuture;
import org.apache.ignite.internal.IgniteKernal;
import org.apache.ignite.internal.IgniteProperties;
import org.apache.ignite.internal.cluster.ClusterTopologyCheckedException;
import org.apache.ignite.internal.cluster.IgniteClusterImpl;
import org.apache.ignite.internal.managers.communication.GridIoPolicy;
import org.apache.ignite.internal.managers.communication.GridMessageListener;
import org.apache.ignite.internal.managers.eventstorage.GridLocalEventListener;
import org.apache.ignite.internal.processors.GridProcessorAdapter;
import org.apache.ignite.internal.processors.affinity.AffinityTopologyVersion;
import org.apache.ignite.internal.processors.cache.KeyCacheObject;
import org.apache.ignite.internal.processors.cache.version.GridCacheVersion;
import org.apache.ignite.internal.util.GridTimerTask;
import org.apache.ignite.internal.util.future.GridFinishedFuture;
import org.apache.ignite.internal.util.future.GridFutureAdapter;
import org.apache.ignite.internal.util.future.IgniteFinishedFutureImpl;
import org.apache.ignite.internal.util.tostring.GridToStringExclude;
import org.apache.ignite.internal.util.typedef.CI1;
<<<<<<< HEAD
=======
import org.apache.ignite.internal.util.typedef.internal.S;
>>>>>>> 560ef60b
import org.apache.ignite.internal.util.typedef.internal.U;
import org.apache.ignite.lang.IgniteClosure;
import org.apache.ignite.lang.IgniteFuture;
import org.apache.ignite.lang.IgniteInClosure;
import org.jetbrains.annotations.Nullable;

import static org.apache.ignite.IgniteSystemProperties.IGNITE_UPDATE_NOTIFIER;
import static org.apache.ignite.events.EventType.EVT_NODE_FAILED;
import static org.apache.ignite.events.EventType.EVT_NODE_LEFT;
import static org.apache.ignite.internal.IgniteVersionUtils.VER_STR;

/**
 *
 */
public class ClusterProcessor extends GridProcessorAdapter {
    /** */
<<<<<<< HEAD
    private static final boolean DIAGNOSTIC_ENABLED = IgniteSystemProperties.getBoolean("IGNITE_DIAGNOSTIC_ENABLED", true);
=======
    private final boolean DIAGNOSTIC_ENABLED =
        IgniteSystemProperties.getBoolean(IgniteSystemProperties.IGNITE_DIAGNOSTIC_ENABLED, false);
>>>>>>> 560ef60b

    /** */
    private static final String DIAGNOSTIC_LOG_CATEGORY = "org.apache.ignite.internal.diagnostic";

    /** */
    private static final String ATTR_UPDATE_NOTIFIER_STATUS = "UPDATE_NOTIFIER_STATUS";

    /** Periodic version check delay. */
    private static final long PERIODIC_VER_CHECK_DELAY = 1000 * 60 * 60; // Every hour.

    /** Periodic version check delay. */
    private static final long PERIODIC_VER_CHECK_CONN_TIMEOUT = 10 * 1000; // 10 seconds.

    /** */
    private IgniteClusterImpl cluster;

    /** */
    private final AtomicBoolean notifyEnabled = new AtomicBoolean();

    /** */
    @GridToStringExclude
    private Timer updateNtfTimer;

    /** Version checker. */
    @GridToStringExclude
    private GridUpdateNotifier verChecker;

    /** */
    private final IgniteLogger diagnosticLog;

    /** */
<<<<<<< HEAD
    private final AtomicReference<ConcurrentHashMap<Long, InternalDiagnosticFuture>> diagnosticFutMap = new AtomicReference<>();
=======
    private final AtomicReference<ConcurrentHashMap<Long, InternalDiagnosticFuture>> diagnosticFutMap =
        new AtomicReference<>();
>>>>>>> 560ef60b

    /** */
    private final AtomicLong diagFutId = new AtomicLong();

<<<<<<< HEAD
    /** */
    private final Object mux = new Object();

=======
>>>>>>> 560ef60b
    /**
     * @param ctx Kernal context.
     */
    public ClusterProcessor(GridKernalContext ctx) {
        super(ctx);

        notifyEnabled.set(IgniteSystemProperties.getBoolean(IGNITE_UPDATE_NOTIFIER,
            Boolean.parseBoolean(IgniteProperties.get("ignite.update.notifier.enabled.by.default"))));

        cluster = new IgniteClusterImpl(ctx);

        diagnosticLog = ctx.log(DIAGNOSTIC_LOG_CATEGORY);
    }

<<<<<<< HEAD
=======
    /**
     * @throws IgniteCheckedException If failed.
     */
>>>>>>> 560ef60b
    public void initListeners() throws IgniteCheckedException {
        ctx.event().addLocalEventListener(new GridLocalEventListener() {
                @Override public void onEvent(Event evt) {
                    assert evt instanceof DiscoveryEvent;
                    assert evt.type() == EVT_NODE_FAILED || evt.type() == EVT_NODE_LEFT;

                    DiscoveryEvent discoEvt = (DiscoveryEvent)evt;

                    UUID nodeId = discoEvt.eventNode().id();

                    ConcurrentHashMap<Long, InternalDiagnosticFuture> futs = diagnosticFutMap.get();

                    if (futs != null) {
                        for (InternalDiagnosticFuture fut : futs.values()) {
                            if (fut.nodeId.equals(nodeId))
                                fut.onDone("Target node failed: " + nodeId);
                        }
                    }
                }
            },
            EVT_NODE_FAILED, EVT_NODE_LEFT);

        ctx.io().addMessageListener(GridTopic.TOPIC_INTERNAL_DIAGNOSTIC, new GridMessageListener() {
            @Override public void onMessage(UUID nodeId, Object msg) {
<<<<<<< HEAD
                ClusterNode node = ctx.discovery().node(nodeId);

                if (node == null)
                    return;

=======
>>>>>>> 560ef60b
                if (msg instanceof IgniteDiagnosticMessage) {
                    IgniteDiagnosticMessage msg0 = (IgniteDiagnosticMessage)msg;

                    if (msg0.request()) {
<<<<<<< HEAD
                        String resMsg;

                        IgniteClosure<GridKernalContext, String> c = null;
=======
                        ClusterNode node = ctx.discovery().node(nodeId);

                        if (node == null) {
                            if (diagnosticLog.isDebugEnabled()) {
                                diagnosticLog.debug("Skip diagnostic request, sender node left " +
                                    "[node=" + nodeId + ", msg=" + msg + ']');
                            }

                            return;
                        }

                        String resMsg;

                        IgniteClosure<GridKernalContext, String> c;
>>>>>>> 560ef60b

                        try {
                            c = msg0.unmarshalClosure(ctx);

                            resMsg = c.apply(ctx);
                        }
                        catch (Exception e) {
                            U.error(diagnosticLog, "Failed to run diagnostic closure: " + e, e);

                            resMsg = "Failed to run diagnostic closure: " + e;
                        }

                        IgniteDiagnosticMessage res = IgniteDiagnosticMessage.createResponse(resMsg, msg0.futureId());

                        try {
                            ctx.io().send(node, GridTopic.TOPIC_INTERNAL_DIAGNOSTIC, res, GridIoPolicy.SYSTEM_POOL);
                        }
<<<<<<< HEAD
=======
                        catch (ClusterTopologyCheckedException e) {
                            if (diagnosticLog.isDebugEnabled()) {
                                diagnosticLog.debug("Failed to send diagnostic response, node left " +
                                    "[node=" + nodeId + ", msg=" + msg + ']');
                            }
                        }
>>>>>>> 560ef60b
                        catch (IgniteCheckedException e) {
                            U.error(diagnosticLog, "Failed to send diagnostic response [msg=" + msg0 + "]", e);
                        }
                    }
                    else {
                        InternalDiagnosticFuture fut = diagnosticFuturesMap().get(msg0.futureId());

                        if (fut != null)
                            fut.onResponse(msg0);
                        else
                            U.warn(diagnosticLog, "Failed to find diagnostic message future [msg=" + msg0 + ']');
                    }
                }
<<<<<<< HEAD
            }
        });
    }

=======
                else
                    U.warn(diagnosticLog, "Received unexpected message: " + msg);
            }
        });
    }

    /**
     * @return Logger for diagnostic category.
     */
>>>>>>> 560ef60b
    public IgniteLogger diagnosticLog() {
        return diagnosticLog;
    }

    /**
     * @return Cluster.
     */
    public IgniteClusterImpl get() {
        return cluster;
    }

    /**
     * @return Client reconnect future.
     */
    public IgniteFuture<?> clientReconnectFuture() {
        IgniteFuture<?> fut = cluster.clientReconnectFuture();

        return fut != null ? fut : new IgniteFinishedFutureImpl<>();
    }

    /** {@inheritDoc} */
    @Nullable @Override public DiscoveryDataExchangeType discoveryDataType() {
        return DiscoveryDataExchangeType.CLUSTER_PROC;
    }

    /** {@inheritDoc} */
    @Nullable @Override public Serializable collectDiscoveryData(UUID nodeId) {
        HashMap<String, Object> map = new HashMap<>();

        map.put(ATTR_UPDATE_NOTIFIER_STATUS, notifyEnabled.get());

        return map;
    }

    /** {@inheritDoc} */
    @SuppressWarnings("unchecked")
    @Override public void onDiscoveryDataReceived(UUID joiningNodeId, UUID rmtNodeId, Serializable data) {
        if (joiningNodeId.equals(ctx.localNodeId())) {
            Map<String, Object> map = (Map<String, Object>)data;

            if (map != null && map.containsKey(ATTR_UPDATE_NOTIFIER_STATUS))
                notifyEnabled.set((Boolean)map.get(ATTR_UPDATE_NOTIFIER_STATUS));
        }
    }

    /** {@inheritDoc} */
    @Override public void onKernalStart(boolean activeOnStart) throws IgniteCheckedException {
        if (notifyEnabled.get()) {
            try {
                verChecker = new GridUpdateNotifier(ctx.gridName(),
                    VER_STR,
                    ctx.gateway(),
                    ctx.plugins().allProviders(),
                    false);

                updateNtfTimer = new Timer("ignite-update-notifier-timer", true);

                // Setup periodic version check.
                updateNtfTimer.scheduleAtFixedRate(
                    new UpdateNotifierTimerTask((IgniteKernal)ctx.grid(), verChecker, notifyEnabled),
                    0, PERIODIC_VER_CHECK_DELAY);
            }
            catch (IgniteCheckedException e) {
                if (log.isDebugEnabled())
                    log.debug("Failed to create GridUpdateNotifier: " + e);
            }
        }
    }

    /** {@inheritDoc} */
    @Override public void stop(boolean cancel) throws IgniteCheckedException {
        // Cancel update notification timer.
        if (updateNtfTimer != null)
            updateNtfTimer.cancel();

        if (verChecker != null)
            verChecker.stop();

    }

    /**
     * Disables update notifier.
     */
    public void disableUpdateNotifier() {
        notifyEnabled.set(false);
    }

    /**
     * @return Update notifier status.
     */
    public boolean updateNotifierEnabled() {
        return notifyEnabled.get();
    }

    /**
     * @return Latest version string.
     */
    public String latestVersion() {
        return verChecker != null ? verChecker.latestVersion() : null;
    }

    public void dumpRemoteTxInfo(UUID nodeId, GridCacheVersion dhtVer, GridCacheVersion nearVer, final String msg) {
        if (!DIAGNOSTIC_ENABLED)
            return;

        IgniteInternalFuture<String> fut = diagnosticInfo(nodeId, new IgniteDiagnosticMessage.TxInfoClosure(ctx, dhtVer, nearVer), msg);

        listenAndLog(fut);
    }

    public void dumpTxKeyInfo(UUID nodeId, int cacheId, Collection<KeyCacheObject> keys, final String msg) {
        if (!DIAGNOSTIC_ENABLED)
            return;

        IgniteInternalFuture<String> fut = diagnosticInfo(nodeId, new IgniteDiagnosticMessage.TxEntriesInfoClosure(ctx, cacheId, keys), msg);

        listenAndLog(fut);
    }

    public void dumpBasicInfo(final UUID nodeId, final String msg) {
        if (!DIAGNOSTIC_ENABLED)
            return;

        IgniteInternalFuture<String> fut = diagnosticInfo(nodeId, new IgniteDiagnosticMessage.BaseClosure(ctx), msg);

        listenAndLog(fut);
    }

    public void dumpExchangeInfo(final UUID nodeId, AffinityTopologyVersion topVer, final String msg) {
        if (!DIAGNOSTIC_ENABLED)
            return;

        IgniteInternalFuture<String> fut = diagnosticInfo(nodeId, new IgniteDiagnosticMessage.ExchangeInfoClosure(ctx, topVer), msg);

        listenAndLog(fut);
    }

    private void listenAndLog(IgniteInternalFuture<String> fut) {
        fut.listen(new CI1<IgniteInternalFuture<String>>() {
            @Override public void apply(IgniteInternalFuture<String> msgFut) {
                try {
                    diagnosticLog.info(msgFut.get());
                }
                catch (Exception e) {
                    diagnosticLog.error("Failed to dump diagnostic info: " + e);
                }
            }
        });
    }

    private IgniteInternalFuture<String> diagnosticInfo(final UUID nodeId,
        IgniteClosure<GridKernalContext, String> c,
        final String baseMsg) {
        final GridFutureAdapter<String> infoFut = new GridFutureAdapter<>();

        final IgniteInternalFuture<String> rmtFut = sendDiagnosticMessage(nodeId, c);

        rmtFut.listen(new CI1<IgniteInternalFuture<String>>() {
            @Override public void apply(IgniteInternalFuture<String> fut) {
                String rmtMsg;

                try {
                    rmtMsg = fut.get();
                }
                catch (Exception e) {
                    rmtMsg = "Diagnostic processing error: " + e;
                }

                final String rmtMsg0 = rmtMsg;

                IgniteInternalFuture<String> locFut = IgniteDiagnosticMessage.dumpCommunicationInfo(ctx, nodeId);

                locFut.listen(new CI1<IgniteInternalFuture<String>>() {
                    @Override public void apply(IgniteInternalFuture<String> locFut) {
                        String locMsg;

                        try {
                            locMsg = locFut.get();
                        }
                        catch (Exception e) {
                            locMsg = "Failed to get info for local node: " + e;
                        }

                        StringBuilder sb = new StringBuilder(baseMsg);

                        sb.append(U.nl());
                        sb.append("Remote node information:").append(U.nl()).append(rmtMsg0);

                        sb.append(U.nl()).append("Local communication statistics:").append(U.nl());
                        sb.append(locMsg);

                        infoFut.onDone(sb.toString());
                    }
                });
            }
        });

        return infoFut;
    }

    private IgniteInternalFuture<String> sendDiagnosticMessage(UUID nodeId, IgniteClosure<GridKernalContext, String> c) {
        try {
            IgniteDiagnosticMessage msg = IgniteDiagnosticMessage.createRequest(ctx, c, diagFutId.getAndIncrement());

            InternalDiagnosticFuture fut = new InternalDiagnosticFuture(nodeId, msg.futureId());

            diagnosticFuturesMap().put(msg.futureId(), fut);

            ctx.io().send(nodeId, GridTopic.TOPIC_INTERNAL_DIAGNOSTIC, msg, GridIoPolicy.SYSTEM_POOL);

            return fut;
        }
        catch (Exception e) {
            U.error(log, "Failed to send diagnostic message: " + e);

            return new GridFinishedFuture<>("Failed to send diagnostic message: " + e);
        }
    }

    /**
     * @return Diagnostic messages futures map.
     */
    private ConcurrentHashMap<Long, InternalDiagnosticFuture> diagnosticFuturesMap() {
        ConcurrentHashMap<Long, InternalDiagnosticFuture> map = diagnosticFutMap.get();

        if (map == null) {
            if (!diagnosticFutMap.compareAndSet(null, map = new ConcurrentHashMap<>()))
                map = diagnosticFutMap.get();
        }

        return map;
    }

    /**
     * @param nodeId Target node ID.
     * @param dhtVer Tx dht version.
     * @param nearVer Tx near version.
     * @param msg Local message to log.
     */
    public void dumpRemoteTxInfo(UUID nodeId, GridCacheVersion dhtVer, GridCacheVersion nearVer, final String msg) {
        if (!DIAGNOSTIC_ENABLED)
            return;

        IgniteInternalFuture<String> fut = diagnosticInfo(nodeId,
            new IgniteDiagnosticMessage.TxInfoClosure(ctx, dhtVer, nearVer),
            msg);

        listenAndLog(fut);
    }

    /**
     * @param nodeId Target node ID.
     * @param cacheId Cache ID.
     * @param keys Keys.
     * @param msg Local message to log.
     */
    public void dumpTxKeyInfo(UUID nodeId, int cacheId, Collection<KeyCacheObject> keys, final String msg) {
        if (!DIAGNOSTIC_ENABLED)
            return;

        IgniteInternalFuture<String> fut = diagnosticInfo(nodeId, new IgniteDiagnosticMessage.TxEntriesInfoClosure(ctx, cacheId, keys), msg);

        listenAndLog(fut);
    }

    /**
     * @param nodeId Target node ID.
     * @param msg Local message to log.
     */
    public void dumpBasicInfo(final UUID nodeId, final String msg,
        @Nullable IgniteInClosure<IgniteInternalFuture<String>> lsnr) {
        if (!DIAGNOSTIC_ENABLED)
            return;

        IgniteInternalFuture<String> fut = diagnosticInfo(nodeId, new IgniteDiagnosticMessage.BaseClosure(ctx), msg);

        if (lsnr != null)
            fut.listen(lsnr);

        listenAndLog(fut);
    }

    /**
     * @param nodeId Target node ID.
     * @param topVer Exchange topology version.
     * @param msg Local message to log.
     */
    public void dumpExchangeInfo(final UUID nodeId, AffinityTopologyVersion topVer, final String msg) {
        if (!DIAGNOSTIC_ENABLED)
            return;

        IgniteInternalFuture<String> fut = diagnosticInfo(nodeId, new IgniteDiagnosticMessage.ExchangeInfoClosure(ctx, topVer), msg);

        listenAndLog(fut);
    }

    /**
     * @param fut Future.
     */
    private void listenAndLog(IgniteInternalFuture<String> fut) {
        fut.listen(new CI1<IgniteInternalFuture<String>>() {
            @Override public void apply(IgniteInternalFuture<String> msgFut) {
                try {
                    String msg = msgFut.get();

                    diagnosticLog.info(msg);
                }
                catch (Exception e) {
                    U.error(diagnosticLog, "Failed to dump diagnostic info: " + e, e);
                }
            }
        });
    }

    /**
     * @param nodeId Target node ID.
     * @param c Closure.
     * @param baseMsg Local message to log.
     * @return Message future.
     */
    private IgniteInternalFuture<String> diagnosticInfo(final UUID nodeId,
        IgniteClosure<GridKernalContext, String> c,
        final String baseMsg) {
        final GridFutureAdapter<String> infoFut = new GridFutureAdapter<>();

        final IgniteInternalFuture<String> rmtFut = sendDiagnosticMessage(nodeId, c);

        rmtFut.listen(new CI1<IgniteInternalFuture<String>>() {
            @Override public void apply(IgniteInternalFuture<String> fut) {
                String rmtMsg;

                try {
                    rmtMsg = fut.get();
                }
                catch (Exception e) {
                    rmtMsg = "Diagnostic processing error: " + e;
                }

                final String rmtMsg0 = rmtMsg;

                IgniteInternalFuture<String> locFut = IgniteDiagnosticMessage.dumpCommunicationInfo(ctx, nodeId);

                locFut.listen(new CI1<IgniteInternalFuture<String>>() {
                    @Override public void apply(IgniteInternalFuture<String> locFut) {
                        String locMsg;

                        try {
                            locMsg = locFut.get();
                        }
                        catch (Exception e) {
                            locMsg = "Failed to get info for local node: " + e;
                        }

                        String sb = baseMsg + U.nl() +
                            "Remote node information:" + U.nl() + rmtMsg0 +
                            U.nl() + "Local communication statistics:" + U.nl() +
                            locMsg;

                        infoFut.onDone(sb);
                    }
                });
            }
        });

        return infoFut;
    }

    /**
     * @param nodeId Target node ID.
     * @param c Message closure.
     * @return Message future.
     */
    private IgniteInternalFuture<String> sendDiagnosticMessage(UUID nodeId, IgniteClosure<GridKernalContext, String> c) {
        try {
            IgniteDiagnosticMessage msg = IgniteDiagnosticMessage.createRequest(ctx,
                c,
                diagFutId.getAndIncrement());

            InternalDiagnosticFuture fut = new InternalDiagnosticFuture(nodeId, msg.futureId());

            diagnosticFuturesMap().put(msg.futureId(), fut);

            ctx.io().send(nodeId, GridTopic.TOPIC_INTERNAL_DIAGNOSTIC, msg, GridIoPolicy.SYSTEM_POOL);

            return fut;
        }
        catch (Exception e) {
            U.error(log, "Failed to send diagnostic message: " + e);

            return new GridFinishedFuture<>("Failed to send diagnostic message: " + e);
        }
    }

    /**
     * @return Diagnostic messages futures map.
     */
    private ConcurrentHashMap<Long, InternalDiagnosticFuture> diagnosticFuturesMap() {
        ConcurrentHashMap<Long, InternalDiagnosticFuture> map = diagnosticFutMap.get();

        if (map == null) {
            if (!diagnosticFutMap.compareAndSet(null, map = new ConcurrentHashMap<>()))
                map = diagnosticFutMap.get();
        }

        return map;
    }

    /**
     * Update notifier timer task.
     */
    private static class UpdateNotifierTimerTask extends GridTimerTask {
        /** Reference to kernal. */
        private final WeakReference<IgniteKernal> kernalRef;

        /** Logger. */
        private final IgniteLogger log;

        /** Version checker. */
        private final GridUpdateNotifier verChecker;

        /** Whether this is the first run. */
        private boolean first = true;

        /** */
        private final AtomicBoolean notifyEnabled;

        /**
         * Constructor.
         *
         * @param kernal Kernal.
         * @param verChecker Version checker.
         */
        private UpdateNotifierTimerTask(IgniteKernal kernal, GridUpdateNotifier verChecker,
            AtomicBoolean notifyEnabled) {
            kernalRef = new WeakReference<>(kernal);

            log = kernal.context().log(UpdateNotifierTimerTask.class);

            this.verChecker = verChecker;
            this.notifyEnabled = notifyEnabled;
        }

        /** {@inheritDoc} */
        @Override public void safeRun() throws InterruptedException {
            if (!notifyEnabled.get())
                return;

            if (!first) {
                IgniteKernal kernal = kernalRef.get();

                if (kernal != null)
                    verChecker.topologySize(kernal.cluster().nodes().size());
            }

            verChecker.checkForNewVersion(log);

            // Just wait for 10 secs.
            Thread.sleep(PERIODIC_VER_CHECK_CONN_TIMEOUT);

            // Just wait another 60 secs in order to get
            // version info even on slow connection.
            for (int i = 0; i < 60 && verChecker.latestVersion() == null; i++)
                Thread.sleep(1000);

            // Report status if one is available.
            // No-op if status is NOT available.
            verChecker.reportStatus(log);

            if (first) {
                first = false;

                verChecker.reportOnlyNew(true);
            }
        }
    }

    /**
     *
     */
    class InternalDiagnosticFuture extends GridFutureAdapter<String> {
        /** */
        private final long id;

        /** */
        private final UUID nodeId;

        /**
         * @param id Future ID.
         */
<<<<<<< HEAD
        public InternalDiagnosticFuture(UUID nodeId, long id) {
=======
        InternalDiagnosticFuture(UUID nodeId, long id) {
>>>>>>> 560ef60b
            this.nodeId = nodeId;
            this.id = id;
        }

<<<<<<< HEAD
=======
        /**
         * @param msg Response message.
         */
>>>>>>> 560ef60b
        public void onResponse(IgniteDiagnosticMessage msg) {
            onDone(msg.message());
        }

<<<<<<< HEAD
=======
        /** {@inheritDoc} */
>>>>>>> 560ef60b
        @Override public boolean onDone(@Nullable String res, @Nullable Throwable err) {
            if (super.onDone(res, err)) {
                diagnosticFuturesMap().remove(id);

                return true;
            }

            return false;
        }
<<<<<<< HEAD
=======

        /** {@inheritDoc} */
        @Override public String toString() {
            return S.toString(InternalDiagnosticFuture.class, this);
        }
>>>>>>> 560ef60b
    }
}<|MERGE_RESOLUTION|>--- conflicted
+++ resolved
@@ -28,10 +28,6 @@
 import java.util.concurrent.atomic.AtomicBoolean;
 import java.util.concurrent.atomic.AtomicLong;
 import java.util.concurrent.atomic.AtomicReference;
-<<<<<<< HEAD
-
-=======
->>>>>>> 560ef60b
 import org.apache.ignite.IgniteCheckedException;
 import org.apache.ignite.IgniteLogger;
 import org.apache.ignite.IgniteSystemProperties;
@@ -59,10 +55,7 @@
 import org.apache.ignite.internal.util.future.IgniteFinishedFutureImpl;
 import org.apache.ignite.internal.util.tostring.GridToStringExclude;
 import org.apache.ignite.internal.util.typedef.CI1;
-<<<<<<< HEAD
-=======
 import org.apache.ignite.internal.util.typedef.internal.S;
->>>>>>> 560ef60b
 import org.apache.ignite.internal.util.typedef.internal.U;
 import org.apache.ignite.lang.IgniteClosure;
 import org.apache.ignite.lang.IgniteFuture;
@@ -79,12 +72,8 @@
  */
 public class ClusterProcessor extends GridProcessorAdapter {
     /** */
-<<<<<<< HEAD
-    private static final boolean DIAGNOSTIC_ENABLED = IgniteSystemProperties.getBoolean("IGNITE_DIAGNOSTIC_ENABLED", true);
-=======
     private final boolean DIAGNOSTIC_ENABLED =
         IgniteSystemProperties.getBoolean(IgniteSystemProperties.IGNITE_DIAGNOSTIC_ENABLED, false);
->>>>>>> 560ef60b
 
     /** */
     private static final String DIAGNOSTIC_LOG_CATEGORY = "org.apache.ignite.internal.diagnostic";
@@ -116,22 +105,12 @@
     private final IgniteLogger diagnosticLog;
 
     /** */
-<<<<<<< HEAD
-    private final AtomicReference<ConcurrentHashMap<Long, InternalDiagnosticFuture>> diagnosticFutMap = new AtomicReference<>();
-=======
     private final AtomicReference<ConcurrentHashMap<Long, InternalDiagnosticFuture>> diagnosticFutMap =
         new AtomicReference<>();
->>>>>>> 560ef60b
 
     /** */
     private final AtomicLong diagFutId = new AtomicLong();
 
-<<<<<<< HEAD
-    /** */
-    private final Object mux = new Object();
-
-=======
->>>>>>> 560ef60b
     /**
      * @param ctx Kernal context.
      */
@@ -146,12 +125,9 @@
         diagnosticLog = ctx.log(DIAGNOSTIC_LOG_CATEGORY);
     }
 
-<<<<<<< HEAD
-=======
     /**
      * @throws IgniteCheckedException If failed.
      */
->>>>>>> 560ef60b
     public void initListeners() throws IgniteCheckedException {
         ctx.event().addLocalEventListener(new GridLocalEventListener() {
                 @Override public void onEvent(Event evt) {
@@ -176,23 +152,10 @@
 
         ctx.io().addMessageListener(GridTopic.TOPIC_INTERNAL_DIAGNOSTIC, new GridMessageListener() {
             @Override public void onMessage(UUID nodeId, Object msg) {
-<<<<<<< HEAD
-                ClusterNode node = ctx.discovery().node(nodeId);
-
-                if (node == null)
-                    return;
-
-=======
->>>>>>> 560ef60b
                 if (msg instanceof IgniteDiagnosticMessage) {
                     IgniteDiagnosticMessage msg0 = (IgniteDiagnosticMessage)msg;
 
                     if (msg0.request()) {
-<<<<<<< HEAD
-                        String resMsg;
-
-                        IgniteClosure<GridKernalContext, String> c = null;
-=======
                         ClusterNode node = ctx.discovery().node(nodeId);
 
                         if (node == null) {
@@ -207,7 +170,6 @@
                         String resMsg;
 
                         IgniteClosure<GridKernalContext, String> c;
->>>>>>> 560ef60b
 
                         try {
                             c = msg0.unmarshalClosure(ctx);
@@ -225,15 +187,12 @@
                         try {
                             ctx.io().send(node, GridTopic.TOPIC_INTERNAL_DIAGNOSTIC, res, GridIoPolicy.SYSTEM_POOL);
                         }
-<<<<<<< HEAD
-=======
                         catch (ClusterTopologyCheckedException e) {
                             if (diagnosticLog.isDebugEnabled()) {
                                 diagnosticLog.debug("Failed to send diagnostic response, node left " +
                                     "[node=" + nodeId + ", msg=" + msg + ']');
                             }
                         }
->>>>>>> 560ef60b
                         catch (IgniteCheckedException e) {
                             U.error(diagnosticLog, "Failed to send diagnostic response [msg=" + msg0 + "]", e);
                         }
@@ -247,12 +206,6 @@
                             U.warn(diagnosticLog, "Failed to find diagnostic message future [msg=" + msg0 + ']');
                     }
                 }
-<<<<<<< HEAD
-            }
-        });
-    }
-
-=======
                 else
                     U.warn(diagnosticLog, "Received unexpected message: " + msg);
             }
@@ -262,7 +215,6 @@
     /**
      * @return Logger for diagnostic category.
      */
->>>>>>> 560ef60b
     public IgniteLogger diagnosticLog() {
         return diagnosticLog;
     }
@@ -364,138 +316,6 @@
         return verChecker != null ? verChecker.latestVersion() : null;
     }
 
-    public void dumpRemoteTxInfo(UUID nodeId, GridCacheVersion dhtVer, GridCacheVersion nearVer, final String msg) {
-        if (!DIAGNOSTIC_ENABLED)
-            return;
-
-        IgniteInternalFuture<String> fut = diagnosticInfo(nodeId, new IgniteDiagnosticMessage.TxInfoClosure(ctx, dhtVer, nearVer), msg);
-
-        listenAndLog(fut);
-    }
-
-    public void dumpTxKeyInfo(UUID nodeId, int cacheId, Collection<KeyCacheObject> keys, final String msg) {
-        if (!DIAGNOSTIC_ENABLED)
-            return;
-
-        IgniteInternalFuture<String> fut = diagnosticInfo(nodeId, new IgniteDiagnosticMessage.TxEntriesInfoClosure(ctx, cacheId, keys), msg);
-
-        listenAndLog(fut);
-    }
-
-    public void dumpBasicInfo(final UUID nodeId, final String msg) {
-        if (!DIAGNOSTIC_ENABLED)
-            return;
-
-        IgniteInternalFuture<String> fut = diagnosticInfo(nodeId, new IgniteDiagnosticMessage.BaseClosure(ctx), msg);
-
-        listenAndLog(fut);
-    }
-
-    public void dumpExchangeInfo(final UUID nodeId, AffinityTopologyVersion topVer, final String msg) {
-        if (!DIAGNOSTIC_ENABLED)
-            return;
-
-        IgniteInternalFuture<String> fut = diagnosticInfo(nodeId, new IgniteDiagnosticMessage.ExchangeInfoClosure(ctx, topVer), msg);
-
-        listenAndLog(fut);
-    }
-
-    private void listenAndLog(IgniteInternalFuture<String> fut) {
-        fut.listen(new CI1<IgniteInternalFuture<String>>() {
-            @Override public void apply(IgniteInternalFuture<String> msgFut) {
-                try {
-                    diagnosticLog.info(msgFut.get());
-                }
-                catch (Exception e) {
-                    diagnosticLog.error("Failed to dump diagnostic info: " + e);
-                }
-            }
-        });
-    }
-
-    private IgniteInternalFuture<String> diagnosticInfo(final UUID nodeId,
-        IgniteClosure<GridKernalContext, String> c,
-        final String baseMsg) {
-        final GridFutureAdapter<String> infoFut = new GridFutureAdapter<>();
-
-        final IgniteInternalFuture<String> rmtFut = sendDiagnosticMessage(nodeId, c);
-
-        rmtFut.listen(new CI1<IgniteInternalFuture<String>>() {
-            @Override public void apply(IgniteInternalFuture<String> fut) {
-                String rmtMsg;
-
-                try {
-                    rmtMsg = fut.get();
-                }
-                catch (Exception e) {
-                    rmtMsg = "Diagnostic processing error: " + e;
-                }
-
-                final String rmtMsg0 = rmtMsg;
-
-                IgniteInternalFuture<String> locFut = IgniteDiagnosticMessage.dumpCommunicationInfo(ctx, nodeId);
-
-                locFut.listen(new CI1<IgniteInternalFuture<String>>() {
-                    @Override public void apply(IgniteInternalFuture<String> locFut) {
-                        String locMsg;
-
-                        try {
-                            locMsg = locFut.get();
-                        }
-                        catch (Exception e) {
-                            locMsg = "Failed to get info for local node: " + e;
-                        }
-
-                        StringBuilder sb = new StringBuilder(baseMsg);
-
-                        sb.append(U.nl());
-                        sb.append("Remote node information:").append(U.nl()).append(rmtMsg0);
-
-                        sb.append(U.nl()).append("Local communication statistics:").append(U.nl());
-                        sb.append(locMsg);
-
-                        infoFut.onDone(sb.toString());
-                    }
-                });
-            }
-        });
-
-        return infoFut;
-    }
-
-    private IgniteInternalFuture<String> sendDiagnosticMessage(UUID nodeId, IgniteClosure<GridKernalContext, String> c) {
-        try {
-            IgniteDiagnosticMessage msg = IgniteDiagnosticMessage.createRequest(ctx, c, diagFutId.getAndIncrement());
-
-            InternalDiagnosticFuture fut = new InternalDiagnosticFuture(nodeId, msg.futureId());
-
-            diagnosticFuturesMap().put(msg.futureId(), fut);
-
-            ctx.io().send(nodeId, GridTopic.TOPIC_INTERNAL_DIAGNOSTIC, msg, GridIoPolicy.SYSTEM_POOL);
-
-            return fut;
-        }
-        catch (Exception e) {
-            U.error(log, "Failed to send diagnostic message: " + e);
-
-            return new GridFinishedFuture<>("Failed to send diagnostic message: " + e);
-        }
-    }
-
-    /**
-     * @return Diagnostic messages futures map.
-     */
-    private ConcurrentHashMap<Long, InternalDiagnosticFuture> diagnosticFuturesMap() {
-        ConcurrentHashMap<Long, InternalDiagnosticFuture> map = diagnosticFutMap.get();
-
-        if (map == null) {
-            if (!diagnosticFutMap.compareAndSet(null, map = new ConcurrentHashMap<>()))
-                map = diagnosticFutMap.get();
-        }
-
-        return map;
-    }
-
     /**
      * @param nodeId Target node ID.
      * @param dhtVer Tx dht version.
@@ -752,29 +572,19 @@
         /**
          * @param id Future ID.
          */
-<<<<<<< HEAD
-        public InternalDiagnosticFuture(UUID nodeId, long id) {
-=======
         InternalDiagnosticFuture(UUID nodeId, long id) {
->>>>>>> 560ef60b
             this.nodeId = nodeId;
             this.id = id;
         }
 
-<<<<<<< HEAD
-=======
         /**
          * @param msg Response message.
          */
->>>>>>> 560ef60b
         public void onResponse(IgniteDiagnosticMessage msg) {
             onDone(msg.message());
         }
 
-<<<<<<< HEAD
-=======
         /** {@inheritDoc} */
->>>>>>> 560ef60b
         @Override public boolean onDone(@Nullable String res, @Nullable Throwable err) {
             if (super.onDone(res, err)) {
                 diagnosticFuturesMap().remove(id);
@@ -784,13 +594,10 @@
 
             return false;
         }
-<<<<<<< HEAD
-=======
 
         /** {@inheritDoc} */
         @Override public String toString() {
             return S.toString(InternalDiagnosticFuture.class, this);
         }
->>>>>>> 560ef60b
     }
 }