--- conflicted
+++ resolved
@@ -1652,26 +1652,7 @@
                                         ", failMsg=" + forceFailMsg + ']');
                                 }
 
-<<<<<<< HEAD
                                 onDisconnected();
-=======
-                                state = DISCONNECTED;
-
-                                nodeAdded = false;
-
-                                delayDiscoData.clear();
-
-                                IgniteClientDisconnectedCheckedException err =
-                                    new IgniteClientDisconnectedCheckedException(null, "Failed to ping node, " +
-                                    "client node disconnected.");
-
-                                for (Map.Entry<UUID, GridFutureAdapter<Boolean>> e : pingFuts.entrySet()) {
-                                    GridFutureAdapter<Boolean> fut = e.getValue();
-
-                                    if (pingFuts.remove(e.getKey(), fut))
-                                        fut.onDone(err);
-                                }
->>>>>>> f2482927
 
                                 notifyDiscovery(EVT_CLIENT_NODE_DISCONNECTED, topVer, locNode, allVisibleNodes());
                             }
@@ -1773,6 +1754,8 @@
             state = DISCONNECTED;
 
             nodeAdded = false;
+
+            delayDiscoData.clear();
 
             IgniteClientDisconnectedCheckedException err =
                 new IgniteClientDisconnectedCheckedException(null, "Failed to ping node, " +
@@ -1942,17 +1925,12 @@
 
                         DiscoveryDataPacket dataPacket = msg.gridDiscoveryData();
 
-<<<<<<< HEAD
-                        if (dataPacket != null && dataPacket.hasJoiningNodeData())
-                            spi.onExchange(dataPacket, U.resolveClassLoader(spi.ignite().configuration()));
-=======
-                        if (data != null) {
+                        if (dataPacket != null && dataPacket.hasJoiningNodeData()) {
                             if (joining())
                                 delayDiscoData.put(newNodeId, data);
                             else
-                                spi.onExchange(newNodeId, newNodeId, data, U.resolveClassLoader(spi.ignite().configuration()));
-                        }
->>>>>>> f2482927
+                                spi.onExchange(dataPacket, U.resolveClassLoader(spi.ignite().configuration()));
+                        }
                     }
                 }
                 else {
