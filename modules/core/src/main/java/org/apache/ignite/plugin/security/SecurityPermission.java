/*
 * Licensed to the Apache Software Foundation (ASF) under one or more
 * contributor license agreements.  See the NOTICE file distributed with
 * this work for additional information regarding copyright ownership.
 * The ASF licenses this file to You under the Apache License, Version 2.0
 * (the "License"); you may not use this file except in compliance with
 * the License.  You may obtain a copy of the License at
 *
 *      http://www.apache.org/licenses/LICENSE-2.0
 *
 * Unless required by applicable law or agreed to in writing, software
 * distributed under the License is distributed on an "AS IS" BASIS,
 * WITHOUT WARRANTIES OR CONDITIONS OF ANY KIND, either express or implied.
 * See the License for the specific language governing permissions and
 * limitations under the License.
 */

package org.apache.ignite.plugin.security;

import org.jetbrains.annotations.Nullable;

/**
 * Supported security permissions within grid. Permissions
 * are specified on per-cache, per-task or per-service level.
 */
public enum SecurityPermission {
    /** Cache {@code read} permission. */
    CACHE_READ,

    /** Cache {@code put} permission. */
    CACHE_PUT,

    /** Cache {@code remove} permission. */
    CACHE_REMOVE,

    /** Task {@code execute} permission. */
    TASK_EXECUTE,

    /** Task {@code cancel} permission. */
    TASK_CANCEL,

    /** Events {@code enable} permission. */
    EVENTS_ENABLE,

    /** Events {@code disable} permission. */
    EVENTS_DISABLE,

    /** Common visor view tasks permission. */
    ADMIN_VIEW,

    /** Visor cache read (query) permission. */
    ADMIN_QUERY,

    /** Visor cache load permission. */
    ADMIN_CACHE,

    /** Visor admin operations permissions. */
    ADMIN_OPS,

    /** Service deploy permission. */
    SERVICE_DEPLOY,

    /** Service cancel permission. */
    SERVICE_CANCEL,

    /** Service invoke permission. */
    SERVICE_INVOKE,

    /** Cache create permission. */
    CACHE_CREATE,

    /** Cache create permission. */
    CACHE_DESTROY,

    /** Join as server node permission. */
    JOIN_AS_SERVER,

<<<<<<< HEAD
    /** Cluster activation permission. */
    ADMIN_CLUSTER_ACTIVATE,

    /** Cluster deactivation permission. */
    ADMIN_CLUSTER_DEACTIVATE,

    /** Baseline change permission. */
    BASELINE_CHANGE,

    /** Compute deploy permission. */
    COMPUTE_DEPLOY,

    /** Cancel (rollback) transaction permission. */
    ADMIN_CANCEL_TX;

=======
    /** Cache continuous query start permission. */
    CACHE_CONTINUOUS_QUERY_START,

    /** Cache continuous query stop permission. */
    CACHE_CONTINUOUS_QUERY_STOP;
>>>>>>> 20e0d60d

    /** Enumerated values. */
    private static final SecurityPermission[] VALS = values();

    /**
     * Efficiently gets enumerated value from its ordinal.
     *
     * @param ord Ordinal value.
     * @return Enumerated value or {@code null} if ordinal out of range.
     */
    @Nullable public static SecurityPermission fromOrdinal(int ord) {
        return ord >= 0 && ord < VALS.length ? VALS[ord] : null;
    }
}<|MERGE_RESOLUTION|>--- conflicted
+++ resolved
@@ -75,7 +75,6 @@
     /** Join as server node permission. */
     JOIN_AS_SERVER,
 
-<<<<<<< HEAD
     /** Cluster activation permission. */
     ADMIN_CLUSTER_ACTIVATE,
 
@@ -91,13 +90,11 @@
     /** Cancel (rollback) transaction permission. */
     ADMIN_CANCEL_TX;
 
-=======
     /** Cache continuous query start permission. */
     CACHE_CONTINUOUS_QUERY_START,
 
     /** Cache continuous query stop permission. */
     CACHE_CONTINUOUS_QUERY_STOP;
->>>>>>> 20e0d60d
 
     /** Enumerated values. */
     private static final SecurityPermission[] VALS = values();
