/*
 * Licensed to the Apache Software Foundation (ASF) under one or more
 * contributor license agreements.  See the NOTICE file distributed with
 * this work for additional information regarding copyright ownership.
 * The ASF licenses this file to You under the Apache License, Version 2.0
 * (the "License"); you may not use this file except in compliance with
 * the License.  You may obtain a copy of the License at
 *
 *      http://www.apache.org/licenses/LICENSE-2.0
 *
 * Unless required by applicable law or agreed to in writing, software
 * distributed under the License is distributed on an "AS IS" BASIS,
 * WITHOUT WARRANTIES OR CONDITIONS OF ANY KIND, either express or implied.
 * See the License for the specific language governing permissions and
 * limitations under the License.
 */

package org.apache.ignite.internal;

import java.io.Externalizable;
import java.io.IOException;
import java.io.ObjectInput;
import java.io.ObjectOutput;
import java.io.Serializable;
import java.nio.charset.Charset;
import java.util.UUID;
import org.apache.ignite.internal.util.typedef.internal.S;
import org.apache.ignite.internal.util.typedef.internal.U;
import org.apache.ignite.lang.IgniteUuid;
import org.jetbrains.annotations.Nullable;

/**
 * Communication topic.
 */
public enum GridTopic {
    /** */
    TOPIC_JOB,

    /** */
    TOPIC_JOB_SIBLINGS,

    /** */
    TOPIC_TASK,

    /** */
    TOPIC_CHECKPOINT,

    /** */
    TOPIC_JOB_CANCEL,

    /** */
    TOPIC_TASK_CANCEL,

    /** */
    TOPIC_CLASSLOAD,

    /** */
    TOPIC_EVENT,

    /** Cache topic. */
    TOPIC_CACHE,

    /** */
    TOPIC_COMM_USER,

    /** */
    TOPIC_REST,

    /** */
    TOPIC_REPLICATION,

    /** */
    TOPIC_IGFS,

    /** */
    TOPIC_DATASTREAM,

    /** */
    TOPIC_STREAM,

    /** */
    TOPIC_CONTINUOUS,

    /** */
    TOPIC_MONGO,

    /** */
    TOPIC_TIME_SYNC,

    /** */
    TOPIC_HADOOP,

    /** */
    TOPIC_QUERY,

    /** */
    TOPIC_TX,

    /** */
    TOPIC_SNAPSHOT,

    /** */
    TOPIC_IO_TEST,

    /** */
    TOPIC_MAPPING_MARSH,

    /** */
    TOPIC_HADOOP_MSG,

    /** */
    TOPIC_METADATA_REQ,

    /** */
    TOPIC_SCHEMA,

    /** */
    TOPIC_INTERNAL_DIAGNOSTIC,

    /** */
<<<<<<< HEAD
    TOPIC_CACHE_COORDINATOR,

    /** */
    TOPIC_WAL;
=======
    TOPIC_WAL,

    /** */
    TOPIC_AUTH;
>>>>>>> 9f8f366a

    /** Enum values. */
    private static final GridTopic[] VALS = values();

    /** Default charset to work with strings. */
    private static final Charset DFLT_CHARSET = Charset.forName("UTF-8");

    /**
     * Efficiently gets enumerated value from its ordinal.
     *
     * @param ord Ordinal value.
     * @return Enumerated value.
     */
    @Nullable public static GridTopic fromOrdinal(int ord) {
        return ord >= 0 && ord < VALS.length ? VALS[ord] : null;
    }

    /**
     * @param id Topic ID.
     * @return Grid message topic with specified ID.
     */
    public Object topic(IgniteUuid id) {
        return new T1(this, id);
    }

    /**
     * @param id1 ID1.
     * @param id2 ID2.
     * @return Grid message topic with specified IDs.
     */
    public Object topic(IgniteUuid id1, UUID id2) {
        return new T2(this, id1, id2);
    }

    /**
     * @param id1 ID1.
     * @param id2 ID2.
     * @return Grid message topic with specified IDs.
     */
    public Object topic(IgniteUuid id1, long id2) {
        return new T8(this, id1, id2);
    }

    /**
     * NOTE: The method should be used only for cases when there is no any other non-string identifier(s)
     * to use to differentiate topics.
     *
     * @param id Topic ID.
     * @return Grid message topic with specified ID.
     */
    public Object topic(String id) {
        return new T3(this, UUID.nameUUIDFromBytes(id.getBytes(DFLT_CHARSET)));
    }

    /**
     * @param id1 ID1.
     * @param id2 ID2.
     * @return Grid message topic with specified IDs.
     */
    public Object topic(String id1, long id2) {
        return new T6(this, UUID.nameUUIDFromBytes(id1.getBytes(DFLT_CHARSET)), id2);
    }

    /**
     * @param id1 ID1.
     * @param id2 ID2.
     * @param id3 ID3.
     * @return Grid message topic with specified IDs.
     */
    public Object topic(String id1, int id2, long id3) {
        return new T5(this, UUID.nameUUIDFromBytes(id1.getBytes(DFLT_CHARSET)), id2, id3);
    }

    /**
     * @param id1 ID1.
     * @param id2 ID2.
     * @param id3 ID3.
     * @return Grid message topic with specified IDs.
     */
    public Object topic(String id1, UUID id2, long id3) {
        return new T4(this, UUID.nameUUIDFromBytes(id1.getBytes(DFLT_CHARSET)), id2, id3);
    }

    /**
     * @param id1 ID1.
     * @param id2 ID2.
     * @param id3 ID3.
     * @param id4 ID4.
     * @return Grid message topic with specified IDs.
     */
    public Object topic(String id1, UUID id2, int id3, long id4) {
        return new T7(this, UUID.nameUUIDFromBytes(id1.getBytes(DFLT_CHARSET)), id2, id3, id4);
    }

    /**
     *
     */
    private static class T1 implements Externalizable {
        /** */
        private static final long serialVersionUID = 0L;

        /** */
        private GridTopic topic;

        /** */
        private IgniteUuid id;

        /**
         * No-arg constructor needed for {@link Serializable}.
         */
        public T1() {
            // No-op.
        }

        /**
         * @param topic Topic.
         * @param id ID.
         */
        private T1(GridTopic topic, IgniteUuid id) {
            this.topic = topic;
            this.id = id;
        }

        /** {@inheritDoc} */
        @Override public int hashCode() {
            return topic.ordinal() + id.hashCode();
        }

        /** {@inheritDoc} */
        @Override public boolean equals(Object obj) {
            if (obj.getClass() == T1.class) {
                T1 that = (T1)obj;

                return topic == that.topic && id.equals(that.id);
            }

            return false;
        }

        /** {@inheritDoc} */
        @Override public void writeExternal(ObjectOutput out) throws IOException {
            out.writeByte(topic.ordinal());
            U.writeGridUuid(out, id);
        }

        /** {@inheritDoc} */
        @Override public void readExternal(ObjectInput in) throws IOException, ClassNotFoundException {
            topic = fromOrdinal(in.readByte());
            id = U.readGridUuid(in);
        }

        /** {@inheritDoc} */
        @Override public String toString() {
            return S.toString(T1.class, this);
        }
    }

    /**
     *
     */
    private static class T2 implements Externalizable {
        /** */
        private static final long serialVersionUID = 0L;

        /** */
        private GridTopic topic;

        /** */
        private IgniteUuid id1;

        /** */
        private UUID id2;

        /**
         * No-arg constructor needed for {@link Serializable}.
         */
        public T2() {
            // No-op.
        }

        /**
         * @param topic Topic.
         * @param id1 ID1.
         * @param id2 ID2.
         */
        private T2(GridTopic topic, IgniteUuid id1, UUID id2) {
            this.topic = topic;
            this.id1 = id1;
            this.id2 = id2;
        }

        /** {@inheritDoc} */
        @Override public int hashCode() {
            return topic.ordinal() + id1.hashCode() + id2.hashCode();
        }

        /** {@inheritDoc} */
        @Override public boolean equals(Object obj) {
            if (obj.getClass() == T2.class) {
                T2 that = (T2)obj;

                return topic == that.topic && id1.equals(that.id1) && id2.equals(that.id2);
            }

            return false;
        }

        /** {@inheritDoc} */
        @Override public void writeExternal(ObjectOutput out) throws IOException {
            out.writeByte(topic.ordinal());
            U.writeGridUuid(out, id1);
            U.writeUuid(out, id2);
        }

        /** {@inheritDoc} */
        @Override public void readExternal(ObjectInput in) throws IOException, ClassNotFoundException {
            topic = fromOrdinal(in.readByte());
            id1 = U.readGridUuid(in);
            id2 = U.readUuid(in);
        }

        /** {@inheritDoc} */
        @Override public String toString() {
            return S.toString(T2.class, this);
        }
    }

    /**
     *
     */
    private static class T3 implements Externalizable {
        /** */
        private static final long serialVersionUID = 0L;

        /** */
        private GridTopic topic;

        /** */
        private UUID id1;

        /**
         * No-arg constructor needed for {@link Serializable}.
         */
        public T3() {
            // No-op.
        }

        /**
         * @param topic Topic.
         * @param id1 ID1.
         */
        private T3(GridTopic topic, UUID id1) {
            this.topic = topic;
            this.id1 = id1;
        }

        /** {@inheritDoc} */
        @Override public int hashCode() {
            return topic.ordinal() + id1.hashCode();
        }

        /** {@inheritDoc} */
        @Override public boolean equals(Object obj) {
            if (obj.getClass() == T3.class) {
                T3 that = (T3)obj;

                return topic == that.topic && id1.equals(that.id1);
            }

            return false;
        }

        /** {@inheritDoc} */
        @Override public void writeExternal(ObjectOutput out) throws IOException {
            out.writeByte(topic.ordinal());
            U.writeUuid(out, id1);
        }

        /** {@inheritDoc} */
        @Override public void readExternal(ObjectInput in) throws IOException, ClassNotFoundException {
            topic = fromOrdinal(in.readByte());
            id1 = U.readUuid(in);
        }

        /** {@inheritDoc} */
        @Override public String toString() {
            return S.toString(T3.class, this);
        }
    }

    /**
     *
     */
    private static class T4 implements Externalizable {
        /** */
        private static final long serialVersionUID = 0L;

        /** */
        private GridTopic topic;

        /** */
        private UUID id1;

        /** */
        private UUID id2;

        /** */
        private long id3;

        /**
         * No-arg constructor needed for {@link Serializable}.
         */
        public T4() {
            // No-op.
        }

        /**
         * @param topic Topic.
         * @param id1 ID1.
         * @param id2 ID2.
         * @param id3 ID3.
         */
        private T4(GridTopic topic, UUID id1, UUID id2, long id3) {
            this.topic = topic;
            this.id1 = id1;
            this.id2 = id2;
            this.id3 = id3;
        }

        /** {@inheritDoc} */
        @Override public int hashCode() {
            return topic.ordinal() + id1.hashCode() + id2.hashCode() + (int)(id3 ^ (id3 >>> 32));
        }

        /** {@inheritDoc} */
        @Override public boolean equals(Object obj) {
            if (obj.getClass() == T4.class) {
                T4 that = (T4)obj;

                return topic == that.topic && id1.equals(that.id1) && id2.equals(that.id2) && id3 == that.id3;
            }

            return false;
        }

        /** {@inheritDoc} */
        @Override public void writeExternal(ObjectOutput out) throws IOException {
            out.writeByte(topic.ordinal());
            U.writeUuid(out, id1);
            U.writeUuid(out, id2);
            out.writeLong(id3);
        }

        /** {@inheritDoc} */
        @Override public void readExternal(ObjectInput in) throws IOException, ClassNotFoundException {
            topic = fromOrdinal(in.readByte());
            id1 = U.readUuid(in);
            id2 = U.readUuid(in);
            id3 = in.readLong();
        }

        /** {@inheritDoc} */
        @Override public String toString() {
            return S.toString(T4.class, this);
        }
    }

    /**
     *
     */
    private static class T5 implements Externalizable {
        /** */
        private static final long serialVersionUID = 0L;

        /** */
        private GridTopic topic;

        /** */
        private UUID id1;

        /** */
        private int id2;

        /** */
        private long id3;

        /**
         * No-arg constructor needed for {@link Serializable}.
         */
        public T5() {
            // No-op.
        }

        /**
         * @param topic Topic.
         * @param id1 ID1.
         * @param id2 ID2.
         * @param id3 ID3.
         */
        private T5(GridTopic topic, UUID id1, int id2, long id3) {
            this.topic = topic;
            this.id1 = id1;
            this.id2 = id2;
            this.id3 = id3;
        }

        /** {@inheritDoc} */
        @Override public int hashCode() {
            return topic.ordinal() + id1.hashCode() + id2 + (int)(id3 ^ (id3 >>> 32));
        }

        /** {@inheritDoc} */
        @Override public boolean equals(Object obj) {
            if (obj.getClass() == T5.class) {
                T5 that = (T5)obj;

                return topic == that.topic && id1.equals(that.id1) && id2 == that.id2 && id3 == that.id3;
            }

            return false;
        }

        /** {@inheritDoc} */
        @Override public void writeExternal(ObjectOutput out) throws IOException {
            out.writeByte(topic.ordinal());
            U.writeUuid(out, id1);
            out.writeInt(id2);
            out.writeLong(id3);
        }

        /** {@inheritDoc} */
        @Override public void readExternal(ObjectInput in) throws IOException, ClassNotFoundException {
            topic = fromOrdinal(in.readByte());
            id1 = U.readUuid(in);
            id2 = in.readInt();
            id3 = in.readLong();
        }

        /** {@inheritDoc} */
        @Override public String toString() {
            return S.toString(T5.class, this);
        }
    }

    /**
     *
     */
    private static class T6 implements Externalizable {
        /** */
        private static final long serialVersionUID = 0L;

        /** */
        private GridTopic topic;

        /** */
        private UUID id1;

        /** */
        private long id2;

        /**
         * No-arg constructor needed for {@link Serializable}.
         */
        public T6() {
            // No-op.
        }

        /**
         * @param topic Topic.
         * @param id1 ID 1.
         * @param id2 ID 2.
         */
        private T6(GridTopic topic, UUID id1, long id2) {
            this.topic = topic;
            this.id1 = id1;
            this.id2 = id2;
        }

        /** {@inheritDoc} */
        @Override public int hashCode() {
            return topic.ordinal() + id1.hashCode () + (int)(id2 ^ (id2 >>> 32));
        }

        /** {@inheritDoc} */
        @Override public boolean equals(Object obj) {
            if (obj.getClass() == T6.class) {
                T6 that = (T6)obj;

                return topic == that.topic && id1.equals(that.id1) && id2 == that.id2;
            }

            return false;
        }

        /** {@inheritDoc} */
        @Override public void writeExternal(ObjectOutput out) throws IOException {
            out.writeByte(topic.ordinal());
            U.writeUuid(out, id1);
            out.writeLong(id2);
        }

        /** {@inheritDoc} */
        @Override public void readExternal(ObjectInput in) throws IOException, ClassNotFoundException {
            topic = fromOrdinal(in.readByte());
            id1 = U.readUuid(in);
            id2 = in.readLong();
        }

        /** {@inheritDoc} */
        @Override public String toString() {
            return S.toString(T6.class, this);
        }
    }

    /**
     *
     */
    private static class T7 implements Externalizable {
        /** */
        private static final long serialVersionUID = 0L;

        /** */
        private GridTopic topic;

        /** */
        private UUID id1;

        /** */
        private UUID id2;

        /** */
        private int id3;

        /** */
        private long id4;

        /**
         * No-arg constructor needed for {@link Serializable}.
         */
        public T7() {
            // No-op.
        }

        /**
         * @param topic Topic.
         * @param id1 ID1.
         * @param id2 ID2.
         * @param id3 ID3.
         * @param id4 ID4.
         */
        private T7(GridTopic topic, UUID id1, UUID id2, int id3, long id4) {
            this.topic = topic;
            this.id1 = id1;
            this.id2 = id2;
            this.id3 = id3;
            this.id4 = id4;
        }

        /** {@inheritDoc} */
        @Override public int hashCode() {
            return topic.ordinal() + id1.hashCode() + id2.hashCode() + id3 + (int)(id4 ^ (id4 >>> 32));
        }

        /** {@inheritDoc} */
        @Override public boolean equals(Object obj) {
            if (obj.getClass() == T7.class) {
                T7 that = (T7)obj;

                return topic == that.topic && id1.equals(that.id1) && id2.equals(that.id2) && id3 == that.id3 &&
                    id4 == that.id4;
            }

            return false;
        }

        /** {@inheritDoc} */
        @Override public void writeExternal(ObjectOutput out) throws IOException {
            out.writeByte(topic.ordinal());
            U.writeUuid(out, id1);
            U.writeUuid(out, id2);
            out.writeInt(id3);
            out.writeLong(id4);
        }

        /** {@inheritDoc} */
        @Override public void readExternal(ObjectInput in) throws IOException, ClassNotFoundException {
            topic = fromOrdinal(in.readByte());
            id1 = U.readUuid(in);
            id2 = U.readUuid(in);
            id3 = in.readInt();
            id4 = in.readLong();
        }

        /** {@inheritDoc} */
        @Override public String toString() {
            return S.toString(T7.class, this);
        }
    }

    /**
     *
     */
    private static class T8 implements Externalizable {
        /** */
        private static final long serialVersionUID = 0L;

        /** */
        private GridTopic topic;

        /** */
        private IgniteUuid id1;

        /** */
        private long id2;

        /**
         * No-arg constructor needed for {@link Serializable}.
         */
        public T8() {
            // No-op.
        }

        /**
         * @param topic Topic.
         * @param id1 ID1.
         * @param id2 ID2.
         */
        private T8(GridTopic topic, IgniteUuid id1, long id2) {
            this.topic = topic;
            this.id1 = id1;
            this.id2 = id2;
        }

        /** {@inheritDoc} */
        @Override public int hashCode() {
            return topic.ordinal() + id1.hashCode() + (int)(id2 ^ (id2 >>> 32));
        }

        /** {@inheritDoc} */
        @Override public boolean equals(Object obj) {
            if (obj.getClass() == T8.class) {
                T8 that = (T8)obj;

                return topic == that.topic && id1.equals(that.id1) && id2 == that.id2;
            }

            return false;
        }

        /** {@inheritDoc} */
        @Override public void writeExternal(ObjectOutput out) throws IOException {
            out.writeByte(topic.ordinal());
            U.writeGridUuid(out, id1);
            out.writeLong(id2);
        }

        /** {@inheritDoc} */
        @Override public void readExternal(ObjectInput in) throws IOException, ClassNotFoundException {
            topic = fromOrdinal(in.readByte());
            id1 = U.readGridUuid(in);
            id2 = in.readLong();
        }

        /** {@inheritDoc} */
        @Override public String toString() {
            return S.toString(T8.class, this);
        }
    }
}<|MERGE_RESOLUTION|>--- conflicted
+++ resolved
@@ -118,17 +118,13 @@
     TOPIC_INTERNAL_DIAGNOSTIC,
 
     /** */
-<<<<<<< HEAD
     TOPIC_CACHE_COORDINATOR,
 
     /** */
-    TOPIC_WAL;
-=======
     TOPIC_WAL,
 
     /** */
     TOPIC_AUTH;
->>>>>>> 9f8f366a
 
     /** Enum values. */
     private static final GridTopic[] VALS = values();
