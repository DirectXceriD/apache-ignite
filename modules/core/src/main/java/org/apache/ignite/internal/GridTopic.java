/*
 * Licensed to the Apache Software Foundation (ASF) under one or more
 * contributor license agreements.  See the NOTICE file distributed with
 * this work for additional information regarding copyright ownership.
 * The ASF licenses this file to You under the Apache License, Version 2.0
 * (the "License"); you may not use this file except in compliance with
 * the License.  You may obtain a copy of the License at
 *
 *      http://www.apache.org/licenses/LICENSE-2.0
 *
 * Unless required by applicable law or agreed to in writing, software
 * distributed under the License is distributed on an "AS IS" BASIS,
 * WITHOUT WARRANTIES OR CONDITIONS OF ANY KIND, either express or implied.
 * See the License for the specific language governing permissions and
 * limitations under the License.
 */

package org.apache.ignite.internal;

import java.io.Externalizable;
import java.io.IOException;
import java.io.ObjectInput;
import java.io.ObjectOutput;
import java.io.Serializable;
import java.nio.charset.Charset;
import java.util.UUID;
import org.apache.ignite.internal.util.typedef.internal.S;
import org.apache.ignite.internal.util.typedef.internal.U;
import org.apache.ignite.lang.IgniteUuid;
import org.jetbrains.annotations.Nullable;

/**
 * Communication topic.
 */
public enum GridTopic {
    /** */
    TOPIC_JOB,

    /** */
    TOPIC_JOB_SIBLINGS,

    /** */
    TOPIC_TASK,

    /** */
    TOPIC_CHECKPOINT,

    /** */
    TOPIC_JOB_CANCEL,

    /** */
    TOPIC_TASK_CANCEL,

    /** */
    TOPIC_CLASSLOAD,

    /** */
    TOPIC_EVENT,

    /** Cache topic. */
    TOPIC_CACHE,

    /** */
    TOPIC_COMM_USER,

    /** */
    TOPIC_REST,

    /** */
    TOPIC_REPLICATION,

    /** */
    TOPIC_IGFS,

    /** */
    TOPIC_DATASTREAM,

    /** */
    TOPIC_STREAM,

    /** */
    TOPIC_CONTINUOUS,

    /** */
    TOPIC_MONGO,

    /** */
    TOPIC_TIME_SYNC,

    /** */
    TOPIC_HADOOP,

    /** */
    TOPIC_QUERY,

    /** */
    TOPIC_TX,

    /** */
    TOPIC_SNAPSHOT,

    /** */
    TOPIC_IO_TEST,

    /** */
    TOPIC_MAPPING_MARSH,

    /** */
    TOPIC_HADOOP_MSG,

    /** */
    TOPIC_METADATA_REQ,

    /** */
    TOPIC_SCHEMA,

    /** */
    TOPIC_INTERNAL_DIAGNOSTIC,

    /** */
<<<<<<< HEAD
    TOPIC_METRICS;
=======
    TOPIC_WAL;
>>>>>>> 98ba7b32

    /** Enum values. */
    private static final GridTopic[] VALS = values();

    /** Default charset to work with strings. */
    private static final Charset DFLT_CHARSET = Charset.forName("UTF-8");

    /**
     * Efficiently gets enumerated value from its ordinal.
     *
     * @param ord Ordinal value.
     * @return Enumerated value.
     */
    @Nullable public static GridTopic fromOrdinal(int ord) {
        return ord >= 0 && ord < VALS.length ? VALS[ord] : null;
    }

    /**
     * @param id Topic ID.
     * @return Grid message topic with specified ID.
     */
    public Object topic(IgniteUuid id) {
        return new T1(this, id);
    }

    /**
     * @param id1 ID1.
     * @param id2 ID2.
     * @return Grid message topic with specified IDs.
     */
    public Object topic(IgniteUuid id1, UUID id2) {
        return new T2(this, id1, id2);
    }

    /**
     * @param id1 ID1.
     * @param id2 ID2.
     * @return Grid message topic with specified IDs.
     */
    public Object topic(IgniteUuid id1, long id2) {
        return new T8(this, id1, id2);
    }

    /**
     * NOTE: The method should be used only for cases when there is no any other non-string identifier(s)
     * to use to differentiate topics.
     *
     * @param id Topic ID.
     * @return Grid message topic with specified ID.
     */
    public Object topic(String id) {
        return new T3(this, UUID.nameUUIDFromBytes(id.getBytes(DFLT_CHARSET)));
    }

    /**
     * @param id1 ID1.
     * @param id2 ID2.
     * @return Grid message topic with specified IDs.
     */
    public Object topic(String id1, long id2) {
        return new T6(this, UUID.nameUUIDFromBytes(id1.getBytes(DFLT_CHARSET)), id2);
    }

    /**
     * @param id1 ID1.
     * @param id2 ID2.
     * @param id3 ID3.
     * @return Grid message topic with specified IDs.
     */
    public Object topic(String id1, int id2, long id3) {
        return new T5(this, UUID.nameUUIDFromBytes(id1.getBytes(DFLT_CHARSET)), id2, id3);
    }

    /**
     * @param id1 ID1.
     * @param id2 ID2.
     * @param id3 ID3.
     * @return Grid message topic with specified IDs.
     */
    public Object topic(String id1, UUID id2, long id3) {
        return new T4(this, UUID.nameUUIDFromBytes(id1.getBytes(DFLT_CHARSET)), id2, id3);
    }

    /**
     * @param id1 ID1.
     * @param id2 ID2.
     * @param id3 ID3.
     * @param id4 ID4.
     * @return Grid message topic with specified IDs.
     */
    public Object topic(String id1, UUID id2, int id3, long id4) {
        return new T7(this, UUID.nameUUIDFromBytes(id1.getBytes(DFLT_CHARSET)), id2, id3, id4);
    }

    /**
     *
     */
    private static class T1 implements Externalizable {
        /** */
        private static final long serialVersionUID = 0L;

        /** */
        private GridTopic topic;

        /** */
        private IgniteUuid id;

        /**
         * No-arg constructor needed for {@link Serializable}.
         */
        public T1() {
            // No-op.
        }

        /**
         * @param topic Topic.
         * @param id ID.
         */
        private T1(GridTopic topic, IgniteUuid id) {
            this.topic = topic;
            this.id = id;
        }

        /** {@inheritDoc} */
        @Override public int hashCode() {
            return topic.ordinal() + id.hashCode();
        }

        /** {@inheritDoc} */
        @Override public boolean equals(Object obj) {
            if (obj.getClass() == T1.class) {
                T1 that = (T1)obj;

                return topic == that.topic && id.equals(that.id);
            }

            return false;
        }

        /** {@inheritDoc} */
        @Override public void writeExternal(ObjectOutput out) throws IOException {
            out.writeByte(topic.ordinal());
            U.writeGridUuid(out, id);
        }

        /** {@inheritDoc} */
        @Override public void readExternal(ObjectInput in) throws IOException, ClassNotFoundException {
            topic = fromOrdinal(in.readByte());
            id = U.readGridUuid(in);
        }

        /** {@inheritDoc} */
        @Override public String toString() {
            return S.toString(T1.class, this);
        }
    }

    /**
     *
     */
    private static class T2 implements Externalizable {
        /** */
        private static final long serialVersionUID = 0L;

        /** */
        private GridTopic topic;

        /** */
        private IgniteUuid id1;

        /** */
        private UUID id2;

        /**
         * No-arg constructor needed for {@link Serializable}.
         */
        public T2() {
            // No-op.
        }

        /**
         * @param topic Topic.
         * @param id1 ID1.
         * @param id2 ID2.
         */
        private T2(GridTopic topic, IgniteUuid id1, UUID id2) {
            this.topic = topic;
            this.id1 = id1;
            this.id2 = id2;
        }

        /** {@inheritDoc} */
        @Override public int hashCode() {
            return topic.ordinal() + id1.hashCode() + id2.hashCode();
        }

        /** {@inheritDoc} */
        @Override public boolean equals(Object obj) {
            if (obj.getClass() == T2.class) {
                T2 that = (T2)obj;

                return topic == that.topic && id1.equals(that.id1) && id2.equals(that.id2);
            }

            return false;
        }

        /** {@inheritDoc} */
        @Override public void writeExternal(ObjectOutput out) throws IOException {
            out.writeByte(topic.ordinal());
            U.writeGridUuid(out, id1);
            U.writeUuid(out, id2);
        }

        /** {@inheritDoc} */
        @Override public void readExternal(ObjectInput in) throws IOException, ClassNotFoundException {
            topic = fromOrdinal(in.readByte());
            id1 = U.readGridUuid(in);
            id2 = U.readUuid(in);
        }

        /** {@inheritDoc} */
        @Override public String toString() {
            return S.toString(T2.class, this);
        }
    }

    /**
     *
     */
    private static class T3 implements Externalizable {
        /** */
        private static final long serialVersionUID = 0L;

        /** */
        private GridTopic topic;

        /** */
        private UUID id1;

        /**
         * No-arg constructor needed for {@link Serializable}.
         */
        public T3() {
            // No-op.
        }

        /**
         * @param topic Topic.
         * @param id1 ID1.
         */
        private T3(GridTopic topic, UUID id1) {
            this.topic = topic;
            this.id1 = id1;
        }

        /** {@inheritDoc} */
        @Override public int hashCode() {
            return topic.ordinal() + id1.hashCode();
        }

        /** {@inheritDoc} */
        @Override public boolean equals(Object obj) {
            if (obj.getClass() == T3.class) {
                T3 that = (T3)obj;

                return topic == that.topic && id1.equals(that.id1);
            }

            return false;
        }

        /** {@inheritDoc} */
        @Override public void writeExternal(ObjectOutput out) throws IOException {
            out.writeByte(topic.ordinal());
            U.writeUuid(out, id1);
        }

        /** {@inheritDoc} */
        @Override public void readExternal(ObjectInput in) throws IOException, ClassNotFoundException {
            topic = fromOrdinal(in.readByte());
            id1 = U.readUuid(in);
        }

        /** {@inheritDoc} */
        @Override public String toString() {
            return S.toString(T3.class, this);
        }
    }

    /**
     *
     */
    private static class T4 implements Externalizable {
        /** */
        private static final long serialVersionUID = 0L;

        /** */
        private GridTopic topic;

        /** */
        private UUID id1;

        /** */
        private UUID id2;

        /** */
        private long id3;

        /**
         * No-arg constructor needed for {@link Serializable}.
         */
        public T4() {
            // No-op.
        }

        /**
         * @param topic Topic.
         * @param id1 ID1.
         * @param id2 ID2.
         * @param id3 ID3.
         */
        private T4(GridTopic topic, UUID id1, UUID id2, long id3) {
            this.topic = topic;
            this.id1 = id1;
            this.id2 = id2;
            this.id3 = id3;
        }

        /** {@inheritDoc} */
        @Override public int hashCode() {
            return topic.ordinal() + id1.hashCode() + id2.hashCode() + (int)(id3 ^ (id3 >>> 32));
        }

        /** {@inheritDoc} */
        @Override public boolean equals(Object obj) {
            if (obj.getClass() == T4.class) {
                T4 that = (T4)obj;

                return topic == that.topic && id1.equals(that.id1) && id2.equals(that.id2) && id3 == that.id3;
            }

            return false;
        }

        /** {@inheritDoc} */
        @Override public void writeExternal(ObjectOutput out) throws IOException {
            out.writeByte(topic.ordinal());
            U.writeUuid(out, id1);
            U.writeUuid(out, id2);
            out.writeLong(id3);
        }

        /** {@inheritDoc} */
        @Override public void readExternal(ObjectInput in) throws IOException, ClassNotFoundException {
            topic = fromOrdinal(in.readByte());
            id1 = U.readUuid(in);
            id2 = U.readUuid(in);
            id3 = in.readLong();
        }

        /** {@inheritDoc} */
        @Override public String toString() {
            return S.toString(T4.class, this);
        }
    }

    /**
     *
     */
    private static class T5 implements Externalizable {
        /** */
        private static final long serialVersionUID = 0L;

        /** */
        private GridTopic topic;

        /** */
        private UUID id1;

        /** */
        private int id2;

        /** */
        private long id3;

        /**
         * No-arg constructor needed for {@link Serializable}.
         */
        public T5() {
            // No-op.
        }

        /**
         * @param topic Topic.
         * @param id1 ID1.
         * @param id2 ID2.
         * @param id3 ID3.
         */
        private T5(GridTopic topic, UUID id1, int id2, long id3) {
            this.topic = topic;
            this.id1 = id1;
            this.id2 = id2;
            this.id3 = id3;
        }

        /** {@inheritDoc} */
        @Override public int hashCode() {
            return topic.ordinal() + id1.hashCode() + id2 + (int)(id3 ^ (id3 >>> 32));
        }

        /** {@inheritDoc} */
        @Override public boolean equals(Object obj) {
            if (obj.getClass() == T5.class) {
                T5 that = (T5)obj;

                return topic == that.topic && id1.equals(that.id1) && id2 == that.id2 && id3 == that.id3;
            }

            return false;
        }

        /** {@inheritDoc} */
        @Override public void writeExternal(ObjectOutput out) throws IOException {
            out.writeByte(topic.ordinal());
            U.writeUuid(out, id1);
            out.writeInt(id2);
            out.writeLong(id3);
        }

        /** {@inheritDoc} */
        @Override public void readExternal(ObjectInput in) throws IOException, ClassNotFoundException {
            topic = fromOrdinal(in.readByte());
            id1 = U.readUuid(in);
            id2 = in.readInt();
            id3 = in.readLong();
        }

        /** {@inheritDoc} */
        @Override public String toString() {
            return S.toString(T5.class, this);
        }
    }

    /**
     *
     */
    private static class T6 implements Externalizable {
        /** */
        private static final long serialVersionUID = 0L;

        /** */
        private GridTopic topic;

        /** */
        private UUID id1;

        /** */
        private long id2;

        /**
         * No-arg constructor needed for {@link Serializable}.
         */
        public T6() {
            // No-op.
        }

        /**
         * @param topic Topic.
         * @param id1 ID 1.
         * @param id2 ID 2.
         */
        private T6(GridTopic topic, UUID id1, long id2) {
            this.topic = topic;
            this.id1 = id1;
            this.id2 = id2;
        }

        /** {@inheritDoc} */
        @Override public int hashCode() {
            return topic.ordinal() + id1.hashCode () + (int)(id2 ^ (id2 >>> 32));
        }

        /** {@inheritDoc} */
        @Override public boolean equals(Object obj) {
            if (obj.getClass() == T6.class) {
                T6 that = (T6)obj;

                return topic == that.topic && id1.equals(that.id1) && id2 == that.id2;
            }

            return false;
        }

        /** {@inheritDoc} */
        @Override public void writeExternal(ObjectOutput out) throws IOException {
            out.writeByte(topic.ordinal());
            U.writeUuid(out, id1);
            out.writeLong(id2);
        }

        /** {@inheritDoc} */
        @Override public void readExternal(ObjectInput in) throws IOException, ClassNotFoundException {
            topic = fromOrdinal(in.readByte());
            id1 = U.readUuid(in);
            id2 = in.readLong();
        }

        /** {@inheritDoc} */
        @Override public String toString() {
            return S.toString(T6.class, this);
        }
    }

    /**
     *
     */
    private static class T7 implements Externalizable {
        /** */
        private static final long serialVersionUID = 0L;

        /** */
        private GridTopic topic;

        /** */
        private UUID id1;

        /** */
        private UUID id2;

        /** */
        private int id3;

        /** */
        private long id4;

        /**
         * No-arg constructor needed for {@link Serializable}.
         */
        public T7() {
            // No-op.
        }

        /**
         * @param topic Topic.
         * @param id1 ID1.
         * @param id2 ID2.
         * @param id3 ID3.
         * @param id4 ID4.
         */
        private T7(GridTopic topic, UUID id1, UUID id2, int id3, long id4) {
            this.topic = topic;
            this.id1 = id1;
            this.id2 = id2;
            this.id3 = id3;
            this.id4 = id4;
        }

        /** {@inheritDoc} */
        @Override public int hashCode() {
            return topic.ordinal() + id1.hashCode() + id2.hashCode() + id3 + (int)(id4 ^ (id4 >>> 32));
        }

        /** {@inheritDoc} */
        @Override public boolean equals(Object obj) {
            if (obj.getClass() == T7.class) {
                T7 that = (T7)obj;

                return topic == that.topic && id1.equals(that.id1) && id2.equals(that.id2) && id3 == that.id3 &&
                    id4 == that.id4;
            }

            return false;
        }

        /** {@inheritDoc} */
        @Override public void writeExternal(ObjectOutput out) throws IOException {
            out.writeByte(topic.ordinal());
            U.writeUuid(out, id1);
            U.writeUuid(out, id2);
            out.writeInt(id3);
            out.writeLong(id4);
        }

        /** {@inheritDoc} */
        @Override public void readExternal(ObjectInput in) throws IOException, ClassNotFoundException {
            topic = fromOrdinal(in.readByte());
            id1 = U.readUuid(in);
            id2 = U.readUuid(in);
            id3 = in.readInt();
            id4 = in.readLong();
        }

        /** {@inheritDoc} */
        @Override public String toString() {
            return S.toString(T7.class, this);
        }
    }

    /**
     *
     */
    private static class T8 implements Externalizable {
        /** */
        private static final long serialVersionUID = 0L;

        /** */
        private GridTopic topic;

        /** */
        private IgniteUuid id1;

        /** */
        private long id2;

        /**
         * No-arg constructor needed for {@link Serializable}.
         */
        public T8() {
            // No-op.
        }

        /**
         * @param topic Topic.
         * @param id1 ID1.
         * @param id2 ID2.
         */
        private T8(GridTopic topic, IgniteUuid id1, long id2) {
            this.topic = topic;
            this.id1 = id1;
            this.id2 = id2;
        }

        /** {@inheritDoc} */
        @Override public int hashCode() {
            return topic.ordinal() + id1.hashCode() + (int)(id2 ^ (id2 >>> 32));
        }

        /** {@inheritDoc} */
        @Override public boolean equals(Object obj) {
            if (obj.getClass() == T8.class) {
                T8 that = (T8)obj;

                return topic == that.topic && id1.equals(that.id1) && id2 == that.id2;
            }

            return false;
        }

        /** {@inheritDoc} */
        @Override public void writeExternal(ObjectOutput out) throws IOException {
            out.writeByte(topic.ordinal());
            U.writeGridUuid(out, id1);
            out.writeLong(id2);
        }

        /** {@inheritDoc} */
        @Override public void readExternal(ObjectInput in) throws IOException, ClassNotFoundException {
            topic = fromOrdinal(in.readByte());
            id1 = U.readGridUuid(in);
            id2 = in.readLong();
        }

        /** {@inheritDoc} */
        @Override public String toString() {
            return S.toString(T8.class, this);
        }
    }
}<|MERGE_RESOLUTION|>--- conflicted
+++ resolved
@@ -118,11 +118,10 @@
     TOPIC_INTERNAL_DIAGNOSTIC,
 
     /** */
-<<<<<<< HEAD
+    TOPIC_WAL,
+
+    /** */
     TOPIC_METRICS;
-=======
-    TOPIC_WAL;
->>>>>>> 98ba7b32
 
     /** Enum values. */
     private static final GridTopic[] VALS = values();
