/*
 * Licensed to the Apache Software Foundation (ASF) under one or more
 * contributor license agreements.  See the NOTICE file distributed with
 * this work for additional information regarding copyright ownership.
 * The ASF licenses this file to You under the Apache License, Version 2.0
 * (the "License"); you may not use this file except in compliance with
 * the License.  You may obtain a copy of the License at
 *
 *      http://www.apache.org/licenses/LICENSE-2.0
 *
 * Unless required by applicable law or agreed to in writing, software
 * distributed under the License is distributed on an "AS IS" BASIS,
 * WITHOUT WARRANTIES OR CONDITIONS OF ANY KIND, either express or implied.
 * See the License for the specific language governing permissions and
 * limitations under the License.
 */

package org.apache.ignite.internal;

import java.io.Externalizable;
import java.io.IOException;
import java.io.ObjectInput;
import java.io.ObjectOutput;
import java.io.Serializable;
import java.nio.charset.Charset;
import java.util.UUID;
import org.apache.ignite.internal.util.typedef.internal.S;
import org.apache.ignite.internal.util.typedef.internal.U;
import org.apache.ignite.lang.IgniteUuid;
import org.jetbrains.annotations.Nullable;

/**
 * Communication topic.
 */
public enum GridTopic {
    /** */
    TOPIC_JOB,

    /** */
    TOPIC_JOB_SIBLINGS,

    /** */
    TOPIC_TASK,

    /** */
    TOPIC_CHECKPOINT,

    /** */
    TOPIC_JOB_CANCEL,

    /** */
    TOPIC_TASK_CANCEL,

    /** */
    TOPIC_CLASSLOAD,

    /** */
    TOPIC_EVENT,

    /** Cache topic. */
    TOPIC_CACHE,

    /** */
    TOPIC_COMM_USER,

    /** */
    TOPIC_REST,

    /** */
    TOPIC_REPLICATION,

    /** */
    TOPIC_IGFS,

    /** */
    TOPIC_DATASTREAM,

    /** */
    TOPIC_STREAM,

    /** */
    TOPIC_CONTINUOUS,

    /** */
    TOPIC_MONGO,

    /** */
    TOPIC_TIME_SYNC,

    /** */
    TOPIC_HADOOP,

    /** */
    TOPIC_QUERY,

    /** */
    TOPIC_TX,

    /** */
    TOPIC_SNAPSHOT,

    /** */
    TOPIC_IO_TEST,

    /** */
<<<<<<< HEAD
    TOPIC_MAPPING_MARSH,

    /** */
    TOPIC_HADOOP_MSG,

    /** */
    TOPIC_METADATA_REQ,

    /** */
    TOPIC_SCHEMA;
=======
    TOPIC_HADOOP_MSG,

    /** */
    TOPIC_INTERNAL_DIAGNOSTIC;
>>>>>>> f2482927

    /** Enum values. */
    private static final GridTopic[] VALS = values();

    /** Default charset to work with strings. */
    private static final Charset DFLT_CHARSET = Charset.forName("UTF-8");

    /**
     * Efficiently gets enumerated value from its ordinal.
     *
     * @param ord Ordinal value.
     * @return Enumerated value.
     */
    @Nullable public static GridTopic fromOrdinal(int ord) {
        return ord >= 0 && ord < VALS.length ? VALS[ord] : null;
    }

    /**
     * @param id Topic ID.
     * @return Grid message topic with specified ID.
     */
    public Object topic(IgniteUuid id) {
        return new T1(this, id);
    }

    /**
     * @param id1 ID1.
     * @param id2 ID2.
     * @return Grid message topic with specified IDs.
     */
    public Object topic(IgniteUuid id1, UUID id2) {
        return new T2(this, id1, id2);
    }

    /**
     * @param id1 ID1.
     * @param id2 ID2.
     * @return Grid message topic with specified IDs.
     */
    public Object topic(IgniteUuid id1, long id2) {
        return new T8(this, id1, id2);
    }

    /**
     * NOTE: The method should be used only for cases when there is no any other non-string identifier(s)
     * to use to differentiate topics.
     *
     * @param id Topic ID.
     * @return Grid message topic with specified ID.
     */
    public Object topic(String id) {
        return new T3(this, UUID.nameUUIDFromBytes(id.getBytes(DFLT_CHARSET)));
    }

    /**
     * @param id1 ID1.
     * @param id2 ID2.
     * @return Grid message topic with specified IDs.
     */
    public Object topic(String id1, long id2) {
        return new T6(this, UUID.nameUUIDFromBytes(id1.getBytes(DFLT_CHARSET)), id2);
    }

    /**
     * @param id1 ID1.
     * @param id2 ID2.
     * @param id3 ID3.
     * @return Grid message topic with specified IDs.
     */
    public Object topic(String id1, int id2, long id3) {
        return new T5(this, UUID.nameUUIDFromBytes(id1.getBytes(DFLT_CHARSET)), id2, id3);
    }

    /**
     * @param id1 ID1.
     * @param id2 ID2.
     * @param id3 ID3.
     * @return Grid message topic with specified IDs.
     */
    public Object topic(String id1, UUID id2, long id3) {
        return new T4(this, UUID.nameUUIDFromBytes(id1.getBytes(DFLT_CHARSET)), id2, id3);
    }

    /**
     * @param id1 ID1.
     * @param id2 ID2.
     * @param id3 ID3.
     * @param id4 ID4.
     * @return Grid message topic with specified IDs.
     */
    public Object topic(String id1, UUID id2, int id3, long id4) {
        return new T7(this, UUID.nameUUIDFromBytes(id1.getBytes(DFLT_CHARSET)), id2, id3, id4);
    }

    /**
     *
     */
    private static class T1 implements Externalizable {
        /** */
        private static final long serialVersionUID = 0L;

        /** */
        private GridTopic topic;

        /** */
        private IgniteUuid id;

        /**
         * No-arg constructor needed for {@link Serializable}.
         */
        public T1() {
            // No-op.
        }

        /**
         * @param topic Topic.
         * @param id ID.
         */
        private T1(GridTopic topic, IgniteUuid id) {
            this.topic = topic;
            this.id = id;
        }

        /** {@inheritDoc} */
        @Override public int hashCode() {
            return topic.ordinal() + id.hashCode();
        }

        /** {@inheritDoc} */
        @Override public boolean equals(Object obj) {
            if (obj.getClass() == T1.class) {
                T1 that = (T1)obj;

                return topic == that.topic && id.equals(that.id);
            }

            return false;
        }

        /** {@inheritDoc} */
        @Override public void writeExternal(ObjectOutput out) throws IOException {
            out.writeByte(topic.ordinal());
            U.writeGridUuid(out, id);
        }

        /** {@inheritDoc} */
        @Override public void readExternal(ObjectInput in) throws IOException, ClassNotFoundException {
            topic = fromOrdinal(in.readByte());
            id = U.readGridUuid(in);
        }

        /** {@inheritDoc} */
        @Override public String toString() {
            return S.toString(T1.class, this);
        }
    }

    /**
     *
     */
    private static class T2 implements Externalizable {
        /** */
        private static final long serialVersionUID = 0L;

        /** */
        private GridTopic topic;

        /** */
        private IgniteUuid id1;

        /** */
        private UUID id2;

        /**
         * No-arg constructor needed for {@link Serializable}.
         */
        public T2() {
            // No-op.
        }

        /**
         * @param topic Topic.
         * @param id1 ID1.
         * @param id2 ID2.
         */
        private T2(GridTopic topic, IgniteUuid id1, UUID id2) {
            this.topic = topic;
            this.id1 = id1;
            this.id2 = id2;
        }

        /** {@inheritDoc} */
        @Override public int hashCode() {
            return topic.ordinal() + id1.hashCode() + id2.hashCode();
        }

        /** {@inheritDoc} */
        @Override public boolean equals(Object obj) {
            if (obj.getClass() == T2.class) {
                T2 that = (T2)obj;

                return topic == that.topic && id1.equals(that.id1) && id2.equals(that.id2);
            }

            return false;
        }

        /** {@inheritDoc} */
        @Override public void writeExternal(ObjectOutput out) throws IOException {
            out.writeByte(topic.ordinal());
            U.writeGridUuid(out, id1);
            U.writeUuid(out, id2);
        }

        /** {@inheritDoc} */
        @Override public void readExternal(ObjectInput in) throws IOException, ClassNotFoundException {
            topic = fromOrdinal(in.readByte());
            id1 = U.readGridUuid(in);
            id2 = U.readUuid(in);
        }

        /** {@inheritDoc} */
        @Override public String toString() {
            return S.toString(T2.class, this);
        }
    }

    /**
     *
     */
    private static class T3 implements Externalizable {
        /** */
        private static final long serialVersionUID = 0L;

        /** */
        private GridTopic topic;

        /** */
        private UUID id1;

        /**
         * No-arg constructor needed for {@link Serializable}.
         */
        public T3() {
            // No-op.
        }

        /**
         * @param topic Topic.
         * @param id1 ID1.
         */
        private T3(GridTopic topic, UUID id1) {
            this.topic = topic;
            this.id1 = id1;
        }

        /** {@inheritDoc} */
        @Override public int hashCode() {
            return topic.ordinal() + id1.hashCode();
        }

        /** {@inheritDoc} */
        @Override public boolean equals(Object obj) {
            if (obj.getClass() == T3.class) {
                T3 that = (T3)obj;

                return topic == that.topic && id1.equals(that.id1);
            }

            return false;
        }

        /** {@inheritDoc} */
        @Override public void writeExternal(ObjectOutput out) throws IOException {
            out.writeByte(topic.ordinal());
            U.writeUuid(out, id1);
        }

        /** {@inheritDoc} */
        @Override public void readExternal(ObjectInput in) throws IOException, ClassNotFoundException {
            topic = fromOrdinal(in.readByte());
            id1 = U.readUuid(in);
        }

        /** {@inheritDoc} */
        @Override public String toString() {
            return S.toString(T3.class, this);
        }
    }

    /**
     *
     */
    private static class T4 implements Externalizable {
        /** */
        private static final long serialVersionUID = 0L;

        /** */
        private GridTopic topic;

        /** */
        private UUID id1;

        /** */
        private UUID id2;

        /** */
        private long id3;

        /**
         * No-arg constructor needed for {@link Serializable}.
         */
        public T4() {
            // No-op.
        }

        /**
         * @param topic Topic.
         * @param id1 ID1.
         * @param id2 ID2.
         * @param id3 ID3.
         */
        private T4(GridTopic topic, UUID id1, UUID id2, long id3) {
            this.topic = topic;
            this.id1 = id1;
            this.id2 = id2;
            this.id3 = id3;
        }

        /** {@inheritDoc} */
        @Override public int hashCode() {
            return topic.ordinal() + id1.hashCode() + id2.hashCode() + (int)(id3 ^ (id3 >>> 32));
        }

        /** {@inheritDoc} */
        @Override public boolean equals(Object obj) {
            if (obj.getClass() == T4.class) {
                T4 that = (T4)obj;

                return topic == that.topic && id1.equals(that.id1) && id2.equals(that.id2) && id3 == that.id3;
            }

            return false;
        }

        /** {@inheritDoc} */
        @Override public void writeExternal(ObjectOutput out) throws IOException {
            out.writeByte(topic.ordinal());
            U.writeUuid(out, id1);
            U.writeUuid(out, id2);
            out.writeLong(id3);
        }

        /** {@inheritDoc} */
        @Override public void readExternal(ObjectInput in) throws IOException, ClassNotFoundException {
            topic = fromOrdinal(in.readByte());
            id1 = U.readUuid(in);
            id2 = U.readUuid(in);
            id3 = in.readLong();
        }

        /** {@inheritDoc} */
        @Override public String toString() {
            return S.toString(T4.class, this);
        }
    }

    /**
     *
     */
    private static class T5 implements Externalizable {
        /** */
        private static final long serialVersionUID = 0L;

        /** */
        private GridTopic topic;

        /** */
        private UUID id1;

        /** */
        private int id2;

        /** */
        private long id3;

        /**
         * No-arg constructor needed for {@link Serializable}.
         */
        public T5() {
            // No-op.
        }

        /**
         * @param topic Topic.
         * @param id1 ID1.
         * @param id2 ID2.
         * @param id3 ID3.
         */
        private T5(GridTopic topic, UUID id1, int id2, long id3) {
            this.topic = topic;
            this.id1 = id1;
            this.id2 = id2;
            this.id3 = id3;
        }

        /** {@inheritDoc} */
        @Override public int hashCode() {
            return topic.ordinal() + id1.hashCode() + id2 + (int)(id3 ^ (id3 >>> 32));
        }

        /** {@inheritDoc} */
        @Override public boolean equals(Object obj) {
            if (obj.getClass() == T5.class) {
                T5 that = (T5)obj;

                return topic == that.topic && id1.equals(that.id1) && id2 == that.id2 && id3 == that.id3;
            }

            return false;
        }

        /** {@inheritDoc} */
        @Override public void writeExternal(ObjectOutput out) throws IOException {
            out.writeByte(topic.ordinal());
            U.writeUuid(out, id1);
            out.writeInt(id2);
            out.writeLong(id3);
        }

        /** {@inheritDoc} */
        @Override public void readExternal(ObjectInput in) throws IOException, ClassNotFoundException {
            topic = fromOrdinal(in.readByte());
            id1 = U.readUuid(in);
            id2 = in.readInt();
            id3 = in.readLong();
        }

        /** {@inheritDoc} */
        @Override public String toString() {
            return S.toString(T5.class, this);
        }
    }

    /**
     *
     */
    private static class T6 implements Externalizable {
        /** */
        private static final long serialVersionUID = 0L;

        /** */
        private GridTopic topic;

        /** */
        private UUID id1;

        /** */
        private long id2;

        /**
         * No-arg constructor needed for {@link Serializable}.
         */
        public T6() {
            // No-op.
        }

        /**
         * @param topic Topic.
         * @param id1 ID 1.
         * @param id2 ID 2.
         */
        private T6(GridTopic topic, UUID id1, long id2) {
            this.topic = topic;
            this.id1 = id1;
            this.id2 = id2;
        }

        /** {@inheritDoc} */
        @Override public int hashCode() {
            return topic.ordinal() + id1.hashCode () + (int)(id2 ^ (id2 >>> 32));
        }

        /** {@inheritDoc} */
        @Override public boolean equals(Object obj) {
            if (obj.getClass() == T6.class) {
                T6 that = (T6)obj;

                return topic == that.topic && id1.equals(that.id1) && id2 == that.id2;
            }

            return false;
        }

        /** {@inheritDoc} */
        @Override public void writeExternal(ObjectOutput out) throws IOException {
            out.writeByte(topic.ordinal());
            U.writeUuid(out, id1);
            out.writeLong(id2);
        }

        /** {@inheritDoc} */
        @Override public void readExternal(ObjectInput in) throws IOException, ClassNotFoundException {
            topic = fromOrdinal(in.readByte());
            id1 = U.readUuid(in);
            id2 = in.readLong();
        }

        /** {@inheritDoc} */
        @Override public String toString() {
            return S.toString(T6.class, this);
        }
    }

    /**
     *
     */
    private static class T7 implements Externalizable {
        /** */
        private static final long serialVersionUID = 0L;

        /** */
        private GridTopic topic;

        /** */
        private UUID id1;

        /** */
        private UUID id2;

        /** */
        private int id3;

        /** */
        private long id4;

        /**
         * No-arg constructor needed for {@link Serializable}.
         */
        public T7() {
            // No-op.
        }

        /**
         * @param topic Topic.
         * @param id1 ID1.
         * @param id2 ID2.
         * @param id3 ID3.
         * @param id4 ID4.
         */
        private T7(GridTopic topic, UUID id1, UUID id2, int id3, long id4) {
            this.topic = topic;
            this.id1 = id1;
            this.id2 = id2;
            this.id3 = id3;
            this.id4 = id4;
        }

        /** {@inheritDoc} */
        @Override public int hashCode() {
            return topic.ordinal() + id1.hashCode() + id2.hashCode() + id3 + (int)(id4 ^ (id4 >>> 32));
        }

        /** {@inheritDoc} */
        @Override public boolean equals(Object obj) {
            if (obj.getClass() == T7.class) {
                T7 that = (T7)obj;

                return topic == that.topic && id1.equals(that.id1) && id2.equals(that.id2) && id3 == that.id3 &&
                    id4 == that.id4;
            }

            return false;
        }

        /** {@inheritDoc} */
        @Override public void writeExternal(ObjectOutput out) throws IOException {
            out.writeByte(topic.ordinal());
            U.writeUuid(out, id1);
            U.writeUuid(out, id2);
            out.writeInt(id3);
            out.writeLong(id4);
        }

        /** {@inheritDoc} */
        @Override public void readExternal(ObjectInput in) throws IOException, ClassNotFoundException {
            topic = fromOrdinal(in.readByte());
            id1 = U.readUuid(in);
            id2 = U.readUuid(in);
            id3 = in.readInt();
            id4 = in.readLong();
        }

        /** {@inheritDoc} */
        @Override public String toString() {
            return S.toString(T7.class, this);
        }
    }

    /**
     *
     */
    private static class T8 implements Externalizable {
        /** */
        private static final long serialVersionUID = 0L;

        /** */
        private GridTopic topic;

        /** */
        private IgniteUuid id1;

        /** */
        private long id2;

        /**
         * No-arg constructor needed for {@link Serializable}.
         */
        public T8() {
            // No-op.
        }

        /**
         * @param topic Topic.
         * @param id1 ID1.
         * @param id2 ID2.
         */
        private T8(GridTopic topic, IgniteUuid id1, long id2) {
            this.topic = topic;
            this.id1 = id1;
            this.id2 = id2;
        }

        /** {@inheritDoc} */
        @Override public int hashCode() {
            return topic.ordinal() + id1.hashCode() + (int)(id2 ^ (id2 >>> 32));
        }

        /** {@inheritDoc} */
        @Override public boolean equals(Object obj) {
            if (obj.getClass() == T8.class) {
                T8 that = (T8)obj;

                return topic == that.topic && id1.equals(that.id1) && id2 == that.id2;
            }

            return false;
        }

        /** {@inheritDoc} */
        @Override public void writeExternal(ObjectOutput out) throws IOException {
            out.writeByte(topic.ordinal());
            U.writeGridUuid(out, id1);
            out.writeLong(id2);
        }

        /** {@inheritDoc} */
        @Override public void readExternal(ObjectInput in) throws IOException, ClassNotFoundException {
            topic = fromOrdinal(in.readByte());
            id1 = U.readGridUuid(in);
            id2 = in.readLong();
        }

        /** {@inheritDoc} */
        @Override public String toString() {
            return S.toString(T8.class, this);
        }
    }
}<|MERGE_RESOLUTION|>--- conflicted
+++ resolved
@@ -103,7 +103,6 @@
     TOPIC_IO_TEST,
 
     /** */
-<<<<<<< HEAD
     TOPIC_MAPPING_MARSH,
 
     /** */
@@ -113,13 +112,10 @@
     TOPIC_METADATA_REQ,
 
     /** */
-    TOPIC_SCHEMA;
-=======
-    TOPIC_HADOOP_MSG,
+    TOPIC_SCHEMA,
 
     /** */
     TOPIC_INTERNAL_DIAGNOSTIC;
->>>>>>> f2482927
 
     /** Enum values. */
     private static final GridTopic[] VALS = values();
