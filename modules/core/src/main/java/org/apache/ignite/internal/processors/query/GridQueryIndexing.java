/*
 * Licensed to the Apache Software Foundation (ASF) under one or more
 * contributor license agreements.  See the NOTICE file distributed with
 * this work for additional information regarding copyright ownership.
 * The ASF licenses this file to You under the Apache License, Version 2.0
 * (the "License"); you may not use this file except in compliance with
 * the License.  You may obtain a copy of the License at
 *
 *      http://www.apache.org/licenses/LICENSE-2.0
 *
 * Unless required by applicable law or agreed to in writing, software
 * distributed under the License is distributed on an "AS IS" BASIS,
 * WITHOUT WARRANTIES OR CONDITIONS OF ANY KIND, either express or implied.
 * See the License for the specific language governing permissions and
 * limitations under the License.
 */

package org.apache.ignite.internal.processors.query;

import java.sql.PreparedStatement;
import java.sql.SQLException;
import java.util.Collection;
import java.util.List;
import org.apache.ignite.IgniteCheckedException;
import org.apache.ignite.IgniteDataStreamer;
import org.apache.ignite.cache.query.FieldsQueryCursor;
import org.apache.ignite.cache.query.SqlFieldsQuery;
import org.apache.ignite.cache.query.SqlQuery;
import org.apache.ignite.internal.GridKernalContext;
import org.apache.ignite.internal.processors.affinity.AffinityTopologyVersion;
import org.apache.ignite.internal.processors.cache.GridCacheContext;
import org.apache.ignite.internal.processors.cache.GridCacheContextInfo;
import org.apache.ignite.internal.processors.cache.mvcc.MvccQueryTracker;
import org.apache.ignite.internal.processors.cache.mvcc.MvccSnapshot;
import org.apache.ignite.internal.processors.cache.persistence.CacheDataRow;
import org.apache.ignite.internal.processors.query.schema.SchemaIndexCacheVisitor;
import org.apache.ignite.internal.util.GridSpinBusyLock;
import org.apache.ignite.internal.util.lang.GridCloseableIterator;
import org.apache.ignite.lang.IgniteBiTuple;
import org.apache.ignite.lang.IgniteFuture;
import org.apache.ignite.spi.indexing.IndexingQueryFilter;
import org.jetbrains.annotations.Nullable;

/**
 * Abstraction for internal indexing implementation.
 */
public interface GridQueryIndexing {
    /**
     * Starts indexing.
     *
     * @param ctx Context.
     * @param busyLock Busy lock.
     * @throws IgniteCheckedException If failed.
     */
    public void start(GridKernalContext ctx, GridSpinBusyLock busyLock) throws IgniteCheckedException;

    /**
     * Stops indexing.
     *
     * @throws IgniteCheckedException If failed.
     */
    public void stop() throws IgniteCheckedException;

    /**
     * Performs necessary actions on disconnect of a stateful client (say, one associated with a transaction).
     *
     * @throws IgniteCheckedException If failed.
     */
    public void onClientDisconnect() throws IgniteCheckedException;

    /**
     * Generate SqlFieldsQuery from SqlQuery.
     *
     * @param cacheName Cache name.
     * @param qry Query.
     * @return Fields query.
     */
    public SqlFieldsQuery generateFieldsQuery(String cacheName, SqlQuery qry);

    /**
     * Detect whether SQL query should be executed in distributed or local manner and execute it.
     * @param schemaName Schema name.
     * @param qry Query.
     * @param cliCtx Client context.
     * @param keepBinary Keep binary flag.
     * @param failOnMultipleStmts Whether an exception should be thrown for multiple statements query.
     * @param tracker Query tracker.
     * @return Cursor.
     */
    public List<FieldsQueryCursor<List<?>>> querySqlFields(String schemaName, SqlFieldsQuery qry,
        SqlClientContext cliCtx, boolean keepBinary, boolean failOnMultipleStmts, MvccQueryTracker tracker, GridQueryCancel cancel);

    /**
     * Execute an INSERT statement using data streamer as receiver.
     *
     * @param schemaName Schema name.
     * @param qry Query.
     * @param params Query parameters.
     * @param streamer Data streamer to feed data to.
     * @return Update counter.
     * @throws IgniteCheckedException If failed.
     */
    public long streamUpdateQuery(String schemaName, String qry, @Nullable Object[] params,
        IgniteDataStreamer<?, ?> streamer) throws IgniteCheckedException;

    /**
     * Execute a batched INSERT statement using data streamer as receiver.
     *
     * @param schemaName Schema name.
     * @param qry Query.
     * @param params Query parameters.
     * @param cliCtx Client connection context.
     * @return Update counters.
     * @throws IgniteCheckedException If failed.
     */
    public List<Long> streamBatchedUpdateQuery(String schemaName, String qry, List<Object[]> params,
        SqlClientContext cliCtx) throws IgniteCheckedException;

    /**
     * Queries individual fields (generally used by JDBC drivers).
     *
     * @param schemaName Schema name.
     * @param qry Query.
     * @param keepBinary Keep binary flag.
     * @param filter Cache name and key filter.
     * @param cancel Query cancel.
     * @return Cursor.
     */
    public FieldsQueryCursor<List<?>> queryLocalSqlFields(String schemaName, SqlFieldsQuery qry,
        boolean keepBinary, IndexingQueryFilter filter, GridQueryCancel cancel) throws IgniteCheckedException;

    /**
     * Executes text query.
     *
     * @param schemaName Schema name.
     * @param cacheName Cache name.
     * @param qry Text query.
     * @param typeName Type name.
     * @param filter Cache name and key filter.    @return Queried rows.
     * @throws IgniteCheckedException If failed.
     */
    public <K, V> GridCloseableIterator<IgniteBiTuple<K, V>> queryLocalText(String schemaName, String cacheName,
        String qry, String typeName, IndexingQueryFilter filter) throws IgniteCheckedException;

    /**
     * Create new index locally.
     *
     * @param schemaName Schema name.
     * @param tblName Table name.
     * @param idxDesc Index descriptor.
     * @param ifNotExists Ignore operation if index exists (instead of throwing an error).
     * @param cacheVisitor Cache visitor
     * @throws IgniteCheckedException if failed.
     */
    public void dynamicIndexCreate(String schemaName, String tblName, QueryIndexDescriptorImpl idxDesc,
        boolean ifNotExists, SchemaIndexCacheVisitor cacheVisitor) throws IgniteCheckedException;

    /**
     * Remove index from the cache.
     *
     * @param schemaName Schema name.
     * @param idxName Index name.
     * @param ifExists Ignore operation if index does not exist (instead of throwing an error).
     * @throws IgniteCheckedException If failed.
     */
    public void dynamicIndexDrop(String schemaName, String idxName, boolean ifExists) throws IgniteCheckedException;

    /**
     * Add columns to dynamic table.
     *
     * @param schemaName Schema name.
     * @param tblName Table name.
     * @param cols Columns to add.
     * @param ifTblExists Ignore operation if target table does not exist (instead of throwing an error).
     * @param ifColNotExists Ignore operation if column already exists (instead of throwing an error) - is honored only
     *     for single column case.
     * @throws IgniteCheckedException If failed.
     */
    public void dynamicAddColumn(String schemaName, String tblName, List<QueryField> cols, boolean ifTblExists,
        boolean ifColNotExists) throws IgniteCheckedException;

    /**
     * Drop columns from dynamic table.
     *
     * @param schemaName Schema name.
     * @param tblName Table name.
     * @param cols Columns to drop.
     * @param ifTblExists Ignore operation if target table does not exist (instead of throwing an error).
     * @param ifColExists Ignore operation if column does not exist (instead of throwing an error) - is honored only
     *     for single column case.
     * @throws IgniteCheckedException If failed.
     */
    public void dynamicDropColumn(String schemaName, String tblName, List<String> cols, boolean ifTblExists,
        boolean ifColExists) throws IgniteCheckedException;

    /**
     * Registers cache.
     *
     * @param cacheName Cache name.
     * @param schemaName Schema name.
     * @param cctx Cache context.
     * @throws IgniteCheckedException If failed.
     */
    public void registerCache(String cacheName, String schemaName, GridCacheContextInfo<?,?> cctx)
        throws IgniteCheckedException;

    /**
     * Unregisters cache.
     *
     * @param cctx Cache context.
     * @param rmvIdx If {@code true}, will remove index.
     * @throws IgniteCheckedException If failed to drop cache schema.
     */
    public void unregisterCache(GridCacheContextInfo cctx, boolean rmvIdx) throws IgniteCheckedException;

    /**
     *
     * @param cctx Cache context.
     * @param ids Involved cache ids.
     * @param parts Partitions.
     * @param schema Schema name.
     * @param qry Query string.
     * @param params Query parameters.
     * @param flags Flags.
     * @param pageSize Fetch page size.
     * @param timeout Timeout.
     * @param topVer Topology version.
     * @param mvccSnapshot MVCC snapshot.
     * @param cancel Query cancel object.
     * @return Cursor over entries which are going to be changed.
     * @throws IgniteCheckedException If failed.
     */
    public UpdateSourceIterator<?> prepareDistributedUpdate(GridCacheContext<?, ?> cctx, int[] ids, int[] parts,
        String schema, String qry, Object[] params, int flags,
        int pageSize, int timeout, AffinityTopologyVersion topVer,
        MvccSnapshot mvccSnapshot, GridQueryCancel cancel) throws IgniteCheckedException;

    /**
     * Registers type if it was not known before or updates it otherwise.
     *
     * @param cctx Cache context.
     * @param desc Type descriptor.
     * @throws IgniteCheckedException If failed.
     * @return {@code True} if type was registered, {@code false} if for some reason it was rejected.
     */
<<<<<<< HEAD
    public boolean registerType(GridCacheContextInfo cctx, GridQueryTypeDescriptor desc) throws IgniteCheckedException;
=======
    public boolean registerType(GridCacheContext cctx, GridQueryTypeDescriptor desc, boolean isSql) throws IgniteCheckedException;
>>>>>>> 4fb1fc37

    /**
     * Updates index. Note that key is unique for cache, so if cache contains multiple indexes
     * the key should be removed from indexes other than one being updated.
     *
     * @param cctx Cache context.
     * @param type Type descriptor.
     * @param row New row.
     * @param prevRow Previous row.
     * @param prevRowAvailable Whether previous row is available.
     * @throws IgniteCheckedException If failed.
     */
    public void store(GridCacheContext cctx,
        GridQueryTypeDescriptor type,
        CacheDataRow row,
        CacheDataRow prevRow,
        boolean prevRowAvailable) throws IgniteCheckedException;

    /**
     * Removes index entry by key.
     *
     * @param cctx Cache context.
     * @param type Type descriptor.
     * @param row Row.
     * @throws IgniteCheckedException If failed.
     */
    public void remove(GridCacheContext cctx, GridQueryTypeDescriptor type, CacheDataRow row)
        throws IgniteCheckedException;

    /**
     * Rebuilds all indexes of given type from hash index.
     *
     * @param cacheName Cache name.
     * @throws IgniteCheckedException If failed.
     */
    public void rebuildIndexesFromHash(String cacheName) throws IgniteCheckedException;

    /**
     * Marks all indexes of given type for rebuild from hash index, making them unusable until rebuild finishes.
     *
     * @param cacheName Cache name.
     */
    public void markForRebuildFromHash(String cacheName);

    /**
     * Returns backup filter.
     *
     * @param topVer Topology version.
     * @param parts Partitions.
     * @return Backup filter.
     */
    public IndexingQueryFilter backupFilter(AffinityTopologyVersion topVer, int[] parts);

    /**
     * Client disconnected callback.
     *
     * @param reconnectFut Reconnect future.
     */
    public void onDisconnected(IgniteFuture<?> reconnectFut);

    /**
     * Prepare native statement to retrieve JDBC metadata from.
     *
     * @param schemaName Schema name.
     * @param sql Query.
     * @return {@link PreparedStatement} from underlying engine to supply metadata to Prepared - most likely H2.
     */
    public PreparedStatement prepareNativeStatement(String schemaName, String sql) throws SQLException;

    /**
     * Collect queries that already running more than specified duration.
     *
     * @param duration Duration to check.
     * @return Collection of long running queries.
     */
    public Collection<GridRunningQueryInfo> runningQueries(long duration);

    /**
     * Cancel specified queries.
     *
     * @param queries Queries ID's to cancel.
     */
    public void cancelQueries(Collection<Long> queries);

    /**
     * Cancels all executing queries.
     */
    public void onKernalStop();

    /**
     * Gets database schema from cache name.
     *
     * @param cacheName Cache name. {@code null} would be converted to an empty string.
     * @return Schema name. Should not be null since we should not fail for an invalid cache name.
     */
    public String schema(String cacheName);

    /**
     * Check if passed statement is insert statement eligible for streaming, throw an {@link IgniteSQLException} if not.
     *
     * @param nativeStmt Native statement.
     */
    public void checkStatementStreamable(PreparedStatement nativeStmt);

    /**
     * Return row cache cleaner.
     *
     * @param cacheGroupId Cache group id.
     * @return Row cache cleaner.
     */
    public GridQueryRowCacheCleaner rowCacheCleaner(int cacheGroupId);
}<|MERGE_RESOLUTION|>--- conflicted
+++ resolved
@@ -243,11 +243,7 @@
      * @throws IgniteCheckedException If failed.
      * @return {@code True} if type was registered, {@code false} if for some reason it was rejected.
      */
-<<<<<<< HEAD
-    public boolean registerType(GridCacheContextInfo cctx, GridQueryTypeDescriptor desc) throws IgniteCheckedException;
-=======
-    public boolean registerType(GridCacheContext cctx, GridQueryTypeDescriptor desc, boolean isSql) throws IgniteCheckedException;
->>>>>>> 4fb1fc37
+    public boolean registerType(GridCacheContextInfo cctx, GridQueryTypeDescriptor desc, boolean isSql) throws IgniteCheckedException;
 
     /**
      * Updates index. Note that key is unique for cache, so if cache contains multiple indexes
