/*
 * Licensed to the Apache Software Foundation (ASF) under one or more
 * contributor license agreements.  See the NOTICE file distributed with
 * this work for additional information regarding copyright ownership.
 * The ASF licenses this file to You under the Apache License, Version 2.0
 * (the "License"); you may not use this file except in compliance with
 * the License.  You may obtain a copy of the License at
 *
 *      http://www.apache.org/licenses/LICENSE-2.0
 *
 * Unless required by applicable law or agreed to in writing, software
 * distributed under the License is distributed on an "AS IS" BASIS,
 * WITHOUT WARRANTIES OR CONDITIONS OF ANY KIND, either express or implied.
 * See the License for the specific language governing permissions and
 * limitations under the License.
 */

package org.apache.ignite.internal.processors.query;

import java.sql.PreparedStatement;
import java.sql.SQLException;
import java.util.Collection;
import java.util.List;
import org.apache.ignite.IgniteCheckedException;
import org.apache.ignite.IgniteDataStreamer;
import org.apache.ignite.cache.query.FieldsQueryCursor;
import org.apache.ignite.cache.query.SqlFieldsQuery;
import org.apache.ignite.cache.query.SqlQuery;
import org.apache.ignite.internal.GridKernalContext;
import org.apache.ignite.internal.processors.affinity.AffinityTopologyVersion;
import org.apache.ignite.internal.processors.cache.GridCacheContext;
import org.apache.ignite.internal.processors.cache.GridCacheContextInfo;
import org.apache.ignite.internal.processors.cache.mvcc.MvccQueryTracker;
import org.apache.ignite.internal.processors.cache.mvcc.MvccSnapshot;
import org.apache.ignite.internal.processors.cache.persistence.CacheDataRow;
import org.apache.ignite.internal.processors.query.schema.SchemaIndexCacheVisitor;
import org.apache.ignite.internal.util.GridSpinBusyLock;
import org.apache.ignite.internal.util.lang.GridCloseableIterator;
import org.apache.ignite.lang.IgniteBiTuple;
import org.apache.ignite.lang.IgniteFuture;
import org.apache.ignite.spi.indexing.IndexingQueryFilter;
import org.jetbrains.annotations.Nullable;

/**
 * Abstraction for internal indexing implementation.
 */
public interface GridQueryIndexing {
    /**
     * Starts indexing.
     *
     * @param ctx Context.
     * @param busyLock Busy lock.
     * @throws IgniteCheckedException If failed.
     */
    public void start(GridKernalContext ctx, GridSpinBusyLock busyLock) throws IgniteCheckedException;

    /**
     * Stops indexing.
     *
     * @throws IgniteCheckedException If failed.
     */
    public void stop() throws IgniteCheckedException;

    /**
     * Performs necessary actions on disconnect of a stateful client (say, one associated with a transaction).
     *
     * @throws IgniteCheckedException If failed.
     */
    public void onClientDisconnect() throws IgniteCheckedException;

    /**
     * Generate SqlFieldsQuery from SqlQuery.
     *
     * @param cacheName Cache name.
     * @param qry Query.
     * @return Fields query.
     */
    public SqlFieldsQuery generateFieldsQuery(String cacheName, SqlQuery qry);

    /**
     * Detect whether SQL query should be executed in distributed or local manner and execute it.
     * @param schemaName Schema name.
     * @param qry Query.
     * @param cliCtx Client context.
     * @param keepBinary Keep binary flag.
     * @param failOnMultipleStmts Whether an exception should be thrown for multiple statements query.
     * @param tracker Query tracker.
     * @return Cursor.
     */
    public List<FieldsQueryCursor<List<?>>> querySqlFields(String schemaName, SqlFieldsQuery qry,
        SqlClientContext cliCtx, boolean keepBinary, boolean failOnMultipleStmts, MvccQueryTracker tracker, GridQueryCancel cancel);

    /**
     * Execute an INSERT statement using data streamer as receiver.
     *
     * @param schemaName Schema name.
     * @param qry Query.
     * @param params Query parameters.
     * @param streamer Data streamer to feed data to.
     * @return Update counter.
     * @throws IgniteCheckedException If failed.
     */
    public long streamUpdateQuery(String schemaName, String qry, @Nullable Object[] params,
        IgniteDataStreamer<?, ?> streamer) throws IgniteCheckedException;

    /**
     * Execute a batched INSERT statement using data streamer as receiver.
     *
     * @param schemaName Schema name.
     * @param qry Query.
     * @param params Query parameters.
     * @param cliCtx Client connection context.
     * @return Update counters.
     * @throws IgniteCheckedException If failed.
     */
    public List<Long> streamBatchedUpdateQuery(String schemaName, String qry, List<Object[]> params,
        SqlClientContext cliCtx) throws IgniteCheckedException;

    /**
     * Queries individual fields (generally used by JDBC drivers).
     *
     * @param schemaName Schema name.
     * @param qry Query.
     * @param keepBinary Keep binary flag.
     * @param filter Cache name and key filter.
     * @param cancel Query cancel.
     * @return Cursor.
     */
    public FieldsQueryCursor<List<?>> queryLocalSqlFields(String schemaName, SqlFieldsQuery qry,
        boolean keepBinary, IndexingQueryFilter filter, GridQueryCancel cancel) throws IgniteCheckedException;

    /**
     * Executes text query.
     *
     * @param schemaName Schema name.
     * @param cacheName Cache name.
     * @param qry Text query.
     * @param typeName Type name.
     * @param filter Cache name and key filter.    @return Queried rows.
     * @throws IgniteCheckedException If failed.
     */
    public <K, V> GridCloseableIterator<IgniteBiTuple<K, V>> queryLocalText(String schemaName, String cacheName,
        String qry, String typeName, IndexingQueryFilter filter) throws IgniteCheckedException;

    /**
     * Create new index locally.
     *
     * @param schemaName Schema name.
     * @param tblName Table name.
     * @param idxDesc Index descriptor.
     * @param ifNotExists Ignore operation if index exists (instead of throwing an error).
     * @param cacheVisitor Cache visitor
     * @throws IgniteCheckedException if failed.
     */
    public void dynamicIndexCreate(String schemaName, String tblName, QueryIndexDescriptorImpl idxDesc,
        boolean ifNotExists, SchemaIndexCacheVisitor cacheVisitor) throws IgniteCheckedException;

    /**
     * Remove index from the cache.
     *
     * @param schemaName Schema name.
     * @param idxName Index name.
     * @param ifExists Ignore operation if index does not exist (instead of throwing an error).
     * @throws IgniteCheckedException If failed.
     */
    public void dynamicIndexDrop(String schemaName, String idxName, boolean ifExists) throws IgniteCheckedException;

    /**
     * Add columns to dynamic table.
     *
     * @param schemaName Schema name.
     * @param tblName Table name.
     * @param cols Columns to add.
     * @param ifTblExists Ignore operation if target table does not exist (instead of throwing an error).
     * @param ifColNotExists Ignore operation if column already exists (instead of throwing an error) - is honored only
     *     for single column case.
     * @throws IgniteCheckedException If failed.
     */
    public void dynamicAddColumn(String schemaName, String tblName, List<QueryField> cols, boolean ifTblExists,
        boolean ifColNotExists) throws IgniteCheckedException;

    /**
     * Drop columns from dynamic table.
     *
     * @param schemaName Schema name.
     * @param tblName Table name.
     * @param cols Columns to drop.
     * @param ifTblExists Ignore operation if target table does not exist (instead of throwing an error).
     * @param ifColExists Ignore operation if column does not exist (instead of throwing an error) - is honored only
     *     for single column case.
     * @throws IgniteCheckedException If failed.
     */
    public void dynamicDropColumn(String schemaName, String tblName, List<String> cols, boolean ifTblExists,
        boolean ifColExists) throws IgniteCheckedException;

    /**
     * Registers cache.
     *
     * @param cacheName Cache name.
     * @param schemaName Schema name.
     * @param cctx Cache context.
     * @throws IgniteCheckedException If failed.
     */
    public void registerCache(String cacheName, String schemaName, GridCacheContextInfo<?,?> cctx)
        throws IgniteCheckedException;

    /**
     * Unregisters cache.
     *
     * @param cctx Cache context.
     * @param rmvIdx If {@code true}, will remove index.
     * @throws IgniteCheckedException If failed to drop cache schema.
     */
    public void unregisterCache(GridCacheContextInfo cctx, boolean rmvIdx) throws IgniteCheckedException;

    /**
     *
     * @param cctx Cache context.
     * @param ids Involved cache ids.
     * @param parts Partitions.
     * @param schema Schema name.
     * @param qry Query string.
     * @param params Query parameters.
     * @param flags Flags.
     * @param pageSize Fetch page size.
     * @param timeout Timeout.
     * @param topVer Topology version.
     * @param mvccSnapshot MVCC snapshot.
     * @param cancel Query cancel object.
     * @return Cursor over entries which are going to be changed.
     * @throws IgniteCheckedException If failed.
     */
    public UpdateSourceIterator<?> prepareDistributedUpdate(GridCacheContext<?, ?> cctx, int[] ids, int[] parts,
        String schema, String qry, Object[] params, int flags,
        int pageSize, int timeout, AffinityTopologyVersion topVer,
        MvccSnapshot mvccSnapshot, GridQueryCancel cancel) throws IgniteCheckedException;

    /**
     * Registers type if it was not known before or updates it otherwise.
     *
     * @param cctx Cache context.
     * @param desc Type descriptor.
     * @throws IgniteCheckedException If failed.
     * @return {@code True} if type was registered, {@code false} if for some reason it was rejected.
     */
    public boolean registerType(GridCacheContextInfo cctx, GridQueryTypeDescriptor desc, boolean isSql) throws IgniteCheckedException;

    /**
     * Updates index. Note that key is unique for cache, so if cache contains multiple indexes
     * the key should be removed from indexes other than one being updated.
     *
     * @param cctx Cache context.
     * @param type Type descriptor.
     * @param row New row.
     * @param prevRow Previous row.
     * @param prevRowAvailable Whether previous row is available.
     * @throws IgniteCheckedException If failed.
     */
    public void store(GridCacheContext cctx,
        GridQueryTypeDescriptor type,
        CacheDataRow row,
        CacheDataRow prevRow,
        boolean prevRowAvailable) throws IgniteCheckedException;

    /**
     * Removes index entry by key.
     *
     * @param cctx Cache context.
     * @param type Type descriptor.
     * @param row Row.
     * @throws IgniteCheckedException If failed.
     */
    public void remove(GridCacheContext cctx, GridQueryTypeDescriptor type, CacheDataRow row)
        throws IgniteCheckedException;

    /**
     * Rebuilds all indexes of given type from hash index.
     *
     * @param cacheName Cache name.
     * @throws IgniteCheckedException If failed.
     */
    public void rebuildIndexesFromHash(String cacheName) throws IgniteCheckedException;

    /**
     * Marks all indexes of given type for rebuild from hash index, making them unusable until rebuild finishes.
     *
     * @param cacheName Cache name.
     */
    public void markForRebuildFromHash(String cacheName);

    /**
     * Returns backup filter.
     *
     * @param topVer Topology version.
     * @param parts Partitions.
     * @return Backup filter.
     */
    public IndexingQueryFilter backupFilter(AffinityTopologyVersion topVer, int[] parts);

    /**
     * Client disconnected callback.
     *
     * @param reconnectFut Reconnect future.
     */
    public void onDisconnected(IgniteFuture<?> reconnectFut);

    /**
     * Prepare native statement to retrieve JDBC metadata from.
     *
     * @param schemaName Schema name.
     * @param sql Query.
     * @return {@link PreparedStatement} from underlying engine to supply metadata to Prepared - most likely H2.
     */
    public PreparedStatement prepareNativeStatement(String schemaName, String sql) throws SQLException;

    /**
     * Collect queries that already running more than specified duration.
     *
     * @param duration Duration to check.
     * @return Collection of long running queries.
     */
    public Collection<GridRunningQueryInfo> runningQueries(long duration);

    /**
     * Cancel specified queries.
     *
     * @param queries Queries ID's to cancel.
     */
    public void cancelQueries(Collection<Long> queries);

    /**
     * Cancels all executing queries.
     */
    public void onKernalStop();

    /**
     * Gets database schema from cache name.
     *
     * @param cacheName Cache name. {@code null} would be converted to an empty string.
     * @return Schema name. Should not be null since we should not fail for an invalid cache name.
     */
    public String schema(String cacheName);

    /**
     * Check if passed statement is insert statement eligible for streaming, throw an {@link IgniteSQLException} if not.
     *
     * @param nativeStmt Native statement.
     */
    public void checkStatementStreamable(PreparedStatement nativeStmt);

    /**
     * Return row cache cleaner.
     *
     * @param cacheGroupId Cache group id.
     * @return Row cache cleaner.
     */
    public GridQueryRowCacheCleaner rowCacheCleaner(int cacheGroupId);

    /**
     * Return context for registered cache.
     *
     * @param cacheName Cache name.
     * @return Cache context for registered cache or {@code null} in case the cache has not been registered.
     */
<<<<<<< HEAD
    public GridCacheContextInfo registeredCacheContext(String cacheName);
=======
    @Nullable public GridCacheContextInfo registeredCacheContext(String cacheName);
>>>>>>> e51e4cd7

    /**
     * Initialize cache context for H2 table created for not started cache.
     *
     * @param ctx Cache context.
<<<<<<< HEAD
     */
    public void initCacheContext(GridCacheContext ctx);
=======
     * @throws IgniteCheckedException If failed.
     *
     * @return {@code true} If context has been initialized.
     */
    public boolean initCacheContext(GridCacheContext ctx) throws IgniteCheckedException;
>>>>>>> e51e4cd7
}<|MERGE_RESOLUTION|>--- conflicted
+++ resolved
@@ -362,24 +362,15 @@
      * @param cacheName Cache name.
      * @return Cache context for registered cache or {@code null} in case the cache has not been registered.
      */
-<<<<<<< HEAD
-    public GridCacheContextInfo registeredCacheContext(String cacheName);
-=======
     @Nullable public GridCacheContextInfo registeredCacheContext(String cacheName);
->>>>>>> e51e4cd7
 
     /**
      * Initialize cache context for H2 table created for not started cache.
      *
      * @param ctx Cache context.
-<<<<<<< HEAD
-     */
-    public void initCacheContext(GridCacheContext ctx);
-=======
      * @throws IgniteCheckedException If failed.
      *
      * @return {@code true} If context has been initialized.
      */
     public boolean initCacheContext(GridCacheContext ctx) throws IgniteCheckedException;
->>>>>>> e51e4cd7
 }