/*
 * Licensed to the Apache Software Foundation (ASF) under one or more
 * contributor license agreements.  See the NOTICE file distributed with
 * this work for additional information regarding copyright ownership.
 * The ASF licenses this file to You under the Apache License, Version 2.0
 * (the "License"); you may not use this file except in compliance with
 * the License.  You may obtain a copy of the License at
 *
 *      http://www.apache.org/licenses/LICENSE-2.0
 *
 * Unless required by applicable law or agreed to in writing, software
 * distributed under the License is distributed on an "AS IS" BASIS,
 * WITHOUT WARRANTIES OR CONDITIONS OF ANY KIND, either express or implied.
 * See the License for the specific language governing permissions and
 * limitations under the License.
 */

package org.apache.ignite.internal.processors.query;

import java.sql.PreparedStatement;
import java.sql.SQLException;
import java.util.Collection;
import java.util.List;
import javax.cache.Cache;
import org.apache.ignite.IgniteCheckedException;
import org.apache.ignite.IgniteDataStreamer;
import org.apache.ignite.cache.query.FieldsQueryCursor;
import org.apache.ignite.cache.query.QueryCursor;
import org.apache.ignite.cache.query.SqlFieldsQuery;
import org.apache.ignite.cache.query.SqlQuery;
import org.apache.ignite.internal.GridKernalContext;
import org.apache.ignite.internal.processors.affinity.AffinityTopologyVersion;
import org.apache.ignite.internal.processors.cache.GridCacheContext;
import org.apache.ignite.internal.processors.cache.mvcc.MvccQueryTracker;
import org.apache.ignite.internal.processors.cache.mvcc.MvccSnapshot;
import org.apache.ignite.internal.processors.cache.mvcc.MvccVersion;
import org.apache.ignite.internal.processors.cache.persistence.CacheDataRow;
import org.apache.ignite.internal.processors.query.schema.SchemaIndexCacheVisitor;
import org.apache.ignite.internal.util.GridSpinBusyLock;
import org.apache.ignite.internal.util.lang.GridCloseableIterator;
import org.apache.ignite.lang.IgniteBiTuple;
import org.apache.ignite.lang.IgniteFuture;
import org.apache.ignite.spi.indexing.IndexingQueryFilter;
import org.jetbrains.annotations.Nullable;

/**
 * Abstraction for internal indexing implementation.
 */
public interface GridQueryIndexing {
    /**
     * Starts indexing.
     *
     * @param ctx Context.
     * @param busyLock Busy lock.
     * @throws IgniteCheckedException If failed.
     */
    public void start(GridKernalContext ctx, GridSpinBusyLock busyLock) throws IgniteCheckedException;

    /**
     * Stops indexing.
     *
     * @throws IgniteCheckedException If failed.
     */
    public void stop() throws IgniteCheckedException;

    /**
     * Performs necessary actions on disconnect of a stateful client (say, one associated with a transaction).
     *
     * @throws IgniteCheckedException If failed.
     */
    public void onClientDisconnect() throws IgniteCheckedException;

    /**
     * Parses SQL query into two step query and executes it.
     *
     * @param schemaName Schema name.
     * @param cacheName Cache name.
     * @param qry Query.
     * @param keepBinary Keep binary flag.
     * @throws IgniteCheckedException If failed.
     */
    public <K, V> QueryCursor<Cache.Entry<K, V>> queryDistributedSql(String schemaName, String cacheName, SqlQuery qry,
        boolean keepBinary) throws IgniteCheckedException;

    /**
     * Detect whether SQL query should be executed in distributed or local manner and execute it.
     * @param schemaName Schema name.
     * @param qry Query.
     * @param cliCtx Client context.
     * @param keepBinary Keep binary flag.
     * @param failOnMultipleStmts Whether an exception should be thrown for multiple statements query.
<<<<<<< HEAD
     * @param tracker Query tracker.
     * @param cancel Query cancel state handler.
     * @return Cursor.
     */
    public List<FieldsQueryCursor<List<?>>> querySqlFields(String schemaName, SqlFieldsQuery qry, boolean keepBinary,
        boolean failOnMultipleStmts, MvccQueryTracker tracker, GridQueryCancel cancel);
=======
     * @param cancel Query cancel state handler.    @return Cursor.
     */
    public List<FieldsQueryCursor<List<?>>> querySqlFields(String schemaName, SqlFieldsQuery qry,
        SqlClientContext cliCtx, boolean keepBinary, boolean failOnMultipleStmts, GridQueryCancel cancel);
>>>>>>> 7366809e

    /**
     * Execute an INSERT statement using data streamer as receiver.
     *
     * @param schemaName Schema name.
     * @param qry Query.
     * @param params Query parameters.
     * @param streamer Data streamer to feed data to.
     * @return Update counter.
     * @throws IgniteCheckedException If failed.
     */
    public long streamUpdateQuery(String schemaName, String qry, @Nullable Object[] params,
        IgniteDataStreamer<?, ?> streamer) throws IgniteCheckedException;

    /**
     * Execute a batched INSERT statement using data streamer as receiver.
     *
     * @param schemaName Schema name.
     * @param qry Query.
     * @param params Query parameters.
     * @param cliCtx Client connection context.
     * @return Update counters.
     * @throws IgniteCheckedException If failed.
     */
    public List<Long> streamBatchedUpdateQuery(String schemaName, String qry, List<Object[]> params,
        SqlClientContext cliCtx) throws IgniteCheckedException;

    /**
     * Executes regular query.
     *
     * @param schemaName Schema name.
     * @param cacheName Cache name.
     * @param qry Query.
     * @param filter Cache name and key filter.
     * @param keepBinary Keep binary flag.    @return Cursor.
     */
    public <K, V> QueryCursor<Cache.Entry<K,V>> queryLocalSql(String schemaName, String cacheName, SqlQuery qry,
        IndexingQueryFilter filter, boolean keepBinary) throws IgniteCheckedException;

    /**
     * Queries individual fields (generally used by JDBC drivers).
     *
     * @param schemaName Schema name.
     * @param qry Query.
     * @param keepBinary Keep binary flag.
     * @param filter Cache name and key filter.
     * @param cancel Query cancel.
     * @return Cursor.
     */
    public FieldsQueryCursor<List<?>> queryLocalSqlFields(String schemaName, SqlFieldsQuery qry,
        boolean keepBinary, IndexingQueryFilter filter, GridQueryCancel cancel) throws IgniteCheckedException;

    /**
     * Executes text query.
     *
     * @param schemaName Schema name.
     * @param cacheName Cache name.
     * @param qry Text query.
     * @param typeName Type name.
     * @param filter Cache name and key filter.    @return Queried rows.
     * @throws IgniteCheckedException If failed.
     */
    public <K, V> GridCloseableIterator<IgniteBiTuple<K, V>> queryLocalText(String schemaName, String cacheName,
        String qry, String typeName, IndexingQueryFilter filter) throws IgniteCheckedException;

    /**
     * Create new index locally.
     *
     * @param schemaName Schema name.
     * @param tblName Table name.
     * @param idxDesc Index descriptor.
     * @param ifNotExists Ignore operation if index exists (instead of throwing an error).
     * @param cacheVisitor Cache visitor
     * @throws IgniteCheckedException if failed.
     */
    public void dynamicIndexCreate(String schemaName, String tblName, QueryIndexDescriptorImpl idxDesc,
        boolean ifNotExists, SchemaIndexCacheVisitor cacheVisitor) throws IgniteCheckedException;

    /**
     * Remove index from the cache.
     *
     * @param schemaName Schema name.
     * @param idxName Index name.
     * @param ifExists Ignore operation if index does not exist (instead of throwing an error).
     * @throws IgniteCheckedException If failed.
     */
    @SuppressWarnings("SynchronizationOnLocalVariableOrMethodParameter")
    public void dynamicIndexDrop(String schemaName, String idxName, boolean ifExists) throws IgniteCheckedException;

    /**
     * Add columns to dynamic table.
     *
     * @param schemaName Schema name.
     * @param tblName Table name.
     * @param cols Columns to add.
     * @param ifTblExists Ignore operation if target table does not exist (instead of throwing an error).
     * @param ifColNotExists Ignore operation if column already exists (instead of throwing an error) - is honored only
     *     for single column case.
     * @throws IgniteCheckedException If failed.
     */
    @SuppressWarnings("SynchronizationOnLocalVariableOrMethodParameter")
    public void dynamicAddColumn(String schemaName, String tblName, List<QueryField> cols, boolean ifTblExists,
        boolean ifColNotExists) throws IgniteCheckedException;

    /**
     * Drop columns from dynamic table.
     *
     * @param schemaName Schema name.
     * @param tblName Table name.
     * @param cols Columns to drop.
     * @param ifTblExists Ignore operation if target table does not exist (instead of throwing an error).
     * @param ifColExists Ignore operation if column does not exist (instead of throwing an error) - is honored only
     *     for single column case.
     * @throws IgniteCheckedException If failed.
     */
    @SuppressWarnings("SynchronizationOnLocalVariableOrMethodParameter")
    public void dynamicDropColumn(String schemaName, String tblName, List<String> cols, boolean ifTblExists,
        boolean ifColExists) throws IgniteCheckedException;

    /**
     * Registers cache.
     *
     * @param cacheName Cache name.
     * @param schemaName Schema name.
     * @param cctx Cache context.
     * @throws IgniteCheckedException If failed.
     */
    public void registerCache(String cacheName, String schemaName, GridCacheContext<?,?> cctx)
        throws IgniteCheckedException;

    /**
     * Unregisters cache.
     *
     * @param cctx Cache context.
     * @param rmvIdx If {@code true}, will remove index.
     * @throws IgniteCheckedException If failed to drop cache schema.
     */
    public void unregisterCache(GridCacheContext cctx, boolean rmvIdx) throws IgniteCheckedException;

    /**
     *
     * @param cctx Cache context.
     * @param ids Involved cache ids.
     * @param parts Partitions.
     * @param schema Schema name.
     * @param qry Query string.
     * @param params Query parameters.
     * @param flags Flags.
     * @param pageSize Fetch page size.
     * @param timeout Timeout.
     * @param topVer Topology version.
     * @param mvccSnapshot MVCC snapshot.
     * @param cancel Query cancel object.
     * @return Cursor over entries which are going to be changed.
     * @throws IgniteCheckedException If failed.
     */
    public GridCloseableIterator<?> prepareDistributedUpdate(GridCacheContext<?, ?> cctx, int[] ids, int[] parts,
        String schema, String qry, Object[] params, int flags,
        int pageSize, int timeout, AffinityTopologyVersion topVer,
        MvccSnapshot mvccSnapshot, GridQueryCancel cancel) throws IgniteCheckedException;

    /**
     * Registers type if it was not known before or updates it otherwise.
     *
     * @param cctx Cache context.
     * @param desc Type descriptor.
     * @throws IgniteCheckedException If failed.
     * @return {@code True} if type was registered, {@code false} if for some reason it was rejected.
     */
    public boolean registerType(GridCacheContext cctx, GridQueryTypeDescriptor desc) throws IgniteCheckedException;

    /**
     * Updates index. Note that key is unique for cache, so if cache contains multiple indexes
     * the key should be removed from indexes other than one being updated.
     *
     * @param cctx Cache context.
     * @param type Type descriptor.
     * @param row New row.
     * @param prevRow Previous row.
     * @param prevRowAvailable Whether previous row is available.
     * @param idxRebuild If index rebuild is in progress.
     * @throws IgniteCheckedException If failed.
     */
    public void store(GridCacheContext cctx,
        GridQueryTypeDescriptor type,
        CacheDataRow row,
        CacheDataRow prevRow,
        boolean prevRowAvailable,
        boolean idxRebuild) throws IgniteCheckedException;

    /**
     * Removes index entry by key.
     *
     * @param cctx Cache context.
     * @param type Type descriptor.
     * @param row Row.
     * @throws IgniteCheckedException If failed.
     */
    public void remove(GridCacheContext cctx, GridQueryTypeDescriptor type, CacheDataRow row)
        throws IgniteCheckedException;

    /**
     * Rebuilds all indexes of given type from hash index.
     *
     * @param cacheName Cache name.
     * @throws IgniteCheckedException If failed.
     */
    public void rebuildIndexesFromHash(String cacheName) throws IgniteCheckedException;

    /**
     * Marks all indexes of given type for rebuild from hash index, making them unusable until rebuild finishes.
     *
     * @param cacheName Cache name.
     */
    public void markForRebuildFromHash(String cacheName);

    /**
     * Returns backup filter.
     *
     * @param topVer Topology version.
     * @param parts Partitions.
     * @return Backup filter.
     */
    public IndexingQueryFilter backupFilter(AffinityTopologyVersion topVer, int[] parts);

    /**
     * Client disconnected callback.
     *
     * @param reconnectFut Reconnect future.
     */
    public void onDisconnected(IgniteFuture<?> reconnectFut);

    /**
     * Prepare native statement to retrieve JDBC metadata from.
     *
     * @param schemaName Schema name.
     * @param sql Query.
     * @return {@link PreparedStatement} from underlying engine to supply metadata to Prepared - most likely H2.
     */
    public PreparedStatement prepareNativeStatement(String schemaName, String sql) throws SQLException;

    /**
     * Collect queries that already running more than specified duration.
     *
     * @param duration Duration to check.
     * @return Collection of long running queries.
     */
    public Collection<GridRunningQueryInfo> runningQueries(long duration);

    /**
     * Cancel specified queries.
     *
     * @param queries Queries ID's to cancel.
     */
    public void cancelQueries(Collection<Long> queries);

    /**
     * Cancels all executing queries.
     */
    public void cancelAllQueries();

    /**
     * Gets database schema from cache name.
     *
     * @param cacheName Cache name. {@code null} would be converted to an empty string.
     * @return Schema name. Should not be null since we should not fail for an invalid cache name.
     */
    public String schema(String cacheName);

    /**
     * Check if passed statement is insert statement eligible for streaming, throw an {@link IgniteSQLException} if not.
     *
     * @param nativeStmt Native statement.
     */
    public void checkStatementStreamable(PreparedStatement nativeStmt);

    /**
     * Return row cache cleaner.
     *
     * @param cacheGroupId Cache group id.
     * @return Row cache cleaner.
     */
    public GridQueryRowCacheCleaner rowCacheCleaner(int cacheGroupId);
}<|MERGE_RESOLUTION|>--- conflicted
+++ resolved
@@ -89,19 +89,11 @@
      * @param cliCtx Client context.
      * @param keepBinary Keep binary flag.
      * @param failOnMultipleStmts Whether an exception should be thrown for multiple statements query.
-<<<<<<< HEAD
      * @param tracker Query tracker.
-     * @param cancel Query cancel state handler.
      * @return Cursor.
      */
-    public List<FieldsQueryCursor<List<?>>> querySqlFields(String schemaName, SqlFieldsQuery qry, boolean keepBinary,
-        boolean failOnMultipleStmts, MvccQueryTracker tracker, GridQueryCancel cancel);
-=======
-     * @param cancel Query cancel state handler.    @return Cursor.
-     */
     public List<FieldsQueryCursor<List<?>>> querySqlFields(String schemaName, SqlFieldsQuery qry,
-        SqlClientContext cliCtx, boolean keepBinary, boolean failOnMultipleStmts, GridQueryCancel cancel);
->>>>>>> 7366809e
+        SqlClientContext cliCtx, boolean keepBinary, boolean failOnMultipleStmts, MvccQueryTracker tracker, GridQueryCancel cancel);
 
     /**
      * Execute an INSERT statement using data streamer as receiver.
