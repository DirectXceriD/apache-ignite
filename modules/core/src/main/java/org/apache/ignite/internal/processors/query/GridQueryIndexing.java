--- conflicted
+++ resolved
@@ -219,22 +219,16 @@
      * @param type Type descriptor.
      * @param row New row.
      * @param prevRow Previous row.
-<<<<<<< HEAD
      * @param newVer Version of new mvcc value inserted for the same key.
+     * @param prevRowAvailable Whether previous row is available.
      * @throws IgniteCheckedException If failed.
      */
     public void store(GridCacheContext cctx,
         GridQueryTypeDescriptor type,
         CacheDataRow row,
         CacheDataRow prevRow,
-        @Nullable MvccCoordinatorVersion newVer) throws IgniteCheckedException;
-=======
-     * @param prevRowAvailable Whether previous row is available.
-     * @throws IgniteCheckedException If failed.
-     */
-    public void store(GridCacheContext cctx, GridQueryTypeDescriptor type, CacheDataRow row, CacheDataRow prevRow,
+        @Nullable MvccCoordinatorVersion newVer,
         boolean prevRowAvailable) throws IgniteCheckedException;
->>>>>>> 8c278ca9
 
     /**
      * Removes index entry by key.
