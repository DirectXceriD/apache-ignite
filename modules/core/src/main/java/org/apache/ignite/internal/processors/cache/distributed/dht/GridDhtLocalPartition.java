--- conflicted
+++ resolved
@@ -894,21 +894,13 @@
                     try {
                         CacheDataRow row = it0.next();
 
-<<<<<<< HEAD
-                        GridDhtCacheEntry cached = (GridDhtCacheEntry)cctx.cache().entryEx(row.key());
-=======
                         GridCacheMapEntry cached = putEntryIfObsoleteOrAbsent(cctx.affinity().affinityTopologyVersion(),
                             row.key(), null, true, false);
->>>>>>> c047a30e
 
                         cctx.shared().database().checkpointReadLock();
 
                         try {
-<<<<<<< HEAD
-                            if (cached.clearInternal(clearVer, extras)) {
-=======
                             if (cached instanceof GridDhtCacheEntry && ((GridDhtCacheEntry)cached).clearInternal(clearVer, extras)) {
->>>>>>> c047a30e
                                 if (rec) {
                                     cctx.events().addEvent(cached.partition(),
                                         cached.key(),
