--- conflicted
+++ resolved
@@ -141,15 +141,9 @@
      * @param id Partition ID.
      * @param entryFactory Entry factory.
      */
-<<<<<<< HEAD
     @SuppressWarnings("ExternalizableWithoutPublicNoArgConstructor") GridDhtLocalPartition(GridCacheContext cctx,
         int id, GridCacheMapEntryFactory entryFactory) {
-        super(cctx, entryFactory, cctx.config().getStartSize() / cctx.affinity().partitions());
-=======
-    @SuppressWarnings("ExternalizableWithoutPublicNoArgConstructor")
-    GridDhtLocalPartition(GridCacheContext cctx, int id, GridCacheMapEntryFactory entryFactory) {
         super(cctx, entryFactory, Math.max(10, GridCacheAdapter.DFLT_START_CACHE_SIZE / cctx.affinity().partitions()));
->>>>>>> a04aa10a
 
         this.id = id;
         this.cctx = cctx;
