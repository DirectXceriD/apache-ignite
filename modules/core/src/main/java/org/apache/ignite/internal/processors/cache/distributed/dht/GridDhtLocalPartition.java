/*
 * Licensed to the Apache Software Foundation (ASF) under one or more
 * contributor license agreements.  See the NOTICE file distributed with
 * this work for additional information regarding copyright ownership.
 * The ASF licenses this file to You under the Apache License, Version 2.0
 * (the "License"); you may not use this file except in compliance with
 * the License.  You may obtain a copy of the License at
 *
 *      http://www.apache.org/licenses/LICENSE-2.0
 *
 * Unless required by applicable law or agreed to in writing, software
 * distributed under the License is distributed on an "AS IS" BASIS,
 * WITHOUT WARRANTIES OR CONDITIONS OF ANY KIND, either express or implied.
 * See the License for the specific language governing permissions and
 * limitations under the License.
 */

package org.apache.ignite.internal.processors.cache.distributed.dht;

import java.util.HashMap;
import java.util.Iterator;
import java.util.Map;
import java.util.Set;
import java.util.concurrent.ConcurrentNavigableMap;
import java.util.concurrent.ConcurrentSkipListMap;
import java.util.concurrent.CopyOnWriteArrayList;
import java.util.concurrent.atomic.AtomicInteger;
import java.util.concurrent.atomic.AtomicLong;
import java.util.concurrent.atomic.AtomicReference;
import java.util.concurrent.locks.ReentrantLock;
import org.apache.ignite.IgniteCheckedException;
import org.apache.ignite.IgniteException;
import org.apache.ignite.IgniteLogger;
import org.apache.ignite.internal.IgniteInternalFuture;
import org.apache.ignite.internal.IgniteInterruptedCheckedException;
import org.apache.ignite.internal.NodeStoppingException;
import org.apache.ignite.internal.pagemem.wal.record.delta.PartitionMetaStateRecord;
import org.apache.ignite.internal.processors.affinity.AffinityTopologyVersion;
import org.apache.ignite.internal.processors.cache.CacheEntryPredicate;
import org.apache.ignite.internal.processors.cache.CacheObject;
import org.apache.ignite.internal.processors.cache.GridCacheConcurrentMap;
import org.apache.ignite.internal.processors.cache.GridCacheConcurrentMapImpl;
import org.apache.ignite.internal.processors.cache.GridCacheContext;
import org.apache.ignite.internal.processors.cache.GridCacheEntryEx;
import org.apache.ignite.internal.processors.cache.GridCacheMapEntry;
import org.apache.ignite.internal.processors.cache.GridCacheMapEntryFactory;
import org.apache.ignite.internal.processors.cache.KeyCacheObject;
import org.apache.ignite.internal.processors.cache.database.CacheDataRow;
import org.apache.ignite.internal.processors.cache.distributed.dht.preloader.GridDhtPreloader;
import org.apache.ignite.internal.processors.cache.extras.GridCacheObsoleteEntryExtras;
import org.apache.ignite.internal.processors.cache.version.GridCacheVersion;
import org.apache.ignite.internal.util.GridCircularBuffer;
import org.apache.ignite.internal.util.future.GridFutureAdapter;
import org.apache.ignite.internal.util.lang.GridIterator;
import org.apache.ignite.internal.util.tostring.GridToStringExclude;
import org.apache.ignite.internal.util.typedef.CI1;
import org.apache.ignite.internal.util.typedef.T2;
import org.apache.ignite.internal.util.typedef.T4;
import org.apache.ignite.internal.util.typedef.internal.CU;
import org.apache.ignite.internal.util.typedef.internal.S;
import org.apache.ignite.internal.util.typedef.internal.U;
import org.apache.ignite.lang.IgniteUuid;
import org.jetbrains.annotations.NotNull;
import org.jetbrains.annotations.Nullable;

import static org.apache.ignite.IgniteSystemProperties.IGNITE_ATOMIC_CACHE_DELETE_HISTORY_SIZE;
import static org.apache.ignite.events.EventType.EVT_CACHE_REBALANCE_OBJECT_UNLOADED;
import static org.apache.ignite.internal.processors.cache.IgniteCacheOffheapManager.CacheDataStore;
import static org.apache.ignite.internal.processors.cache.distributed.dht.GridDhtPartitionState.EVICTED;
import static org.apache.ignite.internal.processors.cache.distributed.dht.GridDhtPartitionState.LOST;
import static org.apache.ignite.internal.processors.cache.distributed.dht.GridDhtPartitionState.MOVING;
import static org.apache.ignite.internal.processors.cache.distributed.dht.GridDhtPartitionState.OWNING;
import static org.apache.ignite.internal.processors.cache.distributed.dht.GridDhtPartitionState.RENTING;

/**
 * Key partition.
 */
public class GridDhtLocalPartition implements Comparable<GridDhtLocalPartition>, GridReservable, GridCacheConcurrentMap {
    /** Maximum size for delete queue. */
    public static final int MAX_DELETE_QUEUE_SIZE = Integer.getInteger(IGNITE_ATOMIC_CACHE_DELETE_HISTORY_SIZE,
        200_000);

    /** Static logger to avoid re-creation. */
    private static final AtomicReference<IgniteLogger> logRef = new AtomicReference<>();

    /** Logger. */
    private static volatile IgniteLogger log;

    /** Partition ID. */
    private final int id;

    /** State. */
    @GridToStringExclude
    private final AtomicLong state = new AtomicLong((long)MOVING.ordinal() << 32);

    /** Evict guard. Must be CASed to -1 only when partition state is EVICTED. */
    @GridToStringExclude
    private final AtomicInteger evictGuard = new AtomicInteger();

    /** Rent future. */
    @GridToStringExclude
    private final GridFutureAdapter<?> rent;

    /** Entries map. */
    private final GridCacheConcurrentMap map;

    /** Context. */
    private final GridCacheContext cctx;

    /** Create time. */
    @GridToStringExclude
    private final long createTime = U.currentTimeMillis();

    /** Eviction history. */
    private final Map<KeyCacheObject, GridCacheVersion> evictHist = new HashMap<>();

    /** Lock. */
    private final ReentrantLock lock = new ReentrantLock();

    /** Remove queue. */
    private final GridCircularBuffer<T2<KeyCacheObject, GridCacheVersion>> rmvQueue;

    /** Group reservations. */
    private final CopyOnWriteArrayList<GridDhtPartitionsReservation> reservations = new CopyOnWriteArrayList<>();

    /** */
    private final CacheDataStore store;

    /** Partition updates. */
    private final ConcurrentNavigableMap<Long, Boolean> updates = new ConcurrentSkipListMap<>();

    /** Last applied update. */
    private final AtomicLong lastApplied = new AtomicLong(0);

    /** Set if failed to move partition to RENTING state due to reservations, to be checked when
     * reservation is released. */
    private volatile boolean shouldBeRenting;

    /**
     * @param cctx Context.
     * @param id Partition ID.
     * @param entryFactory Entry factory.
     */
    @SuppressWarnings("ExternalizableWithoutPublicNoArgConstructor") GridDhtLocalPartition(GridCacheContext cctx,
        int id, GridCacheMapEntryFactory entryFactory) {
        assert cctx != null;

        this.id = id;
        this.cctx = cctx;

        log = U.logger(cctx.kernalContext(), logRef, this);

        rent = new GridFutureAdapter<Object>() {
            @Override public String toString() {
                return "PartitionRentFuture [part=" + GridDhtLocalPartition.this + ", map=" + map + ']';
            }
        };

        map = new GridCacheConcurrentMapImpl(cctx, entryFactory, cctx.config().getStartSize() / cctx.affinity().partitions());

        int delQueueSize = CU.isSystemCache(cctx.name()) ? 100 :
            Math.max(MAX_DELETE_QUEUE_SIZE / cctx.affinity().partitions(), 20);

        rmvQueue = new GridCircularBuffer<>(U.ceilPow2(delQueueSize));

        try {
            store = cctx.offheap().createCacheDataStore(id);
        }
        catch (IgniteCheckedException e) {
            // TODO ignite-db
            throw new IgniteException(e);
        }
    }

    /**
     * @return Data store.
     */

    public CacheDataStore dataStore() {
        return store;
    }

    /**
     * Adds group reservation to this partition.
     *
     * @param r Reservation.
     * @return {@code false} If such reservation already added.
     */
    public boolean addReservation(GridDhtPartitionsReservation r) {
        assert GridDhtPartitionState.fromOrdinal((int)(state.get() >> 32)) != EVICTED :
            "we can reserve only active partitions";
        assert (state.get() & 0xFFFF) != 0 : "partition must be already reserved before adding group reservation";

        return reservations.addIfAbsent(r);
    }

    /**
     * @param r Reservation.
     */
    public void removeReservation(GridDhtPartitionsReservation r) {
        if (!reservations.remove(r))
            throw new IllegalStateException("Reservation was already removed.");
    }

    /**
     * @return Partition ID.
     */
    public int id() {
        return id;
    }

    /**
     * @return Create time.
     */
    long createTime() {
        return createTime;
    }

    /**
     * @return Partition state.
     */
    public GridDhtPartitionState state() {
        return GridDhtPartitionState.fromOrdinal((int)(state.get() >> 32));
    }

    /**
     * @return Reservations.
     */
    public int reservations() {
        return (int)(state.get() & 0xFFFF);
    }

    /**
     * @return Keys belonging to partition.
     */
    public Set<KeyCacheObject> keySet() {
        return map.keySet();
    }

    /**
     * @return {@code True} if partition is empty.
     */
    public boolean isEmpty() {
        if (cctx.allowFastEviction())
            return map.size() == 0;

        return size() == 0 && map.size() == 0;
    }

    /**
     * @return Last applied update.
     */
    public long lastAppliedUpdate() {
        return lastApplied.get();
    }

    /**
     * @param cntr Received counter.
     */
    public void onUpdateReceived(long cntr) {
        boolean changed = updates.putIfAbsent(cntr, true) == null;

        if (!changed)
            return;

        while (true) {
            Map.Entry<Long, Boolean> entry = updates.firstEntry();

            if (entry == null)
                return;

            long first = entry.getKey();

            long cntr0 = lastApplied.get();

            if (first <= cntr0)
                updates.remove(first);
            else if (first == cntr0 + 1)
                if (lastApplied.compareAndSet(cntr0, first))
                    updates.remove(first);
                else
                    break;
            else
                break;
        }
    }

    /** {@inheritDoc} */
    @Override public int size() {
        return (int)store.size();
    }

    /** {@inheritDoc} */
    @Override public int publicSize() {
        return (int)store.size();
    }

    /** {@inheritDoc} */
    @Override public void incrementPublicSize(GridCacheEntryEx e) {
        map.incrementPublicSize(e);
    }

    /** {@inheritDoc} */
    @Override public void decrementPublicSize(GridCacheEntryEx e) {
        map.decrementPublicSize(e);
    }

    /**
     * @return If partition is moving or owning or renting.
     */
    public boolean valid() {
        GridDhtPartitionState state = state();

        return state == MOVING || state == OWNING || state == RENTING;
    }

    /** {@inheritDoc} */
    @Override @Nullable public GridCacheMapEntry getEntry(KeyCacheObject key) {
        return map.getEntry(key);
    }

    /** {@inheritDoc} */
    @Override public boolean removeEntry(GridCacheEntryEx entry) {
        return map.removeEntry(entry);
    }

    /** {@inheritDoc} */
    @Override public Iterable<GridCacheMapEntry> entries(
        CacheEntryPredicate... filter) {
        return map.entries(filter);
    }

    /** {@inheritDoc} */
    @Override public Iterable<GridCacheMapEntry> allEntries(CacheEntryPredicate... filter) {
        return map.allEntries(filter);
    }

    /** {@inheritDoc} */
    @Override public Set<GridCacheMapEntry> entrySet(CacheEntryPredicate... filter) {
        return map.entrySet(filter);
    }

    /** {@inheritDoc} */
    @Override @Nullable public GridCacheMapEntry randomEntry() {
        return map.randomEntry();
    }

    /** {@inheritDoc} */
    @Override public GridCacheMapEntry putEntryIfObsoleteOrAbsent(
        AffinityTopologyVersion topVer,
        KeyCacheObject key,
        @Nullable CacheObject val,
        boolean create,
        boolean touch) {
        return map.putEntryIfObsoleteOrAbsent(topVer, key, val, create, touch);
    }

    /** {@inheritDoc} */
    @Override public Set<KeyCacheObject> keySet(CacheEntryPredicate... filter) {
        return map.keySet(filter);
    }

    /**
     * @param entry Entry to remove.
     */
    void onRemoved(GridDhtCacheEntry entry) {
        assert entry.obsolete() : entry;

        // Make sure to remove exactly this entry.
        map.removeEntry(entry);

        // Attempt to evict.
        try {
            tryEvict();
        }
        catch (NodeStoppingException ignore) {
            // No-op.
        }
    }

    /**
     * @param key Removed key.
     * @param ver Removed version.
     * @throws IgniteCheckedException If failed.
     */
    public void onDeferredDelete(KeyCacheObject key, GridCacheVersion ver) throws IgniteCheckedException {
        try {
            T2<KeyCacheObject, GridCacheVersion> evicted = rmvQueue.add(new T2<>(key, ver));

            if (evicted != null)
                cctx.dht().removeVersionedEntry(evicted.get1(), evicted.get2());
        }
        catch (InterruptedException e) {
            Thread.currentThread().interrupt();

            throw new IgniteInterruptedCheckedException(e);
        }
    }

    /**
     * Locks partition.
     */
    @SuppressWarnings({"LockAcquiredButNotSafelyReleased"})
    public void lock() {
        lock.lock();
    }

    /**
     * Unlocks partition.
     */
    public void unlock() {
        lock.unlock();
    }

    /**
     * @param key Key.
     * @param ver Version.
     */
    public void onEntryEvicted(KeyCacheObject key, GridCacheVersion ver) {
        assert key != null;
        assert ver != null;
        assert lock.isHeldByCurrentThread(); // Only one thread can enter this method at a time.

        if (state() != MOVING)
            return;

        Map<KeyCacheObject, GridCacheVersion> evictHist0 = evictHist;

        if (evictHist0 != null) {
            GridCacheVersion ver0 = evictHist0.get(key);

            if (ver0 == null || ver0.isLess(ver)) {
                GridCacheVersion ver1 = evictHist0.put(key, ver);

                assert ver1 == ver0;
            }
        }
    }

    /**
     * Cache preloader should call this method within partition lock.
     *
     * @param key Key.
     * @param ver Version.
     * @return {@code True} if preloading is permitted.
     */
    public boolean preloadingPermitted(KeyCacheObject key, GridCacheVersion ver) {
        assert key != null;
        assert ver != null;
        assert lock.isHeldByCurrentThread(); // Only one thread can enter this method at a time.

        if (state() != MOVING)
            return false;

        GridCacheVersion ver0 = evictHist.get(key);

        // Permit preloading if version in history
        // is missing or less than passed in.
        return ver0 == null || ver0.isLess(ver);
    }

    /**
     * Reserves a partition so it won't be cleared.
     *
     * @return {@code True} if reserved.
     */
    @Override public boolean reserve() {
        while (true) {
            long reservations = state.get();

            if ((int)(reservations >> 32) == EVICTED.ordinal())
                return false;

            if (state.compareAndSet(reservations, reservations + 1))
                return true;
        }
    }

    /**
     * Releases previously reserved partition.
     */
    @Override public void release() {
        while (true) {
            long reservations = state.get();

            if ((int)(reservations & 0xFFFF) == 0)
                return;

            assert (int)(reservations >> 32) != EVICTED.ordinal();

            // Decrement reservations.
            if (state.compareAndSet(reservations, --reservations)) {
                if ((reservations & 0xFFFF) == 0 && shouldBeRenting)
                    rent(true);

                try {
                    tryEvict();
                }
                catch (NodeStoppingException ignore) {
                    // No-op.
                }

                break;
            }
        }
    }

    /**
     * @param stateToRestore State to restore.
     */
    public void restoreState(GridDhtPartitionState stateToRestore) {
        state.set(((long)stateToRestore.ordinal()) << 32);
    }

    /**
     * @param reservations Current aggregated value.
     * @param toState State to switch to.
     * @return {@code true} if cas succeeds.
     */
    private boolean casState(long reservations, GridDhtPartitionState toState) {
        if (cctx.shared().database().persistenceEnabled()) {
            synchronized (this) {
                boolean update = state.compareAndSet(reservations, (reservations & 0xFFFF) | ((long)toState.ordinal() << 32));

                if (update)
                    try {
                        cctx.shared().wal().log(new PartitionMetaStateRecord(cctx.cacheId(), id, toState, updateCounter()));
                    }
                    catch (IgniteCheckedException e) {
                        log.error("Error while writing to log", e);
                    }

                return update;
            }
        }
        else
            return state.compareAndSet(reservations, (reservations & 0xFFFF) | ((long)toState.ordinal() << 32));
    }

    /**
     * @return {@code True} if transitioned to OWNING state.
     */
    boolean own() {
        while (true) {
            long reservations = state.get();

            int ord = (int)(reservations >> 32);

            if (ord == RENTING.ordinal() || ord == EVICTED.ordinal())
                return false;

            if (ord == OWNING.ordinal())
                return true;

            assert ord == MOVING.ordinal() || ord == LOST.ordinal();

            if (casState(reservations, OWNING)) {
                if (log.isDebugEnabled())
                    log.debug("Owned partition: " + this);

                // No need to keep history any more.
                evictHist.clear();

                return true;
            }
        }
    }

    /**
     * Forcibly moves partition to a MOVING state.
     */
    void moving() {
        while (true) {
            long reservations = state.get();

            int ord = (int)(reservations >> 32);

            assert ord == OWNING.ordinal() : "Only OWNed partitions should be moved to MOVING state";

            if (casState(reservations, MOVING)) {
                if (log.isDebugEnabled())
                    log.debug("Forcibly moved partition to a MOVING state: " + this);

                break;
            }
        }
    }

    /**
     * @return {@code True} if partition state changed.
     */
    boolean markLost() {
        while (true) {
            long reservations = state.get();

            int ord = (int)(reservations >> 32);

            if (ord == LOST.ordinal())
                return false;

            if (casState(reservations, LOST)) {
                if (log.isDebugEnabled())
                    log.debug("Marked partition as LOST: " + this);

                // No need to keep history any more.
                evictHist.clear();

                return true;
            }
        }
    }

    /**
     * @param updateSeq Update sequence.
     * @return Future to signal that this node is no longer an owner or backup.
     */
    public IgniteInternalFuture<?> rent(boolean updateSeq) {
        long reservations = state.get();

        int ord = (int)(reservations >> 32);

        if (ord == RENTING.ordinal() || ord == EVICTED.ordinal())
            return rent;

        shouldBeRenting = true;

        if ((reservations & 0xFFFF) == 0 && casState(reservations, RENTING)) {
            shouldBeRenting = false;

            if (log.isDebugEnabled())
                log.debug("Moved partition to RENTING state: " + this);

            // Evict asynchronously, as the 'rent' method may be called
            // from within write locks on local partition.
            tryEvictAsync(updateSeq);
        }

        return rent;
    }

    /**
     * @param updateSeq Update sequence.
     */
    void tryEvictAsync(boolean updateSeq) {
        assert cctx.kernalContext().state().active();

        long reservations = state.get();

        int ord = (int)(reservations >> 32);

        if (isEmpty() &&
            ord == RENTING.ordinal() && (reservations & 0xFFFF) == 0 && !groupReserved() &&
            casState(reservations, EVICTED)) {
            if (log.isDebugEnabled())
                log.debug("Evicted partition: " + this);

            if (markForDestroy())
                finishDestroy(updateSeq);
        }
        else
            cctx.preloader().evictPartitionAsync(this);
    }

    /**
     * @return {@code true} If there is a group reservation.
     */
    boolean groupReserved() {
        for (GridDhtPartitionsReservation reservation : reservations) {
            if (!reservation.invalidate())
                return true; // Failed to invalidate reservation -> we are reserved.
        }

        return false;
    }

    /**
     * @return {@code True} if evicting thread was added.
     */
    private boolean addEvicting() {
        while (true) {
            int cnt = evictGuard.get();

            if (cnt != 0)
                return false;

            if (evictGuard.compareAndSet(cnt, cnt + 1))
                return true;
        }
    }

    /**
     *
     */
    private void clearEvicting() {
<<<<<<< HEAD
        boolean free;
=======
       boolean free;
>>>>>>> c1348980

        while (true) {
            int cnt = evictGuard.get();

            assert cnt > 0;

            if (evictGuard.compareAndSet(cnt, cnt - 1)) {
                free = cnt == 1;

                break;
            }
        }

        if (free && state() == EVICTED) {
            if (markForDestroy())
                finishDestroy(true);
        }
    }

    /**
     * @return {@code True} if partition is safe to destroy
     */
    private boolean markForDestroy() {
        while (true) {
            int cnt = evictGuard.get();

            if (cnt != 0)
                return false;

            if (evictGuard.compareAndSet(0, -1))
                return true;
        }
    }

    /**
     * @param updateSeq Update sequence request.
     */
    private void finishDestroy(boolean updateSeq) {
        assert state() == EVICTED : this;
        assert evictGuard.get() == -1;

        if (cctx.isDrEnabled())
            cctx.dr().partitionEvicted(id);

        cctx.continuousQueries().onPartitionEvicted(id);

        cctx.dataStructures().onPartitionEvicted(id);

        destroyCacheDataStore();

        rent.onDone();

        ((GridDhtPreloader)cctx.preloader()).onPartitionEvicted(this, updateSeq);

        clearDeferredDeletes();
    }

    /**
     * @throws NodeStoppingException If node is stopping.
     */
    public void tryEvict() throws NodeStoppingException {
        long reservations = state.get();

        int ord = (int)(reservations >> 32);

        if (ord != RENTING.ordinal() || (reservations & 0xFFFF) != 0 || groupReserved())
            return;

        if (addEvicting()) {
            try {
                // Attempt to evict partition entries from cache.
                clearAll();

                if (isEmpty() && casState(reservations, EVICTED)) {
                    if (log.isDebugEnabled())
                        log.debug("Evicted partition: " + this);
                    // finishDestroy() will be initiated by clearEvicting().
                }
            }
            finally {
                clearEvicting();
            }
        }
    }

    /**
     * Release created data store for this partition.
     */
    private void destroyCacheDataStore() {
        try {
            CacheDataStore store = dataStore();

            cctx.offheap().destroyCacheDataStore(id, store);
        }
        catch (IgniteCheckedException e) {
            log.error("Unable to destroy cache data store on partition eviction [id=" + id + "]", e);
        }
    }

    /**
     *
     */
    void onUnlock() {
        try {
            tryEvict();
        }
        catch (NodeStoppingException ignore) {
            // No-op.
        }
    }

    /**
     * @param topVer Topology version.
     * @return {@code True} if local node is primary for this partition.
     */
    public boolean primary(AffinityTopologyVersion topVer) {
        return cctx.affinity().primaryByPartition(cctx.localNode(), id, topVer);
    }

    /**
     * @param topVer Topology version.
     * @return {@code True} if local node is backup for this partition.
     */
    public boolean backup(AffinityTopologyVersion topVer) {
        return cctx.affinity().backupByPartition(cctx.localNode(), id, topVer);
    }

    /**
     * @return Next update index.
     */
    public long nextUpdateCounter() {
        return store.nextUpdateCounter();
    }

    /**
     * @return Current update index.
     */
    public long updateCounter() {
        return store.updateCounter();
    }

    /**
     * @return Initial update counter.
     */
    public Long initialUpdateCounter() {
        return store.initialUpdateCounter();
    }

    /**
     * @param val Update index value.
     */
    public void updateCounter(long val) {
        store.updateCounter(val);
    }

    public void initialUpdateCounter(long val) {
        store.updateInitialCounter(val);
    }

    /**
     * Clears values for this partition.
     *
     * @throws NodeStoppingException If node stopping.
     */
    public void clearAll() throws NodeStoppingException {
        GridCacheVersion clearVer = cctx.versions().next();

        boolean rec = cctx.events().isRecordable(EVT_CACHE_REBALANCE_OBJECT_UNLOADED);

        Iterator<GridDhtCacheEntry> it = (Iterator)map.allEntries().iterator();

        GridCacheObsoleteEntryExtras extras = new GridCacheObsoleteEntryExtras(clearVer);

        while (it.hasNext()) {
            GridDhtCacheEntry cached = null;

            cctx.shared().database().checkpointReadLock();

            try {
                cached = it.next();

                if (cached.clearInternal(clearVer, extras)) {
                    map.removeEntry(cached);

                    if (!cached.isInternal()) {
                        if (rec) {
                            cctx.events().addEvent(cached.partition(),
                                cached.key(),
                                cctx.localNodeId(),
                                (IgniteUuid)null,
                                null,
                                EVT_CACHE_REBALANCE_OBJECT_UNLOADED,
                                null,
                                false,
                                cached.rawGet(),
                                cached.hasValue(),
                                null,
                                null,
                                null,
                                false);
                        }
                    }
                }
            }
            catch (GridDhtInvalidPartitionException e) {
                assert isEmpty() && state() == EVICTED : "Invalid error [e=" + e + ", part=" + this + ']';

                break; // Partition is already concurrently cleared and evicted.
            }
            catch (NodeStoppingException e) {
                if (log.isDebugEnabled())
                    log.debug("Failed to clear cache entry for evicted partition: " + cached.partition());

                rent.onDone(e);

                throw e;
            }
            catch (IgniteCheckedException e) {
                U.error(log, "Failed to clear cache entry for evicted partition: " + cached, e);
            }
            finally {
                cctx.shared().database().checkpointReadUnlock();
            }
        }

        if (!cctx.allowFastEviction()) {
            try {
                GridIterator<CacheDataRow> it0 = cctx.offheap().iterator(id);

                while (it0.hasNext()) {
                    cctx.shared().database().checkpointReadLock();

                    try {
                        CacheDataRow row = it0.next();

                        GridDhtCacheEntry cached = (GridDhtCacheEntry)cctx.cache().entryEx(row.key());

                        if (cached.clearInternal(clearVer, extras)) {
                            if (rec) {
                                cctx.events().addEvent(cached.partition(),
                                    cached.key(),
                                    cctx.localNodeId(),
                                    (IgniteUuid)null,
                                    null,
                                    EVT_CACHE_REBALANCE_OBJECT_UNLOADED,
                                    null,
                                    false,
                                    cached.rawGet(),
                                    cached.hasValue(),
                                    null,
                                    null,
                                    null,
                                    false);
                            }
                        }
                    }
                    catch (GridDhtInvalidPartitionException e) {
                        assert isEmpty() && state() == EVICTED : "Invalid error [e=" + e + ", part=" + this + ']';

                        break; // Partition is already concurrently cleared and evicted.
                    }
                    finally {
                        cctx.shared().database().checkpointReadUnlock();
                    }
                }
            }
            catch (NodeStoppingException e) {
                if (log.isDebugEnabled())
                    log.debug("Failed to get iterator for evicted partition: " + id);

                rent.onDone(e);

                throw e;
            }
            catch (IgniteCheckedException e) {
                U.error(log, "Failed to get iterator for evicted partition: " + id, e);
            }
        }
    }

    /**
     *
     */
    private void clearDeferredDeletes() {
        rmvQueue.forEach(new CI1<T2<KeyCacheObject, GridCacheVersion>>() {
            @Override public void apply(T2<KeyCacheObject, GridCacheVersion> t) {
                cctx.dht().removeVersionedEntry(t.get1(), t.get2());
            }
        });
    }

    /** {@inheritDoc} */
    @Override public int hashCode() {
        return id;
    }

    /** {@inheritDoc} */
    @SuppressWarnings({"OverlyStrongTypeCast"})
    @Override public boolean equals(Object obj) {
        return obj instanceof GridDhtLocalPartition && (obj == this || ((GridDhtLocalPartition)obj).id() == id);
    }

    /** {@inheritDoc} */
    @Override public int compareTo(@NotNull GridDhtLocalPartition part) {
        if (part == null)
            return 1;

        return Integer.compare(id, part.id());
    }

    /** {@inheritDoc} */
    @Override public String toString() {
        return S.toString(GridDhtLocalPartition.class, this,
            "state", state(),
            "reservations", reservations(),
            "empty", isEmpty(),
            "createTime", U.format(createTime));
    }
}<|MERGE_RESOLUTION|>--- conflicted
+++ resolved
@@ -692,11 +692,7 @@
      *
      */
     private void clearEvicting() {
-<<<<<<< HEAD
         boolean free;
-=======
-       boolean free;
->>>>>>> c1348980
 
         while (true) {
             int cnt = evictGuard.get();
