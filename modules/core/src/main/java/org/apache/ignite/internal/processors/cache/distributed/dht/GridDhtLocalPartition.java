--- conflicted
+++ resolved
@@ -220,11 +220,7 @@
      * @return Reservations.
      */
     public int reservations() {
-<<<<<<< HEAD
-        return (int)(state.get() & 0xFFFF);
-=======
         return getReservations(state.get());
->>>>>>> 6e678668
     }
 
     /**
@@ -430,6 +426,17 @@
      * Releases previously reserved partition.
      */
     @Override public void release() {
+        release0(0);
+    }
+
+    @Override protected void release(int sizeChange, GridCacheEntryEx e) {
+        release0(sizeChange);
+    }
+
+    /**
+     * @param sizeChange Size change delta.
+     */
+    private void release0(int sizeChange) {
         while (true) {
             long state = this.state.get();
 
@@ -441,6 +448,9 @@
             assert getPartState(state) != EVICTED;
 
             long newState = setReservations(state, --reservations);
+            newState = setSize(newState, getSize(newState) + sizeChange);
+
+            assert getSize(newState) == getSize(state) + sizeChange;
 
             // Decrement reservations.
             if (this.state.compareAndSet(state, newState)) {
@@ -994,26 +1004,53 @@
         }
     }
 
+    /**
+     * @param state Composite state.
+     * @return Partition state.
+     */
     private static GridDhtPartitionState getPartState(long state) {
         return GridDhtPartitionState.fromOrdinal((int)(state & (0x0000000000000007L)));
     }
 
+    /**
+     * @param state Composite state to update.
+     * @param partState Partition state.
+     * @return Updated composite state.
+     */
     private static long setPartState(long state, GridDhtPartitionState partState) {
         return (state & (~0x0000000000000007L)) | partState.ordinal();
     }
 
+    /**
+     * @param state Composite state.
+     * @return Reservations.
+     */
     private static int getReservations(long state) {
         return (int)((state & 0x00000000FFFF0000L) >> 16);
     }
 
+    /**
+     * @param state Composite state to update.
+     * @param reservations Reservations to set.
+     * @return Updated composite state.
+     */
     private static long setReservations(long state, int reservations) {
         return (state & (~0x00000000FFFF0000L)) | (reservations << 16);
     }
 
+    /**
+     * @param state Composite state.
+     * @return Size.
+     */
     private static int getSize(long state) {
         return (int)((state & 0xFFFFFFFF00000000L) >> 32);
     }
 
+    /**
+     * @param state Composite state to update.
+     * @param size Size to set.
+     * @return Updated composite state.
+     */
     private static long setSize(long state, int size) {
         return (state & (~0xFFFFFFFF00000000L)) | ((long)size << 32);
     }
