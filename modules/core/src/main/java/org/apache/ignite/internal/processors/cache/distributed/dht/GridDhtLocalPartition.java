--- conflicted
+++ resolved
@@ -171,19 +171,9 @@
      * @param id Partition ID.
      * @param entryFactory Entry factory.
      */
-<<<<<<< HEAD
-    @SuppressWarnings("ExternalizableWithoutPublicNoArgConstructor")
-    GridDhtLocalPartition(GridCacheSharedContext ctx,
-        CacheGroupInfrastructure grp, int id, GridCacheMapEntryFactory entryFactory) {
+    @SuppressWarnings("ExternalizableWithoutPublicNoArgConstructor") GridDhtLocalPartition(GridCacheSharedContext ctx,
+        CacheGroupInfrastructure grp,int id, GridCacheMapEntryFactory entryFactory) {
         super( entryFactory);
-=======
-    @SuppressWarnings("ExternalizableWithoutPublicNoArgConstructor") GridDhtLocalPartition(
-        GridCacheContext cctx,
-        int id,
-        GridCacheMapEntryFactory entryFactory
-    ) {
-        super(cctx, entryFactory, Math.max(10, GridCacheAdapter.DFLT_START_CACHE_SIZE / cctx.affinity().partitions()));
->>>>>>> 7058c71f
 
         this.id = id;
         this.ctx = ctx;
