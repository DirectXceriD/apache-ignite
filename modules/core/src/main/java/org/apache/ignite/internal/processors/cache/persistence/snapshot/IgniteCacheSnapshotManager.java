--- conflicted
+++ resolved
@@ -19,10 +19,6 @@
 
 import java.nio.ByteBuffer;
 import java.util.UUID;
-<<<<<<< HEAD
-import java.util.concurrent.Future;
-=======
->>>>>>> f0500e27
 
 import org.apache.ignite.IgniteCheckedException;
 import org.apache.ignite.events.DiscoveryEvent;
@@ -76,11 +72,7 @@
      *
      * @return {@code true} if next operation must be snapshot, {@code false} if checkpoint must be executed.
      */
-<<<<<<< HEAD
-    public Future<?> onMarkCheckPointBegin(
-=======
     public IgniteFuture<?> onMarkCheckPointBegin(
->>>>>>> f0500e27
         T snapshotOperation,
         PartitionAllocationMap map
     ) throws IgniteCheckedException {
