--- conflicted
+++ resolved
@@ -19,7 +19,6 @@
 
 import java.util.ArrayList;
 import java.util.Collection;
-import java.util.HashSet;
 import java.util.Iterator;
 import java.util.Map;
 import java.util.Set;
@@ -151,26 +150,6 @@
 
     /** {@inheritDoc} */
     @Override public Collection<CacheStoreManager> stores(GridCacheSharedContext cctx) {
-<<<<<<< HEAD
-        Set<Integer> cacheIds = new HashSet<>(cctx.cacheContexts().size());
-
-        for (IgniteTxEntry e : readMap.values()) {
-            cacheIds.add(e.cacheId());
-        }
-
-        for (IgniteTxEntry e : writeMap.values()) {
-            cacheIds.add(e.cacheId());
-        }
-
-        if (!cacheIds.isEmpty()) {
-            Collection<CacheStoreManager> stores = new ArrayList<>(cacheIds.size());
-
-            for (Integer cacheId : cacheIds) {
-                CacheStoreManager store = cctx.cacheContext(cacheId).store();
-
-                if (store.configured() && store.isLocal())
-                    stores.add(store);
-=======
         int locStoreCnt = cctx.getLocalStoreCount();
 
         if (locStoreCnt > 0 && !writeMap.isEmpty()) {
@@ -191,7 +170,6 @@
                     if (stores.size() == locStoreCnt)
                         break;
                 }
->>>>>>> 45bbdcad
             }
 
             return stores;
