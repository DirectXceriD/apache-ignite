/*
 * Licensed to the Apache Software Foundation (ASF) under one or more
 * contributor license agreements.  See the NOTICE file distributed with
 * this work for additional information regarding copyright ownership.
 * The ASF licenses this file to You under the Apache License, Version 2.0
 * (the "License"); you may not use this file except in compliance with
 * the License.  You may obtain a copy of the License at
 *
 *      http://www.apache.org/licenses/LICENSE-2.0
 *
 * Unless required by applicable law or agreed to in writing, software
 * distributed under the License is distributed on an "AS IS" BASIS,
 * WITHOUT WARRANTIES OR CONDITIONS OF ANY KIND, either express or implied.
 * See the License for the specific language governing permissions and
 * limitations under the License.
 */

package org.apache.ignite.internal.pagemem.wal.record;

import org.apache.ignite.internal.processors.cache.CacheObject;
import org.apache.ignite.internal.processors.cache.GridCacheOperation;
import org.apache.ignite.internal.processors.cache.KeyCacheObject;
import org.apache.ignite.internal.processors.cache.version.GridCacheVersion;
import org.apache.ignite.internal.util.tostring.GridToStringInclude;
import org.apache.ignite.internal.util.typedef.internal.S;

/**
 * Represents Data Entry ({@link #key}, {@link #val value}) pair update {@link #op operation} in WAL log.
 */
public class DataEntry {
<<<<<<< HEAD
    /** */
=======
    /** Cache ID. */
>>>>>>> f9955fd7
    @GridToStringInclude
    protected int cacheId;

    /** Cache object key */
    protected KeyCacheObject key;

    /** Cache object value */
    protected CacheObject val;

    /** Entry operation performed */
    @GridToStringInclude
    protected GridCacheOperation op;

    /** Near transaction version. */
    protected GridCacheVersion nearXidVer;

    /** Write version. */
    @GridToStringInclude
    protected GridCacheVersion writeVer;

    /** Expire time. */
    protected long expireTime;

    /** Partition ID. */
    @GridToStringInclude
    protected int partId;

    /** */
    @GridToStringInclude
    protected long partCnt;

    private DataEntry() {
        // No-op, used from factory methods.
    }

    /**
     * @param cacheId Cache ID.
     * @param key Key.
     * @param val Value.
     * @param op Operation.
     * @param nearXidVer Near transaction version.
     * @param writeVer Write version.
     * @param expireTime Expire time.
     * @param partId Partition ID.
     * @param partCnt Partition counter.
     */
    public DataEntry(
        int cacheId,
        KeyCacheObject key,
        CacheObject val,
        GridCacheOperation op,
        GridCacheVersion nearXidVer,
        GridCacheVersion writeVer,
        long expireTime,
        int partId,
        long partCnt
    ) {
        this.cacheId = cacheId;
        this.key = key;
        this.val = val;
        this.op = op;
        this.nearXidVer = nearXidVer;
        this.writeVer = writeVer;
        this.expireTime = expireTime;
        this.partId = partId;
        this.partCnt = partCnt;

        // Only CREATE, UPDATE and DELETE operations should be stored in WAL.
        assert op == GridCacheOperation.CREATE || op == GridCacheOperation.UPDATE || op == GridCacheOperation.DELETE : op;
    }

    /**
     * @return Cache ID.
     */
    public int cacheId() {
        return cacheId;
    }

    /**
     * @return Key cache object.
     */
    public KeyCacheObject key() {
        return key;
    }

    /**
     * @return Value cache object.
     */
    public CacheObject value() {
        return val;
    }

    /**
     * @return Cache operation.
     */
    public GridCacheOperation op() {
        return op;
    }

    /**
     * @return Near transaction version if the write was transactional.
     */
    public GridCacheVersion nearXidVersion() {
        return nearXidVer;
    }

    /**
     * @return Write version.
     */
    public GridCacheVersion writeVersion() {
        return writeVer;
    }

    /**
     * @return Partition ID.
     */
    public int partitionId() {
        return partId;
    }

    /**
     * @return Partition counter.
     */
    public long partitionCounter() {
        return partCnt;
    }

    /**
     * @return Expire time.
     */
    public long expireTime() {
        return expireTime;
    }

    /** {@inheritDoc} */
    @Override public String toString() {
        return S.toString(DataEntry.class, this);
    }
}<|MERGE_RESOLUTION|>--- conflicted
+++ resolved
@@ -25,14 +25,10 @@
 import org.apache.ignite.internal.util.typedef.internal.S;
 
 /**
- * Represents Data Entry ({@link #key}, {@link #val value}) pair update {@link #op operation} in WAL log.
+ *
  */
 public class DataEntry {
-<<<<<<< HEAD
-    /** */
-=======
     /** Cache ID. */
->>>>>>> f9955fd7
     @GridToStringInclude
     protected int cacheId;
 
