/*
 * Licensed to the Apache Software Foundation (ASF) under one or more
 * contributor license agreements.  See the NOTICE file distributed with
 * this work for additional information regarding copyright ownership.
 * The ASF licenses this file to You under the Apache License, Version 2.0
 * (the "License"); you may not use this file except in compliance with
 * the License.  You may obtain a copy of the License at
 *
 *      http://www.apache.org/licenses/LICENSE-2.0
 *
 * Unless required by applicable law or agreed to in writing, software
 * distributed under the License is distributed on an "AS IS" BASIS,
 * WITHOUT WARRANTIES OR CONDITIONS OF ANY KIND, either express or implied.
 * See the License for the specific language governing permissions and
 * limitations under the License.
 */

package org.apache.ignite.internal.processors.cache.distributed.dht.colocated;

import java.io.Externalizable;
import java.util.ArrayList;
import java.util.Collection;
import java.util.Collections;
import java.util.LinkedList;
import java.util.Map;
import java.util.UUID;
import org.apache.ignite.IgniteCheckedException;
import org.apache.ignite.cluster.ClusterNode;
import org.apache.ignite.internal.IgniteInternalFuture;
import org.apache.ignite.internal.cluster.ClusterTopologyCheckedException;
import org.apache.ignite.internal.processors.affinity.AffinityTopologyVersion;
import org.apache.ignite.internal.processors.cache.CacheEntryPredicate;
import org.apache.ignite.internal.processors.cache.CacheObject;
import org.apache.ignite.internal.processors.cache.CacheOperationContext;
import org.apache.ignite.internal.processors.cache.EntryGetResult;
import org.apache.ignite.internal.processors.cache.GridCacheConcurrentMap;
import org.apache.ignite.internal.processors.cache.GridCacheContext;
import org.apache.ignite.internal.processors.cache.GridCacheEntryEx;
import org.apache.ignite.internal.processors.cache.GridCacheEntryRemovedException;
import org.apache.ignite.internal.processors.cache.GridCacheLockTimeoutException;
import org.apache.ignite.internal.processors.cache.GridCacheMapEntry;
import org.apache.ignite.internal.processors.cache.GridCacheMapEntryFactory;
import org.apache.ignite.internal.processors.cache.GridCacheMvccCandidate;
import org.apache.ignite.internal.processors.cache.GridCacheReturn;
import org.apache.ignite.internal.processors.cache.IgniteCacheExpiryPolicy;
import org.apache.ignite.internal.processors.cache.KeyCacheObject;
import org.apache.ignite.internal.processors.cache.distributed.GridDistributedCacheEntry;
import org.apache.ignite.internal.processors.cache.distributed.GridDistributedLockCancelledException;
import org.apache.ignite.internal.processors.cache.distributed.GridDistributedUnlockRequest;
import org.apache.ignite.internal.processors.cache.distributed.dht.GridDhtCacheEntry;
import org.apache.ignite.internal.processors.cache.distributed.dht.GridDhtEmbeddedFuture;
import org.apache.ignite.internal.processors.cache.distributed.dht.GridDhtFinishedFuture;
import org.apache.ignite.internal.processors.cache.distributed.dht.GridDhtInvalidPartitionException;
import org.apache.ignite.internal.processors.cache.distributed.dht.GridDhtLockFuture;
import org.apache.ignite.internal.processors.cache.distributed.dht.GridDhtTransactionalCacheAdapter;
import org.apache.ignite.internal.processors.cache.distributed.dht.GridPartitionedGetFuture;
import org.apache.ignite.internal.processors.cache.distributed.dht.GridPartitionedSingleGetFuture;
import org.apache.ignite.internal.processors.cache.distributed.near.GridNearGetResponse;
import org.apache.ignite.internal.processors.cache.distributed.near.GridNearLockResponse;
import org.apache.ignite.internal.processors.cache.distributed.near.GridNearSingleGetResponse;
import org.apache.ignite.internal.processors.cache.distributed.near.GridNearTransactionalCache;
import org.apache.ignite.internal.processors.cache.distributed.near.GridNearTxLocal;
import org.apache.ignite.internal.processors.cache.distributed.near.GridNearUnlockRequest;
import org.apache.ignite.internal.processors.cache.transactions.IgniteTxKey;
import org.apache.ignite.internal.processors.cache.transactions.IgniteTxLocalAdapter;
import org.apache.ignite.internal.processors.cache.transactions.IgniteTxLocalEx;
import org.apache.ignite.internal.processors.cache.version.GridCacheVersion;
import org.apache.ignite.internal.util.future.GridEmbeddedFuture;
import org.apache.ignite.internal.util.future.GridFinishedFuture;
import org.apache.ignite.internal.util.lang.IgnitePair;
import org.apache.ignite.internal.util.typedef.C2;
import org.apache.ignite.internal.util.typedef.CI2;
import org.apache.ignite.internal.util.typedef.CX1;
import org.apache.ignite.internal.util.typedef.F;
import org.apache.ignite.internal.util.typedef.T2;
import org.apache.ignite.internal.util.typedef.internal.CU;
import org.apache.ignite.internal.util.typedef.internal.S;
import org.apache.ignite.internal.util.typedef.internal.U;
import org.apache.ignite.plugin.security.SecurityPermission;
import org.apache.ignite.transactions.TransactionIsolation;
import org.jetbrains.annotations.Nullable;

/**
 * Colocated cache.
 */
public class GridDhtColocatedCache<K, V> extends GridDhtTransactionalCacheAdapter<K, V> {
    /** */
    private static final long serialVersionUID = 0L;

    /**
     * Empty constructor required for {@link Externalizable}
     */
    public GridDhtColocatedCache() {
        // No-op.
    }

    /**
     * @param ctx Cache context.
     */
    public GridDhtColocatedCache(GridCacheContext<K, V> ctx) {
        super(ctx);
    }

    /**
     * Creates colocated cache with specified map.
     *
     * @param ctx Cache context.
     * @param map Cache map.
     */
    public GridDhtColocatedCache(GridCacheContext<K, V> ctx, GridCacheConcurrentMap map) {
        super(ctx, map);
    }

    /** {@inheritDoc} */
    @Override public boolean isColocated() {
        return true;
    }

    /** {@inheritDoc} */
    @Override protected GridCacheMapEntryFactory entryFactory() {
        return new GridCacheMapEntryFactory() {
            @Override public GridCacheMapEntry create(
                GridCacheContext ctx,
                AffinityTopologyVersion topVer,
                KeyCacheObject key,
                int hash,
                CacheObject val
            ) {
                if (ctx.useOffheapEntry())
                    return new GridDhtColocatedOffHeapCacheEntry(ctx, topVer, key, hash, val);

                return new GridDhtColocatedCacheEntry(ctx, topVer, key, hash, val);
            }
        };
    }

    /** {@inheritDoc} */
    @Override public void start() throws IgniteCheckedException {
        super.start();

        ctx.io().addHandler(ctx.cacheId(), GridNearGetResponse.class, new CI2<UUID, GridNearGetResponse>() {
            @Override public void apply(UUID nodeId, GridNearGetResponse res) {
                processNearGetResponse(nodeId, res);
            }
        });

        ctx.io().addHandler(ctx.cacheId(), GridNearSingleGetResponse.class, new CI2<UUID, GridNearSingleGetResponse>() {
            @Override public void apply(UUID nodeId, GridNearSingleGetResponse res) {
                processNearSingleGetResponse(nodeId, res);
            }
        });

        ctx.io().addHandler(ctx.cacheId(), GridNearLockResponse.class, new CI2<UUID, GridNearLockResponse>() {
            @Override public void apply(UUID nodeId, GridNearLockResponse res) {
                processLockResponse(nodeId, res);
            }
        });
    }

    /**
     * Gets or creates entry for given key and given topology version.
     *
     * @param key Key for entry.
     * @param topVer Topology version.
     * @param allowDetached Whether to allow detached entries. If {@code true} and node is not primary
     *      for given key, a new detached entry will be created. Otherwise, entry will be obtained from
     *      dht cache map.
     * @return Cache entry.
     * @throws GridDhtInvalidPartitionException If {@code allowDetached} is false and node is not primary
     *      for given key.
     */
    public GridDistributedCacheEntry entryExx(
        KeyCacheObject key,
        AffinityTopologyVersion topVer,
        boolean allowDetached
    ) {
        return allowDetached && !ctx.affinity().primary(ctx.localNode(), key, topVer) ?
            createEntry(key) : entryExx(key, topVer);
    }

    /** {@inheritDoc} */
    @Override public boolean isLocked(K key) {
        KeyCacheObject cacheKey = ctx.toCacheKeyObject(key);

        return ctx.mvcc().isLockedByThread(ctx.txKey(cacheKey), -1);
    }

    /** {@inheritDoc} */
    @Override public boolean isLockedByThread(K key) {
        KeyCacheObject cacheKey = ctx.toCacheKeyObject(key);

        return ctx.mvcc().isLockedByThread(ctx.txKey(cacheKey), Thread.currentThread().getId());
    }

    /** {@inheritDoc} */
    @Override protected IgniteInternalFuture<V> getAsync(final K key,
        boolean forcePrimary,
        boolean skipTx,
        @Nullable UUID subjId,
        String taskName,
        final boolean deserializeBinary,
        final boolean skipVals,
        boolean canRemap,
        final boolean needVer) {
        ctx.checkSecurity(SecurityPermission.CACHE_READ);

        if (keyCheck)
            validateCacheKey(key);

        IgniteTxLocalAdapter tx = ctx.tm().threadLocalTx(ctx);

        final CacheOperationContext opCtx = ctx.operationContextPerCall();

        if (tx != null && !tx.implicit() && !skipTx) {
            return asyncOp(tx, new AsyncOp<V>() {
                @Override public IgniteInternalFuture<V> op(IgniteTxLocalAdapter tx, AffinityTopologyVersion readyTopVer) {
                    IgniteInternalFuture<Map<Object, Object>>  fut = tx.getAllAsync(ctx,
                        readyTopVer,
                        Collections.singleton(ctx.toCacheKeyObject(key)),
                        deserializeBinary,
                        skipVals,
                        false,
                        opCtx != null && opCtx.skipStore(),
                        needVer);

                    return fut.chain(new CX1<IgniteInternalFuture<Map<Object, Object>>, V>() {
                        @SuppressWarnings("unchecked")
                        @Override public V applyx(IgniteInternalFuture<Map<Object, Object>> e)
                            throws IgniteCheckedException {
                            Map<Object, Object> map = e.get();

                            assert map.isEmpty() || map.size() == 1 : map.size();

                            if (skipVals) {
                                Boolean val = map.isEmpty() ? false : (Boolean)F.firstValue(map);

                                return (V)(val);
                            }

                            return (V)F.firstValue(map);
                        }
                    });
                }
            }, opCtx);
        }

        AffinityTopologyVersion topVer = tx == null ?
            (canRemap ? ctx.affinity().affinityTopologyVersion() : ctx.shared().exchange().readyAffinityVersion()) :
            tx.topologyVersion();

        subjId = ctx.subjectIdPerCall(subjId, opCtx);

        GridPartitionedSingleGetFuture fut = new GridPartitionedSingleGetFuture(ctx,
            ctx.toCacheKeyObject(key),
            topVer,
            opCtx == null || !opCtx.skipStore(),
            forcePrimary,
            subjId,
            taskName,
            deserializeBinary,
            skipVals ? null : expiryPolicy(opCtx != null ? opCtx.expiry() : null),
            skipVals,
            canRemap,
            needVer,
            /*keepCacheObjects*/false);

        fut.init();

        return (IgniteInternalFuture<V>)fut;
    }

    /** {@inheritDoc} */
    @Override public IgniteInternalFuture<Map<K, V>> getAllAsync(
        @Nullable final Collection<? extends K> keys,
        boolean forcePrimary,
        boolean skipTx,
        @Nullable UUID subjId,
        String taskName,
        final boolean deserializeBinary,
        final boolean skipVals,
        boolean canRemap,
        final boolean needVer
    ) {
        ctx.checkSecurity(SecurityPermission.CACHE_READ);

        if (F.isEmpty(keys))
            return new GridFinishedFuture<>(Collections.<K, V>emptyMap());

        if (keyCheck)
            validateCacheKeys(keys);

        IgniteTxLocalAdapter tx = ctx.tm().threadLocalTx(ctx);

        final CacheOperationContext opCtx = ctx.operationContextPerCall();

        if (tx != null && !tx.implicit() && !skipTx) {
            return asyncOp(tx, new AsyncOp<Map<K, V>>(keys) {
                @Override public IgniteInternalFuture<Map<K, V>> op(IgniteTxLocalAdapter tx, AffinityTopologyVersion readyTopVer) {
                    return tx.getAllAsync(ctx,
                        readyTopVer,
                        ctx.cacheKeysView(keys),
                        deserializeBinary,
                        skipVals,
                        false,
                        opCtx != null && opCtx.skipStore(),
                        needVer);
                }
            }, opCtx);
        }

        AffinityTopologyVersion topVer = tx == null ?
            (canRemap ? ctx.affinity().affinityTopologyVersion() : ctx.shared().exchange().readyAffinityVersion()) :
            tx.topologyVersion();

        subjId = ctx.subjectIdPerCall(subjId, opCtx);

        return loadAsync(
            ctx.cacheKeysView(keys),
            opCtx == null || !opCtx.skipStore(),
            forcePrimary,
            topVer,
            subjId,
            taskName,
            deserializeBinary,
            skipVals ? null : expiryPolicy(opCtx != null ? opCtx.expiry() : null),
            skipVals,
            canRemap,
            needVer);
    }

    /** {@inheritDoc} */
    @Override protected GridCacheEntryEx entryExSafe(
        KeyCacheObject key,
        AffinityTopologyVersion topVer
    ) {
        try {
            return ctx.affinity().localNode(key, topVer) ? entryEx(key) : null;
        }
        catch (GridDhtInvalidPartitionException ignored) {
            return null;
        }
    }

    /**
     * @param keys Keys to load.
     * @param readThrough Read through flag.
     * @param forcePrimary Force get from primary node flag.
     * @param topVer Topology version.
     * @param subjId Subject ID.
     * @param taskName Task name.
     * @param deserializeBinary Deserialize binary flag.
     * @param expiryPlc Expiry policy.
     * @param skipVals Skip values flag.
     * @param canRemap Can remap flag.
     * @param needVer Need version.
     * @return Loaded values.
     */
    public IgniteInternalFuture<Map<K, V>> loadAsync(
        @Nullable Collection<KeyCacheObject> keys,
        boolean readThrough,
        boolean forcePrimary,
        AffinityTopologyVersion topVer,
        @Nullable UUID subjId,
        String taskName,
        boolean deserializeBinary,
        @Nullable IgniteCacheExpiryPolicy expiryPlc,
        boolean skipVals,
        boolean canRemap,
        boolean needVer) {
        return loadAsync(keys,
            readThrough,
            forcePrimary,
            topVer, subjId,
            taskName,
            deserializeBinary,
            expiryPlc,
            skipVals,
            canRemap,
            needVer,
            false);
    }

    /**
     * @param key Key to load.
     * @param readThrough Read through flag.
     * @param forcePrimary Force get from primary node flag.
     * @param topVer Topology version.
     * @param subjId Subject ID.
     * @param taskName Task name.
     * @param deserializeBinary Deserialize binary flag.
     * @param expiryPlc Expiry policy.
     * @param skipVals Skip values flag.
     * @param canRemap Flag indicating whether future can be remapped on a newer topology version.
     * @param needVer If {@code true} returns values as tuples containing value and version.
     * @param keepCacheObj Keep cache objects flag.
     * @return Load future.
     */
    public final IgniteInternalFuture<Object> loadAsync(
        KeyCacheObject key,
        boolean readThrough,
        boolean forcePrimary,
        AffinityTopologyVersion topVer,
        @Nullable UUID subjId,
        String taskName,
        boolean deserializeBinary,
        @Nullable IgniteCacheExpiryPolicy expiryPlc,
        boolean skipVals,
        boolean canRemap,
        boolean needVer,
        boolean keepCacheObj
    ) {
        GridPartitionedSingleGetFuture fut = new GridPartitionedSingleGetFuture(ctx,
            ctx.toCacheKeyObject(key),
            topVer,
            readThrough,
            forcePrimary,
            subjId,
            taskName,
            deserializeBinary,
            expiryPlc,
            skipVals,
            canRemap,
            needVer,
            keepCacheObj);

        fut.init();

        return fut;
    }

    /**
     * @param keys Keys to load.
     * @param readThrough Read through flag.
     * @param forcePrimary Force get from primary node flag.
     * @param topVer Topology version.
     * @param subjId Subject ID.
     * @param taskName Task name.
     * @param deserializeBinary Deserialize binary flag.
     * @param expiryPlc Expiry policy.
     * @param skipVals Skip values flag.
     * @param canRemap Flag indicating whether future can be remapped on a newer topology version.
     * @param needVer If {@code true} returns values as tuples containing value and version.
     * @param keepCacheObj Keep cache objects flag.
     * @return Load future.
     */
    public final IgniteInternalFuture<Map<K, V>> loadAsync(
        @Nullable Collection<KeyCacheObject> keys,
        boolean readThrough,
        boolean forcePrimary,
        AffinityTopologyVersion topVer,
        @Nullable UUID subjId,
        String taskName,
        boolean deserializeBinary,
        @Nullable IgniteCacheExpiryPolicy expiryPlc,
        boolean skipVals,
        boolean canRemap,
        boolean needVer,
        boolean keepCacheObj
    ) {
        if (keys == null || keys.isEmpty())
            return new GridFinishedFuture<>(Collections.<K, V>emptyMap());

        if (expiryPlc == null)
            expiryPlc = expiryPolicy(null);

        // Optimisation: try to resolve value locally and escape 'get future' creation.
        if (!forcePrimary) {
            Map<K, V> locVals = null;

            boolean success = true;

            // Optimistically expect that all keys are available locally (avoid creation of get future).
            for (KeyCacheObject key : keys) {
                GridCacheEntryEx entry = null;

                while (true) {
                    try {
                        entry = ctx.isSwapOrOffheapEnabled() ? entryEx(key) : peekEx(key);

                        // If our DHT cache do has value, then we peek it.
                        if (entry != null) {
                            boolean isNew = entry.isNewLocked();

                            CacheObject v = null;
                            GridCacheVersion ver = null;

                            if (needVer) {
                                EntryGetResult res = entry.innerGetVersioned(
                                    null,
                                    null,
                                    /*swap*/true,
                                    /*unmarshal*/true,
                                    /**update-metrics*/false,
                                    /*event*/!skipVals,
                                    subjId,
                                    null,
                                    taskName,
                                    expiryPlc,
                                    !deserializeBinary,
                                    null);

<<<<<<< HEAD
                                v = res.get1();
                                ver = res.get2();
=======
                                if (res != null) {
                                    v = res.value();
                                    ver = res.version();
                                }
>>>>>>> 22b7e76c
                            }
                            else {
                                v = entry.innerGet(
                                    null,
                                    null,
                                    /*swap*/true,
                                    /*read-through*/false,
                                    /**update-metrics*/false,
                                    /*event*/!skipVals,
                                    /*temporary*/false,
                                    subjId,
                                    null,
                                    taskName,
                                    expiryPlc,
                                    !deserializeBinary);
                            }

                            // Entry was not in memory or in swap, so we remove it from cache.
                            if (v == null) {
                                GridCacheVersion obsoleteVer = context().versions().next();

                                if (isNew && entry.markObsoleteIfEmpty(obsoleteVer))
                                    removeEntry(entry);

                                success = false;
                            }
                            else {
                                if (locVals == null)
                                    locVals = U.newHashMap(keys.size());

                                ctx.addResult(locVals,
                                    key,
                                    v,
                                    skipVals,
                                    keepCacheObj,
                                    deserializeBinary,
                                    true,
                                    ver);
                            }
                        }
                        else
                            success = false;

                        break; // While.
                    }
                    catch (GridCacheEntryRemovedException ignored) {
                        // No-op, retry.
                    }
                    catch (GridDhtInvalidPartitionException ignored) {
                        success = false;

                        break; // While.
                    }
                    catch (IgniteCheckedException e) {
                        return new GridFinishedFuture<>(e);
                    }
                    finally {
                        if (entry != null)
                            context().evicts().touch(entry, topVer);
                    }
                }

                if (!success)
                    break;
                else if (!skipVals && ctx.config().isStatisticsEnabled())
                    ctx.cache().metrics0().onRead(true);
            }

            if (success) {
                sendTtlUpdateRequest(expiryPlc);

                return new GridFinishedFuture<>(locVals);
            }
        }

        if (expiryPlc != null)
            expiryPlc.reset();

        // Either reload or not all values are available locally.
        GridPartitionedGetFuture<K, V> fut = new GridPartitionedGetFuture<>(
            ctx,
            keys,
            topVer,
            readThrough,
            forcePrimary,
            subjId,
            taskName,
            deserializeBinary,
            expiryPlc,
            skipVals,
            canRemap,
            needVer,
            keepCacheObj);

        fut.init();

        return fut;
    }

    /**
     * This is an entry point to pessimistic locking within transaction.
     *
     * {@inheritDoc}
     */
    @Override public IgniteInternalFuture<Boolean> lockAllAsync(
        Collection<KeyCacheObject> keys,
        long timeout,
        @Nullable IgniteTxLocalEx tx,
        boolean isInvalidate,
        boolean isRead,
        boolean retval,
        @Nullable TransactionIsolation isolation,
        long accessTtl
    ) {
        assert tx == null || tx instanceof GridNearTxLocal : tx;

        GridNearTxLocal txx = (GridNearTxLocal)tx;

        CacheOperationContext opCtx = ctx.operationContextPerCall();

        GridDhtColocatedLockFuture fut = new GridDhtColocatedLockFuture(ctx,
            keys,
            txx,
            isRead,
            retval,
            timeout,
            accessTtl,
            CU.empty0(),
            opCtx != null && opCtx.skipStore(),
            opCtx != null && opCtx.isKeepBinary());

        // Future will be added to mvcc only if it was mapped to remote nodes.
        fut.map();

        return fut;
    }

    /** {@inheritDoc} */
    @Override public GridNearTransactionalCache<K, V> near() {
        assert false : "Near cache is not available in colocated mode.";

        return null;
    }

    /** {@inheritDoc} */
    @Override public void unlockAll(Collection<? extends K> keys) {
        if (keys.isEmpty())
            return;

        try {
            GridCacheVersion ver = null;

            int keyCnt = -1;

            Map<ClusterNode, GridNearUnlockRequest> map = null;

            Collection<KeyCacheObject> locKeys = new ArrayList<>();

            for (K key : keys) {
                KeyCacheObject cacheKey = ctx.toCacheKeyObject(key);
                IgniteTxKey txKey = ctx.txKey(cacheKey);

                GridDistributedCacheEntry entry = peekExx(cacheKey);

                GridCacheMvccCandidate lock =
                    ctx.mvcc().removeExplicitLock(Thread.currentThread().getId(), txKey, null);

                if (lock != null) {
                    final AffinityTopologyVersion topVer = lock.topologyVersion();

                    assert topVer.compareTo(AffinityTopologyVersion.ZERO) > 0;

                    // Send request to remove from remote nodes.
                    ClusterNode primary = ctx.affinity().primary(key, topVer);

                    if (primary == null) {
                        if (log.isDebugEnabled())
                            log.debug("Failed to unlock keys (all partition nodes left the grid).");

                        continue;
                    }

                    if (map == null) {
                        Collection<ClusterNode> affNodes = CU.allNodes(ctx, topVer);

                        keyCnt = (int)Math.ceil((double)keys.size() / affNodes.size());

                        map = U.newHashMap(affNodes.size());
                    }

                    if (ver == null)
                        ver = lock.version();

                    if (!lock.reentry()) {
                        if (!ver.equals(lock.version()))
                            throw new IgniteCheckedException("Failed to unlock (if keys were locked separately, " +
                                "then they need to be unlocked separately): " + keys);

                        if (!primary.isLocal()) {
                            GridNearUnlockRequest req = map.get(primary);

                            if (req == null) {
                                map.put(primary, req = new GridNearUnlockRequest(ctx.cacheId(), keyCnt,
                                    ctx.deploymentEnabled()));

                                req.version(ver);
                            }

                            KeyCacheObject key0 = entry != null ? entry.key() : cacheKey;

                            req.addKey(key0, ctx);
                        }
                        else
                            locKeys.add(cacheKey);

                        if (log.isDebugEnabled())
                            log.debug("Removed lock (will distribute): " + lock);
                    }
                    else if (log.isDebugEnabled())
                        log.debug("Current thread still owns lock (or there are no other nodes)" +
                            " [lock=" + lock + ", curThreadId=" + Thread.currentThread().getId() + ']');
                }
            }

            if (ver == null)
                return;

            if (!locKeys.isEmpty())
                removeLocks(ctx.localNodeId(), ver, locKeys, true);

            for (Map.Entry<ClusterNode, GridNearUnlockRequest> mapping : map.entrySet()) {
                ClusterNode n = mapping.getKey();

                GridDistributedUnlockRequest req = mapping.getValue();

                assert !n.isLocal();

                if (!F.isEmpty(req.keys())) {
                    try {
                        // We don't wait for reply to this message.
                        ctx.io().send(n, req, ctx.ioPolicy());
                    }
                    catch (ClusterTopologyCheckedException e) {
                        if (log.isDebugEnabled())
                            log.debug("Failed to send unlock request (node has left the grid) [keys=" + req.keys() +
                                ", n=" + n + ", e=" + e + ']');
                    }
                    catch (IgniteCheckedException e) {
                        U.error(log, "Failed to send unlock request [keys=" + req.keys() + ", n=" + n + ']', e);
                    }
                }
            }
        }
        catch (IgniteCheckedException ex) {
            U.error(log, "Failed to unlock the lock for keys: " + keys, ex);
        }
    }

    /**
     * Removes locks regardless of whether they are owned or not for given
     * version and keys.
     *
     * @param threadId Thread ID.
     * @param ver Lock version.
     * @param keys Keys.
     */
    public void removeLocks(long threadId, GridCacheVersion ver, Collection<KeyCacheObject> keys) {
        if (keys.isEmpty())
            return;

        try {
            int keyCnt = -1;

            Map<ClusterNode, GridNearUnlockRequest> map = null;

            Collection<KeyCacheObject> locKeys = new LinkedList<>();

            for (KeyCacheObject key : keys) {
                IgniteTxKey txKey = ctx.txKey(key);

                GridCacheMvccCandidate lock = ctx.mvcc().removeExplicitLock(threadId, txKey, ver);

                if (lock != null) {
                    AffinityTopologyVersion topVer = lock.topologyVersion();

                    if (map == null) {
                        Collection<ClusterNode> affNodes = CU.allNodes(ctx, topVer);

                        keyCnt = (int)Math.ceil((double)keys.size() / affNodes.size());

                        map = U.newHashMap(affNodes.size());
                    }

                    ClusterNode primary = ctx.affinity().primary(key, topVer);

                    if (primary == null) {
                        if (log.isDebugEnabled())
                            log.debug("Failed to remove locks (all partition nodes left the grid).");

                        continue;
                    }

                    if (!primary.isLocal()) {
                        // Send request to remove from remote nodes.
                        GridNearUnlockRequest req = map.get(primary);

                        if (req == null) {
                            map.put(primary, req = new GridNearUnlockRequest(ctx.cacheId(), keyCnt,
                                ctx.deploymentEnabled()));

                            req.version(ver);
                        }

                        GridCacheEntryEx entry = peekEx(key);

                        KeyCacheObject key0 = entry != null ? entry.key() : key;

                        req.addKey(key0, ctx);
                    }
                    else
                        locKeys.add(key);
                }
            }

            if (!locKeys.isEmpty())
                removeLocks(ctx.localNodeId(), ver, locKeys, true);

            if (map == null || map.isEmpty())
                return;

            IgnitePair<Collection<GridCacheVersion>> versPair = ctx.tm().versions(ver);

            Collection<GridCacheVersion> committed = versPair.get1();
            Collection<GridCacheVersion> rolledback = versPair.get2();

            for (Map.Entry<ClusterNode, GridNearUnlockRequest> mapping : map.entrySet()) {
                ClusterNode n = mapping.getKey();

                GridDistributedUnlockRequest req = mapping.getValue();

                if (!F.isEmpty(req.keys())) {
                    req.completedVersions(committed, rolledback);

                    try {
                        // We don't wait for reply to this message.
                        ctx.io().send(n, req, ctx.ioPolicy());
                    }
                    catch (ClusterTopologyCheckedException e) {
                        if (log.isDebugEnabled())
                            log.debug("Failed to send unlock request (node has left the grid) [keys=" + req.keys() +
                                ", n=" + n + ", e=" + e + ']');
                    }
                    catch (IgniteCheckedException e) {
                        U.error(log, "Failed to send unlock request [keys=" + req.keys() + ", n=" + n + ']', e);
                    }
                }
            }
        }
        catch (IgniteCheckedException ex) {
            U.error(log, "Failed to unlock the lock for keys: " + keys, ex);
        }
    }

    /**
     * @param cacheCtx Cache context.
     * @param tx Started colocated transaction (if any).
     * @param threadId Thread ID.
     * @param ver Lock version.
     * @param topVer Topology version.
     * @param keys Mapped keys.
     * @param txRead Tx read.
     * @param retval Return value flag.
     * @param timeout Lock timeout.
     * @param accessTtl TTL for read operation.
     * @param filter filter Optional filter.
     * @param skipStore Skip store flag.
     * @return Lock future.
     */
    IgniteInternalFuture<Exception> lockAllAsync(
        final GridCacheContext<?, ?> cacheCtx,
        @Nullable final GridNearTxLocal tx,
        final long threadId,
        final GridCacheVersion ver,
        final AffinityTopologyVersion topVer,
        final Collection<KeyCacheObject> keys,
        final boolean txRead,
        final boolean retval,
        final long timeout,
        final long accessTtl,
        @Nullable final CacheEntryPredicate[] filter,
        final boolean skipStore,
        final boolean keepBinary
    ) {
        assert keys != null;

        IgniteInternalFuture<Object> keyFut = ctx.dht().dhtPreloader().request(keys, topVer);

        // Prevent embedded future creation if possible.
        if (keyFut == null || keyFut.isDone()) {
            // Check for exception.
            if (keyFut != null && keyFut.error() != null)
                return new GridFinishedFuture<>(keyFut.error());

            return lockAllAsync0(cacheCtx,
                tx,
                threadId,
                ver,
                topVer,
                keys,
                txRead,
                retval,
                timeout,
                accessTtl,
                filter,
                skipStore,
                keepBinary);
        }
        else {
            return new GridEmbeddedFuture<>(keyFut,
                new C2<Object, Exception, IgniteInternalFuture<Exception>>() {
                    @Override public IgniteInternalFuture<Exception> apply(Object o, Exception exx) {
                        if (exx != null)
                            return new GridDhtFinishedFuture<>(exx);

                        return lockAllAsync0(cacheCtx,
                            tx,
                            threadId,
                            ver,
                            topVer,
                            keys,
                            txRead,
                            retval,
                            timeout,
                            accessTtl,
                            filter,
                            skipStore,
                            keepBinary);
                    }
                }
            );
        }
    }

    /**
     * @param cacheCtx Cache context.
     * @param tx Started colocated transaction (if any).
     * @param threadId Thread ID.
     * @param ver Lock version.
     * @param topVer Topology version.
     * @param keys Mapped keys.
     * @param txRead Tx read.
     * @param retval Return value flag.
     * @param timeout Lock timeout.
     * @param accessTtl TTL for read operation.
     * @param filter filter Optional filter.
     * @param skipStore Skip store flag.
     * @return Lock future.
     */
    private IgniteInternalFuture<Exception> lockAllAsync0(
        GridCacheContext<?, ?> cacheCtx,
        @Nullable final GridNearTxLocal tx,
        long threadId,
        final GridCacheVersion ver,
        AffinityTopologyVersion topVer,
        final Collection<KeyCacheObject> keys,
        final boolean txRead,
        boolean retval,
        final long timeout,
        final long accessTtl,
        @Nullable final CacheEntryPredicate[] filter,
        boolean skipStore,
        boolean keepBinary) {
        int cnt = keys.size();

        if (tx == null) {
            GridDhtLockFuture fut = new GridDhtLockFuture(ctx,
                ctx.localNodeId(),
                ver,
                topVer,
                cnt,
                txRead,
                retval,
                timeout,
                tx,
                threadId,
                accessTtl,
                filter,
                skipStore,
                keepBinary);

            // Add before mapping.
            if (!ctx.mvcc().addFuture(fut))
                throw new IllegalStateException("Duplicate future ID: " + fut);

            boolean timedout = false;

            for (KeyCacheObject key : keys) {
                if (timedout)
                    break;

                while (true) {
                    GridDhtCacheEntry entry = entryExx(key, topVer);

                    try {
                        fut.addEntry(key == null ? null : entry);

                        if (fut.isDone())
                            timedout = true;

                        break;
                    }
                    catch (GridCacheEntryRemovedException ignore) {
                        if (log.isDebugEnabled())
                            log.debug("Got removed entry when adding lock (will retry): " + entry);
                    }
                    catch (GridDistributedLockCancelledException e) {
                        if (log.isDebugEnabled())
                            log.debug("Failed to add entry [err=" + e + ", entry=" + entry + ']');

                        fut.onError(e);

                        return new GridDhtFinishedFuture<>(e);
                    }
                }
            }

            // This will send remote messages.
            fut.map();

            return new GridDhtEmbeddedFuture<>(
                new C2<Boolean, Exception, Exception>() {
                    @Override public Exception apply(Boolean b, Exception e) {
                        if (e != null)
                            e = U.unwrap(e);
                        else if (!b)
                            e = new GridCacheLockTimeoutException(ver);

                        return e;
                    }
                },
                fut);
        }
        else {
            // Handle implicit locks for pessimistic transactions.
            ctx.tm().txContext(tx);

            if (log.isDebugEnabled())
                log.debug("Performing colocated lock [tx=" + tx + ", keys=" + keys + ']');

            IgniteInternalFuture<GridCacheReturn> txFut = tx.lockAllAsync(cacheCtx,
                keys,
                retval,
                txRead,
                accessTtl,
                skipStore,
                keepBinary);

            return new GridDhtEmbeddedFuture<>(
                new C2<GridCacheReturn, Exception, Exception>() {
                    @Override public Exception apply(GridCacheReturn ret,
                        Exception e) {
                        if (e != null)
                            e = U.unwrap(e);

                        assert !tx.empty();

                        return e;
                    }
                },
                txFut);
        }
    }

    /**
     * @param nodeId Node ID.
     * @param res Response.
     */
    private void processLockResponse(UUID nodeId, GridNearLockResponse res) {
        if (txLockMsgLog.isDebugEnabled())
            txLockMsgLog.debug("Received near lock response [txId=" + res.version() + ", node=" + nodeId + ']');

        assert nodeId != null;
        assert res != null;

        GridDhtColocatedLockFuture fut = (GridDhtColocatedLockFuture)ctx.mvcc().
            <Boolean>mvccFuture(res.version(), res.futureId());

        if (fut != null)
            fut.onResult(nodeId, res);
        else {
            if (txLockMsgLog.isDebugEnabled()) {
                txLockMsgLog.debug("Received near lock response for unknown future [txId=" + res.version() +
                    ", node=" + nodeId +
                    ", res=" + res + ']');
            }
        }
    }

    /** {@inheritDoc} */
    @Override public String toString() {
        return S.toString(GridDhtColocatedCache.class, this, super.toString());
    }
}<|MERGE_RESOLUTION|>--- conflicted
+++ resolved
@@ -499,15 +499,8 @@
                                     !deserializeBinary,
                                     null);
 
-<<<<<<< HEAD
-                                v = res.get1();
-                                ver = res.get2();
-=======
-                                if (res != null) {
-                                    v = res.value();
-                                    ver = res.version();
-                                }
->>>>>>> 22b7e76c
+                                v = res.value();
+                                ver = res.version();
                             }
                             else {
                                 v = entry.innerGet(
