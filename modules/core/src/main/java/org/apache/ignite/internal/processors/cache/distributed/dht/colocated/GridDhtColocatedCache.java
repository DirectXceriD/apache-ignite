/*
 * Licensed to the Apache Software Foundation (ASF) under one or more
 * contributor license agreements.  See the NOTICE file distributed with
 * this work for additional information regarding copyright ownership.
 * The ASF licenses this file to You under the Apache License, Version 2.0
 * (the "License"); you may not use this file except in compliance with
 * the License.  You may obtain a copy of the License at
 *
 *      http://www.apache.org/licenses/LICENSE-2.0
 *
 * Unless required by applicable law or agreed to in writing, software
 * distributed under the License is distributed on an "AS IS" BASIS,
 * WITHOUT WARRANTIES OR CONDITIONS OF ANY KIND, either express or implied.
 * See the License for the specific language governing permissions and
 * limitations under the License.
 */

package org.apache.ignite.internal.processors.cache.distributed.dht.colocated;

import java.io.Externalizable;
import java.util.ArrayList;
import java.util.Collection;
import java.util.Collections;
import java.util.LinkedList;
import java.util.Map;
import java.util.UUID;
import org.apache.ignite.IgniteCheckedException;
import org.apache.ignite.cluster.ClusterNode;
import org.apache.ignite.internal.IgniteInternalFuture;
import org.apache.ignite.internal.cluster.ClusterTopologyCheckedException;
import org.apache.ignite.internal.processors.affinity.AffinityTopologyVersion;
import org.apache.ignite.internal.processors.cache.CacheEntryPredicate;
import org.apache.ignite.internal.processors.cache.CacheObject;
import org.apache.ignite.internal.processors.cache.CacheOperationContext;
import org.apache.ignite.internal.processors.cache.EntryGetResult;
import org.apache.ignite.internal.processors.cache.GridCacheConcurrentMap;
import org.apache.ignite.internal.processors.cache.GridCacheContext;
import org.apache.ignite.internal.processors.cache.GridCacheEntryEx;
import org.apache.ignite.internal.processors.cache.GridCacheEntryRemovedException;
import org.apache.ignite.internal.processors.cache.GridCacheLockTimeoutException;
import org.apache.ignite.internal.processors.cache.GridCacheMvccCandidate;
import org.apache.ignite.internal.processors.cache.GridCacheReturn;
import org.apache.ignite.internal.processors.cache.IgniteCacheExpiryPolicy;
import org.apache.ignite.internal.processors.cache.KeyCacheObject;
import org.apache.ignite.internal.processors.cache.mvcc.MvccSnapshot;
import org.apache.ignite.internal.processors.cache.persistence.CacheDataRow;
import org.apache.ignite.internal.processors.cache.distributed.GridDistributedCacheEntry;
import org.apache.ignite.internal.processors.cache.distributed.GridDistributedLockCancelledException;
import org.apache.ignite.internal.processors.cache.distributed.GridDistributedUnlockRequest;
import org.apache.ignite.internal.processors.cache.distributed.dht.GridDhtCacheEntry;
import org.apache.ignite.internal.processors.cache.distributed.dht.GridDhtEmbeddedFuture;
import org.apache.ignite.internal.processors.cache.distributed.dht.GridDhtFinishedFuture;
import org.apache.ignite.internal.processors.cache.distributed.dht.GridDhtInvalidPartitionException;
import org.apache.ignite.internal.processors.cache.distributed.dht.GridDhtLockFuture;
import org.apache.ignite.internal.processors.cache.distributed.dht.GridDhtTransactionalCacheAdapter;
import org.apache.ignite.internal.processors.cache.distributed.dht.GridPartitionedGetFuture;
import org.apache.ignite.internal.processors.cache.distributed.dht.GridPartitionedSingleGetFuture;
import org.apache.ignite.internal.processors.cache.distributed.near.GridNearGetResponse;
import org.apache.ignite.internal.processors.cache.distributed.near.GridNearLockResponse;
import org.apache.ignite.internal.processors.cache.distributed.near.GridNearSingleGetResponse;
import org.apache.ignite.internal.processors.cache.distributed.near.GridNearTransactionalCache;
import org.apache.ignite.internal.processors.cache.distributed.near.GridNearTxLocal;
import org.apache.ignite.internal.processors.cache.distributed.near.GridNearUnlockRequest;
import org.apache.ignite.internal.processors.cache.transactions.IgniteTxKey;
import org.apache.ignite.internal.processors.cache.transactions.IgniteTxLocalEx;
import org.apache.ignite.internal.processors.cache.version.GridCacheVersion;
import org.apache.ignite.internal.util.future.GridEmbeddedFuture;
import org.apache.ignite.internal.util.future.GridFinishedFuture;
import org.apache.ignite.internal.util.lang.IgnitePair;
import org.apache.ignite.internal.util.typedef.C2;
import org.apache.ignite.internal.util.typedef.CI2;
import org.apache.ignite.internal.util.typedef.CX1;
import org.apache.ignite.internal.util.typedef.F;
import org.apache.ignite.internal.util.typedef.internal.CU;
import org.apache.ignite.internal.util.typedef.internal.S;
import org.apache.ignite.internal.util.typedef.internal.U;
import org.apache.ignite.plugin.security.SecurityPermission;
import org.apache.ignite.transactions.TransactionIsolation;
import org.jetbrains.annotations.Nullable;

/**
 * Colocated cache.
 */
public class GridDhtColocatedCache<K, V> extends GridDhtTransactionalCacheAdapter<K, V> {
    /** */
    private static final long serialVersionUID = 0L;

    /**
     * Empty constructor required for {@link Externalizable}
     */
    public GridDhtColocatedCache() {
        // No-op.
    }

    /**
     * @param ctx Cache context.
     */
    public GridDhtColocatedCache(GridCacheContext<K, V> ctx) {
        super(ctx);
    }

    /**
     * Creates colocated cache with specified map.
     *
     * @param ctx Cache context.
     * @param map Cache map.
     */
    public GridDhtColocatedCache(GridCacheContext<K, V> ctx, GridCacheConcurrentMap map) {
        super(ctx, map);
    }

    /** {@inheritDoc} */
    @Override public boolean isColocated() {
        return true;
    }

    /** {@inheritDoc} */
    @Override public void start() throws IgniteCheckedException {
        super.start();

        ctx.io().addCacheHandler(ctx.cacheId(), GridNearGetResponse.class, new CI2<UUID, GridNearGetResponse>() {
            @Override public void apply(UUID nodeId, GridNearGetResponse res) {
                processNearGetResponse(nodeId, res);
            }
        });

        ctx.io().addCacheHandler(ctx.cacheId(), GridNearSingleGetResponse.class, new CI2<UUID, GridNearSingleGetResponse>() {
            @Override public void apply(UUID nodeId, GridNearSingleGetResponse res) {
                processNearSingleGetResponse(nodeId, res);
            }
        });

        ctx.io().addCacheHandler(ctx.cacheId(), GridNearLockResponse.class, new CI2<UUID, GridNearLockResponse>() {
            @Override public void apply(UUID nodeId, GridNearLockResponse res) {
                processLockResponse(nodeId, res);
            }
        });
    }

    /**
     * Gets or creates entry for given key and given topology version.
     *
     * @param key Key for entry.
     * @param topVer Topology version.
     * @param allowDetached Whether to allow detached entries. If {@code true} and node is not primary
     *      for given key, a new detached entry will be created. Otherwise, entry will be obtained from
     *      dht cache map.
     * @return Cache entry.
     * @throws GridDhtInvalidPartitionException If {@code allowDetached} is false and node is not primary
     *      for given key.
     */
    public GridDistributedCacheEntry entryExx(
        KeyCacheObject key,
        AffinityTopologyVersion topVer,
        boolean allowDetached
    ) {
        return allowDetached && !ctx.affinity().primaryByKey(ctx.localNode(), key, topVer) ?
            createEntry(key) : entryExx(key, topVer);
    }

    /** {@inheritDoc} */
    @Override public boolean isLocked(K key) {
        KeyCacheObject cacheKey = ctx.toCacheKeyObject(key);

        return ctx.mvcc().isLockedByThread(ctx.txKey(cacheKey), -1);
    }

    /** {@inheritDoc} */
    @Override public boolean isLockedByThread(K key) {
        KeyCacheObject cacheKey = ctx.toCacheKeyObject(key);

        return ctx.mvcc().isLockedByThread(ctx.txKey(cacheKey), Thread.currentThread().getId());
    }

    /** {@inheritDoc} */
    @Override protected IgniteInternalFuture<V> getAsync(final K key,
        boolean forcePrimary,
        boolean skipTx,
        @Nullable UUID subjId,
        String taskName,
        final boolean deserializeBinary,
        final boolean skipVals,
        final boolean needVer) {
        ctx.checkSecurity(SecurityPermission.CACHE_READ);

        if (keyCheck)
            validateCacheKey(key);

        GridNearTxLocal tx = ctx.tm().threadLocalTx(ctx);

        final CacheOperationContext opCtx = ctx.operationContextPerCall();

        final boolean recovery = opCtx != null && opCtx.recovery();

        if (tx != null && !tx.implicit() && !skipTx) {
            return asyncOp(tx, new AsyncOp<V>() {
                @Override public IgniteInternalFuture<V> op(GridNearTxLocal tx, AffinityTopologyVersion readyTopVer) {
                    IgniteInternalFuture<Map<Object, Object>> fut = tx.getAllAsync(ctx,
                        readyTopVer,
                        Collections.singleton(ctx.toCacheKeyObject(key)),
                        deserializeBinary,
                        skipVals,
                        false,
                        opCtx != null && opCtx.skipStore(),
                        recovery,
                        needVer);

                    return fut.chain(new CX1<IgniteInternalFuture<Map<Object, Object>>, V>() {
                        @SuppressWarnings("unchecked")
                        @Override public V applyx(IgniteInternalFuture<Map<Object, Object>> e)
                            throws IgniteCheckedException {
                            Map<Object, Object> map = e.get();

                            assert map.isEmpty() || map.size() == 1 : map.size();

                            if (skipVals) {
                                Boolean val = map.isEmpty() ? false : (Boolean)F.firstValue(map);

                                return (V)(val);
                            }

                            return (V)F.firstValue(map);
                        }
                    });
                }
            }, opCtx, /*retry*/false);
        }

        AffinityTopologyVersion topVer = tx == null ? ctx.affinity().affinityTopologyVersion() : tx.topologyVersion();

        subjId = ctx.subjectIdPerCall(subjId, opCtx);

        GridPartitionedSingleGetFuture fut = new GridPartitionedSingleGetFuture(ctx,
            ctx.toCacheKeyObject(key),
            topVer,
            opCtx == null || !opCtx.skipStore(),
            forcePrimary,
            subjId,
            taskName,
            deserializeBinary,
            skipVals ? null : expiryPolicy(opCtx != null ? opCtx.expiry() : null),
            skipVals,
            needVer,
            /*keepCacheObjects*/false,
            opCtx != null && opCtx.recovery(),
            null);

        fut.init();

        return (IgniteInternalFuture<V>)fut;
    }

    /** {@inheritDoc} */
    @Override public IgniteInternalFuture<Map<K, V>> getAllAsync(
        @Nullable final Collection<? extends K> keys,
        boolean forcePrimary,
        boolean skipTx,
        @Nullable UUID subjId,
        String taskName,
        final boolean deserializeBinary,
        final boolean recovery,
        final boolean skipVals,
        final boolean needVer
    ) {
        ctx.checkSecurity(SecurityPermission.CACHE_READ);

        if (F.isEmpty(keys))
            return new GridFinishedFuture<>(Collections.<K, V>emptyMap());

        if (keyCheck)
            validateCacheKeys(keys);

        GridNearTxLocal tx = ctx.tm().threadLocalTx(ctx);

        final CacheOperationContext opCtx = ctx.operationContextPerCall();

        if (tx != null && !tx.implicit() && !skipTx) {
            return asyncOp(tx, new AsyncOp<Map<K, V>>(keys) {
                @Override public IgniteInternalFuture<Map<K, V>> op(GridNearTxLocal tx, AffinityTopologyVersion readyTopVer) {
                    return tx.getAllAsync(ctx,
                        readyTopVer,
                        ctx.cacheKeysView(keys),
                        deserializeBinary,
                        skipVals,
                        false,
                        opCtx != null && opCtx.skipStore(),
                        recovery,
                        needVer);
                }
            }, opCtx, /*retry*/false);
        }

        AffinityTopologyVersion topVer = tx == null ? ctx.affinity().affinityTopologyVersion() : tx.topologyVersion();

        subjId = ctx.subjectIdPerCall(subjId, opCtx);

        return loadAsync(
            ctx.cacheKeysView(keys),
            opCtx == null || !opCtx.skipStore(),
            forcePrimary,
            topVer,
            subjId,
            taskName,
            deserializeBinary,
            recovery,
            skipVals ? null : expiryPolicy(opCtx != null ? opCtx.expiry() : null),
            skipVals,
            needVer);
    }

    /**
     * @param keys Keys to load.
     * @param readThrough Read through flag.
     * @param forcePrimary Force get from primary node flag.
     * @param topVer Topology version.
     * @param subjId Subject ID.
     * @param taskName Task name.
     * @param deserializeBinary Deserialize binary flag.
     * @param expiryPlc Expiry policy.
     * @param skipVals Skip values flag.
     * @param needVer Need version.
     * @return Loaded values.
     */
    private IgniteInternalFuture<Map<K, V>> loadAsync(
        @Nullable Collection<KeyCacheObject> keys,
        boolean readThrough,
        boolean forcePrimary,
        AffinityTopologyVersion topVer,
        @Nullable UUID subjId,
        String taskName,
        boolean deserializeBinary,
        boolean recovery,
        @Nullable IgniteCacheExpiryPolicy expiryPlc,
        boolean skipVals,
        boolean needVer) {
        return loadAsync(keys,
            readThrough,
            forcePrimary,
            topVer, subjId,
            taskName,
            deserializeBinary,
            recovery,
            expiryPlc,
            skipVals,
            needVer,
            false,
            null);
    }

    /**
     * @param key Key to load.
     * @param readThrough Read through flag.
     * @param forcePrimary Force get from primary node flag.
     * @param topVer Topology version.
     * @param subjId Subject ID.
     * @param taskName Task name.
     * @param deserializeBinary Deserialize binary flag.
     * @param expiryPlc Expiry policy.
     * @param skipVals Skip values flag.
     * @param needVer If {@code true} returns values as tuples containing value and version.
     * @param keepCacheObj Keep cache objects flag.
     * @return Load future.
     */
    public final IgniteInternalFuture<Object> loadAsync(
        KeyCacheObject key,
        boolean readThrough,
        boolean forcePrimary,
        AffinityTopologyVersion topVer,
        @Nullable UUID subjId,
        String taskName,
        boolean deserializeBinary,
        @Nullable IgniteCacheExpiryPolicy expiryPlc,
        boolean skipVals,
        boolean needVer,
        boolean keepCacheObj,
        boolean recovery,
        @Nullable MvccSnapshot mvccSnapshot
    ) {
        GridPartitionedSingleGetFuture fut = new GridPartitionedSingleGetFuture(ctx,
            ctx.toCacheKeyObject(key),
            topVer,
            readThrough,
            forcePrimary,
            subjId,
            taskName,
            deserializeBinary,
            expiryPlc,
            skipVals,
            needVer,
            keepCacheObj,
            recovery,
            mvccSnapshot);

        fut.init();

        return fut;
    }

    /**
     * @param keys Keys to load.
     * @param readThrough Read through flag.
     * @param forcePrimary Force get from primary node flag.
     * @param topVer Topology version.
     * @param subjId Subject ID.
     * @param taskName Task name.
     * @param deserializeBinary Deserialize binary flag.
     * @param expiryPlc Expiry policy.
     * @param skipVals Skip values flag.
     * @param needVer If {@code true} returns values as tuples containing value and version.
     * @param keepCacheObj Keep cache objects flag.
     * @param mvccSnapshot Mvcc snapshot.
     * @return Load future.
     */
    public final IgniteInternalFuture<Map<K, V>> loadAsync(
        @Nullable Collection<KeyCacheObject> keys,
        boolean readThrough,
        boolean forcePrimary,
        AffinityTopologyVersion topVer,
        @Nullable UUID subjId,
        String taskName,
        boolean deserializeBinary,
        boolean recovery,
        @Nullable IgniteCacheExpiryPolicy expiryPlc,
        boolean skipVals,
        boolean needVer,
        boolean keepCacheObj,
        @Nullable MvccSnapshot mvccSnapshot
    ) {
        assert mvccSnapshot == null || ctx.mvccEnabled();

        if (keys == null || keys.isEmpty())
            return new GridFinishedFuture<>(Collections.<K, V>emptyMap());

        if (expiryPlc == null)
            expiryPlc = expiryPolicy(null);

<<<<<<< HEAD
        // Optimisation: try to resolve value locally and escape 'get future' creation.
        if (!forcePrimary && ctx.affinityNode() && (!ctx.mvccEnabled() || mvccSnapshot != null)) {
=======
        // Optimization: try to resolve value locally and escape 'get future' creation.
        if (!forcePrimary && ctx.affinityNode()) {
>>>>>>> ebd669e4
            try {
                Map<K, V> locVals = null;

                boolean success = true;
                boolean readNoEntry = ctx.readNoEntry(expiryPlc, false);
                boolean evt = !skipVals;

                for (KeyCacheObject key : keys) {
                    if (readNoEntry) {
                        CacheDataRow row = ctx.offheap().read(ctx, key);

                        if (row != null) {
                            long expireTime = row.expireTime();

                            if (expireTime == 0 || expireTime > U.currentTimeMillis()) {
                                if (locVals == null)
                                    locVals = U.newHashMap(keys.size());

                                ctx.addResult(locVals,
                                    key,
                                    row.value(),
                                    skipVals,
                                    keepCacheObj,
                                    deserializeBinary,
                                    true,
                                    null,
                                    row.version(),
                                    0,
                                    0,
                                    needVer);

                                if (evt) {
                                    ctx.events().readEvent(key,
                                        null,
                                        row.value(),
                                        subjId,
                                        taskName,
                                        !deserializeBinary);
                                }
                            }
                            else
                                success = false;
                        }
                        else
                            success = false;
                    }
                    else {
                        GridCacheEntryEx entry = null;

                        while (true) {
                            try {
                                entry = entryEx(key);

                                // If our DHT cache do has value, then we peek it.
                                if (entry != null) {
                                    boolean isNew = entry.isNewLocked();

                                    EntryGetResult getRes = null;
                                    CacheObject v = null;
                                    GridCacheVersion ver = null;

                                    if (needVer) {
                                        getRes = entry.innerGetVersioned(
                                            null,
                                            null,
                                            /*update-metrics*/false,
                                            /*event*/evt,
                                            subjId,
                                            null,
                                            taskName,
                                            expiryPlc,
                                            !deserializeBinary,
                                            mvccSnapshot,
                                            null);

                                        if (getRes != null) {
                                            v = getRes.value();
                                            ver = getRes.version();
                                        }
                                    }
                                    else {
                                        v = entry.innerGet(
                                            null,
                                            null,
                                            /*read-through*/false,
                                            /*update-metrics*/false,
                                            /*event*/evt,
                                            subjId,
                                            null,
                                            taskName,
                                            expiryPlc,
                                            !deserializeBinary,
                                            mvccSnapshot);
                                    }

                                    // Entry was not in memory or in swap, so we remove it from cache.
                                    if (v == null) {
                                        GridCacheVersion obsoleteVer = context().versions().next();

                                        if (isNew && entry.markObsoleteIfEmpty(obsoleteVer))
                                            removeEntry(entry);

                                        success = false;
                                    }
                                    else {
                                        if (locVals == null)
                                            locVals = U.newHashMap(keys.size());

                                        ctx.addResult(locVals,
                                            key,
                                            v,
                                            skipVals,
                                            keepCacheObj,
                                            deserializeBinary,
                                            true,
                                            getRes,
                                            ver,
                                            0,
                                            0,
                                            needVer);
                                    }
                                }
                                else
                                    success = false;

                                break; // While.
                            }
                            catch (GridCacheEntryRemovedException ignored) {
                                // No-op, retry.
                            }
                            catch (GridDhtInvalidPartitionException ignored) {
                                success = false;

                                break; // While.
                            }
                            finally {
                                if (entry != null)
                                    context().evicts().touch(entry, topVer);
                            }
                        }
                    }

                    if (!success)
                        break;
                    else if (!skipVals && ctx.statisticsEnabled())
                        ctx.cache().metrics0().onRead(true);
                }

                if (success) {
                    sendTtlUpdateRequest(expiryPlc);

                    return new GridFinishedFuture<>(locVals);
                }
            }
            catch (IgniteCheckedException e) {
                return new GridFinishedFuture<>(e);
            }
        }

        if (expiryPlc != null)
            expiryPlc.reset();

        // Either reload or not all values are available locally.
        GridPartitionedGetFuture<K, V> fut = new GridPartitionedGetFuture<>(
            ctx,
            keys,
            readThrough,
            forcePrimary,
            subjId,
            taskName,
            deserializeBinary,
            recovery,
            expiryPlc,
            skipVals,
            needVer,
            keepCacheObj,
            mvccSnapshot);

        fut.init(topVer);

        return fut;
    }

    /**
     * This is an entry point to pessimistic locking within transaction.
     *
     * {@inheritDoc}
     */
    @Override public IgniteInternalFuture<Boolean> lockAllAsync(
        Collection<KeyCacheObject> keys,
        long timeout,
        @Nullable IgniteTxLocalEx tx,
        boolean isInvalidate,
        boolean isRead,
        boolean retval,
        @Nullable TransactionIsolation isolation,
        long createTtl,
        long accessTtl
    ) {
        assert tx == null || tx instanceof GridNearTxLocal : tx;

        GridNearTxLocal txx = (GridNearTxLocal)tx;

        CacheOperationContext opCtx = ctx.operationContextPerCall();

        GridDhtColocatedLockFuture fut = new GridDhtColocatedLockFuture(ctx,
            keys,
            txx,
            isRead,
            retval,
            timeout,
            createTtl,
            accessTtl,
            CU.empty0(),
            opCtx != null && opCtx.skipStore(),
            opCtx != null && opCtx.isKeepBinary(),
            opCtx != null && opCtx.recovery());

        // Future will be added to mvcc only if it was mapped to remote nodes.
        fut.map();

        return fut;
    }

    /** {@inheritDoc} */
    @Override public GridNearTransactionalCache<K, V> near() {
        assert false : "Near cache is not available in colocated mode.";

        return null;
    }

    /** {@inheritDoc} */
    @Override public void unlockAll(Collection<? extends K> keys) {
        if (keys.isEmpty())
            return;

        try {
            GridCacheVersion ver = null;

            int keyCnt = -1;

            Map<ClusterNode, GridNearUnlockRequest> map = null;

            Collection<KeyCacheObject> locKeys = new ArrayList<>();

            for (K key : keys) {
                KeyCacheObject cacheKey = ctx.toCacheKeyObject(key);
                IgniteTxKey txKey = ctx.txKey(cacheKey);

                GridDistributedCacheEntry entry = peekExx(cacheKey);

                GridCacheMvccCandidate lock =
                    ctx.mvcc().removeExplicitLock(Thread.currentThread().getId(), txKey, null);

                if (lock != null) {
                    final AffinityTopologyVersion topVer = lock.topologyVersion();

                    assert topVer.compareTo(AffinityTopologyVersion.ZERO) > 0;

                    // Send request to remove from remote nodes.
                    ClusterNode primary = ctx.affinity().primaryByKey(key, topVer);

                    if (primary == null) {
                        if (log.isDebugEnabled())
                            log.debug("Failed to unlock keys (all partition nodes left the grid).");

                        continue;
                    }

                    if (map == null) {
                        Collection<ClusterNode> affNodes = CU.affinityNodes(ctx, topVer);

                        keyCnt = (int)Math.ceil((double)keys.size() / affNodes.size());

                        map = U.newHashMap(affNodes.size());
                    }

                    if (ver == null)
                        ver = lock.version();

                    if (!lock.reentry()) {
                        if (!ver.equals(lock.version()))
                            throw new IgniteCheckedException("Failed to unlock (if keys were locked separately, " +
                                "then they need to be unlocked separately): " + keys);

                        if (!primary.isLocal()) {
                            GridNearUnlockRequest req = map.get(primary);

                            if (req == null) {
                                map.put(primary, req = new GridNearUnlockRequest(ctx.cacheId(), keyCnt,
                                    ctx.deploymentEnabled()));

                                req.version(ver);
                            }

                            KeyCacheObject key0 = entry != null ? entry.key() : cacheKey;

                            req.addKey(key0, ctx);
                        }
                        else
                            locKeys.add(cacheKey);

                        if (log.isDebugEnabled())
                            log.debug("Removed lock (will distribute): " + lock);
                    }
                    else if (log.isDebugEnabled())
                        log.debug("Current thread still owns lock (or there are no other nodes)" +
                            " [lock=" + lock + ", curThreadId=" + Thread.currentThread().getId() + ']');
                }
            }

            if (ver == null)
                return;

            if (!locKeys.isEmpty())
                removeLocks(ctx.localNodeId(), ver, locKeys, true);

            for (Map.Entry<ClusterNode, GridNearUnlockRequest> mapping : map.entrySet()) {
                ClusterNode n = mapping.getKey();

                GridDistributedUnlockRequest req = mapping.getValue();

                assert !n.isLocal();

                if (!F.isEmpty(req.keys())) {
                    try {
                        // We don't wait for reply to this message.
                        ctx.io().send(n, req, ctx.ioPolicy());
                    }
                    catch (ClusterTopologyCheckedException e) {
                        if (log.isDebugEnabled())
                            log.debug("Failed to send unlock request (node has left the grid) [keys=" + req.keys() +
                                ", n=" + n + ", e=" + e + ']');
                    }
                    catch (IgniteCheckedException e) {
                        U.error(log, "Failed to send unlock request [keys=" + req.keys() + ", n=" + n + ']', e);
                    }
                }
            }
        }
        catch (IgniteCheckedException ex) {
            U.error(log, "Failed to unlock the lock for keys: " + keys, ex);
        }
    }

    /**
     * Removes locks regardless of whether they are owned or not for given
     * version and keys.
     *
     * @param threadId Thread ID.
     * @param ver Lock version.
     * @param keys Keys.
     */
    public void removeLocks(long threadId, GridCacheVersion ver, Collection<KeyCacheObject> keys) {
        if (keys.isEmpty())
            return;

        try {
            int keyCnt = -1;

            Map<ClusterNode, GridNearUnlockRequest> map = null;

            Collection<KeyCacheObject> locKeys = new LinkedList<>();

            for (KeyCacheObject key : keys) {
                IgniteTxKey txKey = ctx.txKey(key);

                GridCacheMvccCandidate lock = ctx.mvcc().removeExplicitLock(threadId, txKey, ver);

                if (lock != null) {
                    AffinityTopologyVersion topVer = lock.topologyVersion();

                    if (map == null) {
                        Collection<ClusterNode> affNodes = CU.affinityNodes(ctx, topVer);

                        keyCnt = (int)Math.ceil((double)keys.size() / affNodes.size());

                        map = U.newHashMap(affNodes.size());
                    }

                    ClusterNode primary = ctx.affinity().primaryByKey(key, topVer);

                    if (primary == null) {
                        if (log.isDebugEnabled())
                            log.debug("Failed to remove locks (all partition nodes left the grid).");

                        continue;
                    }

                    if (!primary.isLocal()) {
                        // Send request to remove from remote nodes.
                        GridNearUnlockRequest req = map.get(primary);

                        if (req == null) {
                            map.put(primary, req = new GridNearUnlockRequest(ctx.cacheId(), keyCnt,
                                ctx.deploymentEnabled()));

                            req.version(ver);
                        }

                        GridCacheEntryEx entry = peekEx(key);

                        KeyCacheObject key0 = entry != null ? entry.key() : key;

                        req.addKey(key0, ctx);
                    }
                    else
                        locKeys.add(key);
                }
            }

            if (!locKeys.isEmpty())
                removeLocks(ctx.localNodeId(), ver, locKeys, true);

            if (map == null || map.isEmpty())
                return;

            IgnitePair<Collection<GridCacheVersion>> versPair = ctx.tm().versions(ver);

            Collection<GridCacheVersion> committed = versPair.get1();
            Collection<GridCacheVersion> rolledback = versPair.get2();

            for (Map.Entry<ClusterNode, GridNearUnlockRequest> mapping : map.entrySet()) {
                ClusterNode n = mapping.getKey();

                GridDistributedUnlockRequest req = mapping.getValue();

                if (!F.isEmpty(req.keys())) {
                    req.completedVersions(committed, rolledback);

                    try {
                        // We don't wait for reply to this message.
                        ctx.io().send(n, req, ctx.ioPolicy());
                    }
                    catch (ClusterTopologyCheckedException e) {
                        if (log.isDebugEnabled())
                            log.debug("Failed to send unlock request (node has left the grid) [keys=" + req.keys() +
                                ", n=" + n + ", e=" + e + ']');
                    }
                    catch (IgniteCheckedException e) {
                        U.error(log, "Failed to send unlock request [keys=" + req.keys() + ", n=" + n + ']', e);
                    }
                }
            }
        }
        catch (IgniteCheckedException ex) {
            U.error(log, "Failed to unlock the lock for keys: " + keys, ex);
        }
    }

    /**
     * @param cacheCtx Cache context.
     * @param tx Started colocated transaction (if any).
     * @param threadId Thread ID.
     * @param ver Lock version.
     * @param topVer Topology version.
     * @param keys Mapped keys.
     * @param txRead Tx read.
     * @param retval Return value flag.
     * @param timeout Lock timeout.
     * @param createTtl TTL for create operation.
     * @param accessTtl TTL for read operation.
     * @param filter filter Optional filter.
     * @param skipStore Skip store flag.
     * @return Lock future.
     */
    IgniteInternalFuture<Exception> lockAllAsync(
        final GridCacheContext<?, ?> cacheCtx,
        @Nullable final GridNearTxLocal tx,
        final long threadId,
        final GridCacheVersion ver,
        final AffinityTopologyVersion topVer,
        final Collection<KeyCacheObject> keys,
        final boolean txRead,
        final boolean retval,
        final long timeout,
        final long createTtl,
        final long accessTtl,
        @Nullable final CacheEntryPredicate[] filter,
        final boolean skipStore,
        final boolean keepBinary
    ) {
        assert keys != null;

        IgniteInternalFuture<Object> keyFut = ctx.group().preloader().request(cacheCtx, keys, topVer);

        // Prevent embedded future creation if possible.
        if (keyFut == null || keyFut.isDone()) {
            // Check for exception.
            if (keyFut != null && keyFut.error() != null)
                return new GridFinishedFuture<>(keyFut.error());

            return lockAllAsync0(cacheCtx,
                tx,
                threadId,
                ver,
                topVer,
                keys,
                txRead,
                retval,
                timeout,
                createTtl,
                accessTtl,
                filter,
                skipStore,
                keepBinary);
        }
        else {
            return new GridEmbeddedFuture<>(keyFut,
                new C2<Object, Exception, IgniteInternalFuture<Exception>>() {
                    @Override public IgniteInternalFuture<Exception> apply(Object o, Exception exx) {
                        if (exx != null)
                            return new GridDhtFinishedFuture<>(exx);

                        return lockAllAsync0(cacheCtx,
                            tx,
                            threadId,
                            ver,
                            topVer,
                            keys,
                            txRead,
                            retval,
                            timeout,
                            createTtl,
                            accessTtl,
                            filter,
                            skipStore,
                            keepBinary);
                    }
                }
            );
        }
    }

    /**
     * @param cacheCtx Cache context.
     * @param tx Started colocated transaction (if any).
     * @param threadId Thread ID.
     * @param ver Lock version.
     * @param topVer Topology version.
     * @param keys Mapped keys.
     * @param txRead Tx read.
     * @param retval Return value flag.
     * @param timeout Lock timeout.
     * @param createTtl TTL for create operation.
     * @param accessTtl TTL for read operation.
     * @param filter filter Optional filter.
     * @param skipStore Skip store flag.
     * @return Lock future.
     */
    private IgniteInternalFuture<Exception> lockAllAsync0(
        GridCacheContext<?, ?> cacheCtx,
        @Nullable final GridNearTxLocal tx,
        long threadId,
        final GridCacheVersion ver,
        AffinityTopologyVersion topVer,
        final Collection<KeyCacheObject> keys,
        final boolean txRead,
        boolean retval,
        final long timeout,
        final long createTtl,
        final long accessTtl,
        @Nullable final CacheEntryPredicate[] filter,
        boolean skipStore,
        boolean keepBinary) {
        int cnt = keys.size();

        if (tx == null) {
            GridDhtLockFuture fut = new GridDhtLockFuture(ctx,
                ctx.localNodeId(),
                ver,
                topVer,
                cnt,
                txRead,
                retval,
                timeout,
                tx,
                threadId,
                createTtl,
                accessTtl,
                filter,
                skipStore,
                keepBinary);

            // Add before mapping.
            if (!ctx.mvcc().addFuture(fut))
                throw new IllegalStateException("Duplicate future ID: " + fut);

            boolean timedout = false;

            for (KeyCacheObject key : keys) {
                if (timedout)
                    break;

                while (true) {
                    GridDhtCacheEntry entry = entryExx(key, topVer);

                    try {
                        fut.addEntry(key == null ? null : entry);

                        if (fut.isDone())
                            timedout = true;

                        break;
                    }
                    catch (GridCacheEntryRemovedException ignore) {
                        if (log.isDebugEnabled())
                            log.debug("Got removed entry when adding lock (will retry): " + entry);
                    }
                    catch (GridDistributedLockCancelledException e) {
                        if (log.isDebugEnabled())
                            log.debug("Failed to add entry [err=" + e + ", entry=" + entry + ']');

                        fut.onError(e);

                        return new GridDhtFinishedFuture<>(e);
                    }
                }
            }

            // This will send remote messages.
            fut.map();

            return new GridDhtEmbeddedFuture<>(
                new C2<Boolean, Exception, Exception>() {
                    @Override public Exception apply(Boolean b, Exception e) {
                        if (e != null)
                            e = U.unwrap(e);
                        else if (!b)
                            e = new GridCacheLockTimeoutException(ver);

                        return e;
                    }
                },
                fut);
        }
        else {
            // Handle implicit locks for pessimistic transactions.
            ctx.tm().txContext(tx);

            if (log.isDebugEnabled())
                log.debug("Performing colocated lock [tx=" + tx + ", keys=" + keys + ']');

            IgniteInternalFuture<GridCacheReturn> txFut = tx.lockAllAsync(cacheCtx,
                keys,
                retval,
                txRead,
                createTtl,
                accessTtl,
                skipStore,
                keepBinary);

            return new GridDhtEmbeddedFuture<>(
                new C2<GridCacheReturn, Exception, Exception>() {
                    @Override public Exception apply(GridCacheReturn ret,
                        Exception e) {
                        if (e != null)
                            e = U.unwrap(e);

                        assert !tx.empty();

                        return e;
                    }
                },
                txFut);
        }
    }

    /**
     * @param nodeId Node ID.
     * @param res Response.
     */
    private void processLockResponse(UUID nodeId, GridNearLockResponse res) {
        if (txLockMsgLog.isDebugEnabled())
            txLockMsgLog.debug("Received near lock response [txId=" + res.version() + ", node=" + nodeId + ']');

        assert nodeId != null;
        assert res != null;

        GridDhtColocatedLockFuture fut = (GridDhtColocatedLockFuture)ctx.mvcc().
            <Boolean>versionedFuture(res.version(), res.futureId());

        if (fut != null)
            fut.onResult(nodeId, res);
        else {
            if (txLockMsgLog.isDebugEnabled()) {
                txLockMsgLog.debug("Received near lock response for unknown future [txId=" + res.version() +
                    ", node=" + nodeId +
                    ", res=" + res + ']');
            }
        }
    }

    /** {@inheritDoc} */
    @Override public String toString() {
        return S.toString(GridDhtColocatedCache.class, this, super.toString());
    }
}<|MERGE_RESOLUTION|>--- conflicted
+++ resolved
@@ -434,13 +434,8 @@
         if (expiryPlc == null)
             expiryPlc = expiryPolicy(null);
 
-<<<<<<< HEAD
-        // Optimisation: try to resolve value locally and escape 'get future' creation.
+        // Optimization: try to resolve value locally and escape 'get future' creation.
         if (!forcePrimary && ctx.affinityNode() && (!ctx.mvccEnabled() || mvccSnapshot != null)) {
-=======
-        // Optimization: try to resolve value locally and escape 'get future' creation.
-        if (!forcePrimary && ctx.affinityNode()) {
->>>>>>> ebd669e4
             try {
                 Map<K, V> locVals = null;
 
