--- conflicted
+++ resolved
@@ -516,14 +516,9 @@
         if (expiryPlc == null)
             expiryPlc = expiryPolicy(null);
 
-<<<<<<< HEAD
-        // Optimization: try to resolve value locally and escape 'get future' creation.
-        if (!forcePrimary && ctx.cacheApplicableNode()) {
-=======
         // Optimization: try to resolve value locally and escape 'get future' creation. Not applcable for MVCC,
         // because local node may contain a visible version which is no the most recent one.
-        if (!ctx.mvccEnabled() && !forcePrimary && ctx.affinityNode()) {
->>>>>>> 239a7609
+        if (!ctx.mvccEnabled() && !forcePrimary && ctx.cacheApplicableNode()) {
             try {
                 Map<K, V> locVals = null;
 
