/*
 * Licensed to the Apache Software Foundation (ASF) under one or more
 * contributor license agreements.  See the NOTICE file distributed with
 * this work for additional information regarding copyright ownership.
 * The ASF licenses this file to You under the Apache License, Version 2.0
 * (the "License"); you may not use this file except in compliance with
 * the License.  You may obtain a copy of the License at
 *
 *      http://www.apache.org/licenses/LICENSE-2.0
 *
 * Unless required by applicable law or agreed to in writing, software
 * distributed under the License is distributed on an "AS IS" BASIS,
 * WITHOUT WARRANTIES OR CONDITIONS OF ANY KIND, either express or implied.
 * See the License for the specific language governing permissions and
 * limitations under the License.
 */

package org.apache.ignite.internal.processors.cache.persistence.file;

import java.io.File;
import java.io.IOException;
import java.nio.ByteBuffer;
import java.nio.ByteOrder;
import java.nio.channels.ClosedByInterruptException;
import java.nio.channels.ClosedChannelException;
import java.nio.file.Files;
import java.util.concurrent.atomic.AtomicLong;
import java.util.concurrent.locks.ReadWriteLock;
import java.util.concurrent.locks.ReentrantReadWriteLock;
import org.apache.ignite.IgniteCheckedException;
import org.apache.ignite.IgniteSystemProperties;
import org.apache.ignite.configuration.DataStorageConfiguration;
import org.apache.ignite.internal.pagemem.PageIdUtils;
import org.apache.ignite.internal.pagemem.store.PageStore;
import org.apache.ignite.internal.processors.cache.persistence.AllocatedPageTracker;
import org.apache.ignite.internal.processors.cache.persistence.StorageException;
import org.apache.ignite.internal.processors.cache.persistence.tree.io.PageIO;
import org.apache.ignite.internal.processors.cache.persistence.wal.crc.IgniteDataIntegrityViolationException;
import org.apache.ignite.internal.processors.cache.persistence.wal.crc.PureJavaCrc32;
import org.apache.ignite.internal.util.typedef.internal.U;

import static java.nio.file.StandardOpenOption.CREATE;
import static java.nio.file.StandardOpenOption.READ;
import static java.nio.file.StandardOpenOption.WRITE;
import static org.apache.ignite.IgniteSystemProperties.IGNITE_PDS_SKIP_CRC;

/**
 * File page store.
 */
public class FilePageStore implements PageStore {
    /** Page store file signature. */
    private static final long SIGNATURE = 0xF19AC4FE60C530B8L;

    /** File version. */
    public static final int VERSION = 1;

    /** Allocated field offset. */
    public static final int HEADER_SIZE = 8/*SIGNATURE*/ + 4/*VERSION*/ + 1/*type*/ + 4/*page size*/;

    /** */
    private final File cfgFile;

    /** */
    private final byte type;

    /** Database configuration. */
    protected final DataStorageConfiguration dbCfg;

    /** Factory to provide I/O interfaces for read/write operations with files */
    private final FileIOFactory ioFactory;

    /** I/O interface for read/write operations with file */
    private volatile FileIO fileIO;

    /** */
    private final AtomicLong allocated;

    /** Region metrics updater. */
    private final AllocatedPageTracker allocatedTracker;

    /** */
    private final int pageSize;

    /** */
    private volatile boolean inited;

    /** */
    private volatile boolean recover;

    /** Partition file version, 1-based incrementing counter. For outdated pages tag has low value, and write does nothing */
    private volatile int tag;

    /** */
    private boolean skipCrc = IgniteSystemProperties.getBoolean(IGNITE_PDS_SKIP_CRC, false);

    /** */
    private final ReadWriteLock lock = new ReentrantReadWriteLock();

    /**
     * @param file File.
     */
    public FilePageStore(
        byte type,
        File file,
        FileIOFactory factory,
        DataStorageConfiguration cfg,
        AllocatedPageTracker allocatedTracker) {
        this.type = type;
        this.cfgFile = file;
        this.dbCfg = cfg;
        this.ioFactory = factory;
        this.allocated = new AtomicLong();
        this.pageSize = dbCfg.getPageSize();
        this.allocatedTracker = allocatedTracker;
    }

    /** {@inheritDoc} */
    @Override public boolean exists() {
        return cfgFile.exists() && cfgFile.length() > headerSize();
    }

    /**
     * Size of page store header.
     */
    public int headerSize() {
        return HEADER_SIZE;
    }

    /**
     * Page store version.
     */
    @Override public int version() {
        return VERSION;
    }

    /**
     * Creates header for current version file store. Doesn't init the store.
     *
     * @param type Type.
     * @param pageSize Page size.
     * @return Byte buffer instance.
     */
    public ByteBuffer header(byte type, int pageSize) {
        ByteBuffer hdr = ByteBuffer.allocate(headerSize()).order(ByteOrder.LITTLE_ENDIAN);

        hdr.putLong(SIGNATURE);

        hdr.putInt(version());

        hdr.put(type);

        hdr.putInt(pageSize);

        hdr.rewind();

        return hdr;
    }

    /**
     * Initializes header and writes it into the file store.
     *
     * @return Next available position in the file to store a data.
     * @throws IOException If initialization is failed.
     */
    private long initFile(FileIO fileIO) throws IOException {
        try {
            ByteBuffer hdr = header(type, dbCfg.getPageSize());

            fileIO.writeFully(hdr);

            //there is 'super' page in every file
            return headerSize() + dbCfg.getPageSize();
        }
        catch (ClosedByInterruptException e) {
            // If thread was interrupted written header can be inconsistent.
            Files.delete(cfgFile.toPath());

            throw e;
        }
    }

    /**
     * Checks that file store has correct header and size.
     *
     * @return Next available position in the file to store a data.
     * @throws IOException If check has failed.
     */
    private long checkFile(FileIO fileIO) throws IOException {
        ByteBuffer hdr = ByteBuffer.allocate(headerSize()).order(ByteOrder.LITTLE_ENDIAN);

        fileIO.readFully(hdr);

        hdr.rewind();

        long signature = hdr.getLong();

        if (SIGNATURE != signature)
            throw new IOException("Failed to verify store file (invalid file signature)" +
                " [expectedSignature=" + U.hexLong(SIGNATURE) +
                ", actualSignature=" + U.hexLong(signature) + ']');

        int ver = hdr.getInt();

        if (version() != ver)
            throw new IOException("Failed to verify store file (invalid file version)" +
                " [expectedVersion=" + version() +
                ", fileVersion=" + ver + "]");

        byte type = hdr.get();

        if (this.type != type)
            throw new IOException("Failed to verify store file (invalid file type)" +
                " [expectedFileType=" + this.type +
                ", actualFileType=" + type + "]");

        int pageSize = hdr.getInt();

        if (dbCfg.getPageSize() != pageSize)
            throw new IOException("Failed to verify store file (invalid page size)" +
                " [expectedPageSize=" + dbCfg.getPageSize() +
                ", filePageSize=" + pageSize + "]");

        long fileSize = cfgFile.length();

        if (fileSize == headerSize()) // Every file has a special meta page.
            fileSize = pageSize + headerSize();

        if ((fileSize - headerSize()) % pageSize != 0)
            throw new IOException("Failed to verify store file (invalid file size)" +
                " [fileSize=" + U.hexLong(fileSize) +
                ", pageSize=" + U.hexLong(pageSize) + ']');

        return fileSize;
    }

<<<<<<< HEAD
    /** {@inheritDoc} */
    @Override public void stop(boolean cleanFile) throws PersistentStorageIOException {
=======
    /**
     * @param delete {@code True} to delete file.
     * @throws StorageException If failed in case of underlying I/O exception.
     */
    public void stop(boolean delete) throws StorageException {
>>>>>>> 2eb5d47a
        lock.writeLock().lock();

        try {
            if (!inited)
                return;

            fileIO.force();

            fileIO.close();

            fileIO = null;

            if (delete)
                Files.delete(cfgFile.toPath());
        }
        catch (IOException e) {
            throw new StorageException("Failed to stop serving partition file [file=" + cfgFile.getPath()
                + ", delete=" + delete + "]", e);
        }
        finally {
            lock.writeLock().unlock();
        }
    }

<<<<<<< HEAD
    /** {@inheritDoc} */
    @Override public void truncate(int tag) throws PersistentStorageIOException {
=======
    /**
     * Truncates and deletes partition file.
     *
     * @param tag New partition tag.
     * @throws StorageException If failed in case of underlying I/O exception.
     */
    public void truncate(int tag) throws StorageException {
>>>>>>> 2eb5d47a
        init();

        lock.writeLock().lock();

        try {
            this.tag = tag;

            fileIO.clear();

            fileIO.close();

            fileIO = null;

            Files.delete(cfgFile.toPath());
        }
        catch (IOException e) {
            throw new StorageException("Failed to truncate partition file [file=" + cfgFile.getPath() + "]", e);
        }
        finally {
            allocatedTracker.updateTotalAllocatedPages(-1L * allocated.get() / pageSize);

            allocated.set(0);

            inited = false;

            lock.writeLock().unlock();
        }
    }

    /** {@inheritDoc} */
    @Override public void beginRecover() {
        lock.writeLock().lock();

        try {
            recover = true;
        }
        finally {
            lock.writeLock().unlock();
        }
    }

<<<<<<< HEAD
    /** {@inheritDoc} */
    @Override public void finishRecover() throws PersistentStorageIOException {
=======
    /**
     * @throws StorageException If failed in case of underlying I/O exception.
     */
    public void finishRecover() throws StorageException {
>>>>>>> 2eb5d47a
        lock.writeLock().lock();

        try {
            // Since we always have a meta-page in the store, never revert allocated counter to a value smaller than
            // header + page.
            if (inited) {
                long newSize = Math.max(headerSize() + pageSize, fileIO.size());

                long delta = newSize - allocated.getAndSet(newSize);

                assert delta % pageSize == 0;

                allocatedTracker.updateTotalAllocatedPages(delta / pageSize);
            }

            recover = false;
        }
        catch (IOException e) {
            throw new StorageException("Failed to finish recover partition file [file=" + cfgFile.getAbsolutePath() + "]", e);
        }
        finally {
            lock.writeLock().unlock();
        }
    }

    /** {@inheritDoc} */
    @Override public void read(long pageId, ByteBuffer pageBuf, boolean keepCrc) throws IgniteCheckedException {
        init();

        try {
            long off = pageOffset(pageId);

            assert pageBuf.capacity() == pageSize;
            assert pageBuf.remaining() == pageSize;
            assert pageBuf.position() == 0;
            assert pageBuf.order() == ByteOrder.nativeOrder();
            assert off <= (allocated.get() - headerSize()) : "calculatedOffset=" + off +
                ", allocated=" + allocated.get() + ", headerSize="+headerSize();

            int n = readWithFailover(pageBuf, off);

            // If page was not written yet, nothing to read.
            if (n < 0) {
                pageBuf.put(new byte[pageBuf.remaining()]);

                return;
            }

            int savedCrc32 = PageIO.getCrc(pageBuf);

            PageIO.setCrc(pageBuf, 0);

            pageBuf.position(0);

            if (!skipCrc) {
                int curCrc32 = PureJavaCrc32.calcCrc32(pageBuf, pageSize);

                if ((savedCrc32 ^ curCrc32) != 0)
                    throw new IgniteDataIntegrityViolationException("Failed to read page (CRC validation failed) " +
                        "[id=" + U.hexLong(pageId) + ", off=" + (off - pageSize) +
                        ", file=" + cfgFile.getAbsolutePath() + ", fileSize=" + fileIO.size() +
                        ", savedCrc=" + U.hexInt(savedCrc32) + ", curCrc=" + U.hexInt(curCrc32) +
                        ", page=" + U.toHexString(pageBuf) +
                        "]");
            }

            assert PageIO.getCrc(pageBuf) == 0;

            if (keepCrc)
                PageIO.setCrc(pageBuf, savedCrc32);
        }
        catch (IOException e) {
            throw new StorageException("Failed to read page [file=" + cfgFile.getAbsolutePath() + ", pageId=" + pageId + "]", e);
        }
    }

    /** {@inheritDoc} */
    @Override public void readHeader(ByteBuffer buf) throws IgniteCheckedException {
        init();

        try {
            assert buf.remaining() == headerSize();

            readWithFailover(buf, 0);
        }
        catch (IOException e) {
            throw new StorageException("Failed to read header [file=" + cfgFile.getAbsolutePath() + "]", e);
        }
    }

    /**
     * @throws StorageException If failed to initialize store file.
     */
    private void init() throws StorageException {
        if (!inited) {
            lock.writeLock().lock();

            try {
                if (!inited) {
                    FileIO fileIO = null;

                    StorageException err = null;

                    long newSize;

                    try {
                        boolean interrupted = false;

                        while (true) {
                            try {
                                this.fileIO = fileIO = ioFactory.create(cfgFile, CREATE, READ, WRITE);

                                newSize = cfgFile.length() == 0 ? initFile(fileIO) : checkFile(fileIO);

                                if (interrupted)
                                    Thread.currentThread().interrupt();

                                break;
                            }
                            catch (ClosedByInterruptException e) {
                                interrupted = true;

                                Thread.interrupted();
                            }
                        }

                        assert allocated.get() == 0;

                        allocatedTracker.updateTotalAllocatedPages(newSize / pageSize);

                        allocated.set(newSize);

                        inited = true;
                    }
                    catch (IOException e) {
                        err = new StorageException(
                            "Failed to initialize partition file: " + cfgFile.getAbsolutePath(), e);

                        throw err;
                    }
                    finally {
                        if (err != null && fileIO != null)
                            try {
                                fileIO.close();
                            }
                            catch (IOException e) {
                                err.addSuppressed(e);
                            }
                    }
                }
            }
            finally {
                lock.writeLock().unlock();
            }
        }
    }

    /**
     * Reinit page store after file channel was closed by thread interruption.
     *
     * @param fileIO Old fileIO.
     */
    private void reinit(FileIO fileIO) throws IOException {
        if (!inited)
            return;

        if (fileIO != this.fileIO)
            return;

        lock.writeLock().lock();

        try {
            if (fileIO != this.fileIO)
                return;

            try {
                boolean interrupted = false;

                while (true) {
                    try {
                        fileIO = null;

                        fileIO = ioFactory.create(cfgFile, CREATE, READ, WRITE);

                        checkFile(fileIO);

                        this.fileIO = fileIO;

                        if (interrupted)
                            Thread.currentThread().interrupt();

                        break;
                    }
                    catch (ClosedByInterruptException e) {
                        interrupted = true;

                        Thread.interrupted();
                    }
                }
            }
            catch (IOException e) {
                try {
                    if (fileIO != null)
                        fileIO.close();
                }
                catch (IOException e0) {
                    e.addSuppressed(e0);
                }

                throw e;
            }
        }
        finally {
            lock.writeLock().unlock();
        }
    }

    /** {@inheritDoc} */
    @Override public void write(long pageId, ByteBuffer pageBuf, int tag, boolean calculateCrc) throws IgniteCheckedException {
        init();

        boolean interrupted = false;

        while (true) {
            FileIO fileIO = this.fileIO;

            try {
                lock.readLock().lock();

                try {
                    if (tag < this.tag)
                        return;

                    long off = pageOffset(pageId);

                    assert (off >= 0 && off + headerSize() <= allocated.get()) || recover :
                        "off=" + U.hexLong(off) + ", allocated=" + U.hexLong(allocated.get()) + ", pageId=" + U.hexLong(pageId);

                    assert pageBuf.capacity() == pageSize;
                    assert pageBuf.position() == 0;
                    assert pageBuf.order() == ByteOrder.nativeOrder() : "Page buffer order " + pageBuf.order()
                        + " should be same with " + ByteOrder.nativeOrder();
                    assert PageIO.getType(pageBuf) != 0 : "Invalid state. Type is 0! pageId = " + U.hexLong(pageId);
                    assert PageIO.getVersion(pageBuf) != 0 : "Invalid state. Version is 0! pageId = " + U.hexLong(pageId);

                    if (calculateCrc && !skipCrc) {
                        assert PageIO.getCrc(pageBuf) == 0 : U.hexLong(pageId);

                        PageIO.setCrc(pageBuf, calcCrc32(pageBuf, pageSize));
                    }

                    // Check whether crc was calculated somewhere above the stack if it is forcibly skipped.
                    assert skipCrc || PageIO.getCrc(pageBuf) != 0 || calcCrc32(pageBuf, pageSize) == 0 :
                        "CRC hasn't been calculated, crc=0";

                    assert pageBuf.position() == 0 : pageBuf.position();

                    fileIO.writeFully(pageBuf, off);

                    PageIO.setCrc(pageBuf, 0);

                    if (interrupted)
                        Thread.currentThread().interrupt();

                    return;
                }
                finally {
                    lock.readLock().unlock();
                }
            }
            catch (IOException e) {
                if (e instanceof ClosedChannelException) {
                    try {
                        if (e instanceof ClosedByInterruptException) {
                            interrupted = true;

                            Thread.interrupted();
                        }

                        reinit(fileIO);

                        pageBuf.position(0);

                        PageIO.setCrc(pageBuf, 0);

                        continue;
                    }
                    catch (IOException e0) {
                        e0.addSuppressed(e);

                        e = e0;
                    }
                }

                throw new StorageException("Failed to write page [file=" + cfgFile.getAbsolutePath()
                    + ", pageId=" + pageId + ", tag=" + tag + "]", e);
            }
        }
    }

    /**
     * @param pageBuf Page buffer.
     * @param pageSize Page size.
     */
    private static int calcCrc32(ByteBuffer pageBuf, int pageSize) {
        try {
            pageBuf.position(0);

            return PureJavaCrc32.calcCrc32(pageBuf, pageSize);
        }
        finally {
            pageBuf.position(0);
        }
    }

    /** {@inheritDoc} */
    @Override public long pageOffset(long pageId) {
        return (long) PageIdUtils.pageIndex(pageId) * pageSize + headerSize();
    }

    /** {@inheritDoc} */
    @Override public void sync() throws StorageException {
        lock.writeLock().lock();

        try {
            init();

            FileIO fileIO = this.fileIO;

            if (fileIO != null)
                fileIO.force();
        }
        catch (IOException e) {
            throw new StorageException("Failed to fsync partition file [file=" + cfgFile.getAbsolutePath() + "]", e);
        }
        finally {
            lock.writeLock().unlock();
        }
    }

    /** {@inheritDoc} */
    @Override public synchronized void ensure() throws IgniteCheckedException {
        init();
    }

    /** {@inheritDoc} */
    @Override public long allocatePage() throws IgniteCheckedException {
        init();

        long off = allocPage();

        return (off - headerSize()) / pageSize;
    }

    /**
     *
     */
    private long allocPage() {
        long off;

        do {
            off = allocated.get();

            if (allocated.compareAndSet(off, off + pageSize)) {
                allocatedTracker.updateTotalAllocatedPages(1);

                break;
            }
        }
        while (true);

        return off;
    }

    /** {@inheritDoc} */
    @Override public int pages() {
        if (!inited)
            return 0;

        return (int)((allocated.get() - headerSize()) / pageSize);
    }

    /**
     * @param destBuf Destination buffer.
     * @param position Position.
     * @return Number of read bytes.
     */
    private int readWithFailover(ByteBuffer destBuf, long position) throws IOException {
        boolean interrupted = false;

        int bufPos = destBuf.position();

        while (true) {
            FileIO fileIO = this.fileIO;

            if (fileIO == null)
                throw new IOException("FileIO has stopped");

            try {
                assert destBuf.remaining() > 0;

                int bytesRead = fileIO.readFully(destBuf, position);

                if (interrupted)
                    Thread.currentThread().interrupt();

                return bytesRead;
            }
            catch (ClosedChannelException e) {
                destBuf.position(bufPos);

                if (e instanceof ClosedByInterruptException) {
                    interrupted = true;

                    Thread.interrupted();
                }

                reinit(fileIO);
            }
        }
    }
}<|MERGE_RESOLUTION|>--- conflicted
+++ resolved
@@ -233,16 +233,8 @@
         return fileSize;
     }
 
-<<<<<<< HEAD
-    /** {@inheritDoc} */
-    @Override public void stop(boolean cleanFile) throws PersistentStorageIOException {
-=======
-    /**
-     * @param delete {@code True} to delete file.
-     * @throws StorageException If failed in case of underlying I/O exception.
-     */
-    public void stop(boolean delete) throws StorageException {
->>>>>>> 2eb5d47a
+    /** {@inheritDoc} */
+    @Override public void stop(boolean delete) throws StorageException {
         lock.writeLock().lock();
 
         try {
@@ -267,18 +259,8 @@
         }
     }
 
-<<<<<<< HEAD
-    /** {@inheritDoc} */
-    @Override public void truncate(int tag) throws PersistentStorageIOException {
-=======
-    /**
-     * Truncates and deletes partition file.
-     *
-     * @param tag New partition tag.
-     * @throws StorageException If failed in case of underlying I/O exception.
-     */
-    public void truncate(int tag) throws StorageException {
->>>>>>> 2eb5d47a
+    /** {@inheritDoc} */
+    @Override public void truncate(int tag) throws StorageException {
         init();
 
         lock.writeLock().lock();
@@ -320,15 +302,8 @@
         }
     }
 
-<<<<<<< HEAD
-    /** {@inheritDoc} */
-    @Override public void finishRecover() throws PersistentStorageIOException {
-=======
-    /**
-     * @throws StorageException If failed in case of underlying I/O exception.
-     */
-    public void finishRecover() throws StorageException {
->>>>>>> 2eb5d47a
+    /** {@inheritDoc} */
+    @Override public void finishRecover() throws StorageException {
         lock.writeLock().lock();
 
         try {
