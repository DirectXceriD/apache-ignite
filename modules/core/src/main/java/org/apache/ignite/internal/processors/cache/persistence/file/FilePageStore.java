/*
 * Licensed to the Apache Software Foundation (ASF) under one or more
 * contributor license agreements.  See the NOTICE file distributed with
 * this work for additional information regarding copyright ownership.
 * The ASF licenses this file to You under the Apache License, Version 2.0
 * (the "License"); you may not use this file except in compliance with
 * the License.  You may obtain a copy of the License at
 *
 *      http://www.apache.org/licenses/LICENSE-2.0
 *
 * Unless required by applicable law or agreed to in writing, software
 * distributed under the License is distributed on an "AS IS" BASIS,
 * WITHOUT WARRANTIES OR CONDITIONS OF ANY KIND, either express or implied.
 * See the License for the specific language governing permissions and
 * limitations under the License.
 */

package org.apache.ignite.internal.processors.cache.persistence.file;

import java.io.File;
import java.io.IOException;
import java.nio.ByteBuffer;
import java.nio.ByteOrder;
import java.util.concurrent.atomic.AtomicLong;
import java.util.concurrent.locks.ReadWriteLock;
import java.util.concurrent.locks.ReentrantReadWriteLock;
import org.apache.ignite.IgniteCheckedException;
import org.apache.ignite.IgniteException;
import org.apache.ignite.IgniteSystemProperties;
import org.apache.ignite.configuration.DataStorageConfiguration;
import org.apache.ignite.internal.pagemem.PageIdUtils;
import org.apache.ignite.internal.pagemem.store.PageStore;
import org.apache.ignite.internal.processors.cache.persistence.tree.io.PageIO;
import org.apache.ignite.internal.processors.cache.persistence.wal.crc.IgniteDataIntegrityViolationException;
import org.apache.ignite.internal.processors.cache.persistence.wal.crc.PureJavaCrc32;
import org.apache.ignite.internal.util.typedef.internal.U;

import static java.nio.file.StandardOpenOption.CREATE;
import static java.nio.file.StandardOpenOption.READ;
import static java.nio.file.StandardOpenOption.WRITE;
import static org.apache.ignite.IgniteSystemProperties.IGNITE_PDS_SKIP_CRC;

/**
 * File page store.
 */
public class FilePageStore implements PageStore {
    /** Page store file signature. */
    private static final long SIGNATURE = 0xF19AC4FE60C530B8L;

    /** File version. */
    public static final int VERSION = 1;

    /** Allocated field offset. */
    public static final int HEADER_SIZE = 8/*SIGNATURE*/ + 4/*VERSION*/ + 1/*type*/ + 4/*page size*/;

    /** */
    private final File cfgFile;

    /** */
    private final byte type;

    /** Database configuration. */
    protected final DataStorageConfiguration dbCfg;

    /** Factory to provide I/O interfaces for read/write operations with files */
    private final FileIOFactory ioFactory;

    /** I/O interface for read/write operations with file */
    private FileIO fileIO;

    /** */
    private final AtomicLong allocated;

    /** */
    private final int pageSize;

    /** */
    private volatile boolean inited;

    /** */
    private volatile boolean recover;

    /** Partition file version, 1-based incrementing counter. For outdated pages tag has low value, and write does nothing */
    private volatile int tag;

    /** */
    private boolean skipCrc = IgniteSystemProperties.getBoolean(IGNITE_PDS_SKIP_CRC, false);

    /** */
    private final ReadWriteLock lock = new ReentrantReadWriteLock();

    /**
     * @param file File.
     */
    public FilePageStore(byte type, File file, FileIOFactory factory, DataStorageConfiguration cfg) {
        this.type = type;

        cfgFile = file;
        dbCfg = cfg;
        ioFactory = factory;

        allocated = new AtomicLong();

        pageSize = dbCfg.getPageSize();
    }

    /** {@inheritDoc} */
    @Override public boolean exists() {
        return cfgFile.exists() && cfgFile.length() > headerSize();
    }

    /**
     * Size of page store header.
     */
    public int headerSize() {
        return HEADER_SIZE;
    }

    /**
     * Page store version.
     */
    public int version() {
        return VERSION;
    }

    /**
     * Creates header for current version file store. Doesn't init the store.
     *
     * @param type Type.
     * @param pageSize Page size.
     * @return Byte buffer instance.
     */
    public ByteBuffer header(byte type, int pageSize) {
        ByteBuffer hdr = ByteBuffer.allocate(headerSize()).order(ByteOrder.LITTLE_ENDIAN);

        hdr.putLong(SIGNATURE);

        hdr.putInt(version());

        hdr.put(type);

        hdr.putInt(pageSize);

        hdr.rewind();

        return hdr;
    }

    /**
     *
     */
    private long initFile() {
        try {
            ByteBuffer hdr = header(type, dbCfg.getPageSize());

            while (hdr.remaining() > 0)
                fileIO.write(hdr);
        }
        catch (IOException e) {
            throw new IgniteException("Check file failed.", e);
        }

        //there is 'super' page in every file
        return headerSize() + dbCfg.getPageSize();
    }

    /**
     *
     */
    private long checkFile() throws IgniteCheckedException {
        try {
            ByteBuffer hdr = ByteBuffer.allocate(headerSize()).order(ByteOrder.LITTLE_ENDIAN);

            while (hdr.remaining() > 0)
                fileIO.read(hdr);

            hdr.rewind();

            long signature = hdr.getLong();

            if (SIGNATURE != signature)
                throw new IgniteCheckedException("Failed to verify store file (invalid file signature)" +
                    " [expectedSignature=" + U.hexLong(SIGNATURE) +
                    ", actualSignature=" + U.hexLong(signature) + ']');

            int ver = hdr.getInt();

            if (version() != ver)
                throw new IgniteCheckedException("Failed to verify store file (invalid file version)" +
                    " [expectedVersion=" + version() +
                    ", fileVersion=" + ver + "]");

            byte type = hdr.get();

            if (this.type != type)
                throw new IgniteCheckedException("Failed to verify store file (invalid file type)" +
                    " [expectedFileType=" + this.type +
                    ", actualFileType=" + type + "]");

            int pageSize = hdr.getInt();

            if (dbCfg.getPageSize() != pageSize)
                throw new IgniteCheckedException("Failed to verify store file (invalid page size)" +
                    " [expectedPageSize=" + dbCfg.getPageSize() +
                    ", filePageSize=" + pageSize + "]");

            long fileSize = cfgFile.length();

            if (fileSize == headerSize()) // Every file has a special meta page.
                fileSize = pageSize + headerSize();

            if ((fileSize - headerSize()) % pageSize != 0)
                throw new IgniteCheckedException("Failed to verify store file (invalid file size)" +
                    " [fileSize=" + U.hexLong(fileSize) +
                    ", pageSize=" + U.hexLong(pageSize) + ']');

            return fileSize;
        }
        catch (IOException e) {
            throw new IgniteCheckedException("File check failed", e);
        }
    }

    /**
     * @param cleanFile {@code True} to delete file.
     * @throws IgniteCheckedException If failed.
     */
    public void stop(boolean cleanFile) throws IgniteCheckedException {
        lock.writeLock().lock();

        try {
            if (!inited)
                return;

            fileIO.force();

            fileIO.close();

            if (cleanFile)
                cfgFile.delete();
        }
        catch (IOException e) {
            throw new IgniteCheckedException(e);
        }
        finally {
            lock.writeLock().unlock();
        }
    }

    /**
     *
     */
    public void truncate(int tag) throws IgniteCheckedException {
        lock.writeLock().lock();

        try {
            if (!inited)
                return;

            this.tag = tag;

            fileIO.clear();

            allocated.set(initFile());
        }
        catch (IOException e) {
            throw new IgniteCheckedException(e);
        }
        finally {
            lock.writeLock().unlock();
        }
    }

    /**
     *
     */
    public void beginRecover() {
        lock.writeLock().lock();

        try {
            recover = true;
        }
        finally {
            lock.writeLock().unlock();
        }
    }

    /**
     *
     */
    public void finishRecover() {
        lock.writeLock().lock();

        try {
            if (inited)
                allocated.set(fileIO.size());

            recover = false;
        }
        catch (IOException e) {
            throw new RuntimeException(e);
        }
        finally {
            lock.writeLock().unlock();
        }
    }

    /** {@inheritDoc} */
    @Override public void read(long pageId, ByteBuffer pageBuf, boolean keepCrc) throws IgniteCheckedException {
        init();

        try {
            long off = pageOffset(pageId);

            assert pageBuf.capacity() == pageSize;
            assert pageBuf.position() == 0;
            assert pageBuf.order() == ByteOrder.nativeOrder();

            int len = pageSize;

            do {
                int n = fileIO.read(pageBuf, off);

                // If page was not written yet, nothing to read.
                if (n < 0) {
                    pageBuf.put(new byte[pageBuf.remaining()]);

                    return;
                }

                off += n;

                len -= n;
            }
            while (len > 0);

            int savedCrc32 = PageIO.getCrc(pageBuf);

            PageIO.setCrc(pageBuf, 0);

            pageBuf.position(0);

            if (!skipCrc) {
                int curCrc32 = PureJavaCrc32.calcCrc32(pageBuf, pageSize);

                if ((savedCrc32 ^ curCrc32) != 0)
                    throw new IgniteDataIntegrityViolationException("Failed to read page (CRC validation failed) " +
                        "[id=" + U.hexLong(pageId) + ", off=" + (off - pageSize) +
                        ", file=" + cfgFile.getAbsolutePath() + ", fileSize=" + fileIO.size() +
                        ", savedCrc=" + U.hexInt(savedCrc32) + ", curCrc=" + U.hexInt(curCrc32) + "]");
            }

            assert PageIO.getCrc(pageBuf) == 0;

            if (keepCrc)
                PageIO.setCrc(pageBuf, savedCrc32);
        }
        catch (IOException e) {
            throw new IgniteCheckedException("Read error", e);
        }
    }

    /** {@inheritDoc} */
    @Override public void readHeader(ByteBuffer buf) throws IgniteCheckedException {
        init();

        try {
            assert buf.remaining() == headerSize();

            int len = headerSize();

            long off = 0;

            do {
                int n = fileIO.read(buf, off);

                // If page was not written yet, nothing to read.
                if (n < 0)
                    return;

                off += n;

                len -= n;
            }
            while (len > 0);
        }
        catch (IOException e) {
            throw new IgniteCheckedException("Read error", e);
        }
    }

    /**
     * @throws IgniteCheckedException If failed to initialize store file.
     */
    private void init() throws IgniteCheckedException {
        if (!inited) {
            lock.writeLock().lock();

            try {
                if (!inited) {
                    FileIO fileIO = null;

                    IgniteCheckedException err = null;

                    try {
                        this.fileIO = fileIO = ioFactory.create(cfgFile, CREATE, READ, WRITE);

                        if (cfgFile.length() == 0)
                            allocated.set(initFile());
                        else
                            allocated.set(checkFile());

                        inited = true;
                    }
                    catch (IOException e) {
                        throw err = new IgniteCheckedException("Can't open file: " + cfgFile.getName(), e);
                    }
                    finally {
                        if (err != null && fileIO != null)
                            try {
                                fileIO.close();
                            }
                            catch (IOException e) {
                                err.addSuppressed(e);
                            }
                    }
                }
            }
            finally {
                lock.writeLock().unlock();
            }
        }
    }

    /** {@inheritDoc} */
    @Override public void write(long pageId, ByteBuffer pageBuf, int tag, boolean calculateCrc) throws IgniteCheckedException {
        init();

        lock.readLock().lock();

        try {
            if (tag < this.tag)
                return;

            long off = pageOffset(pageId);

            assert (off >= 0 && off + pageSize <= allocated.get() + headerSize()) || recover :
                "off=" + U.hexLong(off) + ", allocated=" + U.hexLong(allocated.get()) + ", pageId=" + U.hexLong(pageId);

            assert pageBuf.capacity() == pageSize;
            assert pageBuf.position() == 0;
            assert pageBuf.order() == ByteOrder.nativeOrder() : "Page buffer order " + pageBuf.order()
                + " should be same with " + ByteOrder.nativeOrder();
<<<<<<< HEAD
            assert PageIO.getCrc(pageBuf) == 0 : U.hexLong(pageId);
=======
            assert PageIO.getType(pageBuf) != 0 : "Invalid state. Type is 0! pageId = " + U.hexLong(pageId);
            assert PageIO.getVersion(pageBuf) != 0 : "Invalid state. Version is 0! pageId = " + U.hexLong(pageId);

            if (calculateCrc && !skipCrc) {
                assert PageIO.getCrc(pageBuf) == 0 : U.hexLong(pageId);
>>>>>>> e68a1f91

                PageIO.setCrc(pageBuf, calcCrc32(pageBuf, pageSize));
            }

            // Check whether crc was calculated somewhere above the stack if it is forcibly skipped.
            assert skipCrc || PageIO.getCrc(pageBuf) != 0 || calcCrc32(pageBuf, pageSize) == 0 :
                    "CRC hasn't been calculated, crc=0";

            assert pageBuf.position() == 0 : pageBuf.position();

            int len = pageSize;

            do {
                int n = fileIO.write(pageBuf, off);

                off += n;

                len -= n;
            }
            while (len > 0);

            PageIO.setCrc(pageBuf, 0);
        }
        catch (IOException e) {
            throw new IgniteCheckedException("Failed to write the page to the file store [pageId=" + pageId +
                ", file=" + cfgFile.getAbsolutePath() + ']', e);
        }
        finally {
            lock.readLock().unlock();
        }
    }

    /**
     * @param pageBuf Page buffer.
     * @param pageSize Page size.
     */
    private static int calcCrc32(ByteBuffer pageBuf, int pageSize) {
        try {
            pageBuf.position(0);

            return PureJavaCrc32.calcCrc32(pageBuf, pageSize);
        }
        finally {
            pageBuf.position(0);
        }
    }

    /** {@inheritDoc} */
    @Override public long pageOffset(long pageId) {
        return (long) PageIdUtils.pageIndex(pageId) * pageSize + headerSize();
    }

    /** {@inheritDoc} */
    @Override public void sync() throws IgniteCheckedException {
        lock.writeLock().lock();

        try {
            init();

            fileIO.force();
        }
        catch (IOException e) {
            throw new IgniteCheckedException("Sync error", e);
        }
        finally {
            lock.writeLock().unlock();
        }
    }

    /** {@inheritDoc} */
    @Override public synchronized void ensure() throws IgniteCheckedException {
        init();
    }

    /** {@inheritDoc} */
    @Override public long allocatePage() throws IgniteCheckedException {
        init();

        long off = allocPage();

        return (off - headerSize()) / pageSize;
    }

    /**
     *
     */
    private long allocPage() {
        long off;

        do {
            off = allocated.get();

            if (allocated.compareAndSet(off, off + pageSize))
                break;
        }
        while (true);

        return off;
    }

    /** {@inheritDoc} */
    @Override public int pages() {
        if (!inited)
            return 0;

        return (int)((allocated.get() - headerSize()) / pageSize);
    }
}<|MERGE_RESOLUTION|>--- conflicted
+++ resolved
@@ -451,15 +451,11 @@
             assert pageBuf.position() == 0;
             assert pageBuf.order() == ByteOrder.nativeOrder() : "Page buffer order " + pageBuf.order()
                 + " should be same with " + ByteOrder.nativeOrder();
-<<<<<<< HEAD
-            assert PageIO.getCrc(pageBuf) == 0 : U.hexLong(pageId);
-=======
             assert PageIO.getType(pageBuf) != 0 : "Invalid state. Type is 0! pageId = " + U.hexLong(pageId);
             assert PageIO.getVersion(pageBuf) != 0 : "Invalid state. Version is 0! pageId = " + U.hexLong(pageId);
 
             if (calculateCrc && !skipCrc) {
                 assert PageIO.getCrc(pageBuf) == 0 : U.hexLong(pageId);
->>>>>>> e68a1f91
 
                 PageIO.setCrc(pageBuf, calcCrc32(pageBuf, pageSize));
             }
