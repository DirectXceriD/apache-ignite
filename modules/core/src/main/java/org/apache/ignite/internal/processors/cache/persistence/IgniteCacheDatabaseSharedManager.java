/*
 * Licensed to the Apache Software Foundation (ASF) under one or more
 * contributor license agreements.  See the NOTICE file distributed with
 * this work for additional information regarding copyright ownership.
 * The ASF licenses this file to You under the Apache License, Version 2.0
 * (the "License"); you may not use this file except in compliance with
 * the License.  You may obtain a copy of the License at
 *
 *      http://www.apache.org/licenses/LICENSE-2.0
 *
 * Unless required by applicable law or agreed to in writing, software
 * distributed under the License is distributed on an "AS IS" BASIS,
 * WITHOUT WARRANTIES OR CONDITIONS OF ANY KIND, either express or implied.
 * See the License for the specific language governing permissions and
 * limitations under the License.
 */

package org.apache.ignite.internal.processors.cache.persistence;

import java.io.File;
import java.util.ArrayList;
import java.util.Collection;
import java.util.Collections;
import java.util.HashSet;
import java.util.List;
import java.util.Map;
import java.util.Set;
import javax.management.InstanceNotFoundException;
import org.apache.ignite.DataRegionMetrics;
import org.apache.ignite.DataStorageMetrics;
import org.apache.ignite.IgniteCheckedException;
import org.apache.ignite.IgniteLogger;
import org.apache.ignite.configuration.DataPageEvictionMode;
import org.apache.ignite.configuration.DataRegionConfiguration;
import org.apache.ignite.configuration.DataStorageConfiguration;
import org.apache.ignite.configuration.IgniteConfiguration;
import org.apache.ignite.internal.GridKernalContext;
import org.apache.ignite.internal.IgniteInternalFuture;
import org.apache.ignite.internal.mem.DirectMemoryProvider;
import org.apache.ignite.internal.mem.DirectMemoryRegion;
import org.apache.ignite.internal.mem.file.MappedFileMemoryProvider;
import org.apache.ignite.internal.mem.unsafe.UnsafeMemoryProvider;
import org.apache.ignite.internal.pagemem.PageMemory;
import org.apache.ignite.internal.pagemem.impl.PageMemoryNoStoreImpl;
import org.apache.ignite.internal.pagemem.wal.WALPointer;
import org.apache.ignite.internal.processors.cache.CacheGroupContext;
import org.apache.ignite.internal.processors.cache.DynamicCacheDescriptor;
import org.apache.ignite.internal.processors.cache.GridCacheMapEntry;
import org.apache.ignite.internal.processors.cache.GridCacheProcessor;
import org.apache.ignite.internal.processors.cache.GridCacheSharedManagerAdapter;
import org.apache.ignite.internal.processors.cache.distributed.dht.preloader.GridDhtPartitionsExchangeFuture;
import org.apache.ignite.internal.processors.cache.persistence.evict.FairFifoPageEvictionTracker;
import org.apache.ignite.internal.processors.cache.persistence.evict.NoOpPageEvictionTracker;
import org.apache.ignite.internal.processors.cache.persistence.evict.PageEvictionTracker;
import org.apache.ignite.internal.processors.cache.persistence.evict.Random2LruPageEvictionTracker;
import org.apache.ignite.internal.processors.cache.persistence.evict.RandomLruPageEvictionTracker;
import org.apache.ignite.internal.processors.cache.persistence.filename.PdsFolderSettings;
import org.apache.ignite.internal.processors.cache.persistence.freelist.CacheFreeListImpl;
import org.apache.ignite.internal.processors.cache.persistence.freelist.FreeList;
import org.apache.ignite.internal.processors.cache.persistence.metastorage.MetaStorage;
import org.apache.ignite.internal.processors.cache.persistence.tree.reuse.ReuseList;
import org.apache.ignite.internal.processors.cluster.IgniteChangeGlobalStateSupport;
import org.apache.ignite.internal.util.typedef.F;
import org.apache.ignite.internal.util.typedef.internal.CU;
import org.apache.ignite.internal.util.typedef.internal.LT;
import org.apache.ignite.internal.util.typedef.internal.U;
import org.apache.ignite.lang.IgniteBiTuple;
import org.apache.ignite.lang.IgniteOutClosure;
import org.apache.ignite.mxbean.DataRegionMetricsMXBean;
import org.jetbrains.annotations.Nullable;

import static org.apache.ignite.configuration.DataStorageConfiguration.DFLT_DATA_REG_DEFAULT_NAME;
import static org.apache.ignite.configuration.DataStorageConfiguration.DFLT_PAGE_SIZE;
import static org.apache.ignite.configuration.DataStorageConfiguration.DFLT_WAL_ARCHIVE_MAX_SIZE;
import static org.apache.ignite.configuration.DataStorageConfiguration.DFLT_WAL_HISTORY_SIZE;

/**
 *
 */
public class IgniteCacheDatabaseSharedManager extends GridCacheSharedManagerAdapter
    implements IgniteChangeGlobalStateSupport, CheckpointLockStateChecker {
    /** DataRegionConfiguration name reserved for internal caches. */
    public static final String SYSTEM_DATA_REGION_NAME = "sysMemPlc";

    /** Minimum size of memory chunk */
    private static final long MIN_PAGE_MEMORY_SIZE = 10L * 1024 * 1024;

    /** Maximum initial size on 32-bit JVM */
    private static final long MAX_PAGE_MEMORY_INIT_SIZE_32_BIT = 2L * 1024 * 1024 * 1024;

    /** */
    protected volatile Map<String, DataRegion> dataRegionMap;

    /** */
    private volatile boolean dataRegionsInitialized;

    /** */
    private volatile boolean dataRegionsStarted;

    /** */
    protected Map<String, DataRegionMetrics> memMetricsMap;

    /** */
    protected DataRegion dfltDataRegion;

    /** */
    protected Map<String, CacheFreeListImpl> freeListMap;

    /** */
    private CacheFreeListImpl dfltFreeList;

    /** Page size from memory configuration, may be set only for fake(standalone) IgniteCacheDataBaseSharedManager */
    private int pageSize;

    /** First eviction was warned flag. */
    private volatile boolean firstEvictWarn;

    /** {@inheritDoc} */
    @Override protected void start0() throws IgniteCheckedException {
        if (cctx.kernalContext().clientNode() && cctx.kernalContext().config().getDataStorageConfiguration() == null)
            return;

        DataStorageConfiguration memCfg = cctx.kernalContext().config().getDataStorageConfiguration();

        assert memCfg != null;

        validateConfiguration(memCfg);

        pageSize = memCfg.getPageSize();

        initDataRegions(memCfg);
    }

    /**
     * Registers MBeans for all DataRegionMetrics configured in this instance.
     */
    private void registerMetricsMBeans() {
        if(U.IGNITE_MBEANS_DISABLED)
            return;

        IgniteConfiguration cfg = cctx.gridConfig();

        for (DataRegionMetrics memMetrics : memMetricsMap.values()) {
            DataRegionConfiguration memPlcCfg = dataRegionMap.get(memMetrics.getName()).config();

            registerMetricsMBean((DataRegionMetricsImpl)memMetrics, memPlcCfg, cfg);
        }
    }

    /**
     * @param memMetrics Memory metrics.
     * @param dataRegionCfg Data region configuration.
     * @param cfg Ignite configuration.
     */
    private void registerMetricsMBean(
        DataRegionMetricsImpl memMetrics,
        DataRegionConfiguration dataRegionCfg,
        IgniteConfiguration cfg
    ) {
        assert !U.IGNITE_MBEANS_DISABLED;

        try {
            U.registerMBean(
                cfg.getMBeanServer(),
                cfg.getIgniteInstanceName(),
                "DataRegionMetrics",
                dataRegionCfg.getName(),
                new DataRegionMetricsMXBeanImpl(memMetrics, dataRegionCfg),
                DataRegionMetricsMXBean.class);
        }
        catch (Throwable e) {
            U.error(log, "Failed to register MBean for DataRegionMetrics with name: '" + memMetrics.getName() + "'", e);
        }
    }

    /**
     * @param dbCfg Database config.
     * @throws IgniteCheckedException If failed.
     */
    protected void initPageMemoryDataStructures(DataStorageConfiguration dbCfg) throws IgniteCheckedException {
        freeListMap = U.newHashMap(dataRegionMap.size());

        String dfltMemPlcName = dbCfg.getDefaultDataRegionConfiguration().getName();

        for (DataRegion memPlc : dataRegionMap.values()) {
            DataRegionConfiguration memPlcCfg = memPlc.config();

            DataRegionMetricsImpl memMetrics = (DataRegionMetricsImpl) memMetricsMap.get(memPlcCfg.getName());

            boolean persistenceEnabled = memPlcCfg.isPersistenceEnabled();

            CacheFreeListImpl freeList = new CacheFreeListImpl(0,
                    cctx.igniteInstanceName(),
                    memMetrics,
                    memPlc,
                    null,
                    persistenceEnabled ? cctx.wal() : null,
                    0L,
                    true);

            freeListMap.put(memPlcCfg.getName(), freeList);
        }

        dfltFreeList = freeListMap.get(dfltMemPlcName);
    }

    /**
     * @return Size of page used for PageMemory regions.
     */
    public int pageSize() {
        return pageSize;
    }

    /**
     *
     */
    private void startMemoryPolicies() {
        for (DataRegion memPlc : dataRegionMap.values()) {
            memPlc.pageMemory().start();

            memPlc.evictionTracker().start();
        }
    }

    /**
     * @param memCfg Database config.
     * @throws IgniteCheckedException If failed to initialize swap path.
     */
    protected void initDataRegions(DataStorageConfiguration memCfg) throws IgniteCheckedException {
        if (dataRegionsInitialized)
            return;

        initDataRegions0(memCfg);

        dataRegionsInitialized = true;
    }

    /**
     * @param memCfg Database config.
     * @throws IgniteCheckedException If failed to initialize swap path.
     */
    protected void initDataRegions0(DataStorageConfiguration memCfg) throws IgniteCheckedException {
        DataRegionConfiguration[] dataRegionCfgs = memCfg.getDataRegionConfigurations();

        int dataRegions = dataRegionCfgs == null ? 0 : dataRegionCfgs.length;

        dataRegionMap = U.newHashMap(3 + dataRegions);
        memMetricsMap = U.newHashMap(3 + dataRegions);

        if (dataRegionCfgs != null) {
            for (DataRegionConfiguration dataRegionCfg : dataRegionCfgs)
                addDataRegion(memCfg, dataRegionCfg, dataRegionCfg.isPersistenceEnabled());
        }

        addDataRegion(
            memCfg,
            memCfg.getDefaultDataRegionConfiguration(),
            memCfg.getDefaultDataRegionConfiguration().isPersistenceEnabled()
        );

        addDataRegion(
            memCfg,
            createSystemDataRegion(
                memCfg.getSystemRegionInitialSize(),
                memCfg.getSystemRegionMaxSize(),
                CU.isPersistenceEnabled(memCfg)
            ),
            CU.isPersistenceEnabled(memCfg)
        );

        for (DatabaseLifecycleListener lsnr : getDatabaseListeners(cctx.kernalContext())) {
            lsnr.onInitDataRegions(this);
        }
    }

    /**
     * @param kctx Kernal context.
     * @return Database lifecycle listeners.
     */
    protected List<DatabaseLifecycleListener> getDatabaseListeners(GridKernalContext kctx) {
        return kctx.internalSubscriptionProcessor().getDatabaseListeners();
    }

    /**
     * @param dataStorageCfg Database config.
     * @param dataRegionCfg Data region config.
     * @throws IgniteCheckedException If failed to initialize swap path.
     */
    public void addDataRegion(
        DataStorageConfiguration dataStorageCfg,
        DataRegionConfiguration dataRegionCfg,
        boolean trackable
    ) throws IgniteCheckedException {
        String dataRegionName = dataRegionCfg.getName();

        String dfltMemPlcName = dataStorageCfg.getDefaultDataRegionConfiguration().getName();

        if (dfltMemPlcName == null)
            dfltMemPlcName = DFLT_DATA_REG_DEFAULT_NAME;

        DataRegionMetricsImpl memMetrics = new DataRegionMetricsImpl(dataRegionCfg, freeSpaceProvider(dataRegionCfg));

        DataRegion memPlc = initMemory(dataStorageCfg, dataRegionCfg, memMetrics, trackable);

        dataRegionMap.put(dataRegionName, memPlc);

        memMetricsMap.put(dataRegionName, memMetrics);

        if (dataRegionName.equals(dfltMemPlcName))
            dfltDataRegion = memPlc;
        else if (dataRegionName.equals(DFLT_DATA_REG_DEFAULT_NAME))
            U.warn(log, "Data Region with name 'default' isn't used as a default. " +
                    "Please check Memory Policies configuration.");
    }

    /**
     * Closure that can be used to compute fill factor for provided data region.
     *
     * @param dataRegCfg Data region configuration.
     * @return Closure.
     */
    protected IgniteOutClosure<Long> freeSpaceProvider(final DataRegionConfiguration dataRegCfg) {
        final String dataRegName = dataRegCfg.getName();

        return new IgniteOutClosure<Long>() {
            private CacheFreeListImpl freeList;

            @Override public Long apply() {
                if (freeList == null) {
                    CacheFreeListImpl freeList0 = freeListMap.get(dataRegName);

                    if (freeList0 == null)
                        return 0L;

                    freeList = freeList0;
                }

                return freeList.freeSpace();
            }
        };
    }

    /**
     * @param memPlcsCfgs User-defined data region configurations.
     */
    private boolean hasCustomDefaultDataRegion(DataRegionConfiguration[] memPlcsCfgs) {
        for (DataRegionConfiguration memPlcsCfg : memPlcsCfgs) {
            if (DFLT_DATA_REG_DEFAULT_NAME.equals(memPlcsCfg.getName()))
                return true;
        }

        return false;
    }

    /**
     * @param sysCacheInitSize Initial size of PageMemory to be created for system cache.
     * @param sysCacheMaxSize Maximum size of PageMemory to be created for system cache.
     * @param persistenceEnabled Persistence enabled flag.
     *
     * @return {@link DataRegionConfiguration configuration} of DataRegion for system cache.
     */
    private DataRegionConfiguration createSystemDataRegion(
        long sysCacheInitSize,
        long sysCacheMaxSize,
        boolean persistenceEnabled
    ) {
        DataRegionConfiguration res = new DataRegionConfiguration();

        res.setName(SYSTEM_DATA_REGION_NAME);
        res.setInitialSize(sysCacheInitSize);
        res.setMaxSize(sysCacheMaxSize);
        res.setPersistenceEnabled(persistenceEnabled);

        return res;
    }

    /**
     * @param memCfg configuration to validate.
     */
    private void validateConfiguration(DataStorageConfiguration memCfg) throws IgniteCheckedException {
        checkPageSize(memCfg);

        DataRegionConfiguration[] regCfgs = memCfg.getDataRegionConfigurations();

        Set<String> regNames = (regCfgs != null) ? U.<String>newHashSet(regCfgs.length) : new HashSet<String>(0);

        checkSystemDataRegionSizeConfiguration(
            memCfg.getSystemRegionInitialSize(),
            memCfg.getSystemRegionMaxSize()
        );

        if (regCfgs != null) {
            for (DataRegionConfiguration regCfg : regCfgs)
                checkDataRegionConfiguration(memCfg, regNames, regCfg);
        }

        checkDataRegionConfiguration(memCfg, regNames, memCfg.getDefaultDataRegionConfiguration());

        checkWalArchiveSizeConfiguration(memCfg);
    }

    /**
     * Check wal archive size configuration for correctness.
     *
     * @param memCfg durable memory configuration for an Apache Ignite node.
     */
    private void checkWalArchiveSizeConfiguration(DataStorageConfiguration memCfg) throws IgniteCheckedException {
        if (memCfg.getWalHistorySize() == DFLT_WAL_HISTORY_SIZE || memCfg.getWalHistorySize() == Integer.MAX_VALUE)
            LT.warn(log, "DataRegionConfiguration.maxWalArchiveSize instead DataRegionConfiguration.walHistorySize " +
            "would be used for removing old archive wal files");
        else if(memCfg.getMaxWalArchiveSize() == DFLT_WAL_ARCHIVE_MAX_SIZE)
            LT.warn(log, "walHistorySize was deprecated. maxWalArchiveSize should be used instead");
        else
            throw new IgniteCheckedException("Should be used only one of wal history size or max wal archive size." +
                "(use DataRegionConfiguration.maxWalArchiveSize because DataRegionConfiguration.walHistorySize was deprecated)"
            );

        if(memCfg.getMaxWalArchiveSize() < memCfg.getWalSegmentSize())
            throw new IgniteCheckedException(
                "DataRegionConfiguration.maxWalArchiveSize should be greater than DataRegionConfiguration.walSegmentSize"
            );
    }

    /**
     * @param memCfg Mem config.
     * @param regNames Region names.
     * @param regCfg Reg config.
     */
    private void checkDataRegionConfiguration(DataStorageConfiguration memCfg, Set<String> regNames,
        DataRegionConfiguration regCfg) throws IgniteCheckedException {
        assert regCfg != null;

        checkDataRegionName(regCfg.getName(), regNames);

        checkDataRegionSize(regCfg);

        checkMetricsProperties(regCfg);

        checkRegionEvictionProperties(regCfg, memCfg);

        checkRegionMemoryStorageType(regCfg);
    }

    /**
     * @param memCfg Memory config.
     */
    protected void checkPageSize(DataStorageConfiguration memCfg) {
        if (memCfg.getPageSize() == 0)
            memCfg.setPageSize(DFLT_PAGE_SIZE);
    }

    /**
     * @param regCfg data region config.
     *
     * @throws IgniteCheckedException if validation of memory metrics properties fails.
     */
    private static void checkMetricsProperties(DataRegionConfiguration regCfg) throws IgniteCheckedException {
        if (regCfg.getMetricsRateTimeInterval() <= 0)
            throw new IgniteCheckedException("Rate time interval must be greater than zero " +
                "(use DataRegionConfiguration.rateTimeInterval property to adjust the interval) " +
                "[name=" + regCfg.getName() +
                ", rateTimeInterval=" + regCfg.getMetricsRateTimeInterval() + "]"
            );
        if (regCfg.getMetricsSubIntervalCount() <= 0)
            throw new IgniteCheckedException("Sub intervals must be greater than zero " +
                "(use DataRegionConfiguration.subIntervals property to adjust the sub intervals) " +
                "[name=" + regCfg.getName() +
                ", subIntervals=" + regCfg.getMetricsSubIntervalCount() + "]"
            );

        if (regCfg.getMetricsRateTimeInterval() < 1_000)
            throw new IgniteCheckedException("Rate time interval must be longer that 1 second (1_000 milliseconds) " +
                "(use DataRegionConfiguration.rateTimeInterval property to adjust the interval) " +
                "[name=" + regCfg.getName() +
                ", rateTimeInterval=" + regCfg.getMetricsRateTimeInterval() + "]");
    }

    /**
     * @param sysCacheInitSize System cache initial size.
     * @param sysCacheMaxSize System cache max size.
     *
     * @throws IgniteCheckedException In case of validation violation.
     */
    private static void checkSystemDataRegionSizeConfiguration(
        long sysCacheInitSize,
        long sysCacheMaxSize
    ) throws IgniteCheckedException {
        if (sysCacheInitSize < MIN_PAGE_MEMORY_SIZE)
            throw new IgniteCheckedException("Initial size for system cache must have size more than 10MB (use " +
                "DataStorageConfiguration.systemCacheInitialSize property to set correct size in bytes) " +
                "[size=" + U.readableSize(sysCacheInitSize, true) + ']'
            );

        if (U.jvm32Bit() && sysCacheInitSize > MAX_PAGE_MEMORY_INIT_SIZE_32_BIT)
            throw new IgniteCheckedException("Initial size for system cache exceeds 2GB on 32-bit JVM (use " +
                "DataRegionConfiguration.systemCacheInitialSize property to set correct size in bytes " +
                "or use 64-bit JVM) [size=" + U.readableSize(sysCacheInitSize, true) + ']'
            );

        if (sysCacheMaxSize < sysCacheInitSize)
            throw new IgniteCheckedException("MaxSize of system cache must not be smaller than " +
                "initialSize [initSize=" + U.readableSize(sysCacheInitSize, true) +
                ", maxSize=" + U.readableSize(sysCacheMaxSize, true) + "]. " +
                "Use DataStorageConfiguration.systemCacheInitialSize/DataStorageConfiguration.systemCacheMaxSize " +
                "properties to set correct sizes in bytes."
            );
    }

    /**
     * @param regCfg DataRegionConfiguration to validate.
     * @throws IgniteCheckedException If config is invalid.
     */
    private void checkDataRegionSize(DataRegionConfiguration regCfg) throws IgniteCheckedException {
        if (regCfg.getInitialSize() < MIN_PAGE_MEMORY_SIZE || regCfg.getMaxSize() < MIN_PAGE_MEMORY_SIZE)
            throw new IgniteCheckedException("DataRegion must have size more than 10MB (use " +
                "DataRegionConfiguration.initialSize and .maxSize properties to set correct size in bytes) " +
                "[name=" + regCfg.getName() + ", initialSize=" + U.readableSize(regCfg.getInitialSize(), true) +
                ", maxSize=" + U.readableSize(regCfg.getMaxSize(), true) + "]"
            );

        if (regCfg.getMaxSize() < regCfg.getInitialSize()) {
            if (regCfg.getInitialSize() != Math.min(DataStorageConfiguration.DFLT_DATA_REGION_MAX_SIZE,
                DataStorageConfiguration.DFLT_DATA_REGION_INITIAL_SIZE)) {
                throw new IgniteCheckedException("DataRegion maxSize must not be smaller than initialSize" +
                    "[name=" + regCfg.getName() + ", initialSize=" + U.readableSize(regCfg.getInitialSize(), true) +
                    ", maxSize=" + U.readableSize(regCfg.getMaxSize(), true) + "]");
            }

            regCfg.setInitialSize(regCfg.getMaxSize());

            LT.warn(log, "DataRegion maxSize=" + U.readableSize(regCfg.getMaxSize(), true) +
                " is smaller than defaultInitialSize=" +
                U.readableSize(DataStorageConfiguration.DFLT_DATA_REGION_INITIAL_SIZE, true) +
                ", setting initialSize to " + U.readableSize(regCfg.getMaxSize(), true));
        }

        if (U.jvm32Bit() && regCfg.getInitialSize() > MAX_PAGE_MEMORY_INIT_SIZE_32_BIT)
            throw new IgniteCheckedException("DataRegion initialSize exceeds 2GB on 32-bit JVM (use " +
                "DataRegionConfiguration.initialSize property to set correct size in bytes or use 64-bit JVM) " +
                "[name=" + regCfg.getName() +
                ", size=" + U.readableSize(regCfg.getInitialSize(), true) + "]");
    }

    /**
     * @param regCfg DataRegionConfiguration to validate.
     * @throws IgniteCheckedException If config is invalid.
     */
    private void checkRegionMemoryStorageType(DataRegionConfiguration regCfg) throws IgniteCheckedException {
        if (regCfg.isPersistenceEnabled() && regCfg.getSwapPath() != null)
            throw new IgniteCheckedException("DataRegionConfiguration must not have both persistence " +
                "storage and swap space enabled at the same time (Use DataRegionConfiguration.setSwapPath(null)  " +
                "to disable the swap space usage or DataRegionConfiguration.setPersistenceEnabled(false) " +
                "to disable the persistence) [name=" + regCfg.getName() + ", swapPath=" + regCfg.getSwapPath() +
                ", persistenceEnabled=" + regCfg.isPersistenceEnabled() + "]"
            );
    }

    /**
     * @param regCfg DataRegionConfiguration to validate.
     * @param dbCfg Memory configuration.
     * @throws IgniteCheckedException If config is invalid.
     */
    protected void checkRegionEvictionProperties(DataRegionConfiguration regCfg, DataStorageConfiguration dbCfg)
        throws IgniteCheckedException {
        if (regCfg.getPageEvictionMode() == DataPageEvictionMode.DISABLED)
            return;

        if (regCfg.getEvictionThreshold() < 0.5 || regCfg.getEvictionThreshold() > 0.999) {
            throw new IgniteCheckedException("Page eviction threshold must be between 0.5 and 0.999: " +
                regCfg.getName());
        }

        if (regCfg.getEmptyPagesPoolSize() <= 10)
            throw new IgniteCheckedException("Evicted pages pool size should be greater than 10: " + regCfg.getName());

        long maxPoolSize = regCfg.getMaxSize() / dbCfg.getPageSize() / 10;

        if (regCfg.getEmptyPagesPoolSize() >= maxPoolSize) {
            throw new IgniteCheckedException("Evicted pages pool size should be lesser than " + maxPoolSize +
                ": " + regCfg.getName());
        }
    }

    /**
     * @param regName DataRegion name to validate.
     * @param observedNames Names of MemoryPolicies observed before.
     * @throws IgniteCheckedException If config is invalid.
     */
    private static void checkDataRegionName(String regName, Collection<String> observedNames)
        throws IgniteCheckedException {
        if (regName == null || regName.isEmpty())
            throw new IgniteCheckedException("User-defined DataRegionConfiguration must have non-null and " +
                "non-empty name.");

        if (observedNames.contains(regName))
            throw new IgniteCheckedException("Two MemoryPolicies have the same name: " + regName);

        if (SYSTEM_DATA_REGION_NAME.equals(regName))
            throw new IgniteCheckedException("'" + SYSTEM_DATA_REGION_NAME + "' policy name is reserved for internal use.");

        observedNames.add(regName);
    }

    /**
     * @param log Logger.
     */
    public void dumpStatistics(IgniteLogger log) {
        if (freeListMap != null) {
            for (CacheFreeListImpl freeList : freeListMap.values())
                freeList.dumpStatistics(log);
        }
    }

    /**
     * @return collection of all configured {@link DataRegion policies}.
     */
    public Collection<DataRegion> dataRegions() {
        return dataRegionMap != null ? dataRegionMap.values() : null;
    }

    /**
     * @return DataRegionMetrics for all MemoryPolicies configured in Ignite instance.
     */
    public Collection<DataRegionMetrics> memoryMetrics() {
        if (!F.isEmpty(memMetricsMap)) {
            // Intentionally return a collection copy to make it explicitly serializable.
            Collection<DataRegionMetrics> res = new ArrayList<>(memMetricsMap.size());

            for (DataRegionMetrics metrics : memMetricsMap.values())
                res.add(new DataRegionMetricsSnapshot(metrics));

            return res;
        }
        else
            return Collections.emptyList();
    }

    /**
     * @return DataStorageMetrics if persistence is enabled or {@code null} otherwise.
     */
    public DataStorageMetrics persistentStoreMetrics() {
        return null;
    }

    /**
     * @param cachesToStart Started caches.
     * @throws IgniteCheckedException If failed.
     */
    public void readCheckpointAndRestoreMemory(List<DynamicCacheDescriptor> cachesToStart) throws IgniteCheckedException {
        // No-op.
    }

    /**
     * @param memPlcName Name of {@link DataRegion} to obtain {@link DataRegionMetrics} for.
     * @return {@link DataRegionMetrics} snapshot for specified {@link DataRegion} or {@code null} if
     * no {@link DataRegion} is configured for specified name.
     */
    @Nullable public DataRegionMetrics memoryMetrics(String memPlcName) {
        if (!F.isEmpty(memMetricsMap)) {
            DataRegionMetrics memMetrics = memMetricsMap.get(memPlcName);

            return memMetrics == null ? null : new DataRegionMetricsSnapshot(memMetrics);
        }
        else
            return null;
    }

    /**
     * @param memPlcName data region name.
     * @return {@link DataRegion} instance associated with a given {@link DataRegionConfiguration}.
     * @throws IgniteCheckedException in case of request for unknown DataRegion.
     */
    public DataRegion dataRegion(String memPlcName) throws IgniteCheckedException {
        if (memPlcName == null)
            return dfltDataRegion;

        if (dataRegionMap == null)
            return null;

        DataRegion plc;

        if ((plc = dataRegionMap.get(memPlcName)) == null)
            throw new IgniteCheckedException("Requested DataRegion is not configured: " + memPlcName);

        return plc;
    }

    /**
     * @param memPlcName DataRegionConfiguration name.
     * @return {@link FreeList} instance associated with a given {@link DataRegionConfiguration}.
     */
    public FreeList freeList(String memPlcName) {
        if (memPlcName == null)
            return dfltFreeList;

        return freeListMap != null ? freeListMap.get(memPlcName) : null;
    }

    /**
     * @param memPlcName DataRegionConfiguration name.
     * @return {@link ReuseList} instance associated with a given {@link DataRegionConfiguration}.
     */
    public ReuseList reuseList(String memPlcName) {
        if (memPlcName == null)
            return dfltFreeList;

        return freeListMap != null ? freeListMap.get(memPlcName) : null;
    }

    /** {@inheritDoc} */
    @Override protected void stop0(boolean cancel) {
        onDeActivate(cctx.kernalContext());
    }

    /**
     * Unregister MBean.
     * @param name Name of mbean.
     */
    private void unregisterMBean(String name) {
        if(U.IGNITE_MBEANS_DISABLED)
            return;

        IgniteConfiguration cfg = cctx.gridConfig();

        try {
            cfg.getMBeanServer().unregisterMBean(
                U.makeMBeanName(
                    cfg.getIgniteInstanceName(),
                    "DataRegionMetrics", name
                    ));
        }
        catch (InstanceNotFoundException ignored) {
            // We tried to unregister a non-existing MBean, not a big deal.
        }
        catch (Throwable e) {
            U.error(log, "Failed to unregister MBean for memory metrics: " +
                name, e);
        }
    }

    /** {@inheritDoc} */
    @Override public boolean checkpointLockIsHeldByThread() {
        return true;
    }

    /**
     * No-op for non-persistent storage.
     */
    public void checkpointReadLock() {
        // No-op.
    }

    /**
     * No-op for non-persistent storage.
     */
    public void checkpointReadUnlock() {
        // No-op.
    }

    /**
     * No-op for non-persistent storage.
     */
    public void cleanupCheckpointDirectory() throws IgniteCheckedException {
        // No-op.
    }

    /**
     * No-op for non-persistent storage.
     */
    public void cleanupTempCheckpointDirectory() throws IgniteCheckedException{
        // No-op.
    }

    /**
     *
     */
    @Nullable public IgniteInternalFuture wakeupForCheckpoint(String reason) {
        return null;
    }

    /**
     * @return Last checkpoint mark WAL pointer.
     */
    public WALPointer lastCheckpointMarkWalPointer() {
        return null;
    }

    /**
     * Allows to wait checkpoint finished.
     *
     * @param reason Reason.
     */
    @Nullable public CheckpointFuture forceCheckpoint(String reason) {
        return null;
    }

    /**
     * Waits until current state is checkpointed.
     *
     * @throws IgniteCheckedException If failed.
     */
    public void waitForCheckpoint(String reason) throws IgniteCheckedException {
        // No-op
    }

    /**
     * @param discoEvt Before exchange for the given discovery event.
     *
     * @return {@code True} if partitions have been restored from persistent storage.
     */
    public boolean beforeExchange(GridDhtPartitionsExchangeFuture discoEvt) throws IgniteCheckedException {
        return false;
    }

    /**
     * Handle {@link GridCacheProcessor} started event.
     */
    public void cacheProcessorStarted() throws IgniteCheckedException {
        // No-op.
    }

    /**
     * Called when all partitions have been fully restored and pre-created on node start.
     *
     * @throws IgniteCheckedException If failed.
     */
    public void onStateRestored() throws IgniteCheckedException {
        // No-op.
    }

        /**
         * @param fut Partition exchange future.
         */
    public void rebuildIndexesIfNeeded(GridDhtPartitionsExchangeFuture fut) {
        // No-op.
    }

    /**
     * Needed action before any cache will stop
     */
    public void prepareCachesStop() {
        // No-op.
    }

    /**
     * @param stoppedGrps A collection of tuples (cache group, destroy flag).
     */
    public void onCacheGroupsStopped(Collection<IgniteBiTuple<CacheGroupContext, Boolean>> stoppedGrps) {
        // No-op.
    }

    /**
     * @return Future that will be completed when indexes for given cache are restored.
     */
    @Nullable public IgniteInternalFuture indexRebuildFuture(int cacheId) {
        return null;
    }

    /**
     * Reserve update history for exchange.
     *
     * @return Reserved update counters per cache and partition.
     */
    public Map<Integer, Map<Integer, Long>> reserveHistoryForExchange() {
        return Collections.emptyMap();
    }

    /**
     * Release reserved update history.
     */
    public void releaseHistoryForExchange() {
        // No-op
    }

    /**
     * Reserve update history for preloading.
     * @param grpId Cache group ID.
     * @param partId Partition Id.
     * @param cntr Update counter.
     * @return True if successfully reserved.
     */
    public boolean reserveHistoryForPreloading(int grpId, int partId, long cntr) {
        return false;
    }

    /**
     * Release reserved update history.
     */
    public void releaseHistoryForPreloading() {
        // No-op
    }

    /**
     * See {@link GridCacheMapEntry#ensureFreeSpace()}
     *
     * @param memPlc data region.
     */
    public void ensureFreeSpace(DataRegion memPlc) throws IgniteCheckedException {
        if (memPlc == null)
            return;

        DataRegionConfiguration plcCfg = memPlc.config();

        if (plcCfg.getPageEvictionMode() == DataPageEvictionMode.DISABLED || plcCfg.isPersistenceEnabled())
            return;

        long memorySize = plcCfg.getMaxSize();

        PageMemory pageMem = memPlc.pageMemory();

        int sysPageSize = pageMem.systemPageSize();

        CacheFreeListImpl freeListImpl = freeListMap.get(plcCfg.getName());

        for (;;) {
            long allocatedPagesCnt = pageMem.loadedPages();

            int emptyDataPagesCnt = freeListImpl.emptyDataPages();

            boolean shouldEvict = allocatedPagesCnt > (memorySize / sysPageSize * plcCfg.getEvictionThreshold()) &&
                emptyDataPagesCnt < plcCfg.getEmptyPagesPoolSize();

            if (shouldEvict) {
                warnFirstEvict(plcCfg);

                memPlc.evictionTracker().evictDataPage();

                memPlc.memoryMetrics().updateEvictionRate();
            } else
                break;
        }
    }

    /**
     * @param memCfg memory configuration with common parameters.
     * @param plcCfg data region with PageMemory specific parameters.
     * @param memMetrics {@link DataRegionMetrics} object to collect memory usage metrics.
     * @return data region instance.
     *
     * @throws IgniteCheckedException If failed to initialize swap path.
     */
    private DataRegion initMemory(
        DataStorageConfiguration memCfg,
        DataRegionConfiguration plcCfg,
        DataRegionMetricsImpl memMetrics,
        boolean trackable
    ) throws IgniteCheckedException {
        File allocPath = buildAllocPath(plcCfg);

        DirectMemoryProvider memProvider = allocPath == null ?
            new UnsafeMemoryProvider(log) :
            new MappedFileMemoryProvider(
                log,
                allocPath);

        PageMemory pageMem = createPageMemory(memProvider, memCfg, plcCfg, memMetrics, trackable);

        return new DataRegion(pageMem, plcCfg, memMetrics, createPageEvictionTracker(plcCfg, pageMem));
    }

    /**
     * @param plc data region Configuration.
     * @param pageMem Page memory.
     */
    protected PageEvictionTracker createPageEvictionTracker(DataRegionConfiguration plc, PageMemory pageMem) {
        if (plc.getPageEvictionMode() == DataPageEvictionMode.DISABLED || plc.isPersistenceEnabled())
            return new NoOpPageEvictionTracker();

        assert pageMem instanceof PageMemoryNoStoreImpl : pageMem.getClass();

        PageMemoryNoStoreImpl pageMem0 = (PageMemoryNoStoreImpl)pageMem;

        if (Boolean.getBoolean("override.fair.fifo.page.eviction.tracker"))
            return new FairFifoPageEvictionTracker(pageMem0, plc, cctx);

        switch (plc.getPageEvictionMode()) {
            case RANDOM_LRU:
                return new RandomLruPageEvictionTracker(pageMem0, plc, cctx);
            case RANDOM_2_LRU:
                return new Random2LruPageEvictionTracker(pageMem0, plc, cctx);
            default:
                return new NoOpPageEvictionTracker();
        }
    }

    /**
     * Builds allocation path for memory mapped file to be used with PageMemory.
     *
     * @param plc DataRegionConfiguration.
     *
     * @throws IgniteCheckedException If resolving swap directory fails.
     */
    @Nullable protected File buildAllocPath(DataRegionConfiguration plc) throws IgniteCheckedException {
        String path = plc.getSwapPath();

        if (path == null)
            return null;

        final PdsFolderSettings folderSettings = cctx.kernalContext().pdsFolderResolver().resolveFolders();

        final String folderName = folderSettings.isCompatible() ?
            String.valueOf(folderSettings.consistentId()).replaceAll("[:,\\.]", "_") :
            folderSettings.folderName();

        return buildPath(path, folderName);
    }

    /**
     * Creates PageMemory with given size and memory provider.
     *
     * @param memProvider Memory provider.
     * @param memCfg Memory configuartion.
     * @param memPlcCfg data region configuration.
     * @param memMetrics DataRegionMetrics to collect memory usage metrics.
     * @return PageMemory instance.
     */
    protected PageMemory createPageMemory(
        DirectMemoryProvider memProvider,
        DataStorageConfiguration memCfg,
        DataRegionConfiguration memPlcCfg,
        DataRegionMetricsImpl memMetrics,
        boolean trackable
    ) {
        memMetrics.persistenceEnabled(false);

        PageMemory pageMem = new PageMemoryNoStoreImpl(
            log,
            wrapMetricsMemoryProvider(memProvider, memMetrics),
            cctx,
            memCfg.getPageSize(),
            memPlcCfg,
            memMetrics,
            false
        );

        memMetrics.pageMemory(pageMem);

        return pageMem;
    }

    /**
     * @param memoryProvider0 Memory provider.
     * @param memMetrics Memory metrics.
     * @return Wrapped memory provider.
     */
    protected DirectMemoryProvider wrapMetricsMemoryProvider(
        final DirectMemoryProvider memoryProvider0,
        final DataRegionMetricsImpl memMetrics
    ) {
        return new DirectMemoryProvider() {
            /** */
            private final DirectMemoryProvider memProvider = memoryProvider0;

            @Override public void initialize(long[] chunkSizes) {
                memProvider.initialize(chunkSizes);
            }

            @Override public void shutdown() {
                memProvider.shutdown();
            }

            @Override public DirectMemoryRegion nextRegion() {
                DirectMemoryRegion nextMemoryRegion = memProvider.nextRegion();

                if (nextMemoryRegion == null)
                    return null;

                memMetrics.updateOffHeapSize(nextMemoryRegion.size());

                return nextMemoryRegion;
            }
        };
    }

    /**
     * @param path Path to the working directory.
     * @param consId Consistent ID of the local node.
     * @return DB storage path.
     *
     * @throws IgniteCheckedException If resolving swap directory fails.
     */
    protected File buildPath(String path, String consId) throws IgniteCheckedException {
        String igniteHomeStr = U.getIgniteHome();

        File workDir = igniteHomeStr == null ? new File(path) : U.resolveWorkDirectory(igniteHomeStr, path, false);


        return new File(workDir, consId);
    }

    /** {@inheritDoc} */
    @Override public void onActivate(GridKernalContext kctx) throws IgniteCheckedException {
        if (cctx.kernalContext().clientNode() && cctx.kernalContext().config().getDataStorageConfiguration() == null)
            return;

        initAndStartRegions(cctx.kernalContext().config().getDataStorageConfiguration());
    }

    /**
     * Initialize and start CacheDatabaseSharedManager data regions.
     *
     * @param cfg Regions configuration.
     */
    protected void initAndStartRegions(DataStorageConfiguration cfg) throws IgniteCheckedException {
        assert cfg != null;

        if (!dataRegionsStarted) {
            initDataRegions(cfg);

            registerMetricsMBeans();

            startMemoryPolicies();

            initPageMemoryDataStructures(cfg);

<<<<<<< HEAD
            dataRegionsStarted = true;
=======
        initPageMemoryDataStructures(memCfg);

        for (DatabaseLifecycleListener lsnr : getDatabaseListeners(kctx)) {
            lsnr.afterInitialise(this);
>>>>>>> 2108b3b8
        }
    }

    /** {@inheritDoc} */
    @Override public void onDeActivate(GridKernalContext kctx) {
        for (DatabaseLifecycleListener lsnr : getDatabaseListeners(cctx.kernalContext())) {
            lsnr.beforeStop(this);
        }

        if (dataRegionMap != null) {
            for (DataRegion memPlc : dataRegionMap.values()) {
                memPlc.pageMemory().stop();

                memPlc.evictionTracker().stop();

                unregisterMBean(memPlc.memoryMetrics().getName());
            }

            dataRegionMap.clear();

            dataRegionMap = null;

            dataRegionsInitialized = false;
        }

        dataRegionsStarted = false;
    }

    /**
     * @return Name of DataRegionConfiguration for internal caches.
     */
    public String systemDateRegionName() {
        return SYSTEM_DATA_REGION_NAME;
    }

    /**
     * Method for fake (standalone) context initialization. Not to be called in production code
     * @param pageSize configured page size
     */
    protected void setPageSize(int pageSize) {
        this.pageSize = pageSize;
    }

    /**
     * @return MetaStorage
     */
    public MetaStorage metaStorage() {
        return null;
    }

    /**
     * @param grpId Group ID.
     * @return WAL enabled flag.
     */
    public boolean walEnabled(int grpId, boolean local) {
        return false;
    }

    /**
     * Marks cache group as with disabled WAL.
     *
     * @param grpId Group id.
     * @param enabled flag.
     */
    public void walEnabled(int grpId, boolean enabled, boolean local) {
        // No-op.
    }

    /**
     * Marks last checkpoint as inapplicable for WAL rebalance for given group {@code grpId}.
     *
     * @param grpId Group id.
     */
    public void lastCheckpointInapplicableForWalRebalance(int grpId) {
        // No-op.
    }

    /**
     * Warns on first eviction.
     * @param regCfg data region configuration.
     */
    private void warnFirstEvict(DataRegionConfiguration regCfg) {
        if (firstEvictWarn)
            return;

        // Do not move warning output to synchronized block (it causes warning in IDE).
        synchronized (this) {
            if (firstEvictWarn)
                return;

            firstEvictWarn = true;
        }

        U.warn(log, "Page-based evictions started." +
                " Consider increasing 'maxSize' on Data Region configuration: " + regCfg.getName());
    }
}<|MERGE_RESOLUTION|>--- conflicted
+++ resolved
@@ -1094,6 +1094,10 @@
             return;
 
         initAndStartRegions(cctx.kernalContext().config().getDataStorageConfiguration());
+
+        for (DatabaseLifecycleListener lsnr : getDatabaseListeners(kctx)) {
+            lsnr.afterInitialise(this);
+        }
     }
 
     /**
@@ -1113,14 +1117,7 @@
 
             initPageMemoryDataStructures(cfg);
 
-<<<<<<< HEAD
             dataRegionsStarted = true;
-=======
-        initPageMemoryDataStructures(memCfg);
-
-        for (DatabaseLifecycleListener lsnr : getDatabaseListeners(kctx)) {
-            lsnr.afterInitialise(this);
->>>>>>> 2108b3b8
         }
     }
 
