--- conflicted
+++ resolved
@@ -678,29 +678,7 @@
 
     /** {@inheritDoc} */
     @Override protected void stop0(boolean cancel) {
-<<<<<<< HEAD
-        for (DatabaseLifecycleListener lsnr : getDatabaseListeners(cctx.kernalContext())) {
-            lsnr.beforeStop(this);
-        }
-
-        if (dataRegionMap != null) {
-            for (DataRegion memPlc : dataRegionMap.values()) {
-                memPlc.pageMemory().stop();
-
-                memPlc.evictionTracker().stop();
-
-                unregisterMBean(memPlc.memoryMetrics().getName());
-            }
-
-            dataRegionMap.clear();
-
-            dataRegionMap = null;
-
-            dataRegionsInitialized = false;
-        }
-=======
         onDeActivate(cctx.kernalContext());
->>>>>>> 40f6be89
     }
 
     /**
@@ -1089,6 +1067,10 @@
 
     /** {@inheritDoc} */
     @Override public void onDeActivate(GridKernalContext kctx) {
+        for (DatabaseLifecycleListener lsnr : getDatabaseListeners(cctx.kernalContext())) {
+            lsnr.beforeStop(this);
+        }
+
         if (dataRegionMap != null) {
             for (DataRegion memPlc : dataRegionMap.values()) {
                 memPlc.pageMemory().stop();
