--- conflicted
+++ resolved
@@ -786,11 +786,6 @@
     }
 
     /**
-<<<<<<< HEAD
-     * Method will perform cleanup cache page memory and each cache partition store.
-     */
-    public void cleanupRestoredCaches() {
-=======
      * @return {@code 0} for non-persistent storage.
      */
     public long checkpointReadLockTimeout() {
@@ -801,17 +796,19 @@
      * No-op for non-persistent storage.
      */
     public void checkpointReadLockTimeout(long val) {
->>>>>>> 5fa5c548
-        // No-op.
-    }
-
-    /**
-<<<<<<< HEAD
+        // No-op.
+    }
+
+    /**
+     * Method will perform cleanup cache page memory and each cache partition store.
+     */
+    public void cleanupRestoredCaches() {
+        // No-op.
+    }
+
+    /**
      * Clean checkpoint directory {@link GridCacheDatabaseSharedManager#cpDir}. The operation
      * is necessary when local node joined to baseline topology with different consistentId.
-=======
-     * No-op for non-persistent storage.
->>>>>>> 5fa5c548
      */
     public void cleanupCheckpointDirectory() throws IgniteCheckedException {
         // No-op.
