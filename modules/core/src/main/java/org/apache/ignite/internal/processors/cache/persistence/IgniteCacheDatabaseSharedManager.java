/*
 * Licensed to the Apache Software Foundation (ASF) under one or more
 * contributor license agreements.  See the NOTICE file distributed with
 * this work for additional information regarding copyright ownership.
 * The ASF licenses this file to You under the Apache License, Version 2.0
 * (the "License"); you may not use this file except in compliance with
 * the License.  You may obtain a copy of the License at
 *
 *      http://www.apache.org/licenses/LICENSE-2.0
 *
 * Unless required by applicable law or agreed to in writing, software
 * distributed under the License is distributed on an "AS IS" BASIS,
 * WITHOUT WARRANTIES OR CONDITIONS OF ANY KIND, either express or implied.
 * See the License for the specific language governing permissions and
 * limitations under the License.
 */

package org.apache.ignite.internal.processors.cache.persistence;

import java.io.File;
import java.util.ArrayList;
import java.util.Collection;
import java.util.Collections;
import java.util.HashSet;
import java.util.List;
import java.util.Map;
import java.util.Set;
import org.apache.ignite.DataRegionMetrics;
import org.apache.ignite.DataStorageMetrics;
import org.apache.ignite.IgniteCheckedException;
import org.apache.ignite.IgniteLogger;
import org.apache.ignite.configuration.DataPageEvictionMode;
import org.apache.ignite.configuration.DataRegionConfiguration;
import org.apache.ignite.configuration.DataStorageConfiguration;
import org.apache.ignite.configuration.IgniteConfiguration;
import org.apache.ignite.internal.GridKernalContext;
import org.apache.ignite.internal.IgniteInternalFuture;
import org.apache.ignite.internal.mem.DirectMemoryProvider;
import org.apache.ignite.internal.mem.file.MappedFileMemoryProvider;
import org.apache.ignite.internal.mem.unsafe.UnsafeMemoryProvider;
import org.apache.ignite.internal.pagemem.PageMemory;
import org.apache.ignite.internal.pagemem.impl.PageMemoryNoStoreImpl;
import org.apache.ignite.internal.processors.cache.CacheGroupContext;
import org.apache.ignite.internal.processors.cache.DynamicCacheDescriptor;
import org.apache.ignite.internal.processors.cache.GridCacheMapEntry;
import org.apache.ignite.internal.processors.cache.GridCacheSharedManagerAdapter;
import org.apache.ignite.internal.processors.cache.distributed.dht.preloader.GridDhtPartitionsExchangeFuture;
import org.apache.ignite.internal.processors.cache.persistence.evict.FairFifoPageEvictionTracker;
import org.apache.ignite.internal.processors.cache.persistence.evict.NoOpPageEvictionTracker;
import org.apache.ignite.internal.processors.cache.persistence.evict.PageEvictionTracker;
import org.apache.ignite.internal.processors.cache.persistence.evict.Random2LruPageEvictionTracker;
import org.apache.ignite.internal.processors.cache.persistence.evict.RandomLruPageEvictionTracker;
import org.apache.ignite.internal.processors.cache.persistence.filename.PdsFolderSettings;
import org.apache.ignite.internal.processors.cache.persistence.freelist.FreeList;
import org.apache.ignite.internal.processors.cache.persistence.freelist.FreeListImpl;
import org.apache.ignite.internal.processors.cache.persistence.tree.reuse.ReuseList;
import org.apache.ignite.internal.processors.cluster.IgniteChangeGlobalStateSupport;
import org.apache.ignite.internal.util.typedef.F;
import org.apache.ignite.internal.util.typedef.T2;
import org.apache.ignite.internal.util.typedef.internal.CU;
import org.apache.ignite.internal.util.typedef.internal.LT;
import org.apache.ignite.internal.util.typedef.internal.U;
import org.apache.ignite.lang.IgniteBiTuple;
import org.apache.ignite.lang.IgniteOutClosure;
import org.apache.ignite.mxbean.DataRegionMetricsMXBean;
import org.jetbrains.annotations.Nullable;

import static org.apache.ignite.configuration.DataStorageConfiguration.DFLT_DATA_REG_DEFAULT_NAME;
import static org.apache.ignite.configuration.DataStorageConfiguration.DFLT_PAGE_SIZE;

/**
 *
 */
public class IgniteCacheDatabaseSharedManager extends GridCacheSharedManagerAdapter
    implements IgniteChangeGlobalStateSupport, CheckpointLockStateChecker {
    /** DataRegionConfiguration name reserved for internal caches. */
    static final String SYSTEM_DATA_REGION_NAME = "sysDataReg";

    /** Minimum size of memory chunk */
    private static final long MIN_PAGE_MEMORY_SIZE = 10 * 1024 * 1024;

    /** Maximum initial size on 32-bit JVM */
    private static final long MAX_PAGE_MEMORY_INIT_SIZE_32_BIT = 2L * 1024 * 1024 * 1024;

    /** */
    protected Map<String, DataRegion> dataRegionMap;

    /** */
    protected Map<String, DataRegionMetrics> memMetricsMap;

    /** */
    protected DataRegion dfltDataRegion;

    /** */
    protected Map<String, FreeListImpl> freeListMap;

    /** */
    private FreeListImpl dfltFreeList;

    /** Page size from memory configuration, may be set only for fake(standalone) IgniteCacheDataBaseSharedManager */
    private int pageSize;

    /** {@inheritDoc} */
    @Override protected void start0() throws IgniteCheckedException {
        if (cctx.kernalContext().clientNode() && cctx.kernalContext().config().getDataStorageConfiguration() == null)
            return;

        DataStorageConfiguration memCfg = cctx.kernalContext().config().getDataStorageConfiguration();

        assert memCfg != null;

        validateConfiguration(memCfg);

        pageSize = memCfg.getPageSize();
    }

    /**
     * Registers MBeans for all DataRegionMetrics configured in this instance.
     */
    private void registerMetricsMBeans() {
        if(U.IGNITE_MBEANS_DISABLED)
            return;

        IgniteConfiguration cfg = cctx.gridConfig();

        for (DataRegionMetrics memMetrics : memMetricsMap.values()) {
            DataRegionConfiguration memPlcCfg = dataRegionMap.get(memMetrics.getName()).config();

            registerMetricsMBean((DataRegionMetricsImpl)memMetrics, memPlcCfg, cfg);
        }
    }

    /**
     * @param memMetrics Memory metrics.
     * @param dataRegionCfg Data region configuration.
     * @param cfg Ignite configuration.
     */
    private void registerMetricsMBean(
        DataRegionMetricsImpl memMetrics,
        DataRegionConfiguration dataRegionCfg,
        IgniteConfiguration cfg
    ) {
        assert !U.IGNITE_MBEANS_DISABLED;

        try {
            U.registerMBean(
                cfg.getMBeanServer(),
                cfg.getIgniteInstanceName(),
                "DataRegionMetrics",
                dataRegionCfg.getName(),
                new DataRegionMetricsMXBeanImpl(memMetrics, dataRegionCfg),
                DataRegionMetricsMXBean.class);
        }
        catch (Throwable e) {
            U.error(log, "Failed to register MBean for DataRegionMetrics with name: '" + memMetrics.getName() + "'", e);
        }
    }

    /**
     * @param dbCfg Database config.
     * @throws IgniteCheckedException If failed.
     */
    protected void initPageMemoryDataStructures(DataStorageConfiguration dbCfg) throws IgniteCheckedException {
        freeListMap = U.newHashMap(dataRegionMap.size());

        String dfltMemPlcName = dbCfg.getDefaultDataRegionConfiguration().getName();

        for (DataRegion memPlc : dataRegionMap.values()) {
            DataRegionConfiguration memPlcCfg = memPlc.config();

            DataRegionMetricsImpl memMetrics = (DataRegionMetricsImpl) memMetricsMap.get(memPlcCfg.getName());

            boolean persistenceEnabled = memPlcCfg.isPersistenceEnabled();

            FreeListImpl freeList = new FreeListImpl(0,
                    cctx.igniteInstanceName(),
                    memMetrics,
                    memPlc,
                    null,
                    persistenceEnabled ? cctx.wal() : null,
                    0L,
                    true);

            freeListMap.put(memPlcCfg.getName(), freeList);
        }

        dfltFreeList = freeListMap.get(dfltMemPlcName);
    }

    /**
     * @return Size of page used for PageMemory regions.
     */
    public int pageSize() {
        return pageSize;
    }

    /**
     *
     */
    private void startMemoryPolicies() {
        for (DataRegion memPlc : dataRegionMap.values()) {
            memPlc.pageMemory().start();

            memPlc.evictionTracker().start();
        }
    }

    /**
     * @param memCfg Database config.
     * @throws IgniteCheckedException If failed to initialize swap path.
     */
    protected void initDataRegions(DataStorageConfiguration memCfg) throws IgniteCheckedException {
        DataRegionConfiguration[] dataRegionCfgs = memCfg.getDataRegionConfigurations();

        int dataRegions = dataRegionCfgs == null ? 0 : dataRegionCfgs.length;

        dataRegionMap = U.newHashMap(2 + dataRegions);
        memMetricsMap = U.newHashMap(2 + dataRegions);

        if (dataRegionCfgs != null) {
            for (DataRegionConfiguration dataRegionCfg : dataRegionCfgs)
                addDataRegion(memCfg, dataRegionCfg, dataRegionCfg.getName());
        }

        addDataRegion(
            memCfg,
            memCfg.getDefaultDataRegionConfiguration(),
            memCfg.getDefaultDataRegionConfiguration().getName()
        );

        addDataRegion(
            memCfg,
            createSystemDataRegion(
                memCfg.getSystemRegionInitialSize(),
                memCfg.getSystemRegionMaxSize()
            ),
            SYSTEM_DATA_REGION_NAME
        );
    }

    /**
     * @param dataStorageCfg Database config.
     * @param dataRegionCfg Data region config.
     * @param dataRegionName Data region name.
     * @throws IgniteCheckedException If failed to initialize swap path.
     */
    private void addDataRegion(
        DataStorageConfiguration dataStorageCfg,
        DataRegionConfiguration dataRegionCfg,
        String dataRegionName
    ) throws IgniteCheckedException {
        String dfltMemPlcName = dataStorageCfg.getDefaultDataRegionConfiguration().getName();

        if (dfltMemPlcName == null)
            dfltMemPlcName = DFLT_DATA_REG_DEFAULT_NAME;

<<<<<<< HEAD
        DataRegionMetricsImpl memMetrics = new DataRegionMetricsImpl(dataRegionCfg, fillFactorProvider(dataRegionName));
=======
        DataRegionMetricsImpl memMetrics = new DataRegionMetricsImpl(dataRegionCfg, fillFactorProvider(dataRegionCfg));
>>>>>>> a88d6dbe

        DataRegion memPlc = initMemory(dataStorageCfg, dataRegionCfg, memMetrics);

        dataRegionMap.put(dataRegionName, memPlc);

        memMetricsMap.put(dataRegionName, memMetrics);

        if (dataRegionName.equals(dfltMemPlcName))
            dfltDataRegion = memPlc;
        else if (dataRegionName.equals(DFLT_DATA_REG_DEFAULT_NAME))
            U.warn(log, "Data Region with name 'default' isn't used as a default. " +
                    "Please check Memory Policies configuration.");
    }

    /**
     * Closure that can be used to compute fill factor for provided data region.
     *
<<<<<<< HEAD
     * @param memPlcName data region name.
=======
     * @param dataRegCfg Data region configuration.
>>>>>>> a88d6dbe
     * @return Closure.
     */
    protected IgniteOutClosure<Float> fillFactorProvider(final DataRegionConfiguration dataRegCfg) {
        final String dataRegName = dataRegCfg.getName();

        return new IgniteOutClosure<Float>() {
            private FreeListImpl freeList;

            @Override public Float apply() {
                if (freeList == null) {
                    FreeListImpl freeList0 = freeListMap.get(dataRegName);

                    if (freeList0 == null)
                        return (float) 0;

                    freeList = freeList0;
                }

                T2<Long, Long> fillFactor = freeList.fillFactor();

                if (fillFactor.get2() == 0)
                    return (float) 0;

                return (float) fillFactor.get1() / fillFactor.get2();
            }
        };
    }

    /**
     * @param memPlcsCfgs User-defined data region configurations.
     */
    private boolean hasCustomDefaultDataRegion(DataRegionConfiguration[] memPlcsCfgs) {
        for (DataRegionConfiguration memPlcsCfg : memPlcsCfgs) {
            if (DFLT_DATA_REG_DEFAULT_NAME.equals(memPlcsCfg.getName()))
                return true;
        }

        return false;
    }

    /**
     * @param sysCacheInitSize Initial size of PageMemory to be created for system cache.
     * @param sysCacheMaxSize Maximum size of PageMemory to be created for system cache.
     *
     * @return {@link DataRegionConfiguration configuration} of DataRegion for system cache.
     */
    private DataRegionConfiguration createSystemDataRegion(long sysCacheInitSize, long sysCacheMaxSize) {
        DataRegionConfiguration res = new DataRegionConfiguration();

        res.setName(SYSTEM_DATA_REGION_NAME);
        res.setInitialSize(sysCacheInitSize);
        res.setMaxSize(sysCacheMaxSize);

        return res;
    }

    /**
     * @param memCfg configuration to validate.
     */
    private void validateConfiguration(DataStorageConfiguration memCfg) throws IgniteCheckedException {
        checkPageSize(memCfg);

        DataRegionConfiguration[] regCfgs = memCfg.getDataRegionConfigurations();

        Set<String> regNames = (regCfgs != null) ? U.<String>newHashSet(regCfgs.length) : new HashSet<String>(0);

        checkSystemDataRegionSizeConfiguration(
            memCfg.getSystemRegionInitialSize(),
            memCfg.getSystemRegionMaxSize()
        );

        if (regCfgs != null) {
            for (DataRegionConfiguration regCfg : regCfgs)
                checkDataRegionConfiguration(memCfg, regNames, regCfg);
        }
<<<<<<< HEAD

        checkDataRegionConfiguration(memCfg, regNames, memCfg.getDefaultDataRegionConfiguration());
    }

    /**
     * @param memCfg Mem config.
     * @param regNames Region names.
     * @param regCfg Reg config.
     */
    private void checkDataRegionConfiguration(DataStorageConfiguration memCfg, Set<String> regNames,
        DataRegionConfiguration regCfg) throws IgniteCheckedException {
        assert regCfg != null;

        checkDataRegionName(regCfg.getName(), regNames);

        checkDataRegionSize(regCfg);

        checkMetricsProperties(regCfg);

=======

        checkDataRegionConfiguration(memCfg, regNames, memCfg.getDefaultDataRegionConfiguration());
    }

    /**
     * @param memCfg Mem config.
     * @param regNames Region names.
     * @param regCfg Reg config.
     */
    private void checkDataRegionConfiguration(DataStorageConfiguration memCfg, Set<String> regNames,
        DataRegionConfiguration regCfg) throws IgniteCheckedException {
        assert regCfg != null;

        checkDataRegionName(regCfg.getName(), regNames);

        checkDataRegionSize(regCfg);

        checkMetricsProperties(regCfg);

>>>>>>> a88d6dbe
        checkRegionEvictionProperties(regCfg, memCfg);
    }

    /**
     * @param memCfg Memory config.
     */
    protected void checkPageSize(DataStorageConfiguration memCfg) {
        if (memCfg.getPageSize() == 0)
            memCfg.setPageSize(DFLT_PAGE_SIZE);
    }

    /**
     * @param regCfg data region config.
     *
     * @throws IgniteCheckedException if validation of memory metrics properties fails.
     */
    private static void checkMetricsProperties(DataRegionConfiguration regCfg) throws IgniteCheckedException {
        if (regCfg.getMetricsRateTimeInterval() <= 0)
            throw new IgniteCheckedException("Rate time interval must be greater than zero " +
                "(use DataRegionConfiguration.rateTimeInterval property to adjust the interval) " +
                "[name=" + regCfg.getName() +
                ", rateTimeInterval=" + regCfg.getMetricsRateTimeInterval() + "]"
            );
        if (regCfg.getMetricsSubIntervalCount() <= 0)
            throw new IgniteCheckedException("Sub intervals must be greater than zero " +
                "(use DataRegionConfiguration.subIntervals property to adjust the sub intervals) " +
                "[name=" + regCfg.getName() +
                ", subIntervals=" + regCfg.getMetricsSubIntervalCount() + "]"
            );

        if (regCfg.getMetricsRateTimeInterval() < 1_000)
            throw new IgniteCheckedException("Rate time interval must be longer that 1 second (1_000 milliseconds) " +
                "(use DataRegionConfiguration.rateTimeInterval property to adjust the interval) " +
                "[name=" + regCfg.getName() +
                ", rateTimeInterval=" + regCfg.getMetricsRateTimeInterval() + "]");
    }

    /**
     * @param sysCacheInitSize System cache initial size.
     * @param sysCacheMaxSize System cache max size.
     *
     * @throws IgniteCheckedException In case of validation violation.
     */
    private static void checkSystemDataRegionSizeConfiguration(
        long sysCacheInitSize,
        long sysCacheMaxSize
    ) throws IgniteCheckedException {
        if (sysCacheInitSize < MIN_PAGE_MEMORY_SIZE)
            throw new IgniteCheckedException("Initial size for system cache must have size more than 10MB (use " +
                "DataStorageConfiguration.systemCacheInitialSize property to set correct size in bytes) " +
                "[size=" + U.readableSize(sysCacheInitSize, true) + ']'
            );

        if (U.jvm32Bit() && sysCacheInitSize > MAX_PAGE_MEMORY_INIT_SIZE_32_BIT)
            throw new IgniteCheckedException("Initial size for system cache exceeds 2GB on 32-bit JVM (use " +
                "DataRegionConfiguration.systemCacheInitialSize property to set correct size in bytes " +
                "or use 64-bit JVM) [size=" + U.readableSize(sysCacheInitSize, true) + ']'
            );

        if (sysCacheMaxSize < sysCacheInitSize)
            throw new IgniteCheckedException("MaxSize of system cache must not be smaller than " +
                "initialSize [initSize=" + U.readableSize(sysCacheInitSize, true) +
                ", maxSize=" + U.readableSize(sysCacheMaxSize, true) + "]. " +
                "Use DataStorageConfiguration.systemCacheInitialSize/DataStorageConfiguration.systemCacheMaxSize " +
                "properties to set correct sizes in bytes."
            );
    }

    /**
     * @param regCfg DataRegionConfiguration to validate.
     * @throws IgniteCheckedException If config is invalid.
     */
    private void checkDataRegionSize(DataRegionConfiguration regCfg) throws IgniteCheckedException {
        if (regCfg.getInitialSize() < MIN_PAGE_MEMORY_SIZE || regCfg.getMaxSize() < MIN_PAGE_MEMORY_SIZE)
            throw new IgniteCheckedException("DataRegion must have size more than 10MB (use " +
                "DataRegionConfiguration.initialSize and .maxSize properties to set correct size in bytes) " +
                "[name=" + regCfg.getName() + ", initialSize=" + U.readableSize(regCfg.getInitialSize(), true) +
                ", maxSize=" + U.readableSize(regCfg.getMaxSize(), true) + "]"
            );

        if (regCfg.getMaxSize() < regCfg.getInitialSize()) {
            if (regCfg.getInitialSize() != Math.min(DataStorageConfiguration.DFLT_DATA_REGION_MAX_SIZE,
                DataStorageConfiguration.DFLT_DATA_REGION_INITIAL_SIZE)) {
                throw new IgniteCheckedException("DataRegion maxSize must not be smaller than initialSize" +
                    "[name=" + regCfg.getName() + ", initialSize=" + U.readableSize(regCfg.getInitialSize(), true) +
                    ", maxSize=" + U.readableSize(regCfg.getMaxSize(), true) + "]");
            }

            regCfg.setInitialSize(regCfg.getMaxSize());

            LT.warn(log, "DataRegion maxSize=" + U.readableSize(regCfg.getMaxSize(), true) +
                " is smaller than defaultInitialSize=" +
                U.readableSize(DataStorageConfiguration.DFLT_DATA_REGION_INITIAL_SIZE, true) +
                ", setting initialSize to " + U.readableSize(regCfg.getMaxSize(), true));
        }

        if (U.jvm32Bit() && regCfg.getInitialSize() > MAX_PAGE_MEMORY_INIT_SIZE_32_BIT)
            throw new IgniteCheckedException("DataRegion initialSize exceeds 2GB on 32-bit JVM (use " +
                "DataRegionConfiguration.initialSize property to set correct size in bytes or use 64-bit JVM) " +
                "[name=" + regCfg.getName() +
                ", size=" + U.readableSize(regCfg.getInitialSize(), true) + "]");
    }

    /**
     * @param regCfg DataRegionConfiguration to validate.
     * @param dbCfg Memory configuration.
     * @throws IgniteCheckedException If config is invalid.
     */
    protected void checkRegionEvictionProperties(DataRegionConfiguration regCfg, DataStorageConfiguration dbCfg)
        throws IgniteCheckedException {
        if (regCfg.getPageEvictionMode() == DataPageEvictionMode.DISABLED)
            return;

        if (regCfg.getEvictionThreshold() < 0.5 || regCfg.getEvictionThreshold() > 0.999) {
            throw new IgniteCheckedException("Page eviction threshold must be between 0.5 and 0.999: " +
                regCfg.getName());
        }

        if (regCfg.getEmptyPagesPoolSize() <= 10)
            throw new IgniteCheckedException("Evicted pages pool size should be greater than 10: " + regCfg.getName());

        long maxPoolSize = regCfg.getMaxSize() / dbCfg.getPageSize() / 10;

        if (regCfg.getEmptyPagesPoolSize() >= maxPoolSize) {
            throw new IgniteCheckedException("Evicted pages pool size should be lesser than " + maxPoolSize +
                ": " + regCfg.getName());
        }
    }

    /**
     * @param regName DataRegion name to validate.
     * @param observedNames Names of MemoryPolicies observed before.
     * @throws IgniteCheckedException If config is invalid.
     */
    private static void checkDataRegionName(String regName, Collection<String> observedNames)
        throws IgniteCheckedException {
        if (regName == null || regName.isEmpty())
            throw new IgniteCheckedException("User-defined DataRegionConfiguration must have non-null and " +
                "non-empty name.");

        if (observedNames.contains(regName))
            throw new IgniteCheckedException("Two MemoryPolicies have the same name: " + regName);

        if (SYSTEM_DATA_REGION_NAME.equals(regName))
            throw new IgniteCheckedException("'" + SYSTEM_DATA_REGION_NAME + "' policy name is reserved for internal use.");

        observedNames.add(regName);
    }

    /**
     * @param log Logger.
     */
    public void dumpStatistics(IgniteLogger log) {
        if (freeListMap != null) {
            for (FreeListImpl freeList : freeListMap.values())
                freeList.dumpStatistics(log);
        }
    }

    /**
     * @return collection of all configured {@link DataRegion policies}.
     */
    public Collection<DataRegion> memoryPolicies() {
        return dataRegionMap != null ? dataRegionMap.values() : null;
    }

    /**
     * @return DataRegionMetrics for all MemoryPolicies configured in Ignite instance.
     */
    public Collection<DataRegionMetrics> memoryMetrics() {
        if (!F.isEmpty(memMetricsMap)) {
            // Intentionally return a collection copy to make it explicitly serializable.
            Collection<DataRegionMetrics> res = new ArrayList<>(memMetricsMap.size());

            for (DataRegionMetrics metrics : memMetricsMap.values())
                res.add(new DataRegionMetricsSnapshot(metrics));

            return res;
        }
        else
            return Collections.emptyList();
    }

    /**
     * @return DataStorageMetrics if persistence is enabled or {@code null} otherwise.
     */
    public DataStorageMetrics persistentStoreMetrics() {
        return null;
    }

    /**
     * @param cachesToStart Started caches.
     * @throws IgniteCheckedException If failed.
     */
    public void readCheckpointAndRestoreMemory(List<DynamicCacheDescriptor> cachesToStart) throws IgniteCheckedException {
        // No-op.
    }

    /**
     * @param memPlcName Name of {@link DataRegion} to obtain {@link DataRegionMetrics} for.
     * @return {@link DataRegionMetrics} snapshot for specified {@link DataRegion} or {@code null} if
     * no {@link DataRegion} is configured for specified name.
     */
    @Nullable public DataRegionMetrics memoryMetrics(String memPlcName) {
        if (!F.isEmpty(memMetricsMap)) {
            DataRegionMetrics memMetrics = memMetricsMap.get(memPlcName);

            if (memMetrics == null)
                return null;
            else
                return new DataRegionMetricsSnapshot(memMetrics);
        }
        else
            return null;
    }

    /**
     * @param memPlcName data region name.
     * @return {@link DataRegion} instance associated with a given {@link DataRegionConfiguration}.
     * @throws IgniteCheckedException in case of request for unknown DataRegion.
     */
    public DataRegion dataRegion(String memPlcName) throws IgniteCheckedException {
        if (memPlcName == null)
            return dfltDataRegion;

        if (dataRegionMap == null)
            return null;

        DataRegion plc;

        if ((plc = dataRegionMap.get(memPlcName)) == null)
            throw new IgniteCheckedException("Requested DataRegion is not configured: " + memPlcName);

        return plc;
    }

    /**
     * @param memPlcName DataRegionConfiguration name.
     * @return {@link FreeList} instance associated with a given {@link DataRegionConfiguration}.
     */
    public FreeList freeList(String memPlcName) {
        if (memPlcName == null)
            return dfltFreeList;

        return freeListMap != null ? freeListMap.get(memPlcName) : null;
    }

    /**
     * @param memPlcName DataRegionConfiguration name.
     * @return {@link ReuseList} instance associated with a given {@link DataRegionConfiguration}.
     */
    public ReuseList reuseList(String memPlcName) {
        if (memPlcName == null)
            return dfltFreeList;

        return freeListMap != null ? freeListMap.get(memPlcName) : null;
    }

    /** {@inheritDoc} */
    @Override protected void stop0(boolean cancel) {
        if (dataRegionMap != null) {
            for (DataRegion memPlc : dataRegionMap.values()) {
                memPlc.pageMemory().stop();

                memPlc.evictionTracker().stop();

                unregisterMBean(memPlc.memoryMetrics().getName());
            }

            dataRegionMap.clear();

            dataRegionMap = null;
        }
    }

    /**
     * Unregister MBean.
     * @param name Name of mbean.
     */
    private void unregisterMBean(String name) {
        if(U.IGNITE_MBEANS_DISABLED)
            return;

        IgniteConfiguration cfg = cctx.gridConfig();

        try {
            cfg.getMBeanServer().unregisterMBean(
                U.makeMBeanName(
                    cfg.getIgniteInstanceName(),
                    "DataRegionMetrics", name
                    ));
        }
        catch (Throwable e) {
            U.error(log, "Failed to unregister MBean for memory metrics: " +
                name, e);
        }
    }

    /**
     *
     */
    public boolean persistenceEnabled() {
        return false;
    }

    /** {@inheritDoc} */
    @Override public boolean checkpointLockIsHeldByThread() {
        return true;
    }

    /**
     *
     */
    public void lock() throws IgniteCheckedException {

    }

    /**
     *
     */
    public void unLock() {

    }

    /**
     * No-op for non-persistent storage.
     */
    public void checkpointReadLock() {
        // No-op.
    }

    /**
     * No-op for non-persistent storage.
     */
    public void checkpointReadUnlock() {
        // No-op.
    }

    /**
     *
     */
    @Nullable public IgniteInternalFuture wakeupForCheckpoint(String reason) {
        return null;
    }

    /**
     * Waits until current state is checkpointed.
     *
     * @throws IgniteCheckedException If failed.
     */
    public void waitForCheckpoint(String reason) throws IgniteCheckedException {
        // No-op
    }

    /**
     * @param discoEvt Before exchange for the given discovery event.
     */
    public void beforeExchange(GridDhtPartitionsExchangeFuture discoEvt) throws IgniteCheckedException {
        // No-op.
    }

    /**
     * Needed action before any cache will stop
     */
    public void prepareCachesStop() {
        // No-op.
    }

    /**
     * @param stoppedGrps A collection of tuples (cache group, destroy flag).
     */
    public void onCacheGroupsStopped(Collection<IgniteBiTuple<CacheGroupContext, Boolean>> stoppedGrps) {
        // No-op.
    }

    /**
     * @return Future that will be completed when indexes for given cache are restored.
     */
    @Nullable public IgniteInternalFuture indexRebuildFuture(int cacheId) {
        return null;
    }

    /**
     * Reserve update history for exchange.
     *
     * @return Reserved update counters per cache and partition.
     */
    public Map<Integer, Map<Integer, Long>> reserveHistoryForExchange() {
        return Collections.emptyMap();
    }

    /**
     * Release reserved update history.
     */
    public void releaseHistoryForExchange() {
        // No-op
    }

    /**
     * Reserve update history for preloading.
     * @param grpId Cache group ID.
     * @param partId Partition Id.
     * @param cntr Update counter.
     * @return True if successfully reserved.
     */
    public boolean reserveHistoryForPreloading(int grpId, int partId, long cntr) {
        return false;
    }

    /**
     * Release reserved update history.
     */
    public void releaseHistoryForPreloading() {
        // No-op
    }

    /**
     * See {@link GridCacheMapEntry#ensureFreeSpace()}
     *
     * @param memPlc data region.
     */
    public void ensureFreeSpace(DataRegion memPlc) throws IgniteCheckedException {
        if (memPlc == null)
            return;

        DataRegionConfiguration plcCfg = memPlc.config();

        if (plcCfg.getPageEvictionMode() == DataPageEvictionMode.DISABLED)
            return;

        long memorySize = plcCfg.getMaxSize();

        PageMemory pageMem = memPlc.pageMemory();

        int sysPageSize = pageMem.systemPageSize();

        FreeListImpl freeListImpl = freeListMap.get(plcCfg.getName());

        for (;;) {
            long allocatedPagesCnt = pageMem.loadedPages();

            int emptyDataPagesCnt = freeListImpl.emptyDataPages();

            boolean shouldEvict = allocatedPagesCnt > (memorySize / sysPageSize * plcCfg.getEvictionThreshold()) &&
                emptyDataPagesCnt < plcCfg.getEmptyPagesPoolSize();

            if (shouldEvict)
                memPlc.evictionTracker().evictDataPage();
            else
                break;
        }
    }

    /**
     * @param memCfg memory configuration with common parameters.
     * @param plcCfg data region with PageMemory specific parameters.
     * @param memMetrics {@link DataRegionMetrics} object to collect memory usage metrics.
     * @return data region instance.
     *
     * @throws IgniteCheckedException If failed to initialize swap path.
     */
    private DataRegion initMemory(
        DataStorageConfiguration memCfg,
        DataRegionConfiguration plcCfg,
        DataRegionMetricsImpl memMetrics
    ) throws IgniteCheckedException {
        File allocPath = buildAllocPath(plcCfg);

        DirectMemoryProvider memProvider = allocPath == null ?
            new UnsafeMemoryProvider(log) :
            new MappedFileMemoryProvider(
                log,
                allocPath);

        PageMemory pageMem = createPageMemory(memProvider, memCfg, plcCfg, memMetrics);

        return new DataRegion(pageMem, plcCfg, memMetrics, createPageEvictionTracker(plcCfg, pageMem));
    }

    /**
     * @param plc data region Configuration.
     * @param pageMem Page memory.
     */
    private PageEvictionTracker createPageEvictionTracker(DataRegionConfiguration plc, PageMemory pageMem) {
        if (plc.getPageEvictionMode() == DataPageEvictionMode.DISABLED || CU.isPersistenceEnabled(cctx.gridConfig()))
            return new NoOpPageEvictionTracker();

        assert pageMem instanceof PageMemoryNoStoreImpl : pageMem.getClass();

        PageMemoryNoStoreImpl pageMem0 = (PageMemoryNoStoreImpl)pageMem;

        if (Boolean.getBoolean("override.fair.fifo.page.eviction.tracker"))
            return new FairFifoPageEvictionTracker(pageMem0, plc, cctx);

        switch (plc.getPageEvictionMode()) {
            case RANDOM_LRU:
                return new RandomLruPageEvictionTracker(pageMem0, plc, cctx);
            case RANDOM_2_LRU:
                return new Random2LruPageEvictionTracker(pageMem0, plc, cctx);
            default:
                return new NoOpPageEvictionTracker();
        }
    }

    /**
     * Builds allocation path for memory mapped file to be used with PageMemory.
     *
     * @param plc DataRegionConfiguration.
     *
     * @throws IgniteCheckedException If resolving swap directory fails.
     */
    @Nullable private File buildAllocPath(DataRegionConfiguration plc) throws IgniteCheckedException {
        String path = plc.getSwapFilePath();

        if (path == null)
            return null;

        final PdsFolderSettings folderSettings = cctx.kernalContext().pdsFolderResolver().resolveFolders();
        final String folderName;

        if(folderSettings.isCompatible())
            folderName = String.valueOf(folderSettings.consistentId()).replaceAll("[:,\\.]", "_");
        else
            folderName = folderSettings.folderName();

        return buildPath(path, folderName);
    }

    /**
     * Creates PageMemory with given size and memory provider.
     *
     * @param memProvider Memory provider.
     * @param memCfg Memory configuartion.
     * @param memPlcCfg data region configuration.
     * @param memMetrics DataRegionMetrics to collect memory usage metrics.
     * @return PageMemory instance.
     */
    protected PageMemory createPageMemory(
        DirectMemoryProvider memProvider,
        DataStorageConfiguration memCfg,
        DataRegionConfiguration memPlcCfg,
        DataRegionMetricsImpl memMetrics
    ) {
        memMetrics.persistenceEnabled(false);

        return new PageMemoryNoStoreImpl(
            log,
            memProvider,
            cctx,
            memCfg.getPageSize(),
            memPlcCfg,
            memMetrics,
            false
        );
    }

    /**
     * @param path Path to the working directory.
     * @param consId Consistent ID of the local node.
     * @return DB storage path.
     *
     * @throws IgniteCheckedException If resolving swap directory fails.
     */
    protected File buildPath(String path, String consId) throws IgniteCheckedException {
        String igniteHomeStr = U.getIgniteHome();

        File workDir = igniteHomeStr == null ? new File(path) : U.resolveWorkDirectory(igniteHomeStr, path, false);


        return new File(workDir, consId);
    }

    /** {@inheritDoc} */
    @Override public void onActivate(GridKernalContext kctx) throws IgniteCheckedException {
        if (cctx.kernalContext().clientNode() && cctx.kernalContext().config().getDataStorageConfiguration() == null)
            return;

        DataStorageConfiguration memCfg = cctx.kernalContext().config().getDataStorageConfiguration();

        assert memCfg != null;

        initDataRegions(memCfg);

        registerMetricsMBeans();

        startMemoryPolicies();

        initPageMemoryDataStructures(memCfg);
    }

    /** {@inheritDoc} */
    @Override public void onDeActivate(GridKernalContext kctx) {
        stop0(false);
    }

    /**
     * @return Name of DataRegionConfiguration for internal caches.
     */
    public String systemDateRegionName() {
        return SYSTEM_DATA_REGION_NAME;
    }

    /**
     * Method for fake (standalone) context initialization. Not to be called in production code
     * @param pageSize configured page size
     */
    protected void setPageSize(int pageSize) {
        this.pageSize = pageSize;
    }
}<|MERGE_RESOLUTION|>--- conflicted
+++ resolved
@@ -254,11 +254,7 @@
         if (dfltMemPlcName == null)
             dfltMemPlcName = DFLT_DATA_REG_DEFAULT_NAME;
 
-<<<<<<< HEAD
-        DataRegionMetricsImpl memMetrics = new DataRegionMetricsImpl(dataRegionCfg, fillFactorProvider(dataRegionName));
-=======
         DataRegionMetricsImpl memMetrics = new DataRegionMetricsImpl(dataRegionCfg, fillFactorProvider(dataRegionCfg));
->>>>>>> a88d6dbe
 
         DataRegion memPlc = initMemory(dataStorageCfg, dataRegionCfg, memMetrics);
 
@@ -276,11 +272,7 @@
     /**
      * Closure that can be used to compute fill factor for provided data region.
      *
-<<<<<<< HEAD
-     * @param memPlcName data region name.
-=======
      * @param dataRegCfg Data region configuration.
->>>>>>> a88d6dbe
      * @return Closure.
      */
     protected IgniteOutClosure<Float> fillFactorProvider(final DataRegionConfiguration dataRegCfg) {
@@ -356,7 +348,6 @@
             for (DataRegionConfiguration regCfg : regCfgs)
                 checkDataRegionConfiguration(memCfg, regNames, regCfg);
         }
-<<<<<<< HEAD
 
         checkDataRegionConfiguration(memCfg, regNames, memCfg.getDefaultDataRegionConfiguration());
     }
@@ -376,27 +367,6 @@
 
         checkMetricsProperties(regCfg);
 
-=======
-
-        checkDataRegionConfiguration(memCfg, regNames, memCfg.getDefaultDataRegionConfiguration());
-    }
-
-    /**
-     * @param memCfg Mem config.
-     * @param regNames Region names.
-     * @param regCfg Reg config.
-     */
-    private void checkDataRegionConfiguration(DataStorageConfiguration memCfg, Set<String> regNames,
-        DataRegionConfiguration regCfg) throws IgniteCheckedException {
-        assert regCfg != null;
-
-        checkDataRegionName(regCfg.getName(), regNames);
-
-        checkDataRegionSize(regCfg);
-
-        checkMetricsProperties(regCfg);
-
->>>>>>> a88d6dbe
         checkRegionEvictionProperties(regCfg, memCfg);
     }
 
