--- conflicted
+++ resolved
@@ -261,7 +261,6 @@
             CU.isPersistenceEnabled(memCfg)
         );
 
-<<<<<<< HEAD
         for (DatabaseLifecycleListener lsnr : getDatabaseListeners(cctx.kernalContext())) {
             lsnr.onInitDataRegions(this);
         }
@@ -273,10 +272,6 @@
      */
     protected List<DatabaseLifecycleListener> getDatabaseListeners(GridKernalContext kctx) {
         return kctx.internalSubscriptionProcessor().getDatabaseListeners();
-=======
-
-        dataRegionsInitialized = true;
->>>>>>> ebd669e4
     }
 
     /**
@@ -1015,6 +1010,7 @@
         final DataRegionMetricsImpl memMetrics
     ) {
         return new DirectMemoryProvider() {
+            /** */
             private final DirectMemoryProvider memProvider = memoryProvider0;
 
             @Override public void initialize(long[] chunkSizes) {
