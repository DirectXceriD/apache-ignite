--- conflicted
+++ resolved
@@ -97,11 +97,7 @@
 
             try (FileOutputStream out = new FileOutputStream(file)) {
                 try (Writer writer = new OutputStreamWriter(out, StandardCharsets.UTF_8)) {
-<<<<<<< HEAD
-                    try (FileLock fileLock = fileLock(out.getChannel(), false)) {
-=======
                     try (FileLock ignored = fileLock(out.getChannel(), false)) {
->>>>>>> 0aaaab0d
                         writer.write(typeName);
 
                         writer.flush();
@@ -137,25 +133,7 @@
 
         try {
             File file = new File(workDir, fileName);
-            long time = 0;
-
-<<<<<<< HEAD
-            while (true) {
-                try (FileInputStream in = new FileInputStream(file)) {
-                    try (BufferedReader reader = new BufferedReader(new InputStreamReader(in, StandardCharsets.UTF_8))) {
-                        try (FileLock fileLock = fileLock(in.getChannel(), true)) {
-                            if (file.length() > 0)
-                                return reader.readLine();
-
-                            if (rnd == null)
-                                rnd = ThreadLocalRandom.current();
-
-                            if (time == 0)
-                                time = U.currentTimeMillis();
-                            else if ((U.currentTimeMillis() - time) >= FILE_LOCK_TIMEOUT_MS)
-                                return null;
-
-=======
+
             long time = 0;
 
             while (true) {
@@ -173,7 +151,6 @@
                             else if ((U.currentTimeMillis() - time) >= FILE_LOCK_TIMEOUT_MS)
                                 return null;
 
->>>>>>> 0aaaab0d
                             U.sleep(rnd.nextLong(50));
                         }
                     }
