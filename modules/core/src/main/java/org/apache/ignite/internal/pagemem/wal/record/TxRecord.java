/*
 * Licensed to the Apache Software Foundation (ASF) under one or more
 * contributor license agreements.  See the NOTICE file distributed with
 * this work for additional information regarding copyright ownership.
 * The ASF licenses this file to You under the Apache License, Version 2.0
 * (the "License"); you may not use this file except in compliance with
 * the License.  You may obtain a copy of the License at
 *
 *      http://www.apache.org/licenses/LICENSE-2.0
 *
 * Unless required by applicable law or agreed to in writing, software
 * distributed under the License is distributed on an "AS IS" BASIS,
 * WITHOUT WARRANTIES OR CONDITIONS OF ANY KIND, either express or implied.
 * See the License for the specific language governing permissions and
 * limitations under the License.
 */

package org.apache.ignite.internal.pagemem.wal.record;

import java.util.Collection;
import java.util.Map;
import org.apache.ignite.internal.processors.cache.version.GridCacheVersion;
import org.apache.ignite.transactions.TransactionState;
import org.jetbrains.annotations.Nullable;

/**
 * Transactions WAL record.
 */
public class TxRecord extends WALRecord {
    /** Transaction state. */
    private TransactionState state;

    /** Transaction ID. */
    private GridCacheVersion nearXidVer;

    /** Transaction entries write topology version. */
    private GridCacheVersion writeVer;

    /**
     * Transaction participating nodes.
     *
     * Structure:
     * Primary node -> [Backup nodes...]
     **/
    @Nullable private Map<Object, Collection<Object>> participatingNodes;
<<<<<<< HEAD

    /** If transaction is remote, primary node for this backup node. */
    @Nullable private Object primaryNode;

=======

    /** If transaction is remote, primary node for this backup node. */
    @Nullable private Object primaryNode;

>>>>>>> 6db8d63e
    /** Timestamp of Tx state change. */
    private long timestamp;

    /**
     *
     * @param state Transaction state.
     * @param nearXidVer Transaction id.
     * @param writeVer Transaction entries write topology version.
     * @param participatingNodes Primary -> Backup nodes participating in transaction.
     */
    public TxRecord(TransactionState state,
                    GridCacheVersion nearXidVer,
                    GridCacheVersion writeVer,
                    @Nullable Map<Object, Collection<Object>> participatingNodes,
<<<<<<< HEAD
                    @Nullable Object primaryNode,
                    long timestamp) {
=======
                    @Nullable Object primaryNode
    ) {
>>>>>>> 6db8d63e
        this.state = state;
        this.nearXidVer = nearXidVer;
        this.writeVer = writeVer;
        this.participatingNodes = participatingNodes;
        this.primaryNode = primaryNode;
<<<<<<< HEAD
        this.timestamp = timestamp;
=======
>>>>>>> 6db8d63e
    }

    /** {@inheritDoc} */
    @Override public RecordType type() {
        return RecordType.TX_RECORD;
    }

    /**
     * @return Near xid version.
     */
    public GridCacheVersion nearXidVersion() {
        return nearXidVer;
    }

    /**
     * @param nearXidVer Near xid version.
     */
    public void nearXidVersion(GridCacheVersion nearXidVer) {
        this.nearXidVer = nearXidVer;
    }

    /**
     * @return DHT version.
     */
    public GridCacheVersion writeVersion() {
        return writeVer;
    }

    /**
     * @param writeVer DHT version.
     */
    public void dhtVersion(GridCacheVersion writeVer) {
        this.writeVer = writeVer;
    }

    /**
     * @return Transaction state.
     */
    public TransactionState state() {
        return state;
    }

    /**
     * @param state Transaction state.
     */
    public void state(TransactionState state) {
        this.state = state;
<<<<<<< HEAD
    }

    /**
     * @return Primary -> backup participating nodes.
     */
    public Map<Object, Collection<Object>> participatingNodes() {
        return participatingNodes;
    }

    /**
     * @param participatingNodeIds Primary -> backup participating nodes.
     */
    public void participatingNodes(Map<Object, Collection<Object>> participatingNodeIds) {
        this.participatingNodes = participatingNodeIds;
    }

    /**
     * @return Is transaction remote for backup.
     */
    public boolean remote() {
        return primaryNode != null;
    }

    /**
     * @return Primary node for backup if transaction is remote.
     */
    @Nullable public Object primaryNode() {
        return primaryNode;
    }

    /**
     * @return Timestamp of Tx state change in millis.
     */
    public long timestamp() {
        return timestamp;
=======
    }

    /**
     * @return Primary -> backup participating nodes.
     */
    public Map<Object, Collection<Object>> participatingNodes() {
        return participatingNodes;
    }

    /**
     * @param participatingNodeIds Primary -> backup participating nodes.
     */
    public void participatingNodes(Map<Object, Collection<Object>> participatingNodeIds) {
        this.participatingNodes = participatingNodeIds;
    }

    /**
     * @return Is transaction remote for backup.
     */
    public boolean remote() {
        return primaryNode != null;
    }

    /**
     * @return Primary node for backup if transaction is remote.
     */
    @Nullable public Object primaryNode() {
        return primaryNode;
    }

    /**
     * @return Timestamp of Tx state change in millis.
     */
    public long timestamp() {
        return timestamp;
    }

    /**
     *
     */
    public void timestamp(long time) {
        timestamp = time;
    }

    /** {@inheritDoc} */
    @Override public String toString() {
        return "TxRecord{" +
            "state=" + state +
            ", nearXidVer=" + nearXidVer +
            ", writeVer=" + writeVer +
            ", participatingNodes=" + participatingNodes +
            ", primaryNode=" + primaryNode +
            ", timestamp=" + timestamp +
            '}';
>>>>>>> 6db8d63e
    }
}<|MERGE_RESOLUTION|>--- conflicted
+++ resolved
@@ -43,17 +43,10 @@
      * Primary node -> [Backup nodes...]
      **/
     @Nullable private Map<Object, Collection<Object>> participatingNodes;
-<<<<<<< HEAD
 
     /** If transaction is remote, primary node for this backup node. */
     @Nullable private Object primaryNode;
 
-=======
-
-    /** If transaction is remote, primary node for this backup node. */
-    @Nullable private Object primaryNode;
-
->>>>>>> 6db8d63e
     /** Timestamp of Tx state change. */
     private long timestamp;
 
@@ -68,22 +61,13 @@
                     GridCacheVersion nearXidVer,
                     GridCacheVersion writeVer,
                     @Nullable Map<Object, Collection<Object>> participatingNodes,
-<<<<<<< HEAD
-                    @Nullable Object primaryNode,
-                    long timestamp) {
-=======
                     @Nullable Object primaryNode
     ) {
->>>>>>> 6db8d63e
         this.state = state;
         this.nearXidVer = nearXidVer;
         this.writeVer = writeVer;
         this.participatingNodes = participatingNodes;
         this.primaryNode = primaryNode;
-<<<<<<< HEAD
-        this.timestamp = timestamp;
-=======
->>>>>>> 6db8d63e
     }
 
     /** {@inheritDoc} */
@@ -131,43 +115,6 @@
      */
     public void state(TransactionState state) {
         this.state = state;
-<<<<<<< HEAD
-    }
-
-    /**
-     * @return Primary -> backup participating nodes.
-     */
-    public Map<Object, Collection<Object>> participatingNodes() {
-        return participatingNodes;
-    }
-
-    /**
-     * @param participatingNodeIds Primary -> backup participating nodes.
-     */
-    public void participatingNodes(Map<Object, Collection<Object>> participatingNodeIds) {
-        this.participatingNodes = participatingNodeIds;
-    }
-
-    /**
-     * @return Is transaction remote for backup.
-     */
-    public boolean remote() {
-        return primaryNode != null;
-    }
-
-    /**
-     * @return Primary node for backup if transaction is remote.
-     */
-    @Nullable public Object primaryNode() {
-        return primaryNode;
-    }
-
-    /**
-     * @return Timestamp of Tx state change in millis.
-     */
-    public long timestamp() {
-        return timestamp;
-=======
     }
 
     /**
@@ -222,6 +169,5 @@
             ", primaryNode=" + primaryNode +
             ", timestamp=" + timestamp +
             '}';
->>>>>>> 6db8d63e
     }
 }