--- conflicted
+++ resolved
@@ -1330,7 +1330,6 @@
      */
     private void baselinePrint0(VisorBaselineTaskResult res) {
         log("Cluster state: " + (res.isActive() ? "active" : "inactive"));
-<<<<<<< HEAD
         log("Current topology version: " + res.getTopologyVersion());
         VisorBaselineAutoAdjustSettings autoAdjustSettings = res.getAutoAdjustSettings();
 
@@ -1339,8 +1338,6 @@
         );
 
         nl();
-=======
->>>>>>> 9a3de134
 
         Map<String, VisorBaselineNode> baseline = res.getBaseline();
 
