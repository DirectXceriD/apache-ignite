--- conflicted
+++ resolved
@@ -21,26 +21,19 @@
 import java.util.Arrays;
 import java.util.Collection;
 import java.util.Collections;
-<<<<<<< HEAD
-import java.util.Collection;
-=======
 import java.util.HashSet;
->>>>>>> 2b5f78f2
 import java.util.Iterator;
 import java.util.List;
 import java.util.Map;
 import java.util.Scanner;
-<<<<<<< HEAD
-import org.apache.ignite.IgniteSystemProperties;
-=======
 import java.util.Set;
 import java.util.UUID;
 import java.util.logging.Logger;
 import java.util.regex.Pattern;
 import java.util.regex.PatternSyntaxException;
 import java.util.stream.Collectors;
+import org.apache.ignite.IgniteSystemProperties;
 import org.apache.ignite.cluster.ClusterNode;
->>>>>>> 2b5f78f2
 import org.apache.ignite.internal.client.GridClient;
 import org.apache.ignite.internal.client.GridClientAuthenticationException;
 import org.apache.ignite.internal.client.GridClientClosedException;
@@ -69,13 +62,11 @@
 import org.apache.ignite.internal.visor.baseline.VisorBaselineTask;
 import org.apache.ignite.internal.visor.baseline.VisorBaselineTaskArg;
 import org.apache.ignite.internal.visor.baseline.VisorBaselineTaskResult;
-<<<<<<< HEAD
 import org.apache.ignite.internal.visor.misc.VisorClusterNode;
 import org.apache.ignite.internal.visor.misc.VisorWalTask;
 import org.apache.ignite.internal.visor.misc.VisorWalTaskArg;
 import org.apache.ignite.internal.visor.misc.VisorWalTaskOperation;
 import org.apache.ignite.internal.visor.misc.VisorWalTaskResult;
-=======
 import org.apache.ignite.internal.visor.tx.VisorTxInfo;
 import org.apache.ignite.internal.visor.tx.VisorTxOperation;
 import org.apache.ignite.internal.visor.tx.VisorTxProjection;
@@ -98,7 +89,6 @@
 import org.apache.ignite.internal.visor.verify.VisorViewCacheTaskArg;
 import org.apache.ignite.internal.visor.verify.VisorViewCacheTaskResult;
 import org.apache.ignite.lang.IgniteClosure;
->>>>>>> 2b5f78f2
 import org.apache.ignite.plugin.security.SecurityCredentials;
 import org.apache.ignite.plugin.security.SecurityCredentialsBasicProvider;
 
@@ -110,11 +100,8 @@
 import static org.apache.ignite.internal.commandline.Command.CACHE;
 import static org.apache.ignite.internal.commandline.Command.DEACTIVATE;
 import static org.apache.ignite.internal.commandline.Command.STATE;
-<<<<<<< HEAD
 import static org.apache.ignite.internal.commandline.Command.WAL;
-=======
 import static org.apache.ignite.internal.commandline.Command.TX;
->>>>>>> 2b5f78f2
 import static org.apache.ignite.internal.visor.baseline.VisorBaselineOperation.ADD;
 import static org.apache.ignite.internal.visor.baseline.VisorBaselineOperation.COLLECT;
 import static org.apache.ignite.internal.visor.baseline.VisorBaselineOperation.REMOVE;
@@ -153,6 +140,12 @@
 
     /** Force option is used for auto confirmation. */
     private static final String CMD_FORCE = "--force";
+
+    /** */
+    protected static final String CMD_PING_INTERVAL = "--ping-interval";
+
+    /** */
+    protected static final String CMD_PING_TIMEOUT = "--ping-timeout";
 
     /** List of optional auxiliary commands. */
     private static final Set<String> AUX_COMMANDS = new HashSet<>();
@@ -163,18 +156,14 @@
         AUX_COMMANDS.add(CMD_PASSWORD);
         AUX_COMMANDS.add(CMD_USER);
         AUX_COMMANDS.add(CMD_FORCE);
+        AUX_COMMANDS.add(CMD_PING_INTERVAL);
+        AUX_COMMANDS.add(CMD_PING_TIMEOUT);
     }
 
     /** Broadcast uuid. */
     private static final UUID BROADCAST_UUID = UUID.randomUUID();
 
     /** */
-    protected static final String CMD_PING_INTERVAL = "--ping-interval";
-
-    /** */
-    protected static final String CMD_PING_TIMEOUT = "--ping-timeout";
-
-    /** */
     public static final String CONFIRM_MSG = "y";
 
     /** */
@@ -264,13 +253,11 @@
     /** */
     private String peekedArg;
 
-<<<<<<< HEAD
+    /** */
+    private Object lastOperationRes;
+
     /** Check if experimental commands are enabled. Default {@code false}. */
     private final boolean enableExperimental = IgniteSystemProperties.getBoolean(IGNITE_ENABLE_EXPERIMENTAL_COMMAND, false);
-=======
-    /** */
-    private Object lastOperationRes;
->>>>>>> 2b5f78f2
 
     /**
      * Output specified string to console.
@@ -364,13 +351,12 @@
 
                 break;
 
-<<<<<<< HEAD
             case WAL:
                 if (WAL_DELETE.equals(args.walAction()))
                     str = "Warning: the command will delete unused WAL segments.";
 
                 break;
-=======
+
             case TX:
                 if (args.transactionArguments().getOperation() == VisorTxOperation.KILL)
                     str = "Warning: the command will kill some transactions.";
@@ -379,7 +365,6 @@
 
             default:
                 break;
->>>>>>> 2b5f78f2
         }
 
         return str == null ? null : str + "\nPress '" + CONFIRM_MSG + "' to continue . . . ";
@@ -745,126 +730,13 @@
     }
 
     /**
-     * Execute WAL command.
-     *
-     * @param client Client.
-     * @param walAct WAL action to execute.
-     * @param walArgs WAL args.
-     * @throws Throwable If failed to execute wal action.
-     */
-    private void wal(GridClient client, String walAct, String walArgs) throws Throwable {
-        switch (walAct){
-            case WAL_DELETE:
-                deleteUnusedWalSegments(client, walArgs);
-
-                break;
-
-            case WAL_PRINT:
-            default:
-                printUnusedWalSegments(client, walArgs);
-
-                break;
-        }
-    }
-
-    /**
-     * Execute delete unused WAL segments task.
-     *
-     * @param client Client.
-     * @param walArgs WAL args.
-     */
-    private void deleteUnusedWalSegments(GridClient client, String walArgs) throws Throwable {
-        VisorWalTaskResult res = executeTask(client, VisorWalTask.class,
-                walArg(VisorWalTaskOperation.DELETE_UNUSED_WAL_SEGMENTS, walArgs));
-        printDeleteWalSegments0(res);
-    }
-
-    /**
-     * Execute print unused WAL segments task.
-     *
-     * @param client Client.
-     * @param walArgs Wal args.
-     */
-    private void printUnusedWalSegments(GridClient client, String walArgs) throws Throwable {
-        VisorWalTaskResult res = executeTask(client, VisorWalTask.class,
-                walArg(VisorWalTaskOperation.PRINT_UNUSED_WAL_SEGMENTS, walArgs));
-        printUnusedWalSegments0(res);
-    }
-
-    /**
-     * Print list of unused wal segments.
-     *
-     * @param taskRes Task result with baseline topology.
-     */
-    private void printUnusedWalSegments0(VisorWalTaskResult taskRes) {
-        log("Unused wal segments per node:");
-        nl();
-
-        Map<String, Collection<String>> res = taskRes.results();
-        Map<String, Exception> failRes = taskRes.exceptions();
-        Map<String, VisorClusterNode> nodesInfo = taskRes.getNodesInfo();
-
-        for(Map.Entry<String, Collection<String>> entry: res.entrySet()) {
-            VisorClusterNode node = nodesInfo.get(entry.getKey());
-
-            log("Node=" + node.getConsistentId());
-            log("     addresses " + U.addressesAsString(node.getAddresses(),node.getHostNames()));
-
-            for(String fileName: entry.getValue())
-                log("   " + fileName);
-
-            nl();
-        }
-
-        for(Map.Entry<String, Exception> entry: failRes.entrySet()) {
-            VisorClusterNode node = nodesInfo.get(entry.getKey());
-
-            log("Node=" + node.getConsistentId());
-            log("     addresses " + U.addressesAsString(node.getAddresses(),node.getHostNames()));
-            log("   failed with error: " + entry.getValue().getMessage());
-            nl();
-        }
-    }
-
-    /**
-     * Print list of unused wal segments.
-     *
-     * @param taskRes Task result with baseline topology.
-     */
-    private void printDeleteWalSegments0(VisorWalTaskResult taskRes) {
-        log("WAL segments deleted for nodes:");
-        nl();
-
-        Map<String, Collection<String>> res = taskRes.results();
-        Map<String, Exception> errors = taskRes.exceptions();
-        Map<String, VisorClusterNode> nodesInfo = taskRes.getNodesInfo();
-
-        for(Map.Entry<String, Collection<String>> entry: res.entrySet()) {
-            VisorClusterNode node = nodesInfo.get(entry.getKey());
-
-            log("Node=" + node.getConsistentId());
-            log("     addresses " + U.addressesAsString(node.getAddresses(),node.getHostNames()));
-            nl();
-        }
-
-        for(Map.Entry<String, Exception> entry: errors.entrySet()) {
-            VisorClusterNode node = nodesInfo.get(entry.getKey());
-
-            log("Node=" + node.getConsistentId());
-            log("     addresses " + U.addressesAsString(node.getAddresses(),node.getHostNames()));
-            log("   failed with error: " + entry.getValue().getMessage());
-            nl();
-        }
-    }
-
-    /**
-     * Prepare baseline task argument.
-     *
-     * @param op Baseline operation.
+     * Prepare task argument.
+     *
+     * @param op Operation.
      * @param s Argument from command line.
      * @return Task argument.
      */
-    private VisorBaselineTaskArg baselineArg(VisorBaselineOperation op, String s) {
+    private VisorBaselineTaskArg arg(VisorBaselineOperation op, String s) {
         switch (op) {
             case ADD:
             case REMOVE:
@@ -889,33 +761,6 @@
     }
 
     /**
-<<<<<<< HEAD
-     * Prepare WAL task argument.
-     *
-     * @param op Operation.
-     * @param s Argument from command line.
-     * @return Task argument.
-     */
-    private VisorWalTaskArg walArg(VisorWalTaskOperation op, String s){
-        List<String> consistentIds = null;
-
-        if (!F.isEmpty(s)) {
-            consistentIds = new ArrayList<>();
-
-            for (String consistentId : s.split(","))
-                consistentIds.add(consistentId.trim());
-        }
-
-        switch (op) {
-            case DELETE_UNUSED_WAL_SEGMENTS:
-            case PRINT_UNUSED_WAL_SEGMENTS:
-                return new VisorWalTaskArg(op, consistentIds);
-
-            default:
-                return new VisorWalTaskArg(VisorWalTaskOperation.PRINT_UNUSED_WAL_SEGMENTS, consistentIds);
-        }
-
-=======
      * @param s String of consisted ids delimited by comma.
      * @return List of consistent ids.
      */
@@ -929,7 +774,6 @@
             consistentIds.add(consistentId.trim());
 
         return consistentIds;
->>>>>>> 2b5f78f2
     }
 
     /**
@@ -987,7 +831,7 @@
      * @param client Client.
      */
     private void baselinePrint(GridClient client) throws GridClientException {
-        VisorBaselineTaskResult res = executeTask(client, VisorBaselineTask.class, baselineArg(COLLECT, ""));
+        VisorBaselineTaskResult res = executeTask(client, VisorBaselineTask.class, arg(COLLECT, ""));
 
         baselinePrint0(res);
     }
@@ -1001,7 +845,7 @@
      */
     private void baselineAdd(GridClient client, String baselineArgs) throws Throwable {
         try {
-            VisorBaselineTaskResult res = executeTask(client, VisorBaselineTask.class, baselineArg(ADD, baselineArgs));
+            VisorBaselineTaskResult res = executeTask(client, VisorBaselineTask.class, arg(ADD, baselineArgs));
 
             baselinePrint0(res);
         }
@@ -1021,7 +865,7 @@
      */
     private void baselineRemove(GridClient client, String consistentIds) throws Throwable {
         try {
-            VisorBaselineTaskResult res = executeTask(client, VisorBaselineTask.class, baselineArg(REMOVE, consistentIds));
+            VisorBaselineTaskResult res = executeTask(client, VisorBaselineTask.class, arg(REMOVE, consistentIds));
 
             baselinePrint0(res);
         }
@@ -1041,7 +885,7 @@
      */
     private void baselineSet(GridClient client, String consistentIds) throws Throwable {
         try {
-            VisorBaselineTaskResult res = executeTask(client, VisorBaselineTask.class, baselineArg(SET, consistentIds));
+            VisorBaselineTaskResult res = executeTask(client, VisorBaselineTask.class, arg(SET, consistentIds));
 
             baselinePrint0(res);
         }
@@ -1060,7 +904,7 @@
      */
     private void baselineVersion(GridClient client, String arg) throws GridClientException {
         try {
-            VisorBaselineTaskResult res = executeTask(client, VisorBaselineTask.class, baselineArg(VERSION, arg));
+            VisorBaselineTaskResult res = executeTask(client, VisorBaselineTask.class, arg(VERSION, arg));
 
             baselinePrint0(res);
         }
@@ -1123,6 +967,147 @@
     }
 
     /**
+     * Execute WAL command.
+     *
+     * @param client Client.
+     * @param walAct WAL action to execute.
+     * @param walArgs WAL args.
+     * @throws Throwable If failed to execute wal action.
+     */
+    private void wal(GridClient client, String walAct, String walArgs) throws Throwable {
+        switch (walAct){
+            case WAL_DELETE:
+                deleteUnusedWalSegments(client, walArgs);
+
+                break;
+
+            case WAL_PRINT:
+            default:
+                printUnusedWalSegments(client, walArgs);
+
+                break;
+        }
+    }
+
+    /**
+     * Execute delete unused WAL segments task.
+     *
+     * @param client Client.
+     * @param walArgs WAL args.
+     */
+    private void deleteUnusedWalSegments(GridClient client, String walArgs) throws Throwable {
+        VisorWalTaskResult res = executeTask(client, VisorWalTask.class,
+                walArg(VisorWalTaskOperation.DELETE_UNUSED_WAL_SEGMENTS, walArgs));
+        printDeleteWalSegments0(res);
+    }
+
+    /**
+     * Execute print unused WAL segments task.
+     *
+     * @param client Client.
+     * @param walArgs Wal args.
+     */
+    private void printUnusedWalSegments(GridClient client, String walArgs) throws Throwable {
+        VisorWalTaskResult res = executeTask(client, VisorWalTask.class,
+                walArg(VisorWalTaskOperation.PRINT_UNUSED_WAL_SEGMENTS, walArgs));
+        printUnusedWalSegments0(res);
+    }
+
+    /**
+     * Prepare WAL task argument.
+     *
+     * @param op Operation.
+     * @param s Argument from command line.
+     * @return Task argument.
+     */
+    private VisorWalTaskArg walArg(VisorWalTaskOperation op, String s){
+        List<String> consistentIds = null;
+
+        if (!F.isEmpty(s)) {
+            consistentIds = new ArrayList<>();
+
+            for (String consistentId : s.split(","))
+                consistentIds.add(consistentId.trim());
+        }
+
+        switch (op) {
+            case DELETE_UNUSED_WAL_SEGMENTS:
+            case PRINT_UNUSED_WAL_SEGMENTS:
+                return new VisorWalTaskArg(op, consistentIds);
+
+            default:
+                return new VisorWalTaskArg(VisorWalTaskOperation.PRINT_UNUSED_WAL_SEGMENTS, consistentIds);
+        }
+
+    }
+
+    /**
+     * Print list of unused wal segments.
+     *
+     * @param taskRes Task result with baseline topology.
+     */
+    private void printUnusedWalSegments0(VisorWalTaskResult taskRes) {
+        log("Unused wal segments per node:");
+        nl();
+
+        Map<String, Collection<String>> res = taskRes.results();
+        Map<String, Exception> failRes = taskRes.exceptions();
+        Map<String, VisorClusterNode> nodesInfo = taskRes.getNodesInfo();
+
+        for(Map.Entry<String, Collection<String>> entry: res.entrySet()) {
+            VisorClusterNode node = nodesInfo.get(entry.getKey());
+
+            log("Node=" + node.getConsistentId());
+            log("     addresses " + U.addressesAsString(node.getAddresses(),node.getHostNames()));
+
+            for(String fileName: entry.getValue())
+                log("   " + fileName);
+
+            nl();
+        }
+
+        for(Map.Entry<String, Exception> entry: failRes.entrySet()) {
+            VisorClusterNode node = nodesInfo.get(entry.getKey());
+
+            log("Node=" + node.getConsistentId());
+            log("     addresses " + U.addressesAsString(node.getAddresses(),node.getHostNames()));
+            log("   failed with error: " + entry.getValue().getMessage());
+            nl();
+        }
+    }
+
+    /**
+     * Print list of unused wal segments.
+     *
+     * @param taskRes Task result with baseline topology.
+     */
+    private void printDeleteWalSegments0(VisorWalTaskResult taskRes) {
+        log("WAL segments deleted for nodes:");
+        nl();
+
+        Map<String, Collection<String>> res = taskRes.results();
+        Map<String, Exception> errors = taskRes.exceptions();
+        Map<String, VisorClusterNode> nodesInfo = taskRes.getNodesInfo();
+
+        for(Map.Entry<String, Collection<String>> entry: res.entrySet()) {
+            VisorClusterNode node = nodesInfo.get(entry.getKey());
+
+            log("Node=" + node.getConsistentId());
+            log("     addresses " + U.addressesAsString(node.getAddresses(),node.getHostNames()));
+            nl();
+        }
+
+        for(Map.Entry<String, Exception> entry: errors.entrySet()) {
+            VisorClusterNode node = nodesInfo.get(entry.getKey());
+
+            log("Node=" + node.getConsistentId());
+            log("     addresses " + U.addressesAsString(node.getAddresses(),node.getHostNames()));
+            log("   failed with error: " + entry.getValue().getMessage());
+            nl();
+        }
+    }
+
+    /**
      * @param e Exception to check.
      * @return {@code true} if specified exception is {@link GridClientAuthenticationException}.
      */
@@ -1189,15 +1174,6 @@
     }
 
     /**
-     *  Check if raw arg is command or option.
-     *
-     *  @return {@code true} If raw arg is command, overwise {@code false}.
-     */
-    private boolean isCommandOrOption(String raw) {
-        return raw != null && raw.contains("--");
-    }
-
-    /**
      * Parses and validates arguments.
      *
      * @param rawArgs Array of arguments.
@@ -1217,15 +1193,13 @@
 
         String baselineArgs = "";
 
-<<<<<<< HEAD
+        Long pingInterval = DFLT_PING_INTERVAL;
+
+        Long pingTimeout = DFLT_PING_TIMEOUT;
+
         String walAct = "";
 
         String walArgs = "";
-=======
-        Long pingInterval = DFLT_PING_INTERVAL;
-
-        Long pingTimeout = DFLT_PING_TIMEOUT;
->>>>>>> 2b5f78f2
 
         boolean force = false;
 
@@ -1247,17 +1221,14 @@
                     case ACTIVATE:
                     case DEACTIVATE:
                     case STATE:
-<<<<<<< HEAD
-                        commands.add(Command.of(str));
-=======
                         commands.add(cmd);
+
                         break;
 
                     case TX:
                         commands.add(TX);
 
                         txArgs = parseTransactionArguments();
->>>>>>> 2b5f78f2
 
                         break;
 
@@ -1281,7 +1252,13 @@
 
                         break;
 
-<<<<<<< HEAD
+                    case CACHE:
+                        commands.add(CACHE);
+
+                        cacheArgs = parseAndValidateCacheArgs();
+
+                        break;
+
                     case WAL:
                         if (!enableExperimental)
                             throw new IllegalArgumentException("Experimental command is disabled.");
@@ -1300,18 +1277,8 @@
                             throw new IllegalArgumentException("Unexpected action " + walAct + " for " + WAL.text());
 
                         break;
-
-=======
-                    case CACHE:
-                        commands.add(CACHE);
-
-                        cacheArgs = parseAndValidateCacheArgs();
-
-                        break;
-
                     default:
                         throw new IllegalArgumentException("Unexpected command: " + str);
->>>>>>> 2b5f78f2
                 }
             }
             else {
@@ -1334,8 +1301,6 @@
                             throw new IllegalArgumentException("Invalid value for port: " + port);
                         }
 
-<<<<<<< HEAD
-=======
                         break;
 
                     case CMD_PING_INTERVAL:
@@ -1346,7 +1311,6 @@
                     case CMD_PING_TIMEOUT:
                         pingTimeout = getPingParam("Expected ping timeout", "Invalid value for ping timeout");
 
->>>>>>> 2b5f78f2
                         break;
 
                     case CMD_USER:
@@ -1386,11 +1350,8 @@
         if (hasUsr != hasPwd)
             throw new IllegalArgumentException("Both user and password should be specified");
 
-<<<<<<< HEAD
-        return new Arguments(cmd, host, port, user, pwd, baselineAct, baselineArgs, walAct, walArgs, force);
-=======
-        return new Arguments(cmd, host, port, user, pwd, baselineAct, baselineArgs,
-            pingTimeout, pingInterval, txArgs, force, cacheArgs);
+        return new Arguments(cmd, host, port, user, pwd, baselineAct, baselineArgs,txArgs, cacheArgs, walAct, walArgs,
+                pingTimeout, pingInterval, force);
     }
 
     /**
@@ -1655,7 +1616,15 @@
         catch (NumberFormatException ignored) {
             throw new IllegalArgumentException("Invalid value for " + lb + ": " + str);
         }
->>>>>>> 2b5f78f2
+    }
+
+    /**
+     *  Check if raw arg is command or option.
+     *
+     *  @return {@code true} If raw arg is command, overwise {@code false}.
+     */
+    private boolean isCommandOrOption(String raw) {
+        return raw != null && raw.contains("--");
     }
 
     /**
@@ -1686,7 +1655,6 @@
                     "[minSize SIZE] [label PATTERN_REGEX] [servers|clients] " +
                     "[nodes consistentId1[,consistentId2,....,consistentIdN] [limit NUMBER] [order DURATION|SIZE] [kill] [--force]");
 
-<<<<<<< HEAD
                 if(enableExperimental) {
                     usage("  Print absolute paths of unused archived wal segments on each node:", WAL,
                             " print [consistentId1,consistentId2,....,consistentIdN]");
@@ -1695,13 +1663,11 @@
                 }
 
                 log("By default cluster deactivation and changes in baseline topology commands request interactive confirmation. ");
-=======
                 log("The utility has --cache subcommand to view and control state of caches in cluster.");
                 log("  More info:    control.sh --cache help");
                 nl();
 
                 log("By default commands affecting the cluster require interactive confirmation. ");
->>>>>>> 2b5f78f2
                 log("  --force option can be used to execute commands without prompting for confirmation.");
                 nl();
 
@@ -1777,6 +1743,7 @@
 
                     case WAL:
                         wal(client, args.walAction(), args.walArguments());
+
                         break;
                 }
             }
