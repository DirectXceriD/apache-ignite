--- conflicted
+++ resolved
@@ -1045,14 +1045,10 @@
      */
     private void legacyCacheIdleVerify(GridClient client, CacheArguments cacheArgs) throws GridClientException {
         VisorIdleVerifyTaskResult res = executeTask(
-<<<<<<< HEAD
             client,
             VisorIdleVerifyTask.class,
-            new VisorIdleVerifyTaskArg(cacheArgs.caches(), cacheArgs.idleCheckCrc())
+            new VisorIdleVerifyTaskArg(cacheArgs.caches(), cacheArgs.excludeCaches(), cacheArgs.idleCheckCrc())
         );
-=======
-            client, VisorIdleVerifyTask.class, new VisorIdleVerifyTaskArg(cacheArgs.caches(), cacheArgs.excludeCaches()));
->>>>>>> 2026cf75
 
         Map<PartitionKey, List<PartitionHashRecord>> conflicts = res.getConflicts();
 
@@ -1197,19 +1193,12 @@
      * @param cacheArgs Cache args.
      */
     private void cacheIdleVerifyDump(GridClient client, CacheArguments cacheArgs) throws GridClientException {
-<<<<<<< HEAD
         VisorIdleVerifyDumpTaskArg arg = new VisorIdleVerifyDumpTaskArg(
             cacheArgs.caches(),
+            cacheArgs.excludeCaches(),
             cacheArgs.isSkipZeros(),
             cacheArgs.getCacheFilterEnum(),
             cacheArgs.idleCheckCrc()
-=======
-        String path = executeTask(
-            client,
-            VisorIdleVerifyDumpTask.class,
-            new VisorIdleVerifyDumpTaskArg(cacheArgs.caches(), cacheArgs.excludeCaches(), cacheArgs.isSkipZeros(), cacheArgs
-                .getCacheFilterEnum())
->>>>>>> 2026cf75
         );
 
         String path = executeTask(client, VisorIdleVerifyDumpTask.class, arg);
@@ -1223,14 +1212,10 @@
      */
     private void cacheIdleVerifyV2(GridClient client, CacheArguments cacheArgs) throws GridClientException {
         IdleVerifyResultV2 res = executeTask(
-<<<<<<< HEAD
             client,
             VisorIdleVerifyTaskV2.class,
-            new VisorIdleVerifyTaskArg(cacheArgs.caches(), cacheArgs.idleCheckCrc())
+            new VisorIdleVerifyTaskArg(cacheArgs.caches(),cacheArgs.excludeCaches(), cacheArgs.idleCheckCrc())
         );
-=======
-            client, VisorIdleVerifyTaskV2.class, new VisorIdleVerifyTaskArg(cacheArgs.caches(), cacheArgs.excludeCaches()));
->>>>>>> 2026cf75
 
         res.print(System.out::print);
     }
