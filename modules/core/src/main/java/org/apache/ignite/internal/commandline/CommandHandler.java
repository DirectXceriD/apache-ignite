/*
 * Licensed to the Apache Software Foundation (ASF) under one or more
 * contributor license agreements. See the NOTICE file distributed with
 * this work for additional information regarding copyright ownership.
 * The ASF licenses this file to You under the Apache License, Version 2.0
 * (the "License"); you may not use this file except in compliance with
 * the License. You may obtain a copy of the License at
 *
 * http://www.apache.org/licenses/LICENSE-2.0
 *
 * Unless required by applicable law or agreed to in writing, software
 * distributed under the License is distributed on an "AS IS" BASIS,
 * WITHOUT WARRANTIES OR CONDITIONS OF ANY KIND, either express or implied.
 * See the License for the specific language governing permissions and
 * limitations under the License.
 */

package org.apache.ignite.internal.commandline;

import java.util.ArrayList;
import java.util.Arrays;
import java.util.Collections;
import java.util.HashSet;
import java.util.Iterator;
import java.util.List;
import java.util.Map;
import java.util.Scanner;
<<<<<<< HEAD
import java.util.Set;
import java.util.UUID;
=======
import java.util.UUID;
import java.util.logging.Logger;
import java.util.regex.Pattern;
import java.util.regex.PatternSyntaxException;
import org.apache.ignite.cluster.ClusterNode;
>>>>>>> 8a0ed0e3
import org.apache.ignite.internal.client.GridClient;
import org.apache.ignite.internal.client.GridClientAuthenticationException;
import org.apache.ignite.internal.client.GridClientClosedException;
import org.apache.ignite.internal.client.GridClientClusterState;
import org.apache.ignite.internal.client.GridClientCompute;
import org.apache.ignite.internal.client.GridClientConfiguration;
import org.apache.ignite.internal.client.GridClientDisconnectedException;
import org.apache.ignite.internal.client.GridClientException;
import org.apache.ignite.internal.client.GridClientFactory;
import org.apache.ignite.internal.client.GridClientHandshakeException;
import org.apache.ignite.internal.client.GridClientNode;
import org.apache.ignite.internal.client.GridServerUnreachableException;
import org.apache.ignite.internal.client.impl.connection.GridClientConnectionResetException;
import org.apache.ignite.internal.commandline.cache.CacheArguments;
import org.apache.ignite.internal.commandline.cache.CacheCommand;
import org.apache.ignite.internal.processors.cache.verify.CacheInfo;
import org.apache.ignite.internal.processors.cache.verify.ContentionInfo;
import org.apache.ignite.internal.processors.cache.verify.PartitionEntryHashRecord;
import org.apache.ignite.internal.processors.cache.verify.PartitionHashRecord;
import org.apache.ignite.internal.processors.cache.verify.PartitionKey;
import org.apache.ignite.internal.util.typedef.F;
import org.apache.ignite.internal.util.typedef.X;
import org.apache.ignite.internal.util.typedef.internal.U;
import org.apache.ignite.internal.visor.VisorTaskArgument;
import org.apache.ignite.internal.visor.baseline.VisorBaselineNode;
import org.apache.ignite.internal.visor.baseline.VisorBaselineOperation;
import org.apache.ignite.internal.visor.baseline.VisorBaselineTask;
import org.apache.ignite.internal.visor.baseline.VisorBaselineTaskArg;
import org.apache.ignite.internal.visor.baseline.VisorBaselineTaskResult;
<<<<<<< HEAD
import org.apache.ignite.internal.visor.verify.ValidateIndexesPartitionResult;
import org.apache.ignite.internal.visor.verify.VisorContentionTask;
import org.apache.ignite.internal.visor.verify.VisorContentionTaskArg;
import org.apache.ignite.internal.visor.verify.VisorContentionTaskResult;
import org.apache.ignite.internal.visor.verify.VisorIdleAnalyzeTask;
import org.apache.ignite.internal.visor.verify.VisorIdleAnalyzeTaskArg;
import org.apache.ignite.internal.visor.verify.VisorIdleAnalyzeTaskResult;
import org.apache.ignite.internal.visor.verify.VisorIdleVerifyTask;
import org.apache.ignite.internal.visor.verify.VisorIdleVerifyTaskArg;
import org.apache.ignite.internal.visor.verify.VisorIdleVerifyTaskResult;
import org.apache.ignite.internal.visor.verify.VisorValidateIndexesJobResult;
import org.apache.ignite.internal.visor.verify.VisorValidateIndexesTaskArg;
import org.apache.ignite.internal.visor.verify.VisorValidateIndexesTaskResult;
import org.apache.ignite.internal.visor.verify.VisorViewCacheTaskArg;
import org.apache.ignite.internal.visor.verify.VisorViewCacheTaskResult;
=======
import org.apache.ignite.internal.visor.tx.VisorTxInfo;
import org.apache.ignite.internal.visor.tx.VisorTxOperation;
import org.apache.ignite.internal.visor.tx.VisorTxProjection;
import org.apache.ignite.internal.visor.tx.VisorTxSortOrder;
import org.apache.ignite.internal.visor.tx.VisorTxTask;
import org.apache.ignite.internal.visor.tx.VisorTxTaskArg;
import org.apache.ignite.internal.visor.tx.VisorTxTaskResult;
import org.apache.ignite.lang.IgniteClosure;
>>>>>>> 8a0ed0e3
import org.apache.ignite.plugin.security.SecurityCredentials;
import org.apache.ignite.plugin.security.SecurityCredentialsBasicProvider;

import static org.apache.ignite.internal.IgniteVersionUtils.ACK_VER_STR;
import static org.apache.ignite.internal.IgniteVersionUtils.COPYRIGHT;
import static org.apache.ignite.internal.commandline.Command.ACTIVATE;
import static org.apache.ignite.internal.commandline.Command.BASELINE;
import static org.apache.ignite.internal.commandline.Command.CACHE;
import static org.apache.ignite.internal.commandline.Command.DEACTIVATE;
import static org.apache.ignite.internal.commandline.Command.STATE;
import static org.apache.ignite.internal.commandline.Command.TX;
import static org.apache.ignite.internal.visor.baseline.VisorBaselineOperation.ADD;
import static org.apache.ignite.internal.visor.baseline.VisorBaselineOperation.COLLECT;
import static org.apache.ignite.internal.visor.baseline.VisorBaselineOperation.REMOVE;
import static org.apache.ignite.internal.visor.baseline.VisorBaselineOperation.SET;
import static org.apache.ignite.internal.visor.baseline.VisorBaselineOperation.VERSION;

/**
 * Class that execute several commands passed via command line.
 */
public class CommandHandler {
    /** Logger. */
    private static final Logger log = Logger.getLogger(CommandHandler.class.getName());

    /** */
    static final String DFLT_HOST = "127.0.0.1";

    /** */
    static final String DFLT_PORT = "11211";

    /** */
    private static final String CMD_HELP = "--help";

    /** */
    private static final String CMD_HOST = "--host";

    /** */
    private static final String CMD_PORT = "--port";

    /** */
    private static final String CMD_PASSWORD = "--password";

    /** */
    private static final String CMD_USER = "--user";

    /** Force option is used for auto confirmation. */
    private static final String CMD_FORCE = "--force";

    /** List of optional auxiliary commands. */
    private static final Set<String> AUX_COMMANDS = new HashSet<>();
    static {
        AUX_COMMANDS.add(CMD_HELP);
        AUX_COMMANDS.add(CMD_HOST);
        AUX_COMMANDS.add(CMD_PORT);
        AUX_COMMANDS.add(CMD_PASSWORD);
        AUX_COMMANDS.add(CMD_USER);
        AUX_COMMANDS.add(CMD_FORCE);
    }

    /** */
    protected static final String CMD_PING_INTERVAL = "--ping-interval";

    /** */
    protected static final String CMD_PING_TIMEOUT = "--ping-timeout";

    /** */
    public static final String CONFIRM_MSG = "y";

    /** */
    private static final String BASELINE_ADD = "add";

    /** */
    private static final String BASELINE_REMOVE = "remove";

    /** */
    private static final String BASELINE_COLLECT = "collect";

    /** */
    private static final String BASELINE_SET = "set";

    /** */
    private static final String BASELINE_SET_VERSION = "version";

    /** */
    private static final String DELIM = "--------------------------------------------------------------------------------";

    /** Validate indexes task name. */
    private static final String VALIDATE_INDEXES_TASK = "org.apache.ignite.internal.visor.verify.VisorValidateIndexesTask";

    /** */
    public static final int EXIT_CODE_OK = 0;

    /** */
    public static final int EXIT_CODE_INVALID_ARGUMENTS = 1;

    /** */
    public static final int EXIT_CODE_CONNECTION_FAILED = 2;

    /** */
    public static final int ERR_AUTHENTICATION_FAILED = 3;

    /** */
    public static final int EXIT_CODE_UNEXPECTED_ERROR = 4;

    /** */
    private static final long DFLT_PING_INTERVAL = 5000L;

    /** */
    private static final long DFLT_PING_TIMEOUT = 30_000L;

    /** */
    private static final Scanner IN = new Scanner(System.in);

    /** */
    private static final String TX_LIMIT = "limit";

    /** */
    private static final String TX_ORDER = "order";

    /** */
    private static final String TX_SERVERS = "servers";

    /** */
    private static final String TX_CLIENTS = "clients";

    /** */
    private static final String TX_DURATION = "minDuration";

    /** */
    private static final String TX_SIZE = "minSize";

    /** */
    private static final String TX_LABEL = "label";

    /** */
    private static final String TX_NODES = "nodes";

    /** */
    private static final String TX_XID = "xid";

    /** */
    private static final String TX_KILL = "kill";

    /** */
    private Iterator<String> argsIt;

    /** */
    private String peekedArg;

    /** */
    private Object lastOperationResult;

    /**
     * Output specified string to console.
     *
     * @param s String to output.
     */
    private void log(String s) {
        System.out.println(s);
    }

    /**
     * Provides a prompt, then reads a single line of text from the console.
     *
     * @param prompt text
     * @return A string containing the line read from the console
     */
    private String readLine(String prompt) {
        System.out.print(prompt);

        return IN.nextLine();
    }

    /**
     * Output empty line.
     */
    private void nl() {
        System.out.println("");
    }

    /**
     * Print error to console.
     *
     * @param errCode Error code to return.
     * @param s Optional message.
     * @param e Error to print.
     */
    private int error(int errCode, String s, Throwable e) {
        if (!F.isEmpty(s))
            log(s);

        String msg = e.getMessage();

        if (F.isEmpty(msg))
            msg = e.getClass().getName();

        if (msg.startsWith("Failed to handle request")) {
            int p = msg.indexOf("err=");

            msg = msg.substring(p + 4, msg.length() - 1);
        }

        log("Error: " + msg);

        return errCode;
    }

    /**
     * Requests interactive user confirmation if forthcoming operation is dangerous.
     *
     * @param args Arguments.
     * @return {@code true} if operation confirmed (or not needed), {@code false} otherwise.
     */
    private boolean confirm(Arguments args) {
        String prompt = confirmationPrompt(args);

        if (prompt == null)
            return true;

        return CONFIRM_MSG.equalsIgnoreCase(readLine(prompt));
    }

    /**
     * @param args Arguments.
     * @return Prompt text if confirmation needed, otherwise {@code null}.
     */
    private String confirmationPrompt(Arguments args) {
        if (args.force())
            return null;

        String str = null;

        switch (args.command()) {
            case DEACTIVATE:
                str = "Warning: the command will deactivate a cluster.";
                break;

            case BASELINE:
                if (!BASELINE_COLLECT.equals(args.baselineAction()))
                    str = "Warning: the command will perform changes in baseline.";
<<<<<<< HEAD

                break;

            case CACHE:
                if (args.cacheArgs().command() == CacheCommand.DESTROY) {
                    str = "Warning: the command will destroy all caches that match " +
                        args.cacheArgs().regex() + " pattern.";
                }

                break;

            default:
=======
                break;

            case TX:
                if (args.transactionArguments().getOperation() == VisorTxOperation.KILL)
                    str = "Warning: the command will kill some transactions.";
>>>>>>> 8a0ed0e3
                break;
        }

        return str == null ? null : str + "\nPress '" + CONFIRM_MSG + "' to continue . . . ";
    }

    /**
     * @param rawArgs Arguments.
     */
    private void initArgIterator(List<String> rawArgs) {
        argsIt = rawArgs.iterator();
        peekedArg = null;
    }

    /**
     * @return Returns {@code true} if the iteration has more elements.
     */
    private boolean hasNextArg() {
        return peekedArg != null || argsIt.hasNext();
    }

    /**
     * Activate cluster.
     *
     * @param client Client.
     * @throws GridClientException If failed to activate.
     */
    private void activate(GridClient client) throws Throwable {
        try {
            GridClientClusterState state = client.state();

            state.active(true);

            log("Cluster activated");
        }
        catch (Throwable e) {
            log("Failed to activate cluster.");

            throw e;
        }
    }

    /**
     * Deactivate cluster.
     *
     * @param client Client.
     * @throws Throwable If failed to deactivate.
     */
    private void deactivate(GridClient client) throws Throwable {
        try {
            GridClientClusterState state = client.state();

            state.active(false);

            log("Cluster deactivated");
        }
        catch (Throwable e) {
            log("Failed to deactivate cluster.");

            throw e;
        }
    }

    /**
     * Print cluster state.
     *
     * @param client Client.
     * @throws Throwable If failed to print state.
     */
    private void state(GridClient client) throws Throwable {
        try {
            GridClientClusterState state = client.state();

            log("Cluster is " + (state.active() ? "active" : "inactive"));
        }
        catch (Throwable e) {
            log("Failed to get cluster state.");

            throw e;
        }
    }

    /**
<<<<<<< HEAD
     * @param client Client
     * @param taskCls Task class.
     * @param taskArgs Task args.
=======
     * @param client Client.
     * @param arg Task argument.
     * @return Task result.
     * @throws GridClientException If failed to execute task.
     */
    private Map<UUID, VisorTxTaskResult> executeTransactionsTask(GridClient client,
        VisorTxTaskArg arg) throws GridClientException {

        return executeTask(client, VisorTxTask.class, arg);
    }

    /**
     *
     * @param client Client.
     * @param taskCls Task class.
     * @param taskArgs Task arguments.
>>>>>>> 8a0ed0e3
     * @return Task result.
     * @throws GridClientException If failed to execute task.
     */
    private <R> R executeTask(GridClient client, Class<?> taskCls, Object taskArgs) throws GridClientException {
        return executeTaskByNameOnNode(client, taskCls.getName(), taskArgs, null);
    }

    /**
     * @param client Client
     * @param taskClsName Task class name.
     * @param taskArgs Task args.
     * @param nodeId Node ID to execute task at (if null, random node will be chosen by balancer).
     * @return Task result.
     * @throws GridClientException If failed to execute task.
     */
    private <R> R executeTaskByNameOnNode(GridClient client, String taskClsName, Object taskArgs, UUID nodeId
    ) throws GridClientException {
        GridClientCompute compute = client.compute();

<<<<<<< HEAD
        GridClientNode node = null;

        if (nodeId == null) {
            List<GridClientNode> nodes = new ArrayList<>();

            for (GridClientNode n : compute.nodes()) {
                if (n.connectable())
                    nodes.add(n);
            }

            if (F.isEmpty(nodes))
                throw new GridClientDisconnectedException("Connectable node not found", null);

            node = compute.balancer().balancedNode(nodes);
        }
        else {
            for (GridClientNode n : compute.nodes()) {
                if (n.connectable() && nodeId.equals(n.nodeId())) {
                    node = n;

                    break;
                }
            }

            if (node == null)
                throw new IllegalArgumentException("Node with id=" + nodeId + " not found");
        }

        return compute.projection(node).execute(taskClsName, new VisorTaskArgument<>(node.nodeId(), taskArgs, false));
    }

    /**
     * Executes --cache subcommand.
     *
     * @param client Client.
     * @param cacheArgs Cache args.
     */
    private void cache(GridClient client, CacheArguments cacheArgs) throws Throwable {
        switch (cacheArgs.command()) {
            case HELP:


                // Print help.
                break;

            case IDLE_VERIFY:
                cacheIdleVerify(client, cacheArgs);

                break;

            case IDLE_ANALYZE:
                cacheIdleAnalyze(client, cacheArgs);

                break;

            case SEQ:
            case UPDATE_SEQ:
            case DESTROY_SEQ:
            case GROUPS:
            case AFFINITY:
            case DESTROY: {
                cacheView(client, cacheArgs);

                break;
            }

            case VALIDATE_INDEXES: {
                cacheValidateIndexes(client, cacheArgs);

                break;
            }

            case CONT: {
                cacheContention(client, cacheArgs);

                break;
            }

            default:
                throw new IllegalArgumentException("Unexpected cache command: " + cacheArgs.command());
        }
    }

    /**
     * @param client Client.
     * @param cacheArgs Cache args.
     */
    private void cacheContention(GridClient client, CacheArguments cacheArgs) throws GridClientException {
        VisorContentionTaskArg taskArg = new VisorContentionTaskArg(
            cacheArgs.minQueueSize(), cacheArgs.maxPrint());

        VisorContentionTaskResult res = executeTaskByNameOnNode(
            client, VisorContentionTask.class.getName(), taskArg, cacheArgs.nodeId());

        if (!F.isEmpty(res.exceptions())) {
            log("Contention check failed on nodes:");

            for (Map.Entry<UUID, Exception> e : res.exceptions().entrySet()) {
                log("Node ID = " + e.getKey());

                log("Exception message:");
                log(e.getValue().getMessage());
                nl();
            }
        }

        for (ContentionInfo info : res.getInfos())
            info.print();
    }

    /**
     * @param client Client.
     * @param cacheArgs Cache args.
     */
    private void cacheValidateIndexes(GridClient client, CacheArguments cacheArgs) throws GridClientException {
        VisorValidateIndexesTaskArg taskArg = new VisorValidateIndexesTaskArg(cacheArgs.caches());

        VisorValidateIndexesTaskResult taskRes = executeTaskByNameOnNode(
            client, VALIDATE_INDEXES_TASK, taskArg, cacheArgs.nodeId());

        if (!F.isEmpty(taskRes.exceptions())) {
            log("Index validation failed on nodes:");

            for (Map.Entry<UUID, Exception> e : taskRes.exceptions().entrySet()) {
                log("Node ID = " + e.getKey());

                log("Exception message:");
                log(e.getValue().getMessage());
                nl();
            }
        }

        boolean errors = false;

        for (Map.Entry<UUID, VisorValidateIndexesJobResult> nodeEntry : taskRes.results().entrySet()) {
            Map<PartitionKey, ValidateIndexesPartitionResult> map = nodeEntry.getValue().response();

            for (Map.Entry<PartitionKey, ValidateIndexesPartitionResult> e : map.entrySet()) {
                ValidateIndexesPartitionResult res = e.getValue();

                if (!res.issues().isEmpty()) {
                    errors = true;

                    log(e.getKey().toString() + " " + e.getValue().toString());

                    for (ValidateIndexesPartitionResult.Issue is : res.issues())
                        log(is.toString());
                }
            }
        }

        if (!errors)
            log("validate_indexes has finished, no issues found.");
        else
            log("validate_indexes has finished with errors (listed above).");
    }

    /**
     * @param client Client.
     * @param cacheArgs Cache args.
     */
    private void cacheView(GridClient client, CacheArguments cacheArgs) throws GridClientException {
        VisorViewCacheTaskArg taskArg = new VisorViewCacheTaskArg(
            cacheArgs.regex(), cacheArgs.command(), cacheArgs.newUpdateSequenceValue());

        VisorViewCacheTaskResult res = executeTaskByNameOnNode(
            client, VisorViewCacheTaskResult.class.getName(), taskArg, cacheArgs.nodeId());

        for (CacheInfo info : res.cacheInfos())
            info.print();

        if (cacheArgs.command() == CacheCommand.DESTROY)
            log("Destroyed caches count: " + res.cacheInfos().size());
    }

    /**
     * @param client Client.
     * @param cacheArgs Cache args.
     */
    private void cacheIdleAnalyze(GridClient client, CacheArguments cacheArgs) throws GridClientException {
        VisorIdleAnalyzeTaskResult res = executeTask(client, VisorIdleAnalyzeTask.class,
            new VisorIdleAnalyzeTaskArg(new PartitionKey(cacheArgs.groupId(), cacheArgs.partitionId(), null)));

        Map<PartitionHashRecord, List<PartitionEntryHashRecord>> div = res.getDivergedEntries();

        if (div.isEmpty()) {
            log("idle_analyze check has finished, no coflicts have been found in partition.");
            nl();
        }
        else {
            log("idle_analyze check has finished, found " + div.size() + " conflict keys.");
            nl();
=======
        GridClientNode node = getBalancedNode(compute);

        return compute.execute(taskCls.getName(),
            new VisorTaskArgument<>(node.nodeId(), taskArgs, false));
    }

    /**
     * @param compute instance
     * @return balanced node
     */
    private GridClientNode getBalancedNode(GridClientCompute compute) throws GridClientException {
        List<GridClientNode> nodes = new ArrayList<>();
>>>>>>> 8a0ed0e3

            for (Map.Entry<PartitionHashRecord, List<PartitionEntryHashRecord>> e : div.entrySet()) {
                log("Differences at node " + e.getKey().consistentId() + ":");

                for (PartitionEntryHashRecord rec : e.getValue())
                    log(rec.toString());

<<<<<<< HEAD
                nl();
            }
        }
    }

    /**
     * @param client Client.
     * @param cacheArgs Cache args.
     */
    private void cacheIdleVerify(GridClient client, CacheArguments cacheArgs) throws GridClientException {
        VisorIdleVerifyTaskResult res = executeTask(
            client, VisorIdleVerifyTask.class, new VisorIdleVerifyTaskArg(cacheArgs.caches()));

        Map<PartitionKey, List<PartitionHashRecord>> conflicts = res.getConflicts();

        if (conflicts.isEmpty()) {
            log("idle_verify check has finished, no conflicts have been found.");
            nl();
        }
        else {
            log ("idle_verify check has finished, found " + conflicts.size() + " conflict partitions.");
            nl();

            for (Map.Entry<PartitionKey, List<PartitionHashRecord>> entry : conflicts.entrySet()) {
                log("Conflict partition: " + entry.getKey());
                log("Partition instances: " + entry.getValue());
            }
        }
=======
        return compute.balancer().balancedNode(nodes);
>>>>>>> 8a0ed0e3
    }

    /**
     * Change baseline.
     *
     * @param client Client.
     * @param baselineAct Baseline action to execute.  @throws GridClientException If failed to execute baseline action.
     * @param baselineArgs Baseline action arguments.
     * @throws Throwable If failed to execute baseline action.
     */
    private void baseline(GridClient client, String baselineAct, String baselineArgs) throws Throwable {
        switch (baselineAct) {
            case BASELINE_ADD:
                baselineAdd(client, baselineArgs);
                break;

            case BASELINE_REMOVE:
                baselineRemove(client, baselineArgs);
                break;

            case BASELINE_SET:
                baselineSet(client, baselineArgs);
                break;

            case BASELINE_SET_VERSION:
                baselineVersion(client, baselineArgs);
                break;

            case BASELINE_COLLECT:
                baselinePrint(client);
                break;
        }
    }

    /**
     * Prepare task argument.
     *
     * @param op Operation.
     * @param s Argument from command line.
     * @return Task argument.
     */
    private VisorBaselineTaskArg arg(VisorBaselineOperation op, String s) {
        switch (op) {
            case ADD:
            case REMOVE:
            case SET:
                List<String> consistentIds = getConsistentIds(s);

                return new VisorBaselineTaskArg(op, -1, consistentIds);

            case VERSION:
                try {
                    long topVer = Long.parseLong(s);

                    return new VisorBaselineTaskArg(op, topVer, null);
                }
                catch (NumberFormatException e) {
                    throw new IllegalArgumentException("Invalid topology version: " + s, e);
                }

            default:
                return new VisorBaselineTaskArg(op, -1, null);
        }
    }

    /**
     * @param s String of consisted ids delimited by comma.
     * @return List of consistent ids.
     */
    private List<String> getConsistentIds(String s) {
        if (F.isEmpty(s))
            throw new IllegalArgumentException("Empty list of consistent IDs");

        List<String> consistentIds = new ArrayList<>();

        for (String consistentId : s.split(","))
            consistentIds.add(consistentId.trim());

        return consistentIds;
    }

    /**
     * Print baseline topology.
     *
     * @param res Task result with baseline topology.
     */
    private void baselinePrint0(VisorBaselineTaskResult res) {
        log("Cluster state: " + (res.isActive() ? "active" : "inactive"));
        log("Current topology version: " + res.getTopologyVersion());
        nl();

        Map<String, VisorBaselineNode> baseline = res.getBaseline();

        Map<String, VisorBaselineNode> servers = res.getServers();

        if (F.isEmpty(baseline))
            log("Baseline nodes not found.");
        else {
            log("Baseline nodes:");

            for(VisorBaselineNode node : baseline.values()) {
                log("    ConsistentID=" + node.getConsistentId() + ", STATE=" +
                    (servers.containsKey(node.getConsistentId()) ? "ONLINE" : "OFFLINE"));
            }

            log(DELIM);
            log("Number of baseline nodes: " + baseline.size());

            nl();

            List<VisorBaselineNode> others = new ArrayList<>();

            for (VisorBaselineNode node : servers.values()) {
                if (!baseline.containsKey(node.getConsistentId()))
                    others.add(node);
            }

            if (F.isEmpty(others))
                log("Other nodes not found.");
            else {
                log("Other nodes:");

                for(VisorBaselineNode node : others)
                    log("    ConsistentID=" + node.getConsistentId());

                log("Number of other nodes: " + others.size());
            }
        }
    }

    /**
     * Print current baseline.
     *
     * @param client Client.
     */
    private void baselinePrint(GridClient client) throws GridClientException {
        VisorBaselineTaskResult res = executeTask(client, VisorBaselineTask.class, arg(COLLECT, ""));

        baselinePrint0(res);
    }

    /**
     * Add nodes to baseline.
     *
     * @param client Client.
     * @param baselineArgs Baseline action arguments.
     * @throws Throwable If failed to add nodes to baseline.
     */
    private void baselineAdd(GridClient client, String baselineArgs) throws Throwable {
        try {
            VisorBaselineTaskResult res = executeTask(client, VisorBaselineTask.class, arg(ADD, baselineArgs));

            baselinePrint0(res);
        }
        catch (Throwable e) {
            log("Failed to add nodes to baseline.");

            throw e;
        }
    }

    /**
     * Remove nodes from baseline.
     *
     * @param client Client.
     * @param consistentIds Consistent IDs.
     * @throws Throwable If failed to remove nodes from baseline.
     */
    private void baselineRemove(GridClient client, String consistentIds) throws Throwable {
        try {
            VisorBaselineTaskResult res = executeTask(client, VisorBaselineTask.class, arg(REMOVE, consistentIds));

            baselinePrint0(res);
        }
        catch (Throwable e) {
            log("Failed to remove nodes from baseline.");

            throw e;
        }
    }

    /**
     * Set baseline.
     *
     * @param client Client.
     * @param consistentIds Consistent IDs.
     * @throws Throwable If failed to set baseline.
     */
    private void baselineSet(GridClient client, String consistentIds) throws Throwable {
        try {
            VisorBaselineTaskResult res = executeTask(client, VisorBaselineTask.class, arg(SET, consistentIds));

            baselinePrint0(res);
        }
        catch (Throwable e) {
            log("Failed to set baseline.");

            throw e;
        }
    }

    /**
     * Set baseline by topology version.
     *
     * @param client Client.
     * @param arg Argument from command line.
     */
    private void baselineVersion(GridClient client, String arg) throws GridClientException {
        try {
            VisorBaselineTaskResult res = executeTask(client, VisorBaselineTask.class, arg(VERSION, arg));

            baselinePrint0(res);
        }
        catch (Throwable e) {
            log("Failed to set baseline with specified topology version.");

            throw e;
        }
    }

    /**
     * Dump transactions information.
     *
     * @param client Client.
     * @param arg Transaction search arguments
     */
    private void transactions(GridClient client, VisorTxTaskArg arg) throws GridClientException {
        try {
            Map<ClusterNode, VisorTxTaskResult> res = executeTask(client, VisorTxTask.class, arg);

            lastOperationResult = res;

            if (res.isEmpty())
                log("Nothing found.");
            else if (arg.getOperation() == VisorTxOperation.KILL)
                log("Killed transactions:");
            else
                log("Matching transactions:");

            for (Map.Entry<ClusterNode, VisorTxTaskResult> entry : res.entrySet()) {
                if (entry.getValue().getInfos().isEmpty())
                    continue;

                ClusterNode key = entry.getKey();

                log(key.toString());

                for (VisorTxInfo info : entry.getValue().getInfos())
                    log("    Tx: [xid=" + info.getXid() +
                        ", label=" + info.getLabel() +
                        ", state=" + info.getState() +
                        ", duration=" + info.getDuration() / 1000 +
                        ", isolation=" + info.getIsolation() +
                        ", concurrency=" + info.getConcurrency() +
                        ", timeout=" + info.getTimeout() +
                        ", size=" + info.getSize() +
                        ", dhtNodes=" + F.transform(info.getPrimaryNodes(), new IgniteClosure<UUID, String>() {
                        @Override public String apply(UUID id) {
                            return U.id8(id);
                        }
                    }) +
                        ']');
            }
        }
        catch (Throwable e) {
            log("Failed to perform operation.");

            throw e;
        }
    }

    /**
     * @param e Exception to check.
     * @return {@code true} if specified exception is {@link GridClientAuthenticationException}.
     */
    private boolean isAuthError(Throwable e) {
        return X.hasCause(e, GridClientAuthenticationException.class);
    }

    /**
     * @param e Exception to check.
     * @return {@code true} if specified exception is a connection error.
     */
    private boolean isConnectionError(Throwable e) {
        return e instanceof GridClientClosedException ||
            e instanceof GridClientConnectionResetException ||
            e instanceof GridClientDisconnectedException ||
            e instanceof GridClientHandshakeException ||
            e instanceof GridServerUnreachableException;
    }

    /**
     * Print command usage.
     *
     * @param desc Command description.
     * @param args Arguments.
     */
    private void usage(String desc, Command cmd, String... args) {
        log(desc);
        log("    control.sh [--host HOST_OR_IP] [--port PORT] [--user USER] [--password PASSWORD] " +
                " [--ping-interval PING_INTERVAL] [--ping-timeout PING_TIMEOUT] " + cmd.text() + String.join("", args));
        nl();
    }

    /**
     * Extract next argument.
     *
     * @param err Error message.
     * @return Next argument value.
     */
    private String nextArg(String err) {
        if (peekedArg != null) {
            String res = peekedArg;

            peekedArg = null;

            return res;
        }

        if (argsIt.hasNext())
            return argsIt.next();

        throw new IllegalArgumentException(err);
    }

    /**
     * Returns the next argument in the iteration, without advancing the iteration.
     *
     * @return Next argument value or {@code null} if no next argument.
     */
    private String peekNextArg() {
        if (peekedArg == null && argsIt.hasNext())
            peekedArg = argsIt.next();

        return peekedArg;
    }

    /**
     * Parses and validates arguments.
     *
     * @param rawArgs Array of arguments.
     * @return Arguments bean.
     * @throws IllegalArgumentException In case arguments aren't valid.
     */
    Arguments parseAndValidate(List<String> rawArgs) {
        String host = DFLT_HOST;

        String port = DFLT_PORT;

        String user = null;

        String pwd = null;

        String baselineAct = "";

        String baselineArgs = "";

        Long pingInterval = DFLT_PING_INTERVAL;

        Long pingTimeout = DFLT_PING_TIMEOUT;

        boolean force = false;

        CacheArguments cacheArgs = null;

        List<Command> commands = new ArrayList<>();

        initArgIterator(rawArgs);

        VisorTxTaskArg txArgs = null;

        while (hasNextArg()) {
            String str = nextArg("").toLowerCase();

            Command cmd = Command.of(str);

            if (cmd != null) {
                switch (cmd) {
                    case ACTIVATE:
                    case DEACTIVATE:
                    case STATE:
                        commands.add(cmd);
                        break;

                    case TX:
                        commands.add(TX);

                        txArgs = parseTransactionArguments();

                        break;

                    case BASELINE:
                        commands.add(BASELINE);

                        baselineAct = BASELINE_COLLECT; //default baseline action

                        str = peekNextArg();

                        if (str != null) {
                            str = str.toLowerCase();

                            if (BASELINE_ADD.equals(str) || BASELINE_REMOVE.equals(str) ||
                                BASELINE_SET.equals(str) || BASELINE_SET_VERSION.equals(str)) {
                                baselineAct = nextArg("Expected baseline action");

                                baselineArgs = nextArg("Expected baseline arguments");
                            }
                        }

                        break;

<<<<<<< HEAD
                    case CACHE:
                        commands.add(CACHE);

                        cacheArgs = parseAndValidateCacheArgs();

                        break;
=======
                    default:
                        throw new IllegalArgumentException("Unexpected command: " + str);
>>>>>>> 8a0ed0e3
                }
            }
            else {
                switch (str) {
                    case CMD_HOST:
                        host = nextArg("Expected host name");

                        break;

                    case CMD_PORT:
                        port = nextArg("Expected port number");

                        try {
                            int p = Integer.parseInt(port);

                            if (p <= 0 || p > 65535)
                                throw new IllegalArgumentException("Invalid value for port: " + port);
                        }
                        catch (NumberFormatException ignored) {
                            throw new IllegalArgumentException("Invalid value for port: " + port);
                        }

<<<<<<< HEAD
=======
                        break;

                    case CMD_PING_INTERVAL:
                        pingInterval = getPingParam("Expected ping interval", "Invalid value for ping interval");

                        break;

                    case CMD_PING_TIMEOUT:
                        pingTimeout = getPingParam("Expected ping timeout", "Invalid value for ping timeout");

>>>>>>> 8a0ed0e3
                        break;

                    case CMD_USER:
                        user = nextArg("Expected user name");

                        break;

                    case CMD_PASSWORD:
                        pwd = nextArg("Expected password");

                        break;

                    case CMD_FORCE:
                        force = true;

                        break;

                    default:
                        throw new IllegalArgumentException("Unexpected argument: " + str);
                }
            }
        }

        int sz = commands.size();

        if (sz < 1)
            throw new IllegalArgumentException("No action was specified");

        if (sz > 1)
            throw new IllegalArgumentException("Only one action can be specified, but found: " + sz);

        Command cmd = commands.get(0);

        boolean hasUsr = F.isEmpty(user);
        boolean hasPwd = F.isEmpty(pwd);

        if (hasUsr != hasPwd)
            throw new IllegalArgumentException("Both user and password should be specified");

<<<<<<< HEAD
        return new Arguments(cmd, host, port, user, pwd, baselineAct, baselineArgs, force, cacheArgs);
    }

    /**
     * Parses and validates cache arguments.
     *
     * @return --cache subcommand arguments in case validation is successful.
     */
    private CacheArguments parseAndValidateCacheArgs() {
        if (!hasNextCacheArg()) {
            throw new IllegalArgumentException("Arguments are expected for --cache subcommand, " +
                "run --cache help for more info.");
        }

        CacheArguments cacheArgs = new CacheArguments();

        String str = nextArg("").toLowerCase();

        CacheCommand cmd = CacheCommand.of(str);

        if (cmd == null)
            throw new IllegalArgumentException("Unxepected --cache command: " + cmd);

        cacheArgs.command(cmd);

        switch (cmd) {
            case HELP:
                log("--cache subcommand allows to do the following operations:");

                usage("  Verify partition counters and hashes between primary and backups on idle cluster:", CACHE, " idle_verify [cache1,...,cacheN]");
                usage("  If idle_verify found conflicts, find exact keys that differ between primary and backups on idle cluster:", CACHE, " idle_analyze groupId partitionId");
                usage("  Show existing atomic sequences that match regex:", CACHE, " seq regexPattern [nodeId]");
                usage("  Update atomic sequences that match regex:", CACHE, " update_seq regexPattern newValue");
                usage("  Destroy atomic sequences that match regex:", CACHE, " destroy_seq regexPattern [nodeId]");
                usage("  Show cache groups info for caches that match regex:", CACHE, " groups regexPattern [nodeId]");
                usage("  Show affinity distribution info for caches that match regex:", CACHE, " affinity regexPattern [nodeId]");
                usage("  Destroy caches that match regex:", CACHE, " destroy regexPattern [nodeId] [--force]");
                usage("  Validate custom indexes on idle cluster:", CACHE, " validate_indexes [cache1,...,cacheN] [nodeId]");
                usage("  Show hot keys that are point of contention for multiple transactions:", CACHE, " cont minQueueSize [nodeId] [maxPrint]");

                break;

            case IDLE_VERIFY:
                parseCacheNamesIfPresent(cacheArgs);

                break;

            case IDLE_ANALYZE:
                cacheArgs.groupId(Integer.valueOf(nextArg("Expected cache or group ID")));
                cacheArgs.partitionId(Integer.valueOf(nextArg("Expected partition ID")));

                break;

            case SEQ:
            case UPDATE_SEQ:
            case DESTROY_SEQ:
            case GROUPS:
            case AFFINITY:
            case DESTROY:
                cacheArgs.regex(nextArg("Regex is expected"));

                if (cmd == CacheCommand.UPDATE_SEQ) {
                    Long seqVal = Long.parseLong(nextArg("New sequence value expected"));

                    cacheArgs.newUpdateSequenceValue(String.valueOf(seqVal));
                }
                else {
                    if (hasNextCacheArg())
                        cacheArgs.nodeId(UUID.fromString(nextArg("")));
                }

                break;

            case CONT:
                cacheArgs.minQueueSize(Integer.parseInt(nextArg("Min queue size expected")));

                if (hasNextCacheArg())
                    cacheArgs.nodeId(UUID.fromString(nextArg("")));

                if (hasNextCacheArg())
                    cacheArgs.maxPrint(Integer.parseInt(nextArg("")));
                else
                    cacheArgs.maxPrint(10);

                break;

            case VALIDATE_INDEXES:
                parseCacheNamesIfPresent(cacheArgs);

                if (hasNextCacheArg())
                    cacheArgs.nodeId(UUID.fromString(nextArg("")));

                break;
        }

        if (hasNextCacheArg())
            throw new IllegalArgumentException("Unexpected argument of --cache subcommand: " + peekNextArg());

        return cacheArgs;
    }

    /**
     * @return <code>true</code> if there's next argument for --cache subcommand.
     */
    private boolean hasNextCacheArg() {
        return hasNextArg() && Command.of(peekNextArg()) == null && !AUX_COMMANDS.contains(peekNextArg());
    }

    /**
     * @param cacheArgs Cache args.
     */
    private void parseCacheNamesIfPresent(CacheArguments cacheArgs) {
        if (hasNextCacheArg()) {
            String cacheNames = nextArg("");

            String[] cacheNamesArr = cacheNames.split(",");
            Set<String> cacheNamesSet = new HashSet<>();

            for (String cacheName : cacheNamesArr) {
                if (F.isEmpty(cacheName))
                    throw new IllegalArgumentException("Non-empty cache names expected.");

                cacheNamesSet.add(cacheName.trim());
            }

            cacheArgs.caches(cacheNamesSet);
=======
        return new Arguments(cmd, host, port, user, pwd, baselineAct, baselineArgs,
            pingTimeout, pingInterval, txArgs, force);
    }

    /**
     * Get ping param for grid client.
     *
     * @param nextArgErr Argument extraction error message.
     * @param invalidErr Param validation error message.
     */
    private Long getPingParam(String nextArgErr, String invalidErr) {
        String raw = nextArg(nextArgErr);

        try {
            long val = Long.valueOf(raw);

            if (val <= 0)
                throw new IllegalArgumentException(invalidErr + ": " + val);
            else
                return val;
        }
        catch (NumberFormatException ignored) {
            throw new IllegalArgumentException(invalidErr + ": " + raw);
        }
    }

    /**
     * @return Transaction arguments.
     */
    private VisorTxTaskArg parseTransactionArguments() {
        VisorTxProjection proj = null;

        Integer limit = null;

        VisorTxSortOrder sortOrder = null;

        Long duration = null;

        Integer size = null;

        String lbRegex = null;

        List<String> consistentIds = null;

        VisorTxOperation op = VisorTxOperation.LIST;

        String xid = null;

        boolean end = false;

        do {
            String str = peekNextArg();

            if (str == null)
                break;

            switch (str) {
                case TX_LIMIT:
                    nextArg("");

                    limit = (int) nextLongArg(TX_LIMIT);
                    break;

                case TX_ORDER:
                    nextArg("");

                    sortOrder = VisorTxSortOrder.fromString(nextArg(TX_ORDER));

                    break;

                case TX_SERVERS:
                    nextArg("");

                    proj = VisorTxProjection.SERVER;
                    break;

                case TX_CLIENTS:
                    nextArg("");

                    proj = VisorTxProjection.CLIENT;
                    break;

                case TX_NODES:
                    nextArg("");

                    consistentIds = getConsistentIds(nextArg(TX_NODES));
                    break;

                case TX_DURATION:
                    nextArg("");

                    duration = nextLongArg(TX_DURATION) * 1000L;
                    break;

                case TX_SIZE:
                    nextArg("");

                    size = (int) nextLongArg(TX_SIZE);
                    break;

                case TX_LABEL:
                    nextArg("");

                    lbRegex = nextArg(TX_LABEL);

                    try {
                        Pattern.compile(lbRegex);
                    }
                    catch (PatternSyntaxException e) {
                        throw new IllegalArgumentException("Illegal regex syntax");
                    }

                    break;

                case TX_XID:
                    nextArg("");

                    xid = nextArg(TX_XID);
                    break;

                case TX_KILL:
                    nextArg("");

                    op = VisorTxOperation.KILL;
                    break;

                default:
                    end = true;
            }
        }
        while (!end);

        if (proj != null && consistentIds != null)
            throw new IllegalArgumentException("Projection can't be used together with list of consistent ids.");

        return new VisorTxTaskArg(op, limit, duration, size, null, proj, consistentIds, xid, lbRegex, sortOrder);
    }

    /**
     * @return Numeric value.
     */
    private long nextLongArg(String lb) {
        String str = nextArg("Expecting " + lb);

        try {
            long val = Long.parseLong(str);

            if (val < 0)
                throw new IllegalArgumentException("Invalid value for " + lb + ": " + val);

            return val;
        }
        catch (NumberFormatException e) {
            throw new IllegalArgumentException("Invalid value for " + lb + ": " + str);
>>>>>>> 8a0ed0e3
        }
    }

    /**
     * Parse and execute command.
     *
     * @param rawArgs Arguments to parse and execute.
     * @return Exit code.
     */
    public int execute(List<String> rawArgs) {
        log("Control utility [ver. " + ACK_VER_STR + "]");
        log(COPYRIGHT);
        log("User: " + System.getProperty("user.name"));
        log(DELIM);

        try {
            if (F.isEmpty(rawArgs) || (rawArgs.size() == 1 && CMD_HELP.equalsIgnoreCase(rawArgs.get(0)))) {
                log("This utility can do the following commands:");

                usage("  Activate cluster:", ACTIVATE);
                usage("  Deactivate cluster:", DEACTIVATE, " [--force]");
                usage("  Print current cluster state:", STATE);
                usage("  Print cluster baseline topology:", BASELINE);
                usage("  Add nodes into baseline topology:", BASELINE, " add consistentId1[,consistentId2,....,consistentIdN] [--force]");
                usage("  Remove nodes from baseline topology:", BASELINE, " remove consistentId1[,consistentId2,....,consistentIdN] [--force]");
                usage("  Set baseline topology:", BASELINE, " set consistentId1[,consistentId2,....,consistentIdN] [--force]");
                usage("  Set baseline topology based on version:", BASELINE, " version topologyVersion [--force]");
                usage("  List or kill transactions:", TX, " [xid XID] [minDuration SECONDS] " +
                    "[minSize SIZE] [label PATTERN_REGEX] [servers|clients] " +
                    "[nodes consistentId1[,consistentId2,....,consistentIdN] [limit NUMBER] [order DURATION|SIZE] [kill] [--force]");

<<<<<<< HEAD
                log("The utility has --cache subcommand to view and control state of caches in cluster.");
                log("  More info:    control.sh --cache help");
                nl();

                log("By default cluster deactivation and changes in baseline topology commands request interactive confirmation. ");
=======
                log("By default commands affecting the cluster require interactive confirmation. ");
>>>>>>> 8a0ed0e3
                log("  --force option can be used to execute commands without prompting for confirmation.");
                nl();

                log("Default values:");
                log("    HOST_OR_IP=" + DFLT_HOST);
                log("    PORT=" + DFLT_PORT);
                log("    PING_INTERVAL=" + DFLT_PING_INTERVAL);
                log("    PING_TIMEOUT=" + DFLT_PING_TIMEOUT);
                nl();

                log("Exit codes:");
                log("    " + EXIT_CODE_OK + " - successful execution.");
                log("    " + EXIT_CODE_INVALID_ARGUMENTS + " - invalid arguments.");
                log("    " + EXIT_CODE_CONNECTION_FAILED + " - connection failed.");
                log("    " + ERR_AUTHENTICATION_FAILED + " - authentication failed.");
                log("    " + EXIT_CODE_UNEXPECTED_ERROR + " - unexpected error.");

                return EXIT_CODE_OK;
            }

            Arguments args = parseAndValidate(rawArgs);

            if (!confirm(args)) {
                log("Operation cancelled.");

                return EXIT_CODE_OK;
            }

            GridClientConfiguration cfg = new GridClientConfiguration();

            cfg.setPingInterval(args.pingInterval());

            cfg.setPingTimeout(args.pingTimeout());

            cfg.setServers(Collections.singletonList(args.host() + ":" + args.port()));

            if (!F.isEmpty(args.user())) {
                cfg.setSecurityCredentialsProvider(
                    new SecurityCredentialsBasicProvider(new SecurityCredentials(args.user(), args.password())));
            }

            try (GridClient client = GridClientFactory.start(cfg)) {
                switch (args.command()) {
                    case ACTIVATE:
                        activate(client);

                        break;

                    case DEACTIVATE:
                        deactivate(client);

                        break;

                    case STATE:
                        state(client);

                        break;

                    case BASELINE:
                        baseline(client, args.baselineAction(), args.baselineArguments());

                        break;

                    case CACHE:
                        cache(client, args.cacheArgs());

                        break;

                    case TX:
                        transactions(client, args.transactionArguments());
                        break;
                }
            }

            return 0;
        }
        catch (IllegalArgumentException e) {
            return error(EXIT_CODE_INVALID_ARGUMENTS, "Check arguments.", e);
        }
        catch (Throwable e) {
            if (isAuthError(e))
                return error(ERR_AUTHENTICATION_FAILED, "Authentication error.", e);

            if (isConnectionError(e))
                return error(EXIT_CODE_CONNECTION_FAILED, "Connection to cluster failed.", e);

            return error(EXIT_CODE_UNEXPECTED_ERROR, "", e);
        }
    }

    /**
     * @param args Arguments to parse and apply.
     */
    public static void main(String[] args) {
        CommandHandler hnd = new CommandHandler();

        System.exit(hnd.execute(Arrays.asList(args)));
    }

    /**
     * Used for tests.
     * @return Last operation result;
     */
    @SuppressWarnings("unchecked")
    public <T> T getLastOperationResult() {
        return (T)lastOperationResult;
    }
}
<|MERGE_RESOLUTION|>--- conflicted
+++ resolved
@@ -20,21 +20,15 @@
 import java.util.ArrayList;
 import java.util.Arrays;
 import java.util.Collections;
-import java.util.HashSet;
 import java.util.Iterator;
 import java.util.List;
 import java.util.Map;
 import java.util.Scanner;
-<<<<<<< HEAD
-import java.util.Set;
-import java.util.UUID;
-=======
 import java.util.UUID;
 import java.util.logging.Logger;
 import java.util.regex.Pattern;
 import java.util.regex.PatternSyntaxException;
 import org.apache.ignite.cluster.ClusterNode;
->>>>>>> 8a0ed0e3
 import org.apache.ignite.internal.client.GridClient;
 import org.apache.ignite.internal.client.GridClientAuthenticationException;
 import org.apache.ignite.internal.client.GridClientClosedException;
@@ -48,13 +42,6 @@
 import org.apache.ignite.internal.client.GridClientNode;
 import org.apache.ignite.internal.client.GridServerUnreachableException;
 import org.apache.ignite.internal.client.impl.connection.GridClientConnectionResetException;
-import org.apache.ignite.internal.commandline.cache.CacheArguments;
-import org.apache.ignite.internal.commandline.cache.CacheCommand;
-import org.apache.ignite.internal.processors.cache.verify.CacheInfo;
-import org.apache.ignite.internal.processors.cache.verify.ContentionInfo;
-import org.apache.ignite.internal.processors.cache.verify.PartitionEntryHashRecord;
-import org.apache.ignite.internal.processors.cache.verify.PartitionHashRecord;
-import org.apache.ignite.internal.processors.cache.verify.PartitionKey;
 import org.apache.ignite.internal.util.typedef.F;
 import org.apache.ignite.internal.util.typedef.X;
 import org.apache.ignite.internal.util.typedef.internal.U;
@@ -64,23 +51,6 @@
 import org.apache.ignite.internal.visor.baseline.VisorBaselineTask;
 import org.apache.ignite.internal.visor.baseline.VisorBaselineTaskArg;
 import org.apache.ignite.internal.visor.baseline.VisorBaselineTaskResult;
-<<<<<<< HEAD
-import org.apache.ignite.internal.visor.verify.ValidateIndexesPartitionResult;
-import org.apache.ignite.internal.visor.verify.VisorContentionTask;
-import org.apache.ignite.internal.visor.verify.VisorContentionTaskArg;
-import org.apache.ignite.internal.visor.verify.VisorContentionTaskResult;
-import org.apache.ignite.internal.visor.verify.VisorIdleAnalyzeTask;
-import org.apache.ignite.internal.visor.verify.VisorIdleAnalyzeTaskArg;
-import org.apache.ignite.internal.visor.verify.VisorIdleAnalyzeTaskResult;
-import org.apache.ignite.internal.visor.verify.VisorIdleVerifyTask;
-import org.apache.ignite.internal.visor.verify.VisorIdleVerifyTaskArg;
-import org.apache.ignite.internal.visor.verify.VisorIdleVerifyTaskResult;
-import org.apache.ignite.internal.visor.verify.VisorValidateIndexesJobResult;
-import org.apache.ignite.internal.visor.verify.VisorValidateIndexesTaskArg;
-import org.apache.ignite.internal.visor.verify.VisorValidateIndexesTaskResult;
-import org.apache.ignite.internal.visor.verify.VisorViewCacheTaskArg;
-import org.apache.ignite.internal.visor.verify.VisorViewCacheTaskResult;
-=======
 import org.apache.ignite.internal.visor.tx.VisorTxInfo;
 import org.apache.ignite.internal.visor.tx.VisorTxOperation;
 import org.apache.ignite.internal.visor.tx.VisorTxProjection;
@@ -89,7 +59,6 @@
 import org.apache.ignite.internal.visor.tx.VisorTxTaskArg;
 import org.apache.ignite.internal.visor.tx.VisorTxTaskResult;
 import org.apache.ignite.lang.IgniteClosure;
->>>>>>> 8a0ed0e3
 import org.apache.ignite.plugin.security.SecurityCredentials;
 import org.apache.ignite.plugin.security.SecurityCredentialsBasicProvider;
 
@@ -97,7 +66,6 @@
 import static org.apache.ignite.internal.IgniteVersionUtils.COPYRIGHT;
 import static org.apache.ignite.internal.commandline.Command.ACTIVATE;
 import static org.apache.ignite.internal.commandline.Command.BASELINE;
-import static org.apache.ignite.internal.commandline.Command.CACHE;
 import static org.apache.ignite.internal.commandline.Command.DEACTIVATE;
 import static org.apache.ignite.internal.commandline.Command.STATE;
 import static org.apache.ignite.internal.commandline.Command.TX;
@@ -135,49 +103,35 @@
     /** */
     private static final String CMD_USER = "--user";
 
+    /** */
+    protected static final String CMD_PING_INTERVAL = "--ping-interval";
+
+    /** */
+    protected static final String CMD_PING_TIMEOUT = "--ping-timeout";
+
+    /** */
+    public static final String CONFIRM_MSG = "y";
+
+    /** */
+    private static final String BASELINE_ADD = "add";
+
+    /** */
+    private static final String BASELINE_REMOVE = "remove";
+
+    /** */
+    private static final String BASELINE_COLLECT = "collect";
+
+    /** */
+    private static final String BASELINE_SET = "set";
+
+    /** */
+    private static final String BASELINE_SET_VERSION = "version";
+
+    /** */
+    private static final String DELIM = "--------------------------------------------------------------------------------";
+
     /** Force option is used for auto confirmation. */
     private static final String CMD_FORCE = "--force";
-
-    /** List of optional auxiliary commands. */
-    private static final Set<String> AUX_COMMANDS = new HashSet<>();
-    static {
-        AUX_COMMANDS.add(CMD_HELP);
-        AUX_COMMANDS.add(CMD_HOST);
-        AUX_COMMANDS.add(CMD_PORT);
-        AUX_COMMANDS.add(CMD_PASSWORD);
-        AUX_COMMANDS.add(CMD_USER);
-        AUX_COMMANDS.add(CMD_FORCE);
-    }
-
-    /** */
-    protected static final String CMD_PING_INTERVAL = "--ping-interval";
-
-    /** */
-    protected static final String CMD_PING_TIMEOUT = "--ping-timeout";
-
-    /** */
-    public static final String CONFIRM_MSG = "y";
-
-    /** */
-    private static final String BASELINE_ADD = "add";
-
-    /** */
-    private static final String BASELINE_REMOVE = "remove";
-
-    /** */
-    private static final String BASELINE_COLLECT = "collect";
-
-    /** */
-    private static final String BASELINE_SET = "set";
-
-    /** */
-    private static final String BASELINE_SET_VERSION = "version";
-
-    /** */
-    private static final String DELIM = "--------------------------------------------------------------------------------";
-
-    /** Validate indexes task name. */
-    private static final String VALIDATE_INDEXES_TASK = "org.apache.ignite.internal.visor.verify.VisorValidateIndexesTask";
 
     /** */
     public static final int EXIT_CODE_OK = 0;
@@ -330,26 +284,11 @@
             case BASELINE:
                 if (!BASELINE_COLLECT.equals(args.baselineAction()))
                     str = "Warning: the command will perform changes in baseline.";
-<<<<<<< HEAD
-
-                break;
-
-            case CACHE:
-                if (args.cacheArgs().command() == CacheCommand.DESTROY) {
-                    str = "Warning: the command will destroy all caches that match " +
-                        args.cacheArgs().regex() + " pattern.";
-                }
-
-                break;
-
-            default:
-=======
                 break;
 
             case TX:
                 if (args.transactionArguments().getOperation() == VisorTxOperation.KILL)
                     str = "Warning: the command will kill some transactions.";
->>>>>>> 8a0ed0e3
                 break;
         }
 
@@ -433,11 +372,6 @@
     }
 
     /**
-<<<<<<< HEAD
-     * @param client Client
-     * @param taskCls Task class.
-     * @param taskArgs Task args.
-=======
      * @param client Client.
      * @param arg Task argument.
      * @return Task result.
@@ -454,220 +388,12 @@
      * @param client Client.
      * @param taskCls Task class.
      * @param taskArgs Task arguments.
->>>>>>> 8a0ed0e3
      * @return Task result.
      * @throws GridClientException If failed to execute task.
      */
     private <R> R executeTask(GridClient client, Class<?> taskCls, Object taskArgs) throws GridClientException {
-        return executeTaskByNameOnNode(client, taskCls.getName(), taskArgs, null);
-    }
-
-    /**
-     * @param client Client
-     * @param taskClsName Task class name.
-     * @param taskArgs Task args.
-     * @param nodeId Node ID to execute task at (if null, random node will be chosen by balancer).
-     * @return Task result.
-     * @throws GridClientException If failed to execute task.
-     */
-    private <R> R executeTaskByNameOnNode(GridClient client, String taskClsName, Object taskArgs, UUID nodeId
-    ) throws GridClientException {
         GridClientCompute compute = client.compute();
 
-<<<<<<< HEAD
-        GridClientNode node = null;
-
-        if (nodeId == null) {
-            List<GridClientNode> nodes = new ArrayList<>();
-
-            for (GridClientNode n : compute.nodes()) {
-                if (n.connectable())
-                    nodes.add(n);
-            }
-
-            if (F.isEmpty(nodes))
-                throw new GridClientDisconnectedException("Connectable node not found", null);
-
-            node = compute.balancer().balancedNode(nodes);
-        }
-        else {
-            for (GridClientNode n : compute.nodes()) {
-                if (n.connectable() && nodeId.equals(n.nodeId())) {
-                    node = n;
-
-                    break;
-                }
-            }
-
-            if (node == null)
-                throw new IllegalArgumentException("Node with id=" + nodeId + " not found");
-        }
-
-        return compute.projection(node).execute(taskClsName, new VisorTaskArgument<>(node.nodeId(), taskArgs, false));
-    }
-
-    /**
-     * Executes --cache subcommand.
-     *
-     * @param client Client.
-     * @param cacheArgs Cache args.
-     */
-    private void cache(GridClient client, CacheArguments cacheArgs) throws Throwable {
-        switch (cacheArgs.command()) {
-            case HELP:
-
-
-                // Print help.
-                break;
-
-            case IDLE_VERIFY:
-                cacheIdleVerify(client, cacheArgs);
-
-                break;
-
-            case IDLE_ANALYZE:
-                cacheIdleAnalyze(client, cacheArgs);
-
-                break;
-
-            case SEQ:
-            case UPDATE_SEQ:
-            case DESTROY_SEQ:
-            case GROUPS:
-            case AFFINITY:
-            case DESTROY: {
-                cacheView(client, cacheArgs);
-
-                break;
-            }
-
-            case VALIDATE_INDEXES: {
-                cacheValidateIndexes(client, cacheArgs);
-
-                break;
-            }
-
-            case CONT: {
-                cacheContention(client, cacheArgs);
-
-                break;
-            }
-
-            default:
-                throw new IllegalArgumentException("Unexpected cache command: " + cacheArgs.command());
-        }
-    }
-
-    /**
-     * @param client Client.
-     * @param cacheArgs Cache args.
-     */
-    private void cacheContention(GridClient client, CacheArguments cacheArgs) throws GridClientException {
-        VisorContentionTaskArg taskArg = new VisorContentionTaskArg(
-            cacheArgs.minQueueSize(), cacheArgs.maxPrint());
-
-        VisorContentionTaskResult res = executeTaskByNameOnNode(
-            client, VisorContentionTask.class.getName(), taskArg, cacheArgs.nodeId());
-
-        if (!F.isEmpty(res.exceptions())) {
-            log("Contention check failed on nodes:");
-
-            for (Map.Entry<UUID, Exception> e : res.exceptions().entrySet()) {
-                log("Node ID = " + e.getKey());
-
-                log("Exception message:");
-                log(e.getValue().getMessage());
-                nl();
-            }
-        }
-
-        for (ContentionInfo info : res.getInfos())
-            info.print();
-    }
-
-    /**
-     * @param client Client.
-     * @param cacheArgs Cache args.
-     */
-    private void cacheValidateIndexes(GridClient client, CacheArguments cacheArgs) throws GridClientException {
-        VisorValidateIndexesTaskArg taskArg = new VisorValidateIndexesTaskArg(cacheArgs.caches());
-
-        VisorValidateIndexesTaskResult taskRes = executeTaskByNameOnNode(
-            client, VALIDATE_INDEXES_TASK, taskArg, cacheArgs.nodeId());
-
-        if (!F.isEmpty(taskRes.exceptions())) {
-            log("Index validation failed on nodes:");
-
-            for (Map.Entry<UUID, Exception> e : taskRes.exceptions().entrySet()) {
-                log("Node ID = " + e.getKey());
-
-                log("Exception message:");
-                log(e.getValue().getMessage());
-                nl();
-            }
-        }
-
-        boolean errors = false;
-
-        for (Map.Entry<UUID, VisorValidateIndexesJobResult> nodeEntry : taskRes.results().entrySet()) {
-            Map<PartitionKey, ValidateIndexesPartitionResult> map = nodeEntry.getValue().response();
-
-            for (Map.Entry<PartitionKey, ValidateIndexesPartitionResult> e : map.entrySet()) {
-                ValidateIndexesPartitionResult res = e.getValue();
-
-                if (!res.issues().isEmpty()) {
-                    errors = true;
-
-                    log(e.getKey().toString() + " " + e.getValue().toString());
-
-                    for (ValidateIndexesPartitionResult.Issue is : res.issues())
-                        log(is.toString());
-                }
-            }
-        }
-
-        if (!errors)
-            log("validate_indexes has finished, no issues found.");
-        else
-            log("validate_indexes has finished with errors (listed above).");
-    }
-
-    /**
-     * @param client Client.
-     * @param cacheArgs Cache args.
-     */
-    private void cacheView(GridClient client, CacheArguments cacheArgs) throws GridClientException {
-        VisorViewCacheTaskArg taskArg = new VisorViewCacheTaskArg(
-            cacheArgs.regex(), cacheArgs.command(), cacheArgs.newUpdateSequenceValue());
-
-        VisorViewCacheTaskResult res = executeTaskByNameOnNode(
-            client, VisorViewCacheTaskResult.class.getName(), taskArg, cacheArgs.nodeId());
-
-        for (CacheInfo info : res.cacheInfos())
-            info.print();
-
-        if (cacheArgs.command() == CacheCommand.DESTROY)
-            log("Destroyed caches count: " + res.cacheInfos().size());
-    }
-
-    /**
-     * @param client Client.
-     * @param cacheArgs Cache args.
-     */
-    private void cacheIdleAnalyze(GridClient client, CacheArguments cacheArgs) throws GridClientException {
-        VisorIdleAnalyzeTaskResult res = executeTask(client, VisorIdleAnalyzeTask.class,
-            new VisorIdleAnalyzeTaskArg(new PartitionKey(cacheArgs.groupId(), cacheArgs.partitionId(), null)));
-
-        Map<PartitionHashRecord, List<PartitionEntryHashRecord>> div = res.getDivergedEntries();
-
-        if (div.isEmpty()) {
-            log("idle_analyze check has finished, no coflicts have been found in partition.");
-            nl();
-        }
-        else {
-            log("idle_analyze check has finished, found " + div.size() + " conflict keys.");
-            nl();
-=======
         GridClientNode node = getBalancedNode(compute);
 
         return compute.execute(taskCls.getName(),
@@ -680,46 +406,15 @@
      */
     private GridClientNode getBalancedNode(GridClientCompute compute) throws GridClientException {
         List<GridClientNode> nodes = new ArrayList<>();
->>>>>>> 8a0ed0e3
-
-            for (Map.Entry<PartitionHashRecord, List<PartitionEntryHashRecord>> e : div.entrySet()) {
-                log("Differences at node " + e.getKey().consistentId() + ":");
-
-                for (PartitionEntryHashRecord rec : e.getValue())
-                    log(rec.toString());
-
-<<<<<<< HEAD
-                nl();
-            }
-        }
-    }
-
-    /**
-     * @param client Client.
-     * @param cacheArgs Cache args.
-     */
-    private void cacheIdleVerify(GridClient client, CacheArguments cacheArgs) throws GridClientException {
-        VisorIdleVerifyTaskResult res = executeTask(
-            client, VisorIdleVerifyTask.class, new VisorIdleVerifyTaskArg(cacheArgs.caches()));
-
-        Map<PartitionKey, List<PartitionHashRecord>> conflicts = res.getConflicts();
-
-        if (conflicts.isEmpty()) {
-            log("idle_verify check has finished, no conflicts have been found.");
-            nl();
-        }
-        else {
-            log ("idle_verify check has finished, found " + conflicts.size() + " conflict partitions.");
-            nl();
-
-            for (Map.Entry<PartitionKey, List<PartitionHashRecord>> entry : conflicts.entrySet()) {
-                log("Conflict partition: " + entry.getKey());
-                log("Partition instances: " + entry.getValue());
-            }
-        }
-=======
+
+        for (GridClientNode node : compute.nodes())
+            if (node.connectable())
+                nodes.add(node);
+
+        if (F.isEmpty(nodes))
+            throw new GridClientDisconnectedException("Connectable node not found", null);
+
         return compute.balancer().balancedNode(nodes);
->>>>>>> 8a0ed0e3
     }
 
     /**
@@ -1083,8 +778,6 @@
 
         boolean force = false;
 
-        CacheArguments cacheArgs = null;
-
         List<Command> commands = new ArrayList<>();
 
         initArgIterator(rawArgs);
@@ -1131,17 +824,8 @@
 
                         break;
 
-<<<<<<< HEAD
-                    case CACHE:
-                        commands.add(CACHE);
-
-                        cacheArgs = parseAndValidateCacheArgs();
-
-                        break;
-=======
                     default:
                         throw new IllegalArgumentException("Unexpected command: " + str);
->>>>>>> 8a0ed0e3
                 }
             }
             else {
@@ -1164,8 +848,6 @@
                             throw new IllegalArgumentException("Invalid value for port: " + port);
                         }
 
-<<<<<<< HEAD
-=======
                         break;
 
                     case CMD_PING_INTERVAL:
@@ -1176,22 +858,18 @@
                     case CMD_PING_TIMEOUT:
                         pingTimeout = getPingParam("Expected ping timeout", "Invalid value for ping timeout");
 
->>>>>>> 8a0ed0e3
                         break;
 
                     case CMD_USER:
                         user = nextArg("Expected user name");
-
                         break;
 
                     case CMD_PASSWORD:
                         pwd = nextArg("Expected password");
-
                         break;
 
                     case CMD_FORCE:
                         force = true;
-
                         break;
 
                     default:
@@ -1216,134 +894,6 @@
         if (hasUsr != hasPwd)
             throw new IllegalArgumentException("Both user and password should be specified");
 
-<<<<<<< HEAD
-        return new Arguments(cmd, host, port, user, pwd, baselineAct, baselineArgs, force, cacheArgs);
-    }
-
-    /**
-     * Parses and validates cache arguments.
-     *
-     * @return --cache subcommand arguments in case validation is successful.
-     */
-    private CacheArguments parseAndValidateCacheArgs() {
-        if (!hasNextCacheArg()) {
-            throw new IllegalArgumentException("Arguments are expected for --cache subcommand, " +
-                "run --cache help for more info.");
-        }
-
-        CacheArguments cacheArgs = new CacheArguments();
-
-        String str = nextArg("").toLowerCase();
-
-        CacheCommand cmd = CacheCommand.of(str);
-
-        if (cmd == null)
-            throw new IllegalArgumentException("Unxepected --cache command: " + cmd);
-
-        cacheArgs.command(cmd);
-
-        switch (cmd) {
-            case HELP:
-                log("--cache subcommand allows to do the following operations:");
-
-                usage("  Verify partition counters and hashes between primary and backups on idle cluster:", CACHE, " idle_verify [cache1,...,cacheN]");
-                usage("  If idle_verify found conflicts, find exact keys that differ between primary and backups on idle cluster:", CACHE, " idle_analyze groupId partitionId");
-                usage("  Show existing atomic sequences that match regex:", CACHE, " seq regexPattern [nodeId]");
-                usage("  Update atomic sequences that match regex:", CACHE, " update_seq regexPattern newValue");
-                usage("  Destroy atomic sequences that match regex:", CACHE, " destroy_seq regexPattern [nodeId]");
-                usage("  Show cache groups info for caches that match regex:", CACHE, " groups regexPattern [nodeId]");
-                usage("  Show affinity distribution info for caches that match regex:", CACHE, " affinity regexPattern [nodeId]");
-                usage("  Destroy caches that match regex:", CACHE, " destroy regexPattern [nodeId] [--force]");
-                usage("  Validate custom indexes on idle cluster:", CACHE, " validate_indexes [cache1,...,cacheN] [nodeId]");
-                usage("  Show hot keys that are point of contention for multiple transactions:", CACHE, " cont minQueueSize [nodeId] [maxPrint]");
-
-                break;
-
-            case IDLE_VERIFY:
-                parseCacheNamesIfPresent(cacheArgs);
-
-                break;
-
-            case IDLE_ANALYZE:
-                cacheArgs.groupId(Integer.valueOf(nextArg("Expected cache or group ID")));
-                cacheArgs.partitionId(Integer.valueOf(nextArg("Expected partition ID")));
-
-                break;
-
-            case SEQ:
-            case UPDATE_SEQ:
-            case DESTROY_SEQ:
-            case GROUPS:
-            case AFFINITY:
-            case DESTROY:
-                cacheArgs.regex(nextArg("Regex is expected"));
-
-                if (cmd == CacheCommand.UPDATE_SEQ) {
-                    Long seqVal = Long.parseLong(nextArg("New sequence value expected"));
-
-                    cacheArgs.newUpdateSequenceValue(String.valueOf(seqVal));
-                }
-                else {
-                    if (hasNextCacheArg())
-                        cacheArgs.nodeId(UUID.fromString(nextArg("")));
-                }
-
-                break;
-
-            case CONT:
-                cacheArgs.minQueueSize(Integer.parseInt(nextArg("Min queue size expected")));
-
-                if (hasNextCacheArg())
-                    cacheArgs.nodeId(UUID.fromString(nextArg("")));
-
-                if (hasNextCacheArg())
-                    cacheArgs.maxPrint(Integer.parseInt(nextArg("")));
-                else
-                    cacheArgs.maxPrint(10);
-
-                break;
-
-            case VALIDATE_INDEXES:
-                parseCacheNamesIfPresent(cacheArgs);
-
-                if (hasNextCacheArg())
-                    cacheArgs.nodeId(UUID.fromString(nextArg("")));
-
-                break;
-        }
-
-        if (hasNextCacheArg())
-            throw new IllegalArgumentException("Unexpected argument of --cache subcommand: " + peekNextArg());
-
-        return cacheArgs;
-    }
-
-    /**
-     * @return <code>true</code> if there's next argument for --cache subcommand.
-     */
-    private boolean hasNextCacheArg() {
-        return hasNextArg() && Command.of(peekNextArg()) == null && !AUX_COMMANDS.contains(peekNextArg());
-    }
-
-    /**
-     * @param cacheArgs Cache args.
-     */
-    private void parseCacheNamesIfPresent(CacheArguments cacheArgs) {
-        if (hasNextCacheArg()) {
-            String cacheNames = nextArg("");
-
-            String[] cacheNamesArr = cacheNames.split(",");
-            Set<String> cacheNamesSet = new HashSet<>();
-
-            for (String cacheName : cacheNamesArr) {
-                if (F.isEmpty(cacheName))
-                    throw new IllegalArgumentException("Non-empty cache names expected.");
-
-                cacheNamesSet.add(cacheName.trim());
-            }
-
-            cacheArgs.caches(cacheNamesSet);
-=======
         return new Arguments(cmd, host, port, user, pwd, baselineAct, baselineArgs,
             pingTimeout, pingInterval, txArgs, force);
     }
@@ -1498,7 +1048,6 @@
         }
         catch (NumberFormatException e) {
             throw new IllegalArgumentException("Invalid value for " + lb + ": " + str);
->>>>>>> 8a0ed0e3
         }
     }
 
@@ -1530,15 +1079,7 @@
                     "[minSize SIZE] [label PATTERN_REGEX] [servers|clients] " +
                     "[nodes consistentId1[,consistentId2,....,consistentIdN] [limit NUMBER] [order DURATION|SIZE] [kill] [--force]");
 
-<<<<<<< HEAD
-                log("The utility has --cache subcommand to view and control state of caches in cluster.");
-                log("  More info:    control.sh --cache help");
-                nl();
-
-                log("By default cluster deactivation and changes in baseline topology commands request interactive confirmation. ");
-=======
                 log("By default commands affecting the cluster require interactive confirmation. ");
->>>>>>> 8a0ed0e3
                 log("  --force option can be used to execute commands without prompting for confirmation.");
                 nl();
 
@@ -1581,30 +1122,22 @@
             }
 
             try (GridClient client = GridClientFactory.start(cfg)) {
+
                 switch (args.command()) {
                     case ACTIVATE:
                         activate(client);
-
                         break;
 
                     case DEACTIVATE:
                         deactivate(client);
-
                         break;
 
                     case STATE:
                         state(client);
-
                         break;
 
                     case BASELINE:
                         baseline(client, args.baselineAction(), args.baselineArguments());
-
-                        break;
-
-                    case CACHE:
-                        cache(client, args.cacheArgs());
-
                         break;
 
                     case TX:
