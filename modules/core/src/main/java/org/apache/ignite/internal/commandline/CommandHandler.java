/*
 * Licensed to the Apache Software Foundation (ASF) under one or more
 * contributor license agreements. See the NOTICE file distributed with
 * this work for additional information regarding copyright ownership.
 * The ASF licenses this file to You under the Apache License, Version 2.0
 * (the "License"); you may not use this file except in compliance with
 * the License. You may obtain a copy of the License at
 *
 * http://www.apache.org/licenses/LICENSE-2.0
 *
 * Unless required by applicable law or agreed to in writing, software
 * distributed under the License is distributed on an "AS IS" BASIS,
 * WITHOUT WARRANTIES OR CONDITIONS OF ANY KIND, either express or implied.
 * See the License for the specific language governing permissions and
 * limitations under the License.
 */

package org.apache.ignite.internal.commandline;

import java.util.ArrayList;
import java.util.Arrays;
import java.util.Collections;
import java.util.Collection;
import java.util.Iterator;
import java.util.List;
import java.util.Map;
<<<<<<< HEAD
import java.util.UUID;
=======
import java.util.Scanner;
>>>>>>> a50f5f71
import org.apache.ignite.internal.client.GridClient;
import org.apache.ignite.internal.client.GridClientAuthenticationException;
import org.apache.ignite.internal.client.GridClientClosedException;
import org.apache.ignite.internal.client.GridClientClusterState;
import org.apache.ignite.internal.client.GridClientCompute;
import org.apache.ignite.internal.client.GridClientConfiguration;
import org.apache.ignite.internal.client.GridClientDisconnectedException;
import org.apache.ignite.internal.client.GridClientException;
import org.apache.ignite.internal.client.GridClientFactory;
import org.apache.ignite.internal.client.GridClientHandshakeException;
import org.apache.ignite.internal.client.GridClientNode;
import org.apache.ignite.internal.client.GridServerUnreachableException;
import org.apache.ignite.internal.client.impl.connection.GridClientConnectionResetException;
import org.apache.ignite.internal.util.typedef.F;
import org.apache.ignite.internal.util.typedef.X;
import org.apache.ignite.internal.util.typedef.internal.U;
import org.apache.ignite.internal.visor.VisorTaskArgument;
import org.apache.ignite.internal.visor.baseline.VisorBaselineNode;
import org.apache.ignite.internal.visor.baseline.VisorBaselineOperation;
import org.apache.ignite.internal.visor.baseline.VisorBaselineTask;
import org.apache.ignite.internal.visor.baseline.VisorBaselineTaskArg;
import org.apache.ignite.internal.visor.baseline.VisorBaselineTaskResult;
import org.apache.ignite.internal.visor.misc.*;
import org.apache.ignite.plugin.security.SecurityCredentials;
import org.apache.ignite.plugin.security.SecurityCredentialsBasicProvider;
import org.jetbrains.annotations.NotNull;

import static org.apache.ignite.internal.IgniteVersionUtils.ACK_VER_STR;
import static org.apache.ignite.internal.IgniteVersionUtils.COPYRIGHT;
import static org.apache.ignite.internal.commandline.Command.ACTIVATE;
import static org.apache.ignite.internal.commandline.Command.BASELINE;
import static org.apache.ignite.internal.commandline.Command.DEACTIVATE;
import static org.apache.ignite.internal.commandline.Command.STATE;
import static org.apache.ignite.internal.visor.baseline.VisorBaselineOperation.ADD;
import static org.apache.ignite.internal.visor.baseline.VisorBaselineOperation.COLLECT;
import static org.apache.ignite.internal.visor.baseline.VisorBaselineOperation.REMOVE;
import static org.apache.ignite.internal.visor.baseline.VisorBaselineOperation.SET;
import static org.apache.ignite.internal.visor.baseline.VisorBaselineOperation.VERSION;

/**
 * Class that execute several commands passed via command line.
 */
public class CommandHandler {
    /** */
    static final String DFLT_HOST = "127.0.0.1";

    /** */
    static final String DFLT_PORT = "11211";

    /** */
    static final String CMD_HELP = "--help";

    /** */
    static final String CMD_HOST = "--host";

    /** */
    static final String CMD_PORT = "--port";

    /** */
    static final String CMD_PASSWORD = "--password";

    /** */
    static final String CMD_USER = "--user";

    /** */
    static final String CMD_NODES = "--nodes";

    /** */
    static final String BASELINE_ADD = "add";

    /** */
<<<<<<< HEAD
    static final String BASELINE_REMOVE = "remove";
=======
    private static final String BASELINE_COLLECT = "collect";

    /** */
    private static final String BASELINE_SET = "set";
>>>>>>> a50f5f71

    /** */
    static final String BASELINE_SET = "set";

    /** */
    static final String BASELINE_SET_VERSION = "version";

    /** */
    static final String WAL_PRINT = "print";

    /** */
    static final String WAL_DELETE = "delete";

    /** */
    static final String DELIM = "--------------------------------------------------------------------------------";

    /** Force option is used for auto confirmation. */
    private static final String CMD_FORCE = "--force";

    /** */
    public static final int EXIT_CODE_OK = 0;

    /** */
    public static final int EXIT_CODE_INVALID_ARGUMENTS = 1;

    /** */
    public static final int EXIT_CODE_CONNECTION_FAILED = 2;

    /** */
<<<<<<< HEAD
    static final String CMD_WAL = "--wal";

    /** */
    public static final int EXIT_CODE_OK = 0;
=======
    public static final int ERR_AUTHENTICATION_FAILED = 3;
>>>>>>> a50f5f71

    /** */
    public static final int EXIT_CODE_UNEXPECTED_ERROR = 4;

    /** */
    private static final Scanner IN = new Scanner(System.in);

    /** */
    private Iterator<String> argsIt;

    /** */
    private String peekedArg;

    /**
     * Output specified string to console.
     *
     * @param s String to output.
     */
    private void log(String s) {
        System.out.println(s);
    }

    /**
     * Provides a prompt, then reads a single line of text from the console.
     *
     * @param prompt text
     * @return A string containing the line read from the console
     */
    private String readLine(String prompt) {
        System.out.print(prompt);

        return IN.nextLine();
    }

    /**
     * Output empty line.
     */
    private void nl() {
        System.out.println("");
    }

    /**
     * Print error to console.
     *
     * @param errCode Error code to return.
     * @param s Optional message.
     * @param e Error to print.
     */
    private int error(int errCode, String s, Throwable e) {
        if (!F.isEmpty(s))
            log(s);

        String msg = e.getMessage();

        if (F.isEmpty(msg))
            msg = e.getClass().getName();

        if (msg.startsWith("Failed to handle request")) {
            int p = msg.indexOf("err=");

            msg = msg.substring(p + 4, msg.length() - 1);
        }

        log("Error: " + msg);

        return errCode;
    }

    /**
     * Requests interactive user confirmation if forthcoming operation is dangerous.
     *
     * @param args Arguments.
     * @return {@code true} if operation confirmed (or not needed), {@code false} otherwise.
     */
    private boolean confirm(Arguments args) {
        String prompt = confirmationPrompt(args);

        if (prompt == null)
            return true;

        return "y".equalsIgnoreCase(readLine(prompt));
    }

    /**
     * @param args Arguments.
     * @return Prompt text if confirmation needed, otherwise {@code null}.
     */
    private String confirmationPrompt(Arguments args) {
        if (args.force())
            return null;

<<<<<<< HEAD
        String walAct = "";

        String walArgs = "";

        String nodes = "";

        List<String> commands = new ArrayList<>();

        Iterator<String> it = Arrays.asList(rawArgs).iterator();

        while (it.hasNext()) {
            String str = it.next().toLowerCase();

            switch (str) {
                case CMD_HOST:
                    host = nextArg(it, "Expected host name");
                    break;

                case CMD_PORT:
                    port = nextArg(it, "Expected port number");

                    try {
                        int p = Integer.parseInt(port);

                        if (p <= 0 || p > 65535)
                            throw new IllegalArgumentException("Invalid value for port: " + port);
                    }
                    catch (NumberFormatException ignored) {
                        throw new IllegalArgumentException("Invalid value for port: " + port);
                    }
                    break;

                case CMD_USER:
                    user = nextArg(it, "Expected user name");
                    break;

                case CMD_PASSWORD:
                    pwd = nextArg(it, "Expected password");
                    break;

                case CMD_NODES:
                    break;

                case CMD_ACTIVATE:
                case CMD_DEACTIVATE:
                case CMD_STATE:
                    commands.add(str);
                    break;

                case CMD_BASE_LINE:
                    commands.add(CMD_BASE_LINE);

                    if (it.hasNext()) {
                        baselineAct = it.next().toLowerCase();

                        if (BASELINE_ADD.equals(baselineAct) || BASELINE_REMOVE.equals(baselineAct) ||
                            BASELINE_SET.equals(baselineAct) || BASELINE_SET_VERSION.equals(baselineAct))
                            baselineArgs = nextArg(it, "Expected baseline arguments");
                        else
                            throw new IllegalArgumentException("Unexpected argument for " + CMD_BASE_LINE + ": "
                                + baselineAct);
                    }
                    break;

                case CMD_WAL:
                    commands.add(CMD_WAL);

                    if (it.hasNext()) {
                        walAct = it.next().toLowerCase();

                        if (WAL_PRINT.equals(walAct) || WAL_DELETE.equals(walAct))
                            walArgs = it.hasNext() ? nextArg(it,"Unexpected WAL arguments") : "";
                        else
                            throw new IllegalArgumentException("Unexpected argument for " + CMD_WAL + ": " + walAct);
                    }
                    else
                        throw new IllegalArgumentException("Expected arguments for " + CMD_WAL);

                    break;
=======
        String str = null;

        switch (args.command()) {
            case DEACTIVATE:
                str = "Warning: the command will deactivate a cluster.";
                break;
>>>>>>> a50f5f71

            case BASELINE:
                if (!BASELINE_COLLECT.equals(args.baselineAction()))
                    str = "Warning: the command will perform changes in baseline.";
        }

        return str == null ? null : str + "\nPress 'y' to continue...";
    }

    /**
     * @param rawArgs Arguments.
     */
    private void initArgIterator(List<String> rawArgs) {
        argsIt = rawArgs.iterator();
        peekedArg = null;
    }

<<<<<<< HEAD
        return new Arguments(cmd, host, port, user, pwd, baselineAct, baselineArgs, walAct, walArgs);
=======
    /**
     * @return Returns {@code true} if the iteration has more elements.
     */
    private boolean hasNextArg() {
        return peekedArg != null || argsIt.hasNext();
>>>>>>> a50f5f71
    }

    /**
     * Activate cluster.
     *
     * @param client Client.
     * @throws GridClientException If failed to activate.
     */
    private void activate(GridClient client) throws Throwable {
        try {
            GridClientClusterState state = client.state();

            state.active(true);

            log("Cluster activated");
        }
        catch (Throwable e) {
            log("Failed to activate cluster.");

            throw e;
        }
    }

    /**
     * Deactivate cluster.
     *
     * @param client Client.
     * @throws Throwable If failed to deactivate.
     */
    private void deactivate(GridClient client) throws Throwable {
        try {
            GridClientClusterState state = client.state();

            state.active(false);

            log("Cluster deactivated");
        }
        catch (Throwable e) {
            log("Failed to deactivate cluster.");

            throw e;
        }
    }

    /**
     * Print cluster state.
     *
     * @param client Client.
     * @throws Throwable If failed to print state.
     */
    private void state(GridClient client) throws Throwable {
        try {
            GridClientClusterState state = client.state();

            log("Cluster is " + (state.active() ? "active" : "inactive"));
        }
        catch (Throwable e) {
            log("Failed to get cluster state.");

            throw e;
        }
    }

    /**
     *
     * @param client Client
     * @return Task result.
     * @throws GridClientException If failed to execute task.
     */
    private <R> R executeTask(GridClient client, Class<?> taskCls, Object taskArgs) throws GridClientException {
        GridClientCompute compute = client.compute();

        GridClientNode node = getBalancedNode(compute);

        return compute.projection(node).execute(taskCls.getName(),
            new VisorTaskArgument<>(node.nodeId(), taskArgs, false));
    }

    /**
     *  Get balanced node.
     *
     *  @param compute Compute projection
     *  @return Node.
     *  @throws GridClientException If failed to pick node.
     */
    private GridClientNode getBalancedNode(GridClientCompute compute) throws GridClientException {
        List<GridClientNode> connectableNodes = new ArrayList<>();

        for (GridClientNode node : compute.nodes())
            if (node.connectable())
                connectableNodes.add(node);

        if (F.isEmpty(connectableNodes))
            throw new GridClientDisconnectedException("Connectable node not found", null);

        return compute.balancer().balancedNode(connectableNodes);
    }

    /**
     * Change baseline.
     *
     * @param client Client.
     * @param baselineAct Baseline action to execute.  @throws GridClientException If failed to execute baseline action.
     * @param baselineArgs Baseline action arguments.
     * @throws Throwable If failed to execute baseline action.
     */
    private void baseline(GridClient client, String baselineAct, String baselineArgs) throws Throwable {
        switch (baselineAct) {
            case BASELINE_ADD:
                baselineAdd(client, baselineArgs);
                break;

            case BASELINE_REMOVE:
                baselineRemove(client, baselineArgs);
                break;

            case BASELINE_SET:
                baselineSet(client, baselineArgs);
                break;

            case BASELINE_SET_VERSION:
                baselineVersion(client, baselineArgs);
                break;

            case BASELINE_COLLECT:
                baselinePrint(client);
                break;
        }
    }

    /**
     * Execute WAL command.
     *
     * @param client Client.
     * @param walAct Wal action to execute.
     * @param walArgs Wal args.
     * @throws Throwable If failed to execute wal action.
     */
    private void wal(GridClient client, String walAct, String walArgs) throws Throwable {
        switch (walAct){
            case WAL_DELETE:
                deleteUnusedWalSegments(client, walArgs);
                break;
            case WAL_PRINT:
            default:
                printUnusedWalSegments(client, walArgs);
                break;
        }

    }

    /**
     * Execute delete unused WAL segments task.
     *
     * @param client Client.
     * @param walArgs Wal args.
     */
    private void deleteUnusedWalSegments(GridClient client, String walArgs) throws Throwable {
        VisorWalTaskResult res = executeTask(client, VisorWalTask.class,
                walArg(VisorWalTaskOperation.DELETE_UNUSED_WAL_SEGMENTS, walArgs));
        printDeleteWalSegments0(res);
    }

    /**
     * Execute print unused WAL segments task.
     *
     * @param client Client.
     * @param walArgs Wal args.
     */
    private void printUnusedWalSegments(GridClient client, String walArgs) throws Throwable {
        VisorWalTaskResult res = executeTask(client, VisorWalTask.class,
                walArg(VisorWalTaskOperation.PRINT_UNUSED_WAL_SEGMENTS, walArgs));
        printUnusedWalSegments0(res);
    }

    /**
     * Print list of unused wal segments.
     *
     * @param res Task result with baseline topology.
     */
    private void printUnusedWalSegments0(VisorWalTaskResult res) {
        log("Unused wal segments per node:");
        nl();

        Map<String, Collection<String>> okRes = res.results();
        Map<String, Exception> failRes = res.exceptions();
        Map<String, VisorClusterNode> nodesInfo = res.getNodesInfo();

        for(Map.Entry<String, Collection<String>> entry: okRes.entrySet()) {
            VisorClusterNode node = nodesInfo.get(entry.getKey());

            log("Node=" + node.getConsistentId());
            log("     addresses " + U.addressesAsString(node.getAddresses(),node.getHostnames()));

            for(String fileName: entry.getValue())
                log("   " + fileName);
            nl();
        }

        for(Map.Entry<String, Exception> entry: failRes.entrySet()) {
            VisorClusterNode node = nodesInfo.get(entry.getKey());

            log("Node=" + node.getConsistentId());
            log("     addresses " + U.addressesAsString(node.getAddresses(),node.getHostnames()));

            log("   failed with error: " + entry.getValue().getMessage());
            nl();
        }
    }

    /**
     * Print list of unused wal segments.
     *
     * @param res Task result with baseline topology.
     */
    private void printDeleteWalSegments0(VisorWalTaskResult res) {
        log("WAL segments deleted for nodes:");
        nl();

        Map<String, Collection<String>> okRes = res.results();
        Map<String, Exception> failRes = res.exceptions();
        Map<String, VisorClusterNode> nodesInfo = res.getNodesInfo();

        for(Map.Entry<String, Collection<String>> entry: okRes.entrySet()) {
            VisorClusterNode node = nodesInfo.get(entry.getKey());

            log("Node=" + node.getConsistentId());
            log("     addresses " + U.addressesAsString(node.getAddresses(),node.getHostnames()));
            nl();
        }

        for(Map.Entry<String, Exception> entry: failRes.entrySet()) {
            VisorClusterNode node = nodesInfo.get(entry.getKey());

            log("Node=" + node.getConsistentId());
            log("     addresses " + U.addressesAsString(node.getAddresses(),node.getHostnames()));

            log("   failed with error: " + entry.getValue().getMessage());
            nl();
        }
    }

    /**
     * Prepare baseline task argument.
     *
     * @param op Operation.
     * @param s Argument from command line.
     * @return Task argument.
     */
    private VisorBaselineTaskArg baselineArg(VisorBaselineOperation op, String s) {
        switch (op) {
            case ADD:
            case REMOVE:
            case SET:
                if(F.isEmpty(s))
                    throw new IllegalArgumentException("Empty list of consistent IDs");

                List<String> consistentIds = new ArrayList<>();

                for (String consistentId : s.split(","))
                    consistentIds.add(consistentId.trim());

                return new VisorBaselineTaskArg(op, -1, consistentIds);

            case VERSION:
                try {
                    long topVer = Long.parseLong(s);

                    return new VisorBaselineTaskArg(op, topVer, null);
                }
                catch (NumberFormatException e) {
                    throw new IllegalArgumentException("Invalid topology version: " + s, e);
                }

            default:
                return new VisorBaselineTaskArg(op, -1, null);
        }
    }

    /**
     * Prepare WAL task argument.
     *
     * @param op Operation.
     * @param s Argument from command line.
     * @return Task argument.
     */
    private VisorWalTaskArg walArg(VisorWalTaskOperation op, String s){
        List<String> consistentIds = null;

        if (!F.isEmpty(s)) {
            consistentIds = new ArrayList<>();
            for (String consistentId : s.split(","))
                consistentIds.add(consistentId.trim());
        }

        switch (op){
            case DELETE_UNUSED_WAL_SEGMENTS:
            case PRINT_UNUSED_WAL_SEGMENTS:
                return new VisorWalTaskArg(op, consistentIds);
            default:
                return new VisorWalTaskArg(VisorWalTaskOperation.PRINT_UNUSED_WAL_SEGMENTS, consistentIds);
        }

    }

    /**
     * Print baseline topology.
     *
     * @param res Task result with baseline topology.
     */
    private void baselinePrint0(VisorBaselineTaskResult res) {
        log("Cluster state: " + (res.isActive() ? "active" : "inactive"));
        log("Current topology version: " + res.getTopologyVersion());
        nl();

        Map<String, VisorBaselineNode> baseline = res.getBaseline();
        Map<String, VisorBaselineNode> servers = res.getServers();

        if (F.isEmpty(baseline))
            log("Baseline nodes not found.");
        else {
            log("Baseline nodes:");

            for(VisorBaselineNode node : baseline.values()) {
                log("    ConsistentID=" + node.getConsistentId() + ", STATE=" +
                    (servers.containsKey(node.getConsistentId()) ? "ONLINE" : "OFFLINE"));
            }

            log(DELIM);
            log("Number of baseline nodes: " + baseline.size());

            nl();

            List<VisorBaselineNode> others = new ArrayList<>();

            for (VisorBaselineNode node : servers.values()) {
                if (!baseline.containsKey(node.getConsistentId()))
                    others.add(node);
            }

            if (F.isEmpty(others))
                log("Other nodes not found.");
            else {
                log("Other nodes:");

                for(VisorBaselineNode node : others)
                    log("    ConsistentID=" + node.getConsistentId());

                log("Number of other nodes: " + others.size());
            }
        }
    }

    /**
     * Print current baseline.
     *
     * @param client Client.
     */
    private void baselinePrint(GridClient client) throws GridClientException {
        VisorBaselineTaskResult res = executeTask(client, VisorBaselineTask.class, baselineArg(COLLECT, ""));

        baselinePrint0(res);
    }

    /**
     * Add nodes to baseline.
     *
     * @param client Client.
     * @param baselineArgs Baseline action arguments.
     * @throws Throwable If failed to add nodes to baseline.
     */
    private void baselineAdd(GridClient client, String baselineArgs) throws Throwable {
        try {
            VisorBaselineTaskResult res = executeTask(client, VisorBaselineTask.class, baselineArg(ADD, baselineArgs));

            baselinePrint0(res);
        }
        catch (Throwable e) {
            log("Failed to add nodes to baseline.");

            throw e;
        }
    }

    /**
     * Remove nodes from baseline.
     *
     * @param client Client.
     * @param consistentIds Consistent IDs.
     * @throws Throwable If failed to remove nodes from baseline.
     */
    private void baselineRemove(GridClient client, String consistentIds) throws Throwable {
        try {
            VisorBaselineTaskResult res = executeTask(client, VisorBaselineTask.class, baselineArg(REMOVE, consistentIds));

            baselinePrint0(res);
        }
        catch (Throwable e) {
            log("Failed to remove nodes from baseline.");

            throw e;
        }
    }

    /**
     * Set baseline.
     *
     * @param client Client.
     * @param consistentIds Consistent IDs.
     * @throws Throwable If failed to set baseline.
     */
    private void baselineSet(GridClient client, String consistentIds) throws Throwable {
        try {
            VisorBaselineTaskResult res = executeTask(client, VisorBaselineTask.class, baselineArg(SET, consistentIds));

            baselinePrint0(res);
        }
        catch (Throwable e) {
            log("Failed to set baseline.");

            throw e;
        }
    }

    /**
     * Set baseline by topology version.
     *
     * @param client Client.
     * @param arg Argument from command line.
     */
    private void baselineVersion(GridClient client, String arg) throws GridClientException {
        try {
            VisorBaselineTaskResult res = executeTask(client, VisorBaselineTask.class, baselineArg(VERSION, arg));

            baselinePrint0(res);
        }
        catch (Throwable e) {
            log("Failed to set baseline with specified topology version.");

            throw e;
        }
    }

    /**
     * @param e Exception to check.
     * @return {@code true} if specified exception is {@link GridClientAuthenticationException}.
     */
    private boolean isAuthError(Throwable e) {
        return X.hasCause(e, GridClientAuthenticationException.class);
    }

    /**
     * @param e Exception to check.
     * @return {@code true} if specified exception is a connection error.
     */
    private boolean isConnectionError(Throwable e) {
        return e instanceof GridClientClosedException ||
            e instanceof GridClientConnectionResetException ||
            e instanceof GridClientDisconnectedException ||
            e instanceof GridClientHandshakeException ||
            e instanceof GridServerUnreachableException;
    }

    /**
     * Print command usage.
     *
     * @param desc Command description.
     * @param args Arguments.
     */
    private void usage(String desc, Command cmd, String... args) {
        log(desc);
        log("    control.sh [--host HOST_OR_IP] [--port PORT] [--user USER] [--password PASSWORD] " + cmd.text() + String.join("", args));
        nl();
    }

    /**
     * Extract next argument.
     *
     * @param err Error message.
     * @return Next argument value.
     */
    private String nextArg(String err) {
        if (peekedArg != null) {
            String res = peekedArg;

            peekedArg = null;

            return res;
        }

        if (argsIt.hasNext())
            return argsIt.next();

        throw new IllegalArgumentException(err);
    }

    /**
     * Returns the next argument in the iteration, without advancing the iteration.
     *
     * @return Next argument value or {@code null} if no next argument.
     */
    private String peekNextArg() {
        if (peekedArg == null && argsIt.hasNext())
            peekedArg = argsIt.next();

        return peekedArg;
    }

    /**
     * Parses and validates arguments.
     *
     * @param rawArgs Array of arguments.
     * @return Arguments bean.
     * @throws IllegalArgumentException In case arguments aren't valid.
     */
    @NotNull Arguments parseAndValidate(List<String> rawArgs) {
        String host = DFLT_HOST;

        String port = DFLT_PORT;

        String user = null;

        String pwd = null;

        String baselineAct = "";

        String baselineArgs = "";

        boolean force = false;

        List<Command> commands = new ArrayList<>();

        initArgIterator(rawArgs);

        while (hasNextArg()) {
            String str = nextArg("").toLowerCase();

            Command cmd = Command.of(str);

            if (cmd != null) {
                switch (cmd) {
                    case ACTIVATE:
                    case DEACTIVATE:
                    case STATE:
                        commands.add(Command.of(str));
                        break;

                    case BASELINE:
                        commands.add(BASELINE);

                        baselineAct = BASELINE_COLLECT; //default baseline action

                        str = peekNextArg();

                        if (str != null) {
                            str = str.toLowerCase();

                            if (BASELINE_ADD.equals(str) || BASELINE_REMOVE.equals(str) ||
                                BASELINE_SET.equals(str) || BASELINE_SET_VERSION.equals(str)) {
                                baselineAct = nextArg("Expected baseline action");

                                baselineArgs = nextArg("Expected baseline arguments");
                            }
                        }
                }
            }
            else {
                switch (str) {
                    case CMD_HOST:
                        host = nextArg("Expected host name");
                        break;

                    case CMD_PORT:
                        port = nextArg("Expected port number");

                        try {
                            int p = Integer.parseInt(port);

                            if (p <= 0 || p > 65535)
                                throw new IllegalArgumentException("Invalid value for port: " + port);
                        }
                        catch (NumberFormatException ignored) {
                            throw new IllegalArgumentException("Invalid value for port: " + port);
                        }
                        break;

                    case CMD_USER:
                        user = nextArg("Expected user name");
                        break;

                    case CMD_PASSWORD:
                        pwd = nextArg("Expected password");
                        break;

                    case CMD_FORCE:
                        force = true;
                        break;
                    default:
                        throw new IllegalArgumentException("Unexpected argument: " + str);
                }
            }
        }

        int sz = commands.size();

        if (sz < 1)
            throw new IllegalArgumentException("No action was specified");

        if (sz > 1)
            throw new IllegalArgumentException("Only one action can be specified, but found: " + sz);

        Command cmd = commands.get(0);

        boolean hasUsr = F.isEmpty(user);
        boolean hasPwd = F.isEmpty(pwd);

        if (hasUsr != hasPwd)
            throw new IllegalArgumentException("Both user and password should be specified");

        return new Arguments(cmd, host, port, user, pwd, baselineAct, baselineArgs, force);
    }

    /**
     * Parse and execute command.
     *
     * @param rawArgs Arguments to parse and execute.
     * @return Exit code.
     */
    public int execute(List<String> rawArgs) {
        log("Control utility [ver. " + ACK_VER_STR + "]");
        log(COPYRIGHT);
        log("User: " + System.getProperty("user.name"));
        log(DELIM);

        try {
            if (F.isEmpty(rawArgs) || (rawArgs.size() == 1 && CMD_HELP.equalsIgnoreCase(rawArgs.get(0)))) {
                log("This utility can do the following commands:");

<<<<<<< HEAD
                usage("  Activate cluster:", CMD_ACTIVATE);
                usage("  Deactivate cluster:", CMD_DEACTIVATE);
                usage("  Print current cluster state:", CMD_STATE);
                usage("  Print cluster baseline topology:", CMD_BASE_LINE);
                usage("  Add nodes into baseline topology:", CMD_BASE_LINE + " add consistentId1[,consistentId2,....,consistentIdN]");
                usage("  Remove nodes from baseline topology:", CMD_BASE_LINE + " remove consistentId1[,consistentId2,....,consistentIdN]");
                usage("  Set baseline topology:", CMD_BASE_LINE + " set consistentId1[,consistentId2,....,consistentIdN]");
                usage("  Set baseline topology based on version:", CMD_BASE_LINE + " version topologyVersion");
                usage("  Print absolute path of unused archived wal segments on each node:", CMD_WAL);
=======
                usage("  Activate cluster:", ACTIVATE);
                usage("  Deactivate cluster:", DEACTIVATE, " [--force]");
                usage("  Print current cluster state:", STATE);
                usage("  Print cluster baseline topology:", BASELINE);
                usage("  Add nodes into baseline topology:", BASELINE, " add consistentId1[,consistentId2,....,consistentIdN] [--force]");
                usage("  Remove nodes from baseline topology:", BASELINE, " remove consistentId1[,consistentId2,....,consistentIdN] [--force]");
                usage("  Set baseline topology:", BASELINE, " set consistentId1[,consistentId2,....,consistentIdN] [--force]");
                usage("  Set baseline topology based on version:", BASELINE, " version topologyVersion [--force]");

                log("By default cluster deactivation and changes in baseline topology commands request interactive confirmation. ");
                log("  --force option can be used to execute commands without prompting for confirmation.");
                nl();
>>>>>>> a50f5f71

                log("Default values:");
                log("    HOST_OR_IP=" + DFLT_HOST);
                log("    PORT=" + DFLT_PORT);
                nl();

                log("Exit codes:");
                log("    " + EXIT_CODE_OK + " - successful execution.");
                log("    " + EXIT_CODE_INVALID_ARGUMENTS + " - invalid arguments.");
                log("    " + EXIT_CODE_CONNECTION_FAILED + " - connection failed.");
                log("    " + ERR_AUTHENTICATION_FAILED + " - authentication failed.");
                log("    " + EXIT_CODE_UNEXPECTED_ERROR + " - unexpected error.");

                return EXIT_CODE_OK;
            }

            Arguments args = parseAndValidate(rawArgs);

            if (!confirm(args)) {
                log("Operation canceled.");

                return EXIT_CODE_OK;
            }

            GridClientConfiguration cfg = new GridClientConfiguration();

            cfg.setServers(Collections.singletonList(args.host() + ":" + args.port()));

            if (!F.isEmpty(args.user())) {
                cfg.setSecurityCredentialsProvider(
                    new SecurityCredentialsBasicProvider(new SecurityCredentials(args.user(), args.password())));
            }

            try (GridClient client = GridClientFactory.start(cfg)) {

                switch (args.command()) {
                    case ACTIVATE:
                        activate(client);
                        break;

                    case DEACTIVATE:
                        deactivate(client);
                        break;

                    case STATE:
                        state(client);
                        break;

                    case BASELINE:
                        baseline(client, args.baselineAction(), args.baselineArguments());
                        break;

                    case CMD_WAL:
                        wal(client, args.walAction(), args.walArguments());
                        break;
                }
            }

            return 0;
        }
        catch (IllegalArgumentException e) {
            return error(EXIT_CODE_INVALID_ARGUMENTS, "Check arguments.", e);
        }
        catch (Throwable e) {
            if (isAuthError(e))
                return error(ERR_AUTHENTICATION_FAILED, "Authentication error.", e);

            if (isConnectionError(e))
                return error(EXIT_CODE_CONNECTION_FAILED, "Connection to cluster failed.", e);

            return error(EXIT_CODE_UNEXPECTED_ERROR, "", e);
        }
    }

    /**
     * @param args Arguments to parse and apply.
     */
    public static void main(String[] args) {
        CommandHandler hnd = new CommandHandler();

        System.exit(hnd.execute(Arrays.asList(args)));
    }
}
<|MERGE_RESOLUTION|>--- conflicted
+++ resolved
@@ -24,11 +24,7 @@
 import java.util.Iterator;
 import java.util.List;
 import java.util.Map;
-<<<<<<< HEAD
-import java.util.UUID;
-=======
 import java.util.Scanner;
->>>>>>> a50f5f71
 import org.apache.ignite.internal.client.GridClient;
 import org.apache.ignite.internal.client.GridClientAuthenticationException;
 import org.apache.ignite.internal.client.GridClientClosedException;
@@ -79,41 +75,34 @@
     static final String DFLT_PORT = "11211";
 
     /** */
-    static final String CMD_HELP = "--help";
-
-    /** */
-    static final String CMD_HOST = "--host";
-
-    /** */
-    static final String CMD_PORT = "--port";
-
-    /** */
-    static final String CMD_PASSWORD = "--password";
-
-    /** */
-    static final String CMD_USER = "--user";
-
-    /** */
-    static final String CMD_NODES = "--nodes";
-
-    /** */
-    static final String BASELINE_ADD = "add";
-
-    /** */
-<<<<<<< HEAD
-    static final String BASELINE_REMOVE = "remove";
-=======
+    private static final String CMD_HELP = "--help";
+
+    /** */
+    private static final String CMD_HOST = "--host";
+
+    /** */
+    private static final String CMD_PORT = "--port";
+
+    /** */
+    private static final String CMD_PASSWORD = "--password";
+
+    /** */
+    private static final String CMD_USER = "--user";
+
+    /** */
+    private static final String BASELINE_ADD = "add";
+
+    /** */
+    private static final String BASELINE_REMOVE = "remove";
+
+    /** */
     private static final String BASELINE_COLLECT = "collect";
 
     /** */
     private static final String BASELINE_SET = "set";
->>>>>>> a50f5f71
-
-    /** */
-    static final String BASELINE_SET = "set";
-
-    /** */
-    static final String BASELINE_SET_VERSION = "version";
+
+    /** */
+    private static final String BASELINE_SET_VERSION = "version";
 
     /** */
     static final String WAL_PRINT = "print";
@@ -128,6 +117,9 @@
     private static final String CMD_FORCE = "--force";
 
     /** */
+    static final String CMD_WAL = "--wal";
+
+    /** */
     public static final int EXIT_CODE_OK = 0;
 
     /** */
@@ -137,14 +129,7 @@
     public static final int EXIT_CODE_CONNECTION_FAILED = 2;
 
     /** */
-<<<<<<< HEAD
-    static final String CMD_WAL = "--wal";
-
-    /** */
-    public static final int EXIT_CODE_OK = 0;
-=======
     public static final int ERR_AUTHENTICATION_FAILED = 3;
->>>>>>> a50f5f71
 
     /** */
     public static final int EXIT_CODE_UNEXPECTED_ERROR = 4;
@@ -236,94 +221,12 @@
         if (args.force())
             return null;
 
-<<<<<<< HEAD
-        String walAct = "";
-
-        String walArgs = "";
-
-        String nodes = "";
-
-        List<String> commands = new ArrayList<>();
-
-        Iterator<String> it = Arrays.asList(rawArgs).iterator();
-
-        while (it.hasNext()) {
-            String str = it.next().toLowerCase();
-
-            switch (str) {
-                case CMD_HOST:
-                    host = nextArg(it, "Expected host name");
-                    break;
-
-                case CMD_PORT:
-                    port = nextArg(it, "Expected port number");
-
-                    try {
-                        int p = Integer.parseInt(port);
-
-                        if (p <= 0 || p > 65535)
-                            throw new IllegalArgumentException("Invalid value for port: " + port);
-                    }
-                    catch (NumberFormatException ignored) {
-                        throw new IllegalArgumentException("Invalid value for port: " + port);
-                    }
-                    break;
-
-                case CMD_USER:
-                    user = nextArg(it, "Expected user name");
-                    break;
-
-                case CMD_PASSWORD:
-                    pwd = nextArg(it, "Expected password");
-                    break;
-
-                case CMD_NODES:
-                    break;
-
-                case CMD_ACTIVATE:
-                case CMD_DEACTIVATE:
-                case CMD_STATE:
-                    commands.add(str);
-                    break;
-
-                case CMD_BASE_LINE:
-                    commands.add(CMD_BASE_LINE);
-
-                    if (it.hasNext()) {
-                        baselineAct = it.next().toLowerCase();
-
-                        if (BASELINE_ADD.equals(baselineAct) || BASELINE_REMOVE.equals(baselineAct) ||
-                            BASELINE_SET.equals(baselineAct) || BASELINE_SET_VERSION.equals(baselineAct))
-                            baselineArgs = nextArg(it, "Expected baseline arguments");
-                        else
-                            throw new IllegalArgumentException("Unexpected argument for " + CMD_BASE_LINE + ": "
-                                + baselineAct);
-                    }
-                    break;
-
-                case CMD_WAL:
-                    commands.add(CMD_WAL);
-
-                    if (it.hasNext()) {
-                        walAct = it.next().toLowerCase();
-
-                        if (WAL_PRINT.equals(walAct) || WAL_DELETE.equals(walAct))
-                            walArgs = it.hasNext() ? nextArg(it,"Unexpected WAL arguments") : "";
-                        else
-                            throw new IllegalArgumentException("Unexpected argument for " + CMD_WAL + ": " + walAct);
-                    }
-                    else
-                        throw new IllegalArgumentException("Expected arguments for " + CMD_WAL);
-
-                    break;
-=======
         String str = null;
 
         switch (args.command()) {
             case DEACTIVATE:
                 str = "Warning: the command will deactivate a cluster.";
                 break;
->>>>>>> a50f5f71
 
             case BASELINE:
                 if (!BASELINE_COLLECT.equals(args.baselineAction()))
@@ -341,15 +244,11 @@
         peekedArg = null;
     }
 
-<<<<<<< HEAD
-        return new Arguments(cmd, host, port, user, pwd, baselineAct, baselineArgs, walAct, walArgs);
-=======
     /**
      * @return Returns {@code true} if the iteration has more elements.
      */
     private boolean hasNextArg() {
         return peekedArg != null || argsIt.hasNext();
->>>>>>> a50f5f71
     }
 
     /**
@@ -422,30 +321,19 @@
     private <R> R executeTask(GridClient client, Class<?> taskCls, Object taskArgs) throws GridClientException {
         GridClientCompute compute = client.compute();
 
-        GridClientNode node = getBalancedNode(compute);
+        List<GridClientNode> nodes = new ArrayList<>();
+
+        for (GridClientNode node : compute.nodes())
+            if (node.connectable())
+                nodes.add(node);
+
+        if (F.isEmpty(nodes))
+            throw new GridClientDisconnectedException("Connectable node not found", null);
+
+        GridClientNode node = compute.balancer().balancedNode(nodes);
 
         return compute.projection(node).execute(taskCls.getName(),
             new VisorTaskArgument<>(node.nodeId(), taskArgs, false));
-    }
-
-    /**
-     *  Get balanced node.
-     *
-     *  @param compute Compute projection
-     *  @return Node.
-     *  @throws GridClientException If failed to pick node.
-     */
-    private GridClientNode getBalancedNode(GridClientCompute compute) throws GridClientException {
-        List<GridClientNode> connectableNodes = new ArrayList<>();
-
-        for (GridClientNode node : compute.nodes())
-            if (node.connectable())
-                connectableNodes.add(node);
-
-        if (F.isEmpty(connectableNodes))
-            throw new GridClientDisconnectedException("Connectable node not found", null);
-
-        return compute.balancer().balancedNode(connectableNodes);
     }
 
     /**
@@ -988,17 +876,6 @@
             if (F.isEmpty(rawArgs) || (rawArgs.size() == 1 && CMD_HELP.equalsIgnoreCase(rawArgs.get(0)))) {
                 log("This utility can do the following commands:");
 
-<<<<<<< HEAD
-                usage("  Activate cluster:", CMD_ACTIVATE);
-                usage("  Deactivate cluster:", CMD_DEACTIVATE);
-                usage("  Print current cluster state:", CMD_STATE);
-                usage("  Print cluster baseline topology:", CMD_BASE_LINE);
-                usage("  Add nodes into baseline topology:", CMD_BASE_LINE + " add consistentId1[,consistentId2,....,consistentIdN]");
-                usage("  Remove nodes from baseline topology:", CMD_BASE_LINE + " remove consistentId1[,consistentId2,....,consistentIdN]");
-                usage("  Set baseline topology:", CMD_BASE_LINE + " set consistentId1[,consistentId2,....,consistentIdN]");
-                usage("  Set baseline topology based on version:", CMD_BASE_LINE + " version topologyVersion");
-                usage("  Print absolute path of unused archived wal segments on each node:", CMD_WAL);
-=======
                 usage("  Activate cluster:", ACTIVATE);
                 usage("  Deactivate cluster:", DEACTIVATE, " [--force]");
                 usage("  Print current cluster state:", STATE);
@@ -1007,11 +884,11 @@
                 usage("  Remove nodes from baseline topology:", BASELINE, " remove consistentId1[,consistentId2,....,consistentIdN] [--force]");
                 usage("  Set baseline topology:", BASELINE, " set consistentId1[,consistentId2,....,consistentIdN] [--force]");
                 usage("  Set baseline topology based on version:", BASELINE, " version topologyVersion [--force]");
+                usage("  Print absolute path of unused archived wal segments on each node:", CMD_WAL, "print consistentId1[,consistentId2,....,consistentIdN] [--force]");
 
                 log("By default cluster deactivation and changes in baseline topology commands request interactive confirmation. ");
                 log("  --force option can be used to execute commands without prompting for confirmation.");
                 nl();
->>>>>>> a50f5f71
 
                 log("Default values:");
                 log("    HOST_OR_IP=" + DFLT_HOST);
