--- conflicted
+++ resolved
@@ -386,68 +386,36 @@
                 if (startCache) {
                     cctx.cache().prepareCacheStart(cacheDesc, nearCfg, fut.topologyVersion());
 
-<<<<<<< HEAD
-                if (fut.cacheAddedOnExchange(cacheDesc.cacheId(), cacheDesc.receivedFrom())) {
-                    if (fut.discoCache().cacheGroupAffinityNodes(cacheDesc.groupId()).isEmpty())
-                        U.quietAndWarn(log, "No server nodes found for cache client: " + req.cacheName());
-                }
-            }
-        }
-
-        Set<Integer> gprs = new HashSet<>();
-
-        for (ExchangeActions.ActionData action : exchActions.newAndClientCachesStartRequests()) {
-            Integer grpId = action.descriptor().groupId();
-
-            if (gprs.add(grpId)) {
-                if (crd && lateAffAssign)
-                    initStartedGroupOnCoordinator(fut, action.descriptor().groupDescriptor());
-                else {
-                    CacheGroupInfrastructure grp = cctx.cache().cacheGroup(grpId);
-
-                    if (grp != null && !grp.isLocal() && grp.localStartVersion().equals(fut.topologyVersion())) {
-                        assert grp.affinity().lastVersion().equals(AffinityTopologyVersion.NONE) : grp.affinity().lastVersion();
-
-                        initAffinity(registeredGrps.get(grp.groupId()), grp.affinity(), fut);
-=======
                     if (fut.cacheAddedOnExchange(cacheDesc.cacheId(), cacheDesc.receivedFrom())) {
-                        if (fut.discoCache().cacheAffinityNodes(req.cacheName()).isEmpty())
+                        if (fut.discoCache().cacheGroupAffinityNodes(cacheDesc.groupId()).isEmpty())
                             U.quietAndWarn(log, "No server nodes found for cache client: " + req.cacheName());
                     }
                 }
-
-                if (!crd || !lateAffAssign) {
-                    GridCacheContext cacheCtx = cctx.cacheContext(cacheDesc.cacheId());
-
-                    if (cacheCtx != null && !cacheCtx.isLocal()) {
-                        boolean clientCacheStarted =
-                            req.clientStartOnly() && req.initiatingNodeId().equals(cctx.localNodeId());
-
-                        if (clientCacheStarted)
-                            initAffinity(cacheDesc, cacheCtx.affinity().affinityCache(), fut, lateAffAssign);
-                        else if (!req.clientStartOnly()) {
-                            assert fut.topologyVersion().equals(cacheCtx.startTopologyVersion());
-
-                            GridAffinityAssignmentCache aff = cacheCtx.affinity().affinityCache();
-
-                            assert aff.lastVersion().equals(AffinityTopologyVersion.NONE) : aff.lastVersion();
-
-                            List<List<ClusterNode>> assignment = aff.calculate(fut.topologyVersion(),
-                                fut.discoveryEvent(), fut.discoCache());
-
-                            aff.initialize(fut.topologyVersion(), assignment);
-                        }
->>>>>>> c4883113
-                    }
-                }
-                else
-                    initStartedCacheOnCoordinator(fut, cacheDesc.cacheId());
             }
             catch (IgniteCheckedException e) {
                 U.error(log, "Failed to initialize cache. Will try to rollback cache start routine. " +
                     "[cacheName=" + req.cacheName() + ']', e);
 
                 cctx.cache().forceCloseCache(fut.topologyVersion(), action, e);
+            }
+        }
+
+            Set<Integer> gprs = new HashSet<>();
+
+                for (ExchangeActions.ActionData action : exchActions.newAndClientCachesStartRequests()) {
+                    Integer grpId = action.descriptor().groupId();
+
+                    if (gprs.add(grpId)) {
+                        if (crd && lateAffAssign)
+                    initStartedGroupOnCoordinator(fut, action.descriptor().groupDescriptor());else  {
+                        CacheGroupInfrastructure grp = cctx.cache().cacheGroup(grpId);
+
+                        if (grp != null && !grp.isLocal() && grp.localStartVersion().equals(fut.topologyVersion())) {
+                        assert grp.affinity().lastVersion().equals(AffinityTopologyVersion.NONE) : grp.affinity().lastVersion();
+
+                        initAffinity(registeredGrps.get(grp.groupId()), grp.affinity(), fut);
+                    }
+                }
             }
         }
 
