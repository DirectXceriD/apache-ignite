/*
 * Licensed to the Apache Software Foundation (ASF) under one or more
 * contributor license agreements.  See the NOTICE file distributed with
 * this work for additional information regarding copyright ownership.
 * The ASF licenses this file to You under the Apache License, Version 2.0
 * (the "License"); you may not use this file except in compliance with
 * the License.  You may obtain a copy of the License at
 *
 *      http://www.apache.org/licenses/LICENSE-2.0
 *
 * Unless required by applicable law or agreed to in writing, software
 * distributed under the License is distributed on an "AS IS" BASIS,
 * WITHOUT WARRANTIES OR CONDITIONS OF ANY KIND, either express or implied.
 * See the License for the specific language governing permissions and
 * limitations under the License.
 */

package org.apache.ignite.internal.processors.cache;

import java.util.ArrayList;
import java.util.Collection;
import java.util.Collections;
import java.util.HashMap;
import java.util.HashSet;
import java.util.Iterator;
import java.util.List;
import java.util.Map;
import java.util.Set;
import java.util.UUID;
import java.util.concurrent.ConcurrentHashMap;
import java.util.concurrent.ConcurrentMap;
import javax.cache.CacheException;
import org.apache.ignite.IgniteCheckedException;
import org.apache.ignite.IgniteSystemProperties;
import org.apache.ignite.cache.affinity.AffinityFunction;
import org.apache.ignite.cluster.ClusterNode;
import org.apache.ignite.configuration.CacheConfiguration;
import org.apache.ignite.configuration.NearCacheConfiguration;
import org.apache.ignite.events.DiscoveryEvent;
import org.apache.ignite.events.Event;
import org.apache.ignite.internal.IgniteInternalFuture;
import org.apache.ignite.internal.cluster.ClusterTopologyServerNotFoundException;
import org.apache.ignite.internal.managers.discovery.DiscoCache;
import org.apache.ignite.internal.managers.discovery.DiscoveryCustomMessage;
import org.apache.ignite.internal.managers.eventstorage.GridLocalEventListener;
import org.apache.ignite.internal.processors.affinity.AffinityAssignment;
import org.apache.ignite.internal.processors.affinity.AffinityTopologyVersion;
import org.apache.ignite.internal.processors.affinity.GridAffinityAssignmentCache;
import org.apache.ignite.internal.processors.cache.distributed.dht.ClientCacheDhtTopologyFuture;
import org.apache.ignite.internal.processors.cache.distributed.dht.GridClientPartitionTopology;
import org.apache.ignite.internal.processors.cache.distributed.dht.GridDhtAffinityAssignmentResponse;
import org.apache.ignite.internal.processors.cache.distributed.dht.GridDhtAssignmentFetchFuture;
import org.apache.ignite.internal.processors.cache.distributed.dht.GridDhtPartitionState;
import org.apache.ignite.internal.processors.cache.distributed.dht.GridDhtPartitionTopology;
import org.apache.ignite.internal.processors.cache.distributed.dht.preloader.CacheGroupAffinityMessage;
import org.apache.ignite.internal.processors.cache.distributed.dht.preloader.GridDhtPartitionFullMap;
import org.apache.ignite.internal.processors.cache.distributed.dht.preloader.GridDhtPartitionMap;
import org.apache.ignite.internal.processors.cache.distributed.dht.preloader.GridDhtPartitionsExchangeFuture;
import org.apache.ignite.internal.processors.cache.distributed.dht.preloader.GridDhtPartitionsFullMessage;
import org.apache.ignite.internal.processors.cluster.ChangeGlobalStateFinishMessage;
import org.apache.ignite.internal.processors.cluster.DiscoveryDataClusterState;
import org.apache.ignite.internal.util.GridLongList;
import org.apache.ignite.internal.util.GridPartitionStateMap;
import org.apache.ignite.internal.util.future.GridCompoundFuture;
import org.apache.ignite.internal.util.future.GridFinishedFuture;
import org.apache.ignite.internal.util.future.GridFutureAdapter;
import org.apache.ignite.internal.util.lang.IgniteInClosureX;
import org.apache.ignite.internal.util.typedef.F;
import org.apache.ignite.internal.util.typedef.internal.CU;
import org.apache.ignite.internal.util.typedef.internal.U;
import org.apache.ignite.lang.IgniteBiInClosure;
import org.apache.ignite.lang.IgniteClosure;
import org.apache.ignite.lang.IgniteInClosure;
import org.apache.ignite.lang.IgniteUuid;
import org.jetbrains.annotations.Nullable;
import org.jsr166.ConcurrentHashMap8;

import static org.apache.ignite.cache.CacheMode.LOCAL;
import static org.apache.ignite.cache.CacheRebalanceMode.NONE;
import static org.apache.ignite.events.EventType.EVT_NODE_FAILED;
import static org.apache.ignite.events.EventType.EVT_NODE_JOINED;
import static org.apache.ignite.events.EventType.EVT_NODE_LEFT;

/**
 *
 */
@SuppressWarnings("ForLoopReplaceableByForEach")
public class CacheAffinitySharedManager<K, V> extends GridCacheSharedManagerAdapter<K, V> {
    /** */
    private final long clientCacheMsgTimeout =
        IgniteSystemProperties.getLong(IgniteSystemProperties.IGNITE_CLIENT_CACHE_CHANGE_MESSAGE_TIMEOUT, 10_000);

    /** */
    private static final IgniteClosure<ClusterNode, UUID> NODE_TO_ID = new IgniteClosure<ClusterNode, UUID>() {
        @Override public UUID apply(ClusterNode node) {
            return node.id();
        }
    };

    /** */
    private static final IgniteClosure<ClusterNode, Long> NODE_TO_ORDER = new IgniteClosure<ClusterNode, Long>() {
        @Override public Long apply(ClusterNode node) {
            return node.order();
        }
    };

    /** Affinity information for all started caches (initialized on coordinator). */
    private ConcurrentMap<Integer, CacheGroupHolder> grpHolders = new ConcurrentHashMap<>();

    /** Topology version which requires affinity re-calculation (set from discovery thread). */
    private AffinityTopologyVersion lastAffVer;

    /** Registered caches (updated from exchange thread). */
    private final CachesInfo caches = new CachesInfo();

    /** */
    private WaitRebalanceInfo waitInfo;

    /** */
    private final Object mux = new Object();

    /** Pending affinity assignment futures. */
    private final ConcurrentMap<Long, GridDhtAssignmentFetchFuture> pendingAssignmentFetchFuts =
        new ConcurrentHashMap8<>();

    /** */
    private final ThreadLocal<ClientCacheChangeDiscoveryMessage> clientCacheChanges = new ThreadLocal<>();

    /** Caches initialized flag (initialized when join activate cluster or after activation. */
    private boolean cachesInitialized;

    /** Discovery listener. */
    private final GridLocalEventListener discoLsnr = new GridLocalEventListener() {
        @Override public void onEvent(Event evt) {
            DiscoveryEvent e = (DiscoveryEvent)evt;

            assert e.type() == EVT_NODE_LEFT || e.type() == EVT_NODE_FAILED;

            ClusterNode n = e.eventNode();

            for (GridDhtAssignmentFetchFuture fut : pendingAssignmentFetchFuts.values())
                fut.onNodeLeft(n.id());
        }
    };

    /** {@inheritDoc} */
    @Override protected void start0() throws IgniteCheckedException {
        super.start0();

        cctx.kernalContext().event().addLocalEventListener(discoLsnr, EVT_NODE_LEFT, EVT_NODE_FAILED);
    }

    /**
     * Callback invoked from discovery thread when discovery message is received.
     *
     * @param type Event type.
     * @param customMsg Custom message instance.
     * @param node Event node.
     * @param topVer Topology version.
     * @param state Cluster state.
     */
    void onDiscoveryEvent(int type,
        @Nullable DiscoveryCustomMessage customMsg,
        ClusterNode node,
        AffinityTopologyVersion topVer,
        DiscoveryDataClusterState state) {
        if (state.transition() || !state.active())
            return;

        if (type == EVT_NODE_JOINED && node.isLocal()) {
            // Clean-up in case of client reconnect.
            caches.clear();

            lastAffVer = null;

            caches.init(cctx.cache().cacheGroupDescriptors(), cctx.cache().cacheDescriptors());

            cachesInitialized = true;
        }
        else if (customMsg instanceof ChangeGlobalStateFinishMessage) {
            if (!cachesInitialized && ((ChangeGlobalStateFinishMessage)customMsg).clusterActive()) {
                caches.init(cctx.cache().cacheGroupDescriptors(), cctx.cache().cacheDescriptors());

                cachesInitialized = true;
            }
        }

        if (!CU.clientNode(node) && (type == EVT_NODE_FAILED || type == EVT_NODE_JOINED || type == EVT_NODE_LEFT)) {
            synchronized (mux) {
                assert lastAffVer == null || topVer.compareTo(lastAffVer) > 0;

                lastAffVer = topVer;
            }
        }
    }

    /**
     * Callback invoked from discovery thread when discovery custom message is received.
     *
     * @param msg Customer message.
     * @return {@code True} if minor topology version should be increased.
     */
    boolean onCustomEvent(CacheAffinityChangeMessage msg) {
        if (msg.exchangeId() != null) {
            if (log.isDebugEnabled()) {
                log.debug("Ignore affinity change message [lastAffVer=" + lastAffVer +
                    ", msgExchId=" + msg.exchangeId() +
                    ", msgVer=" + msg.topologyVersion() + ']');
            }

            return false;
        }

        // Skip message if affinity was already recalculated.
        boolean exchangeNeeded = lastAffVer == null || lastAffVer.equals(msg.topologyVersion());

        msg.exchangeNeeded(exchangeNeeded);

        if (exchangeNeeded) {
            if (log.isDebugEnabled()) {
                log.debug("Need process affinity change message [lastAffVer=" + lastAffVer +
                    ", msgExchId=" + msg.exchangeId() +
                    ", msgVer=" + msg.topologyVersion() + ']');
            }
        }
        else {
            if (log.isDebugEnabled()) {
                log.debug("Ignore affinity change message [lastAffVer=" + lastAffVer +
                    ", msgExchId=" + msg.exchangeId() +
                    ", msgVer=" + msg.topologyVersion() + ']');
            }
        }

        return exchangeNeeded;
    }

    /**
     * @param topVer Expected topology version.
     */
    private void onCacheGroupStopped(AffinityTopologyVersion topVer) {
        CacheAffinityChangeMessage msg = null;

        synchronized (mux) {
            if (waitInfo == null || !waitInfo.topVer.equals(topVer))
                return;

            if (waitInfo.waitGrps.isEmpty()) {
                msg = affinityChangeMessage(waitInfo);

                waitInfo = null;
            }
        }

        try {
            if (msg != null)
                cctx.discovery().sendCustomEvent(msg);
        }
        catch (IgniteCheckedException e) {
            U.error(log, "Failed to send affinity change message.", e);
        }
    }

    /**
     * @param top Topology.
     * @param checkGrpId Group ID.
     */
    void checkRebalanceState(GridDhtPartitionTopology top, Integer checkGrpId) {
        CacheAffinityChangeMessage msg = null;

        synchronized (mux) {
            if (waitInfo == null || !waitInfo.topVer.equals(lastAffVer) )
                return;

            Map<Integer, UUID> partWait = waitInfo.waitGrps.get(checkGrpId);

            boolean rebalanced = true;

            if (partWait != null) {
                CacheGroupHolder grpHolder = grpHolders.get(checkGrpId);

                if (grpHolder != null) {
                    for (Iterator<Map.Entry<Integer, UUID>> it = partWait.entrySet().iterator(); it.hasNext(); ) {
                        Map.Entry<Integer, UUID> e = it.next();

                        Integer part = e.getKey();
                        UUID waitNode = e.getValue();

                        GridDhtPartitionState state = top.partitionState(waitNode, part);

                        if (state != GridDhtPartitionState.OWNING) {
                            rebalanced = false;

                            break;
                        }
                        else
                            it.remove();
                    }
                }

                if (rebalanced) {
                    waitInfo.waitGrps.remove(checkGrpId);

                    if (waitInfo.waitGrps.isEmpty()) {
                        msg = affinityChangeMessage(waitInfo);

                        waitInfo = null;
                    }
                }
            }

            try {
                if (msg != null)
                    cctx.discovery().sendCustomEvent(msg);
            }
            catch (IgniteCheckedException e) {
                U.error(log, "Failed to send affinity change message.", e);
            }
        }
    }

    /**
     * @param waitInfo Cache rebalance information.
     * @return Message.
     */
    @Nullable private CacheAffinityChangeMessage affinityChangeMessage(WaitRebalanceInfo waitInfo) {
        if (waitInfo.assignments.isEmpty()) // Possible if all awaited caches were destroyed.
            return null;

        Map<Integer, Map<Integer, List<UUID>>> assignmentsChange = U.newHashMap(waitInfo.assignments.size());

        for (Map.Entry<Integer, Map<Integer, List<ClusterNode>>> e : waitInfo.assignments.entrySet()) {
            Integer grpId = e.getKey();

            Map<Integer, List<ClusterNode>> assignment = e.getValue();

            Map<Integer, List<UUID>> assignment0 = U.newHashMap(assignment.size());

            for (Map.Entry<Integer, List<ClusterNode>> e0 : assignment.entrySet())
                assignment0.put(e0.getKey(), toIds0(e0.getValue()));

            assignmentsChange.put(grpId, assignment0);
        }

        return new CacheAffinityChangeMessage(waitInfo.topVer, assignmentsChange, waitInfo.deploymentIds);
    }

    /**
     * @param grp Cache group.
     */
    void onCacheGroupCreated(CacheGroupContext grp) {
        if (!grpHolders.containsKey(grp.groupId())) {
            cctx.io().addCacheGroupHandler(grp.groupId(), GridDhtAffinityAssignmentResponse.class,
                new IgniteBiInClosure<UUID, GridDhtAffinityAssignmentResponse>() {
                    @Override public void apply(UUID nodeId, GridDhtAffinityAssignmentResponse res) {
                        processAffinityAssignmentResponse(nodeId, res);
                    }
                });
        }
    }

    /**
     * @param reqId Request ID.
     * @param startReqs Client cache start request.
     * @return Descriptors for caches to start.
     */
    @Nullable private List<DynamicCacheDescriptor> clientCachesToStart(UUID reqId,
        Map<String, DynamicCacheChangeRequest> startReqs) {
        List<DynamicCacheDescriptor> startDescs = new ArrayList<>(startReqs.size());

        for (DynamicCacheChangeRequest startReq : startReqs.values()) {
            DynamicCacheDescriptor desc = caches.cache(CU.cacheId(startReq.cacheName()));

            if (desc == null) {
                CacheException err = new CacheException("Failed to start client cache " +
                    "(a cache with the given name is not started): " + startReq.cacheName());

                cctx.cache().completeClientCacheChangeFuture(reqId, err);

                return null;
            }

            if (cctx.cacheContext(desc.cacheId()) != null)
                continue;

            startDescs.add(desc);
        }

        return startDescs;
    }

    /**
     * @param msg Change request.
     * @param crd Coordinator flag.
     * @param topVer Current topology version.
     * @param discoCache Discovery data cache.
     * @return Map of started caches (cache ID to near enabled flag).
     */
    @Nullable private Map<Integer, Boolean> processClientCacheStartRequests(
        ClientCacheChangeDummyDiscoveryMessage msg,
        boolean crd,
        AffinityTopologyVersion topVer,
        DiscoCache discoCache) {
        Map<String, DynamicCacheChangeRequest> startReqs = msg.startRequests();

        if (startReqs == null)
            return null;

        List<DynamicCacheDescriptor> startDescs = clientCachesToStart(msg.requestId(), msg.startRequests());

        if (startDescs == null || startDescs.isEmpty()) {
            cctx.cache().completeClientCacheChangeFuture(msg.requestId(), null);

            return null;
        }

        Map<Integer, GridDhtAssignmentFetchFuture> fetchFuts = U.newHashMap(startDescs.size());

        Set<String> startedCaches = U.newHashSet(startDescs.size());

        Map<Integer, Boolean> startedInfos = U.newHashMap(startDescs.size());

        for (DynamicCacheDescriptor desc : startDescs) {
            try {
                startedCaches.add(desc.cacheName());

                DynamicCacheChangeRequest startReq = startReqs.get(desc.cacheName());

                cctx.cache().prepareCacheStart(desc.cacheConfiguration(),
                    desc,
                    startReq.nearCacheConfiguration(),
                    topVer,
<<<<<<< HEAD
                    startReq.activeAfterStart());
=======
                    startReq.disabledAfterStart());
>>>>>>> edc60512

                startedInfos.put(desc.cacheId(), startReq.nearCacheConfiguration() != null);

                CacheGroupContext grp = cctx.cache().cacheGroup(desc.groupId());

                assert grp != null : desc.groupId();
                assert !grp.affinityNode() || grp.isLocal() : grp.cacheOrGroupName();

                if (!grp.isLocal() && grp.affinity().lastVersion().equals(AffinityTopologyVersion.NONE)) {
                    assert grp.localStartVersion().equals(topVer) : grp.localStartVersion();

                    if (crd) {
                        CacheGroupHolder grpHolder = grpHolders.get(grp.groupId());

                        assert grpHolder != null && grpHolder.affinity().idealAssignment() != null;

                        if (grpHolder.client()) {
                            ClientCacheDhtTopologyFuture topFut = new ClientCacheDhtTopologyFuture(topVer);

                            grp.topology().updateTopologyVersion(topFut, discoCache, -1, false);

                            grpHolder = new CacheGroupHolder1(grp, grpHolder.affinity());

                            grpHolders.put(grp.groupId(), grpHolder);

                            GridClientPartitionTopology clientTop = cctx.exchange().clearClientTopology(grp.groupId());

                            if (clientTop != null) {
                                grp.topology().update(grpHolder.affinity().lastVersion(),
                                    clientTop.partitionMap(true),
                                    clientTop.fullUpdateCounters(),
                                    Collections.<Integer>emptySet(),
                                    null);
                            }

                            assert grpHolder.affinity().lastVersion().equals(grp.affinity().lastVersion());
                        }
                    }
                    else if (!fetchFuts.containsKey(grp.groupId())) {
                        GridDhtAssignmentFetchFuture fetchFut = new GridDhtAssignmentFetchFuture(cctx,
                            grp.groupId(),
                            topVer,
                            discoCache);

                        fetchFut.init(true);

                        fetchFuts.put(grp.groupId(), fetchFut);
                    }
                }
            }
            catch (IgniteCheckedException e) {
                cctx.cache().closeCaches(startedCaches, false);

                cctx.cache().completeClientCacheChangeFuture(msg.requestId(), e);

                return null;
            }
        }

        for (GridDhtAssignmentFetchFuture fetchFut : fetchFuts.values()) {
            try {
                CacheGroupContext grp = cctx.cache().cacheGroup(fetchFut.groupId());

                assert grp != null;

                GridDhtAffinityAssignmentResponse res = fetchAffinity(topVer,
                    null,
                    discoCache,
                    grp.affinity(),
                    fetchFut);

                GridDhtPartitionFullMap partMap;
                ClientCacheDhtTopologyFuture topFut;

                if (res != null) {
                    partMap = res.partitionMap();

                    assert partMap != null : res;

                    topFut = new ClientCacheDhtTopologyFuture(topVer);
                }
                else {
                    partMap = new GridDhtPartitionFullMap(cctx.localNodeId(), cctx.localNode().order(), 1);

                    topFut = new ClientCacheDhtTopologyFuture(topVer,
                        new ClusterTopologyServerNotFoundException("All server nodes left grid."));
                }

                grp.topology().updateTopologyVersion(topFut, discoCache, -1, false);

                grp.topology().update(topVer, partMap, null, Collections.<Integer>emptySet(), null);

                topFut.validate(grp, discoCache.allNodes());
            }
            catch (IgniteCheckedException e) {
                cctx.cache().closeCaches(startedCaches, false);

                cctx.cache().completeClientCacheChangeFuture(msg.requestId(), e);

                return null;
            }
        }

        for (DynamicCacheDescriptor desc : startDescs) {
            if (desc.cacheConfiguration().getCacheMode() != LOCAL) {
                CacheGroupContext grp = cctx.cache().cacheGroup(desc.groupId());

                assert grp != null;

                grp.topology().onExchangeDone(null, grp.affinity().cachedAffinity(topVer), true);
            }
        }

        cctx.cache().initCacheProxies(topVer, null);

        cctx.cache().completeClientCacheChangeFuture(msg.requestId(), null);

        return startedInfos;
    }

    /**
     * @param msg Change request.
     * @param topVer Current topology version.
     * @param crd Coordinator flag.
     * @return Closed caches IDs.
     */
    private Set<Integer> processCacheCloseRequests(
        ClientCacheChangeDummyDiscoveryMessage msg,
        boolean crd,
        AffinityTopologyVersion topVer) {
        Set<String> cachesToClose = msg.cachesToClose();

        if (cachesToClose == null)
            return null;

        Set<Integer> closed = cctx.cache().closeCaches(cachesToClose, true);

        if (crd) {
            for (CacheGroupHolder hld : grpHolders.values()) {
                if (!hld.client() && cctx.cache().cacheGroup(hld.groupId()) == null) {
                    int grpId = hld.groupId();

                    // All client cache groups were stopped, need create 'client' CacheGroupHolder.
                    CacheGroupHolder grpHolder = grpHolders.remove(grpId);

                    assert grpHolder != null && !grpHolder.client() : grpHolder;

                    try {
                        grpHolder = CacheGroupHolder2.create(cctx,
                            caches.group(grpId),
                            topVer,
                            grpHolder.affinity());

                        grpHolders.put(grpId, grpHolder);
                    }
                    catch (IgniteCheckedException e) {
                        U.error(log, "Failed to initialize cache: " + e, e);
                    }
                }
            }
        }

        cctx.cache().completeClientCacheChangeFuture(msg.requestId(), null);

        return closed;
    }

    /**
     * Process client cache start/close requests, called from exchange thread.
     *
     * @param msg Change request.
     */
    void processClientCachesChanges(ClientCacheChangeDummyDiscoveryMessage msg) {
        AffinityTopologyVersion topVer = cctx.exchange().readyAffinityVersion();

        DiscoCache discoCache = cctx.discovery().discoCache(topVer);

        boolean crd = cctx.localNode().equals(discoCache.oldestAliveServerNode());

        Map<Integer, Boolean> startedCaches = processClientCacheStartRequests(msg, crd, topVer, discoCache);

        Set<Integer> closedCaches = processCacheCloseRequests(msg, crd, topVer);

        if (startedCaches != null || closedCaches != null)
            scheduleClientChangeMessage(startedCaches, closedCaches);
    }

    /**
     * Sends discovery message about started/closed client caches, called from exchange thread.
     *
     * @param timeoutObj Timeout object initiated send.
     */
    void sendClientCacheChangesMessage(ClientCacheUpdateTimeout timeoutObj) {
        ClientCacheChangeDiscoveryMessage msg = clientCacheChanges.get();

        // Timeout object was changed if one more client cache changed during timeout,
        // another timeoutObj was scheduled.
        if (msg != null && msg.updateTimeoutObject() == timeoutObj) {
            assert !msg.empty() : msg;

            clientCacheChanges.remove();

            msg.checkCachesExist(caches.registeredCaches.keySet());

            try {
                if (!msg.empty())
                    cctx.discovery().sendCustomEvent(msg);
            }
            catch (IgniteCheckedException e) {
                U.error(log, "Failed to send discovery event: " + e, e);
            }
        }
    }

    /**
     * @param startedCaches Started caches.
     * @param closedCaches Closed caches.
     */
    private void scheduleClientChangeMessage(Map<Integer, Boolean> startedCaches, Set<Integer> closedCaches) {
        ClientCacheChangeDiscoveryMessage msg = clientCacheChanges.get();

        if (msg == null) {
            msg = new ClientCacheChangeDiscoveryMessage(startedCaches, closedCaches);

            clientCacheChanges.set(msg);
        }
        else {
            msg.merge(startedCaches, closedCaches);

            if (msg.empty()) {
                cctx.time().removeTimeoutObject(msg.updateTimeoutObject());

                clientCacheChanges.remove();

                return;
            }
        }

        if (msg.updateTimeoutObject() != null)
            cctx.time().removeTimeoutObject(msg.updateTimeoutObject());

        long timeout = clientCacheMsgTimeout;

        if (timeout <= 0)
            timeout = 10_000;

        ClientCacheUpdateTimeout timeoutObj = new ClientCacheUpdateTimeout(cctx, timeout);

        msg.updateTimeoutObject(timeoutObj);

        cctx.time().addTimeoutObject(timeoutObj);
    }

    /**
     * Called on exchange initiated for cache start/stop request.
     *
     * @param fut Exchange future.
     * @param crd Coordinator flag.
     * @param exchActions Cache change requests.
     * @throws IgniteCheckedException If failed.
     */
    public void onCacheChangeRequest(
        GridDhtPartitionsExchangeFuture fut,
        boolean crd,
        final ExchangeActions exchActions
    ) throws IgniteCheckedException {
        assert exchActions != null && !exchActions.empty() : exchActions;

        final ExchangeDiscoveryEvents evts = fut.context().events();

        caches.updateCachesInfo(exchActions);

        // Affinity did not change for existing caches.
        forAllCacheGroups(crd, new IgniteInClosureX<GridAffinityAssignmentCache>() {
            @Override public void applyx(GridAffinityAssignmentCache aff) throws IgniteCheckedException {
                if (exchActions.cacheGroupStopping(aff.groupId()))
                    return;

                aff.clientEventTopologyChange(evts.lastEvent(), evts.topologyVersion());
            }
        });

        for (ExchangeActions.CacheActionData action : exchActions.cacheStartRequests()) {
            DynamicCacheDescriptor cacheDesc = action.descriptor();

            DynamicCacheChangeRequest req = action.request();

            boolean startCache;

            NearCacheConfiguration nearCfg = null;

            if (req.locallyConfigured() || (cctx.localNodeId().equals(req.initiatingNodeId()) && !exchActions.activate())) {
                startCache = true;

                nearCfg = req.nearCacheConfiguration();
            }
            else {
                // Cache should not be started
                assert cctx.cacheContext(cacheDesc.cacheId()) == null
                    : "Starting cache has not null context: " + cacheDesc.cacheName();

                IgniteCacheProxyImpl cacheProxy = (IgniteCacheProxyImpl) cctx.cache().jcacheProxy(req.cacheName());

                // If it has proxy then try to start it
                if (cacheProxy != null) {
                    // Cache should be in restarting mode
                    assert cacheProxy.isRestarting()
                        : "Cache has non restarting proxy " + cacheProxy;

                    startCache = true;
                }
                else {
                    startCache = CU.affinityNode(cctx.localNode(),
                        cacheDesc.groupDescriptor().config().getNodeFilter());
                }
            }

            try {
                if (startCache) {
                    cctx.cache().prepareCacheStart(req.startCacheConfiguration(),
                        cacheDesc,
                        nearCfg,
                        evts.topologyVersion(),
<<<<<<< HEAD
                        req.activeAfterStart());
=======
                        req.disabledAfterStart());
>>>>>>> edc60512

                    if (fut.cacheAddedOnExchange(cacheDesc.cacheId(), cacheDesc.receivedFrom())) {
                        if (fut.events().discoveryCache().cacheGroupAffinityNodes(cacheDesc.groupId()).isEmpty())
                            U.quietAndWarn(log, "No server nodes found for cache client: " + req.cacheName());
                    }
                }
            }
            catch (IgniteCheckedException e) {
                U.error(log, "Failed to initialize cache. Will try to rollback cache start routine. " +
                    "[cacheName=" + req.cacheName() + ']', e);

                cctx.cache().closeCaches(Collections.singleton(req.cacheName()), false);

                cctx.cache().completeCacheStartFuture(req, false, e);
            }
        }

        Set<Integer> gprs = new HashSet<>();

        for (ExchangeActions.CacheActionData action : exchActions.cacheStartRequests()) {
            int grpId = action.descriptor().groupId();

            if (gprs.add(grpId)) {
                if (crd)
                    initStartedGroupOnCoordinator(fut, action.descriptor().groupDescriptor());
                else {
                    CacheGroupContext grp = cctx.cache().cacheGroup(grpId);

                    if (grp != null && !grp.isLocal() && grp.localStartVersion().equals(fut.initialVersion())) {
                        assert grp.affinity().lastVersion().equals(AffinityTopologyVersion.NONE) : grp.affinity().lastVersion();

                        initAffinity(caches.group(grp.groupId()), grp.affinity(), fut);
                    }
                }
            }
        }

        for (ExchangeActions.CacheActionData action : exchActions.cacheStopRequests())
            cctx.cache().blockGateway(action.request().cacheName(), true, action.request().restart());

        for (ExchangeActions.CacheGroupActionData action : exchActions.cacheGroupsToStop())
            cctx.exchange().clearClientTopology(action.descriptor().groupId());

        Set<Integer> stoppedGrps = null;

        if (crd) {
            for (ExchangeActions.CacheGroupActionData data : exchActions.cacheGroupsToStop()) {
                if (data.descriptor().config().getCacheMode() != LOCAL) {
                    CacheGroupHolder cacheGrp = grpHolders.remove(data.descriptor().groupId());

                    assert cacheGrp != null : data.descriptor();

                    if (stoppedGrps == null)
                        stoppedGrps = new HashSet<>();

                    stoppedGrps.add(cacheGrp.groupId());

                    cctx.io().removeHandler(true, cacheGrp.groupId(), GridDhtAffinityAssignmentResponse.class);
                }
            }
        }

        if (stoppedGrps != null) {
            AffinityTopologyVersion notifyTopVer = null;

            synchronized (mux) {
                if (waitInfo != null) {
                    for (Integer grpId : stoppedGrps) {
                        boolean rmv = waitInfo.waitGrps.remove(grpId) != null;

                        if (rmv) {
                            notifyTopVer = waitInfo.topVer;

                            waitInfo.assignments.remove(grpId);
                        }
                    }
                }
            }

            if (notifyTopVer != null) {
                final AffinityTopologyVersion topVer = notifyTopVer;

                cctx.kernalContext().closure().runLocalSafe(new Runnable() {
                    @Override public void run() {
                        onCacheGroupStopped(topVer);
                    }
                });
            }
        }

        ClientCacheChangeDiscoveryMessage msg = clientCacheChanges.get();

        if (msg != null) {
            msg.checkCachesExist(caches.registeredCaches.keySet());

            if (msg.empty())
                clientCacheChanges.remove();
        }
    }

    /**
     *
     */
    public void removeAllCacheInfo() {
        grpHolders.clear();

        caches.clear();
    }

    /**
     * Called when received {@link CacheAffinityChangeMessage} which should complete exchange.
     *
     * @param exchFut Exchange future.
     * @param crd Coordinator flag.
     * @param msg Affinity change message.
     */
    public void onExchangeChangeAffinityMessage(GridDhtPartitionsExchangeFuture exchFut,
        boolean crd,
        CacheAffinityChangeMessage msg) {
        if (log.isDebugEnabled()) {
            log.debug("Process exchange affinity change message [exchVer=" + exchFut.initialVersion() +
                ", msg=" + msg + ']');
        }

        assert exchFut.exchangeId().equals(msg.exchangeId()) : msg;

        final AffinityTopologyVersion topVer = exchFut.initialVersion();

        final Map<Integer, Map<Integer, List<UUID>>> assignment = msg.assignmentChange();

        assert assignment != null;

        final Map<Object, List<List<ClusterNode>>> affCache = new HashMap<>();

        forAllCacheGroups(crd, new IgniteInClosureX<GridAffinityAssignmentCache>() {
            @Override public void applyx(GridAffinityAssignmentCache aff) throws IgniteCheckedException {
                List<List<ClusterNode>> idealAssignment = aff.idealAssignment();

                assert idealAssignment != null;

                Map<Integer, List<UUID>> cacheAssignment = assignment.get(aff.groupId());

                List<List<ClusterNode>> newAssignment;

                if (cacheAssignment != null) {
                    newAssignment = new ArrayList<>(idealAssignment);

                    for (Map.Entry<Integer, List<UUID>> e : cacheAssignment.entrySet())
                        newAssignment.set(e.getKey(), toNodes(topVer, e.getValue()));
                }
                else
                    newAssignment = idealAssignment;

                aff.initialize(topVer, cachedAssignment(aff, newAssignment, affCache));
            }
        });
    }

    /**
     * Called on exchange initiated by {@link CacheAffinityChangeMessage} which sent after rebalance finished.
     *
     * @param exchFut Exchange future.
     * @param crd Coordinator flag.
     * @param msg Message.
     * @throws IgniteCheckedException If failed.
     */
    public void onChangeAffinityMessage(final GridDhtPartitionsExchangeFuture exchFut,
        boolean crd,
        final CacheAffinityChangeMessage msg)
        throws IgniteCheckedException {
        assert msg.topologyVersion() != null && msg.exchangeId() == null : msg;

        final AffinityTopologyVersion topVer = exchFut.initialVersion();

        if (log.isDebugEnabled()) {
            log.debug("Process affinity change message [exchVer=" + topVer +
                ", msgVer=" + msg.topologyVersion() + ']');
        }

        final Map<Integer, Map<Integer, List<UUID>>> affChange = msg.assignmentChange();

        assert !F.isEmpty(affChange) : msg;

        final Map<Integer, IgniteUuid> deploymentIds = msg.cacheDeploymentIds();

        final Map<Object, List<List<ClusterNode>>> affCache = new HashMap<>();

        forAllCacheGroups(crd, new IgniteInClosureX<GridAffinityAssignmentCache>() {
            @Override public void applyx(GridAffinityAssignmentCache aff) throws IgniteCheckedException {
                AffinityTopologyVersion affTopVer = aff.lastVersion();

                assert affTopVer.topologyVersion() > 0 : affTopVer;

                CacheGroupDescriptor desc = caches.group(aff.groupId());

                assert desc != null : aff.cacheOrGroupName();

                IgniteUuid deploymentId = desc.deploymentId();

                if (!deploymentId.equals(deploymentIds.get(aff.groupId()))) {
                    aff.clientEventTopologyChange(exchFut.firstEvent(), topVer);

                    return;
                }

                Map<Integer, List<UUID>> change = affChange.get(aff.groupId());

                if (change != null) {
                    assert !change.isEmpty() : msg;

                    List<List<ClusterNode>> curAff = aff.assignments(affTopVer);

                    List<List<ClusterNode>> assignment = new ArrayList<>(curAff);

                    for (Map.Entry<Integer, List<UUID>> e : change.entrySet()) {
                        Integer part = e.getKey();

                        List<ClusterNode> nodes = toNodes(topVer, e.getValue());

                        assert !nodes.equals(assignment.get(part)) : "Assignment did not change " +
                            "[cacheGrp=" + aff.cacheOrGroupName() +
                            ", part=" + part +
                            ", cur=" + F.nodeIds(assignment.get(part)) +
                            ", new=" + F.nodeIds(nodes) +
                            ", exchVer=" + exchFut.initialVersion() +
                            ", msgVer=" + msg.topologyVersion() +
                            ']';

                        assignment.set(part, nodes);
                    }

                    aff.initialize(topVer, cachedAssignment(aff, assignment, affCache));
                }
                else
                    aff.clientEventTopologyChange(exchFut.firstEvent(), topVer);
            }
        });
    }

    /**
     * Called on exchange initiated by client node join/fail.
     *
     * @param fut Exchange future.
     * @param crd Coordinator flag.
     * @throws IgniteCheckedException If failed.
     */
    public void onClientEvent(final GridDhtPartitionsExchangeFuture fut, boolean crd) throws IgniteCheckedException {
        boolean locJoin = fut.firstEvent().eventNode().isLocal();

        if (!locJoin) {
            forAllCacheGroups(crd, new IgniteInClosureX<GridAffinityAssignmentCache>() {
                @Override public void applyx(GridAffinityAssignmentCache aff) throws IgniteCheckedException {
                    AffinityTopologyVersion topVer = fut.initialVersion();

                    aff.clientEventTopologyChange(fut.firstEvent(), topVer);
                }
            });
        }
        else
            fetchAffinityOnJoin(fut);
    }

    /**
     * @param fut Future to add.
     */
    public void addDhtAssignmentFetchFuture(GridDhtAssignmentFetchFuture fut) {
        GridDhtAssignmentFetchFuture old = pendingAssignmentFetchFuts.putIfAbsent(fut.id(), fut);

        assert old == null : "More than one thread is trying to fetch partition assignments [fut=" + fut +
            ", allFuts=" + pendingAssignmentFetchFuts + ']';
    }

    /**
     * @param fut Future to remove.
     */
    public void removeDhtAssignmentFetchFuture(GridDhtAssignmentFetchFuture fut) {
        boolean rmv = pendingAssignmentFetchFuts.remove(fut.id(), fut);

        assert rmv : "Failed to remove assignment fetch future: " + fut.id();
    }

    /**
     * @param nodeId Node ID.
     * @param res Response.
     */
    private void processAffinityAssignmentResponse(UUID nodeId, GridDhtAffinityAssignmentResponse res) {
        if (log.isDebugEnabled())
            log.debug("Processing affinity assignment response [node=" + nodeId + ", res=" + res + ']');

        GridDhtAssignmentFetchFuture fut = pendingAssignmentFetchFuts.get(res.futureId());

        if (fut != null)
            fut.onResponse(nodeId, res);
    }

    /**
     * @param c Cache closure.
     * @throws IgniteCheckedException If failed
     */
    private void forAllRegisteredCacheGroups(IgniteInClosureX<CacheGroupDescriptor> c) throws IgniteCheckedException {
        for (CacheGroupDescriptor cacheDesc : caches.allGroups()) {
            if (cacheDesc.config().getCacheMode() == LOCAL)
                continue;

            c.applyx(cacheDesc);
        }
    }

    /**
     * @param crd Coordinator flag.
     * @param c Closure.
     */
    private void forAllCacheGroups(boolean crd, IgniteInClosureX<GridAffinityAssignmentCache> c) {
        if (crd) {
            for (CacheGroupHolder grp : grpHolders.values())
                c.apply(grp.affinity());
        }
        else {
            for (CacheGroupContext grp : cctx.kernalContext().cache().cacheGroups()) {
                if (grp.isLocal())
                    continue;

                c.apply(grp.affinity());
            }
        }
    }

    /**
     * @param fut Exchange future.
     * @param grpDesc Cache group descriptor.
     * @throws IgniteCheckedException If failed.
     */
    private void initStartedGroupOnCoordinator(GridDhtPartitionsExchangeFuture fut, final CacheGroupDescriptor grpDesc)
        throws IgniteCheckedException {
        assert grpDesc != null && grpDesc.groupId() != 0 : grpDesc;

        if (grpDesc.config().getCacheMode() == LOCAL)
            return;

        int grpId = grpDesc.groupId();

        CacheGroupHolder grpHolder = grpHolders.get(grpId);

        CacheGroupContext grp = cctx.kernalContext().cache().cacheGroup(grpId);

        if (grpHolder == null) {
            grpHolder = grp != null ?
                new CacheGroupHolder1(grp, null) :
                CacheGroupHolder2.create(cctx, grpDesc, fut.initialVersion(), null);

            CacheGroupHolder old = grpHolders.put(grpId, grpHolder);

            assert old == null : old;

            calculateAndInit(fut.events(), grpHolder.affinity(), fut.initialVersion());
        }
        else if (grpHolder.client() && grp != null) {
            assert grpHolder.affinity().idealAssignment() != null;

            grpHolder = new CacheGroupHolder1(grp, grpHolder.affinity());

            grpHolders.put(grpId, grpHolder);
        }
    }

    /**
     * Initialized affinity for cache received from node joining on this exchange.
     *
     * @param crd Coordinator flag.
     * @param fut Exchange future.
     * @param descs Cache descriptors.
     * @throws IgniteCheckedException If failed.
     */
    public void initStartedCaches(
        boolean crd,
        final GridDhtPartitionsExchangeFuture fut,
        Collection<DynamicCacheDescriptor> descs
    ) throws IgniteCheckedException {
        caches.initStartedCaches(descs);

        if (fut.context().mergeExchanges())
            return;

        if (crd) {
            forAllRegisteredCacheGroups(new IgniteInClosureX<CacheGroupDescriptor>() {
                @Override public void applyx(CacheGroupDescriptor desc) throws IgniteCheckedException {
                    CacheGroupHolder cache = groupHolder(fut.initialVersion(), desc);

                    if (cache.affinity().lastVersion().equals(AffinityTopologyVersion.NONE))
                        calculateAndInit(fut.events(), cache.affinity(), fut.initialVersion());
                }
            });
        }
        else {
            forAllCacheGroups(false, new IgniteInClosureX<GridAffinityAssignmentCache>() {
                @Override public void applyx(GridAffinityAssignmentCache aff) throws IgniteCheckedException {
                    if (aff.lastVersion().equals(AffinityTopologyVersion.NONE))
                        initAffinity(caches.group(aff.groupId()), aff, fut);
                }
            });
        }
    }

    /**
     * @param desc Cache group descriptor.
     * @param aff Affinity.
     * @param fut Exchange future.
     * @throws IgniteCheckedException If failed.
     */
    private void initAffinity(CacheGroupDescriptor desc,
        GridAffinityAssignmentCache aff,
        GridDhtPartitionsExchangeFuture fut)
        throws IgniteCheckedException {
        assert desc != null : aff.cacheOrGroupName();

        ExchangeDiscoveryEvents evts = fut.context().events();

        if (canCalculateAffinity(desc, aff, fut))
            calculateAndInit(evts, aff, evts.topologyVersion());
        else {
            GridDhtAssignmentFetchFuture fetchFut = new GridDhtAssignmentFetchFuture(cctx,
                desc.groupId(),
                evts.topologyVersion(),
                evts.discoveryCache());

            fetchFut.init(false);

            fetchAffinity(evts.topologyVersion(),
                evts.lastEvent(),
                evts.discoveryCache(),
                aff, fetchFut);
        }
    }

    /**
     * @param desc Cache group descriptor.
     * @param aff Affinity.
     * @param fut Exchange future.
     * @return {@code True} if local node can calculate affinity on it's own for this partition map exchange.
     */
    private boolean canCalculateAffinity(CacheGroupDescriptor desc,
        GridAffinityAssignmentCache aff,
        GridDhtPartitionsExchangeFuture fut) {
        assert desc != null : aff.cacheOrGroupName();

        // Do not request affinity from remote nodes if affinity function is not centralized.
        if (!aff.centralizedAffinityFunction())
            return true;

        // If local node did not initiate exchange or local node is the only cache node in grid.
        Collection<ClusterNode> affNodes = fut.events().discoveryCache().cacheGroupAffinityNodes(aff.groupId());

        return fut.cacheGroupAddedOnExchange(aff.groupId(), desc.receivedFrom()) ||
            !fut.exchangeId().nodeId().equals(cctx.localNodeId()) ||
            (affNodes.isEmpty() || (affNodes.size() == 1 && affNodes.contains(cctx.localNode())));
    }

    /**
     * @param grpId Cache group ID.
     * @return Affinity assignments.
     */
    public GridAffinityAssignmentCache affinity(Integer grpId) {
        CacheGroupHolder grpHolder = grpHolders.get(grpId);

        assert grpHolder != null : debugGroupName(grpId);

        return grpHolder.affinity();
    }

    /**
     * @param fut Current exchange future.
     * @param msg Finish exchange message.
     */
    public void mergeExchangesOnServerLeft(final GridDhtPartitionsExchangeFuture fut,
        final GridDhtPartitionsFullMessage msg) {
        final Map<Long, ClusterNode> nodesByOrder = new HashMap<>();

        final Map<Object, List<List<ClusterNode>>> affCache = new HashMap<>();

        forAllCacheGroups(false, new IgniteInClosureX<GridAffinityAssignmentCache>() {
            @Override public void applyx(GridAffinityAssignmentCache aff) throws IgniteCheckedException {
                ExchangeDiscoveryEvents evts = fut.context().events();

                Map<Integer, CacheGroupAffinityMessage> idealAffDiff = msg.idealAffinityDiff();

                List<List<ClusterNode>> idealAssignment =
                    aff.calculate(evts.topologyVersion(), evts.lastEvent(), evts.discoveryCache());

                CacheGroupAffinityMessage affMsg = idealAffDiff != null ? idealAffDiff.get(aff.groupId()) : null;

                List<List<ClusterNode>> newAssignment;

                if (affMsg != null) {
                    Map<Integer, GridLongList> diff = affMsg.assignmentsDiff();

                    assert !F.isEmpty(diff);

                    newAssignment = new ArrayList<>(idealAssignment);

                    for (Map.Entry<Integer, GridLongList> e : diff.entrySet()) {
                        GridLongList assign = e.getValue();

                        newAssignment.set(e.getKey(), CacheGroupAffinityMessage.toNodes(assign,
                            nodesByOrder,
                            evts.discoveryCache()));
                    }
                }
                else
                    newAssignment = idealAssignment;

                aff.initialize(evts.topologyVersion(), cachedAssignment(aff, newAssignment, affCache));
            }
        });
    }

    /**
     * @param fut Current exchange future.
     * @param msg Message finish message.
     * @param resTopVer Result topology version.
     * @throws IgniteCheckedException If failed.
     */
    public void onLocalJoin(final GridDhtPartitionsExchangeFuture fut,
        GridDhtPartitionsFullMessage msg,
        final AffinityTopologyVersion resTopVer)
        throws IgniteCheckedException {
        final Set<Integer> affReq = fut.context().groupsAffinityRequestOnJoin();

        final Map<Long, ClusterNode> nodesByOrder = new HashMap<>();

        final Map<Integer, CacheGroupAffinityMessage> joinedNodeAff = msg.joinedNodeAffinity();

        assert !F.isEmpty(joinedNodeAff) : msg;
        assert joinedNodeAff.size() >= affReq.size();

        forAllCacheGroups(false, new IgniteInClosureX<GridAffinityAssignmentCache>() {
            @Override public void applyx(GridAffinityAssignmentCache aff) throws IgniteCheckedException {
                ExchangeDiscoveryEvents evts = fut.context().events();

                CacheGroupContext grp = cctx.cache().cacheGroup(aff.groupId());

                assert grp != null;

                if (affReq.contains(aff.groupId())) {
                    assert AffinityTopologyVersion.NONE.equals(aff.lastVersion());

                    CacheGroupAffinityMessage affMsg = joinedNodeAff.get(aff.groupId());

                    assert affMsg != null;

                    List<List<ClusterNode>> assignments = affMsg.createAssignments(nodesByOrder, evts.discoveryCache());

                    assert resTopVer.equals(evts.topologyVersion());

                    List<List<ClusterNode>> idealAssign =
                        affMsg.createIdealAssignments(nodesByOrder, evts.discoveryCache());

                    if (idealAssign != null)
                        aff.idealAssignment(idealAssign);
                    else {
                        assert !aff.centralizedAffinityFunction();

                        // Calculate ideal assignments.
                        aff.calculate(evts.topologyVersion(), evts.lastEvent(), evts.discoveryCache());
                    }

                    aff.initialize(evts.topologyVersion(), assignments);
                }
                else if (fut.cacheGroupAddedOnExchange(aff.groupId(), grp.receivedFrom()))
                    calculateAndInit(evts, aff, evts.topologyVersion());

                grp.topology().initPartitionsWhenAffinityReady(resTopVer, fut);
            }
        });
    }

    /**
     * @param fut Current exchange future.
     * @param crd Coordinator flag.
     * @throws IgniteCheckedException If failed.
     */
    public void onServerJoinWithExchangeMergeProtocol(GridDhtPartitionsExchangeFuture fut, boolean crd)
        throws IgniteCheckedException {
        final ExchangeDiscoveryEvents evts = fut.context().events();

        assert fut.context().mergeExchanges();
        assert evts.hasServerJoin() && !evts.hasServerLeft();

        WaitRebalanceInfo waitRebalanceInfo = initAffinityOnNodeJoin(fut, crd);

        this.waitInfo = waitRebalanceInfo != null && !waitRebalanceInfo.empty() ? waitRebalanceInfo : null;

        WaitRebalanceInfo info = this.waitInfo;

        if (crd) {
            if (log.isDebugEnabled()) {
                log.debug("Computed new affinity after node join [topVer=" + evts.topologyVersion() +
                    ", waitGrps=" + (info != null ? groupNames(info.waitGrps.keySet()) : null) + ']');
            }
        }
    }

    /**
     * @param fut Current exchange future.
     * @return Computed difference with ideal affinity.
     * @throws IgniteCheckedException If failed.
     */
    public  Map<Integer, CacheGroupAffinityMessage> onServerLeftWithExchangeMergeProtocol(
        final GridDhtPartitionsExchangeFuture fut) throws IgniteCheckedException
    {
        final ExchangeDiscoveryEvents evts = fut.context().events();

        assert fut.context().mergeExchanges();
        assert evts.hasServerLeft();

        forAllRegisteredCacheGroups(new IgniteInClosureX<CacheGroupDescriptor>() {
            @Override public void applyx(CacheGroupDescriptor desc) throws IgniteCheckedException {
                AffinityTopologyVersion topVer = evts.topologyVersion();

                CacheGroupHolder cache = groupHolder(topVer, desc);

                List<List<ClusterNode>> assign =
                    cache.affinity().calculate(topVer, evts.lastEvent(), evts.discoveryCache());

                if (!cache.rebalanceEnabled || fut.cacheGroupAddedOnExchange(desc.groupId(), desc.receivedFrom()))
                    cache.affinity().initialize(topVer, assign);
            }
        });

        Map<Integer, Map<Integer, List<Long>>> diff = initAffinityOnNodeLeft0(evts.topologyVersion(),
            fut,
            NODE_TO_ORDER,
            true);

        return CacheGroupAffinityMessage.createAffinityDiffMessages(diff);
    }

    /**
     * Called on exchange initiated by server node join.
     *
     * @param fut Exchange future.
     * @param crd Coordinator flag.
     * @throws IgniteCheckedException If failed.
     */
    public void onServerJoin(final GridDhtPartitionsExchangeFuture fut, boolean crd) throws IgniteCheckedException {
        assert !fut.firstEvent().eventNode().isClient();

        boolean locJoin = fut.firstEvent().eventNode().isLocal();

        WaitRebalanceInfo waitRebalanceInfo = null;

        if (locJoin) {
            if (crd) {
                forAllRegisteredCacheGroups(new IgniteInClosureX<CacheGroupDescriptor>() {
                    @Override public void applyx(CacheGroupDescriptor desc) throws IgniteCheckedException {
                        AffinityTopologyVersion topVer = fut.initialVersion();

                        CacheGroupHolder grpHolder = groupHolder(topVer, desc);

                        calculateAndInit(fut.events(), grpHolder.affinity(), topVer);
                    }
                });
            }
            else
                fetchAffinityOnJoin(fut);
        }
        else
            waitRebalanceInfo = initAffinityOnNodeJoin(fut, crd);

        this.waitInfo = waitRebalanceInfo != null && !waitRebalanceInfo.empty() ? waitRebalanceInfo : null;

        WaitRebalanceInfo info = this.waitInfo;

        if (crd) {
            if (log.isDebugEnabled()) {
                log.debug("Computed new affinity after node join [topVer=" + fut.initialVersion() +
                    ", waitGrps=" + (info != null ? groupNames(info.waitGrps.keySet()) : null) + ']');
            }
        }
    }

    /**
     * @param grpIds Cache group IDs.
     * @return Cache names.
     */
    private String groupNames(Collection<Integer> grpIds) {
        StringBuilder names = new StringBuilder();

        for (Integer grpId : grpIds) {
            String name = caches.group(grpId).cacheOrGroupName();

            if (names.length() != 0)
                names.append(", ");

            names.append(name);
        }

        return names.toString();
    }

    /**
     * @param grpId Group ID.
     * @return Group name for debug purpose.
     */
    private String debugGroupName(int grpId) {
        CacheGroupDescriptor desc = caches.group(grpId);

        if (desc != null)
            return desc.cacheOrGroupName();
        else
            return "Unknown group: " + grpId;
    }

    /**
     * @param evts Discovery events.
     * @param aff Affinity.
     * @param topVer Topology version.
     */
    private void calculateAndInit(ExchangeDiscoveryEvents evts,
        GridAffinityAssignmentCache aff,
        AffinityTopologyVersion topVer)
    {
        List<List<ClusterNode>> assignment = aff.calculate(topVer,
            evts.lastEvent(),
            evts.discoveryCache());

        aff.initialize(topVer, assignment);
    }

    /**
     * @param fut Exchange future.
     * @throws IgniteCheckedException If failed.
     */
    private void fetchAffinityOnJoin(GridDhtPartitionsExchangeFuture fut) throws IgniteCheckedException {
        AffinityTopologyVersion topVer = fut.initialVersion();

        List<GridDhtAssignmentFetchFuture> fetchFuts = new ArrayList<>();

        for (CacheGroupContext grp : cctx.cache().cacheGroups()) {
            if (grp.isLocal())
                continue;

            if (fut.cacheGroupAddedOnExchange(grp.groupId(), grp.receivedFrom())) {
                // In case if merge is allowed do not calculate affinity since it can change on exchange end.
                if (!fut.context().mergeExchanges())
                    calculateAndInit(fut.events(), grp.affinity(), topVer);
            }
            else {
                if (fut.context().fetchAffinityOnJoin()) {
                    CacheGroupDescriptor grpDesc = caches.group(grp.groupId());

                    assert grpDesc != null : grp.cacheOrGroupName();

                    GridDhtAssignmentFetchFuture fetchFut = new GridDhtAssignmentFetchFuture(cctx,
                        grpDesc.groupId(),
                        topVer,
                        fut.events().discoveryCache());

                    fetchFut.init(false);

                    fetchFuts.add(fetchFut);
                }
                else {
                    if (fut.events().discoveryCache().serverNodes().size() > 0)
                        fut.context().addGroupAffinityRequestOnJoin(grp.groupId());
                    else
                        calculateAndInit(fut.events(), grp.affinity(), topVer);
                }
            }
        }

        for (int i = 0; i < fetchFuts.size(); i++) {
            GridDhtAssignmentFetchFuture fetchFut = fetchFuts.get(i);

            int grpId = fetchFut.groupId();

            fetchAffinity(topVer,
                fut.events().lastEvent(),
                fut.events().discoveryCache(),
                cctx.cache().cacheGroup(grpId).affinity(),
                fetchFut);
        }
    }

    /**
     * @param topVer Topology version.
     * @param discoveryEvt Discovery event.
     * @param discoCache Discovery data cache.
     * @param affCache Affinity.
     * @param fetchFut Affinity fetch future.
     * @throws IgniteCheckedException If failed.
     * @return Affinity assignment response.
     */
    private GridDhtAffinityAssignmentResponse fetchAffinity(AffinityTopologyVersion topVer,
        @Nullable DiscoveryEvent discoveryEvt,
        DiscoCache discoCache,
        GridAffinityAssignmentCache affCache,
        GridDhtAssignmentFetchFuture fetchFut)
        throws IgniteCheckedException {
        assert affCache != null;

        GridDhtAffinityAssignmentResponse res = fetchFut.get();

        if (res == null) {
            List<List<ClusterNode>> aff = affCache.calculate(topVer, discoveryEvt, discoCache);

            affCache.initialize(topVer, aff);
        }
        else {
            List<List<ClusterNode>> idealAff = res.idealAffinityAssignment(discoCache);

            if (idealAff != null)
                affCache.idealAssignment(idealAff);
            else {
                assert !affCache.centralizedAffinityFunction();

                affCache.calculate(topVer, discoveryEvt, discoCache);
            }

            List<List<ClusterNode>> aff = res.affinityAssignment(discoCache);

            assert aff != null : res;

            affCache.initialize(topVer, aff);
        }

        return res;
    }

    /**
     * Called on exchange initiated by server node leave.
     *
     * @param fut Exchange future.
     * @param crd Coordinator flag.
     * @throws IgniteCheckedException If failed.
     * @return {@code True} if affinity should be assigned by coordinator.
     */
    public boolean onServerLeft(final GridDhtPartitionsExchangeFuture fut, boolean crd) throws IgniteCheckedException {
        ClusterNode leftNode = fut.firstEvent().eventNode();

        assert !leftNode.isClient() : leftNode;

        if (crd) {
            // Need initialize CacheGroupHolders if this node become coordinator on this exchange.
            forAllRegisteredCacheGroups(new IgniteInClosureX<CacheGroupDescriptor>() {
                @Override public void applyx(CacheGroupDescriptor desc) throws IgniteCheckedException {
                    CacheGroupHolder cache = groupHolder(fut.initialVersion(), desc);

                    cache.aff.calculate(fut.initialVersion(), fut.firstEvent(), fut.firstEventCache());
                }
            });
        }
        else {
            forAllCacheGroups(false, new IgniteInClosureX<GridAffinityAssignmentCache>() {
                @Override public void applyx(GridAffinityAssignmentCache aff) throws IgniteCheckedException {
                    aff.calculate(fut.initialVersion(), fut.firstEvent(), fut.firstEventCache());
                }
            });
        }

        synchronized (mux) {
            this.waitInfo = null;
        }

        return true;
    }

    /**
     * @param fut Exchange future.
     * @param newAff {@code True} if there are no older nodes with affinity info available.
     * @throws IgniteCheckedException If failed.
     * @return Future completed when caches initialization is done.
     */
    public IgniteInternalFuture<?> initCoordinatorCaches(final GridDhtPartitionsExchangeFuture fut,
        final boolean newAff) throws IgniteCheckedException {
        final List<IgniteInternalFuture<AffinityTopologyVersion>> futs = new ArrayList<>();

        final AffinityTopologyVersion topVer = fut.initialVersion();

        forAllRegisteredCacheGroups(new IgniteInClosureX<CacheGroupDescriptor>() {
            @Override public void applyx(CacheGroupDescriptor desc) throws IgniteCheckedException {
                CacheGroupHolder grpHolder = grpHolders.get(desc.groupId());

                if (grpHolder != null)
                    return;

                // Need initialize holders and affinity if this node became coordinator during this exchange.
                int grpId = desc.groupId();

                CacheGroupContext grp = cctx.cache().cacheGroup(grpId);

                if (grp == null) {
                    cctx.io().addCacheGroupHandler(desc.groupId(), GridDhtAffinityAssignmentResponse.class,
                        new IgniteBiInClosure<UUID, GridDhtAffinityAssignmentResponse>() {
                            @Override public void apply(UUID nodeId, GridDhtAffinityAssignmentResponse res) {
                                processAffinityAssignmentResponse(nodeId, res);
                            }
                        }
                    );

                    grpHolder = CacheGroupHolder2.create(cctx, desc, topVer, null);

                    final GridAffinityAssignmentCache aff = grpHolder.affinity();

                    if (newAff) {
                        if (!aff.lastVersion().equals(topVer))
                            calculateAndInit(fut.events(), aff, topVer);

                        grpHolder.topology(fut.context().events().discoveryCache()).beforeExchange(fut, true, false);
                    }
                    else {
                        List<GridDhtPartitionsExchangeFuture> exchFuts = cctx.exchange().exchangeFutures();

                        int idx = exchFuts.indexOf(fut);

                        assert idx >= 0 && idx < exchFuts.size() - 1 : "Invalid exchange futures state [cur=" + idx +
                            ", total=" + exchFuts.size() + ']';

                        final GridDhtPartitionsExchangeFuture prev = exchFuts.get(idx + 1);

                        assert prev.isDone() && prev.topologyVersion().compareTo(topVer) < 0 : prev;

                        if (log.isDebugEnabled()) {
                            log.debug("Need initialize affinity on coordinator [" +
                                "cacheGrp=" + desc.cacheOrGroupName() +
                                "prevAff=" + prev.topologyVersion() + ']');
                        }

                        GridDhtAssignmentFetchFuture fetchFut = new GridDhtAssignmentFetchFuture(cctx,
                            desc.groupId(),
                            prev.topologyVersion(),
                            prev.events().discoveryCache());

                        fetchFut.init(false);

                        final GridFutureAdapter<AffinityTopologyVersion> affFut = new GridFutureAdapter<>();

                        fetchFut.listen(new IgniteInClosureX<IgniteInternalFuture<GridDhtAffinityAssignmentResponse>>() {
                            @Override public void applyx(IgniteInternalFuture<GridDhtAffinityAssignmentResponse> fetchFut)
                                throws IgniteCheckedException {
                                fetchAffinity(prev.topologyVersion(),
                                    prev.events().lastEvent(),
                                    prev.events().discoveryCache(),
                                    aff,
                                    (GridDhtAssignmentFetchFuture)fetchFut);

                                aff.calculate(topVer, fut.events().lastEvent(), fut.events().discoveryCache());

                                affFut.onDone(topVer);
                            }
                        });

                        futs.add(affFut);
                    }
                }
                else {
                    grpHolder = new CacheGroupHolder1(grp, null);

                    if (newAff) {
                        GridAffinityAssignmentCache aff = grpHolder.affinity();

                        if (!aff.lastVersion().equals(topVer))
                            calculateAndInit(fut.events(), aff, topVer);

                        grpHolder.topology(fut.context().events().discoveryCache()).beforeExchange(fut, true, false);
                    }
                }

                CacheGroupHolder old = grpHolders.put(grpHolder.groupId(), grpHolder);

                assert old == null : old;
            }
        });

        if (!futs.isEmpty()) {
            GridCompoundFuture<AffinityTopologyVersion, ?> affFut = new GridCompoundFuture<>();

            for (IgniteInternalFuture<AffinityTopologyVersion> f : futs)
                affFut.add(f);

            affFut.markInitialized();

            return affFut;
        }

        return null;
    }

    /**
     * @param topVer Topology version.
     * @param desc Cache descriptor.
     * @return Cache holder.
     * @throws IgniteCheckedException If failed.
     */
    private CacheGroupHolder groupHolder(AffinityTopologyVersion topVer, final CacheGroupDescriptor desc)
        throws IgniteCheckedException {
        CacheGroupHolder cacheGrp = grpHolders.get(desc.groupId());

        if (cacheGrp != null)
            return cacheGrp;

        final CacheGroupContext grp = cctx.cache().cacheGroup(desc.groupId());

        if (grp == null) {
            cctx.io().addCacheGroupHandler(desc.groupId(), GridDhtAffinityAssignmentResponse.class,
                new IgniteBiInClosure<UUID, GridDhtAffinityAssignmentResponse>() {
                    @Override public void apply(UUID nodeId, GridDhtAffinityAssignmentResponse res) {
                        processAffinityAssignmentResponse(nodeId, res);
                    }
                }
            );

            cacheGrp = CacheGroupHolder2.create(cctx, desc, topVer, null);
        }
        else
            cacheGrp = new CacheGroupHolder1(grp, null);

        CacheGroupHolder old = grpHolders.put(desc.groupId(), cacheGrp);

        assert old == null : old;

        return cacheGrp;
    }

    /**
     * @param fut Current exchange future.
     * @param crd Coordinator flag.
     * @throws IgniteCheckedException If failed.
     * @return Rabalance info.
     */
    @Nullable private WaitRebalanceInfo initAffinityOnNodeJoin(final GridDhtPartitionsExchangeFuture fut, boolean crd)
        throws IgniteCheckedException {
        final ExchangeDiscoveryEvents evts = fut.context().events();

        final Map<Object, List<List<ClusterNode>>> affCache = new HashMap<>();

        if (!crd) {
            for (CacheGroupContext grp : cctx.cache().cacheGroups()) {
                if (grp.isLocal())
                    continue;

                boolean latePrimary = grp.rebalanceEnabled();

                initAffinityOnNodeJoin(evts,
                    evts.nodeJoined(grp.receivedFrom()),
                    grp.affinity(),
                    null,
                    latePrimary,
                    affCache);
            }

            return null;
        }
        else {
            final WaitRebalanceInfo waitRebalanceInfo = new WaitRebalanceInfo(evts.lastServerEventVersion());

            forAllRegisteredCacheGroups(new IgniteInClosureX<CacheGroupDescriptor>() {
                @Override public void applyx(CacheGroupDescriptor desc) throws IgniteCheckedException {
                    CacheGroupHolder cache = groupHolder(evts.topologyVersion(), desc);

                    boolean latePrimary = cache.rebalanceEnabled;

                    boolean grpAdded = evts.nodeJoined(desc.receivedFrom());

                    initAffinityOnNodeJoin(evts,
                        grpAdded,
                        cache.affinity(),
                        waitRebalanceInfo,
                        latePrimary,
                        affCache);

                    if (grpAdded) {
                        AffinityAssignment aff = cache.aff.cachedAffinity(cache.aff.lastVersion());

                        assert evts.topologyVersion().equals(aff.topologyVersion()) : "Unexpected version [" +
                            "grp=" + cache.aff.cacheOrGroupName() +
                            ", evts=" + evts.topologyVersion() +
                            ", aff=" + cache.aff.lastVersion() + ']';

                        Map<UUID, GridDhtPartitionMap> map = affinityFullMap(aff);

                        for (GridDhtPartitionMap map0 : map.values())
                            cache.topology(fut.context().events().discoveryCache()).update(fut.exchangeId(), map0, true);
                    }
                }
            });

            return waitRebalanceInfo;
        }
    }

    private Map<UUID, GridDhtPartitionMap> affinityFullMap(AffinityAssignment aff) {
        Map<UUID, GridDhtPartitionMap> map = new HashMap<>();

        for (int p = 0; p < aff.assignment().size(); p++) {
            HashSet<UUID> ids = aff.getIds(p);

            for (UUID nodeId : ids) {
                GridDhtPartitionMap partMap = map.get(nodeId);

                if (partMap == null) {
                    partMap = new GridDhtPartitionMap(nodeId,
                        1L,
                        aff.topologyVersion(),
                        new GridPartitionStateMap(),
                        false);

                    map.put(nodeId, partMap);
                }

                partMap.put(p, GridDhtPartitionState.OWNING);
            }
        }

        return map;
    }

    /**
     * @param evts Discovery events processed during exchange.
     * @param addedOnExchnage {@code True} if cache group was added during this exchange.
     * @param aff Affinity.
     * @param rebalanceInfo Rebalance information.
     * @param latePrimary If {@code true} delays primary assignment if it is not owner.
     * @param affCache Already calculated assignments (to reduce data stored in history).
     * @throws IgniteCheckedException If failed.
     */
    private void initAffinityOnNodeJoin(
        ExchangeDiscoveryEvents evts,
        boolean addedOnExchnage,
        GridAffinityAssignmentCache aff,
        WaitRebalanceInfo rebalanceInfo,
        boolean latePrimary,
        Map<Object, List<List<ClusterNode>>> affCache)
        throws IgniteCheckedException
    {
        if (addedOnExchnage) {
            if (!aff.lastVersion().equals(evts.topologyVersion()))
                calculateAndInit(evts, aff, evts.topologyVersion());

            return;
        }

        AffinityTopologyVersion affTopVer = aff.lastVersion();

        assert affTopVer.topologyVersion() > 0 : "Affinity is not initialized [grp=" + aff.cacheOrGroupName() +
            ", topVer=" + affTopVer + ", node=" + cctx.localNodeId() + ']';

        List<List<ClusterNode>> curAff = aff.assignments(affTopVer);

        assert aff.idealAssignment() != null : "Previous assignment is not available.";

        List<List<ClusterNode>> idealAssignment = aff.calculate(evts.topologyVersion(), evts.lastEvent(), evts.discoveryCache());
        List<List<ClusterNode>> newAssignment = null;

        if (latePrimary) {
            for (int p = 0; p < idealAssignment.size(); p++) {
                List<ClusterNode> newNodes = idealAssignment.get(p);
                List<ClusterNode> curNodes = curAff.get(p);

                ClusterNode curPrimary = curNodes.size() > 0 ? curNodes.get(0) : null;
                ClusterNode newPrimary = newNodes.size() > 0 ? newNodes.get(0) : null;

                if (curPrimary != null && newPrimary != null && !curPrimary.equals(newPrimary)) {
                    assert cctx.discovery().node(evts.topologyVersion(), curPrimary.id()) != null : curPrimary;

                    List<ClusterNode> nodes0 = latePrimaryAssignment(aff,
                        p,
                        curPrimary,
                        newNodes,
                        rebalanceInfo);

                    if (newAssignment == null)
                        newAssignment = new ArrayList<>(idealAssignment);

                    newAssignment.set(p, nodes0);
                }
            }
        }

        if (newAssignment == null)
            newAssignment = idealAssignment;

        aff.initialize(evts.topologyVersion(), cachedAssignment(aff, newAssignment, affCache));
    }

    /**
     * @param aff Assignment cache.
     * @param assign Assignment.
     * @param affCache Assignments already calculated for other caches.
     * @return Assignment.
     */
    private List<List<ClusterNode>> cachedAssignment(GridAffinityAssignmentCache aff,
        List<List<ClusterNode>> assign,
        Map<Object, List<List<ClusterNode>>> affCache) {
        List<List<ClusterNode>> assign0 = affCache.get(aff.similarAffinityKey());

        if (assign0 != null && assign0.equals(assign))
            assign = assign0;
        else
            affCache.put(aff.similarAffinityKey(), assign);

        return assign;
    }

    /**
     * @param aff Cache.
     * @param part Partition.
     * @param curPrimary Current primary.
     * @param newNodes New ideal assignment.
     * @param rebalance Rabalance information holder.
     * @return Assignment.
     */
    private List<ClusterNode> latePrimaryAssignment(
        GridAffinityAssignmentCache aff,
        int part,
        ClusterNode curPrimary,
        List<ClusterNode> newNodes,
        WaitRebalanceInfo rebalance) {
        assert curPrimary != null;
        assert !F.isEmpty(newNodes);
        assert !curPrimary.equals(newNodes.get(0));

        List<ClusterNode> nodes0 = new ArrayList<>(newNodes.size() + 1);

        nodes0.add(curPrimary);

        for (int i = 0; i < newNodes.size(); i++) {
            ClusterNode node = newNodes.get(i);

            if (!node.equals(curPrimary))
                nodes0.add(node);
        }

        if (rebalance != null)
            rebalance.add(aff.groupId(), part, newNodes.get(0).id(), newNodes);

        return nodes0;
    }

    /**
     * @param fut Exchange future.
     * @return Affinity assignment.
     * @throws IgniteCheckedException If failed.
     */
    public IgniteInternalFuture<Map<Integer, Map<Integer, List<UUID>>>> initAffinityOnNodeLeft(
        final GridDhtPartitionsExchangeFuture fut) throws IgniteCheckedException {
        assert !fut.context().mergeExchanges();

        IgniteInternalFuture<?> initFut = initCoordinatorCaches(fut, false);

        if (initFut != null && !initFut.isDone()) {
            final GridFutureAdapter<Map<Integer, Map<Integer, List<UUID>>>> resFut = new GridFutureAdapter<>();

            initFut.listen(new IgniteInClosure<IgniteInternalFuture<?>>() {
                @Override public void apply(IgniteInternalFuture<?> initFut) {
                    try {
                        resFut.onDone(initAffinityOnNodeLeft0(fut.initialVersion(), fut, NODE_TO_ID, false));
                    }
                    catch (IgniteCheckedException e) {
                        resFut.onDone(e);
                    }
                }
            });

            return resFut;
        }
        else
            return new GridFinishedFuture<>(initAffinityOnNodeLeft0(fut.initialVersion(), fut, NODE_TO_ID, false));
    }

    /**
     * @param topVer Topology version.
     * @param fut Exchange future.
     * @param c Closure converting affinity diff.
     * @param initAff {@code True} if need initialize affinity.
     * @return Affinity assignment.
     * @throws IgniteCheckedException If failed.
     */
    private <T> Map<Integer, Map<Integer, List<T>>> initAffinityOnNodeLeft0(final AffinityTopologyVersion topVer,
        final GridDhtPartitionsExchangeFuture fut,
        final IgniteClosure<ClusterNode, T> c,
        final boolean initAff)
        throws IgniteCheckedException {
        final WaitRebalanceInfo waitRebalanceInfo = new WaitRebalanceInfo(fut.context().events().lastServerEventVersion());

        final Collection<ClusterNode> aliveNodes = fut.context().events().discoveryCache().serverNodes();

        final Map<Integer, Map<Integer, List<T>>> assignment = new HashMap<>();

        forAllRegisteredCacheGroups(new IgniteInClosureX<CacheGroupDescriptor>() {
            @Override public void applyx(CacheGroupDescriptor desc) throws IgniteCheckedException {
                CacheGroupHolder grpHolder = groupHolder(topVer, desc);

                if (!grpHolder.rebalanceEnabled || fut.cacheGroupAddedOnExchange(desc.groupId(), desc.receivedFrom()))
                    return;

                AffinityTopologyVersion affTopVer = grpHolder.affinity().lastVersion();

                assert affTopVer.topologyVersion() > 0 && !affTopVer.equals(topVer) : "Invalid affinity version " +
                    "[last=" + affTopVer + ", futVer=" + topVer + ", grp=" + desc.cacheOrGroupName() + ']';

                List<List<ClusterNode>> curAssignment = grpHolder.affinity().assignments(affTopVer);
                List<List<ClusterNode>> newAssignment = grpHolder.affinity().idealAssignment();

                assert newAssignment != null;

                List<List<ClusterNode>> newAssignment0 = initAff ? new ArrayList<>(newAssignment) : null;

                GridDhtPartitionTopology top = grpHolder.topology(fut.context().events().discoveryCache());

                Map<Integer, List<T>> cacheAssignment = null;

                for (int p = 0; p < newAssignment.size(); p++) {
                    List<ClusterNode> newNodes = newAssignment.get(p);
                    List<ClusterNode> curNodes = curAssignment.get(p);

                    assert aliveNodes.containsAll(newNodes) : "Invalid new assignment [grp=" + grpHolder.aff.cacheOrGroupName() +
                        ", nodes=" + newNodes +
                        ", topVer=" + fut.context().events().discoveryCache().version() +
                        ", evts=" + fut.context().events().events() + "]";

                    ClusterNode curPrimary = curNodes.size() > 0 ? curNodes.get(0) : null;
                    ClusterNode newPrimary = newNodes.size() > 0 ? newNodes.get(0) : null;

                    List<ClusterNode> newNodes0 = null;

                    assert newPrimary == null || aliveNodes.contains(newPrimary) : "Invalid new primary [" +
                        "grp=" + desc.cacheOrGroupName() +
                        ", node=" + newPrimary +
                        ", topVer=" + topVer + ']';

                    if (curPrimary != null && newPrimary != null && !curPrimary.equals(newPrimary)) {
                        if (aliveNodes.contains(curPrimary)) {
                            GridDhtPartitionState state = top.partitionState(newPrimary.id(), p);

                            if (state != GridDhtPartitionState.OWNING) {
                                newNodes0 = latePrimaryAssignment(grpHolder.affinity(),
                                    p,
                                    curPrimary,
                                    newNodes,
                                    waitRebalanceInfo);
                            }
                        }
                        else {
                            GridDhtPartitionState state = top.partitionState(newPrimary.id(), p);

                            if (state != GridDhtPartitionState.OWNING) {
                                for (int i = 1; i < curNodes.size(); i++) {
                                    ClusterNode curNode = curNodes.get(i);

                                    if (top.partitionState(curNode.id(), p) == GridDhtPartitionState.OWNING &&
                                        aliveNodes.contains(curNode)) {
                                        newNodes0 = latePrimaryAssignment(grpHolder.affinity(),
                                            p,
                                            curNode,
                                            newNodes,
                                            waitRebalanceInfo);

                                        break;
                                    }
                                }

                                if (newNodes0 == null) {
                                    List<ClusterNode> owners = top.owners(p);

                                    for (ClusterNode owner : owners) {
                                        if (aliveNodes.contains(owner)) {
                                            newNodes0 = latePrimaryAssignment(grpHolder.affinity(),
                                                p,
                                                owner,
                                                newNodes,
                                                waitRebalanceInfo);

                                            break;
                                        }
                                    }
                                }
                            }
                        }
                    }

                    if (newNodes0 != null) {
                        assert aliveNodes.containsAll(newNodes0) : "Invalid late assignment [grp=" + grpHolder.aff.cacheOrGroupName() +
                            ", nodes=" + newNodes +
                            ", topVer=" + fut.context().events().discoveryCache().version() +
                            ", evts=" + fut.context().events().events() + "]";

                        if (newAssignment0 != null)
                            newAssignment0.set(p, newNodes0);

                        if (cacheAssignment == null)
                            cacheAssignment = new HashMap<>();

                        List<T> n = new ArrayList<>(newNodes0.size());

                        for (int i = 0; i < newNodes0.size(); i++)
                            n.add(c.apply(newNodes0.get(i)));

                        cacheAssignment.put(p, n);
                    }
                }

                if (cacheAssignment != null)
                    assignment.put(grpHolder.groupId(), cacheAssignment);

                if (initAff)
                    grpHolder.affinity().initialize(topVer, newAssignment0);
            }
        });

        synchronized (mux) {
            this.waitInfo = !waitRebalanceInfo.empty() ? waitRebalanceInfo : null;

            WaitRebalanceInfo info = this.waitInfo;

            if (log.isDebugEnabled()) {
                log.debug("Computed new affinity after node left [topVer=" + topVer +
                    ", waitGrps=" + (info != null ? groupNames(info.waitGrps.keySet()) : null) + ']');
            }
        }

        return assignment;
    }

    /**
     * @return All registered cache groups.
     */
    public Map<Integer, CacheGroupDescriptor> cacheGroups() {
        return caches.registeredGrps;
    }

    /**
     *
     */
    public void dumpDebugInfo() {
        if (!pendingAssignmentFetchFuts.isEmpty()) {
            U.warn(log, "Pending assignment fetch futures:");

            for (GridDhtAssignmentFetchFuture fut : pendingAssignmentFetchFuts.values())
                U.warn(log, ">>> " + fut);
        }
    }

    /**
     * @param nodes Nodes.
     * @return IDs.
     */
    private static List<UUID> toIds0(List<ClusterNode> nodes) {
        List<UUID> partIds = new ArrayList<>(nodes.size());

        for (int i = 0; i < nodes.size(); i++)
            partIds.add(nodes.get(i).id());

        return partIds;
    }

    /**
     * @param topVer Topology version.
     * @param ids IDs.
     * @return Nodes.
     */
    private List<ClusterNode> toNodes(AffinityTopologyVersion topVer, List<UUID> ids) {
        List<ClusterNode> nodes = new ArrayList<>(ids.size());

        for (int i = 0; i < ids.size(); i++) {
            UUID id = ids.get(i);

            ClusterNode node = cctx.discovery().node(topVer, id);

            assert node != null : "Failed to get node [id=" + id +
                ", topVer=" + topVer +
                ", locNode=" + cctx.localNode() +
                ", allNodes=" + cctx.discovery().nodes(topVer) + ']';

            nodes.add(node);
        }

        return nodes;
    }

    /**
     *
     */
    abstract static class CacheGroupHolder {
        /** */
        private final GridAffinityAssignmentCache aff;

        /** */
        private final boolean rebalanceEnabled;

        /**
         * @param rebalanceEnabled Cache rebalance flag.
         * @param aff Affinity cache.
         * @param initAff Existing affinity cache.
         */
        CacheGroupHolder(boolean rebalanceEnabled,
            GridAffinityAssignmentCache aff,
            @Nullable GridAffinityAssignmentCache initAff) {
            this.aff = aff;

            if (initAff != null)
                aff.init(initAff);

            this.rebalanceEnabled = rebalanceEnabled;
        }

        /**
         * @return Client holder flag.
         */
        abstract boolean client();

        /**
         * @return Group ID.
         */
        int groupId() {
            return aff.groupId();
        }

        /**
         * @return Partitions number.
         */
        int partitions() {
            return aff.partitions();
        }

        /**
         * @param discoCache Discovery data cache.
         * @return Cache topology.
         */
        abstract GridDhtPartitionTopology topology(DiscoCache discoCache);

        /**
         * @return Affinity.
         */
        GridAffinityAssignmentCache affinity() {
            return aff;
        }
    }

    /**
     * Created cache is started on coordinator.
     */
    private class CacheGroupHolder1 extends CacheGroupHolder {
        /** */
        private final CacheGroupContext grp;

        /**
         * @param grp Cache group.
         * @param initAff Current affinity.
         */
        CacheGroupHolder1(CacheGroupContext grp, @Nullable GridAffinityAssignmentCache initAff) {
            super(grp.rebalanceEnabled(), grp.affinity(), initAff);

            assert !grp.isLocal() : grp;

            this.grp = grp;
        }

        /** {@inheritDoc} */
        @Override public boolean client() {
            return false;
        }

        /** {@inheritDoc} */
        @Override public GridDhtPartitionTopology topology(DiscoCache discoCache) {
            return grp.topology();
        }
    }

    /**
     * Created if cache is not started on coordinator.
     */
    private static class CacheGroupHolder2 extends CacheGroupHolder {
        /** */
        private final GridCacheSharedContext cctx;

        /**
         * @param cctx Context.
         * @param grpDesc Cache group descriptor.
         * @param topVer Current exchange version.
         * @param initAff Current affinity.
         * @return Cache holder.
         * @throws IgniteCheckedException If failed.
         */
        static CacheGroupHolder2 create(
            GridCacheSharedContext cctx,
            CacheGroupDescriptor grpDesc,
            AffinityTopologyVersion topVer,
            @Nullable GridAffinityAssignmentCache initAff) throws IgniteCheckedException {
            assert grpDesc != null;
            assert !cctx.kernalContext().clientNode();

            CacheConfiguration<?, ?> ccfg = grpDesc.config();

            assert ccfg != null : grpDesc;
            assert ccfg.getCacheMode() != LOCAL : ccfg.getName();

            assert !cctx.discovery().cacheGroupAffinityNodes(grpDesc.groupId(),
                topVer).contains(cctx.localNode()) : grpDesc.cacheOrGroupName();

            AffinityFunction affFunc = cctx.cache().clone(ccfg.getAffinity());

            cctx.kernalContext().resource().injectGeneric(affFunc);
            cctx.kernalContext().resource().injectCacheName(affFunc, ccfg.getName());

            U.startLifecycleAware(F.asList(affFunc));

            GridAffinityAssignmentCache aff = new GridAffinityAssignmentCache(cctx.kernalContext(),
                grpDesc.cacheOrGroupName(),
                grpDesc.groupId(),
                affFunc,
                ccfg.getNodeFilter(),
                ccfg.getBackups(),
                ccfg.getCacheMode() == LOCAL);

            return new CacheGroupHolder2(ccfg.getRebalanceMode() != NONE, cctx, aff, initAff);
        }

        /**
         * @param rebalanceEnabled Rebalance flag.
         * @param cctx Context.
         * @param aff Affinity.
         * @param initAff Current affinity.
         */
        CacheGroupHolder2(
            boolean rebalanceEnabled,
            GridCacheSharedContext cctx,
            GridAffinityAssignmentCache aff,
            @Nullable GridAffinityAssignmentCache initAff) {
            super(rebalanceEnabled, aff, initAff);

            this.cctx = cctx;
        }

        /** {@inheritDoc} */
        @Override public boolean client() {
            return true;
        }

        /** {@inheritDoc} */
        @Override public GridDhtPartitionTopology topology(DiscoCache discoCache) {
            return cctx.exchange().clientTopology(groupId(), discoCache);
        }
    }

    /**
     *
     */
    class WaitRebalanceInfo {
        /** */
        private final AffinityTopologyVersion topVer;

        /** */
        private Map<Integer, Map<Integer, UUID>> waitGrps;

        /** */
        private Map<Integer, Map<Integer, List<ClusterNode>>> assignments;

        /** */
        private Map<Integer, IgniteUuid> deploymentIds;

        /**
         * @param topVer Topology version.
         */
        WaitRebalanceInfo(AffinityTopologyVersion topVer) {
            this.topVer = topVer;
        }

        /**
         * @return {@code True} if there are partitions waiting for rebalancing.
         */
        boolean empty() {
            if (waitGrps != null) {
                assert !waitGrps.isEmpty();
                assert waitGrps.size() == assignments.size();

                return false;
            }

            return true;
        }

        /**
         * @param grpId Group ID.
         * @param part Partition.
         * @param waitNode Node rebalancing data.
         * @param assignment New assignment.
         */
        void add(Integer grpId, Integer part, UUID waitNode, List<ClusterNode> assignment) {
            assert !F.isEmpty(assignment) : assignment;

            if (waitGrps == null) {
                waitGrps = new HashMap<>();
                assignments = new HashMap<>();
                deploymentIds = new HashMap<>();
            }

            Map<Integer, UUID> cacheWaitParts = waitGrps.get(grpId);

            if (cacheWaitParts == null) {
                waitGrps.put(grpId, cacheWaitParts = new HashMap<>());

                deploymentIds.put(grpId, caches.group(grpId).deploymentId());
            }

            cacheWaitParts.put(part, waitNode);

            Map<Integer, List<ClusterNode>> cacheAssignment = assignments.get(grpId);

            if (cacheAssignment == null)
                assignments.put(grpId, cacheAssignment = new HashMap<>());

            cacheAssignment.put(part, assignment);
        }

        /** {@inheritDoc} */
        @Override public String toString() {
            return "WaitRebalanceInfo [topVer=" + topVer +
                ", grps=" + (waitGrps != null ? waitGrps.keySet() : null) + ']';
        }
    }

    /**
     *
     */
    class CachesInfo {
        /** Registered cache groups (updated from exchange thread). */
        private final ConcurrentHashMap<Integer, CacheGroupDescriptor> registeredGrps = new ConcurrentHashMap<>();

        /** Registered caches (updated from exchange thread). */
        private final ConcurrentHashMap<Integer, DynamicCacheDescriptor> registeredCaches = new ConcurrentHashMap<>();

        /**
         * @param grps Registered groups.
         * @param caches Registered caches.
         */
        void init(Map<Integer, CacheGroupDescriptor> grps, Map<String, DynamicCacheDescriptor> caches) {
            for (CacheGroupDescriptor grpDesc : grps.values())
                registerGroup(grpDesc);

            for (DynamicCacheDescriptor cacheDesc : caches.values())
                registerCache(cacheDesc);
        }


        /**
         * @param desc Description.
         */
        private DynamicCacheDescriptor registerCache(DynamicCacheDescriptor desc) {
            saveCacheConfiguration(desc.cacheConfiguration(), desc.sql());

            return registeredCaches.put(desc.cacheId(), desc);
        }

        /**
         * @param grpDesc Group description.
         */
        private CacheGroupDescriptor registerGroup(CacheGroupDescriptor grpDesc) {
            return registeredGrps.put(grpDesc.groupId(), grpDesc);
        }

        /**
         * @return All registered groups.
         */
        Collection<CacheGroupDescriptor> allGroups() {
            return registeredGrps.values();
        }

        /**
         * @param grpId Group ID.
         * @return Group descriptor.
         */
        CacheGroupDescriptor group(int grpId) {
            CacheGroupDescriptor desc = registeredGrps.get(grpId);

            assert desc != null : grpId;

            return desc;
        }

        /**
          * @param descs Cache descriptor.
         */
        void initStartedCaches(Collection<DynamicCacheDescriptor> descs) {
            for (DynamicCacheDescriptor desc : descs) {
                CacheGroupDescriptor grpDesc = desc.groupDescriptor();

                if (!registeredGrps.containsKey(grpDesc.groupId()))
                    registerGroup(grpDesc);

                if (!registeredCaches.containsKey(desc.cacheId()))
                    registerCache(desc);
            }
        }

        /**
         * @param exchActions Exchange actions.
         */
        void updateCachesInfo(ExchangeActions exchActions) {
            for (ExchangeActions.CacheGroupActionData stopAction : exchActions.cacheGroupsToStop()) {
                CacheGroupDescriptor rmvd = registeredGrps.remove(stopAction.descriptor().groupId());

                assert rmvd != null : stopAction.descriptor().cacheOrGroupName();
            }

            for (ExchangeActions.CacheGroupActionData startAction : exchActions.cacheGroupsToStart()) {
                CacheGroupDescriptor old = registerGroup(startAction.descriptor());

                assert old == null : old;
            }

            for (ExchangeActions.CacheActionData req : exchActions.cacheStopRequests())
                registeredCaches.remove(req.descriptor().cacheId());

            for (ExchangeActions.CacheActionData req : exchActions.cacheStartRequests())
                registerCache(req.descriptor());
        }

        /**
         * @param cacheId Cache ID.
         * @return Cache descriptor if cache found.
         */
        @Nullable DynamicCacheDescriptor cache(Integer cacheId) {
            return registeredCaches.get(cacheId);
        }

        /**
         *
         */
        void clear() {
            registeredGrps.clear();

            registeredCaches.clear();
        }
    }

    /**
     * @param cfg cache configuration
     * @param sql SQL flag.
     */
    private void saveCacheConfiguration(CacheConfiguration<?, ?> cfg, boolean sql) {
        if (cctx.pageStore() != null && cctx.database().persistenceEnabled() &&
            CU.isPersistentCache(cfg, cctx.gridConfig().getDataStorageConfiguration()) &&
            !cctx.kernalContext().clientNode()) {
            try {
                StoredCacheData data = new StoredCacheData(cfg);

                data.sql(sql);

                cctx.pageStore().storeCacheData(data, false);
            }
            catch (IgniteCheckedException e) {
                U.error(log(), "Error while saving cache configuration on disk, cfg = " + cfg, e);
            }
        }
    }
}<|MERGE_RESOLUTION|>--- conflicted
+++ resolved
@@ -429,11 +429,7 @@
                     desc,
                     startReq.nearCacheConfiguration(),
                     topVer,
-<<<<<<< HEAD
-                    startReq.activeAfterStart());
-=======
                     startReq.disabledAfterStart());
->>>>>>> edc60512
 
                 startedInfos.put(desc.cacheId(), startReq.nearCacheConfiguration() != null);
 
@@ -757,11 +753,7 @@
                         cacheDesc,
                         nearCfg,
                         evts.topologyVersion(),
-<<<<<<< HEAD
-                        req.activeAfterStart());
-=======
                         req.disabledAfterStart());
->>>>>>> edc60512
 
                     if (fut.cacheAddedOnExchange(cacheDesc.cacheId(), cacheDesc.receivedFrom())) {
                         if (fut.events().discoveryCache().cacheGroupAffinityNodes(cacheDesc.groupId()).isEmpty())
