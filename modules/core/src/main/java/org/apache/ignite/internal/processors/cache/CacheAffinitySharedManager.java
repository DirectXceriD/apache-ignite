--- conflicted
+++ resolved
@@ -379,11 +379,7 @@
             }
             else {
                 startCache = cctx.cacheContext(cacheDesc.cacheId()) == null &&
-<<<<<<< HEAD
-                    CU.affinityNode(cctx.localNode(), req.startCacheConfiguration().getNodeFilter());
-=======
                     CU.affinityNode(cctx.localNode(), cacheDesc.groupDescriptor().config().getNodeFilter());
->>>>>>> 6250119e
             }
 
             if (startCache) {
