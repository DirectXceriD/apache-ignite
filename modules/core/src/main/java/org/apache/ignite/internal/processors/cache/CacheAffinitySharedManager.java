--- conflicted
+++ resolved
@@ -2094,26 +2094,16 @@
 
                     assert grp != null;
 
-<<<<<<< HEAD
                     initAffinityOnNodeJoin(evts,
                         evts.nodeJoined(grp.receivedFrom()),
                         grp.affinity(),
                         null,
                         grp.rebalanceEnabled(),
                         affCache);
+
+                    cctx.exchange().exchangerUpdateHeartbeat();
                 }
             });
-=======
-                initAffinityOnNodeJoin(evts,
-                    evts.nodeJoined(grp.receivedFrom()),
-                    grp.affinity(),
-                    null,
-                    latePrimary,
-                    affCache);
-
-                cctx.exchange().exchangerUpdateHeartbeat();
-            }
->>>>>>> 1fa4bc94
 
             return null;
         }
