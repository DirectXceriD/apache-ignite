--- conflicted
+++ resolved
@@ -777,13 +777,9 @@
     ) throws IgniteCheckedException {
         assert exchActions != null && !exchActions.empty() : exchActions;
 
-<<<<<<< HEAD
         long time = System.currentTimeMillis();
 
-        caches.updateCachesInfo(exchActions);
-=======
         IgniteInternalFuture<?> res = cachesRegistry.update(exchActions);
->>>>>>> d40dcb3a
 
         // Affinity did not change for existing caches.
         onCustomMessageNoAffinityChange(fut, crd, exchActions);
