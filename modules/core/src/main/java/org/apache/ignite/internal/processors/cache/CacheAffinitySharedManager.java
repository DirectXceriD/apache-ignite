/*
 * Licensed to the Apache Software Foundation (ASF) under one or more
 * contributor license agreements.  See the NOTICE file distributed with
 * this work for additional information regarding copyright ownership.
 * The ASF licenses this file to You under the Apache License, Version 2.0
 * (the "License"); you may not use this file except in compliance with
 * the License.  You may obtain a copy of the License at
 *
 *      http://www.apache.org/licenses/LICENSE-2.0
 *
 * Unless required by applicable law or agreed to in writing, software
 * distributed under the License is distributed on an "AS IS" BASIS,
 * WITHOUT WARRANTIES OR CONDITIONS OF ANY KIND, either express or implied.
 * See the License for the specific language governing permissions and
 * limitations under the License.
 */

package org.apache.ignite.internal.processors.cache;

import java.util.ArrayList;
import java.util.Collection;
import java.util.HashMap;
import java.util.HashSet;
import java.util.Iterator;
import java.util.List;
import java.util.Map;
import java.util.Set;
import java.util.UUID;
import java.util.concurrent.ConcurrentHashMap;
import java.util.concurrent.ConcurrentMap;
import org.apache.ignite.IgniteCheckedException;
import org.apache.ignite.cache.affinity.AffinityFunction;
import org.apache.ignite.cluster.ClusterNode;
import org.apache.ignite.configuration.CacheConfiguration;
import org.apache.ignite.configuration.NearCacheConfiguration;
import org.apache.ignite.events.DiscoveryEvent;
import org.apache.ignite.events.Event;
import org.apache.ignite.internal.IgniteInternalFuture;
import org.apache.ignite.internal.managers.eventstorage.GridLocalEventListener;
import org.apache.ignite.internal.processors.affinity.AffinityTopologyVersion;
import org.apache.ignite.internal.processors.affinity.GridAffinityAssignmentCache;
import org.apache.ignite.internal.processors.cache.distributed.dht.GridDhtAffinityAssignmentResponse;
import org.apache.ignite.internal.processors.cache.distributed.dht.GridDhtAssignmentFetchFuture;
import org.apache.ignite.internal.processors.cache.distributed.dht.GridDhtPartitionState;
import org.apache.ignite.internal.processors.cache.distributed.dht.GridDhtPartitionTopology;
import org.apache.ignite.internal.processors.cache.distributed.dht.preloader.GridDhtPartitionsExchangeFuture;
import org.apache.ignite.internal.util.future.GridCompoundFuture;
import org.apache.ignite.internal.util.future.GridFinishedFuture;
import org.apache.ignite.internal.util.future.GridFutureAdapter;
import org.apache.ignite.internal.util.lang.IgniteInClosureX;
import org.apache.ignite.internal.util.typedef.F;
import org.apache.ignite.internal.util.typedef.T2;
import org.apache.ignite.internal.util.typedef.internal.CU;
import org.apache.ignite.internal.util.typedef.internal.U;
import org.apache.ignite.lang.IgniteBiInClosure;
import org.apache.ignite.lang.IgniteInClosure;
import org.apache.ignite.lang.IgniteUuid;
import org.jetbrains.annotations.Nullable;
import org.jsr166.ConcurrentHashMap8;

import static org.apache.ignite.cache.CacheMode.LOCAL;
import static org.apache.ignite.cache.CacheRebalanceMode.NONE;
import static org.apache.ignite.events.EventType.EVT_NODE_FAILED;
import static org.apache.ignite.events.EventType.EVT_NODE_JOINED;
import static org.apache.ignite.events.EventType.EVT_NODE_LEFT;

/**
 *
 */
@SuppressWarnings("ForLoopReplaceableByForEach")
public class CacheAffinitySharedManager<K, V> extends GridCacheSharedManagerAdapter<K, V> {
    /** Late affinity assignment flag. */
    private boolean lateAffAssign;

    /** Affinity information for all started caches (initialized on coordinator). */
    private ConcurrentMap<Integer, CacheGroupHolder> cacheGrps = new ConcurrentHashMap<>();

    /** Last topology version when affinity was calculated (updated from exchange thread). */
    private AffinityTopologyVersion affCalcVer;

    /** Topology version which requires affinity re-calculation (set from discovery thread). */
    private AffinityTopologyVersion lastAffVer;

    /** Registered caches (updated from exchange thread). */
    private final Map<Integer, DynamicCacheDescriptor> registeredCaches = new HashMap<>();

    /** */
    private WaitRebalanceInfo waitInfo;

    /** */
    private final Object mux = new Object();

    /** Pending affinity assignment futures. */
    private final ConcurrentMap<T2<Integer, AffinityTopologyVersion>, GridDhtAssignmentFetchFuture>
        pendingAssignmentFetchFuts = new ConcurrentHashMap8<>();

    /** Discovery listener. */
    private final GridLocalEventListener discoLsnr = new GridLocalEventListener() {
        @Override public void onEvent(Event evt) {
            DiscoveryEvent e = (DiscoveryEvent)evt;

            assert e.type() == EVT_NODE_LEFT || e.type() == EVT_NODE_FAILED;

            ClusterNode n = e.eventNode();

            for (GridDhtAssignmentFetchFuture fut : pendingAssignmentFetchFuts.values())
                fut.onNodeLeft(n.id());
        }
    };

    /** {@inheritDoc} */
    @Override protected void start0() throws IgniteCheckedException {
        super.start0();

        lateAffAssign = cctx.kernalContext().config().isLateAffinityAssignment();

        cctx.kernalContext().event().addLocalEventListener(discoLsnr, EVT_NODE_LEFT, EVT_NODE_FAILED);
    }

    /**
     * Callback invoked from discovery thread when discovery message is received.
     *
     * @param type Event type.
     * @param node Event node.
     * @param topVer Topology version.
     */
    void onDiscoveryEvent(int type, ClusterNode node, AffinityTopologyVersion topVer) {
        if (type == EVT_NODE_JOINED && node.isLocal()) {
            // Clean-up in case of client reconnect.
            registeredCaches.clear();

            affCalcVer = null;

            lastAffVer = null;

            for (DynamicCacheDescriptor desc : cctx.cache().cacheDescriptors())
                registeredCaches.put(desc.cacheId(), desc);
        }

        if (!CU.clientNode(node) && (type == EVT_NODE_FAILED || type == EVT_NODE_JOINED || type == EVT_NODE_LEFT)) {
            assert lastAffVer == null || topVer.compareTo(lastAffVer) > 0;

            lastAffVer = topVer;
        }
    }

    /**
     * Callback invoked from discovery thread when discovery custom message is received.
     *
     * @param msg Customer message.
     * @return {@code True} if minor topology version should be increased.
     */
    boolean onCustomEvent(CacheAffinityChangeMessage msg) {
        assert lateAffAssign : msg;

        if (msg.exchangeId() != null) {
            if (log.isDebugEnabled()) {
                log.debug("Ignore affinity change message [lastAffVer=" + lastAffVer +
                    ", msgExchId=" + msg.exchangeId() +
                    ", msgVer=" + msg.topologyVersion() + ']');
            }

            return false;
        }

        // Skip message if affinity was already recalculated.
        boolean exchangeNeeded = lastAffVer == null || lastAffVer.equals(msg.topologyVersion());

        msg.exchangeNeeded(exchangeNeeded);

        if (exchangeNeeded) {
            if (log.isDebugEnabled()) {
                log.debug("Need process affinity change message [lastAffVer=" + lastAffVer +
                    ", msgExchId=" + msg.exchangeId() +
                    ", msgVer=" + msg.topologyVersion() + ']');
            }
        }
        else {
            if (log.isDebugEnabled()) {
                log.debug("Ignore affinity change message [lastAffVer=" + lastAffVer +
                    ", msgExchId=" + msg.exchangeId() +
                    ", msgVer=" + msg.topologyVersion() + ']');
            }
        }

        return exchangeNeeded;
    }

    /**
     * @param topVer Expected topology version.
     */
    private void onCacheStopped(AffinityTopologyVersion topVer) {
        CacheAffinityChangeMessage msg = null;

        synchronized (mux) {
            if (waitInfo == null || !waitInfo.topVer.equals(topVer))
                return;

            if (waitInfo.waitCaches.isEmpty()) {
                msg = affinityChangeMessage(waitInfo);

                waitInfo = null;
            }
        }

        try {
            if (msg != null)
                cctx.discovery().sendCustomEvent(msg);
        }
        catch (IgniteCheckedException e) {
            U.error(log, "Failed to send affinity change message.", e);
        }
    }

    /**
     * @param top Topology.
     * @param checkCacheId Cache ID.
     */
    void checkRebalanceState(GridDhtPartitionTopology top, Integer checkCacheId) {
        if (!lateAffAssign)
            return;

        CacheAffinityChangeMessage msg = null;

        synchronized (mux) {
            if (waitInfo == null)
                return;

            assert affCalcVer != null;
            assert affCalcVer.equals(waitInfo.topVer) : "Invalid affinity version [calcVer=" + affCalcVer +
                ", waitVer=" + waitInfo.topVer + ']';

            Map<Integer, UUID> partWait = waitInfo.waitCaches.get(checkCacheId);

            boolean rebalanced = true;

            if (partWait != null) {
                CacheGroupHolder cache = cacheGrps.get(checkCacheId);

                if (cache != null) {
                    for (Iterator<Map.Entry<Integer, UUID>> it = partWait.entrySet().iterator(); it.hasNext(); ) {
                        Map.Entry<Integer, UUID> e = it.next();

                        Integer part = e.getKey();
                        UUID waitNode = e.getValue();

                        GridDhtPartitionState state = top.partitionState(waitNode, part);

                        if (state != GridDhtPartitionState.OWNING) {
                            rebalanced = false;

                            break;
                        }
                        else
                            it.remove();
                    }
                }

                if (rebalanced) {
                    waitInfo.waitCaches.remove(checkCacheId);

                    if (waitInfo.waitCaches.isEmpty()) {
                        msg = affinityChangeMessage(waitInfo);

                        waitInfo = null;
                    }
                }
            }
        }

        try {
            if (msg != null)
                cctx.discovery().sendCustomEvent(msg);
        }
        catch (IgniteCheckedException e) {
            U.error(log, "Failed to send affinity change message.", e);
        }
    }

    /**
     * @param waitInfo Cache rebalance information.
     * @return Message.
     */
    @Nullable private CacheAffinityChangeMessage affinityChangeMessage(WaitRebalanceInfo waitInfo) {
        if (waitInfo.assignments.isEmpty()) // Possible if all awaited caches were destroyed.
            return null;

        Map<Integer, Map<Integer, List<UUID>>> assignmentsChange = U.newHashMap(waitInfo.assignments.size());

        for (Map.Entry<Integer, Map<Integer, List<ClusterNode>>> e : waitInfo.assignments.entrySet()) {
            Integer cacheId = e.getKey();

            Map<Integer, List<ClusterNode>> assignment = e.getValue();

            Map<Integer, List<UUID>> assignment0 = U.newHashMap(assignment.size());

            for (Map.Entry<Integer, List<ClusterNode>> e0 : assignment.entrySet())
                assignment0.put(e0.getKey(), toIds0(e0.getValue()));

            assignmentsChange.put(cacheId, assignment0);
        }

        return new CacheAffinityChangeMessage(waitInfo.topVer, assignmentsChange, waitInfo.deploymentIds);
    }

    /**
     * @param cctx Cache context.
     */
    public void onCacheCreated(GridCacheContext cctx) {
        final Integer cacheId = cctx.cacheId();

        // TODO IGNITE-5075: move to group initialization?
//        if (!caches.containsKey(cctx.cacheId())) {
//            cctx.io().addHandler(cacheId, GridDhtAffinityAssignmentResponse.class,
//                new IgniteBiInClosure<UUID, GridDhtAffinityAssignmentResponse>() {
//                    @Override public void apply(UUID nodeId, GridDhtAffinityAssignmentResponse res) {
//                        processAffinityAssignmentResponse(cacheId, nodeId, res);
//                    }
//                });
//        }
    }

    /**
     * @param exchActions Cache change requests to execte on exchange.
     */
    private void updateCachesInfo(ExchangeActions exchActions) {
        for (DynamicCacheChangeRequest req : exchActions.stopRequests()) {
            Integer cacheId = CU.cacheId(req.cacheName());

            DynamicCacheDescriptor desc = registeredCaches.remove(cacheId);

            assert desc != null : req.cacheName();
        }

        for (ExchangeActions.ActionData action : exchActions.newAndClientCachesStartRequests()) {
            DynamicCacheChangeRequest req = action.request();

            if (!req.clientStartOnly()) {
                Integer cacheId = CU.cacheId(req.cacheName());

                DynamicCacheDescriptor desc = new DynamicCacheDescriptor(cctx.kernalContext(),
                    req.startCacheConfiguration(),
                    req.cacheType(),
                    req.cacheDescriptor().groupId(),
                    false,
                    req.deploymentId(),
                    req.schema());

                DynamicCacheDescriptor old = registeredCaches.put(cacheId, desc);

                assert old == null : old;
            }
        }
    }

    /**
     * Called on exchange initiated for cache start/stop request.
     *
     * @param fut Exchange future.
     * @param crd Coordinator flag.
     * @param exchActions Cache change requests.
     * @throws IgniteCheckedException If failed.
     * @return {@code True} if client-only exchange is needed.
     */
    public boolean onCacheChangeRequest(final GridDhtPartitionsExchangeFuture fut,
        boolean crd,
        ExchangeActions exchActions)
        throws IgniteCheckedException
    {
        assert exchActions != null && !exchActions.empty() : exchActions;

        updateCachesInfo(exchActions);

        // Affinity did not change for existing caches.
        forAllCacheGroups(crd && lateAffAssign, new IgniteInClosureX<GridAffinityAssignmentCache>() {
            @Override public void applyx(GridAffinityAssignmentCache aff) throws IgniteCheckedException {
                if (fut.stopping(aff.cacheId()))
                    return;

                aff.clientEventTopologyChange(fut.discoveryEvent(), fut.topologyVersion());
            }
        });

        for (ExchangeActions.ActionData action : exchActions.newAndClientCachesStartRequests()) {
            DynamicCacheChangeRequest req = action.request();

            Integer cacheId = CU.cacheId(req.cacheName());

            boolean startCache;

            NearCacheConfiguration nearCfg = null;

            if (cctx.localNodeId().equals(req.initiatingNodeId())) {
                startCache = true;

                nearCfg = req.nearCacheConfiguration();
            }
            else {
                startCache = cctx.cacheContext(action.descriptor().cacheId()) == null &&
                    CU.affinityNode(cctx.localNode(), req.startCacheConfiguration().getNodeFilter());
            }

            if (startCache)
                cctx.cache().prepareCacheStart(req, nearCfg, action.descriptor(), fut.topologyVersion());

            if (fut.isCacheAdded(cacheId, fut.topologyVersion())) {
                if (fut.discoCache().cacheAffinityNodes(req.cacheName()).isEmpty())
                    U.quietAndWarn(log, "No server nodes found for cache client: " + req.cacheName());
            }

            if (!crd || !lateAffAssign) {
                GridCacheContext cacheCtx = cctx.cacheContext(cacheId);

                if (cacheCtx != null && !cacheCtx.isLocal()) {
                    boolean clientCacheStarted =
                        req.clientStartOnly() && req.initiatingNodeId().equals(cctx.localNodeId());

                    if (clientCacheStarted)
                        initAffinity(cacheCtx.affinity().affinityCache(), fut, lateAffAssign);
                    else if (!req.clientStartOnly()) {
                        assert fut.topologyVersion().equals(cacheCtx.cacheStartTopologyVersion());

                        GridAffinityAssignmentCache aff = cacheCtx.affinity().affinityCache();

                        assert aff.lastVersion().equals(AffinityTopologyVersion.NONE) : aff.lastVersion();

                        List<List<ClusterNode>> assignment = aff.calculate(fut.topologyVersion(),
                            fut.discoveryEvent(), fut.discoCache());

                        aff.initialize(fut.topologyVersion(), assignment);
                    }
                }
<<<<<<< HEAD
                else
                    initStartedCacheOnCoordinator(fut, req.cacheDescriptor());
=======
>>>>>>> bf2360d5
            }
            else
                initStartedCacheOnCoordinator(fut, cacheId);
        }

        for (DynamicCacheChangeRequest req : exchActions.closeRequests(cctx.localNodeId())) {
            Integer cacheId = CU.cacheId(req.cacheName());

            cctx.cache().blockGateway(req);

            if (crd) {
                GridCacheContext cacheCtx = cctx.cacheContext(cacheId);

<<<<<<< HEAD
                    if (rmvCache) {
                        // TODO IGNITE-5075.
//                        CacheHolder cache = caches.remove(cacheId);
//
//                        if (cache != null) {
//                            if (!req.stop()) {
//                                assert !cache.client();
//
//                                cache = CacheHolder2.create(cctx,
//                                    cctx.cache().cacheDescriptor(cacheId),
//                                    fut,
//                                    cache.affinity());
//
//                                caches.put(cacheId, cache);
//                            }
//                            else {
//                                if (stoppedCaches == null)
//                                    stoppedCaches = new HashSet<>();
//
//                                stoppedCaches.add(cache.cacheId());
//
//                                cctx.io().removeHandler(cacheId, GridDhtAffinityAssignmentResponse.class);
//                            }
//                        }
                    }
                }
=======
                // Client cache was stopped, need create 'client' CacheHolder.
                if (cacheCtx != null && !cacheCtx.affinityNode()) {
                    CacheHolder cache = caches.remove(cacheId);

                    assert !cache.client() : cache;

                    cache = CacheHolder2.create(cctx,
                        cctx.cache().cacheDescriptor(cacheId),
                        fut,
                        cache.affinity());

                    caches.put(cacheId, cache);
                }
            }
        }

        Set<Integer> stoppedCaches = null;

        for (DynamicCacheChangeRequest req : exchActions.stopRequests()) {
            Integer cacheId = CU.cacheId(req.cacheName());

            cctx.cache().blockGateway(req);

            if (crd) {
                CacheHolder cache = caches.remove(cacheId);

                assert cache != null : req;

                if (stoppedCaches == null)
                    stoppedCaches = new HashSet<>();

                stoppedCaches.add(cache.cacheId());

                cctx.io().removeHandler(cacheId, GridDhtAffinityAssignmentResponse.class);
>>>>>>> bf2360d5
            }
        }

        if (stoppedCaches != null) {
            boolean notify = false;

            synchronized (mux) {
                if (waitInfo != null) {
                    for (Integer cacheId : stoppedCaches) {
                        boolean rmv = waitInfo.waitCaches.remove(cacheId) != null;

                        if (rmv) {
                            notify = true;

                            waitInfo.assignments.remove(cacheId);
                        }
                    }
                }
            }

            if (notify) {
                final AffinityTopologyVersion topVer = affCalcVer;

                cctx.kernalContext().closure().runLocalSafe(new Runnable() {
                    @Override public void run() {
                        onCacheStopped(topVer);
                    }
                });
            }
        }

        return exchActions.clientOnlyExchange();
    }

    /**
     *
     */
    public void removeAllCacheInfo(){
        cacheGrps.clear();

        registeredCaches.clear();
    }

    /**
     * Called when received {@link CacheAffinityChangeMessage} which should complete exchange.
     *
     * @param exchFut Exchange future.
     * @param crd Coordinator flag.
     * @param msg Affinity change message.
     */
    public void onExchangeChangeAffinityMessage(GridDhtPartitionsExchangeFuture exchFut,
        boolean crd,
        CacheAffinityChangeMessage msg) {
        if (log.isDebugEnabled()) {
            log.debug("Process exchange affinity change message [exchVer=" + exchFut.topologyVersion() +
                ", msg=" + msg + ']');
        }

        assert exchFut.exchangeId().equals(msg.exchangeId()) : msg;

        final AffinityTopologyVersion topVer = exchFut.topologyVersion();

        final Map<Integer, Map<Integer, List<UUID>>> assignment = msg.assignmentChange();

        assert assignment != null;

        final Map<Object, List<List<ClusterNode>>> affCache = new HashMap<>();

        forAllCacheGroups(crd, new IgniteInClosureX<GridAffinityAssignmentCache>() {
            @Override public void applyx(GridAffinityAssignmentCache aff) throws IgniteCheckedException {
                List<List<ClusterNode>> idealAssignment = aff.idealAssignment();

                assert idealAssignment != null;

                Map<Integer, List<UUID>> cacheAssignment = assignment.get(aff.cacheId());

                List<List<ClusterNode>> newAssignment;

                if (cacheAssignment != null) {
                    newAssignment = new ArrayList<>(idealAssignment);

                    for (Map.Entry<Integer, List<UUID>> e : cacheAssignment.entrySet())
                        newAssignment.set(e.getKey(), toNodes(topVer, e.getValue()));
                }
                else
                    newAssignment = idealAssignment;

                aff.initialize(topVer, cachedAssignment(aff, newAssignment, affCache));
            }
        });
    }

    /**
     * Called on exchange initiated by {@link CacheAffinityChangeMessage} which sent after rebalance finished.
     *
     * @param exchFut Exchange future.
     * @param crd Coordinator flag.
     * @param msg Message.
     * @throws IgniteCheckedException If failed.
     */
    public void onChangeAffinityMessage(final GridDhtPartitionsExchangeFuture exchFut,
        boolean crd,
        final CacheAffinityChangeMessage msg)
        throws IgniteCheckedException {
        assert affCalcVer != null || cctx.kernalContext().clientNode();
        assert msg.topologyVersion() != null && msg.exchangeId() == null : msg;
        assert affCalcVer == null || affCalcVer.equals(msg.topologyVersion());

        final AffinityTopologyVersion topVer = exchFut.topologyVersion();

        if (log.isDebugEnabled()) {
            log.debug("Process affinity change message [exchVer=" + exchFut.topologyVersion() +
                ", affCalcVer=" + affCalcVer +
                ", msgVer=" + msg.topologyVersion() + ']');
        }

        final Map<Integer, Map<Integer, List<UUID>>> affChange = msg.assignmentChange();

        assert !F.isEmpty(affChange) : msg;

        final Map<Integer, IgniteUuid> deploymentIds = msg.cacheDeploymentIds();

        final Map<Object, List<List<ClusterNode>>> affCache = new HashMap<>();

        forAllCaches(crd, new IgniteInClosureX<GridAffinityAssignmentCache>() {
            @Override public void applyx(GridAffinityAssignmentCache aff) throws IgniteCheckedException {
                AffinityTopologyVersion affTopVer = aff.lastVersion();

                assert affTopVer.topologyVersion() > 0 : affTopVer;

                DynamicCacheDescriptor desc = registeredCaches.get(aff.cacheId());

                assert desc != null : aff.cacheName();

                IgniteUuid deploymentId = desc.deploymentId();

                if (!deploymentId.equals(deploymentIds.get(aff.cacheId()))) {
                    aff.clientEventTopologyChange(exchFut.discoveryEvent(), topVer);

                    return;
                }

                Map<Integer, List<UUID>> change = affChange.get(aff.cacheId());

                if (change != null) {
                    assert !change.isEmpty() : msg;

                    List<List<ClusterNode>> curAff = aff.assignments(affTopVer);

                    List<List<ClusterNode>> assignment = new ArrayList<>(curAff);

                    for (Map.Entry<Integer, List<UUID>> e : change.entrySet()) {
                        Integer part = e.getKey();

                        List<ClusterNode> nodes = toNodes(topVer, e.getValue());

                        assert !nodes.equals(assignment.get(part)) : "Assignment did not change " +
                            "[cache=" + aff.cacheName() +
                            ", part=" + part +
                            ", cur=" + F.nodeIds(assignment.get(part)) +
                            ", new=" + F.nodeIds(nodes) +
                            ", exchVer=" + exchFut.topologyVersion() +
                            ", msgVer=" + msg.topologyVersion() +
                            ']';

                        assignment.set(part, nodes);
                    }

                    aff.initialize(topVer, cachedAssignment(aff, assignment, affCache));
                }
                else
                    aff.clientEventTopologyChange(exchFut.discoveryEvent(), topVer);
            }
        });

        synchronized (mux) {
            if (affCalcVer == null)
                affCalcVer = msg.topologyVersion();
        }
    }

    /**
     * Called on exchange initiated by client node join/fail.
     *
     * @param fut Exchange future.
     * @param crd Coordinator flag.
     * @throws IgniteCheckedException If failed.
     */
    public void onClientEvent(final GridDhtPartitionsExchangeFuture fut, boolean crd) throws IgniteCheckedException {
        boolean locJoin = fut.discoveryEvent().eventNode().isLocal();

        if (lateAffAssign) {
            if (!locJoin) {
                forAllCacheGroups(crd, new IgniteInClosureX<GridAffinityAssignmentCache>() {
                    @Override public void applyx(GridAffinityAssignmentCache aff) throws IgniteCheckedException {
                        AffinityTopologyVersion topVer = fut.topologyVersion();

                        aff.clientEventTopologyChange(fut.discoveryEvent(), topVer);
                    }
                });
            }
            else
                fetchAffinityOnJoin(fut);
        }
        else {
            if (!locJoin) {
                forAllCacheGroups(false, new IgniteInClosureX<GridAffinityAssignmentCache>() {
                    @Override public void applyx(GridAffinityAssignmentCache aff) throws IgniteCheckedException {
                        AffinityTopologyVersion topVer = fut.topologyVersion();

                        aff.clientEventTopologyChange(fut.discoveryEvent(), topVer);
                    }
                });
            }
            else
                initCachesAffinity(fut);
        }
    }

    /**
     * @param fut Future to add.
     */
    public void addDhtAssignmentFetchFuture(GridDhtAssignmentFetchFuture fut) {
        GridDhtAssignmentFetchFuture old = pendingAssignmentFetchFuts.putIfAbsent(fut.key(), fut);

        assert old == null : "More than one thread is trying to fetch partition assignments [fut=" + fut +
            ", allFuts=" + pendingAssignmentFetchFuts + ']';
    }

    /**
     * @param fut Future to remove.
     */
    public void removeDhtAssignmentFetchFuture(GridDhtAssignmentFetchFuture fut) {
        boolean rmv = pendingAssignmentFetchFuts.remove(fut.key(), fut);

        assert rmv : "Failed to remove assignment fetch future: " + fut.key();
    }

    /**
     * @param cacheId Cache ID.
     * @param nodeId Node ID.
     * @param res Response.
     */
    private void processAffinityAssignmentResponse(Integer cacheId, UUID nodeId, GridDhtAffinityAssignmentResponse res) {
        if (log.isDebugEnabled())
            log.debug("Processing affinity assignment response [node=" + nodeId + ", res=" + res + ']');

        for (GridDhtAssignmentFetchFuture fut : pendingAssignmentFetchFuts.values()) {
            if (fut.key().get1().equals(cacheId)) {
                fut.onResponse(nodeId, res);

                break;
            }
        }
    }

    /**
     * @param c Cache closure.
     * @throws IgniteCheckedException If failed
     */
    private void forAllRegisteredCaches(IgniteInClosureX<DynamicCacheDescriptor> c) throws IgniteCheckedException {
        assert lateAffAssign;

        for (DynamicCacheDescriptor cacheDesc : registeredCaches.values()) {
            if (cacheDesc.cacheConfiguration().getCacheMode() == LOCAL)
                continue;

            c.applyx(cacheDesc);
        }
    }

    /**
     * @param crd Coordinator flag.
     * @param c Closure.
     */
    private void forAllCacheGroups(boolean crd, IgniteInClosureX<GridAffinityAssignmentCache> c) {
        if (crd) {
            for (CacheGroupHolder cache : cacheGrps.values())
                c.apply(cache.affinity());
        }
        else {
            for (CacheGroupInfrastructure grp : cctx.kernalContext().cache().cacheGroups()) {
                if (grp.isLocal())
                    continue;

                c.apply(grp.affinity());
            }
        }
    }

    /**
     * @param fut Exchange future.
     * @param desc Cache descriptor.
     * @throws IgniteCheckedException If failed.
     */
    private void initStartedCacheOnCoordinator(GridDhtPartitionsExchangeFuture fut, final DynamicCacheDescriptor desc)
        throws IgniteCheckedException {
        assert desc != null && desc.groupId() != 0 : desc;

        int grpId = desc.groupId();

        CacheGroupHolder grpHolder = cacheGrps.get(desc.groupId());

        CacheGroupInfrastructure grp = cctx.kernalContext().cache().cacheGroup(grpId);

        if (grpHolder == null) {
            if (desc.cacheConfiguration().getCacheMode() == LOCAL)
                return;

            grpHolder = grp != null ? new CacheGroupHolder1(grp, null) : CacheGroupHolder2.create(cctx, desc, fut, null);

            CacheGroupHolder old = cacheGrps.put(grpId, grpHolder);

            assert old == null : old;

            List<List<ClusterNode>> newAff = grpHolder.affinity().calculate(fut.topologyVersion(),
                fut.discoveryEvent(),
                fut.discoCache());

            grpHolder.affinity().initialize(fut.topologyVersion(), newAff);
        }
        else if (grpHolder.client() && grp != null) {
            assert grp.affinity().idealAssignment() != null;

            grpHolder = new CacheGroupHolder1(grp, grpHolder.affinity());

            cacheGrps.put(grpId, grpHolder);
        }
    }

    /**
     * Initialized affinity started on this exchange.
     *
     * @param crd Coordinator flag.
     * @param fut Exchange future.
     * @param descs Cache descriptors.
     * @throws IgniteCheckedException If failed.
     */
    public void initStartedCaches(boolean crd,
        final GridDhtPartitionsExchangeFuture fut,
        Collection<DynamicCacheDescriptor> descs) throws IgniteCheckedException {
        for (DynamicCacheDescriptor desc : descs) {
            if (!registeredCaches.containsKey(desc.cacheId()))
                registeredCaches.put(desc.cacheId(), desc);
        }

        if (crd && lateAffAssign) {
            forAllRegisteredCaches(new IgniteInClosureX<DynamicCacheDescriptor>() {
                @Override public void applyx(DynamicCacheDescriptor desc) throws IgniteCheckedException {
                    CacheGroupHolder cache = cache(fut, desc);

                    if (cache.affinity().lastVersion().equals(AffinityTopologyVersion.NONE)) {
                        List<List<ClusterNode>> assignment =
                            cache.affinity().calculate(fut.topologyVersion(), fut.discoveryEvent(), fut.discoCache());

                        cache.affinity().initialize(fut.topologyVersion(), assignment);
                    }
                }
            });
        }
        else {
            forAllCacheGroups(false, new IgniteInClosureX<GridAffinityAssignmentCache>() {
                @Override public void applyx(GridAffinityAssignmentCache aff) throws IgniteCheckedException {
                    if (aff.lastVersion().equals(AffinityTopologyVersion.NONE))
                        initAffinity(aff, fut, false);
                }
            });
        }
    }

    /**
     * @param aff Affinity.
     * @param fut Exchange future.
     * @param fetch Force fetch flag.
     * @throws IgniteCheckedException If failed.
     */
    private void initAffinity(GridAffinityAssignmentCache aff, GridDhtPartitionsExchangeFuture fut, boolean fetch)
        throws IgniteCheckedException {
        if (!fetch && canCalculateAffinity(aff, fut)) {
            List<List<ClusterNode>> assignment = aff.calculate(fut.topologyVersion(), fut.discoveryEvent(), fut.discoCache());

            aff.initialize(fut.topologyVersion(), assignment);
        }
        else {
            GridDhtAssignmentFetchFuture fetchFut = new GridDhtAssignmentFetchFuture(cctx,
                aff.cacheName(),
                fut.topologyVersion(),
                fut.discoCache());

            fetchFut.init();

            fetchAffinity(fut, aff, fetchFut);
        }
    }

    /**
     * @param aff Affinity.
     * @param fut Exchange future.
     * @return {@code True} if local node can calculate affinity on it's own for this partition map exchange.
     */
    private boolean canCalculateAffinity(GridAffinityAssignmentCache aff, GridDhtPartitionsExchangeFuture fut) {
        // Do not request affinity from remote nodes if affinity function is not centralized.
        if (!aff.centralizedAffinityFunction())
            return true;

        // If local node did not initiate exchange or local node is the only cache node in grid.
        Collection<ClusterNode> affNodes = cctx.discovery().cacheAffinityNodes(aff.cacheId(), fut.topologyVersion());

        DynamicCacheDescriptor cacheDesc = registeredCaches.get(aff.cacheId());

        assert cacheDesc != null : aff.cacheName();

        return fut.cacheStarted(aff.cacheId()) ||
            !fut.exchangeId().nodeId().equals(cctx.localNodeId()) ||
            cctx.localNodeId().equals(cacheDesc.receivedFrom()) ||
            (affNodes.size() == 1 && affNodes.contains(cctx.localNode()));
    }

    /**
     * Called on exchange initiated by server node join.
     *
     * @param fut Exchange future.
     * @param crd Coordinator flag.
     * @throws IgniteCheckedException If failed.
     */
    public void onServerJoin(final GridDhtPartitionsExchangeFuture fut, boolean crd) throws IgniteCheckedException {
        assert !fut.discoveryEvent().eventNode().isClient();

        boolean locJoin = fut.discoveryEvent().eventNode().isLocal();

        WaitRebalanceInfo waitRebalanceInfo = null;

        if (lateAffAssign) {
            if (locJoin) {
                if (crd) {
                    forAllRegisteredCaches(new IgniteInClosureX<DynamicCacheDescriptor>() {
                        @Override public void applyx(DynamicCacheDescriptor cacheDesc) throws IgniteCheckedException {
                            AffinityTopologyVersion topVer = fut.topologyVersion();

                            CacheGroupHolder cache = cache(fut, cacheDesc);

                            List<List<ClusterNode>> newAff = cache.affinity().calculate(topVer, fut.discoveryEvent(), fut.discoCache());

                            cache.affinity().initialize(topVer, newAff);
                        }
                    });
                }
                else
                    fetchAffinityOnJoin(fut);
            }
            else
                waitRebalanceInfo = initAffinityOnNodeJoin(fut, crd);
        }
        else
            initCachesAffinity(fut);

        synchronized (mux) {
            affCalcVer = fut.topologyVersion();

            this.waitInfo = waitRebalanceInfo != null && !waitRebalanceInfo.empty() ? waitRebalanceInfo : null;

            WaitRebalanceInfo info = this.waitInfo;

            if (crd && lateAffAssign) {
                if (log.isDebugEnabled()) {
                    log.debug("Computed new affinity after node join [topVer=" + fut.topologyVersion() +
                        ", waitCaches=" + (info != null ? cacheNames(info.waitCaches.keySet()) : null) + ']');
                }
            }
        }
    }

    /**
     * @param cacheIds Cache IDs.
     * @return Cache names.
     */
    private String cacheNames(Collection<Integer> cacheIds) {
        StringBuilder names = new StringBuilder();

        for (Integer cacheId : cacheIds) {
            String name = registeredCaches.get(cacheId).cacheConfiguration().getName();

            if (names.length() != 0)
                names.append(", ");

            names.append(name);
        }

        return names.toString();
    }

    /**
     * @param fut Exchange future.
     * @throws IgniteCheckedException If failed.
     */
    private void fetchAffinityOnJoin(GridDhtPartitionsExchangeFuture fut) throws IgniteCheckedException {
        AffinityTopologyVersion topVer = fut.topologyVersion();

        List<GridDhtAssignmentFetchFuture> fetchFuts = new ArrayList<>();

        for (GridCacheContext cacheCtx : cctx.cacheContexts()) {
            if (cacheCtx.isLocal())
                continue;

            DynamicCacheDescriptor cacheDesc = registeredCaches.get(cacheCtx.cacheId());

            if (cctx.localNodeId().equals(cacheDesc.receivedFrom())) {
                List<List<ClusterNode>> assignment =
                    cacheCtx.affinity().affinityCache().calculate(fut.topologyVersion(), fut.discoveryEvent(), fut.discoCache());

                cacheCtx.affinity().affinityCache().initialize(fut.topologyVersion(), assignment);
            }
            else {
                GridDhtAssignmentFetchFuture fetchFut = new GridDhtAssignmentFetchFuture(cctx,
                    cacheCtx.name(),
                    topVer,
                    fut.discoCache());

                fetchFut.init();

                fetchFuts.add(fetchFut);
            }
        }

        for (int i = 0; i < fetchFuts.size(); i++) {
            GridDhtAssignmentFetchFuture fetchFut = fetchFuts.get(i);

            Integer cacheId = fetchFut.key().get1();

            fetchAffinity(fut, cctx.cacheContext(cacheId).affinity().affinityCache(), fetchFut);
        }
    }

    /**
     * @param fut Exchange future.
     * @param affCache Affinity.
     * @param fetchFut Affinity fetch future.
     * @throws IgniteCheckedException If failed.
     */
    private void fetchAffinity(GridDhtPartitionsExchangeFuture fut,
        GridAffinityAssignmentCache affCache,
        GridDhtAssignmentFetchFuture fetchFut)
        throws IgniteCheckedException {
        assert affCache != null;

        AffinityTopologyVersion topVer = fut.topologyVersion();

        GridDhtAffinityAssignmentResponse res = fetchFut.get();

        if (res == null) {
            List<List<ClusterNode>> aff = affCache.calculate(topVer, fut.discoveryEvent(), fut.discoCache());

            affCache.initialize(topVer, aff);
        }
        else {
            List<List<ClusterNode>> idealAff = res.idealAffinityAssignment(cctx.discovery());

            if (idealAff != null)
                affCache.idealAssignment(idealAff);
            else {
                assert !affCache.centralizedAffinityFunction() || !lateAffAssign;

                affCache.calculate(topVer, fut.discoveryEvent(), fut.discoCache());
            }

            List<List<ClusterNode>> aff = res.affinityAssignment(cctx.discovery());

            assert aff != null : res;

            affCache.initialize(topVer, aff);
        }
    }

    /**
     * Called on exchange initiated by server node leave.
     *
     * @param fut Exchange future.
     * @throws IgniteCheckedException If failed.
     * @return {@code True} if affinity should be assigned by coordinator.
     */
    public boolean onServerLeft(final GridDhtPartitionsExchangeFuture fut) throws IgniteCheckedException {
        ClusterNode leftNode = fut.discoveryEvent().eventNode();

        assert !leftNode.isClient() : leftNode;

        boolean centralizedAff;

        if (lateAffAssign) {
            for (GridCacheContext cacheCtx : cctx.cacheContexts()) {
                if (cacheCtx.isLocal())
                    continue;

                cacheCtx.affinity().affinityCache().calculate(fut.topologyVersion(), fut.discoveryEvent(), fut.discoCache());
            }

            centralizedAff = true;
        }
        else {
            initCachesAffinity(fut);

            centralizedAff = false;
        }

        synchronized (mux) {
            affCalcVer = fut.topologyVersion();

            this.waitInfo = null;
        }

        return centralizedAff;
    }

    /**
     * @param fut Exchange future.
     * @throws IgniteCheckedException If failed.
     */
    private void initCachesAffinity(GridDhtPartitionsExchangeFuture fut) throws IgniteCheckedException {
        assert !lateAffAssign;

        for (GridCacheContext cacheCtx : cctx.cacheContexts()) {
            if (cacheCtx.isLocal())
                continue;

            initAffinity(cacheCtx.affinity().affinityCache(), fut, false);
        }
    }

    /**
     * @param fut Exchange future.
     * @throws IgniteCheckedException If failed.
     * @return Future completed when caches initialization is done.
     */
    private IgniteInternalFuture<?> initCoordinatorCaches(final GridDhtPartitionsExchangeFuture fut)
        throws IgniteCheckedException {
        final List<IgniteInternalFuture<AffinityTopologyVersion>> futs = new ArrayList<>();

        forAllRegisteredCaches(new IgniteInClosureX<DynamicCacheDescriptor>() {
            @Override public void applyx(DynamicCacheDescriptor desc) throws IgniteCheckedException {
                CacheHolder cache = caches.get(desc.cacheId());

                if (cache != null) {
                    if (cache.client())
                        cache.affinity().calculate(fut.topologyVersion(), fut.discoveryEvent(), fut.discoCache());

                    return;
                }

                final Integer cacheId = desc.cacheId();

                GridCacheContext cacheCtx = cctx.cacheContext(cacheId);

                if (cacheCtx == null) {
                    cctx.io().addHandler(desc.cacheId(), GridDhtAffinityAssignmentResponse.class,
                        new IgniteBiInClosure<UUID, GridDhtAffinityAssignmentResponse>() {
                            @Override public void apply(UUID nodeId, GridDhtAffinityAssignmentResponse res) {
                                processAffinityAssignmentResponse(cacheId, nodeId, res);
                            }
                        }
                    );

                    cache = CacheHolder2.create(cctx, desc, fut, null);

                    final GridAffinityAssignmentCache aff = cache.affinity();

                    List<GridDhtPartitionsExchangeFuture> exchFuts = cctx.exchange().exchangeFutures();

                    int idx = exchFuts.indexOf(fut);

                    assert idx >= 0 && idx < exchFuts.size() - 1 : "Invalid exchange futures state [cur=" + idx +
                        ", total=" + exchFuts.size() + ']';

                    final GridDhtPartitionsExchangeFuture prev = exchFuts.get(idx + 1);
                    if (log.isDebugEnabled()) {
                        log.debug("Need initialize affinity on coordinator [" +
                            "cache=" + desc.cacheConfiguration().getName() +
                            "prevAff=" + prev.topologyVersion() + ']');
                    }

                    assert prev.topologyVersion().compareTo(fut.topologyVersion()) < 0 : prev;

                    GridDhtAssignmentFetchFuture fetchFut = new GridDhtAssignmentFetchFuture(cctx,
                        aff.cacheName(),
                        prev.topologyVersion(),
                        prev.discoCache());

                    fetchFut.init();

                    final GridFutureAdapter<AffinityTopologyVersion> affFut = new GridFutureAdapter<>();

                    fetchFut.listen(new IgniteInClosureX<IgniteInternalFuture<GridDhtAffinityAssignmentResponse>>() {
                        @Override public void applyx(IgniteInternalFuture<GridDhtAffinityAssignmentResponse> fetchFut)
                            throws IgniteCheckedException {
                            fetchAffinity(prev, aff, (GridDhtAssignmentFetchFuture)fetchFut);

                            aff.calculate(fut.topologyVersion(), fut.discoveryEvent(), fut.discoCache());

                            affFut.onDone(fut.topologyVersion());
                        }
                    });

                    futs.add(affFut);
                }
                else
                    cache = new CacheHolder1(cacheCtx, null);

                CacheHolder old = caches.put(cache.cacheId(), cache);

                assert old == null : old;
            }
        });

        if (!futs.isEmpty()) {
            GridCompoundFuture<AffinityTopologyVersion, ?> affFut = new GridCompoundFuture<>();

            for (IgniteInternalFuture<AffinityTopologyVersion> f : futs)
                affFut.add(f);

            affFut.markInitialized();

            return affFut;
        }

        return null;
    }

    /**
     * @param fut Exchange future.
     * @param desc Cache descriptor.
     * @return Cache holder.
     * @throws IgniteCheckedException If failed.
     */
    private CacheHolder cache(GridDhtPartitionsExchangeFuture fut, DynamicCacheDescriptor desc)
        throws IgniteCheckedException {
        assert lateAffAssign;

        final Integer cacheId = desc.cacheId();

        CacheHolder cache = caches.get(cacheId);

        if (cache != null)
            return cache;

        GridCacheContext cacheCtx = cctx.cacheContext(desc.cacheId());

        if (cacheCtx == null) {
            cctx.io().addHandler(cacheId, GridDhtAffinityAssignmentResponse.class,
                new IgniteBiInClosure<UUID, GridDhtAffinityAssignmentResponse>() {
                    @Override public void apply(UUID nodeId, GridDhtAffinityAssignmentResponse res) {
                        processAffinityAssignmentResponse(cacheId, nodeId, res);
                    }
                }
            );

            cache = CacheHolder2.create(cctx, desc, fut, null);
        }
        else
            cache = new CacheHolder1(cacheCtx, null);

        CacheHolder old = caches.put(cache.cacheId(), cache);

        assert old == null : old;

        return cache;
    }

    /**
     * @param fut Exchange future.
     * @param crd Coordinator flag.
     * @throws IgniteCheckedException If failed.
     * @return Rabalance info.
     */
    @Nullable private WaitRebalanceInfo initAffinityOnNodeJoin(final GridDhtPartitionsExchangeFuture fut, boolean crd)
        throws IgniteCheckedException {
        AffinityTopologyVersion topVer = fut.topologyVersion();

        final Map<Object, List<List<ClusterNode>>> affCache = new HashMap<>();

        if (!crd) {
            for (GridCacheContext cacheCtx : cctx.cacheContexts()) {
                if (cacheCtx.isLocal())
                    continue;

                boolean latePrimary = cacheCtx.rebalanceEnabled();

                initAffinityOnNodeJoin(fut, cacheCtx.affinity().affinityCache(), null, latePrimary, affCache);
            }

            return null;
        }
        else {
            final WaitRebalanceInfo waitRebalanceInfo = new WaitRebalanceInfo(topVer);

            forAllRegisteredCaches(new IgniteInClosureX<DynamicCacheDescriptor>() {
                @Override public void applyx(DynamicCacheDescriptor cacheDesc) throws IgniteCheckedException {
                    CacheHolder cache = cache(fut, cacheDesc);

                    boolean latePrimary = cache.rebalanceEnabled;

                    initAffinityOnNodeJoin(fut, cache.affinity(), waitRebalanceInfo, latePrimary, affCache);
                }
            });

            return waitRebalanceInfo;
        }
    }

    /**
     * @param fut Exchange future.
     * @param aff Affinity.
     * @param rebalanceInfo Rebalance information.
     * @param latePrimary If {@code true} delays primary assignment if it is not owner.
     * @param affCache Already calculated assignments (to reduce data stored in history).
     * @throws IgniteCheckedException If failed.
     */
    private void initAffinityOnNodeJoin(GridDhtPartitionsExchangeFuture fut,
        GridAffinityAssignmentCache aff,
        WaitRebalanceInfo rebalanceInfo,
        boolean latePrimary,
        Map<Object, List<List<ClusterNode>>> affCache)
        throws IgniteCheckedException
    {
        assert lateAffAssign;

        AffinityTopologyVersion topVer = fut.topologyVersion();

        AffinityTopologyVersion affTopVer = aff.lastVersion();

        assert affTopVer.topologyVersion() > 0 : "Affinity is not initialized [grp=" + aff.groupId() +
            ", topVer=" + affTopVer + ", node=" + cctx.localNodeId() + ']';

        List<List<ClusterNode>> curAff = aff.assignments(affTopVer);

        assert aff.idealAssignment() != null : "Previous assignment is not available.";

        List<List<ClusterNode>> idealAssignment = aff.calculate(topVer, fut.discoveryEvent(), fut.discoCache());
        List<List<ClusterNode>> newAssignment = null;

        if (latePrimary) {
            for (int p = 0; p < idealAssignment.size(); p++) {
                List<ClusterNode> newNodes = idealAssignment.get(p);
                List<ClusterNode> curNodes = curAff.get(p);

                ClusterNode curPrimary = curNodes.size() > 0 ? curNodes.get(0) : null;
                ClusterNode newPrimary = newNodes.size() > 0 ? newNodes.get(0) : null;

                if (curPrimary != null && newPrimary != null && !curPrimary.equals(newPrimary)) {
                    assert cctx.discovery().node(topVer, curPrimary.id()) != null : curPrimary;

                    List<ClusterNode> nodes0 = latePrimaryAssignment(aff,
                        p,
                        curPrimary,
                        newNodes,
                        rebalanceInfo);

                    if (newAssignment == null)
                        newAssignment = new ArrayList<>(idealAssignment);

                    newAssignment.set(p, nodes0);
                }
            }
        }

        if (newAssignment == null)
            newAssignment = idealAssignment;

        aff.initialize(fut.topologyVersion(), cachedAssignment(aff, newAssignment, affCache));
    }

    /**
     * @param aff Assignment cache.
     * @param assign Assignment.
     * @param affCache Assignments already calculated for other caches.
     * @return Assignment.
     */
    private List<List<ClusterNode>> cachedAssignment(GridAffinityAssignmentCache aff,
        List<List<ClusterNode>> assign,
        Map<Object, List<List<ClusterNode>>> affCache) {
        List<List<ClusterNode>> assign0 = affCache.get(aff.similarAffinityKey());

        if (assign0 != null && assign0.equals(assign))
            assign = assign0;
        else
            affCache.put(aff.similarAffinityKey(), assign);

        return assign;
    }

    /**
     * @param aff Cache.
     * @param part Partition.
     * @param curPrimary Current primary.
     * @param newNodes New ideal assignment.
     * @param rebalance Rabalance information holder.
     * @return Assignment.
     */
    private List<ClusterNode> latePrimaryAssignment(
        GridAffinityAssignmentCache aff,
        int part,
        ClusterNode curPrimary,
        List<ClusterNode> newNodes,
        WaitRebalanceInfo rebalance) {
        assert lateAffAssign;
        assert curPrimary != null;
        assert !F.isEmpty(newNodes);
        assert !curPrimary.equals(newNodes.get(0));

        List<ClusterNode> nodes0 = new ArrayList<>(newNodes.size() + 1);

        nodes0.add(curPrimary);

        for (int i = 0; i < newNodes.size(); i++) {
            ClusterNode node = newNodes.get(i);

            if (!node.equals(curPrimary))
                nodes0.add(node);
        }

        if (rebalance != null)
            rebalance.add(aff.cacheId(), part, newNodes.get(0).id(), newNodes);

        return nodes0;
    }

    /**
     * @param fut Exchange future.
     * @return Affinity assignment.
     * @throws IgniteCheckedException If failed.
     */
    public IgniteInternalFuture<Map<Integer, Map<Integer, List<UUID>>>> initAffinityOnNodeLeft(
        final GridDhtPartitionsExchangeFuture fut) throws IgniteCheckedException {
        assert lateAffAssign;

        IgniteInternalFuture<?> initFut = initCoordinatorCaches(fut);

        if (initFut != null && !initFut.isDone()) {
            final GridFutureAdapter<Map<Integer, Map<Integer, List<UUID>>>> resFut = new GridFutureAdapter<>();

            initFut.listen(new IgniteInClosure<IgniteInternalFuture<?>>() {
                @Override public void apply(IgniteInternalFuture<?> initFut) {
                    try {
                        resFut.onDone(initAffinityOnNodeLeft0(fut));
                    }
                    catch (IgniteCheckedException e) {
                        resFut.onDone(e);
                    }
                }
            });

            return resFut;
        }
        else
            return new GridFinishedFuture<>(initAffinityOnNodeLeft0(fut));
    }

    /**
     * @param fut Exchange future.
     * @return Affinity assignment.
     * @throws IgniteCheckedException If failed.
     */
    private Map<Integer, Map<Integer, List<UUID>>> initAffinityOnNodeLeft0(final GridDhtPartitionsExchangeFuture fut)
        throws IgniteCheckedException {
        final AffinityTopologyVersion topVer = fut.topologyVersion();

        final WaitRebalanceInfo waitRebalanceInfo = new WaitRebalanceInfo(topVer);

        final Collection<ClusterNode> aliveNodes = cctx.discovery().nodes(topVer);

        final Map<Integer, Map<Integer, List<UUID>>> assignment = new HashMap<>();

        forAllRegisteredCaches(new IgniteInClosureX<DynamicCacheDescriptor>() {
            @Override public void applyx(DynamicCacheDescriptor cacheDesc) throws IgniteCheckedException {
                CacheHolder cache = cache(fut, cacheDesc);

                if (!cache.rebalanceEnabled)
                    return;

                AffinityTopologyVersion affTopVer = cache.affinity().lastVersion();

                assert affTopVer.topologyVersion() > 0 && !affTopVer.equals(topVer) : "Invalid affinity version " +
                    "[last=" + affTopVer + ", futVer=" + topVer + ", cache=" + cache.name() + ']';

                List<List<ClusterNode>> curAssignment = cache.affinity().assignments(affTopVer);
                List<List<ClusterNode>> newAssignment = cache.affinity().idealAssignment();

                assert newAssignment != null;

                GridDhtPartitionTopology top = cache.topology(fut);

                Map<Integer, List<UUID>> cacheAssignment = null;

                for (int p = 0; p < newAssignment.size(); p++) {
                    List<ClusterNode> newNodes = newAssignment.get(p);
                    List<ClusterNode> curNodes = curAssignment.get(p);

                    ClusterNode curPrimary = curNodes.size() > 0 ? curNodes.get(0) : null;
                    ClusterNode newPrimary = newNodes.size() > 0 ? newNodes.get(0) : null;

                    List<ClusterNode> newNodes0 = null;

                    assert newPrimary == null || aliveNodes.contains(newPrimary) : "Invalid new primary [" +
                        "cache=" + cache.name() +
                        ", node=" + newPrimary +
                        ", topVer=" + topVer + ']';

                    if (curPrimary != null && newPrimary != null && !curPrimary.equals(newPrimary)) {
                        if (aliveNodes.contains(curPrimary)) {
                            GridDhtPartitionState state = top.partitionState(newPrimary.id(), p);

                            if (state != GridDhtPartitionState.OWNING) {
                                newNodes0 = latePrimaryAssignment(cache.affinity(),
                                    p,
                                    curPrimary,
                                    newNodes,
                                    waitRebalanceInfo);
                            }
                        }
                        else {
                            GridDhtPartitionState state = top.partitionState(newPrimary.id(), p);

                            if (state != GridDhtPartitionState.OWNING) {
                                for (int i = 1; i < curNodes.size(); i++) {
                                    ClusterNode curNode = curNodes.get(i);

                                    if (top.partitionState(curNode.id(), p) == GridDhtPartitionState.OWNING) {
                                        newNodes0 = latePrimaryAssignment(cache.affinity(),
                                            p,
                                            curNode,
                                            newNodes,
                                            waitRebalanceInfo);

                                        break;
                                    }
                                }

                                if (newNodes0 == null) {
                                    List<ClusterNode> owners = top.owners(p);

                                    for (ClusterNode owner : owners) {
                                        if (aliveNodes.contains(owner)) {
                                            newNodes0 = latePrimaryAssignment(cache.affinity(),
                                                p,
                                                owner,
                                                newNodes,
                                                waitRebalanceInfo);

                                            break;
                                        }
                                    }
                                }
                            }
                        }
                    }

                    if (newNodes0 != null) {
                        if (cacheAssignment == null)
                            cacheAssignment = new HashMap<>();

                        cacheAssignment.put(p, toIds0(newNodes0));
                    }
                }

                if (cacheAssignment != null)
                    assignment.put(cache.cacheId(), cacheAssignment);
            }
        });

        synchronized (mux) {
            assert affCalcVer.equals(topVer);

            this.waitInfo = !waitRebalanceInfo.empty() ? waitRebalanceInfo : null;

            WaitRebalanceInfo info = this.waitInfo;

            if (log.isDebugEnabled()) {
                log.debug("Computed new affinity after node left [topVer=" + topVer +
                    ", waitCaches=" + (info != null ? cacheNames(info.waitCaches.keySet()) : null) + ']');
            }
        }

        return assignment;
    }

    /**
     *
     */
    public void dumpDebugInfo() {
        if (!pendingAssignmentFetchFuts.isEmpty()) {
            U.warn(log, "Pending assignment fetch futures:");

            for (GridDhtAssignmentFetchFuture fut : pendingAssignmentFetchFuts.values())
                U.warn(log, ">>> " + fut);
        }
    }

    /**
     * @param nodes Nodes.
     * @return IDs.
     */
    private static List<UUID> toIds0(List<ClusterNode> nodes) {
        List<UUID> partIds = new ArrayList<>(nodes.size());

        for (int i = 0; i < nodes.size(); i++)
            partIds.add(nodes.get(i).id());

        return partIds;
    }

    /**
     * @param topVer Topology version.
     * @param ids IDs.
     * @return Nodes.
     */
    private List<ClusterNode> toNodes(AffinityTopologyVersion topVer, List<UUID> ids) {
        List<ClusterNode> nodes = new ArrayList<>(ids.size());

        for (int i = 0; i < ids.size(); i++) {
            UUID id = ids.get(i);

            ClusterNode node = cctx.discovery().node(topVer, id);

            assert node != null : "Failed to get node [id=" + id +
                ", topVer=" + topVer +
                ", locNode=" + cctx.localNode() +
                ", allNodes=" + cctx.discovery().nodes(topVer) + ']';

            nodes.add(node);
        }

        return nodes;
    }

    /**
     *
     */
    abstract static class CacheGroupHolder {
        /** */
        private final GridAffinityAssignmentCache aff;

        /** */
        private final boolean rebalanceEnabled;

        /**
         * @param rebalanceEnabled Cache rebalance flag.
         * @param aff Affinity cache.
         * @param initAff Existing affinity cache.
         */
        CacheGroupHolder(boolean rebalanceEnabled,
            GridAffinityAssignmentCache aff,
            @Nullable GridAffinityAssignmentCache initAff) {
            this.aff = aff;

            if (initAff != null)
                aff.init(initAff);

            this.rebalanceEnabled = rebalanceEnabled;
        }

        /**
         * @return Client holder flag.
         */
        abstract boolean client();

        int groupId() {
            return aff.groupId();
        }

//        /**
//         * @return Cache ID.
//         */
//        int cacheId() {
//            return aff.cacheId();
//        }

        /**
         * @return Partitions number.
         */
        int partitions() {
            return aff.partitions();
        }

//        /**
//         * @return Cache name.
//         */
//        String name() {
//            return aff.cacheName();
//        }

        /**
         * @param fut Exchange future.
         * @return Cache topology.
         */
        abstract GridDhtPartitionTopology topology(GridDhtPartitionsExchangeFuture fut);

        /**
         * @return Affinity.
         */
        GridAffinityAssignmentCache affinity() {
            return aff;
        }
    }

    /**
     * Created cache is started on coordinator.
     */
    private class CacheGroupHolder1 extends CacheGroupHolder {
        /** */
        private final CacheGroupInfrastructure grp;

        /**
         * @param grp Cache group.
         * @param initAff Current affinity.
         */
        CacheGroupHolder1(CacheGroupInfrastructure grp, @Nullable GridAffinityAssignmentCache initAff) {
            super(grp.rebalanceEnabled(), grp.affinity(), initAff);

            assert !grp.isLocal() : grp;

            this.grp = grp;
        }

        /** {@inheritDoc} */
        @Override public boolean client() {
            return false;
        }

//        /** {@inheritDoc} */
//        @Override public String name() {
//            return cctx.name();
//        }
//
//        /** {@inheritDoc} */
//        @Override public int cacheId() {
//            return cctx.cacheId();
//        }

        /** {@inheritDoc} */
        @Override public GridDhtPartitionTopology topology(GridDhtPartitionsExchangeFuture fut) {
            return grp.topology();
        }
    }

    /**
     * Created if cache is not started on coordinator.
     */
    private static class CacheGroupHolder2 extends CacheGroupHolder {
        /** */
        private final GridCacheSharedContext cctx;

        /**
         * @param cctx Context.
         * @param cacheDesc Cache descriptor.
         * @param fut Exchange future.
         * @param initAff Current affinity.
         * @return Cache holder.
         * @throws IgniteCheckedException If failed.
         */
        static CacheGroupHolder2 create(
            GridCacheSharedContext cctx,
            DynamicCacheDescriptor cacheDesc,
            GridDhtPartitionsExchangeFuture fut,
            @Nullable GridAffinityAssignmentCache initAff) throws IgniteCheckedException {
            assert cacheDesc != null;
            assert !cctx.kernalContext().clientNode();

            CacheConfiguration<?, ?> ccfg = cacheDesc.cacheConfiguration();

            assert ccfg != null : cacheDesc;
            assert ccfg.getCacheMode() != LOCAL : ccfg.getName();

            assert !cctx.discovery().cacheAffinityNodes(ccfg.getName(), fut.topologyVersion()).contains(cctx.localNode());

            AffinityFunction affFunc = cctx.cache().clone(ccfg.getAffinity());

            cctx.kernalContext().resource().injectGeneric(affFunc);
            cctx.kernalContext().resource().injectCacheName(affFunc, ccfg.getName());

            U.startLifecycleAware(F.asList(affFunc));

            GridAffinityAssignmentCache aff = new GridAffinityAssignmentCache(cctx.kernalContext(),
                ccfg.getName(),
                affFunc,
                ccfg.getNodeFilter(),
                ccfg.getBackups(),
                ccfg.getCacheMode() == LOCAL);

            return new CacheGroupHolder2(ccfg.getRebalanceMode() != NONE, cctx, aff, initAff);
        }

        /**
         * @param rebalanceEnabled Rebalance flag.
         * @param cctx Context.
         * @param aff Affinity.
         * @param initAff Current affinity.
         */
        CacheGroupHolder2(
            boolean rebalanceEnabled,
            GridCacheSharedContext cctx,
            GridAffinityAssignmentCache aff,
            @Nullable GridAffinityAssignmentCache initAff) {
            super(rebalanceEnabled, aff, initAff);

            this.cctx = cctx;
        }

        /** {@inheritDoc} */
        @Override public boolean client() {
            return true;
        }

        /** {@inheritDoc} */
        @Override public GridDhtPartitionTopology topology(GridDhtPartitionsExchangeFuture fut) {
            return cctx.exchange().clientTopology(cacheId(), fut);
        }
    }

    /**
     *
     */
    class WaitRebalanceInfo {
        /** */
        private final AffinityTopologyVersion topVer;

        /** */
        private Map<Integer, Map<Integer, UUID>> waitCaches;

        /** */
        private Map<Integer, Map<Integer, List<ClusterNode>>> assignments;

        /** */
        private Map<Integer, IgniteUuid> deploymentIds;

        /**
         * @param topVer Topology version.
         */
        WaitRebalanceInfo(AffinityTopologyVersion topVer) {
            this.topVer = topVer;
        }

        /**
         * @return {@code True} if there are partitions waiting for rebalancing.
         */
        boolean empty() {
            if (waitCaches != null) {
                assert !waitCaches.isEmpty();
                assert waitCaches.size() == assignments.size();

                return false;
            }

            return true;
        }

        /**
         * @param cacheId Cache ID.
         * @param part Partition.
         * @param waitNode Node rebalancing data.
         * @param assignment New assignment.
         */
        void add(Integer cacheId, Integer part, UUID waitNode, List<ClusterNode> assignment) {
            assert !F.isEmpty(assignment) : assignment;

            if (waitCaches == null) {
                waitCaches = new HashMap<>();
                assignments = new HashMap<>();
                deploymentIds = new HashMap<>();
            }

            Map<Integer, UUID> cacheWaitParts = waitCaches.get(cacheId);

            if (cacheWaitParts == null) {
                waitCaches.put(cacheId, cacheWaitParts = new HashMap<>());

                deploymentIds.put(cacheId, registeredCaches.get(cacheId).deploymentId());
            }

            cacheWaitParts.put(part, waitNode);

            Map<Integer, List<ClusterNode>> cacheAssignment = assignments.get(cacheId);

            if (cacheAssignment == null)
                assignments.put(cacheId, cacheAssignment = new HashMap<>());

            cacheAssignment.put(part, assignment);
        }

        /** {@inheritDoc} */
        @Override public String toString() {
            return "WaitRebalanceInfo [topVer=" + topVer +
                ", caches=" + (waitCaches != null ? waitCaches.keySet() : null) + ']';
        }
    }
}<|MERGE_RESOLUTION|>--- conflicted
+++ resolved
@@ -430,14 +430,9 @@
                         aff.initialize(fut.topologyVersion(), assignment);
                     }
                 }
-<<<<<<< HEAD
-                else
-                    initStartedCacheOnCoordinator(fut, req.cacheDescriptor());
-=======
->>>>>>> bf2360d5
             }
             else
-                initStartedCacheOnCoordinator(fut, cacheId);
+                initStartedCacheOnCoordinator(fut, req.cacheDescriptor());
         }
 
         for (DynamicCacheChangeRequest req : exchActions.closeRequests(cctx.localNodeId())) {
@@ -448,34 +443,6 @@
             if (crd) {
                 GridCacheContext cacheCtx = cctx.cacheContext(cacheId);
 
-<<<<<<< HEAD
-                    if (rmvCache) {
-                        // TODO IGNITE-5075.
-//                        CacheHolder cache = caches.remove(cacheId);
-//
-//                        if (cache != null) {
-//                            if (!req.stop()) {
-//                                assert !cache.client();
-//
-//                                cache = CacheHolder2.create(cctx,
-//                                    cctx.cache().cacheDescriptor(cacheId),
-//                                    fut,
-//                                    cache.affinity());
-//
-//                                caches.put(cacheId, cache);
-//                            }
-//                            else {
-//                                if (stoppedCaches == null)
-//                                    stoppedCaches = new HashSet<>();
-//
-//                                stoppedCaches.add(cache.cacheId());
-//
-//                                cctx.io().removeHandler(cacheId, GridDhtAffinityAssignmentResponse.class);
-//                            }
-//                        }
-                    }
-                }
-=======
                 // Client cache was stopped, need create 'client' CacheHolder.
                 if (cacheCtx != null && !cacheCtx.affinityNode()) {
                     CacheHolder cache = caches.remove(cacheId);
@@ -510,7 +477,6 @@
                 stoppedCaches.add(cache.cacheId());
 
                 cctx.io().removeHandler(cacheId, GridDhtAffinityAssignmentResponse.class);
->>>>>>> bf2360d5
             }
         }
 
