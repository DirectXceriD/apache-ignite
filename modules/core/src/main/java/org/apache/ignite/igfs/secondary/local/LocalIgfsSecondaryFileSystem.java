/*
 * Licensed to the Apache Software Foundation (ASF) under one or more
 * contributor license agreements.  See the NOTICE file distributed with
 * this work for additional information regarding copyright ownership.
 * The ASF licenses this file to You under the Apache License, Version 2.0
 * (the "License"); you may not use this file except in compliance with
 * the License.  You may obtain a copy of the License at
 *
 *      http://www.apache.org/licenses/LICENSE-2.0
 *
 * Unless required by applicable law or agreed to in writing, software
 * distributed under the License is distributed on an "AS IS" BASIS,
 * WITHOUT WARRANTIES OR CONDITIONS OF ANY KIND, either express or implied.
 * See the License for the specific language governing permissions and
 * limitations under the License.
 */

package org.apache.ignite.igfs.secondary.local;

import java.util.ArrayList;
import java.nio.file.attribute.BasicFileAttributeView;
import java.nio.file.attribute.FileTime;
import java.util.concurrent.TimeUnit;
import org.apache.ignite.IgniteException;
import org.apache.ignite.IgniteLogger;
import org.apache.ignite.cluster.ClusterNode;
import org.apache.ignite.igfs.IgfsBlockLocation;
import org.apache.ignite.igfs.IgfsException;
import org.apache.ignite.igfs.IgfsFile;
import org.apache.ignite.igfs.IgfsPath;
import org.apache.ignite.igfs.IgfsPathAlreadyExistsException;
import org.apache.ignite.igfs.IgfsPathIsNotDirectoryException;
import org.apache.ignite.igfs.IgfsPathNotFoundException;
import org.apache.ignite.igfs.secondary.IgfsSecondaryFileSystem;
import org.apache.ignite.igfs.secondary.IgfsSecondaryFileSystemPositionedReadable;
import org.apache.ignite.internal.processors.igfs.IgfsDataManager;
import org.apache.ignite.internal.processors.igfs.IgfsImpl;
import org.apache.ignite.internal.processors.igfs.secondary.local.LocalFileSystemBlockKey;
import org.apache.ignite.internal.processors.igfs.IgfsUtils;
import org.apache.ignite.internal.processors.igfs.IgfsBlockLocationImpl;
import org.apache.ignite.internal.processors.igfs.secondary.local.LocalFileSystemIgfsFile;
import org.apache.ignite.internal.processors.igfs.secondary.local.LocalFileSystemSizeVisitor;
import org.apache.ignite.internal.processors.igfs.secondary.local.LocalFileSystemUtils;
import org.apache.ignite.internal.processors.igfs.secondary.local.LocalFileSystemPositionedReadable;
import org.apache.ignite.internal.util.typedef.F;
import org.apache.ignite.internal.util.typedef.internal.U;
import org.apache.ignite.lifecycle.LifecycleAware;
import org.apache.ignite.resources.FileSystemResource;
import org.apache.ignite.resources.LoggerResource;
import org.jetbrains.annotations.Nullable;

import java.io.File;
import java.io.FileInputStream;
import java.io.FileNotFoundException;
import java.io.FileOutputStream;
import java.io.IOException;
import java.io.OutputStream;
import java.nio.file.Files;
import java.nio.file.LinkOption;
import java.nio.file.Path;
import java.nio.file.attribute.BasicFileAttributes;
import java.nio.file.attribute.PosixFileAttributes;
import java.util.Collection;
import java.util.Collections;
import java.util.Map;

/**
 * Secondary file system which delegates to local file system.
 */
public class LocalIgfsSecondaryFileSystem implements IgfsSecondaryFileSystem, LifecycleAware {
    /** Path that will be added to each passed path. */
    private String workDir;

    /** Logger. */
    @SuppressWarnings("unused")
    @LoggerResource
    private IgniteLogger log;

    /** IGFS instance. */
    @SuppressWarnings("unused")
    @FileSystemResource
    private IgfsImpl igfs;

    /**
     * Heuristically checks if exception was caused by invalid HDFS version and returns appropriate exception.
     *
     * @param e Exception to check.
     * @param msg Detailed error message.
     * @return Appropriate exception.
     */
    private IgfsException handleSecondaryFsError(IOException e, String msg) {
        if (e instanceof FileNotFoundException)
            return new IgfsPathNotFoundException(e);
        else
            return new IgfsException(msg, e);
    }

    /** {@inheritDoc} */
    @Override public boolean exists(IgfsPath path) {
        return fileForPath(path).exists();
    }

    /** {@inheritDoc} */
    @Nullable @Override public IgfsFile update(IgfsPath path, Map<String, String> props) {
        File f = fileForPath(path);

        if (!f.exists())
            return null;

        updatePropertiesIfNeeded(path, props);

        return info(path);
    }

    /** {@inheritDoc} */
    @Override public void rename(IgfsPath src, IgfsPath dest) {
        File srcFile = fileForPath(src);
        File destFile = fileForPath(dest);

        if (!srcFile.exists())
            throw new IgfsPathNotFoundException("Failed to perform rename because source path not found: " + src);

        if (srcFile.isDirectory() && destFile.isFile())
            throw new IgfsPathIsNotDirectoryException("Failed to perform rename because destination path is " +
                "directory and source path is file [src=" + src + ", dest=" + dest + ']');

        try {
            if (destFile.isDirectory())
                Files.move(srcFile.toPath(), destFile.toPath().resolve(srcFile.getName()));
            else if(!srcFile.renameTo(destFile))
                throw new IgfsException("Failed to perform rename (underlying file system returned false) " +
                    "[src=" + src + ", dest=" + dest + ']');
        }
        catch (IOException e) {
            throw handleSecondaryFsError(e, "Failed to rename [src=" + src + ", dest=" + dest + ']');
        }
    }

    /** {@inheritDoc} */
    @SuppressWarnings("ConstantConditions")
    @Override public boolean delete(IgfsPath path, boolean recursive) {
        File f = fileForPath(path);

        if (!recursive)
            return f.delete();
        else
            return deleteRecursive(f, false);
    }

    /**
     * Delete directory recursively.
     *
     * @param f Directory.
     * @param deleteIfExists Ignore delete errors if the file doesn't exist.
     * @return {@code true} if successful.
     */
    private boolean deleteRecursive(File f, boolean deleteIfExists) {
        BasicFileAttributes attrs;

        try {
            attrs = Files.readAttributes(f.toPath(), BasicFileAttributes.class, LinkOption.NOFOLLOW_LINKS);
        }
        catch (IOException ignore) {
            return deleteIfExists && !f.exists();
        }

        if (!attrs.isDirectory() || attrs.isSymbolicLink())
            return f.delete() || (deleteIfExists && !f.exists());

        File[] entries = f.listFiles();

        if (entries != null) {
            for (File entry : entries) {
                boolean res = deleteRecursive(entry, true);

                if (!res)
                    return false;
            }
        }

        return f.delete() || (deleteIfExists && !f.exists());
    }

    /** {@inheritDoc} */
    @Override public void mkdirs(IgfsPath path) {
        if (!mkdirs0(fileForPath(path)))
            throw new IgniteException("Failed to make directories (underlying file system returned false): " + path);
    }

    /** {@inheritDoc} */
    @Override public void mkdirs(IgfsPath path, @Nullable Map<String, String> props) {
        mkdirs(path);

        updatePropertiesIfNeeded(path, props);
    }

    /**
     * Create directories.
     *
     * @param dir Directory.
     * @return Result.
     */
    private boolean mkdirs0(@Nullable File dir) {
        if (dir == null)
            return true; // Nothing to create.

        if (dir.exists())
            // Already exists, so no-op.
            return dir.isDirectory();
        else {
            File parentDir = dir.getParentFile();

            if (!mkdirs0(parentDir)) // Create parent first.
                return false;

            boolean res = dir.mkdir();

            if (!res)
                res = dir.exists(); // Tolerate concurrent creation.

            return res;
        }
    }

    /** {@inheritDoc} */
    @Override public Collection<IgfsPath> listPaths(IgfsPath path) {
        File[] entries = listFiles0(path);

        if (F.isEmpty(entries))
            return Collections.emptySet();
        else {
            Collection<IgfsPath> res = U.newHashSet(entries.length);

            for (File entry : entries)
                res.add(igfsPath(entry));

            return res;
        }
    }

    /** {@inheritDoc} */
    @Override public Collection<IgfsFile> listFiles(IgfsPath path) {
        File[] entries = listFiles0(path);

        if (F.isEmpty(entries))
            return Collections.emptySet();
        else {
            Collection<IgfsFile> res = U.newHashSet(entries.length);

            for (File entry : entries) {
                IgfsFile info = info(igfsPath(entry));

                if (info != null)
                    res.add(info);
            }

            return res;
        }
    }

    /**
     * Returns an array of File object. Under the specific path.
     *
     * @param path IGFS path.
     * @return Array of File objects.
     */
    @Nullable private File[] listFiles0(IgfsPath path) {
        File f = fileForPath(path);

        if (!f.exists())
            throw new IgfsPathNotFoundException("Failed to list files (path not found): " + path);
        else
            return f.listFiles();
    }

    /** {@inheritDoc} */
    @Override public IgfsSecondaryFileSystemPositionedReadable open(IgfsPath path, int bufSize) {
        try {
            FileInputStream in = new FileInputStream(fileForPath(path));

            return new LocalFileSystemPositionedReadable(in, bufSize);
        }
        catch (IOException e) {
            throw handleSecondaryFsError(e, "Failed to open file for read: " + path);
        }
    }

    /** {@inheritDoc} */
    @Override public OutputStream create(IgfsPath path, boolean overwrite) {
        return create0(path, overwrite);
    }

    /** {@inheritDoc} */
    @Override public OutputStream create(IgfsPath path, int bufSize, boolean overwrite, int replication,
        long blockSize, @Nullable Map<String, String> props) {
        OutputStream os = create0(path, overwrite);

        try {
            updatePropertiesIfNeeded(path, props);

            return os;
        }
        catch (Exception err) {
            try {
                os.close();
            }
            catch (IOException closeErr) {
                err.addSuppressed(closeErr);
            }

            throw err;
        }
    }

    /** {@inheritDoc} */
    @Override public OutputStream append(IgfsPath path, int bufSize, boolean create,
        @Nullable Map<String, String> props) {
        try {
            File file = fileForPath(path);

            boolean exists = file.exists();

            if (exists) {
                OutputStream os = new FileOutputStream(file, true);

                try {
                    updatePropertiesIfNeeded(path, props);

                    return os;
                }
                catch (Exception err) {
                    try {
                        os.close();

                        throw err;
                    }
                    catch (IOException closeErr) {
                        err.addSuppressed(closeErr);

                        throw err;
                    }
                }
            }
            else {
                if (create)
                    return create(path, bufSize, false, 0, 0, props);
                else
                    throw new IgfsPathNotFoundException("Failed to append to file because it doesn't exist: " + path);
            }
        }
        catch (IOException e) {
            throw handleSecondaryFsError(e, "Failed to append to file because it doesn't exist: " + path);
        }
    }

    /** {@inheritDoc} */
    @Override public IgfsFile info(final IgfsPath path) {
        File file = fileForPath(path);

        if (!file.exists())
            return null;

        boolean isDir = file.isDirectory();

        PosixFileAttributes attrs = LocalFileSystemUtils.posixAttributes(file);

        long aTime = attrs == null ? 0L : attrs.lastAccessTime().toMillis();
        long mTime = attrs == null ? 0L : attrs.lastModifiedTime().toMillis();

        Map<String, String> props = LocalFileSystemUtils.posixAttributesToMap(attrs);

        BasicFileAttributes basicAttrs = LocalFileSystemUtils.basicAttributes(file);

        if (isDir) {
            return new LocalFileSystemIgfsFile(path, false, true, 0,
<<<<<<< HEAD
                aTime, mTime, 0, props);
        }
        else {
            return new LocalFileSystemIgfsFile(path, file.isFile(), false, 0,
                aTime, mTime, file.length(), props);
=======
                basicAttrs.lastAccessTime().toMillis(), basicAttrs.lastModifiedTime().toMillis(), 0, props);
        }
        else {
            return new LocalFileSystemIgfsFile(path, file.isFile(), false, 0,
                basicAttrs.lastAccessTime().toMillis(), basicAttrs.lastModifiedTime().toMillis(), file.length(), props);
>>>>>>> 86fad982
        }
    }

    /** {@inheritDoc} */
    @Override public long usedSpaceSize() {
        Path p = fileForPath(IgfsPath.ROOT).toPath();

        try {
            LocalFileSystemSizeVisitor visitor = new LocalFileSystemSizeVisitor();

            Files.walkFileTree(p, visitor);

            return visitor.size();
        }
        catch (IOException e) {
            throw new IgfsException("Failed to calculate used space size.", e);
        }
    }

    /** {@inheritDoc} */
    @Override public void setTimes(IgfsPath path, long accessTime, long modificationTime) throws IgniteException {
        Path p = fileForPath(path).toPath();

        if (!Files.exists(p))
            throw new IgfsPathNotFoundException("Failed to set times (path not found): " + path);

        try {
            Files.getFileAttributeView(p, BasicFileAttributeView.class)
                .setTimes(
                    (modificationTime >= 0) ? FileTime.from(modificationTime, TimeUnit.MILLISECONDS) : null,
                    (accessTime >= 0) ? FileTime.from(accessTime, TimeUnit.MILLISECONDS) : null,
                    null);
        }
        catch (IOException e) {
            throw new IgniteException("Failed to set times for path: " + path, e);
        }
    }

    /** {@inheritDoc} */
    @Override public void start() throws IgniteException {
        if (workDir != null)
            workDir = new File(workDir).getAbsolutePath();
    }

    /** {@inheritDoc} */
    @Override public void stop() throws IgniteException {
        // No-op.
    }

    /** {@inheritDoc} */
    @Override public Collection<IgfsBlockLocation> affinity(IgfsPath path, long start, long len,
        long maxLen) throws IgniteException {
        File f = fileForPath(path);

        if (!f.exists())
            throw new IgfsPathNotFoundException("File not found: " + path);

        // Create fake block & fake affinity for blocks
        long blockSize = igfs.configuration().getBlockSize();

        if (maxLen <= 0)
            maxLen = Long.MAX_VALUE;

        assert maxLen > 0 : "maxLen : " + maxLen;

        long end = start + len;

        Collection<IgfsBlockLocation> blocks = new ArrayList<>((int)(len / maxLen));

        IgfsDataManager data = igfs.context().data();

        Collection<ClusterNode> lastNodes = null;

        long lastBlockIdx = -1;

        IgfsBlockLocationImpl lastBlock = null;

        for (long offset = start; offset < end; ) {
            long blockIdx = offset / blockSize;

            // Each step is min of maxLen and end of block.
            long lenStep = Math.min(
                maxLen - (lastBlock != null ? lastBlock.length() : 0),
                (blockIdx + 1) * blockSize - offset);

            lenStep = Math.min(lenStep, end - offset);

            // Create fake affinity key to map blocks of secondary filesystem to nodes.
            LocalFileSystemBlockKey affKey = new LocalFileSystemBlockKey(path, blockIdx);

            if (blockIdx != lastBlockIdx) {
                Collection<ClusterNode> nodes = data.affinityNodes(affKey);

                if (!nodes.equals(lastNodes) && lastNodes != null && lastBlock != null) {
                    blocks.add(lastBlock);

                    lastBlock = null;
                }

                lastNodes = nodes;

                lastBlockIdx = blockIdx;
            }

            if(lastBlock == null)
                lastBlock = new IgfsBlockLocationImpl(offset, lenStep, lastNodes);
            else
                lastBlock.increaseLength(lenStep);

            if (lastBlock.length() == maxLen || lastBlock.start() + lastBlock.length() == end) {
                blocks.add(lastBlock);

                lastBlock = null;
            }

            offset += lenStep;
       }

        return blocks;
    }

    /**
     * Get work directory.
     *
     * @return Work directory.
     */
    @Nullable public String getWorkDirectory() {
        return workDir;
    }

    /**
     * Set work directory.
     *
     * @param workDir Work directory.
     */
    public void setWorkDirectory(@Nullable String workDir) {
        this.workDir = workDir;
    }

    /**
     * Create file for IGFS path.
     *
     * @param path IGFS path.
     * @return File object.
     */
    private File fileForPath(IgfsPath path) {
        if (workDir == null)
            return new File(path.toString());
        else {
            if ("/".equals(path.toString()))
                return new File(workDir);
            else
                return new File(workDir, path.toString());
        }
    }

    /**
     * Create IGFS path for file.
     *
     * @param f File object.
     * @return IFGS path.
     * @throws IgfsException If failed.
     */
    private IgfsPath igfsPath(File f) throws IgfsException {
        String path = f.getAbsolutePath();

        if (workDir != null) {
            if (!path.startsWith(workDir))
                throw new IgfsException("Path is not located in the work directory [workDir=" + workDir +
                    ", path=" + path + ']');

            path = path.substring(workDir.length(), path.length());
        }

        return new IgfsPath(path);
    }

    /**
     * Internal create routine.
     *
     * @param path Path.
     * @param overwrite Overwrite flag.
     * @return Output stream.
     */
    private OutputStream create0(IgfsPath path, boolean overwrite) {
        File file = fileForPath(path);

        boolean exists = file.exists();

        if (exists) {
            if (!overwrite)
                throw new IgfsPathAlreadyExistsException("Failed to create a file because it already exists: " + path);
        }
        else {
            File parent = file.getParentFile();

            if (!mkdirs0(parent))
                throw new IgfsException("Failed to create parent directory for file (underlying file system " +
                    "returned false): " + path);
        }

        try {
            return new FileOutputStream(file);
        }
        catch (IOException e) {
            throw handleSecondaryFsError(e, "Failed to create file [path=" + path + ", overwrite=" + overwrite + ']');
        }
    }

    /**
     * Update path properties if needed.
     *
     * @param path IGFS path
     * @param props Properties map.
     */
    private void updatePropertiesIfNeeded(IgfsPath path, Map<String, String> props) {
        if (props == null || props.isEmpty())
            return;

        File file = fileForPath(path);

        if (!file.exists())
            throw new IgfsPathNotFoundException("Failed to update properties for path: " + path);

        LocalFileSystemUtils.updateProperties(file, props.get(IgfsUtils.PROP_GROUP_NAME),
            props.get(IgfsUtils.PROP_PERMISSION));
    }
}<|MERGE_RESOLUTION|>--- conflicted
+++ resolved
@@ -373,19 +373,11 @@
 
         if (isDir) {
             return new LocalFileSystemIgfsFile(path, false, true, 0,
-<<<<<<< HEAD
                 aTime, mTime, 0, props);
         }
         else {
             return new LocalFileSystemIgfsFile(path, file.isFile(), false, 0,
                 aTime, mTime, file.length(), props);
-=======
-                basicAttrs.lastAccessTime().toMillis(), basicAttrs.lastModifiedTime().toMillis(), 0, props);
-        }
-        else {
-            return new LocalFileSystemIgfsFile(path, file.isFile(), false, 0,
-                basicAttrs.lastAccessTime().toMillis(), basicAttrs.lastModifiedTime().toMillis(), file.length(), props);
->>>>>>> 86fad982
         }
     }
 
