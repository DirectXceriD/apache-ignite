--- conflicted
+++ resolved
@@ -84,13 +84,8 @@
 /**
  * Colocated cache lock future.
  */
-<<<<<<< HEAD
 public final class GridDhtColocatedLockFuture extends GridCacheCompoundIdentityFuture<Boolean>
-    implements GridCacheMvccFuture<Boolean> {
-=======
-public final class GridDhtColocatedLockFuture extends GridCompoundIdentityFuture<Boolean>
     implements GridCacheMvccFuture<Boolean>, IgniteDiagnosticAware {
->>>>>>> f2482927
     /** */
     private static final long serialVersionUID = 0L;
 
