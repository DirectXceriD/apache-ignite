--- conflicted
+++ resolved
@@ -544,7 +544,6 @@
     }
 
     /**
-<<<<<<< HEAD
      * Factory to provide implementation of FileIO interface
      * which is used for any file read/write operations
      *
@@ -561,7 +560,9 @@
         this.fileIOFactory = fileIOFactory;
 
         return this;
-=======
+    }
+
+    /**
      * <b>Note:</b> setting this value with {@link WALMode#DEFAULT} may generate file size overhead for WAL segments in case
      * grid is used rarely.
      *
@@ -581,7 +582,6 @@
      */
     public long getWalAutoArchiveAfterInactivity() {
         return walAutoArchiveAfterInactivity;
->>>>>>> ad42f620
     }
 
     /** {@inheritDoc} */
