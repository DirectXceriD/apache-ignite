/*
 * Licensed to the Apache Software Foundation (ASF) under one or more
 * contributor license agreements.  See the NOTICE file distributed with
 * this work for additional information regarding copyright ownership.
 * The ASF licenses this file to You under the Apache License, Version 2.0
 * (the "License"); you may not use this file except in compliance with
 * the License.  You may obtain a copy of the License at
 *
 *      http://www.apache.org/licenses/LICENSE-2.0
 *
 * Unless required by applicable law or agreed to in writing, software
 * distributed under the License is distributed on an "AS IS" BASIS,
 * WITHOUT WARRANTIES OR CONDITIONS OF ANY KIND, either express or implied.
 * See the License for the specific language governing permissions and
 * limitations under the License.
 */

package org.apache.ignite.configuration;

import java.io.Serializable;
import org.apache.ignite.IgniteSystemProperties;
import org.apache.ignite.internal.processors.cache.persistence.file.AsyncFileIOFactory;
import org.apache.ignite.internal.processors.cache.persistence.file.FileIOFactory;
import org.apache.ignite.internal.processors.cache.persistence.file.RandomAccessFileIOFactory;
import org.apache.ignite.internal.util.typedef.internal.A;
import org.apache.ignite.internal.util.typedef.internal.S;
import org.apache.ignite.internal.util.typedef.internal.U;

/**
 * A durable memory configuration for an Apache Ignite node. The durable memory is a manageable off-heap based memory
 * architecture that divides all expandable data regions into pages of fixed size
 * (see {@link DataStorageConfiguration#getPageSize()}). An individual page can store one or many cache key-value entries
 * that allows reusing the memory in the most efficient way and avoid memory fragmentation issues.
 * <p>
 * By default, the durable memory allocates a single expandable data region with default settings. All the caches that
 * will be configured in an application will be mapped to this data region by default, thus, all the cache data will
 * reside in that data region. Parameters of default data region can be changed by setting
 * {@link DataStorageConfiguration#setDefaultDataRegionConfiguration(DataRegionConfiguration)}.
 * Other data regions (except default) can be configured with
 * {@link DataStorageConfiguration#setDataRegionConfigurations(DataRegionConfiguration...)}.
 * <p>
 * Data region can be used in memory-only mode, or in persistent mode, when memory is used as a caching layer for disk.
 * Persistence for data region can be turned on with {@link DataRegionConfiguration#setPersistenceEnabled(boolean)}
 * flag. To learn more about data regions refer to {@link DataRegionConfiguration} documentation.
 * <p>Sample configuration below shows how to make 5 GB data regions the default one for Apache Ignite:</p>
 * <pre>
 *     {@code
 *
 *     <property name="dataStorageConfiguration">
 *         <bean class="org.apache.ignite.configuration.DataStorageConfiguration">
 *             <property name="systemCacheInitialSize" value="#{100 * 1024 * 1024}"/>
 *
 *             <property name="defaultDataRegionConfiguration">
 *                 <bean class="org.apache.ignite.configuration.DataRegionConfiguration">
 *                     <property name="name" value="default_data_region"/>
 *                     <property name="initialSize" value="#{5 * 1024 * 1024 * 1024}"/>
 *                 </bean>
 *             </property>
 *         </bean>
 *     </property>
 *     }
 * </pre>
 */
public class DataStorageConfiguration implements Serializable {
    /** */
    private static final long serialVersionUID = 0L;

    /** Default data region start size (256 MB). */
    @SuppressWarnings("UnnecessaryBoxing")
    public static final long DFLT_DATA_REGION_INITIAL_SIZE = 256L * 1024 * 1024;

    /** Fraction of available memory to allocate for default DataRegion. */
    private static final double DFLT_DATA_REGION_FRACTION = 0.2;

    /** Default data region's size is 20% of physical memory available on current machine. */
    public static final long DFLT_DATA_REGION_MAX_SIZE = Math.max(
        (long)(DFLT_DATA_REGION_FRACTION * U.getTotalMemoryAvailable()),
        DFLT_DATA_REGION_INITIAL_SIZE);

    /** Default initial size of a memory chunk for the system cache (40 MB). */
    private static final long DFLT_SYS_CACHE_INIT_SIZE = 40 * 1024 * 1024;

    /** Default max size of a memory chunk for the system cache (100 MB). */
    private static final long DFLT_SYS_CACHE_MAX_SIZE = 100 * 1024 * 1024;

    /** Default memory page size. */
    public static final int DFLT_PAGE_SIZE = 4 * 1024;

    /** This name is assigned to default Dataregion if no user-defined default MemPlc is specified */
    public static final String DFLT_DATA_REG_DEFAULT_NAME = "default";

    /** */
    public static final int DFLT_CHECKPOINT_FREQ = 180000;

    /** Lock default wait time, 10 sec. */
    public static final int DFLT_LOCK_WAIT_TIME = 10 * 1000;

    /** */
    public static final boolean DFLT_METRICS_ENABLED = false;

    /** Default amount of sub intervals to calculate rate-based metric. */
    public static final int DFLT_SUB_INTERVALS = 5;

    /** Default length of interval over which rate-based metric is calculated. */
    public static final int DFLT_RATE_TIME_INTERVAL_MILLIS = 60_000;

    /** Default number of checkpoint threads. */
    public static final int DFLT_CHECKPOINT_THREADS = 4;

    /** Default checkpoint write order. */
    public static final CheckpointWriteOrder DFLT_CHECKPOINT_WRITE_ORDER = CheckpointWriteOrder.SEQUENTIAL;

    /** Default number of checkpoints to be kept in WAL after checkpoint is finished */
    public static final int DFLT_WAL_HISTORY_SIZE = 20;

    /** */
    public static final int DFLT_WAL_SEGMENTS = 10;

    /** Default WAL file segment size, 64MBytes */
    public static final int DFLT_WAL_SEGMENT_SIZE = 64 * 1024 * 1024;

    /** Default wal mode. */
    public static final WALMode DFLT_WAL_MODE = WALMode.DEFAULT;

    /** Default thread local buffer size. */
    public static final int DFLT_TLB_SIZE = 128 * 1024;

    /** Default Wal flush frequency. */
    public static final int DFLT_WAL_FLUSH_FREQ = 2000;

    /** Default wal fsync delay. */
    public static final int DFLT_WAL_FSYNC_DELAY = 1000;

    /** Default wal record iterator buffer size. */
    public static final int DFLT_WAL_RECORD_ITERATOR_BUFFER_SIZE = 64 * 1024 * 1024;

    /** Default wal always write full pages. */
    public static final boolean DFLT_WAL_ALWAYS_WRITE_FULL_PAGES = false;

    /** Default wal directory. */
    public static final String DFLT_WAL_PATH = "db/wal";

    /** Default wal archive directory. */
    public static final String DFLT_WAL_ARCHIVE_PATH = "db/wal/archive";

    /** Default write throttling enabled. */
    public static final boolean DFLT_WRITE_THROTTLING_ENABLED = false;

    /** Default wal compaction enabled. */
    public static final boolean DFLT_WAL_COMPACTION_ENABLED = false;

    /** Size of a memory chunk reserved for system cache initially. */
    private long sysRegionInitSize = DFLT_SYS_CACHE_INIT_SIZE;

    /** Maximum size of system cache. */
    private long sysCacheMaxSize = DFLT_SYS_CACHE_MAX_SIZE;

    /** Memory page size. */
    private int pageSize;

    /** Concurrency level. */
    private int concLvl;

    /** Configuration of default data region. */
    private DataRegionConfiguration dfltDataRegConf = new DataRegionConfiguration();

    /** Data regions. */
    private DataRegionConfiguration[] dataRegions;

    /** Directory where index and partition files are stored. */
    private String storagePath;

    /** Checkpoint frequency. */
    private long checkpointFreq = DFLT_CHECKPOINT_FREQ;

    /** Lock wait time, in milliseconds. */
    private long lockWaitTime = DFLT_LOCK_WAIT_TIME;

    /** */
    private int checkpointThreads = DFLT_CHECKPOINT_THREADS;

    /** Checkpoint write order. */
    private CheckpointWriteOrder checkpointWriteOrder = DFLT_CHECKPOINT_WRITE_ORDER;

    /** Number of checkpoints to keep */
    private int walHistSize = DFLT_WAL_HISTORY_SIZE;

    /** Number of work WAL segments. */
    private int walSegments = DFLT_WAL_SEGMENTS;

    /** Size of one WAL segment in bytes. 64 Mb is used by default.  Maximum value is 2Gb */
    private int walSegmentSize = DFLT_WAL_SEGMENT_SIZE;

    /** Directory where WAL is stored (work directory) */
    private String walPath = DFLT_WAL_PATH;

    /** WAL archive path. */
    private String walArchivePath = DFLT_WAL_ARCHIVE_PATH;

    /** Metrics enabled flag. */
    private boolean metricsEnabled = DFLT_METRICS_ENABLED;

    /** Wal mode. */
    private WALMode walMode = DFLT_WAL_MODE;

    /** WAl thread local buffer size. */
    private int walTlbSize = DFLT_TLB_SIZE;

    /** Wal flush frequency in milliseconds. */
    private long walFlushFreq = DFLT_WAL_FLUSH_FREQ;

    /** Wal fsync delay. */
    private long walFsyncDelay = DFLT_WAL_FSYNC_DELAY;

    /** Wal record iterator buffer size. */
    private int walRecordIterBuffSize = DFLT_WAL_RECORD_ITERATOR_BUFFER_SIZE;

    /** Always write full pages. */
    private boolean alwaysWriteFullPages = DFLT_WAL_ALWAYS_WRITE_FULL_PAGES;

    /** Factory to provide I/O interface for files */
    private FileIOFactory fileIOFactory =
        IgniteSystemProperties.getBoolean(IgniteSystemProperties.IGNITE_USE_ASYNC_FILE_IO_FACTORY, false) ?
            new AsyncFileIOFactory() : new RandomAccessFileIOFactory();

    /**
     * Number of sub-intervals the whole {@link #setMetricsRateTimeInterval(long)} will be split into to calculate
     * rate-based metrics.
     * <p>
     * Setting it to a bigger value will result in more precise calculation and smaller drops of
     * rate-based metrics when next sub-interval has to be recycled but introduces bigger
     * calculation overhead.
     */
    private int metricsSubIntervalCount = DFLT_SUB_INTERVALS;

    /** Time interval (in milliseconds) for rate-based metrics. */
    private long metricsRateTimeInterval = DFLT_RATE_TIME_INTERVAL_MILLIS;

    /**
     *  Time interval (in milliseconds) for running auto archiving for incompletely WAL segment
     */
    private long walAutoArchiveAfterInactivity = -1;

    /**
     * If true, threads that generate dirty pages too fast during ongoing checkpoint will be throttled.
     */
    private boolean writeThrottlingEnabled = DFLT_WRITE_THROTTLING_ENABLED;

    /**
     * Flag to enable WAL compaction. If true, system filters and compresses WAL archive in background.
     * Compressed WAL archive gets automatically decompressed on demand.
     */
    private boolean walCompactionEnabled = DFLT_WAL_COMPACTION_ENABLED;

    /**
     * Initial size of a data region reserved for system cache.
     *
     * @return Size in bytes.
     */
    public long getSystemRegionInitialSize() {
        return sysRegionInitSize;
    }

    /**
     * Sets initial size of a data region reserved for system cache.
     *
     * Default value is {@link #DFLT_SYS_CACHE_INIT_SIZE}
     *
     * @param sysRegionInitSize Size in bytes.
     *
     * @return {@code this} for chaining.
     */
    public DataStorageConfiguration setSystemRegionInitialSize(long sysRegionInitSize) {
        A.ensure(sysCacheMaxSize > 0, "System region initial size can not be less zero.");

        this.sysRegionInitSize = sysRegionInitSize;

        return this;
    }

    /**
     * Maximum data region size reserved for system cache.
     *
     * @return Size in bytes.
     */
    public long getSystemRegionMaxSize() {
        return sysCacheMaxSize;
    }

    /**
     * Sets maximum data region size reserved for system cache. The total size should not be less than 10 MB
     * due to internal data structures overhead.
     *
     * @param sysCacheMaxSize Maximum size in bytes for system cache data region.
     *
     * @return {@code this} for chaining.
     */
    public DataStorageConfiguration setSystemRegionMaxSize(long sysCacheMaxSize) {
        A.ensure(sysCacheMaxSize > 0, "System cache max size can not be less zero.");

        this.sysCacheMaxSize = sysCacheMaxSize;

        return this;
    }

    /**
     * The page memory consists of one or more expandable data regions defined by {@link DataRegionConfiguration}.
     * Every data region is split on pages of fixed size that store actual cache entries.
     *
     * @return Page size in bytes.
     */
    public int getPageSize() {
        return pageSize;
    }

    /**
     * Changes the page size.
     *
     * @param pageSize Page size in bytes. If value is not set (or zero), {@link #DFLT_PAGE_SIZE} will be used.
     */
    public DataStorageConfiguration setPageSize(int pageSize) {
        if (pageSize != 0) {
            A.ensure(pageSize >= 1024 && pageSize <= 16 * 1024, "Page size must be between 1kB and 16kB.");
            A.ensure(U.isPow2(pageSize), "Page size must be a power of 2.");
        }

        this.pageSize = pageSize;

        return this;
    }

    /**
     * Gets an array of all data regions configured. Apache Ignite will instantiate a dedicated data region per
     * region. An Apache Ignite cache can be mapped to a specific region with
     * {@link CacheConfiguration#setDataRegionName(String)} method.
     *
     * @return Array of configured data regions.
     */
    public DataRegionConfiguration[] getDataRegionConfigurations() {
        return dataRegions;
    }

    /**
     * Sets data regions configurations.
     *
     * @param dataRegionConfigurations Data regions configurations.
     */
    public DataStorageConfiguration setDataRegionConfigurations(DataRegionConfiguration... dataRegionConfigurations) {
        this.dataRegions = dataRegionConfigurations;

        return this;
    }

    /**
     * Returns the number of concurrent segments in Ignite internal page mapping tables. By default equals
     * to the number of available CPUs.
     *
     * @return Mapping table concurrency level.
     */
    public int getConcurrencyLevel() {
        return concLvl;
    }

    /**
     * Sets the number of concurrent segments in Ignite internal page mapping tables.
     *
     * @param concLvl Mapping table concurrency level.
     */
    public DataStorageConfiguration setConcurrencyLevel(int concLvl) {
        this.concLvl = concLvl;

        return this;
    }

    /**
     * @return Configuration of default data region. All cache groups will reside in this data region by default.
     * For assigning a custom data region to cache group, use {@link CacheConfiguration#setDataRegionName(String)}.
     */
    public DataRegionConfiguration getDefaultDataRegionConfiguration() {
        return dfltDataRegConf;
    }

    /**
     * Overrides configuration of default data region which is created automatically.
     * @param dfltDataRegConf Default data region configuration.
     */
    public DataStorageConfiguration setDefaultDataRegionConfiguration(DataRegionConfiguration dfltDataRegConf) {
        this.dfltDataRegConf = dfltDataRegConf;

        return this;
    }

    /**
     * Returns a path the root directory where the Persistent Store will persist data and indexes.
     */
    public String getStoragePath() {
        return storagePath;
    }

    /**
     * Sets a path to the root directory where the Persistent Store will persist data and indexes.
     * By default the Persistent Store's files are located under Ignite work directory.
     *
     * @param persistenceStorePath Persistence store path.
     */
    public DataStorageConfiguration setStoragePath(String persistenceStorePath) {
        this.storagePath = persistenceStorePath;

        return this;
    }

    /**
     * Gets checkpoint frequency.
     *
     * @return checkpoint frequency in milliseconds.
     */
    public long getCheckpointFrequency() {
        return checkpointFreq <= 0 ? DFLT_CHECKPOINT_FREQ : checkpointFreq;
    }

    /**
     * Sets the checkpoint frequency which is a minimal interval when the dirty pages will be written
     * to the Persistent Store. If the rate is high, checkpoint will be triggered more frequently.
     *
     * @param checkpointFreq checkpoint frequency in milliseconds.
     * @return {@code this} for chaining.
     */
    public DataStorageConfiguration setCheckpointFrequency(long checkpointFreq) {
        this.checkpointFreq = checkpointFreq;

        return this;
    }

    /**
     * Gets a number of threads to use for the checkpoint purposes.
     *
     * @return Number of checkpoint threads.
     */
    public int getCheckpointThreads() {
        return checkpointThreads;
    }

    /**
     * Sets a number of threads to use for the checkpoint purposes.
     *
     * @param checkpointThreads Number of checkpoint threads. Four threads are used by default.
     * @return {@code this} for chaining.
     */
    public DataStorageConfiguration setCheckpointThreads(int checkpointThreads) {
        this.checkpointThreads = checkpointThreads;

        return this;
    }

    /**
     * Timeout in milliseconds to wait when acquiring persistence store lock file before failing the local node.
     *
     * @return Lock wait time in milliseconds.
     */
    public long getLockWaitTime() {
        return lockWaitTime;
    }

    /**
     * Timeout in milliseconds to wait when acquiring persistence store lock file before failing the local node.
     *
     * @param lockWaitTime Lock wait time in milliseconds.
     * @return {@code this} for chaining.
     */
    public DataStorageConfiguration setLockWaitTime(long lockWaitTime) {
        this.lockWaitTime = lockWaitTime;

        return this;
    }

    /**
     * Gets a total number of checkpoints to keep in the WAL history.
     *
     * @return Number of checkpoints to keep in WAL after a checkpoint is finished.
     */
    public int getWalHistorySize() {
        return walHistSize <= 0 ? DFLT_WAL_HISTORY_SIZE : walHistSize;
    }

    /**
     * Sets a total number of checkpoints to keep in the WAL history.
     *
     * @param walHistSize Number of checkpoints to keep after a checkpoint is finished.
     * @return {@code this} for chaining.
     */
    public DataStorageConfiguration setWalHistorySize(int walHistSize) {
        this.walHistSize = walHistSize;

        return this;
    }

    /**
     * Gets a number of WAL segments to work with.
     *
     * @return Number of work WAL segments.
     */
    public int getWalSegments() {
        return walSegments <= 0 ? DFLT_WAL_SEGMENTS : walSegments;
    }

    /**
     * Sets a number of WAL segments to work with. For performance reasons,
     * the whole WAL is split into files of fixed length called segments.
     *
     * @param walSegments Number of WAL segments.
     * @return {@code this} for chaining.
     */
    public DataStorageConfiguration setWalSegments(int walSegments) {
        this.walSegments = walSegments;

        return this;
    }

    /**
     * Gets size of a WAL segment in bytes.
     *
     * @return WAL segment size.
     */
    public int getWalSegmentSize() {
        return walSegmentSize <= 0 ? DFLT_WAL_SEGMENT_SIZE : walSegmentSize;
    }

    /**
     * Sets size of a WAL segment.
     *
     * @param walSegmentSize WAL segment size. 64 MB is used by default.  Maximum value is 2Gb
     * @return {@code this} for chaining.
     */
    public DataStorageConfiguration setWalSegmentSize(int walSegmentSize) {
        this.walSegmentSize = walSegmentSize;

        return this;
    }

    /**
     * Gets a path to the directory where WAL is stored.
     *
     * @return WAL persistence path, absolute or relative to Ignite work directory.
     */
    public String getWalPath() {
        return walPath;
    }

    /**
     * Sets a path to the directory where WAL is stored. If this path is relative, it will be resolved
     * relatively to Ignite work directory.
     *
     * @param walStorePath WAL persistence path, absolute or relative to Ignite work directory.
     * @return {@code this} for chaining.
     */
    public DataStorageConfiguration setWalPath(String walStorePath) {
        this.walPath = walStorePath;

        return this;
    }

    /**
     * Gets a path to the WAL archive directory.
     *
     *  @return WAL archive directory.
     */
    public String getWalArchivePath() {
        return walArchivePath;
    }

    /**
     * Sets a path for the WAL archive directory. Every WAL segment will be fully copied to this directory before
     * it can be reused for WAL purposes.
     *
     * @param walArchivePath WAL archive directory.
     * @return {@code this} for chaining.
     */
    public DataStorageConfiguration setWalArchivePath(String walArchivePath) {
        this.walArchivePath = walArchivePath;

        return this;
    }

    /**
     * Gets flag indicating whether persistence metrics collection is enabled.
     * Default value is {@link #DFLT_METRICS_ENABLED}.
     *
     * @return Metrics enabled flag.
     */
    public boolean isMetricsEnabled() {
        return metricsEnabled;
    }

    /**
     * Sets flag indicating whether persistence metrics collection is enabled.
     *
     * @param metricsEnabled Metrics enabled flag.
     */
    public DataStorageConfiguration setMetricsEnabled(boolean metricsEnabled) {
        this.metricsEnabled = metricsEnabled;

        return this;
    }

    /**
     * Gets flag indicating whether write throttling is enabled.
     */
    public boolean isWriteThrottlingEnabled() {
        return writeThrottlingEnabled;
    }

    /**
     * Sets flag indicating whether write throttling is enabled.
     *
     * @param writeThrottlingEnabled Write throttling enabled flag.
     */
    public DataStorageConfiguration setWriteThrottlingEnabled(boolean writeThrottlingEnabled) {
        this.writeThrottlingEnabled = writeThrottlingEnabled;

        return this;
    }

    /**
     * Gets the length of the time interval for rate-based metrics. This interval defines a window over which
     * hits will be tracked. Default value is {@link #DFLT_RATE_TIME_INTERVAL_MILLIS}.
     *
     * @return Time interval in milliseconds.
     */
    public long getMetricsRateTimeInterval() {
        return metricsRateTimeInterval;
    }

    /**
     * Sets the length of the time interval for rate-based metrics. This interval defines a window over which
     * hits will be tracked.
     *
     * @param metricsRateTimeInterval Time interval in milliseconds.
     */
    public DataStorageConfiguration setMetricsRateTimeInterval(long metricsRateTimeInterval) {
        this.metricsRateTimeInterval = metricsRateTimeInterval;

        return this;
    }

    /**
     * Gets the number of sub-intervals to split the {@link #getMetricsRateTimeInterval()} into to track the update history.
     * Default value is {@link #DFLT_SUB_INTERVALS}.
     *
     * @return The number of sub-intervals for history tracking.
     */
    public int getMetricsSubIntervalCount() {
        return metricsSubIntervalCount;
    }

    /**
     * Sets the number of sub-intervals to split the {@link #getMetricsRateTimeInterval()} into to track the update history.
     *
     * @param metricsSubIntervalCnt The number of sub-intervals for history tracking.
     */
    public DataStorageConfiguration setMetricsSubIntervalCount(int metricsSubIntervalCnt) {
        this.metricsSubIntervalCount = metricsSubIntervalCnt;

        return this;
    }

    /**
     * Property that defines behavior of wal fsync.
     * Different type provides different guarantees for consistency. See {@link WALMode} for details.
     *
     * @return WAL mode.
     */
    public WALMode getWalMode() {
        return walMode == null ? DFLT_WAL_MODE : walMode;
    }

    /**
     * Sets property that defines behavior of wal fsync.
     * Different type provides different guarantees for consistency. See {@link WALMode} for details.
     *
     * @param walMode Wal mode.
     */
    public DataStorageConfiguration setWalMode(WALMode walMode) {
        this.walMode = walMode;

        return this;
    }

    /**
     * Property for size of thread local buffer.
     * Each thread which write to wal have thread local buffer for serialize recode before write in wal.
     *
     * @return Thread local buffer size (in bytes).
     */
    public int getWalThreadLocalBufferSize() {
        return walTlbSize <= 0 ? DFLT_TLB_SIZE : walTlbSize;
    }

    /**
     * Sets size of thread local buffer.
     * Each thread which write to wal have thread local buffer for serialize recode before write in wal.
     *
     * @param walTlbSize Thread local buffer size (in bytes).
     */
    public DataStorageConfiguration setWalThreadLocalBufferSize(int walTlbSize) {
        this.walTlbSize = walTlbSize;

        return this;
    }

    /**
     *  This property define how often WAL will be fsync-ed in {@code BACKGROUND} mode. Ignored for
     *  all other WAL modes.
     *
     * @return WAL flush frequency, in milliseconds.
     */
    public long getWalFlushFrequency() {
        return walFlushFreq;
    }

    /**
     *  This property define how often WAL will be fsync-ed in {@code BACKGROUND} mode. Ignored for
     *  all other WAL modes.
     *
     * @param walFlushFreq WAL flush frequency, in milliseconds.
     */
    public DataStorageConfiguration setWalFlushFrequency(long walFlushFreq) {
        this.walFlushFreq = walFlushFreq;

        return this;
    }

    /**
     * Property that allows to trade latency for throughput in {@link WALMode#DEFAULT} mode.
     * It limits minimum time interval between WAL fsyncs. First thread that initiates WAL fsync will wait for
     * this number of nanoseconds, another threads will just wait fsync of first thread (similar to CyclicBarrier).
     * Total throughput should increase under load as total WAL fsync rate will be limited.
     */
    public long getWalFsyncDelayNanos() {
        return walFsyncDelay <= 0 ? DFLT_WAL_FSYNC_DELAY : walFsyncDelay;
    }

    /**
     * Sets property that allows to trade latency for throughput in {@link WALMode#DEFAULT} mode.
     * It limits minimum time interval between WAL fsyncs. First thread that initiates WAL fsync will wait for
     * this number of nanoseconds, another threads will just wait fsync of first thread (similar to CyclicBarrier).
     * Total throughput should increase under load as total WAL fsync rate will be limited.
     *
     * @param walFsyncDelayNanos Wal fsync delay, in nanoseconds.
     */
    public DataStorageConfiguration setWalFsyncDelayNanos(long walFsyncDelayNanos) {
        walFsyncDelay = walFsyncDelayNanos;

        return this;
    }

    /**
     * Property define how many bytes iterator read from
     * disk (for one reading), during go ahead wal.
     *
     * @return Record iterator buffer size.
     */
    public int getWalRecordIteratorBufferSize() {
        return walRecordIterBuffSize <= 0 ? DFLT_WAL_RECORD_ITERATOR_BUFFER_SIZE : walRecordIterBuffSize;
    }

    /**
     * Sets property defining how many bytes iterator read from
     * disk (for one reading), during go ahead wal.
     *
     * @param walRecordIterBuffSize Wal record iterator buffer size.
     */
    public DataStorageConfiguration setWalRecordIteratorBufferSize(int walRecordIterBuffSize) {
        this.walRecordIterBuffSize = walRecordIterBuffSize;

        return this;
    }

    /**
     * Gets flag that enforces writing full page to WAL on every change (instead of delta record).
     * Can be used for debugging purposes: every version of page will be present in WAL.
     * Note that WAL will take several times more space in this mode.
     */
    public boolean isAlwaysWriteFullPages() {
        return alwaysWriteFullPages;
    }

    /**
     * Sets flag that enforces writing full page to WAL on every change (instead of delta record).
     * Can be used for debugging purposes: every version of page will be present in WAL.
     * Note that WAL will take several times more space in this mode.
     *
     * @param alwaysWriteFullPages Always write full pages flag.
     */
    public DataStorageConfiguration setAlwaysWriteFullPages(boolean alwaysWriteFullPages) {
        this.alwaysWriteFullPages = alwaysWriteFullPages;

        return this;
    }

    /**
     * Factory to provide implementation of FileIO interface
     * which is used for any file read/write operations
     *
     * @return File I/O factory
     */
    public FileIOFactory getFileIOFactory() {
        return fileIOFactory;
    }

    /**
     * Sets factory to provide implementation of FileIO interface
     * which is used for any file read/write operations
     *
     * @param fileIOFactory File I/O factory
     */
    public DataStorageConfiguration setFileIOFactory(FileIOFactory fileIOFactory) {
        this.fileIOFactory = fileIOFactory;

        return this;
    }

    /**
     * <b>Note:</b> setting this value with {@link WALMode#DEFAULT} may generate file size overhead for WAL segments in case
     * grid is used rarely.
     *
     * @param walAutoArchiveAfterInactivity time in millis to run auto archiving segment (even if incomplete) after last
     * record logging. <br> Positive value enables incomplete segment archiving after timeout (inactivity). <br> Zero or
     * negative  value disables auto archiving.
     * @return current configuration instance for chaining
     */
    public DataStorageConfiguration setWalAutoArchiveAfterInactivity(long walAutoArchiveAfterInactivity) {
        this.walAutoArchiveAfterInactivity = walAutoArchiveAfterInactivity;

        return this;
    }

    /**
     * @return time in millis to run auto archiving WAL segment (even if incomplete) after last record log
     */
    public long getWalAutoArchiveAfterInactivity() {
        return walAutoArchiveAfterInactivity;
    }

    /**
     * This property defines order of writing pages to disk storage during checkpoint.
     *
     * @return Checkpoint write order.
     */
    public CheckpointWriteOrder getCheckpointWriteOrder() {
        return checkpointWriteOrder;
    }

    /**
     * This property defines order of writing pages to disk storage during checkpoint.
     *
     * @param checkpointWriteOrder Checkpoint write order.
     */
    public DataStorageConfiguration setCheckpointWriteOrder(CheckpointWriteOrder checkpointWriteOrder) {
        this.checkpointWriteOrder = checkpointWriteOrder;

        return this;
    }

<<<<<<< HEAD
    /**
     * @return Flag indicating whether WAL compaction is enabled.
     */
    public boolean isWalCompactionEnabled() {
        return walCompactionEnabled;
    }

    /**
     * Sets flag indicating whether WAL compaction is enabled.
     *
     * @param walCompactionEnabled Wal compaction enabled flag.
     */
    public DataStorageConfiguration setWalCompactionEnabled(boolean walCompactionEnabled) {
        this.walCompactionEnabled = walCompactionEnabled;

        return this;
=======
    /** {@inheritDoc} */
    @Override public String toString() {
        return S.toString(DataStorageConfiguration.class, this);
>>>>>>> 61cfa53c
    }
}<|MERGE_RESOLUTION|>--- conflicted
+++ resolved
@@ -861,7 +861,6 @@
         return this;
     }
 
-<<<<<<< HEAD
     /**
      * @return Flag indicating whether WAL compaction is enabled.
      */
@@ -878,10 +877,10 @@
         this.walCompactionEnabled = walCompactionEnabled;
 
         return this;
-=======
+    }
+
     /** {@inheritDoc} */
     @Override public String toString() {
         return S.toString(DataStorageConfiguration.class, this);
->>>>>>> 61cfa53c
     }
 }