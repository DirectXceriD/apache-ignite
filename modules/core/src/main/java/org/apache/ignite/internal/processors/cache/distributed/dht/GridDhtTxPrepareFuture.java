--- conflicted
+++ resolved
@@ -491,41 +491,7 @@
      * @param res Result.
      */
     public void onResult(UUID nodeId, GridDhtTxPrepareResponse res) {
-<<<<<<< HEAD
-        if (isDone() || timedOut)
-            return;
-
-        MiniFuture mini = miniFuture(res.miniId());
-
-        if (mini != null) {
-            assert mini.node().id().equals(nodeId);
-
-            mini.onResult(res);
-=======
-        if (!isDone()) {
-            boolean found = false;
-
-            MiniFuture mini = miniFuture(res.miniId());
-
-            if (mini != null) {
-                found = true;
-
-                assert mini.node().id().equals(nodeId);
-
-                mini.onResult(res);
-            }
-
-            if (!found) {
-                if (msgLog.isDebugEnabled()) {
-                    msgLog.debug("DHT prepare fut, failed to find mini future [txId=" + tx.nearXidVersion() +
-                        ", dhtTxId=" + tx.xidVersion() +
-                        ", node=" + nodeId +
-                        ", res=" + res +
-                        ", fut=" + this + ']');
-                }
-            }
-        }
-        else {
+        if (isDone() || timedOut) {
             if (msgLog.isDebugEnabled()) {
                 msgLog.debug("DHT prepare fut, response for finished future [txId=" + tx.nearXidVersion() +
                     ", dhtTxId=" + tx.xidVersion() +
@@ -533,7 +499,25 @@
                     ", res=" + res +
                     ", fut=" + this + ']');
             }
->>>>>>> 8ed13e84
+
+            return;
+        }
+
+        MiniFuture mini = miniFuture(res.miniId());
+
+        if (mini != null) {
+            assert mini.node().id().equals(nodeId);
+
+            mini.onResult(res);
+        }
+        else {
+            if (msgLog.isDebugEnabled()) {
+                msgLog.debug("DHT prepare fut, failed to find mini future [txId=" + tx.nearXidVersion() +
+                    ", dhtTxId=" + tx.xidVersion() +
+                    ", node=" + nodeId +
+                    ", res=" + res +
+                    ", fut=" + this + ']');
+            }
         }
     }
 
