/*
 * Licensed to the Apache Software Foundation (ASF) under one or more
 * contributor license agreements.  See the NOTICE file distributed with
 * this work for additional information regarding copyright ownership.
 * The ASF licenses this file to You under the Apache License, Version 2.0
 * (the "License"); you may not use this file except in compliance with
 * the License.  You may obtain a copy of the License at
 *
 *      http://www.apache.org/licenses/LICENSE-2.0
 *
 * Unless required by applicable law or agreed to in writing, software
 * distributed under the License is distributed on an "AS IS" BASIS,
 * WITHOUT WARRANTIES OR CONDITIONS OF ANY KIND, either express or implied.
 * See the License for the specific language governing permissions and
 * limitations under the License.
 */

package org.apache.ignite.spi.discovery.tcp;

import java.io.BufferedInputStream;
import java.io.IOException;
import java.io.InputStream;
import java.io.ObjectStreamException;
import java.io.OutputStream;
import java.io.Serializable;
import java.io.StreamCorruptedException;
import java.net.ConnectException;
import java.net.InetAddress;
import java.net.InetSocketAddress;
import java.net.ServerSocket;
import java.net.Socket;
import java.net.SocketAddress;
import java.net.SocketException;
import java.net.SocketTimeoutException;
import java.util.ArrayDeque;
import java.util.ArrayList;
import java.util.Arrays;
import java.util.Collection;
import java.util.Collections;
import java.util.HashMap;
import java.util.HashSet;
import java.util.Iterator;
import java.util.LinkedList;
import java.util.List;
import java.util.Map;
import java.util.NoSuchElementException;
import java.util.Queue;
import java.util.Set;
import java.util.SortedMap;
import java.util.TreeMap;
import java.util.UUID;
import java.util.concurrent.BlockingDeque;
import java.util.concurrent.ConcurrentHashMap;
import java.util.concurrent.ConcurrentLinkedDeque;
import java.util.concurrent.ConcurrentMap;
import java.util.concurrent.LinkedBlockingDeque;
import java.util.concurrent.LinkedBlockingQueue;
import java.util.concurrent.TimeUnit;
import java.util.concurrent.atomic.AtomicReference;
import javax.net.ssl.SSLException;
import javax.net.ssl.SSLServerSocket;
import javax.net.ssl.SSLSocket;
import org.apache.ignite.Ignite;
import org.apache.ignite.IgniteCheckedException;
import org.apache.ignite.IgniteException;
import org.apache.ignite.IgniteLogger;
import org.apache.ignite.IgniteSystemProperties;
import org.apache.ignite.cache.CacheMetrics;
import org.apache.ignite.cluster.ClusterMetrics;
import org.apache.ignite.cluster.ClusterNode;
import org.apache.ignite.failure.FailureContext;
import org.apache.ignite.internal.IgniteEx;
import org.apache.ignite.internal.IgniteFutureTimeoutCheckedException;
import org.apache.ignite.internal.IgniteInterruptedCheckedException;
import org.apache.ignite.internal.IgniteNodeAttributes;
import org.apache.ignite.internal.IgnitionEx;
import org.apache.ignite.internal.events.DiscoveryCustomEvent;
import org.apache.ignite.internal.managers.discovery.CustomMessageWrapper;
import org.apache.ignite.internal.managers.discovery.DiscoveryServerOnlyCustomMessage;
import org.apache.ignite.internal.processors.failure.FailureProcessor;
import org.apache.ignite.internal.processors.security.SecurityContext;
import org.apache.ignite.internal.processors.security.SecurityUtils;
import org.apache.ignite.internal.util.GridBoundedLinkedHashSet;
import org.apache.ignite.internal.util.GridConcurrentHashSet;
import org.apache.ignite.internal.util.IgniteUtils;
import org.apache.ignite.internal.util.future.GridFutureAdapter;
import org.apache.ignite.internal.util.lang.GridTuple;
import org.apache.ignite.internal.util.tostring.GridToStringExclude;
import org.apache.ignite.internal.util.typedef.C1;
import org.apache.ignite.internal.util.typedef.F;
import org.apache.ignite.internal.util.typedef.P1;
import org.apache.ignite.internal.util.typedef.T2;
import org.apache.ignite.internal.util.typedef.X;
import org.apache.ignite.internal.util.typedef.internal.A;
import org.apache.ignite.internal.util.typedef.internal.LT;
import org.apache.ignite.internal.util.typedef.internal.S;
import org.apache.ignite.internal.util.typedef.internal.U;
import org.apache.ignite.internal.util.worker.GridWorker;
<<<<<<< HEAD
import org.apache.ignite.internal.util.worker.GridWorkerFailureException;
import org.apache.ignite.internal.worker.WorkersRegistry;
=======
import org.apache.ignite.internal.util.worker.GridWorkerListener;
>>>>>>> 1d8b7ce7
import org.apache.ignite.lang.IgniteBiTuple;
import org.apache.ignite.lang.IgniteInClosure;
import org.apache.ignite.lang.IgniteProductVersion;
import org.apache.ignite.lang.IgniteUuid;
import org.apache.ignite.plugin.security.SecurityCredentials;
import org.apache.ignite.plugin.security.SecurityPermission;
import org.apache.ignite.plugin.security.SecurityPermissionSet;
import org.apache.ignite.spi.IgniteNodeValidationResult;
import org.apache.ignite.spi.IgniteSpiContext;
import org.apache.ignite.spi.IgniteSpiException;
import org.apache.ignite.spi.IgniteSpiOperationTimeoutHelper;
import org.apache.ignite.spi.IgniteSpiThread;
import org.apache.ignite.spi.discovery.DiscoverySpiCustomMessage;
import org.apache.ignite.spi.discovery.DiscoverySpiListener;
import org.apache.ignite.spi.discovery.IgniteDiscoveryThread;
import org.apache.ignite.spi.discovery.tcp.internal.DiscoveryDataPacket;
import org.apache.ignite.spi.discovery.tcp.internal.TcpDiscoveryNode;
import org.apache.ignite.spi.discovery.tcp.internal.TcpDiscoveryNodesRing;
import org.apache.ignite.spi.discovery.tcp.internal.TcpDiscoverySpiState;
import org.apache.ignite.spi.discovery.tcp.messages.TcpDiscoveryAbstractMessage;
import org.apache.ignite.spi.discovery.tcp.messages.TcpDiscoveryAuthFailedMessage;
import org.apache.ignite.spi.discovery.tcp.messages.TcpDiscoveryCheckFailedMessage;
import org.apache.ignite.spi.discovery.tcp.messages.TcpDiscoveryClientAckResponse;
import org.apache.ignite.spi.discovery.tcp.messages.TcpDiscoveryClientMetricsUpdateMessage;
import org.apache.ignite.spi.discovery.tcp.messages.TcpDiscoveryClientPingRequest;
import org.apache.ignite.spi.discovery.tcp.messages.TcpDiscoveryClientPingResponse;
import org.apache.ignite.spi.discovery.tcp.messages.TcpDiscoveryClientReconnectMessage;
import org.apache.ignite.spi.discovery.tcp.messages.TcpDiscoveryConnectionCheckMessage;
import org.apache.ignite.spi.discovery.tcp.messages.TcpDiscoveryCustomEventMessage;
import org.apache.ignite.spi.discovery.tcp.messages.TcpDiscoveryDiscardMessage;
import org.apache.ignite.spi.discovery.tcp.messages.TcpDiscoveryDuplicateIdMessage;
import org.apache.ignite.spi.discovery.tcp.messages.TcpDiscoveryHandshakeRequest;
import org.apache.ignite.spi.discovery.tcp.messages.TcpDiscoveryHandshakeResponse;
import org.apache.ignite.spi.discovery.tcp.messages.TcpDiscoveryJoinRequestMessage;
import org.apache.ignite.spi.discovery.tcp.messages.TcpDiscoveryLoopbackProblemMessage;
import org.apache.ignite.spi.discovery.tcp.messages.TcpDiscoveryMetricsUpdateMessage;
import org.apache.ignite.spi.discovery.tcp.messages.TcpDiscoveryNodeAddFinishedMessage;
import org.apache.ignite.spi.discovery.tcp.messages.TcpDiscoveryNodeAddedMessage;
import org.apache.ignite.spi.discovery.tcp.messages.TcpDiscoveryNodeFailedMessage;
import org.apache.ignite.spi.discovery.tcp.messages.TcpDiscoveryNodeLeftMessage;
import org.apache.ignite.spi.discovery.tcp.messages.TcpDiscoveryPingRequest;
import org.apache.ignite.spi.discovery.tcp.messages.TcpDiscoveryPingResponse;
import org.apache.ignite.spi.discovery.tcp.messages.TcpDiscoveryRedirectToClient;
import org.apache.ignite.spi.discovery.tcp.messages.TcpDiscoveryRingLatencyCheckMessage;
import org.apache.ignite.spi.discovery.tcp.messages.TcpDiscoveryServerOnlyCustomEventMessage;
import org.apache.ignite.spi.discovery.tcp.messages.TcpDiscoveryStatusCheckMessage;
import org.apache.ignite.thread.IgniteThreadPoolExecutor;
import org.jetbrains.annotations.Nullable;

import static org.apache.ignite.IgniteSystemProperties.IGNITE_BINARY_MARSHALLER_USE_STRING_SERIALIZATION_VER_2;
import static org.apache.ignite.IgniteSystemProperties.IGNITE_DISCOVERY_CLIENT_RECONNECT_HISTORY_SIZE;
import static org.apache.ignite.IgniteSystemProperties.IGNITE_OPTIMIZED_MARSHALLER_USE_DEFAULT_SUID;
import static org.apache.ignite.IgniteSystemProperties.IGNITE_SERVICES_COMPATIBILITY_MODE;
import static org.apache.ignite.IgniteSystemProperties.getInteger;
import static org.apache.ignite.events.EventType.EVT_NODE_FAILED;
import static org.apache.ignite.events.EventType.EVT_NODE_JOINED;
import static org.apache.ignite.events.EventType.EVT_NODE_LEFT;
import static org.apache.ignite.events.EventType.EVT_NODE_METRICS_UPDATED;
import static org.apache.ignite.events.EventType.EVT_NODE_SEGMENTED;
import static org.apache.ignite.failure.FailureType.CRITICAL_ERROR;
import static org.apache.ignite.failure.FailureType.SYSTEM_WORKER_TERMINATION;
import static org.apache.ignite.internal.IgniteNodeAttributes.ATTR_LATE_AFFINITY_ASSIGNMENT;
import static org.apache.ignite.internal.IgniteNodeAttributes.ATTR_MARSHALLER;
import static org.apache.ignite.internal.IgniteNodeAttributes.ATTR_MARSHALLER_COMPACT_FOOTER;
import static org.apache.ignite.internal.IgniteNodeAttributes.ATTR_MARSHALLER_USE_BINARY_STRING_SER_VER_2;
import static org.apache.ignite.internal.IgniteNodeAttributes.ATTR_MARSHALLER_USE_DFLT_SUID;
import static org.apache.ignite.internal.IgniteNodeAttributes.ATTR_SERVICES_COMPATIBILITY_MODE;
import static org.apache.ignite.internal.util.worker.GridWorker.DFLT_CRITICAL_HEARTBEAT_TIMEOUT_MS;
import static org.apache.ignite.spi.IgnitePortProtocol.TCP;
import static org.apache.ignite.spi.discovery.tcp.internal.TcpDiscoverySpiState.AUTH_FAILED;
import static org.apache.ignite.spi.discovery.tcp.internal.TcpDiscoverySpiState.CHECK_FAILED;
import static org.apache.ignite.spi.discovery.tcp.internal.TcpDiscoverySpiState.CONNECTED;
import static org.apache.ignite.spi.discovery.tcp.internal.TcpDiscoverySpiState.CONNECTING;
import static org.apache.ignite.spi.discovery.tcp.internal.TcpDiscoverySpiState.DISCONNECTED;
import static org.apache.ignite.spi.discovery.tcp.internal.TcpDiscoverySpiState.DISCONNECTING;
import static org.apache.ignite.spi.discovery.tcp.internal.TcpDiscoverySpiState.DUPLICATE_ID;
import static org.apache.ignite.spi.discovery.tcp.internal.TcpDiscoverySpiState.LEFT;
import static org.apache.ignite.spi.discovery.tcp.internal.TcpDiscoverySpiState.LOOPBACK_PROBLEM;
import static org.apache.ignite.spi.discovery.tcp.internal.TcpDiscoverySpiState.STOPPING;
import static org.apache.ignite.spi.discovery.tcp.messages.TcpDiscoveryStatusCheckMessage.STATUS_OK;
import static org.apache.ignite.spi.discovery.tcp.messages.TcpDiscoveryStatusCheckMessage.STATUS_RECON;

/**
 *
 */
class ServerImpl extends TcpDiscoveryImpl {
    /** */
    private static final int ENSURED_MSG_HIST_SIZE = getInteger(IGNITE_DISCOVERY_CLIENT_RECONNECT_HISTORY_SIZE, 512);

    /** */
    private IgniteThreadPoolExecutor utilityPool;

    /** Nodes ring. */
    @GridToStringExclude
    private final TcpDiscoveryNodesRing ring = new TcpDiscoveryNodesRing();

    /** Topology snapshots history. */
    private final SortedMap<Long, Collection<ClusterNode>> topHist = new TreeMap<>();

    /** Socket readers. */
    private final Collection<SocketReader> readers = new LinkedList<>();

    /** TCP server for discovery SPI. */
    private TcpServer tcpSrvr;

    /** Message worker. */
    @SuppressWarnings("FieldAccessedSynchronizedAndUnsynchronized")
    private RingMessageWorker msgWorker;

    /** Client message workers. */
    protected ConcurrentMap<UUID, ClientMessageWorker> clientMsgWorkers = new ConcurrentHashMap<>();

    /** IP finder cleaner. */
    @SuppressWarnings("FieldAccessedSynchronizedAndUnsynchronized")
    private IpFinderCleaner ipFinderCleaner;

    /** Statistics printer thread. */
    @SuppressWarnings("FieldAccessedSynchronizedAndUnsynchronized")
    private StatisticsPrinter statsPrinter;

    /** Failed nodes (but still in topology). */
    private final Map<TcpDiscoveryNode, UUID> failedNodes = new HashMap<>();

    /** */
    private final Collection<UUID> failedNodesMsgSent = new HashSet<>();

    /** Leaving nodes (but still in topology). */
    private final Collection<TcpDiscoveryNode> leavingNodes = new HashSet<>();

    /** Collection to track joining nodes. */
    private Set<UUID> joiningNodes = new HashSet<>();

    /** Pending custom messages that should not be sent between NodeAdded and NodeAddFinished messages. */
    private Queue<TcpDiscoveryCustomEventMessage> pendingCustomMsgs = new ArrayDeque<>();

    /** Messages history used for client reconnect. */
    private final EnsuredMessageHistory msgHist = new EnsuredMessageHistory();

    /** If non-shared IP finder is used this flag shows whether IP finder contains local address. */
    private boolean ipFinderHasLocAddr;

    /** Addresses that do not respond during join requests send (for resolving concurrent start). */
    private final Collection<SocketAddress> noResAddrs = new GridConcurrentHashSet<>();

    /** Addresses that incoming join requests send were send from (for resolving concurrent start). */
    private final Collection<SocketAddress> fromAddrs = new GridConcurrentHashSet<>();

    /** Response on join request from coordinator (in case of duplicate ID or auth failure). */
    private final GridTuple<TcpDiscoveryAbstractMessage> joinRes = new GridTuple<>();

    /** Mutex. */
    private final Object mux = new Object();

    /** Discovery state. */
    protected TcpDiscoverySpiState spiState = DISCONNECTED;

    /** Map with proceeding ping requests. */
    private final ConcurrentMap<InetSocketAddress, GridPingFutureAdapter<IgniteBiTuple<UUID, Boolean>>> pingMap =
        new ConcurrentHashMap<>();

    /**
     * @param adapter Adapter.
     */
    ServerImpl(TcpDiscoverySpi adapter) {
        super(adapter);
    }

    /** {@inheritDoc} */
    @Override public String getSpiState() {
        synchronized (mux) {
            return spiState.name();
        }
    }

    /** {@inheritDoc} */
    @Override public int getMessageWorkerQueueSize() {
        return msgWorker.queueSize();
    }

    /** {@inheritDoc} */
    @Nullable @Override public UUID getCoordinator() {
        TcpDiscoveryNode crd = resolveCoordinator();

        return crd != null ? crd.id() : null;
    }

    /** {@inheritDoc} */
    @Nullable @Override public ClusterNode getNode(UUID nodeId) {
        assert nodeId != null;

        UUID locNodeId0 = getLocalNodeId();

        if (locNodeId0 != null && locNodeId0.equals(nodeId))
            // Return local node directly.
            return locNode;

        TcpDiscoveryNode node = ring.node(nodeId);

        if (node != null && !node.visible())
            return null;

        return node;
    }

    /** {@inheritDoc} */
    @Override public Collection<ClusterNode> getRemoteNodes() {
        return upcast(ring.visibleRemoteNodes());
    }

    /** {@inheritDoc} */
    @Override public int boundPort() throws IgniteSpiException {
        if (tcpSrvr == null)
            tcpSrvr = new TcpServer(log);

        return tcpSrvr.port;
    }

    /** {@inheritDoc} */
    @Override public void spiStart(String igniteInstanceName) throws IgniteSpiException {
        synchronized (mux) {
            spiState = DISCONNECTED;
        }

        utilityPool = new IgniteThreadPoolExecutor("disco-pool",
            spi.ignite().name(),
            0,
            1,
            2000,
            new LinkedBlockingQueue<Runnable>());

        if (debugMode) {
            if (!log.isInfoEnabled())
                throw new IgniteSpiException("Info log level should be enabled for TCP discovery to work " +
                    "in debug mode.");

            debugLogQ = new ConcurrentLinkedDeque<>();

            U.quietAndWarn(log, "TCP discovery SPI is configured in debug mode.");
        }

        // Clear addresses collections.
        fromAddrs.clear();
        noResAddrs.clear();

        msgWorker = new RingMessageWorker(log);

        new MessageWorkerThread(msgWorker, log).start();

        if (tcpSrvr == null)
            tcpSrvr = new TcpServer(log);

        spi.initLocalNode(tcpSrvr.port, true);

        locNode = spi.locNode;

        // Start TCP server thread after local node is initialized.
        new TcpServerThread(tcpSrvr, log).start();

        ring.localNode(locNode);

        if (spi.ipFinder.isShared())
            registerLocalNodeAddress();
        else {
            if (F.isEmpty(spi.ipFinder.getRegisteredAddresses()))
                throw new IgniteSpiException("Non-shared IP finder must have IP addresses specified in " +
                    "TcpDiscoveryIpFinder.getRegisteredAddresses() configuration property " +
                    "(specify list of IP addresses in configuration).");

            ipFinderHasLocAddr = spi.ipFinderHasLocalAddress();
        }

        if (spi.getStatisticsPrintFrequency() > 0 && log.isInfoEnabled()) {
            statsPrinter = new StatisticsPrinter();
            statsPrinter.start();
        }

        spi.stats.onJoinStarted();

        joinTopology();

        spi.stats.onJoinFinished();

        if (spi.ipFinder.isShared()) {
            ipFinderCleaner = new IpFinderCleaner();
            ipFinderCleaner.start();
        }

        spi.printStartInfo();
    }

    /** {@inheritDoc} */
    @Override public void onContextInitialized0(IgniteSpiContext spiCtx) throws IgniteSpiException {
        spiCtx.registerPort(tcpSrvr.port, TCP);
    }

    /** {@inheritDoc} */
    @Override public void spiStop() throws IgniteSpiException {
        spiStop0(false);
    }

    /**
     * Stops SPI finally or stops SPI for restart.
     *
     * @param disconnect {@code True} if SPI is being disconnected.
     * @throws IgniteSpiException If failed.
     */
    private void spiStop0(boolean disconnect) throws IgniteSpiException {
        if (log.isDebugEnabled()) {
            if (disconnect)
                log.debug("Disconnecting SPI.");
            else
                log.debug("Preparing to start local node stop procedure.");
        }

        if (disconnect) {
            synchronized (mux) {
                spiState = DISCONNECTING;
            }
        }

        if (msgWorker != null && msgWorker.runner() != null && msgWorker.runner().isAlive() && !disconnect) {
            // Send node left message only if it is final stop.
            msgWorker.addMessage(new TcpDiscoveryNodeLeftMessage(locNode.id()));

            synchronized (mux) {
                long timeout = spi.netTimeout;

                long threshold = U.currentTimeMillis() + timeout;

                while (spiState != LEFT && timeout > 0) {
                    try {
                        mux.wait(timeout);

                        timeout = threshold - U.currentTimeMillis();
                    }
                    catch (InterruptedException ignored) {
                        Thread.currentThread().interrupt();

                        break;
                    }
                }

                if (spiState == LEFT) {
                    if (log.isDebugEnabled())
                        log.debug("Verification for local node leave has been received from coordinator" +
                            " (continuing stop procedure).");
                }
                else if (log.isInfoEnabled()) {
                    log.info("No verification for local node leave has been received from coordinator" +
                        " (will stop node anyway).");
                }
            }
        }

        if (tcpSrvr != null) {
            U.interrupt(tcpSrvr.runner());
            U.join(tcpSrvr.runner(), log);
        }

        tcpSrvr = null;

        Collection<SocketReader> tmp;

        synchronized (mux) {
            tmp = U.arrayList(readers);
        }

        U.interrupt(tmp);
        U.joinThreads(tmp, log);

        U.interrupt(ipFinderCleaner);
        U.join(ipFinderCleaner, log);

        if (msgWorker != null) {
            U.interrupt(msgWorker.runner());
            U.join(msgWorker.runner(), log);
        }

        for (ClientMessageWorker clientWorker : clientMsgWorkers.values()) {
            if (clientWorker != null) {
                U.interrupt(clientWorker.runner());
                U.join(clientWorker.runner(), log);
            }
        }

        clientMsgWorkers.clear();

        IgniteUtils.shutdownNow(ServerImpl.class, utilityPool, log);

        U.interrupt(statsPrinter);
        U.join(statsPrinter, log);

        Collection<TcpDiscoveryNode> nodes = null;

        if (!disconnect)
            spi.printStopInfo();
        else {
            spi.getSpiContext().deregisterPorts();

            nodes = ring.visibleNodes();
        }

        long topVer = ring.topologyVersion();

        ring.clear();

        if (nodes != null) {
            // This is restart/disconnection and we need to fire FAIL event for each remote node.
            DiscoverySpiListener lsnr = spi.lsnr;

            if (lsnr != null) {
                Collection<ClusterNode> processed = new HashSet<>(nodes.size());

                for (TcpDiscoveryNode n : nodes) {
                    if(n.isLocal())
                        continue;

                    assert n.visible();

                    processed.add(n);

                    List<ClusterNode> top = U.arrayList(nodes, F.notIn(processed));

                    topVer++;

                    Map<Long, Collection<ClusterNode>> hist = updateTopologyHistory(topVer,
                        Collections.unmodifiableList(top));

                    lsnr.onDiscovery(EVT_NODE_FAILED, topVer, n, top, hist, null);
                }
            }
        }

        printStatistics();

        spi.stats.clear();

        synchronized (mux) {
            // Clear stored data.
            leavingNodes.clear();
            failedNodes.clear();

            spiState = DISCONNECTED;
        }
    }

    /** {@inheritDoc} */
    @Override public boolean pingNode(UUID nodeId) {
        assert nodeId != null;

        if (nodeId == getLocalNodeId())
            return true;

        TcpDiscoveryNode node = ring.node(nodeId);

        if (node == null)
            return false;

        if (!nodeAlive(nodeId))
            return false;

        long start = U.currentTimeMillis();

        if (log.isInfoEnabled())
            log.info("Pinging node: " + nodeId);

        boolean res = pingNode(node);

        long end = System.currentTimeMillis();

        if (log.isInfoEnabled())
            log.info("Finished node ping [nodeId=" + nodeId + ", res=" + res + ", time=" + (end - start) + "ms]");

        if (!res && !node.isClient() && nodeAlive(nodeId)) {
            LT.warn(log, "Failed to ping node (status check will be initiated): " + nodeId);

            msgWorker.addMessage(new TcpDiscoveryStatusCheckMessage(locNode, node.id()));
        }

        return res;
    }

    /**
     * Pings the remote node to see if it's alive.
     *
     * @param node Node.
     * @return {@code True} if ping succeeds.
     */
    private boolean pingNode(TcpDiscoveryNode node) {
        assert node != null;

        if (node.id().equals(getLocalNodeId()))
            return true;

        UUID clientNodeId = null;

        if (node.isClient()) {
            clientNodeId = node.id();

            node = ring.node(node.clientRouterNodeId());

            if (node == null || !nodeAlive(node.id()))
                return false;
        }

        for (InetSocketAddress addr : spi.getNodeAddresses(node, U.sameMacs(locNode, node))) {
            try {
                // ID returned by the node should be the same as ID of the parameter for ping to succeed.
                IgniteBiTuple<UUID, Boolean> t = pingNode(addr, node.id(), clientNodeId);

                if (t == null)
                    // Remote node left topology.
                    return false;

                boolean res = node.id().equals(t.get1()) && (clientNodeId == null || t.get2());

                if (res)
                    node.lastSuccessfulAddress(addr);

                return res;
            }
            catch (IgniteCheckedException e) {
                if (log.isDebugEnabled())
                    log.debug("Failed to ping node [node=" + node + ", err=" + e.getMessage() + ']');

                onException("Failed to ping node [node=" + node + ", err=" + e.getMessage() + ']', e);
                // continue;
            }
        }

        return false;
    }

    /**
     * Pings the node by its address to see if it's alive.
     *
     * @param addr Address of the node.
     * @param nodeId Node ID to ping. In case when client node ID is not null this node ID is an ID of the router node.
     * @param clientNodeId Client node ID.
     * @return ID of the remote node and "client exists" flag if node alive or {@code null} if the remote node has
     *         left a topology during the ping process.
     * @throws IgniteCheckedException If an error occurs.
     */
    private @Nullable IgniteBiTuple<UUID, Boolean> pingNode(InetSocketAddress addr, @Nullable UUID nodeId,
        @Nullable UUID clientNodeId) throws IgniteCheckedException {
        assert addr != null;

        UUID locNodeId = getLocalNodeId();

        IgniteSpiOperationTimeoutHelper timeoutHelper = new IgniteSpiOperationTimeoutHelper(spi,
            clientNodeId == null);

        if (F.contains(spi.locNodeAddrs, addr)) {
            if (clientNodeId == null)
                return F.t(getLocalNodeId(), false);

            ClientMessageWorker clientWorker = clientMsgWorkers.get(clientNodeId);

            if (clientWorker == null)
                return F.t(getLocalNodeId(), false);

            boolean clientPingRes;

            try {
                clientPingRes = clientWorker.ping(timeoutHelper);
            }
            catch (InterruptedException e) {
                Thread.currentThread().interrupt();

                throw new IgniteInterruptedCheckedException(e);
            }

            return F.t(getLocalNodeId(), clientPingRes);
        }

        GridPingFutureAdapter<IgniteBiTuple<UUID, Boolean>> fut = new GridPingFutureAdapter<>();

        GridPingFutureAdapter<IgniteBiTuple<UUID, Boolean>> oldFut = pingMap.putIfAbsent(addr, fut);

        if (oldFut != null)
            return oldFut.get();
        else {
            Collection<Throwable> errs = null;

            try {
                Socket sock = null;

                int reconCnt = 0;

                boolean openedSock = false;

                while (true) {
                    try {
                        if (addr.isUnresolved())
                            addr = new InetSocketAddress(InetAddress.getByName(addr.getHostName()), addr.getPort());

                        long tstamp = U.currentTimeMillis();

                        sock = spi.createSocket();

                        fut.sock = sock;

                        sock = spi.openSocket(sock, addr, timeoutHelper);

                        openedSock = true;

                        spi.writeToSocket(sock, new TcpDiscoveryPingRequest(locNodeId, clientNodeId),
                            timeoutHelper.nextTimeoutChunk(spi.getSocketTimeout()));

                        TcpDiscoveryPingResponse res = spi.readMessage(sock, null, timeoutHelper.nextTimeoutChunk(
                            spi.getAckTimeout()));

                        if (locNodeId.equals(res.creatorNodeId())) {
                            if (log.isDebugEnabled())
                                log.debug("Ping response from local node: " + res);

                            break;
                        }

                        spi.stats.onClientSocketInitialized(U.currentTimeMillis() - tstamp);

                        IgniteBiTuple<UUID, Boolean> t = F.t(res.creatorNodeId(), res.clientExists());

                        fut.onDone(t);

                        return t;
                    }
                    catch (IOException | IgniteCheckedException e) {
                        if (nodeId != null && !nodeAlive(nodeId)) {
                            if (log.isDebugEnabled())
                                log.debug("Failed to ping the node (has left or leaving topology): [nodeId=" + nodeId +
                                    ']');

                            fut.onDone((IgniteBiTuple<UUID, Boolean>)null);

                            return null;
                        }

                        if (errs == null)
                            errs = new ArrayList<>();

                        errs.add(e);

                        reconCnt++;

                        if (!openedSock && reconCnt == 2)
                            break;

                        if (timeoutHelper.checkFailureTimeoutReached(e))
                            break;
                        else if (!spi.failureDetectionTimeoutEnabled() && reconCnt == spi.getReconnectCount())
                            break;

                        if (spi.isNodeStopping0()) {
                            if (log.isDebugEnabled())
                                log.debug("Stop pinging node, because node is stopping: [rmtNodeId=" + nodeId + ']');

                            break;
                        }
                    }
                    finally {
                        U.closeQuiet(sock);
                    }

                    U.sleep(200);
                }
            }
            catch (Throwable t) {
                fut.onDone(t);

                if (t instanceof Error)
                    throw t;

                throw U.cast(t);
            }
            finally {
                if (!fut.isDone())
                    fut.onDone(U.exceptionWithSuppressed("Failed to ping node by address: " + addr, errs));

                boolean b = pingMap.remove(addr, fut);

                assert b;
            }

            return fut.get();
        }
    }

    /**
     * Interrupts all existed 'ping' request for the given node.
     *
     * @param node Node that may be pinged.
     */
    private void interruptPing(TcpDiscoveryNode node) {
        for (InetSocketAddress addr : spi.getNodeAddresses(node)) {
            GridPingFutureAdapter fut = pingMap.get(addr);

            if (fut != null && fut.sock != null)
                // Reference to the socket is not set to null. No need to assign it to a local variable.
                U.closeQuiet(fut.sock);
        }
    }

    /** {@inheritDoc} */
    @Override public void disconnect() throws IgniteSpiException {
        spiStop0(true);
    }

    /** {@inheritDoc} */
    @Override public void sendCustomEvent(DiscoverySpiCustomMessage evt) {
        try {
            TcpDiscoveryAbstractMessage msg;

            if (((CustomMessageWrapper)evt).delegate() instanceof DiscoveryServerOnlyCustomMessage)
                msg = new TcpDiscoveryServerOnlyCustomEventMessage(getLocalNodeId(), evt,
                    U.marshal(spi.marshaller(), evt));
            else
                msg = new TcpDiscoveryCustomEventMessage(getLocalNodeId(), evt,
                    U.marshal(spi.marshaller(), evt));

            msgWorker.addMessage(msg);
        }
        catch (IgniteCheckedException e) {
            throw new IgniteSpiException("Failed to marshal custom event: " + evt, e);
        }
    }

    /** {@inheritDoc} */
    @Override public void failNode(UUID nodeId, @Nullable String warning) {
        TcpDiscoveryNode node = ring.node(nodeId);

        if (node != null) {
            TcpDiscoveryNodeFailedMessage msg = new TcpDiscoveryNodeFailedMessage(getLocalNodeId(),
                node.id(),
                node.internalOrder());

            msg.warning(warning);

            msg.force(true);

            msgWorker.addMessage(msg);
        }
    }

    /** {@inheritDoc} */
    @Override protected void onMessageExchanged() {
        if (spi.failureDetectionTimeoutEnabled() && locNode != null)
            locNode.lastExchangeTime(U.currentTimeMillis());
    }

    /**
     * Checks whether a node is alive or not.
     *
     * @param nodeId Node ID.
     * @return {@code True} if node is in the ring and is not being removed from.
     */
    private boolean nodeAlive(UUID nodeId) {
        // Is node alive or about to be removed from the ring?
        TcpDiscoveryNode node = ring.node(nodeId);

        boolean nodeAlive = node != null && node.visible();

        if (nodeAlive) {
            synchronized (mux) {
                nodeAlive = !F.transform(failedNodes.keySet(), F.node2id()).contains(nodeId) &&
                    !F.transform(leavingNodes, F.node2id()).contains(nodeId);
            }
        }

        return nodeAlive;
    }

    /**
     * Tries to join this node to topology.
     *
     * @throws IgniteSpiException If any error occurs.
     */
    private void joinTopology() throws IgniteSpiException {
        synchronized (mux) {
            assert spiState == CONNECTING || spiState == DISCONNECTED;

            spiState = CONNECTING;
        }

        SecurityCredentials locCred = (SecurityCredentials)locNode.getAttributes()
            .get(IgniteNodeAttributes.ATTR_SECURITY_CREDENTIALS);

        boolean auth = false;

        if (spi.nodeAuth != null && spi.nodeAuth.isGlobalNodeAuthentication()) {
            localAuthentication(locCred);

            auth = true;
        }

        // Marshal credentials for backward compatibility and security.
        marshalCredentials(locNode, locCred);

        DiscoveryDataPacket discoveryData = spi.collectExchangeData(new DiscoveryDataPacket(getLocalNodeId()));

        while (true) {
            if (!sendJoinRequestMessage(discoveryData)) {
                if (log.isDebugEnabled())
                    log.debug("Join request message has not been sent (local node is the first in the topology).");

                if (!auth && spi.nodeAuth != null)
                    localAuthentication(locCred);

                locNode.order(1);
                locNode.internalOrder(1);

                spi.gridStartTime = U.currentTimeMillis();

                locNode.visible(true);

                ring.clear();

                ring.topologyVersion(1);

                synchronized (mux) {
                    topHist.clear();

                    spiState = CONNECTED;

                    mux.notifyAll();
                }

                notifyDiscovery(EVT_NODE_JOINED, 1, locNode);

                break;
            }

            if (log.isDebugEnabled())
                log.debug("Join request message has been sent (waiting for coordinator response).");

            synchronized (mux) {
                long timeout = spi.netTimeout;

                long threshold = U.currentTimeMillis() + timeout;

                while (spiState == CONNECTING && timeout > 0) {
                    try {
                        mux.wait(timeout);

                        timeout = threshold - U.currentTimeMillis();
                    }
                    catch (InterruptedException ignored) {
                        Thread.currentThread().interrupt();

                        throw new IgniteSpiException("Thread has been interrupted.");
                    }
                }

                if (spiState == CONNECTED)
                    break;
                else if (spiState == DUPLICATE_ID)
                    throw spi.duplicateIdError((TcpDiscoveryDuplicateIdMessage)joinRes.get());
                else if (spiState == AUTH_FAILED)
                    throw spi.authenticationFailedError((TcpDiscoveryAuthFailedMessage)joinRes.get());
                else if (spiState == CHECK_FAILED)
                    throw spi.checkFailedError((TcpDiscoveryCheckFailedMessage)joinRes.get());
                else if (spiState == LOOPBACK_PROBLEM) {
                    TcpDiscoveryLoopbackProblemMessage msg = (TcpDiscoveryLoopbackProblemMessage)joinRes.get();

                    boolean locHostLoopback = spi.locHost.isLoopbackAddress();

                    String firstNode = locHostLoopback ? "local" : "remote";

                    String secondNode = locHostLoopback ? "remote" : "local";

                    throw new IgniteSpiException("Failed to add node to topology because " + firstNode +
                        " node is configured to use loopback address, but " + secondNode + " node is not " +
                        "(consider changing 'localAddress' configuration parameter) " +
                        "[locNodeAddrs=" + U.addressesAsString(locNode) + ", rmtNodeAddrs=" +
                        U.addressesAsString(msg.addresses(), msg.hostNames()) +
                        ", creatorNodeId=" + msg.creatorNodeId() + ']');
                }
                else
                    LT.warn(log, "Node has not been connected to topology and will repeat join process. " +
                        "Check remote nodes logs for possible error messages. " +
                        "Note that large topology may require significant time to start. " +
                        "Increase 'TcpDiscoverySpi.networkTimeout' configuration property " +
                        "if getting this message on the starting nodes [networkTimeout=" + spi.netTimeout + ']');
            }
        }

        locNode.attributes().remove(IgniteNodeAttributes.ATTR_SECURITY_CREDENTIALS);

        assert locNode.order() != 0;
        assert locNode.internalOrder() != 0;

        if (log.isDebugEnabled())
            log.debug("Discovery SPI has been connected to topology with order: " + locNode.internalOrder());
    }

    /**
     * Authenticate local node.
     *
     * @param locCred Local security credentials for authentication.
     * @throws IgniteSpiException If any error occurs.
     */
    private void localAuthentication(SecurityCredentials locCred){
        assert spi.nodeAuth != null;
        assert locCred != null;

        try {
            SecurityContext subj = spi.nodeAuth.authenticateNode(locNode, locCred);

            if (subj == null)
                throw new IgniteSpiException("Authentication failed for local node: " + locNode.id());

            Map<String, Object> attrs = new HashMap<>(locNode.attributes());

            attrs.put(IgniteNodeAttributes.ATTR_SECURITY_SUBJECT_V2, U.marshal(spi.marshaller(), subj));
            attrs.put(IgniteNodeAttributes.ATTR_SECURITY_SUBJECT, marshalWithSecurityVersion(subj, 1));

            locNode.setAttributes(attrs);

        } catch (IgniteException | IgniteCheckedException e) {
            throw new IgniteSpiException("Failed to authenticate local node (will shutdown local node).", e);
        }
    }

    /**
     * Tries to send join request message to a random node presenting in topology.
     * Address is provided by {@link org.apache.ignite.spi.discovery.tcp.ipfinder.TcpDiscoveryIpFinder} and message is
     * sent to first node connection succeeded to.
     *
     * @param discoveryData Discovery data.
     * @return {@code true} if send succeeded.
     * @throws IgniteSpiException If any error occurs.
     */
    @SuppressWarnings({"BusyWait"})
    private boolean sendJoinRequestMessage(DiscoveryDataPacket discoveryData) throws IgniteSpiException {
        TcpDiscoveryAbstractMessage joinReq = new TcpDiscoveryJoinRequestMessage(locNode, discoveryData);

        // Time when it has been detected, that addresses from IP finder do not respond.
        long noResStart = 0;

        while (true) {
            Collection<InetSocketAddress> addrs = spi.resolvedAddresses();

            if (F.isEmpty(addrs))
                return false;

            boolean retry = false;
            Collection<Exception> errs = new ArrayList<>();

            for (InetSocketAddress addr : addrs) {
                try {
                    IgniteSpiOperationTimeoutHelper timeoutHelper = new IgniteSpiOperationTimeoutHelper(spi, true);

                    Integer res;

                    try {
                        SecurityUtils.serializeVersion(1);

                        res = sendMessageDirectly(joinReq, addr, timeoutHelper);
                    }
                    finally {
                        SecurityUtils.restoreDefaultSerializeVersion();
                    }

                    assert res != null;

                    noResAddrs.remove(addr);

                    // Address is responsive, reset period start.
                    noResStart = 0;

                    switch (res) {
                        case RES_WAIT:
                            // Concurrent startup, try sending join request again or wait if no success.
                            retry = true;

                            break;
                        case RES_OK:
                            if (log.isDebugEnabled())
                                log.debug("Join request message has been sent to address [addr=" + addr +
                                    ", req=" + joinReq + ']');

                            // Join request sending succeeded, wait for response from topology.
                            return true;

                        default:
                            // Concurrent startup, try next node.
                            if (res == RES_CONTINUE_JOIN) {
                                if (!fromAddrs.contains(addr))
                                    retry = true;
                            }
                            else {
                                if (log.isDebugEnabled())
                                    log.debug("Unexpected response to join request: " + res);

                                retry = true;
                            }

                            break;
                    }
                }
                catch (IgniteSpiException e) {
                    errs.add(e);

                    if (log.isDebugEnabled()) {
                        IOException ioe = X.cause(e, IOException.class);

                        log.debug("Failed to send join request message [addr=" + addr +
                            ", msg=" + (ioe != null ? ioe.getMessage() : e.getMessage()) + ']');

                        onException("Failed to send join request message [addr=" + addr +
                            ", msg=" + (ioe != null ? ioe.getMessage() : e.getMessage()) + ']', ioe);
                    }

                    noResAddrs.add(addr);
                }
            }

            if (retry) {
                if (log.isDebugEnabled())
                    log.debug("Concurrent discovery SPI start has been detected (local node should wait).");

                try {
                    U.sleep(spi.getReconnectDelay());
                }
                catch (IgniteInterruptedCheckedException e) {
                    throw new IgniteSpiException("Thread has been interrupted.", e);
                }
            }
            else if (!spi.ipFinder.isShared() && !ipFinderHasLocAddr) {
                IgniteCheckedException e = null;

                if (!errs.isEmpty()) {
                    e = new IgniteCheckedException("Multiple connection attempts failed.");

                    for (Exception err : errs)
                        e.addSuppressed(err);
                }

                if (e != null && X.hasCause(e, ConnectException.class)) {
                    LT.warn(log, "Failed to connect to any address from IP finder " +
                        "(make sure IP finder addresses are correct and firewalls are disabled on all host machines): " +
                        toOrderedList(addrs), true);
                }

                if (spi.joinTimeout > 0) {
                    if (noResStart == 0)
                        noResStart = U.currentTimeMillis();
                    else if (U.currentTimeMillis() - noResStart > spi.joinTimeout)
                        throw new IgniteSpiException(
                            "Failed to connect to any address from IP finder within join timeout " +
                                "(make sure IP finder addresses are correct, and operating system firewalls are disabled " +
                                "on all host machines, or consider increasing 'joinTimeout' configuration property): " +
                                addrs, e);
                }

                try {
                    U.sleep(spi.getReconnectDelay());
                }
                catch (IgniteInterruptedCheckedException ex) {
                    throw new IgniteSpiException("Thread has been interrupted.", ex);
                }
            }
            else
                break;
        }

        return false;
    }

    /**
     * Establishes connection to an address, sends message and returns the response (if any).
     *
     * @param msg Message to send.
     * @param addr Address to send message to.
     * @param timeoutHelper Operation timeout helper.
     * @return Response read from the recipient or {@code null} if no response is supposed.
     * @throws IgniteSpiException If an error occurs.
     */
    @Nullable private Integer sendMessageDirectly(TcpDiscoveryAbstractMessage msg, InetSocketAddress addr,
        IgniteSpiOperationTimeoutHelper timeoutHelper)
        throws IgniteSpiException {
        assert msg != null;
        assert addr != null;

        Collection<Throwable> errs = null;

        long ackTimeout0 = spi.getAckTimeout();

        int connectAttempts = 1;

        int sslConnectAttempts = 3;

        boolean joinReqSent;

        UUID locNodeId = getLocalNodeId();

        int reconCnt = 0;

        while (true){
            // Need to set to false on each new iteration,
            // since remote node may leave in the middle of the first iteration.
            joinReqSent = false;

            boolean openSock = false;

            Socket sock = null;

            try {
                long tstamp = U.currentTimeMillis();

                sock = spi.openSocket(addr, timeoutHelper);

                openSock = true;

                TcpDiscoveryHandshakeRequest req = new TcpDiscoveryHandshakeRequest(locNodeId);

                // Handshake.
                spi.writeToSocket(sock, req, timeoutHelper.nextTimeoutChunk(spi.getSocketTimeout()));

                TcpDiscoveryHandshakeResponse res = spi.readMessage(sock, null, timeoutHelper.nextTimeoutChunk(
                    ackTimeout0));

                if (msg instanceof TcpDiscoveryJoinRequestMessage) {
                    boolean ignore = false;

                    synchronized (failedNodes) {
                        for (TcpDiscoveryNode failedNode : failedNodes.keySet()) {
                            if (failedNode.id().equals(res.creatorNodeId())) {
                                if (log.isDebugEnabled())
                                    log.debug("Ignore response from node from failed list: " + res);

                                ignore = true;

                                break;
                            }
                        }
                    }

                    if (ignore)
                        break;
                }

                if (locNodeId.equals(res.creatorNodeId())) {
                    if (log.isDebugEnabled())
                        log.debug("Handshake response from local node: " + res);

                    break;
                }

                spi.stats.onClientSocketInitialized(U.currentTimeMillis() - tstamp);

                // Send message.
                tstamp = U.currentTimeMillis();

                spi.writeToSocket(sock, msg, timeoutHelper.nextTimeoutChunk(spi.getSocketTimeout()));

                long tstamp0 = U.currentTimeMillis();

                if (debugMode)
                    debugLog(msg, "Message has been sent directly to address [msg=" + msg + ", addr=" + addr +
                        ", rmtNodeId=" + res.creatorNodeId() + ']');

                if (log.isDebugEnabled())
                    log.debug("Message has been sent directly to address [msg=" + msg + ", addr=" + addr +
                        ", rmtNodeId=" + res.creatorNodeId() + ']');

                // Connection has been established, but
                // join request may not be unmarshalled on remote host.
                // E.g. due to class not found issue.
                joinReqSent = msg instanceof TcpDiscoveryJoinRequestMessage;

                int receipt = spi.readReceipt(sock, timeoutHelper.nextTimeoutChunk(ackTimeout0));

                spi.stats.onMessageSent(msg, tstamp0 - tstamp);

                return receipt;
            }
            catch (ClassCastException e) {
                // This issue is rarely reproducible on AmazonEC2, but never
                // on dedicated machines.
                if (log.isDebugEnabled())
                    U.error(log, "Class cast exception on direct send: " + addr, e);

                onException("Class cast exception on direct send: " + addr, e);

                if (errs == null)
                    errs = new ArrayList<>();

                errs.add(e);
            }
            catch (IOException | IgniteCheckedException e) {
                if (log.isDebugEnabled())
                    log.error("Exception on direct send: " + e.getMessage(), e);

                onException("Exception on direct send: " + e.getMessage(), e);

                if (errs == null)
                    errs = new ArrayList<>();

                errs.add(e);

                if (X.hasCause(e, SSLException.class)) {
                    if (--sslConnectAttempts == 0)
                        throw new IgniteException("Unable to establish secure connection. " +
                            "Was remote cluster configured with SSL? [rmtAddr=" + addr + ", errMsg=\"" + e.getMessage() + "\"]", e);

                    continue;
                }

                if (X.hasCause(e, StreamCorruptedException.class)) {
                    // StreamCorruptedException could be caused by remote node failover
                    if (connectAttempts < 2) {
                        connectAttempts++;

                        continue;
                    }

                    if (log.isDebugEnabled())
                        log.debug("Connect failed with StreamCorruptedException, skip address: " + addr);

                    break;
                }

                if (timeoutHelper.checkFailureTimeoutReached(e))
                    break;

                if (!spi.failureDetectionTimeoutEnabled() && ++reconCnt == spi.getReconnectCount())
                    break;

                if (!openSock) {
                    // Reconnect for the second time, if connection is not established.
                    if (connectAttempts < 2) {
                        connectAttempts++;

                        continue;
                    }

                    break; // Don't retry if we can not establish connection.
                }

                if (!spi.failureDetectionTimeoutEnabled() && (e instanceof SocketTimeoutException ||
                    X.hasCause(e, SocketTimeoutException.class))) {
                    ackTimeout0 *= 2;

                    if (!checkAckTimeout(ackTimeout0))
                        break;
                }
            }
            finally {
                U.closeQuiet(sock);
            }
        }

        if (joinReqSent) {
            if (log.isDebugEnabled())
                log.debug("Join request has been sent, but receipt has not been read (returning RES_WAIT).");

            // Topology will not include this node,
            // however, warning on timed out join will be output.
            return RES_OK;
        }

        throw new IgniteSpiException(
            "Failed to send message to address [addr=" + addr + ", msg=" + msg + ']',
            U.exceptionWithSuppressed("Failed to send message to address " +
                "[addr=" + addr + ", msg=" + msg + ']', errs));
    }

    /**
     * Marshalls credentials with discovery SPI marshaller (will replace attribute value).
     *
     * @param node Node to marshall credentials for.
     * @param cred Credentials for marshall.
     * @throws IgniteSpiException If marshalling failed.
     */
    private void marshalCredentials(TcpDiscoveryNode node, SecurityCredentials cred) throws IgniteSpiException {
        try {
            // Use security-unsafe getter.
            Map<String, Object> attrs = new HashMap<>(node.getAttributes());

            attrs.put(IgniteNodeAttributes.ATTR_SECURITY_CREDENTIALS, spi.marshaller().marshal(cred));

            node.setAttributes(attrs);
        }
        catch (IgniteCheckedException e) {
            throw new IgniteSpiException("Failed to marshal node security credentials: " + node.id(), e);
        }
    }

    /**
     * Unmarshalls credentials with discovery SPI marshaller (will not replace attribute value).
     *
     * @param node Node to unmarshall credentials for.
     * @return Security credentials.
     * @throws IgniteSpiException If unmarshal fails.
     */
    private SecurityCredentials unmarshalCredentials(TcpDiscoveryNode node) throws IgniteSpiException {
        try {
            byte[] credBytes = (byte[])node.getAttributes().get(IgniteNodeAttributes.ATTR_SECURITY_CREDENTIALS);

            if (credBytes == null)
                return null;

            return U.unmarshal(spi.marshaller(), credBytes, null);
        }
        catch (IgniteCheckedException e) {
            throw new IgniteSpiException("Failed to unmarshal node security credentials: " + node.id(), e);
        }
    }

    /**
     * Notify external listener on discovery event.
     *
     * @param type Discovery event type. See {@link org.apache.ignite.events.DiscoveryEvent} for more details.
     * @param topVer Topology version.
     * @param node Remote node this event is connected with.
     */
    private void notifyDiscovery(int type, long topVer, TcpDiscoveryNode node) {
        assert type > 0;
        assert node != null;

        DiscoverySpiListener lsnr = spi.lsnr;

        TcpDiscoverySpiState spiState = spiStateCopy();

        DebugLogger log = type == EVT_NODE_METRICS_UPDATED ? traceLog : debugLog;

        if (lsnr != null && node.visible() && (spiState == CONNECTED || spiState == DISCONNECTING)) {
            if (log.isDebugEnabled())
                log.debug("Discovery notification [node=" + node + ", spiState=" + spiState +
                    ", type=" + U.gridEventName(type) + ", topVer=" + topVer + ']');

            Collection<ClusterNode> top = upcast(ring.visibleNodes());

            Map<Long, Collection<ClusterNode>> hist = updateTopologyHistory(topVer, top);

            lsnr.onDiscovery(type, topVer, node, top, hist, null);
        }
        else {
            if (log.isDebugEnabled())
                log.debug("Skipped discovery notification [node=" + node + ", spiState=" + spiState +
                    ", type=" + U.gridEventName(type) + ", topVer=" + topVer + ']');
        }
    }

    /**
     * Upcasts collection type.
     *
     * @param c Initial collection.
     * @return Resulting collection.
     */
    private static <T extends R, R> Collection<R> upcast(Collection<T> c) {
        A.notNull(c, "c");

        return (Collection<R>)c;
    }

    /**
     * Update topology history with new topology snapshots.
     *
     * @param topVer Topology version.
     * @param top Topology snapshot.
     * @return Copy of updated topology history.
     */
    @Nullable private Map<Long, Collection<ClusterNode>> updateTopologyHistory(long topVer, Collection<ClusterNode> top) {
        synchronized (mux) {
            if (topHist.containsKey(topVer))
                return null;

            topHist.put(topVer, top);

            while (topHist.size() > spi.topHistSize)
                topHist.remove(topHist.firstKey());

            if (log.isDebugEnabled())
                log.debug("Added topology snapshot to history, topVer=" + topVer + ", historySize=" + topHist.size());

            return new TreeMap<>(topHist);
        }
    }

    /**
     * Checks whether local node is coordinator. Nodes that are leaving or failed
     * (but are still in topology) are removed from search.
     *
     * @return {@code true} if local node is coordinator.
     */
    public boolean isLocalNodeCoordinator() {
        synchronized (mux) {
            boolean crd = spiState == CONNECTED && locNode.equals(resolveCoordinator());

            if (crd)
                spi.stats.onBecomingCoordinator();

            return crd;
        }
    }

    /**
     * @return Spi state copy.
     */
    private TcpDiscoverySpiState spiStateCopy() {
        TcpDiscoverySpiState state;

        synchronized (mux) {
            state = spiState;
        }

        return state;
    }

    /**
     * Resolves coordinator. Nodes that are leaving or failed (but are still in
     * topology) are removed from search.
     *
     * @return Coordinator node or {@code null} if there are no coordinator
     * (i.e. local node is the last one and is currently stopping).
     */
    @Nullable private TcpDiscoveryNode resolveCoordinator() {
        return resolveCoordinator(null);
    }

    /**
     * Resolves coordinator. Nodes that are leaving or failed (but are still in
     * topology) are removed from search as well as provided filter.
     *
     * @param filter Nodes to exclude when resolving coordinator (optional).
     * @return Coordinator node or {@code null} if there are no coordinator
     * (i.e. local node is the last one and is currently stopping).
     */
    @Nullable private TcpDiscoveryNode resolveCoordinator(
        @Nullable Collection<TcpDiscoveryNode> filter) {
        synchronized (mux) {
            Collection<TcpDiscoveryNode> excluded = F.concat(false, failedNodes.keySet(), leavingNodes);

            if (!F.isEmpty(filter))
                excluded = F.concat(false, excluded, filter);

            return ring.coordinator(excluded);
        }
    }

    /**
     * Prints SPI statistics.
     */
    private void printStatistics() {
        if (log.isInfoEnabled() && spi.statsPrintFreq > 0) {
            int failedNodesSize;
            int leavingNodesSize;
            int joiningNodesSize;
            int pendingCustomMsgsSize;

            synchronized (mux) {
                failedNodesSize = failedNodes.size();
                leavingNodesSize = leavingNodes.size();
                joiningNodesSize = joiningNodes.size();
                pendingCustomMsgsSize = pendingCustomMsgs.size();
            }

            Runtime runtime = Runtime.getRuntime();

            TcpDiscoveryNode coord = resolveCoordinator();

            if (log.isInfoEnabled())
                log.info("Discovery SPI statistics [statistics=" + spi.stats + ", spiState=" + spiStateCopy() +
                    ", coord=" + coord +
                    ", next=" + (msgWorker != null ? msgWorker.next : "N/A") +
                    ", intOrder=" + (locNode != null ? locNode.internalOrder() : "N/A") +
                    ", topSize=" + ring.allNodes().size() +
                    ", leavingNodesSize=" + leavingNodesSize +
                    ", failedNodesSize=" + failedNodesSize +
                    ", joiningNodesSize=" + joiningNodesSize +
                    ", pendingCustomMsgs=" + pendingCustomMsgsSize +
                    ", msgWorker.queue.size=" + (msgWorker != null ? msgWorker.queueSize() : "N/A") +
                    ", clients=" + ring.clientNodes().size() +
                    ", clientWorkers=" + clientMsgWorkers.size() +
                    ", lastUpdate=" + (locNode != null ? U.format(locNode.lastUpdateTime()) : "N/A") +
                    ", heapFree=" + runtime.freeMemory() / (1024 * 1024) +
                    "M, heapTotal=" + runtime.maxMemory() / (1024 * 1024) + "M]");
        }
    }

    /**
     * @param msg Message to prepare.
     * @param destNodeId Destination node ID.
     * @param msgs Messages to include.
     * @param discardMsgId Discarded message ID.
     */
    private void prepareNodeAddedMessage(
        TcpDiscoveryAbstractMessage msg,
        UUID destNodeId,
        @Nullable Collection<PendingMessage> msgs,
        @Nullable IgniteUuid discardMsgId,
        @Nullable IgniteUuid discardCustomMsgId
        ) {
        assert destNodeId != null;

        if (msg instanceof TcpDiscoveryNodeAddedMessage) {
            TcpDiscoveryNodeAddedMessage nodeAddedMsg = (TcpDiscoveryNodeAddedMessage)msg;

            TcpDiscoveryNode node = nodeAddedMsg.node();

            if (node.id().equals(destNodeId)) {
                Collection<TcpDiscoveryNode> allNodes = ring.allNodes();
                Collection<TcpDiscoveryNode> topToSnd = new ArrayList<>(allNodes.size());

                for (TcpDiscoveryNode n0 : allNodes) {
                    assert n0.internalOrder() != 0 : n0;

                    // Skip next node and nodes added after next
                    // in case this message is resent due to failures/leaves.
                    // There will be separate messages for nodes with greater
                    // internal order.
                    if (n0.internalOrder() < nodeAddedMsg.node().internalOrder())
                        topToSnd.add(n0);
                }

                nodeAddedMsg.topology(topToSnd);

                Collection<TcpDiscoveryAbstractMessage> msgs0 = null;

                if (msgs != null) {
                    msgs0 = new ArrayList<>(msgs.size());

                    for (PendingMessage pendingMsg : msgs) {
                        if (pendingMsg.msg != null)
                            msgs0.add(pendingMsg.msg);
                    }
                }

                nodeAddedMsg.messages(msgs0, discardMsgId, discardCustomMsgId);

                Map<Long, Collection<ClusterNode>> hist;

                synchronized (mux) {
                    hist = new TreeMap<>(topHist);
                }

                nodeAddedMsg.topologyHistory(hist);
            }
        }
    }

    /**
     * @param msg Message to clear.
     */
    private void clearNodeAddedMessage(TcpDiscoveryAbstractMessage msg) {
        if (msg instanceof TcpDiscoveryNodeAddedMessage) {
            // Nullify topology before registration.
            TcpDiscoveryNodeAddedMessage nodeAddedMsg = (TcpDiscoveryNodeAddedMessage)msg;

            nodeAddedMsg.topology(null);
            nodeAddedMsg.topologyHistory(null);
            nodeAddedMsg.messages(null, null, null);
        }
    }

    /** {@inheritDoc} */
    @Override public void checkRingLatency(int maxHops) {
        TcpDiscoveryRingLatencyCheckMessage msg = new TcpDiscoveryRingLatencyCheckMessage(getLocalNodeId(), maxHops);

        if (log.isInfoEnabled())
            log.info("Latency check initiated: " + msg.id());

        msgWorker.addMessage(msg);
    }

    /** {@inheritDoc} */
    @Override void simulateNodeFailure() {
        U.warn(log, "Simulating node failure: " + getLocalNodeId());

        if (tcpSrvr != null) {
            U.interrupt(tcpSrvr.runner());
            U.join(tcpSrvr.runner(), log);
        }

        U.interrupt(ipFinderCleaner);
        U.join(ipFinderCleaner, log);

        Collection<SocketReader> tmp;

        synchronized (mux) {
            tmp = U.arrayList(readers);
        }

        U.interrupt(tmp);
        U.joinThreads(tmp, log);

        if (msgWorker != null) {
            U.interrupt(msgWorker.runner());
            U.join(msgWorker.runner(), log);
        }

        for (ClientMessageWorker msgWorker : clientMsgWorkers.values()) {
            if (msgWorker != null) {
                U.interrupt(msgWorker.runner());
                U.join(msgWorker.runner(), log);
            }
        }

        U.interrupt(statsPrinter);
        U.join(statsPrinter, log);
    }

    /** {@inheritDoc} */
    @Override public void brakeConnection() {
        throw new UnsupportedOperationException();
    }

    /** {@inheritDoc} */
    @Override public void reconnect() throws IgniteSpiException {
        throw new UnsupportedOperationException("Reconnect is not supported for server.");
    }

    /** {@inheritDoc} */
    @Override protected Collection<IgniteSpiThread> threads() {
        Collection<IgniteSpiThread> threads;

        synchronized (mux) {
            threads = new ArrayList<>(readers.size() + clientMsgWorkers.size() + 4);
            threads.addAll(readers);
        }

        for (ClientMessageWorker wrk : clientMsgWorkers.values()) {
            Thread t = wrk.runner();

            assert t instanceof IgniteSpiThread;

            threads.add((IgniteSpiThread)t);
        }

        TcpServer tcpSrvr0 = tcpSrvr;

        if (tcpSrvr0 != null) {
            Thread tcpServerThread = tcpSrvr0.runner();

            if (tcpServerThread != null) {
                assert tcpServerThread instanceof IgniteSpiThread;

                threads.add((IgniteSpiThread)tcpServerThread);
            }
        }

        threads.add(ipFinderCleaner);

        Thread msgWorkerThread = msgWorker.runner();

        if (msgWorkerThread != null) {
            assert msgWorkerThread instanceof IgniteSpiThread;

            threads.add((IgniteSpiThread)msgWorkerThread);
        }

        threads.add(statsPrinter);

        threads.removeAll(Collections.<IgniteSpiThread>singleton(null));

        return threads;
    }

    /**
     * <strong>FOR TEST ONLY!!!</strong>
     * <p>
     * Simulates situation when next node is still alive but is bypassed
     * since it has been excluded from the ring, possibly, due to short time
     * network problems.
     * <p>
     * This method is intended for test purposes only.
     */
    void forceNextNodeFailure() {
        U.warn(log, "Next node will be forcibly failed (if any).");

        TcpDiscoveryNode next;

        synchronized (mux) {
            next = ring.nextNode(failedNodes.keySet());
        }

        if (next != null)
            msgWorker.addMessage(new TcpDiscoveryNodeFailedMessage(getLocalNodeId(), next.id(),
                next.internalOrder()));
    }

    /**
     * <strong>FOR TEST ONLY!!!</strong>
     * <p>
     * This method is intended for test purposes only.
     *
     * @return Nodes ring.
     */
    TcpDiscoveryNodesRing ring() {
        return ring;
    }

    /** {@inheritDoc} */
    @Override public void dumpDebugInfo(IgniteLogger log) {
        if (!debugMode) {
            U.quietAndWarn(log, "Failed to dump debug info (discovery SPI was not configured " +
                "in debug mode, consider setting 'debugMode' configuration property to 'true').");

            return;
        }

        assert log.isInfoEnabled();

        StringBuilder b = new StringBuilder(U.nl());

        synchronized (mux) {
            b.append(">>>").append(U.nl());
            b.append(">>>").append("Dumping discovery SPI debug info.").append(U.nl());
            b.append(">>>").append(U.nl());

            b.append("Local node ID: ").append(getLocalNodeId()).append(U.nl()).append(U.nl());
            b.append("Local node: ").append(locNode).append(U.nl()).append(U.nl());
            b.append("SPI state: ").append(spiState).append(U.nl()).append(U.nl());

            b.append("Internal threads: ").append(U.nl());

            b.append("    Message worker: ").append(threadStatus(msgWorker.runner())).append(U.nl());

            b.append("    IP finder cleaner: ").append(threadStatus(ipFinderCleaner)).append(U.nl());
            b.append("    Stats printer: ").append(threadStatus(statsPrinter)).append(U.nl());

            b.append(U.nl());

            b.append("Socket readers: ").append(U.nl());

            for (SocketReader rdr : readers)
                b.append("    ").append(rdr).append(U.nl());

            b.append(U.nl());

            b.append("In-memory log messages: ").append(U.nl());

            for (String msg : debugLogQ)
                b.append("    ").append(msg).append(U.nl());

            b.append(U.nl());

            b.append("Leaving nodes: ").append(U.nl());

            for (TcpDiscoveryNode node : leavingNodes)
                b.append("    ").append(node.id()).append(U.nl());

            b.append(U.nl());

            b.append("Failed nodes: ").append(U.nl());

            for (TcpDiscoveryNode node : failedNodes.keySet())
                b.append("    ").append(node.id()).append(U.nl());

            b.append(U.nl());

            b.append("Stats: ").append(spi.stats).append(U.nl());
        }

        U.quietAndInfo(log, b.toString());
    }

    /**
     * @param msg Message.
     * @return {@code True} if recordable in debug mode.
     */
    private boolean recordable(TcpDiscoveryAbstractMessage msg) {
        return !(msg instanceof TcpDiscoveryMetricsUpdateMessage) &&
            !(msg instanceof TcpDiscoveryStatusCheckMessage) &&
            !(msg instanceof TcpDiscoveryDiscardMessage) &&
            !(msg instanceof TcpDiscoveryConnectionCheckMessage);
    }

    /**
     * Checks if two given {@link SecurityPermissionSet} objects contain the same permissions.
     * Each permission belongs to one of three groups : cache, task or system.
     *
     * @param locPerms The first set of permissions.
     * @param rmtPerms The second set of permissions.
     * @return {@code True} if given parameters contain the same permissions, {@code False} otherwise.
     */
    private boolean permissionsEqual(SecurityPermissionSet locPerms, SecurityPermissionSet rmtPerms) {
        boolean dfltAllowMatch = locPerms.defaultAllowAll() == rmtPerms.defaultAllowAll();

        boolean bothHaveSamePerms = F.eqNotOrdered(rmtPerms.systemPermissions(), locPerms.systemPermissions()) &&
            F.eqNotOrdered(rmtPerms.cachePermissions(), locPerms.cachePermissions()) &&
            F.eqNotOrdered(rmtPerms.taskPermissions(), locPerms.taskPermissions());

        return dfltAllowMatch && bothHaveSamePerms;
    }

    /**
     * @param msg Message.
     * @param nodeId Node ID.
     */
    private static void removeMetrics(TcpDiscoveryMetricsUpdateMessage msg, UUID nodeId) {
        msg.removeMetrics(nodeId);
        msg.removeCacheMetrics(nodeId);
    }

    /** {@inheritDoc} */
    @Override public String toString() {
        return S.toString(ServerImpl.class, this);
    }

    /**
     * Trying get node in any state (visible or not)
     * @param nodeId Node id.
     */
    ClusterNode getNode0(UUID nodeId) {
        assert nodeId != null;

        UUID locNodeId0 = getLocalNodeId();

        if (locNodeId0 != null && locNodeId0.equals(nodeId))
            // Return local node directly.
            return locNode;

        return ring.node(nodeId);
    }

    /**
     * Thread that cleans IP finder and keeps it in the correct state, unregistering
     * addresses of the nodes that has left the topology.
     * <p>
     * This thread should run only on coordinator node and will clean IP finder
     * if and only if {@link org.apache.ignite.spi.discovery.tcp.ipfinder.TcpDiscoveryIpFinder#isShared()} is {@code true}.
     */
    private class IpFinderCleaner extends IgniteSpiThread {
        /**
         * Constructor.
         */
        private IpFinderCleaner() {
            super(spi.ignite().name(), "tcp-disco-ip-finder-cleaner", log);

            setPriority(spi.threadPri);
        }

        /** {@inheritDoc} */
        @SuppressWarnings("BusyWait")
        @Override protected void body() throws InterruptedException {
            if (log.isDebugEnabled())
                log.debug("IP finder cleaner has been started.");

            while (!isInterrupted()) {
                Thread.sleep(spi.ipFinderCleanFreq);

                if (!isLocalNodeCoordinator())
                    continue;

                if (spiStateCopy() != CONNECTED) {
                    if (log.isDebugEnabled())
                        log.debug("Stopping IP finder cleaner (SPI is not connected to topology).");

                    return;
                }

                if (spi.ipFinder.isShared())
                    cleanIpFinder();
            }
        }

        /**
         * Cleans IP finder.
         */
        private void cleanIpFinder() {
            assert spi.ipFinder.isShared();

            try {
                // Addresses that belongs to nodes in topology.
                Collection<InetSocketAddress> currAddrs = F.flatCollections(
                    F.viewReadOnly(
                        ring.allNodes(),
                        new C1<TcpDiscoveryNode, Collection<InetSocketAddress>>() {
                            @Override public Collection<InetSocketAddress> apply(TcpDiscoveryNode node) {
                                return !node.isClient() ? spi.getNodeAddresses(node) :
                                    Collections.<InetSocketAddress>emptyList();
                            }
                        }
                    )
                );

                // Addresses registered in IP finder.
                Collection<InetSocketAddress> regAddrs = spi.registeredAddresses();

                P1<InetSocketAddress> p = new P1<InetSocketAddress>() {
                    private final Map<InetSocketAddress, Boolean> pingResMap = new HashMap<>();

                    @Override public boolean apply(InetSocketAddress addr) {
                        Boolean res = pingResMap.get(addr);

                        if (res == null) {
                            try {
                                res = pingNode(addr, null, null) != null;
                            }
                            catch (IgniteCheckedException e) {
                                if (log.isDebugEnabled())
                                    log.debug("Failed to ping node [addr=" + addr + ", err=" + e.getMessage() + ']');

                                res = false;
                            }
                            finally {
                                pingResMap.put(addr, res);
                            }
                        }

                        return !res;
                    }
                };

                ArrayList<InetSocketAddress> rmvAddrs = null;

                for (InetSocketAddress addr : regAddrs) {
                    boolean rmv = !F.contains(currAddrs, addr) && p.apply(addr);

                    if (rmv) {
                        if (rmvAddrs == null)
                            rmvAddrs = new ArrayList<>();

                        rmvAddrs.add(addr);
                    }
                }

                // Unregister dead-nodes addresses.
                if (rmvAddrs != null) {
                    spi.ipFinder.unregisterAddresses(rmvAddrs);

                    if (log.isDebugEnabled())
                        log.debug("Unregistered addresses from IP finder: " + rmvAddrs);
                }

                // Addresses that were removed by mistake (e.g. on segmentation).
                Collection<InetSocketAddress> missingAddrs = F.view(
                    currAddrs,
                    F.notContains(regAddrs)
                );

                // Re-register missing addresses.
                if (!missingAddrs.isEmpty()) {
                    spi.ipFinder.registerAddresses(missingAddrs);

                    if (log.isDebugEnabled())
                        log.debug("Registered missing addresses in IP finder: " + missingAddrs);
                }
            }
            catch (IgniteSpiException e) {
                LT.error(log, e, "Failed to clean IP finder up.");
            }
        }
    }

    /**
     * Adds failed nodes specified in the received message to the local failed nodes list.
     *
     * @param msg Message.
     */
    private void processMessageFailedNodes(TcpDiscoveryAbstractMessage msg) {
        Collection<UUID> msgFailedNodes = msg.failedNodes();

        if (msgFailedNodes != null) {
            UUID sndId = msg.senderNodeId();

            if (sndId != null) {
                if (ring.node(sndId) == null) {
                    if (log.isDebugEnabled()) {
                        log.debug("Ignore message failed nodes, sender node is not alive [nodeId=" + sndId +
                            ", failedNodes=" + msgFailedNodes + ']');
                    }

                    return;
                }

                synchronized (mux) {
                    for (TcpDiscoveryNode failedNode : failedNodes.keySet()) {
                        if (failedNode.id().equals(sndId)) {
                            if (log.isDebugEnabled()) {
                                log.debug("Ignore message failed nodes, sender node is in fail list [nodeId=" + sndId +
                                    ", failedNodes=" + msgFailedNodes + ']');
                            }

                            return;
                        }
                    }
                }
            }

            for (UUID nodeId : msgFailedNodes) {
                TcpDiscoveryNode failedNode = ring.node(nodeId);

                if (failedNode != null) {
                    if (!failedNode.isLocal()) {
                        boolean added = false;

                        synchronized (mux) {
                            if (!failedNodes.containsKey(failedNode)) {
                                failedNodes.put(failedNode, msg.senderNodeId() != null ? msg.senderNodeId() : getLocalNodeId());

                                added = true;
                            }
                        }

                        if (added && log.isDebugEnabled())
                            log.debug("Added node to failed nodes list [node=" + failedNode + ", msg=" + msg + ']');
                    }
                }
            }
        }
    }

    /**
     * @param obj Object.
     * @param ver Security serialize version.
     * @return Marshaled object.
     */
    private byte[] marshalWithSecurityVersion(Object obj, int ver) throws IgniteCheckedException {
        try {
            SecurityUtils.serializeVersion(ver);

            return U.marshal(spi.marshaller(), obj);
        }
        finally {
            SecurityUtils.restoreDefaultSerializeVersion();
        }
    }

    /**
     * @param bytes Marshaled object.
     * @param ver Security serialize version.
     * @return Unmarshaled object.
     */
    private <T> T unmarshalWithSecurityVersion(byte[] bytes, int ver) throws IgniteCheckedException {
        try {
            if (ver > 0)
                SecurityUtils.serializeVersion(ver);

            return spi.marshaller().unmarshal(bytes, U.resolveClassLoader(spi.ignite().configuration()));
        }
        finally {
            SecurityUtils.restoreDefaultSerializeVersion();
        }
    }

    /**
     * Discovery messages history used for client reconnect.
     */
    private class EnsuredMessageHistory {
        /** Pending messages. */
        private final GridBoundedLinkedHashSet<TcpDiscoveryAbstractMessage>
            msgs = new GridBoundedLinkedHashSet<>(ENSURED_MSG_HIST_SIZE);

        /**
         * @param msg Adds message.
         */
        void add(TcpDiscoveryAbstractMessage msg) {
            assert spi.ensured(msg) && msg.verified() : msg;

            if (msg instanceof TcpDiscoveryNodeAddedMessage) {
                TcpDiscoveryNodeAddedMessage addedMsg =
                    new TcpDiscoveryNodeAddedMessage((TcpDiscoveryNodeAddedMessage)msg);

                msg = addedMsg;

                TcpDiscoveryNode node = addedMsg.node();

                if (node.isClient() && !msgs.contains(msg)) {
                    Collection<TcpDiscoveryNode> allNodes = ring.allNodes();

                    Collection<TcpDiscoveryNode> top = new ArrayList<>(allNodes.size());

                    for (TcpDiscoveryNode n0 : allNodes) {
                        assert n0.internalOrder() > 0 : n0;

                        if (n0.internalOrder() < node.internalOrder())
                            top.add(n0);
                    }

                    addedMsg.clientTopology(top);
                }

                // Do not need this data for client reconnect.
                if (addedMsg.gridDiscoveryData() != null)
                    addedMsg.clearDiscoveryData();
            }
            else if (msg instanceof TcpDiscoveryNodeAddFinishedMessage) {
                TcpDiscoveryNodeAddFinishedMessage addFinishMsg = (TcpDiscoveryNodeAddFinishedMessage)msg;

                if (addFinishMsg.clientDiscoData() != null) {
                    addFinishMsg = new TcpDiscoveryNodeAddFinishedMessage(addFinishMsg);

                    msg = addFinishMsg;

                    DiscoveryDataPacket discoData = addFinishMsg.clientDiscoData();

                    Set<Integer> mrgdCmnData = new HashSet<>();
                    Set<UUID> mrgdSpecData = new HashSet<>();

                    boolean allMerged = false;

                    for (TcpDiscoveryAbstractMessage msg0 : msgs) {

                        if (msg0 instanceof TcpDiscoveryNodeAddFinishedMessage) {
                            DiscoveryDataPacket existingDiscoData =
                                ((TcpDiscoveryNodeAddFinishedMessage)msg0).clientDiscoData();

                            if (existingDiscoData != null)
                                allMerged = discoData.mergeDataFrom(existingDiscoData, mrgdCmnData, mrgdSpecData);
                        }

                        if (allMerged)
                            break;
                    }
                }
            }
            else if (msg instanceof TcpDiscoveryNodeLeftMessage)
                clearClientAddFinished(msg.creatorNodeId());
            else if (msg instanceof TcpDiscoveryNodeFailedMessage)
                clearClientAddFinished(((TcpDiscoveryNodeFailedMessage)msg).failedNodeId());

            synchronized (msgs) {
                msgs.add(msg);
            }
        }

        /**
         * @param clientId Client node ID.
         */
        private void clearClientAddFinished(UUID clientId) {
            for (TcpDiscoveryAbstractMessage msg : msgs) {
                if (msg instanceof TcpDiscoveryNodeAddFinishedMessage) {
                    TcpDiscoveryNodeAddFinishedMessage addFinishMsg = (TcpDiscoveryNodeAddFinishedMessage)msg;

                    if (addFinishMsg.clientDiscoData() != null && clientId.equals(addFinishMsg.nodeId())) {
                        addFinishMsg.clientDiscoData(null);
                        addFinishMsg.clientNodeAttributes(null);

                        break;
                    }
                }
            }
        }

        /**
         * Gets messages starting from provided ID (exclusive). If such
         * message is not found, {@code null} is returned (this indicates
         * a failure condition when it was already removed from queue).
         *
         * @param lastMsgId Last message ID received on client. {@code Null} if client did not finish connect procedure.
         * @param node Client node.
         * @return Collection of messages.
         */
        @Nullable Collection<TcpDiscoveryAbstractMessage> messages(@Nullable IgniteUuid lastMsgId,
            TcpDiscoveryNode node)
        {
            assert node != null && node.isClient() : node;

            if (lastMsgId == null) {
                // Client connection failed before it received TcpDiscoveryNodeAddedMessage.
                List<TcpDiscoveryAbstractMessage> res = null;

                synchronized (msgs) {
                    for (TcpDiscoveryAbstractMessage msg : msgs) {
                        if (msg instanceof TcpDiscoveryNodeAddedMessage) {
                            if (node.id().equals(((TcpDiscoveryNodeAddedMessage)msg).node().id()))
                                res = new ArrayList<>(msgs.size());
                        }

                        if (res != null)
                            res.add(prepare(msg, node.id()));
                    }
                }

                if (log.isDebugEnabled()) {
                    if (res == null)
                        log.debug("Failed to find node added message [node=" + node + ']');
                    else
                        log.debug("Found add added message [node=" + node + ", hist=" + res + ']');
                }

                return res;
            }
            else {
                Collection<TcpDiscoveryAbstractMessage> cp;

                boolean skip;

                synchronized (msgs) {
                    if (msgs.isEmpty())
                        return Collections.emptyList();

                    cp = new ArrayList<>(msgs.size());

                    skip = true;

                    for (TcpDiscoveryAbstractMessage msg : msgs) {
                        if (skip) {
                            if (msg.id().equals(lastMsgId))
                                skip = false;
                        }
                        else
                            cp.add(prepare(msg, node.id()));
                    }
                }

                cp = !skip ? cp : null;

                if (log.isDebugEnabled()) {
                    if (cp == null)
                        log.debug("Failed to find messages history [node=" + node + ", lastMsgId=" + lastMsgId + ']');
                    else
                        log.debug("Found messages history [node=" + node + ", hist=" + cp + ']');
                }

                return cp;
            }
        }

        /**
         * @param msg Message.
         * @param destNodeId Client node ID.
         * @return Prepared message.
         */
        private TcpDiscoveryAbstractMessage prepare(TcpDiscoveryAbstractMessage msg, UUID destNodeId) {
            if (msg instanceof TcpDiscoveryNodeAddedMessage) {
                TcpDiscoveryNodeAddedMessage addedMsg = (TcpDiscoveryNodeAddedMessage)msg;

                if (addedMsg.node().id().equals(destNodeId)) {
                    assert addedMsg.clientTopology() != null : addedMsg;

                    TcpDiscoveryNodeAddedMessage msg0 = new TcpDiscoveryNodeAddedMessage(addedMsg);

                    prepareNodeAddedMessage(msg0, destNodeId, null, null, null);

                    msg0.topology(addedMsg.clientTopology());

                    return msg0;
                }
            }

            return msg;
        }
    }

    /**
     *
     */
    private static class PendingMessage {
        /** */
        TcpDiscoveryAbstractMessage msg;

        /** */
        final boolean customMsg;

        /** */
        final IgniteUuid id;

        /**
         * @param msg Message.
         */
        PendingMessage(TcpDiscoveryAbstractMessage msg) {
            assert msg != null && msg.id() != null : msg;

            this.msg = msg;

            id = msg.id();
            customMsg = msg instanceof TcpDiscoveryCustomEventMessage;
        }

        /** {@inheritDoc} */
        @Override public String toString() {
            return S.toString(PendingMessage.class, this);
        }
    }

    /**
     * Pending messages container.
     */
    private static class PendingMessages implements Iterable<TcpDiscoveryAbstractMessage> {
        /** */
        private static final int MAX = 1024;

        /** Pending messages. */
        private final Queue<PendingMessage> msgs = new ArrayDeque<>(MAX * 2);

        /** Processed custom message IDs. */
        private Set<IgniteUuid> procCustomMsgs = new GridBoundedLinkedHashSet<>(MAX * 2);

        /** Discarded message ID. */
        private IgniteUuid discardId;

        /** Discarded custom message ID. */
        private IgniteUuid customDiscardId;

        /**
         * Adds pending message and shrinks queue if it exceeds limit
         * (messages that were not discarded yet are never removed).
         *
         * @param msg Message to add.
         */
        void add(TcpDiscoveryAbstractMessage msg) {
            msgs.add(new PendingMessage(msg));

            while (msgs.size() > MAX) {
                PendingMessage polled = msgs.poll();

                assert polled != null;

                if (polled.id.equals(discardId))
                    break;
            }
        }

        /**
         * Resets pending messages.
         *
         * @param msgs Message.
         * @param discardId Discarded message ID.
         * @param customDiscardId Discarded custom event message ID.
         */
        void reset(
            @Nullable Collection<TcpDiscoveryAbstractMessage> msgs,
            @Nullable IgniteUuid discardId,
            @Nullable IgniteUuid customDiscardId
        ) {
            this.msgs.clear();

            if (msgs != null) {
                for (TcpDiscoveryAbstractMessage msg : msgs)
                    this.msgs.add(new PendingMessage(msg));
            }

            this.discardId = discardId;
            this.customDiscardId = customDiscardId;
        }

        /**
         * Discards message with provided ID and all before it.
         *
         * @param id Discarded message ID.
         * @param custom {@code True} if discard for {@link TcpDiscoveryCustomEventMessage}.
         */
        void discard(IgniteUuid id, boolean custom) {
            if (custom)
                customDiscardId = id;
            else
                discardId = id;

            cleanup();
        }

        /**
         *
         */
        void cleanup() {
            Iterator<PendingMessage> msgIt = msgs.iterator();

            boolean skipMsg = discardId != null;
            boolean skipCustomMsg = customDiscardId != null;

            while (msgIt.hasNext()) {
                PendingMessage msg = msgIt.next();

                if (msg.customMsg) {
                    if (skipCustomMsg) {
                        assert customDiscardId != null;

                        if (F.eq(customDiscardId, msg.id)) {
                            msg.msg = null;

                            return;
                        }
                    }
                }
                else {
                    if (skipMsg) {
                        assert discardId != null;

                        if (F.eq(discardId, msg.id)) {
                            msg.msg = null;

                            return;
                        }
                    }
                }
            }
        }

        /**
         * Gets iterator for non-discarded messages.
         *
         * @return Non-discarded messages iterator.
         */
        public Iterator<TcpDiscoveryAbstractMessage> iterator() {
            return new SkipIterator();
        }

        /**
         *
         */
        private class SkipIterator implements Iterator<TcpDiscoveryAbstractMessage> {
            /** Skip non-custom messages flag. */
            private boolean skipMsg = discardId != null;

            /** Skip custom messages flag. */
            private boolean skipCustomMsg = customDiscardId != null;

            /** Internal iterator. */
            private Iterator<PendingMessage> msgIt = msgs.iterator();

            /** Next message. */
            private TcpDiscoveryAbstractMessage next;

            {
                advance();
            }

            /** {@inheritDoc} */
            @Override public boolean hasNext() {
                return next != null;
            }

            /** {@inheritDoc} */
            @Override public TcpDiscoveryAbstractMessage next() {
                if (next == null)
                    throw new NoSuchElementException();

                TcpDiscoveryAbstractMessage next0 = next;

                advance();

                return next0;
            }

            /** {@inheritDoc} */
            @Override public void remove() {
                throw new UnsupportedOperationException();
            }

            /**
             * Advances iterator to the next available item.
             */
            private void advance() {
                next = null;

                while (msgIt.hasNext()) {
                    PendingMessage msg0 = msgIt.next();

                    if (msg0.customMsg) {
                        if (skipCustomMsg) {
                            assert customDiscardId != null;

                            if (F.eq(customDiscardId, msg0.id))
                                skipCustomMsg = false;

                            continue;
                        }
                    }
                    else {
                        if (skipMsg) {
                            assert discardId != null;

                            if (F.eq(discardId, msg0.id))
                                skipMsg = false;

                            continue;
                        }
                    }

                    if (msg0.msg == null)
                        continue;

                    next = msg0.msg;

                    break;
                }
            }
        }
    }

    /** */
    private class MessageWorkerDiscoveryThread extends MessageWorkerThread implements IgniteDiscoveryThread {
        /** {@inheritDoc}*/
        private MessageWorkerDiscoveryThread(GridWorker worker, IgniteLogger log) {
            super(worker, log);
        }
    }

    /**
     * Message worker for discovery messages processing.
     */
    private class RingMessageWorker extends MessageWorker<TcpDiscoveryAbstractMessage> {
        /** Next node. */
        @SuppressWarnings({"FieldAccessedSynchronizedAndUnsynchronized"})
        private TcpDiscoveryNode next;

        /** Pending messages. */
        private final PendingMessages pendingMsgs = new PendingMessages();

        /** Last message that updated topology. */
        private TcpDiscoveryAbstractMessage lastMsg;

        /** Force pending messages send. */
        private boolean forceSndPending;

        /** Socket. */
        private Socket sock;

        /** Output stream. */
        private OutputStream out;

        /** Last time status message has been sent. */
        private long lastTimeStatusMsgSent;

        /** Incoming metrics check frequency. */
        private long metricsCheckFreq = 3 * spi.metricsUpdateFreq + 50;

        /** Last time metrics update message has been sent. */
        private long lastTimeMetricsUpdateMsgSent;

        /** Time when the last status message has been sent. */
        private long lastTimeConnCheckMsgSent;

        /** Flag that keeps info on whether the threshold is reached or not. */
        private boolean failureThresholdReached;

        /** Connection check frequency. */
        private long connCheckFreq;

        /** Connection check threshold. */
        private long connCheckThreshold;

        /** */
        private long lastRingMsgTime;

        /** Worker that encapsulates thread body */
        private GridWorker worker;

<<<<<<< HEAD
        /** */
        private long lastOnIdleTs = U.currentTimeMillis();

=======
>>>>>>> 1d8b7ce7
        /**
         * @param log Logger.
         */
        private RingMessageWorker(IgniteLogger log) {
            super("tcp-disco-msg-worker", log, 10,
                spi.ignite() instanceof IgniteEx ? ((IgniteEx)spi.ignite()).context().workersRegistry() : null);

            initConnectionCheckFrequency();

            WorkersRegistry workerRegistry = spi.ignite() instanceof IgniteEx
                ? ((IgniteEx)spi.ignite()).context().workersRegistry()
                : null;

            worker = new GridWorker(igniteInstanceName, getName(), log, workerRegistry, workerRegistry,
                DFLT_CRITICAL_HEARTBEAT_TIMEOUT_MS) {
                @Override protected void body() throws InterruptedException {
                    workerBody();
                }
            };

            setBeforeEachPollAction(() -> {
                worker.updateHeartbeat();

                if (U.currentTimeMillis() - lastOnIdleTs > worker.criticalHeartbeatTimeoutMs() / 2) {
                    worker.onIdle();

                    lastOnIdleTs = U.currentTimeMillis();
                }
            });
        }

        /**
         * Adds message to queue.
         *
         * @param msg Message to add.
         */
        void addMessage(TcpDiscoveryAbstractMessage msg) {
            DebugLogger log = messageLogger(msg);

            if ((msg instanceof TcpDiscoveryStatusCheckMessage ||
                msg instanceof TcpDiscoveryJoinRequestMessage ||
                msg instanceof TcpDiscoveryCustomEventMessage ||
                msg instanceof TcpDiscoveryClientReconnectMessage) &&
                queue.contains(msg)) {
                if (log.isDebugEnabled())
                    log.debug("Ignoring duplicate message: " + msg);

                return;
            }

            if (msg.highPriority())
                queue.addFirst(msg);
            else
                queue.add(msg);

            if (log.isDebugEnabled())
                log.debug("Message has been added to queue: " + msg);
        }

        /** */
        private void workerBody() throws InterruptedException {
            Throwable err = null;

            try {
                super.body();
            }
            catch (InterruptedException e) {
                if (!spi.isNodeStopping0())
                    err = e;

                throw e;
            }
            catch (Throwable e) {
                if (!spi.isNodeStopping0() && spiStateCopy() != DISCONNECTING) {
                    final Ignite ignite = spi.ignite();

                    if (ignite != null) {
                        U.error(log, "TcpDiscoverSpi's message worker thread failed abnormally. " +
                            "Stopping the node in order to prevent cluster wide instability.", e);

                        new Thread(new Runnable() {
                            @Override public void run() {
                                try {
                                    IgnitionEx.stop(ignite.name(), true, true);

                                    U.log(log, "Stopped the node successfully in response to TcpDiscoverySpi's " +
                                        "message worker thread abnormal termination.");
                                }
                                catch (Throwable e) {
                                    U.error(log, "Failed to stop the node in response to TcpDiscoverySpi's " +
                                        "message worker thread abnormal termination.", e);
                                }
                            }
                        }, "node-stop-thread").start();
                    }
                }

                err = e;

                // Must be processed by IgniteSpiThread as well.
                throw e;
            }
            finally {
                if (spi.ignite() instanceof IgniteEx) {
                    if (err == null && !spi.isNodeStopping0())
<<<<<<< HEAD
                        err = new IllegalStateException("Thread " + getName() + " is terminated unexpectedly.");
=======
                        err = new IllegalStateException("Worker " + name() + " is terminated unexpectedly.");
>>>>>>> 1d8b7ce7

                    FailureProcessor failure = ((IgniteEx)spi.ignite()).context().failure();

                    if (err instanceof OutOfMemoryError)
                        failure.process(new FailureContext(CRITICAL_ERROR, err));
<<<<<<< HEAD
                    else if (err instanceof GridWorkerFailureException)
                        failure.process(new FailureContext(((GridWorkerFailureException)err).failureType(), err));
=======
>>>>>>> 1d8b7ce7
                    else if (err != null)
                        failure.process(new FailureContext(SYSTEM_WORKER_TERMINATION, err));
                }
            }
        }

        /** {@inheritDoc} */
        @Override protected void body() {
            worker.run();
        }
        /**
         * Initializes connection check frequency. Used only when failure detection timeout is enabled.
         */
        private void initConnectionCheckFrequency() {
            if (spi.failureDetectionTimeoutEnabled())
                connCheckThreshold = spi.failureDetectionTimeout();
            else
                connCheckThreshold = Math.min(spi.getSocketTimeout(), spi.metricsUpdateFreq);

            for (int i = 3; i > 0; i--) {
                connCheckFreq = connCheckThreshold / i;

                if (connCheckFreq > 10)
                    break;
            }

            assert connCheckFreq > 0;

            if (log.isDebugEnabled())
                log.debug("Connection check frequency is calculated: " + connCheckFreq);
        }

        /**
         * @param msg Message to process.
         */
        @Override protected void processMessage(TcpDiscoveryAbstractMessage msg) {
            spi.startMessageProcess(msg);

            sendMetricsUpdateMessage();

            DebugLogger log = messageLogger(msg);

            if (log.isDebugEnabled())
                log.debug("Processing message [cls=" + msg.getClass().getSimpleName() + ", id=" + msg.id() + ']');

            if (debugMode)
                debugLog(msg, "Processing message [cls=" + msg.getClass().getSimpleName() + ", id=" + msg.id() + ']');

            boolean ensured = spi.ensured(msg);

            if (!locNode.id().equals(msg.senderNodeId()) && ensured)
                lastRingMsgTime = U.currentTimeMillis();

            if (locNode.internalOrder() == 0) {
                boolean proc = false;

                if (msg instanceof TcpDiscoveryNodeAddedMessage)
                    proc = ((TcpDiscoveryNodeAddedMessage)msg).node().equals(locNode);

                if (!proc) {
                    if (log.isDebugEnabled()) {
                        log.debug("Ignore message, local node order is not initialized [msg=" + msg +
                            ", locNode=" + locNode + ']');
                    }

                    return;
                }
            }

            spi.stats.onMessageProcessingStarted(msg);

            processMessageFailedNodes(msg);

            if (msg instanceof TcpDiscoveryJoinRequestMessage)
                processJoinRequestMessage((TcpDiscoveryJoinRequestMessage)msg);

            else if (msg instanceof TcpDiscoveryClientReconnectMessage) {
                if (sendMessageToRemotes(msg))
                    sendMessageAcrossRing(msg);
            }

            else if (msg instanceof TcpDiscoveryNodeAddedMessage)
                processNodeAddedMessage((TcpDiscoveryNodeAddedMessage)msg);

            else if (msg instanceof TcpDiscoveryNodeAddFinishedMessage)
                processNodeAddFinishedMessage((TcpDiscoveryNodeAddFinishedMessage)msg);

            else if (msg instanceof TcpDiscoveryNodeLeftMessage)
                processNodeLeftMessage((TcpDiscoveryNodeLeftMessage)msg);

            else if (msg instanceof TcpDiscoveryNodeFailedMessage)
                processNodeFailedMessage((TcpDiscoveryNodeFailedMessage)msg);

            else if (msg instanceof TcpDiscoveryMetricsUpdateMessage)
                processMetricsUpdateMessage((TcpDiscoveryMetricsUpdateMessage)msg);

            else if (msg instanceof TcpDiscoveryStatusCheckMessage)
                processStatusCheckMessage((TcpDiscoveryStatusCheckMessage)msg);

            else if (msg instanceof TcpDiscoveryDiscardMessage)
                processDiscardMessage((TcpDiscoveryDiscardMessage)msg);

            else if (msg instanceof TcpDiscoveryCustomEventMessage)
                processCustomMessage((TcpDiscoveryCustomEventMessage)msg);

            else if (msg instanceof TcpDiscoveryClientPingRequest)
                processClientPingRequest((TcpDiscoveryClientPingRequest)msg);

            else if (msg instanceof TcpDiscoveryRingLatencyCheckMessage)
                processRingLatencyCheckMessage((TcpDiscoveryRingLatencyCheckMessage)msg);

            else
                assert false : "Unknown message type: " + msg.getClass().getSimpleName();

            if (msg.senderNodeId() != null && !msg.senderNodeId().equals(getLocalNodeId())) {
                // Received a message from remote node.
                onMessageExchanged();

                // Reset the failure flag.
                failureThresholdReached = false;
            }

            spi.stats.onMessageProcessingFinished(msg);
        }

        /** {@inheritDoc} */
        @Override protected void noMessageLoop() {
            if (locNode == null)
                return;

            checkConnection();

            sendMetricsUpdateMessage();

            checkMetricsReceiving();

            checkPendingCustomMessages();

            checkFailedNodesList();
        }

        /**
         * @param msg Message.
         */
        private void sendMessageToClients(TcpDiscoveryAbstractMessage msg) {
            if (redirectToClients(msg)) {
                if (spi.ensured(msg))
                    msgHist.add(msg);

                byte[] msgBytes = null;

                for (ClientMessageWorker clientMsgWorker : clientMsgWorkers.values()) {
                    if (msgBytes == null) {
                        try {
                            msgBytes = U.marshal(spi.marshaller(), msg);
                        }
                        catch (IgniteCheckedException e) {
                            U.error(log, "Failed to marshal message: " + msg, e);

                            break;
                        }
                    }

                    TcpDiscoveryAbstractMessage msg0 = msg;
                    byte[] msgBytes0 = msgBytes;

                    if (msg instanceof TcpDiscoveryNodeAddedMessage) {
                        TcpDiscoveryNodeAddedMessage nodeAddedMsg = (TcpDiscoveryNodeAddedMessage)msg;

                        TcpDiscoveryNode node = nodeAddedMsg.node();

                        if (clientMsgWorker.clientNodeId.equals(node.id())) {
                            try {
                                msg0 = U.unmarshal(spi.marshaller(), msgBytes,
                                    U.resolveClassLoader(spi.ignite().configuration()));

                                prepareNodeAddedMessage(msg0, clientMsgWorker.clientNodeId, null, null, null);

                                msgBytes0 = null;
                            }
                            catch (IgniteCheckedException e) {
                                U.error(log, "Failed to create message copy: " + msg, e);
                            }
                        }
                    }

                    clientMsgWorker.addMessage(msg0, msgBytes0);
                }
            }
        }

        /**
         * Sends message across the ring.
         *
         * @param msg Message to send
         */
        @SuppressWarnings({"BreakStatementWithLabel", "LabeledStatement", "ContinueStatementWithLabel"})
        private void sendMessageAcrossRing(TcpDiscoveryAbstractMessage msg) {
            assert msg != null;

            assert ring.hasRemoteNodes();

            for (IgniteInClosure<TcpDiscoveryAbstractMessage> msgLsnr : spi.sndMsgLsnrs)
                msgLsnr.apply(msg);

            sendMessageToClients(msg);

            Collection<TcpDiscoveryNode> failedNodes;

            TcpDiscoverySpiState state;

            synchronized (mux) {
                failedNodes = U.arrayList(ServerImpl.this.failedNodes.keySet());

                state = spiState;
            }

            Collection<Throwable> errs = null;

            boolean sent = false;

            boolean newNextNode = false;

            UUID locNodeId = getLocalNodeId();

            while (true) {
                TcpDiscoveryNode newNext = ring.nextNode(failedNodes);

                if (newNext == null) {
                    if (log.isDebugEnabled())
                        log.debug("No next node in topology.");

                    if (debugMode)
                        debugLog(msg, "No next node in topology.");

                    if (ring.hasRemoteNodes() && !(msg instanceof TcpDiscoveryConnectionCheckMessage) &&
                        !(msg instanceof TcpDiscoveryStatusCheckMessage && msg.creatorNodeId().equals(locNodeId))) {
                        msg.senderNodeId(locNodeId);

                        addMessage(msg);
                    }

                    break;
                }

                if (!newNext.equals(next)) {
                    if (log.isDebugEnabled())
                        log.debug("New next node [newNext=" + newNext + ", formerNext=" + next +
                            ", ring=" + ring + ", failedNodes=" + failedNodes + ']');

                    if (debugMode)
                        debugLog(msg, "New next node [newNext=" + newNext + ", formerNext=" + next +
                            ", ring=" + ring + ", failedNodes=" + failedNodes + ']');

                    U.closeQuiet(sock);

                    sock = null;

                    next = newNext;

                    newNextNode = true;
                }
                else if (log.isTraceEnabled())
                    log.trace("Next node remains the same [nextId=" + next.id() +
                        ", nextOrder=" + next.internalOrder() + ']');

                final boolean sameHost = U.sameMacs(locNode, next);

                List<InetSocketAddress> locNodeAddrs = U.arrayList(locNode.socketAddresses());

                addr: for (InetSocketAddress addr : spi.getNodeAddresses(next, sameHost)) {
                    long ackTimeout0 = spi.getAckTimeout();

                    if (locNodeAddrs.contains(addr)){
                        if (log.isDebugEnabled())
                            log.debug("Skip to send message to the local node (probably remote node has the same " +
                                "loopback address that local node): " + addr);

                        continue;
                    }

                    int reconCnt = 0;

                    IgniteSpiOperationTimeoutHelper timeoutHelper = null;

                    while (true) {
                        if (sock == null) {
                            if (timeoutHelper == null)
                                timeoutHelper = new IgniteSpiOperationTimeoutHelper(spi, true);

                            boolean success = false;

                            boolean openSock = false;

                            // Restore ring.
                            try {
                                long tstamp = U.currentTimeMillis();

                                sock = spi.openSocket(addr, timeoutHelper);

                                out = spi.socketStream(sock);

                                openSock = true;

                                // Handshake.
                                spi.writeToSocket(sock, out, new TcpDiscoveryHandshakeRequest(locNodeId),
                                    timeoutHelper.nextTimeoutChunk(spi.getSocketTimeout()));

                                TcpDiscoveryHandshakeResponse res = spi.readMessage(sock, null,
                                    timeoutHelper.nextTimeoutChunk(ackTimeout0));

                                if (locNodeId.equals(res.creatorNodeId())) {
                                    if (log.isDebugEnabled())
                                        log.debug("Handshake response from local node: " + res);

                                    U.closeQuiet(sock);

                                    sock = null;

                                    break;
                                }

                                spi.stats.onClientSocketInitialized(U.currentTimeMillis() - tstamp);

                                UUID nextId = res.creatorNodeId();

                                long nextOrder = res.order();

                                if (!next.id().equals(nextId)) {
                                    // Node with different ID has bounded to the same port.
                                    if (log.isDebugEnabled())
                                        log.debug("Failed to restore ring because next node ID received is not as " +
                                            "expected [expectedId=" + next.id() + ", rcvdId=" + nextId + ']');

                                    if (debugMode)
                                        debugLog(msg, "Failed to restore ring because next node ID received is not " +
                                            "as expected [expectedId=" + next.id() + ", rcvdId=" + nextId + ']');

                                    break;
                                }
                                else {
                                    // ID is as expected. Check node order.
                                    if (nextOrder != next.internalOrder()) {
                                        // Is next currently being added?
                                        boolean nextNew = (msg instanceof TcpDiscoveryNodeAddedMessage &&
                                            ((TcpDiscoveryNodeAddedMessage)msg).node().id().equals(nextId));

                                        if (!nextNew)
                                            nextNew = hasPendingAddMessage(nextId);

                                        if (!nextNew) {
                                            if (log.isDebugEnabled())
                                                log.debug("Failed to restore ring because next node order received " +
                                                    "is not as expected [expected=" + next.internalOrder() +
                                                    ", rcvd=" + nextOrder + ", id=" + next.id() + ']');

                                            if (debugMode)
                                                debugLog(msg, "Failed to restore ring because next node order " +
                                                    "received is not as expected [expected=" + next.internalOrder() +
                                                    ", rcvd=" + nextOrder + ", id=" + next.id() + ']');

                                            break;
                                        }
                                    }

                                    if (log.isDebugEnabled())
                                        log.debug("Initialized connection with next node: " + next.id());

                                    if (debugMode)
                                        debugLog(msg, "Initialized connection with next node: " + next.id());

                                    errs = null;

                                    success = true;

                                    next.lastSuccessfulAddress(addr);
                                }
                            }
                            catch (IOException | IgniteCheckedException e) {
                                if (errs == null)
                                    errs = new ArrayList<>();

                                errs.add(e);

                                if (log.isDebugEnabled())
                                    U.error(log, "Failed to connect to next node [msg=" + msg
                                        + ", err=" + e.getMessage() + ']', e);

                                onException("Failed to connect to next node [msg=" + msg + ", err=" + e + ']', e);

                                if (!openSock)
                                    break; // Don't retry if we can not establish connection.

                                if (!spi.failureDetectionTimeoutEnabled() && ++reconCnt == spi.getReconnectCount())
                                    break;

                                if (timeoutHelper.checkFailureTimeoutReached(e))
                                    break;
                                else if (!spi.failureDetectionTimeoutEnabled() && (e instanceof
                                    SocketTimeoutException || X.hasCause(e, SocketTimeoutException.class))) {
                                    ackTimeout0 *= 2;

                                    if (!checkAckTimeout(ackTimeout0))
                                        break;
                                }

                                continue;
                            }
                            finally {
                                if (!success) {
                                    if (log.isDebugEnabled())
                                        log.debug("Closing socket to next: " + next);

                                    U.closeQuiet(sock);

                                    sock = null;
                                }
                                else {
                                    // Resetting timeout control object to let the code below to use a new one
                                    // for the next bunch of operations.
                                    timeoutHelper = null;
                                }
                            }
                        }

                        try {
                            boolean failure;

                            synchronized (mux) {
                                failure = ServerImpl.this.failedNodes.size() < failedNodes.size();
                            }

                            assert !forceSndPending || msg instanceof TcpDiscoveryNodeLeftMessage;

                            if (failure || forceSndPending) {
                                if (log.isDebugEnabled())
                                    log.debug("Pending messages will be sent [failure=" + failure +
                                        ", newNextNode=" + newNextNode +
                                        ", forceSndPending=" + forceSndPending + ']');

                                if (debugMode)
                                    debugLog(msg, "Pending messages will be sent [failure=" + failure +
                                        ", newNextNode=" + newNextNode +
                                        ", forceSndPending=" + forceSndPending + ']');

                                for (TcpDiscoveryAbstractMessage pendingMsg : pendingMsgs) {
                                    long tstamp = U.currentTimeMillis();

                                    prepareNodeAddedMessage(pendingMsg, next.id(), pendingMsgs.msgs,
                                        pendingMsgs.discardId, pendingMsgs.customDiscardId);

                                    if (timeoutHelper == null)
                                        timeoutHelper = new IgniteSpiOperationTimeoutHelper(spi, true);

                                    try {
                                        spi.writeToSocket(sock, out, pendingMsg, timeoutHelper.nextTimeoutChunk(
                                            spi.getSocketTimeout()));
                                    }
                                    finally {
                                        clearNodeAddedMessage(pendingMsg);
                                    }

                                    long tstamp0 = U.currentTimeMillis();

                                    int res = spi.readReceipt(sock, timeoutHelper.nextTimeoutChunk(ackTimeout0));

                                    spi.stats.onMessageSent(pendingMsg, tstamp0 - tstamp);

                                    if (log.isDebugEnabled())
                                        log.debug("Pending message has been sent to next node [msgId=" + msg.id() +
                                            ", pendingMsgId=" + pendingMsg.id() + ", next=" + next.id() +
                                            ", res=" + res + ']');

                                    if (debugMode)
                                        debugLog(msg, "Pending message has been sent to next node [msgId=" + msg.id() +
                                            ", pendingMsgId=" + pendingMsg.id() + ", next=" + next.id() +
                                            ", res=" + res + ']');

                                    // Resetting timeout control object to create a new one for the next bunch of
                                    // operations.
                                    timeoutHelper = null;
                                }
                            }

                            if (!(msg instanceof TcpDiscoveryConnectionCheckMessage))
                                prepareNodeAddedMessage(msg, next.id(), pendingMsgs.msgs, pendingMsgs.discardId,
                                    pendingMsgs.customDiscardId);

                            try {
                                SecurityUtils.serializeVersion(1);

                                long tstamp = U.currentTimeMillis();

                                if (timeoutHelper == null)
                                    timeoutHelper = new IgniteSpiOperationTimeoutHelper(spi, true);

                                if (!failedNodes.isEmpty()) {
                                    for (TcpDiscoveryNode failedNode : failedNodes) {
                                        assert !failedNode.equals(next) : failedNode;

                                        msg.addFailedNode(failedNode.id());
                                    }
                                }

                                boolean latencyCheck = msg instanceof TcpDiscoveryRingLatencyCheckMessage;

                                if (latencyCheck && log.isInfoEnabled())
                                    log.info("Latency check message has been written to socket: " + msg.id());

                                spi.writeToSocket(newNextNode ? newNext : next,
                                    sock,
                                    out,
                                    msg,
                                    timeoutHelper.nextTimeoutChunk(spi.getSocketTimeout()));

                                long tstamp0 = U.currentTimeMillis();

                                int res = spi.readReceipt(sock, timeoutHelper.nextTimeoutChunk(ackTimeout0));

                                if (latencyCheck && log.isInfoEnabled())
                                    log.info("Latency check message has been acked: " + msg.id());

                                spi.stats.onMessageSent(msg, tstamp0 - tstamp);

                                onMessageExchanged();

                                DebugLogger debugLog = messageLogger(msg);

                                if (debugLog.isDebugEnabled()) {
                                    debugLog.debug("Message has been sent to next node [msg=" + msg +
                                        ", next=" + next.id() +
                                        ", res=" + res + ']');
                                }

                                if (debugMode) {
                                    debugLog(msg, "Message has been sent to next node [msg=" + msg +
                                        ", next=" + next.id() +
                                        ", res=" + res + ']');
                                }
                            }
                            finally {
                                SecurityUtils.restoreDefaultSerializeVersion();

                                clearNodeAddedMessage(msg);
                            }

                            registerPendingMessage(msg);

                            sent = true;

                            break addr;
                        }
                        catch (IOException | IgniteCheckedException e) {
                            if (errs == null)
                                errs = new ArrayList<>();

                            errs.add(e);

                            if (log.isDebugEnabled())
                                U.error(log, "Failed to send message to next node [next=" + next.id() + ", msg=" + msg +
                                    ", err=" + e + ']', e);

                            onException("Failed to send message to next node [next=" + next.id() + ", msg=" + msg + ']',
                                e);

                            if (timeoutHelper.checkFailureTimeoutReached(e))
                                break;

                            if (!spi.failureDetectionTimeoutEnabled()) {
                                if (++reconCnt == spi.getReconnectCount())
                                    break;
                                else if (e instanceof SocketTimeoutException ||
                                    X.hasCause(e, SocketTimeoutException.class)) {
                                    ackTimeout0 *= 2;

                                    if (!checkAckTimeout(ackTimeout0))
                                        break;
                                }
                            }
                        }
                        finally {
                            forceSndPending = false;

                            if (!sent) {
                                if (log.isDebugEnabled())
                                    log.debug("Closing socket to next (not sent): " + next);

                                U.closeQuiet(sock);

                                sock = null;

                                if (log.isDebugEnabled())
                                    log.debug("Message has not been sent [next=" + next.id() + ", msg=" + msg +
                                        (!spi.failureDetectionTimeoutEnabled() ? ", i=" + reconCnt : "") + ']');
                            }
                        }
                    } // Try to reconnect.
                } // Iterating node's addresses.

                if (!sent) {
                    if (!failedNodes.contains(next)) {
                        failedNodes.add(next);

                        if (state == CONNECTED) {
                            Exception err = errs != null ?
                                U.exceptionWithSuppressed("Failed to send message to next node [msg=" + msg +
                                    ", next=" + U.toShortString(next) + ']', errs) :
                                null;

                            // If node existed on connection initialization we should check
                            // whether it has not gone yet.
                            U.warn(log, "Failed to send message to next node [msg=" + msg + ", next=" + next +
                                ", errMsg=" + (err != null ? err.getMessage() : "N/A") + ']');
                        }
                    }

                    next = null;

                    errs = null;
                }
                else
                    break;
            }

            synchronized (mux) {
                failedNodes.removeAll(ServerImpl.this.failedNodes.keySet());
            }

            if (!failedNodes.isEmpty()) {
                if (state == CONNECTED) {
                    if (!sent && log.isDebugEnabled())
                        // Message has not been sent due to some problems.
                        log.debug("Message has not been sent: " + msg);

                    if (log.isDebugEnabled())
                        log.debug("Detected failed nodes: " + failedNodes);
                }

                synchronized (mux) {
                    for (TcpDiscoveryNode failedNode : failedNodes) {
                        if (!ServerImpl.this.failedNodes.containsKey(failedNode))
                            ServerImpl.this.failedNodes.put(failedNode, locNodeId);
                    }

                    for (TcpDiscoveryNode failedNode : failedNodes)
                        failedNodesMsgSent.add(failedNode.id());
                }

                for (TcpDiscoveryNode n : failedNodes)
                    msgWorker.addMessage(new TcpDiscoveryNodeFailedMessage(locNodeId, n.id(), n.internalOrder()));

                if (!sent) {
                    assert next == null : next;

                    if (log.isDebugEnabled())
                        log.debug("Pending messages will be resent to local node");

                    if (debugMode)
                        debugLog(msg, "Pending messages will be resent to local node");

                    for (TcpDiscoveryAbstractMessage pendingMsg : pendingMsgs) {
                        prepareNodeAddedMessage(pendingMsg, locNodeId, pendingMsgs.msgs, pendingMsgs.discardId,
                            pendingMsgs.customDiscardId);

                        pendingMsg.senderNodeId(locNodeId);

                        msgWorker.addMessage(pendingMsg);

                        if (log.isDebugEnabled())
                            log.debug("Pending message has been sent to local node [msg=" + msg.id() +
                                ", pendingMsgId=" + pendingMsg + ']');

                        if (debugMode) {
                            debugLog(msg, "Pending message has been sent to local node [msg=" + msg.id() +
                                ", pendingMsgId=" + pendingMsg + ']');
                        }
                    }
                }

                LT.warn(log, "Local node has detected failed nodes and started cluster-wide procedure. " +
                        "To speed up failure detection please see 'Failure Detection' section under javadoc" +
                        " for 'TcpDiscoverySpi'");
            }
        }

        /**
         * @param msg Message.
         * @return Whether to redirect message to client nodes.
         */
        private boolean redirectToClients(TcpDiscoveryAbstractMessage msg) {
            return msg.verified() && U.hasDeclaredAnnotation(msg, TcpDiscoveryRedirectToClient.class);
        }

        /**
         * Registers pending message.
         *
         * @param msg Message to register.
         */
        private void registerPendingMessage(TcpDiscoveryAbstractMessage msg) {
            assert msg != null;

            if (spi.ensured(msg)) {
                pendingMsgs.add(msg);

                spi.stats.onPendingMessageRegistered();

                if (log.isDebugEnabled())
                    log.debug("Pending message has been registered: " + msg.id());
            }
        }

        /**
         * Checks whether pending messages queue contains unprocessed {@link TcpDiscoveryNodeAddedMessage} for
         * the node with {@code nodeId}.
         *
         * @param nodeId Node ID.
         * @return {@code true} if contains, {@code false} otherwise.
         */
        private boolean hasPendingAddMessage(UUID nodeId) {
            if (pendingMsgs.msgs.isEmpty())
                return false;

            for (PendingMessage pendingMsg : pendingMsgs.msgs) {
                if (pendingMsg.msg instanceof TcpDiscoveryNodeAddedMessage) {
                    TcpDiscoveryNodeAddedMessage addMsg = (TcpDiscoveryNodeAddedMessage)pendingMsg.msg;

                    if (addMsg.node().id().equals(nodeId) && addMsg.id().compareTo(pendingMsgs.discardId) > 0)
                        return true;
                }
            }

            return false;
        }

        /**
         * Processes join request message.
         *
         * @param msg Join request message.
         */
        private void processJoinRequestMessage(final TcpDiscoveryJoinRequestMessage msg) {
            assert msg != null;

            final TcpDiscoveryNode node = msg.node();

            final UUID locNodeId = getLocalNodeId();

            if (!msg.client()) {
                boolean rmtHostLoopback = node.socketAddresses().size() == 1 &&
                    node.socketAddresses().iterator().next().getAddress().isLoopbackAddress();

                // This check is performed by the node joining node is connected to, but not by coordinator
                // because loopback problem message is sent directly to the joining node which may be unavailable
                // if coordinator resides on another host.
                if (spi.locHost.isLoopbackAddress() != rmtHostLoopback) {
                    String firstNode = rmtHostLoopback ? "remote" : "local";

                    String secondNode = rmtHostLoopback ? "local" : "remote";

                    String errMsg = "Failed to add node to topology because " + firstNode +
                        " node is configured to use loopback address, but " + secondNode + " node is not " +
                        "(consider changing 'localAddress' configuration parameter) " +
                        "[locNodeAddrs=" + U.addressesAsString(locNode) +
                        ", rmtNodeAddrs=" + U.addressesAsString(node) + ']';

                    LT.warn(log, errMsg);

                    // Always output in debug.
                    if (log.isDebugEnabled())
                        log.debug(errMsg);

                    try {
                        trySendMessageDirectly(node, new TcpDiscoveryLoopbackProblemMessage(
                            locNodeId, locNode.addresses(), locNode.hostNames()));
                    }
                    catch (IgniteSpiException e) {
                        if (log.isDebugEnabled())
                            log.debug("Failed to send loopback problem message to node " +
                                "[node=" + node + ", err=" + e.getMessage() + ']');

                        onException("Failed to send loopback problem message to node " +
                            "[node=" + node + ", err=" + e.getMessage() + ']', e);
                    }

                    // Ignore join request.
                    return;
                }
            }

            if (isLocalNodeCoordinator()) {
                TcpDiscoveryNode existingNode = ring.node(node.id());

                if (existingNode != null) {
                    if (!node.socketAddresses().equals(existingNode.socketAddresses())) {
                        if (!pingNode(existingNode)) {
                            U.warn(log, "Sending node failed message for existing node: " + node);

                            addMessage(new TcpDiscoveryNodeFailedMessage(locNodeId,
                                existingNode.id(), existingNode.internalOrder()));

                            // Ignore this join request since existing node is about to fail
                            // and new node can continue.
                            return;
                        }

                        try {
                            trySendMessageDirectly(node, new TcpDiscoveryDuplicateIdMessage(locNodeId,
                                existingNode));
                        }
                        catch (IgniteSpiException e) {
                            if (log.isDebugEnabled())
                                log.debug("Failed to send duplicate ID message to node " +
                                    "[node=" + node + ", existingNode=" + existingNode +
                                    ", err=" + e.getMessage() + ']');

                            onException("Failed to send duplicate ID message to node " +
                                "[node=" + node + ", existingNode=" + existingNode + ']', e);
                        }

                        // Output warning.
                        LT.warn(log, "Ignoring join request from node (duplicate ID) [node=" + node +
                            ", existingNode=" + existingNode + ']');

                        // Ignore join request.
                        return;
                    }

                    if (msg.client()) {
                        TcpDiscoveryClientReconnectMessage reconMsg = new TcpDiscoveryClientReconnectMessage(node.id(),
                            node.clientRouterNodeId(),
                            null);

                        reconMsg.verify(getLocalNodeId());

                        Collection<TcpDiscoveryAbstractMessage> msgs = msgHist.messages(null, node);

                        if (msgs != null) {
                            reconMsg.pendingMessages(msgs);

                            reconMsg.success(true);
                        }

                        if (log.isDebugEnabled())
                            log.debug("Send reconnect message to already joined client " +
                                "[clientNode=" + existingNode + ", msg=" + reconMsg + ']');

                        if (getLocalNodeId().equals(node.clientRouterNodeId())) {
                            ClientMessageWorker wrk = clientMsgWorkers.get(node.id());

                            if (wrk != null)
                                wrk.addMessage(reconMsg);
                            else if (log.isDebugEnabled())
                                log.debug("Failed to find client message worker " +
                                    "[clientNode=" + existingNode + ", msg=" + reconMsg + ']');
                        }
                        else {
                            if (sendMessageToRemotes(reconMsg))
                                sendMessageAcrossRing(reconMsg);
                        }
                    }
                    else if (log.isDebugEnabled())
                        log.debug("Ignoring join request message since node is already in topology: " + msg);

                    return;
                }

                if (spi.nodeAuth != null) {
                    // Authenticate node first.
                    try {
                        SecurityCredentials cred = unmarshalCredentials(node);

                        SecurityContext subj = spi.nodeAuth.authenticateNode(node, cred);

                        if (subj == null) {
                            // Node has not pass authentication.
                            LT.warn(log, "Authentication failed [nodeId=" + node.id() +
                                    ", addrs=" + U.addressesAsString(node) + ']',
                                "Authentication failed [nodeId=" + U.id8(node.id()) + ", addrs=" +
                                    U.addressesAsString(node) + ']');

                            // Always output in debug.
                            if (log.isDebugEnabled())
                                log.debug("Authentication failed [nodeId=" + node.id() + ", addrs=" +
                                    U.addressesAsString(node));

                            try {
                                trySendMessageDirectly(node, new TcpDiscoveryAuthFailedMessage(locNodeId,
                                    spi.locHost));
                            }
                            catch (IgniteSpiException e) {
                                if (log.isDebugEnabled())
                                    log.debug("Failed to send unauthenticated message to node " +
                                        "[node=" + node + ", err=" + e.getMessage() + ']');

                                onException("Failed to send unauthenticated message to node " +
                                    "[node=" + node + ", err=" + e.getMessage() + ']', e);
                            }

                            // Ignore join request.
                            return;
                        }
                        else {
                            String authFailedMsg = null;

                            if (!(subj instanceof Serializable)) {
                                // Node has not pass authentication.
                                LT.warn(log, "Authentication subject is not Serializable [nodeId=" + node.id() +
                                        ", addrs=" + U.addressesAsString(node) + ']',
                                    "Authentication subject is not Serializable [nodeId=" + U.id8(node.id()) +
                                        ", addrs=" +
                                        U.addressesAsString(node) + ']');

                                authFailedMsg = "Authentication subject is not serializable";
                            }
                            else if (!node.isClient() &&
                                !subj.systemOperationAllowed(SecurityPermission.JOIN_AS_SERVER))
                                authFailedMsg = "Node is not authorised to join as a server node";

                            if (authFailedMsg != null) {
                                // Always output in debug.
                                if (log.isDebugEnabled())
                                    log.debug(authFailedMsg + " [nodeId=" + node.id() +
                                        ", addrs=" + U.addressesAsString(node));

                                try {
                                    trySendMessageDirectly(node, new TcpDiscoveryAuthFailedMessage(locNodeId,
                                        spi.locHost));
                                }
                                catch (IgniteSpiException e) {
                                    if (log.isDebugEnabled())
                                        log.debug("Failed to send unauthenticated message to node " +
                                            "[node=" + node + ", err=" + e.getMessage() + ']');
                                }

                                // Ignore join request.
                                return;
                            }

                            // Stick in authentication subject to node (use security-safe attributes for copy).
                            Map<String, Object> attrs = new HashMap<>(node.getAttributes());

                            attrs.put(IgniteNodeAttributes.ATTR_SECURITY_SUBJECT_V2, U.marshal(spi.marshaller(), subj));
                            attrs.put(IgniteNodeAttributes.ATTR_SECURITY_SUBJECT, marshalWithSecurityVersion(subj, 1));

                            node.setAttributes(attrs);
                        }
                    }
                    catch (IgniteException | IgniteCheckedException e) {
                        LT.error(log, e, "Authentication failed [nodeId=" + node.id() + ", addrs=" +
                            U.addressesAsString(node) + ']');

                        if (log.isDebugEnabled())
                            log.debug("Failed to authenticate node (will ignore join request) [node=" + node +
                                ", err=" + e + ']');

                        onException("Failed to authenticate node (will ignore join request) [node=" + node +
                            ", err=" + e + ']', e);

                        // Ignore join request.
                        return;
                    }
                }

                IgniteNodeValidationResult err;

                err = spi.getSpiContext().validateNode(node);

                if (err == null)
                    err = spi.getSpiContext().validateNode(node, msg.gridDiscoveryData().unmarshalJoiningNodeData(spi.marshaller(), U.resolveClassLoader(spi.ignite().configuration()), false, log));

                if (err != null) {
                    final IgniteNodeValidationResult err0 = err;

                    if (log.isDebugEnabled())
                        log.debug("Node validation failed [res=" + err + ", node=" + node + ']');

                    utilityPool.execute(
                        new Runnable() {
                            @Override public void run() {
                                boolean ping = node.id().equals(err0.nodeId()) ? pingNode(node) : pingNode(err0.nodeId());

                                if (!ping) {
                                    if (log.isDebugEnabled())
                                        log.debug("Conflicting node has already left, need to wait for event. " +
                                            "Will ignore join request for now since it will be recent [req=" + msg +
                                            ", err=" + err0.message() + ']');

                                    // Ignore join request.
                                    return;
                                }

                                LT.warn(log, err0.message());

                                // Always output in debug.
                                if (log.isDebugEnabled())
                                    log.debug(err0.message());

                                try {
                                    trySendMessageDirectly(node,
                                        new TcpDiscoveryCheckFailedMessage(err0.nodeId(), err0.sendMessage()));
                                }
                                catch (IgniteSpiException e) {
                                    if (log.isDebugEnabled())
                                        log.debug("Failed to send hash ID resolver validation failed message to node " +
                                            "[node=" + node + ", err=" + e.getMessage() + ']');

                                    onException("Failed to send hash ID resolver validation failed message to node " +
                                        "[node=" + node + ", err=" + e.getMessage() + ']', e);
                                }
                            }
                        }
                    );

                    // Ignore join request.
                    return;
                }

                final String locMarsh = locNode.attribute(ATTR_MARSHALLER);
                final String rmtMarsh = node.attribute(ATTR_MARSHALLER);

                if (!F.eq(locMarsh, rmtMarsh)) {
                    utilityPool.execute(
                        new Runnable() {
                            @Override public void run() {
                                String errMsg = "Local node's marshaller differs from remote node's marshaller " +
                                    "(to make sure all nodes in topology have identical marshaller, " +
                                    "configure marshaller explicitly in configuration) " +
                                    "[locMarshaller=" + locMarsh + ", rmtMarshaller=" + rmtMarsh +
                                    ", locNodeAddrs=" + U.addressesAsString(locNode) +
                                    ", rmtNodeAddrs=" + U.addressesAsString(node) +
                                    ", locNodeId=" + locNode.id() + ", rmtNodeId=" + msg.creatorNodeId() + ']';

                                LT.warn(log, errMsg);

                                // Always output in debug.
                                if (log.isDebugEnabled())
                                    log.debug(errMsg);

                                try {
                                    String sndMsg = "Local node's marshaller differs from remote node's marshaller " +
                                        "(to make sure all nodes in topology have identical marshaller, " +
                                        "configure marshaller explicitly in configuration) " +
                                        "[locMarshaller=" + rmtMarsh + ", rmtMarshaller=" + locMarsh +
                                        ", locNodeAddrs=" + U.addressesAsString(node) + ", locPort=" + node.discoveryPort() +
                                        ", rmtNodeAddr=" + U.addressesAsString(locNode) + ", locNodeId=" + node.id() +
                                        ", rmtNodeId=" + locNode.id() + ']';

                                    trySendMessageDirectly(node,
                                        new TcpDiscoveryCheckFailedMessage(locNodeId, sndMsg));
                                }
                                catch (IgniteSpiException e) {
                                    if (log.isDebugEnabled())
                                        log.debug("Failed to send marshaller check failed message to node " +
                                            "[node=" + node + ", err=" + e.getMessage() + ']');

                                    onException("Failed to send marshaller check failed message to node " +
                                        "[node=" + node + ", err=" + e.getMessage() + ']', e);
                                }
                            }
                        }
                    );

                    // Ignore join request.
                    return;
                }

                // If node have no value for this attribute then we treat it as true.
                final Boolean locMarshUseDfltSuid = locNode.attribute(ATTR_MARSHALLER_USE_DFLT_SUID);
                boolean locMarshUseDfltSuidBool = locMarshUseDfltSuid == null ? true : locMarshUseDfltSuid;

                final Boolean rmtMarshUseDfltSuid = node.attribute(ATTR_MARSHALLER_USE_DFLT_SUID);
                boolean rmtMarshUseDfltSuidBool = rmtMarshUseDfltSuid == null ? true : rmtMarshUseDfltSuid;

                Boolean locLateAssign = locNode.attribute(ATTR_LATE_AFFINITY_ASSIGNMENT);
                // Can be null only in tests.
                boolean locLateAssignBool = locLateAssign != null ? locLateAssign : false;

                if (locMarshUseDfltSuidBool != rmtMarshUseDfltSuidBool) {
                    utilityPool.execute(
                        new Runnable() {
                            @Override public void run() {
                                String errMsg = "Local node's " + IGNITE_OPTIMIZED_MARSHALLER_USE_DEFAULT_SUID +
                                    " property value differs from remote node's value " +
                                    "(to make sure all nodes in topology have identical marshaller settings, " +
                                    "configure system property explicitly) " +
                                    "[locMarshUseDfltSuid=" + locMarshUseDfltSuid +
                                    ", rmtMarshUseDfltSuid=" + rmtMarshUseDfltSuid +
                                    ", locNodeAddrs=" + U.addressesAsString(locNode) +
                                    ", rmtNodeAddrs=" + U.addressesAsString(node) +
                                    ", locNodeId=" + locNode.id() + ", rmtNodeId=" + msg.creatorNodeId() + ']';

                                String sndMsg = "Local node's " + IGNITE_OPTIMIZED_MARSHALLER_USE_DEFAULT_SUID +
                                    " property value differs from remote node's value " +
                                    "(to make sure all nodes in topology have identical marshaller settings, " +
                                    "configure system property explicitly) " +
                                    "[locMarshUseDfltSuid=" + rmtMarshUseDfltSuid +
                                    ", rmtMarshUseDfltSuid=" + locMarshUseDfltSuid +
                                    ", locNodeAddrs=" + U.addressesAsString(node) + ", locPort=" + node.discoveryPort() +
                                    ", rmtNodeAddr=" + U.addressesAsString(locNode) + ", locNodeId=" + node.id() +
                                    ", rmtNodeId=" + locNode.id() + ']';

                                nodeCheckError(
                                    node,
                                    errMsg,
                                    sndMsg);
                            }
                        });

                    // Ignore join request.
                    return;
                }

                // Validate compact footer flags.
                Boolean locMarshCompactFooter = locNode.attribute(ATTR_MARSHALLER_COMPACT_FOOTER);
                final boolean locMarshCompactFooterBool = locMarshCompactFooter != null ? locMarshCompactFooter : false;

                Boolean rmtMarshCompactFooter = node.attribute(ATTR_MARSHALLER_COMPACT_FOOTER);
                final boolean rmtMarshCompactFooterBool = rmtMarshCompactFooter != null ? rmtMarshCompactFooter : false;

                if (locMarshCompactFooterBool != rmtMarshCompactFooterBool) {
                    utilityPool.execute(
                        new Runnable() {
                            @Override public void run() {
                                String errMsg = "Local node's binary marshaller \"compactFooter\" property differs from " +
                                    "the same property on remote node (make sure all nodes in topology have the same value " +
                                    "of \"compactFooter\" property) [locMarshallerCompactFooter=" + locMarshCompactFooterBool +
                                    ", rmtMarshallerCompactFooter=" + rmtMarshCompactFooterBool +
                                    ", locNodeAddrs=" + U.addressesAsString(locNode) +
                                    ", rmtNodeAddrs=" + U.addressesAsString(node) +
                                    ", locNodeId=" + locNode.id() + ", rmtNodeId=" + msg.creatorNodeId() + ']';

                                String sndMsg = "Local node's binary marshaller \"compactFooter\" property differs from " +
                                    "the same property on remote node (make sure all nodes in topology have the same value " +
                                    "of \"compactFooter\" property) [locMarshallerCompactFooter=" + rmtMarshCompactFooterBool +
                                    ", rmtMarshallerCompactFooter=" + locMarshCompactFooterBool +
                                    ", locNodeAddrs=" + U.addressesAsString(node) + ", locPort=" + node.discoveryPort() +
                                    ", rmtNodeAddr=" + U.addressesAsString(locNode) + ", locNodeId=" + node.id() +
                                    ", rmtNodeId=" + locNode.id() + ']';

                                nodeCheckError(
                                    node,
                                    errMsg,
                                    sndMsg);
                            }
                        });

                    // Ignore join request.
                    return;
                }

                // Validate String serialization mechanism used by the BinaryMarshaller.
                final Boolean locMarshStrSerialVer2 = locNode.attribute(ATTR_MARSHALLER_USE_BINARY_STRING_SER_VER_2);
                final boolean locMarshStrSerialVer2Bool = locMarshStrSerialVer2 != null ? locMarshStrSerialVer2 : false;

                final Boolean rmtMarshStrSerialVer2 = node.attribute(ATTR_MARSHALLER_USE_BINARY_STRING_SER_VER_2);
                final boolean rmtMarshStrSerialVer2Bool = rmtMarshStrSerialVer2 != null ? rmtMarshStrSerialVer2 : false;

                if (locMarshStrSerialVer2Bool != rmtMarshStrSerialVer2Bool) {
                    utilityPool.execute(
                        new Runnable() {
                            @Override public void run() {
                                String errMsg = "Local node's " + IGNITE_BINARY_MARSHALLER_USE_STRING_SERIALIZATION_VER_2 +
                                    " property value differs from remote node's value " +
                                    "(to make sure all nodes in topology have identical marshaller settings, " +
                                    "configure system property explicitly) " +
                                    "[locMarshStrSerialVer2=" + locMarshStrSerialVer2 +
                                    ", rmtMarshStrSerialVer2=" + rmtMarshStrSerialVer2 +
                                    ", locNodeAddrs=" + U.addressesAsString(locNode) +
                                    ", rmtNodeAddrs=" + U.addressesAsString(node) +
                                    ", locNodeId=" + locNode.id() + ", rmtNodeId=" + msg.creatorNodeId() + ']';

                                String sndMsg = "Local node's " + IGNITE_BINARY_MARSHALLER_USE_STRING_SERIALIZATION_VER_2 +
                                    " property value differs from remote node's value " +
                                    "(to make sure all nodes in topology have identical marshaller settings, " +
                                    "configure system property explicitly) " +
                                    "[locMarshStrSerialVer2=" + rmtMarshStrSerialVer2 +
                                    ", rmtMarshStrSerialVer2=" + locMarshStrSerialVer2 +
                                    ", locNodeAddrs=" + U.addressesAsString(node) + ", locPort=" + node.discoveryPort() +
                                    ", rmtNodeAddr=" + U.addressesAsString(locNode) + ", locNodeId=" + node.id() +
                                    ", rmtNodeId=" + locNode.id() + ']';

                                nodeCheckError(
                                    node,
                                    errMsg,
                                    sndMsg);
                            }
                        });

                    // Ignore join request.
                    return;
                }

                Boolean rmtLateAssign = node.attribute(ATTR_LATE_AFFINITY_ASSIGNMENT);
                // Can be null only in tests.
                boolean rmtLateAssignBool = rmtLateAssign != null ? rmtLateAssign : false;

                if (locLateAssignBool != rmtLateAssignBool) {
                    String errMsg = "Local node's cache affinity assignment mode differs from " +
                        "the same property on remote node (make sure all nodes in topology have the same " +
                        "cache affinity assignment mode) [locLateAssign=" + locLateAssignBool +
                        ", rmtLateAssign=" + rmtLateAssignBool +
                        ", locNodeAddrs=" + U.addressesAsString(locNode) +
                        ", rmtNodeAddrs=" + U.addressesAsString(node) +
                        ", locNodeId=" + locNode.id() + ", rmtNodeId=" + msg.creatorNodeId() + ']';

                    String sndMsg = "Local node's cache affinity assignment mode differs from " +
                        "the same property on remote node (make sure all nodes in topology have the same " +
                        "cache affinity assignment mode) [locLateAssign=" + rmtLateAssignBool +
                        ", rmtLateAssign=" + locLateAssign +
                        ", locNodeAddrs=" + U.addressesAsString(node) + ", locPort=" + node.discoveryPort() +
                        ", rmtNodeAddr=" + U.addressesAsString(locNode) + ", locNodeId=" + node.id() +
                        ", rmtNodeId=" + locNode.id() + ']';

                    nodeCheckError(node, errMsg, sndMsg);

                    // Ignore join request.
                    return;
                }

                final Boolean locSrvcCompatibilityEnabled = locNode.attribute(ATTR_SERVICES_COMPATIBILITY_MODE);

                final Boolean rmtSrvcCompatibilityEnabled = node.attribute(ATTR_SERVICES_COMPATIBILITY_MODE);

                if (!F.eq(locSrvcCompatibilityEnabled, rmtSrvcCompatibilityEnabled)) {
                    utilityPool.execute(
                        new Runnable() {
                            @Override public void run() {
                                String errMsg = "Local node's " + IGNITE_SERVICES_COMPATIBILITY_MODE +
                                    " property value differs from remote node's value " +
                                    "(to make sure all nodes in topology have identical IgniteServices compatibility mode, " +
                                    "configure system property explicitly) " +
                                    "[locSrvcCompatibilityEnabled=" + locSrvcCompatibilityEnabled +
                                    ", rmtSrvcCompatibilityEnabled=" + rmtSrvcCompatibilityEnabled +
                                    ", locNodeAddrs=" + U.addressesAsString(locNode) +
                                    ", rmtNodeAddrs=" + U.addressesAsString(node) +
                                    ", locNodeId=" + locNode.id() + ", rmtNodeId=" + msg.creatorNodeId() + ']';

                                String sndMsg = "Local node's " + IGNITE_SERVICES_COMPATIBILITY_MODE +
                                    " property value differs from remote node's value " +
                                    "(to make sure all nodes in topology have identical IgniteServices compatibility mode, " +
                                    "configure system property explicitly) " +
                                    "[locSrvcCompatibilityEnabled=" + rmtSrvcCompatibilityEnabled +
                                    ", rmtSrvcCompatibilityEnabled=" + locSrvcCompatibilityEnabled +
                                    ", locNodeAddrs=" + U.addressesAsString(node) + ", locPort=" + node.discoveryPort() +
                                    ", rmtNodeAddr=" + U.addressesAsString(locNode) + ", locNodeId=" + node.id() +
                                    ", rmtNodeId=" + locNode.id() + ']';

                                nodeCheckError(
                                    node,
                                    errMsg,
                                    sndMsg);
                            }
                        });

                    // Ignore join request.
                    return;
                }

                // Handle join.
                node.internalOrder(ring.nextNodeOrder());

                if (log.isDebugEnabled())
                    log.debug("Internal order has been assigned to node: " + node);

                DiscoveryDataPacket data = msg.gridDiscoveryData();

                TcpDiscoveryNodeAddedMessage nodeAddedMsg = new TcpDiscoveryNodeAddedMessage(locNodeId,
                    node, data, spi.gridStartTime);

                nodeAddedMsg.client(msg.client());

                processNodeAddedMessage(nodeAddedMsg);
            }
            else if (sendMessageToRemotes(msg))
                sendMessageAcrossRing(msg);
        }

        /**
         * @param node Node.
         * @param name Attribute name.
         * @param dflt Default value.
         * @return Attribute value.
         */
        private boolean booleanAttribute(ClusterNode node, String name, boolean dflt) {
            Boolean attr = node.attribute(name);

            return attr != null ? attr : dflt;
        }

        /**
         * @param node Joining node.
         * @param errMsg Message to log.
         * @param sndMsg Message to send.
         */
        private void nodeCheckError(TcpDiscoveryNode node, String errMsg, String sndMsg) {
            LT.warn(log, errMsg);

            // Always output in debug.
            if (log.isDebugEnabled())
                log.debug(errMsg);

            try {
                trySendMessageDirectly(node, new TcpDiscoveryCheckFailedMessage(locNode.id(), sndMsg));
            }
            catch (IgniteSpiException e) {
                if (log.isDebugEnabled())
                    log.debug("Failed to send marshaller check failed message to node " +
                        "[node=" + node + ", err=" + e.getMessage() + ']');

                onException("Failed to send marshaller check failed message to node " +
                    "[node=" + node + ", err=" + e.getMessage() + ']', e);
            }
        }

        /**
         * Tries to send a message to all node's available addresses.
         *
         * @param node Node to send message to.
         * @param msg Message.
         * @throws IgniteSpiException Last failure if all attempts failed.
         */
        private void trySendMessageDirectly(TcpDiscoveryNode node, TcpDiscoveryAbstractMessage msg)
            throws IgniteSpiException {
            if (node.isClient()) {
                TcpDiscoveryNode routerNode = ring.node(node.clientRouterNodeId());

                if (routerNode == null)
                    throw new IgniteSpiException("Router node for client does not exist: " + node);

                if (routerNode.isClient())
                    throw new IgniteSpiException("Router node is a client node: " + node);

                if (routerNode.id().equals(getLocalNodeId())) {
                    ClientMessageWorker worker = clientMsgWorkers.get(node.id());

                    if (worker == null)
                        throw new IgniteSpiException("Client node already disconnected: " + node);

                    msg.verify(getLocalNodeId()); // Client worker require verified messages.

                    worker.addMessage(msg);

                    return;
                }

                trySendMessageDirectly(routerNode, msg);

                return;
            }

            IgniteSpiException ex = null;

            for (InetSocketAddress addr : spi.getNodeAddresses(node, U.sameMacs(locNode, node))) {
                try {
                    IgniteSpiOperationTimeoutHelper timeoutHelper = new IgniteSpiOperationTimeoutHelper(spi, true);

                    sendMessageDirectly(msg, addr, timeoutHelper);

                    node.lastSuccessfulAddress(addr);

                    ex = null;

                    break;
                }
                catch (IgniteSpiException e) {
                    ex = e;
                }
            }

            if (ex != null)
                throw ex;
        }

        /**
         * Processes node added message.
         *
         * For coordinator node method marks the messages as verified for rest of nodes to apply the
         * changes this message is issued for.
         *
         * Node added message is processed by other nodes only after coordinator verification.
         *
         * @param msg Node added message.
         * @deprecated Due to current protocol node add process cannot be dropped in the middle of the ring,
         *      if new node auth fails due to config inconsistency. So, we need to finish add
         *      and only then initiate failure.
         */
        @Deprecated
        private void processNodeAddedMessage(TcpDiscoveryNodeAddedMessage msg) {
            assert msg != null;

            TcpDiscoveryNode node = msg.node();

            assert node != null;

            if (node.internalOrder() < locNode.internalOrder()) {
                if (log.isDebugEnabled())
                    log.debug("Discarding node added message since local node's order is greater " +
                        "[node=" + node + ", locNode=" + locNode + ", msg=" + msg + ']');

                return;
            }

            UUID locNodeId = getLocalNodeId();

            if (isLocalNodeCoordinator()) {
                if (msg.verified()) {
                    spi.stats.onRingMessageReceived(msg);

                    TcpDiscoveryNodeAddFinishedMessage addFinishMsg = new TcpDiscoveryNodeAddFinishedMessage(locNodeId,
                        node.id());

                    if (node.isClient()) {
                        addFinishMsg.clientDiscoData(msg.gridDiscoveryData());

                        addFinishMsg.clientNodeAttributes(node.attributes());
                    }

                    processNodeAddFinishedMessage(addFinishMsg);

                    addMessage(new TcpDiscoveryDiscardMessage(locNodeId, msg.id(), false));

                    return;
                }

                msg.verify(locNodeId);
            }
            else if (!locNodeId.equals(node.id()) && ring.node(node.id()) != null) {
                // Local node already has node from message in local topology.
                // Just pass it to coordinator via the ring.
                if (sendMessageToRemotes(msg))
                    sendMessageAcrossRing(msg);

                if (log.isDebugEnabled()) {
                    log.debug("Local node already has node being added. Passing TcpDiscoveryNodeAddedMessage to " +
                        "coordinator for final processing [ring=" + ring + ", node=" + node + ", locNode="
                        + locNode + ", msg=" + msg + ']');
                }

                if (debugMode) {
                    debugLog(msg, "Local node already has node being added. Passing TcpDiscoveryNodeAddedMessage to " +
                        "coordinator for final processing [ring=" + ring + ", node=" + node + ", locNode="
                        + locNode + ", msg=" + msg + ']');
                }

                return;
            }

            if (msg.verified() && !locNodeId.equals(node.id())) {
                if (node.internalOrder() <= ring.maxInternalOrder()) {
                    if (log.isDebugEnabled())
                        log.debug("Discarding node added message since new node's order is less than " +
                            "max order in ring [ring=" + ring + ", node=" + node + ", locNode=" + locNode +
                            ", msg=" + msg + ']');

                    if (debugMode)
                        debugLog(msg, "Discarding node added message since new node's order is less than " +
                            "max order in ring [ring=" + ring + ", node=" + node + ", locNode=" + locNode +
                            ", msg=" + msg + ']');

                    return;
                }

                synchronized (mux) {
                    joiningNodes.add(node.id());
                }

                if (!isLocalNodeCoordinator() && spi.nodeAuth != null && spi.nodeAuth.isGlobalNodeAuthentication()) {
                    boolean authFailed = true;

                    try {
                        SecurityCredentials cred = unmarshalCredentials(node);

                        if (cred == null) {
                            if (log.isDebugEnabled())
                                log.debug(
                                    "Skipping global authentication for node (security credentials not found, " +
                                        "probably, due to coordinator has older version) " +
                                        "[nodeId=" + node.id() +
                                        ", addrs=" + U.addressesAsString(node) +
                                        ", coord=" + ring.coordinator() + ']');

                            authFailed = false;
                        }
                        else {
                            SecurityContext subj = spi.nodeAuth.authenticateNode(node, cred);

                            byte[] subjBytes = node.attribute(IgniteNodeAttributes.ATTR_SECURITY_SUBJECT);
                            byte[] subjBytesV2 = node.attribute(IgniteNodeAttributes.ATTR_SECURITY_SUBJECT_V2);

                            SecurityContext coordSubj;

                            try {
                                if (subjBytesV2 == null)
                                    SecurityUtils.serializeVersion(1);

                                coordSubj = U.unmarshal(spi.marshaller(),
                                    subjBytesV2 != null ? subjBytesV2 : subjBytes,
                                    U.resolveClassLoader(spi.ignite().configuration()));
                            }
                            finally {
                                SecurityUtils.restoreDefaultSerializeVersion();
                            }

                            if (!permissionsEqual(coordSubj.subject().permissions(), subj.subject().permissions())) {
                                // Node has not pass authentication.
                                LT.warn(log, "Authentication failed [nodeId=" + node.id() +
                                        ", addrs=" + U.addressesAsString(node) + ']',
                                    "Authentication failed [nodeId=" + U.id8(node.id()) + ", addrs=" +
                                        U.addressesAsString(node) + ']');

                                // Always output in debug.
                                if (log.isDebugEnabled())
                                    log.debug("Authentication failed [nodeId=" + node.id() + ", addrs=" +
                                        U.addressesAsString(node));
                            }
                            else
                                // Node will not be kicked out.
                                authFailed = false;
                        }
                    }
                    catch (IgniteException | IgniteCheckedException e) {
                        U.error(log, "Failed to verify node permissions consistency (will drop the node): " + node, e);
                    }
                    finally {
                        if (authFailed) {
                            try {
                                trySendMessageDirectly(node, new TcpDiscoveryAuthFailedMessage(locNodeId,
                                    spi.locHost));
                            }
                            catch (IgniteSpiException e) {
                                if (log.isDebugEnabled())
                                    log.debug("Failed to send unauthenticated message to node " +
                                        "[node=" + node + ", err=" + e.getMessage() + ']');

                                onException("Failed to send unauthenticated message to node " +
                                    "[node=" + node + ", err=" + e.getMessage() + ']', e);
                            }

                            addMessage(new TcpDiscoveryNodeFailedMessage(locNodeId, node.id(),
                                node.internalOrder()));
                        }
                    }
                }

                if (msg.client())
                    node.clientAliveTime(spi.clientFailureDetectionTimeout());

                boolean topChanged = ring.add(node);

                if (topChanged) {
                    assert !node.visible() : "Added visible node [node=" + node + ", locNode=" + locNode + ']';

                    DiscoveryDataPacket dataPacket = msg.gridDiscoveryData();

                    assert dataPacket != null : msg;

                    dataPacket.joiningNodeClient(msg.client());

                    if (dataPacket.hasJoiningNodeData())
                        spi.onExchange(dataPacket, U.resolveClassLoader(spi.ignite().configuration()));

                    spi.collectExchangeData(dataPacket);

                    processMessageFailedNodes(msg);
                }

                if (log.isDebugEnabled())
                    log.debug("Added node to local ring [added=" + topChanged + ", node=" + node +
                        ", ring=" + ring + ']');
            }

            if (msg.verified() && locNodeId.equals(node.id())) {
                DiscoveryDataPacket dataPacket;

                synchronized (mux) {
                    if (spiState == CONNECTING && locNode.internalOrder() != node.internalOrder()) {
                        // Initialize topology.
                        Collection<TcpDiscoveryNode> top = msg.topology();

                        if (top != null && !top.isEmpty()) {
                            spi.gridStartTime = msg.gridStartTime();

                            if (spi.nodeAuth != null && spi.nodeAuth.isGlobalNodeAuthentication()) {
                                TcpDiscoveryAbstractMessage authFail =
                                    new TcpDiscoveryAuthFailedMessage(locNodeId, spi.locHost);

                                try {
                                    byte[] rmSubj = node.attribute(IgniteNodeAttributes.ATTR_SECURITY_SUBJECT);
                                    byte[] locSubj = locNode.attribute(IgniteNodeAttributes.ATTR_SECURITY_SUBJECT);

                                    byte[] rmSubjV2 = node.attribute(IgniteNodeAttributes.ATTR_SECURITY_SUBJECT_V2);
                                    byte[] locSubjV2 = locNode.attribute(IgniteNodeAttributes.ATTR_SECURITY_SUBJECT_V2);

                                    int ver = 1; // Compatible version.

                                    if (rmSubjV2 != null && locSubjV2 != null) {
                                        rmSubj = rmSubjV2;
                                        locSubj = locSubjV2;

                                        ver = 0; // Default version.
                                    }

                                    SecurityContext rmCrd = unmarshalWithSecurityVersion(rmSubj, ver);
                                    SecurityContext locCrd = unmarshalWithSecurityVersion(locSubj, ver);

                                    if (!permissionsEqual(locCrd.subject().permissions(),
                                        rmCrd.subject().permissions())) {
                                        // Node has not pass authentication.
                                        LT.warn(log,
                                            "Failed to authenticate local node " +
                                                "(local authentication result is different from rest of topology) " +
                                                "[nodeId=" + node.id() + ", addrs=" + U.addressesAsString(node) + ']',
                                            "Authentication failed [nodeId=" + U.id8(node.id()) +
                                                ", addrs=" + U.addressesAsString(node) + ']');

                                        joinRes.set(authFail);

                                        spiState = AUTH_FAILED;

                                        mux.notifyAll();

                                        return;
                                    }
                                }
                                catch (IgniteCheckedException e) {
                                    U.error(log, "Failed to verify node permissions consistency (will drop the node): " + node, e);

                                    joinRes.set(authFail);

                                    spiState = AUTH_FAILED;

                                    mux.notifyAll();

                                    return;
                                }
                            }

                            for (TcpDiscoveryNode n : top) {
                                assert n.internalOrder() < node.internalOrder() :
                                    "Invalid node [topNode=" + n + ", added=" + node + ']';

                                // Make all preceding nodes and local node visible.
                                n.visible(true);
                            }

                            synchronized (mux) {
                                joiningNodes.clear();
                            }

                            locNode.setAttributes(node.attributes());

                            locNode.visible(true);

                            // Restore topology with all nodes visible.
                            ring.restoreTopology(top, node.internalOrder());

                            if (log.isDebugEnabled())
                                log.debug("Restored topology from node added message: " + ring);

                            dataPacket = msg.gridDiscoveryData();

                            topHist.clear();
                            topHist.putAll(msg.topologyHistory());

                            pendingMsgs.reset(msg.messages(), msg.discardedMessageId(),
                                msg.discardedCustomMessageId());

                            // Clear data to minimize message size.
                            msg.messages(null, null, null);
                            msg.topology(null);
                            msg.topologyHistory(null);
                            msg.clearDiscoveryData();
                        }
                        else {
                            if (log.isDebugEnabled())
                                log.debug("Discarding node added message with empty topology: " + msg);

                            return;
                        }
                    }
                    else  {
                        if (log.isDebugEnabled())
                            log.debug("Discarding node added message (this message has already been processed) " +
                                "[spiState=" + spiState +
                                ", msg=" + msg +
                                ", locNode=" + locNode + ']');

                        return;
                    }
                }

                // Notify outside of synchronized block.
                if (dataPacket != null)
                    spi.onExchange(dataPacket, U.resolveClassLoader(spi.ignite().configuration()));

                processMessageFailedNodes(msg);
            }

            if (sendMessageToRemotes(msg))
                sendMessageAcrossRing(msg);
        }

        /**
         * Processes node add finished message.
         *
         * @param msg Node add finished message.
         */
        private void processNodeAddFinishedMessage(TcpDiscoveryNodeAddFinishedMessage msg) {
            assert msg != null;

            UUID nodeId = msg.nodeId();

            assert nodeId != null;

            TcpDiscoveryNode node = ring.node(nodeId);

            if (node == null) {
                if (log.isDebugEnabled())
                    log.debug("Discarding node add finished message since node is not found " +
                        "[msg=" + msg + ']');

                return;
            }

            if (log.isDebugEnabled())
                log.debug("Node to finish add: " + node);

            boolean locNodeCoord = isLocalNodeCoordinator();

            UUID locNodeId = getLocalNodeId();

            if (locNodeCoord) {
                if (msg.verified()) {
                    spi.stats.onRingMessageReceived(msg);

                    addMessage(new TcpDiscoveryDiscardMessage(locNodeId, msg.id(), false));

                    return;
                }

                if (node.visible() && node.order() != 0) {
                    if (log.isDebugEnabled())
                        log.debug("Discarding node add finished message since node has already been added " +
                            "[node=" + node + ", msg=" + msg + ']');

                    return;
                }
                else
                    msg.topologyVersion(ring.incrementTopologyVersion());

                msg.verify(locNodeId);
            }

            long topVer = msg.topologyVersion();

            boolean fireEvt = false;

            if (msg.verified()) {
                assert topVer > 0 : "Invalid topology version: " + msg;

                if (node.order() == 0)
                    node.order(topVer);

                if (!node.visible()) {
                    node.visible(true);

                    fireEvt = true;
                }
            }

            synchronized (mux) {
                joiningNodes.remove(nodeId);
            }

            TcpDiscoverySpiState state = spiStateCopy();

            if (msg.verified() && !locNodeId.equals(nodeId) && state != CONNECTING && fireEvt) {
                spi.stats.onNodeJoined();

                // Make sure that node with greater order will never get EVT_NODE_JOINED
                // on node with less order.
                assert node.internalOrder() > locNode.internalOrder() : "Invalid order [node=" + node +
                    ", locNode=" + locNode + ", msg=" + msg + ", ring=" + ring + ']';

                if (spi.locNodeVer.equals(node.version()))
                    node.version(spi.locNodeVer);

                if (!locNodeCoord) {
                    boolean b = ring.topologyVersion(topVer);

                    assert b : "Topology version has not been updated: [ring=" + ring + ", msg=" + msg +
                        ", lastMsg=" + lastMsg + ", spiState=" + state + ']';

                    if (log.isDebugEnabled())
                        log.debug("Topology version has been updated: [ring=" + ring + ", msg=" + msg + ']');

                    lastMsg = msg;
                }

                if (state == CONNECTED)
                    notifyDiscovery(EVT_NODE_JOINED, topVer, node);

                try {
                    if (spi.ipFinder.isShared() && locNodeCoord && !node.isClient())
                        spi.ipFinder.registerAddresses(node.socketAddresses());
                }
                catch (IgniteSpiException e) {
                    if (log.isDebugEnabled())
                        log.debug("Failed to register new node address [node=" + node +
                            ", err=" + e.getMessage() + ']');

                    onException("Failed to register new node address [node=" + node +
                        ", err=" + e.getMessage() + ']', e);
                }
            }

            if (msg.verified() && locNodeId.equals(nodeId) && state == CONNECTING) {
                assert node != null;

                assert topVer > 0 : "Invalid topology version: " + msg;

                ring.topologyVersion(topVer);

                node.order(topVer);

                synchronized (mux) {
                    spiState = CONNECTED;

                    mux.notifyAll();
                }

                // Discovery manager must create local joined event before spiStart completes.
                notifyDiscovery(EVT_NODE_JOINED, topVer, locNode);
            }

            if (sendMessageToRemotes(msg))
                sendMessageAcrossRing(msg);

            checkPendingCustomMessages();
        }

        /**
         * Processes latency check message.
         *
         * @param msg Latency check message.
         */
        private void processRingLatencyCheckMessage(TcpDiscoveryRingLatencyCheckMessage msg) {
            assert msg != null;

            if (msg.maxHopsReached()) {
                if (log.isInfoEnabled())
                    log.info("Latency check has been discarded (max hops reached) [id=" + msg.id() +
                        ", maxHops=" + msg.maxHops() + ']');

                return;
            }

            if (log.isInfoEnabled())
                log.info("Latency check processing: " + msg.id());

            if (sendMessageToRemotes(msg))
                sendMessageAcrossRing(msg);
            else {
                if (log.isInfoEnabled())
                    log.info("Latency check has been discarded (no remote nodes): " + msg.id());
            }
        }

        /**
         * Processes node left message.
         *
         * @param msg Node left message.
         */
        private void processNodeLeftMessage(TcpDiscoveryNodeLeftMessage msg) {
            assert msg != null;

            UUID locNodeId = getLocalNodeId();

            UUID leavingNodeId = msg.creatorNodeId();

            if (locNodeId.equals(leavingNodeId)) {
                if (msg.senderNodeId() == null) {
                    synchronized (mux) {
                        if (log.isDebugEnabled())
                            log.debug("Starting local node stop procedure.");

                        spiState = STOPPING;

                        mux.notifyAll();
                    }
                }

                if (msg.verified() || !ring.hasRemoteNodes() || msg.senderNodeId() != null) {
                    if (spi.ipFinder.isShared() && !ring.hasRemoteNodes()) {
                        try {
                            spi.ipFinder.unregisterAddresses(
                                U.resolveAddresses(spi.getAddressResolver(), locNode.socketAddresses()));
                        }
                        catch (IgniteSpiException e) {
                            U.error(log, "Failed to unregister local node address from IP finder.", e);
                        }
                    }

                    synchronized (mux) {
                        if (spiState == STOPPING) {
                            spiState = LEFT;

                            mux.notifyAll();
                        }
                    }

                    return;
                }

                sendMessageAcrossRing(msg);

                return;
            }

            if (ring.node(msg.senderNodeId()) == null) {
                if (log.isDebugEnabled())
                    log.debug("Discarding node left message since sender node is not in topology: " + msg);

                return;
            }

            TcpDiscoveryNode leavingNode = ring.node(leavingNodeId);

            if (leavingNode != null) {
                synchronized (mux) {
                    leavingNodes.add(leavingNode);
                }
            }
            else {
                if (log.isDebugEnabled())
                    log.debug("Discarding node left message since node was not found: " + msg);

                return;
            }

            boolean locNodeCoord = isLocalNodeCoordinator();

            if (locNodeCoord) {
                if (msg.verified()) {
                    spi.stats.onRingMessageReceived(msg);

                    addMessage(new TcpDiscoveryDiscardMessage(locNodeId, msg.id(), false));

                    return;
                }

                msg.verify(locNodeId);
            }

            if (msg.verified() && !locNodeId.equals(leavingNodeId)) {
                TcpDiscoveryNode leftNode = ring.removeNode(leavingNodeId);

                interruptPing(leavingNode);

                assert leftNode != null : msg;

                if (log.isDebugEnabled())
                    log.debug("Removed node from topology: " + leftNode);

                long topVer;

                if (locNodeCoord) {
                    topVer = ring.incrementTopologyVersion();

                    msg.topologyVersion(topVer);
                }
                else {
                    topVer = msg.topologyVersion();

                    assert topVer > 0 : "Topology version is empty for message: " + msg;

                    boolean b = ring.topologyVersion(topVer);

                    assert b : "Topology version has not been updated: [ring=" + ring + ", msg=" + msg +
                        ", lastMsg=" + lastMsg + ", spiState=" + spiStateCopy() + ']';

                    if (log.isDebugEnabled())
                        log.debug("Topology version has been updated: [ring=" + ring + ", msg=" + msg + ']');

                    lastMsg = msg;
                }

                if (msg.client()) {
                    ClientMessageWorker wrk = clientMsgWorkers.remove(leavingNodeId);

                    if (wrk != null)
                        wrk.addMessage(msg);
                }
                else if (leftNode.equals(next) && sock != null) {
                    try {
                        spi.writeToSocket(sock, out, msg, spi.failureDetectionTimeoutEnabled() ?
                            spi.failureDetectionTimeout() : spi.getSocketTimeout());

                        if (log.isDebugEnabled())
                            log.debug("Sent verified node left message to leaving node: " + msg);
                    }
                    catch (IgniteCheckedException | IOException e) {
                        if (log.isDebugEnabled())
                            log.debug("Failed to send verified node left message to leaving node [msg=" + msg +
                                ", err=" + e.getMessage() + ']');

                        onException("Failed to send verified node left message to leaving node [msg=" + msg +
                            ", err=" + e.getMessage() + ']', e);
                    }
                    finally {
                        forceSndPending = true;

                        next = null;

                        U.closeQuiet(sock);
                    }
                }

                synchronized (mux) {
                    joiningNodes.remove(leftNode.id());
                }

                spi.stats.onNodeLeft();

                notifyDiscovery(EVT_NODE_LEFT, topVer, leftNode);

                synchronized (mux) {
                    failedNodes.remove(leftNode);

                    leavingNodes.remove(leftNode);

                    failedNodesMsgSent.remove(leftNode.id());
                }
            }

            if (sendMessageToRemotes(msg)) {
                try {
                    sendMessageAcrossRing(msg);
                }
                finally {
                    forceSndPending = false;
                }
            }
            else {
                forceSndPending = false;

                if (log.isDebugEnabled())
                    log.debug("Unable to send message across the ring (topology has no remote nodes): " + msg);

                U.closeQuiet(sock);
            }

            checkPendingCustomMessages();
        }

        /**
         * @param msg Message to send.
         * @return {@code True} if message should be send across the ring.
         */
        private boolean sendMessageToRemotes(TcpDiscoveryAbstractMessage msg) {
            if (ring.hasRemoteNodes())
                return true;

            sendMessageToClients(msg);

            return false;
        }

        /**
         * Processes node failed message.
         *
         * @param msg Node failed message.
         */
        private void processNodeFailedMessage(TcpDiscoveryNodeFailedMessage msg) {
            assert msg != null;

            UUID sndId = msg.senderNodeId();

            if (sndId != null) {
                TcpDiscoveryNode sndNode = ring.node(sndId);

                if (sndNode == null) {
                    if (log.isDebugEnabled())
                        log.debug("Discarding node failed message sent from unknown node: " + msg);

                    return;
                }
                else {
                    boolean contains;

                    UUID creatorId = msg.creatorNodeId();

                    assert creatorId != null : msg;

                    synchronized (mux) {
                        contains = failedNodes.containsKey(sndNode) || ring.node(creatorId) == null;
                    }

                    if (contains) {
                        if (log.isDebugEnabled())
                            log.debug("Discarding node failed message sent from node which is about to fail: " + msg);

                        return;
                    }
                }
            }

            UUID failedNodeId = msg.failedNodeId();
            long order = msg.order();

            TcpDiscoveryNode failedNode = ring.node(failedNodeId);

            if (failedNode != null && failedNode.internalOrder() != order) {
                if (log.isDebugEnabled())
                    log.debug("Ignoring node failed message since node internal order does not match " +
                        "[msg=" + msg + ", node=" + failedNode + ']');

                return;
            }

            if (failedNode != null) {
                assert !failedNode.isLocal() || !msg.verified() : msg;

                boolean skipUpdateFailedNodes = msg.force() && !msg.verified();

                if (!skipUpdateFailedNodes) {
                    synchronized (mux) {
                        if (!failedNodes.containsKey(failedNode))
                            failedNodes.put(failedNode, msg.senderNodeId() != null ? msg.senderNodeId() : getLocalNodeId());
                    }
                }
            }
            else {
                if (log.isDebugEnabled())
                    log.debug("Discarding node failed message since node was not found: " + msg);

                return;
            }

            boolean locNodeCoord = isLocalNodeCoordinator();

            UUID locNodeId = getLocalNodeId();

            if (locNodeCoord) {
                if (msg.verified()) {
                    spi.stats.onRingMessageReceived(msg);

                    addMessage(new TcpDiscoveryDiscardMessage(locNodeId, msg.id(), false));

                    return;
                }

                msg.verify(locNodeId);
            }

            if (msg.verified()) {
                failedNode = ring.removeNode(failedNodeId);

                interruptPing(failedNode);

                assert failedNode != null;

                long topVer;

                if (locNodeCoord) {
                    topVer = ring.incrementTopologyVersion();

                    msg.topologyVersion(topVer);
                }
                else {
                    topVer = msg.topologyVersion();

                    assert topVer > 0 : "Topology version is empty for message: " + msg;

                    boolean b = ring.topologyVersion(topVer);

                    assert b : "Topology version has not been updated: [ring=" + ring + ", msg=" + msg +
                        ", lastMsg=" + lastMsg + ", spiState=" + spiStateCopy() + ']';

                    if (log.isDebugEnabled())
                        log.debug("Topology version has been updated: [ring=" + ring + ", msg=" + msg + ']');

                    lastMsg = msg;
                }

                synchronized (mux) {
                    failedNodes.remove(failedNode);

                    leavingNodes.remove(failedNode);

                    failedNodesMsgSent.remove(failedNode.id());

                    if (!msg.force()) { // ClientMessageWorker will stop after sending force fail message.
                        ClientMessageWorker worker = clientMsgWorkers.remove(failedNode.id());

                        if (worker != null && worker.runner() != null)
                            worker.runner().interrupt();
                    }
                }

                if (msg.warning() != null && !msg.creatorNodeId().equals(getLocalNodeId())) {
                    ClusterNode creatorNode = ring.node(msg.creatorNodeId());

                    U.warn(log, "Received EVT_NODE_FAILED event with warning [" +
                        "nodeInitiatedEvt=" + (creatorNode != null ? creatorNode : msg.creatorNodeId()) +
                        ", msg=" + msg.warning() + ']');
                }

                synchronized (mux) {
                    joiningNodes.remove(failedNode.id());
                }

                notifyDiscovery(EVT_NODE_FAILED, topVer, failedNode);

                spi.stats.onNodeFailed();
            }

            if (sendMessageToRemotes(msg))
                sendMessageAcrossRing(msg);
            else {
                if (log.isDebugEnabled())
                    log.debug("Unable to send message across the ring (topology has no remote nodes): " + msg);

                U.closeQuiet(sock);
            }

            checkPendingCustomMessages();
        }

        /**
         * Processes status check message.
         *
         * @param msg Status check message.
         */
        private void processStatusCheckMessage(final TcpDiscoveryStatusCheckMessage msg) {
            assert msg != null;

            UUID locNodeId = getLocalNodeId();

            if (msg.failedNodeId() != null) {
                if (locNodeId.equals(msg.failedNodeId())) {
                    if (log.isDebugEnabled())
                        log.debug("Status check message discarded (suspect node is local node).");

                    return;
                }

                if (locNodeId.equals(msg.creatorNodeId()) && msg.senderNodeId() != null) {
                    if (log.isDebugEnabled())
                        log.debug("Status check message discarded (local node is the sender of the status message).");

                    return;
                }

                if (isLocalNodeCoordinator() && ring.node(msg.creatorNodeId()) == null) {
                    if (log.isDebugEnabled())
                        log.debug("Status check message discarded (creator node is not in topology).");

                    return;
                }
            }
            else {
                if (isLocalNodeCoordinator() && !locNodeId.equals(msg.creatorNodeId())) {
                    // Local node is real coordinator, it should respond and discard message.
                    if (ring.node(msg.creatorNodeId()) != null) {
                        // Sender is in topology, send message via ring.
                        msg.status(STATUS_OK);

                        sendMessageAcrossRing(msg);
                    }
                    else {
                        // Sender is not in topology, it should reconnect.
                        msg.status(STATUS_RECON);

                        utilityPool.execute(new Runnable() {
                            @Override public void run() {
                                if (spiState == DISCONNECTED) {
                                    if (log.isDebugEnabled())
                                        log.debug("Ignoring status check request, SPI is already disconnected: " + msg);

                                    return;
                                }

                                TcpDiscoveryStatusCheckMessage msg0 = msg;

                                if (F.contains(msg.failedNodes(), msg.creatorNodeId())) {
                                    msg0 = new TcpDiscoveryStatusCheckMessage(msg);

                                    msg0.failedNodes(null);

                                    for (UUID failedNodeId : msg.failedNodes()) {
                                        if (!failedNodeId.equals(msg.creatorNodeId()))
                                            msg0.addFailedNode(failedNodeId);
                                    }
                                }

                                try {
                                    trySendMessageDirectly(msg0.creatorNode(), msg0);

                                    if (log.isDebugEnabled())
                                        log.debug("Responded to status check message " +
                                            "[recipient=" + msg0.creatorNodeId() + ", status=" + msg0.status() + ']');
                                }
                                catch (IgniteSpiException e) {
                                    if (e.hasCause(SocketException.class)) {
                                        if (log.isDebugEnabled())
                                            log.debug("Failed to respond to status check message (connection " +
                                                "refused) [recipient=" + msg0.creatorNodeId() + ", status=" +
                                                msg0.status() + ']');

                                        onException("Failed to respond to status check message (connection refused) " +
                                            "[recipient=" + msg0.creatorNodeId() + ", status=" + msg0.status() + ']', e);
                                    }
                                    else if (!spi.isNodeStopping0()) {
                                        if (pingNode(msg0.creatorNode()))
                                            // Node exists and accepts incoming connections.
                                            U.error(log, "Failed to respond to status check message [recipient=" +
                                                msg0.creatorNodeId() + ", status=" + msg0.status() + ']', e);
                                        else if (log.isDebugEnabled()) {
                                            log.debug("Failed to respond to status check message (did the node stop?)" +
                                                "[recipient=" + msg0.creatorNodeId() +
                                                ", status=" + msg0.status() + ']');
                                        }
                                    }
                                }
                            }
                        });
                    }

                    return;
                }

                if (locNodeId.equals(msg.creatorNodeId()) && msg.senderNodeId() == null &&
                    U.currentTimeMillis() - locNode.lastUpdateTime() < spi.metricsUpdateFreq) {
                    if (log.isDebugEnabled())
                        log.debug("Status check message discarded (local node receives updates).");

                    return;
                }

                if (locNodeId.equals(msg.creatorNodeId()) && msg.senderNodeId() == null &&
                    spiStateCopy() != CONNECTED) {
                    if (log.isDebugEnabled())
                        log.debug("Status check message discarded (local node is not connected to topology).");

                    return;
                }

                if (locNodeId.equals(msg.creatorNodeId()) && msg.senderNodeId() != null) {
                    if (spiStateCopy() != CONNECTED)
                        return;

                    if (msg.status() == STATUS_OK) {
                        if (log.isDebugEnabled())
                            log.debug("Received OK status response from coordinator: " + msg);
                    }
                    else if (msg.status() == STATUS_RECON) {
                        U.warn(log, "Node is out of topology (probably, due to short-time network problems).");

                        notifyDiscovery(EVT_NODE_SEGMENTED, ring.topologyVersion(), locNode);

                        return;
                    }
                    else if (log.isDebugEnabled())
                        log.debug("Status value was not updated in status response: " + msg);

                    // Discard the message.
                    return;
                }
            }

            if (sendMessageToRemotes(msg))
                sendMessageAcrossRing(msg);
        }

        /**
         * Processes regular metrics update message.
         *
         * @param msg Metrics update message.
         */
        private void processMetricsUpdateMessage(TcpDiscoveryMetricsUpdateMessage msg) {
            assert msg != null;

            assert !msg.client();

            UUID locNodeId = getLocalNodeId();

            if (ring.node(msg.creatorNodeId()) == null) {
                if (log.isDebugEnabled())
                    log.debug("Discarding metrics update message issued by unknown node [msg=" + msg +
                        ", ring=" + ring + ']');

                return;
            }

            if (isLocalNodeCoordinator() && !locNodeId.equals(msg.creatorNodeId())) {
                if (log.isDebugEnabled())
                    log.debug("Discarding metrics update message issued by non-coordinator node: " + msg);

                return;
            }

            if (!isLocalNodeCoordinator() && locNodeId.equals(msg.creatorNodeId())) {
                if (log.isDebugEnabled())
                    log.debug("Discarding metrics update message issued by local node (node is no more coordinator): " +
                        msg);

                return;
            }

            if (locNodeId.equals(msg.creatorNodeId()) && !hasMetrics(msg, locNodeId) && msg.senderNodeId() != null) {
                if (log.isTraceEnabled())
                    log.trace("Discarding metrics update message that has made two passes: " + msg);

                return;
            }

            long tstamp = U.currentTimeMillis();

            if (spiStateCopy() == CONNECTED) {
                if (msg.hasMetrics()) {
                    for (Map.Entry<UUID, TcpDiscoveryMetricsUpdateMessage.MetricsSet> e : msg.metrics().entrySet()) {
                        UUID nodeId = e.getKey();

                        TcpDiscoveryMetricsUpdateMessage.MetricsSet metricsSet = e.getValue();

                        Map<Integer, CacheMetrics> cacheMetrics = msg.hasCacheMetrics(nodeId) ?
                            msg.cacheMetrics().get(nodeId) : Collections.<Integer, CacheMetrics>emptyMap();

                        updateMetrics(nodeId, metricsSet.metrics(), cacheMetrics, tstamp);

                        for (T2<UUID, ClusterMetrics> t : metricsSet.clientMetrics())
                            updateMetrics(t.get1(), t.get2(), cacheMetrics, tstamp);
                    }
                }
            }

            if (sendMessageToRemotes(msg)) {
                if ((locNodeId.equals(msg.creatorNodeId()) && msg.senderNodeId() == null ||
                    !hasMetrics(msg, locNodeId)) && spiStateCopy() == CONNECTED) {
                    // Message is on its first ring or just created on coordinator.
                    msg.setMetrics(locNodeId, spi.metricsProvider.metrics());
                    msg.setCacheMetrics(locNodeId, spi.metricsProvider.cacheMetrics());

                    for (Map.Entry<UUID, ClientMessageWorker> e : clientMsgWorkers.entrySet()) {
                        UUID nodeId = e.getKey();
                        ClusterMetrics metrics = e.getValue().metrics();

                        if (metrics != null)
                            msg.setClientMetrics(locNodeId, nodeId, metrics);

                        msg.addClientNodeId(nodeId);
                    }
                }
                else {
                    // Message is on its second ring.
                    removeMetrics(msg, locNodeId);

                    Collection<UUID> clientNodeIds = msg.clientNodeIds();

                    for (TcpDiscoveryNode clientNode : ring.clientNodes()) {
                        if (clientNode.visible()) {
                            if (clientNodeIds.contains(clientNode.id()))
                                clientNode.clientAliveTime(spi.clientFailureDetectionTimeout());
                            else {
                                boolean aliveCheck = clientNode.isClientAlive();

                                if (!aliveCheck && isLocalNodeCoordinator()) {
                                    boolean failedNode;

                                    synchronized (mux) {
                                        failedNode = failedNodes.containsKey(clientNode);
                                    }

                                    if (!failedNode) {
                                        U.warn(log, "Failing client node due to not receiving metrics updates " +
                                            "from client node within " +
                                            "'IgniteConfiguration.clientFailureDetectionTimeout' " +
                                            "(consider increasing configuration property) " +
                                            "[timeout=" + spi.clientFailureDetectionTimeout() + ", node=" + clientNode + ']');

                                        TcpDiscoveryNodeFailedMessage nodeFailedMsg = new TcpDiscoveryNodeFailedMessage(
                                            locNodeId, clientNode.id(), clientNode.internalOrder());

                                        processNodeFailedMessage(nodeFailedMsg);
                                    }
                                }
                            }
                        }
                    }
                }

                if (sendMessageToRemotes(msg))
                    sendMessageAcrossRing(msg);
            }
            else {
                locNode.lastUpdateTime(tstamp);

                notifyDiscovery(EVT_NODE_METRICS_UPDATED, ring.topologyVersion(), locNode);
            }
        }

        /**
         * @param nodeId Node ID.
         * @param metrics Metrics.
         * @param cacheMetrics Cache metrics.
         * @param tstamp Timestamp.
         */
        private void updateMetrics(UUID nodeId,
            ClusterMetrics metrics,
            Map<Integer, CacheMetrics> cacheMetrics,
            long tstamp)
        {
            assert nodeId != null;
            assert metrics != null;

            TcpDiscoveryNode node = ring.node(nodeId);

            if (node != null) {
                node.setMetrics(metrics);
                node.setCacheMetrics(cacheMetrics);

                node.lastUpdateTime(tstamp);

                notifyDiscovery(EVT_NODE_METRICS_UPDATED, ring.topologyVersion(), node);
            }
            else if (log.isDebugEnabled())
                log.debug("Received metrics from unknown node: " + nodeId);
        }

        /**
         * @param msg Message.
         */
        private boolean hasMetrics(TcpDiscoveryMetricsUpdateMessage msg, UUID nodeId) {
            return msg.hasMetrics(nodeId) || msg.hasCacheMetrics(nodeId);
        }

        /**
         * Processes discard message and discards previously registered pending messages.
         *
         * @param msg Discard message.
         */
        @SuppressWarnings("StatementWithEmptyBody")
        private void processDiscardMessage(TcpDiscoveryDiscardMessage msg) {
            assert msg != null;

            IgniteUuid msgId = msg.msgId();

            assert msgId != null;

            if (isLocalNodeCoordinator()) {
                if (!getLocalNodeId().equals(msg.verifierNodeId()))
                    // Message is not verified or verified by former coordinator.
                    msg.verify(getLocalNodeId());
                else
                    // Discard the message.
                    return;
            }

            if (msg.verified())
                pendingMsgs.discard(msgId, msg.customMessageDiscard());

            if (ring.hasRemoteNodes())
                sendMessageAcrossRing(msg);
        }

        /**
         * @param msg Message.
         */
        private void processClientPingRequest(final TcpDiscoveryClientPingRequest msg) {
            utilityPool.execute(new Runnable() {
                @Override public void run() {
                    if (spiState == DISCONNECTED) {
                        if (log.isDebugEnabled())
                            log.debug("Ignoring ping request, SPI is already disconnected: " + msg);

                        return;
                    }

                    final ClientMessageWorker worker = clientMsgWorkers.get(msg.creatorNodeId());

                    if (worker == null) {
                        if (log.isDebugEnabled())
                            log.debug("Ping request from dead client node, will be skipped: " + msg.creatorNodeId());
                    }
                    else {
                        boolean res;

                        try {
                            res = pingNode(msg.nodeToPing());
                        } catch (IgniteSpiException e) {
                            log.error("Failed to ping node [nodeToPing=" + msg.nodeToPing() + ']', e);

                            res = false;
                        }

                        TcpDiscoveryClientPingResponse pingRes = new TcpDiscoveryClientPingResponse(
                            getLocalNodeId(), msg.nodeToPing(), res);

                        pingRes.verify(getLocalNodeId());

                        worker.addMessage(pingRes);
                    }
                }
            });
        }

        /**
         * @param msg Message.
         */
        private void processCustomMessage(TcpDiscoveryCustomEventMessage msg) {
            if (isLocalNodeCoordinator()) {
                boolean delayMsg;

                assert ring.minimumNodeVersion() != null : ring;

                boolean joiningEmpty;

                synchronized (mux) {
                    joiningEmpty = joiningNodes.isEmpty();
                }

                delayMsg = msg.topologyVersion() == 0L && !joiningEmpty;

                if (delayMsg) {
                    if (log.isDebugEnabled()) {
                        synchronized (mux) {
                            log.debug("Delay custom message processing, there are joining nodes [msg=" + msg +
                                ", joiningNodes=" + joiningNodes + ']');
                        }
                    }

                    synchronized (mux) {
                        pendingCustomMsgs.add(msg);
                    }

                    return;
                }

                if (!msg.verified()) {
                    msg.verify(getLocalNodeId());
                    msg.topologyVersion(ring.topologyVersion());

                    if (pendingMsgs.procCustomMsgs.add(msg.id())) {
                        notifyDiscoveryListener(msg);

                        if (sendMessageToRemotes(msg))
                            sendMessageAcrossRing(msg);
                        else
                            processCustomMessage(msg);
                    }

                    msg.message(null, msg.messageBytes());
                }
                else {
                    addMessage(new TcpDiscoveryDiscardMessage(getLocalNodeId(), msg.id(), true));

                    spi.stats.onRingMessageReceived(msg);

                    DiscoverySpiCustomMessage msgObj = null;

                    try {
                        msgObj = msg.message(spi.marshaller(), U.resolveClassLoader(spi.ignite().configuration()));
                    }
                    catch (Throwable e) {
                        U.error(log, "Failed to unmarshal discovery custom message.", e);
                    }

                    if (msgObj != null) {
                        DiscoverySpiCustomMessage nextMsg = msgObj.ackMessage();

                        if (nextMsg != null) {
                            try {
                                TcpDiscoveryCustomEventMessage ackMsg = new TcpDiscoveryCustomEventMessage(
                                    getLocalNodeId(), nextMsg, U.marshal(spi.marshaller(), nextMsg));

                                ackMsg.topologyVersion(msg.topologyVersion());

                                processCustomMessage(ackMsg);
                            }
                            catch (IgniteCheckedException e) {
                                U.error(log, "Failed to marshal discovery custom message.", e);
                            }
                        }
                    }
                }
            }
            else {
                TcpDiscoverySpiState state0;

                synchronized (mux) {
                    state0 = spiState;
                }

                if (msg.verified() && msg.topologyVersion() != ring.topologyVersion()) {
                    if (log.isDebugEnabled())
                        log.debug("Discarding custom event message [msg=" + msg + ", ring=" + ring + ']');

                    return;
                }

                if (msg.verified() && state0 == CONNECTED && pendingMsgs.procCustomMsgs.add(msg.id())) {
                    assert msg.topologyVersion() == ring.topologyVersion() :
                        "msg: " + msg + ", topVer=" + ring.topologyVersion();

                    notifyDiscoveryListener(msg);
                }

                if (msg.verified())
                    msg.message(null, msg.messageBytes());

                if (sendMessageToRemotes(msg))
                    sendMessageAcrossRing(msg);
            }
        }

        /**
         * Checks failed nodes list and sends {@link TcpDiscoveryNodeFailedMessage} if failed node is still in the
         * ring and node detected failure left ring.
         */
        private void checkFailedNodesList() {
            List<TcpDiscoveryNodeFailedMessage> msgs = null;

            synchronized (mux) {
                if (!failedNodes.isEmpty()) {
                    for (Iterator<Map.Entry<TcpDiscoveryNode, UUID>> it = failedNodes.entrySet().iterator(); it.hasNext(); ) {
                        Map.Entry<TcpDiscoveryNode, UUID> e = it.next();

                        TcpDiscoveryNode node = e.getKey();
                        UUID failSndNode = e.getValue();

                        if (ring.node(node.id()) == null) {
                            it.remove();

                            continue;
                        }

                        if (!nodeAlive(failSndNode) && !failedNodesMsgSent.contains(node.id())) {
                            if (msgs == null)
                                msgs = new ArrayList<>();

                            msgs.add(new TcpDiscoveryNodeFailedMessage(getLocalNodeId(), node.id(), node.internalOrder()));

                            failedNodesMsgSent.add(node.id());
                        }
                    }
                }

                if (!failedNodesMsgSent.isEmpty()) {
                    for (Iterator<UUID> it = failedNodesMsgSent.iterator(); it.hasNext(); ) {
                        UUID nodeId = it.next();

                        if (ring.node(nodeId) == null)
                            it.remove();
                    }
                }
            }

            if (msgs != null) {
                for (TcpDiscoveryNodeFailedMessage msg : msgs) {
                    U.warn(log, "Added node failed message for node from failed nodes list: " + msg);

                    addMessage(msg);
                }
            }
        }

        /**
         * Checks and flushes custom event messages if no nodes are attempting to join the grid.
         */
        private void checkPendingCustomMessages() {
            boolean joiningEmpty;

            synchronized (mux) {
                joiningEmpty = joiningNodes.isEmpty();
            }

            if (joiningEmpty && isLocalNodeCoordinator()) {
                TcpDiscoveryCustomEventMessage msg;

                while ((msg = pollPendingCustomeMessage()) != null)
                    processCustomMessage(msg);
            }
        }

        /**
         * @return Pending custom message.
         */
        @Nullable private TcpDiscoveryCustomEventMessage pollPendingCustomeMessage() {
            synchronized (mux) {
                return pendingCustomMsgs.poll();
            }
        }

        /**
         * @param msg Custom message.
         */
        private void notifyDiscoveryListener(TcpDiscoveryCustomEventMessage msg) {
            DiscoverySpiListener lsnr = spi.lsnr;

            TcpDiscoverySpiState spiState = spiStateCopy();

            Map<Long, Collection<ClusterNode>> hist;

            synchronized (mux) {
                hist = new TreeMap<>(topHist);
            }

            Collection<ClusterNode> snapshot = hist.get(msg.topologyVersion());

            if (lsnr != null && (spiState == CONNECTED || spiState == DISCONNECTING)) {
                TcpDiscoveryNode node = ring.node(msg.creatorNodeId());

                if (node != null) {
                    try {
                        DiscoverySpiCustomMessage msgObj = msg.message(spi.marshaller(),
                            U.resolveClassLoader(spi.ignite().configuration()));

                        lsnr.onDiscovery(DiscoveryCustomEvent.EVT_DISCOVERY_CUSTOM_EVT,
                            msg.topologyVersion(),
                            node,
                            snapshot,
                            hist,
                            msgObj);

                        if (msgObj.isMutable())
                            msg.message(msgObj, U.marshal(spi.marshaller(), msgObj));
                    }
                    catch (Throwable e) {
                        U.error(log, "Failed to unmarshal discovery custom message.", e);
                    }
                }
            }
        }

        /**
         * Sends metrics update message if needed.
         */
        private void sendMetricsUpdateMessage() {
            long elapsed = (lastTimeMetricsUpdateMsgSent + spi.metricsUpdateFreq) - U.currentTimeMillis();

            if (elapsed > 0 || !isLocalNodeCoordinator())
                return;

            TcpDiscoveryMetricsUpdateMessage msg = new TcpDiscoveryMetricsUpdateMessage(getConfiguredNodeId());

            msg.verify(getLocalNodeId());

            msgWorker.addMessage(msg);

            lastTimeMetricsUpdateMsgSent = U.currentTimeMillis();
        }

        /**
         * Checks the last time a metrics update message received. If the time is bigger than {@code metricsCheckFreq}
         * than {@link TcpDiscoveryStatusCheckMessage} is sent across the ring.
         */
        private void checkMetricsReceiving() {
            if (lastTimeStatusMsgSent < locNode.lastUpdateTime())
                lastTimeStatusMsgSent = locNode.lastUpdateTime();

            long updateTime = Math.max(lastTimeStatusMsgSent, lastRingMsgTime);

            long elapsed = (updateTime + metricsCheckFreq) - U.currentTimeMillis();

            if (elapsed > 0)
                return;

            msgWorker.addMessage(new TcpDiscoveryStatusCheckMessage(locNode, null));

            lastTimeStatusMsgSent = U.currentTimeMillis();
        }

        /**
         * Check connection aliveness status.
         */
        private void checkConnection() {
            Boolean hasRemoteSrvNodes = null;

            if (spi.failureDetectionTimeoutEnabled() && !failureThresholdReached &&
                U.currentTimeMillis() - locNode.lastExchangeTime() >= connCheckThreshold &&
                spiStateCopy() == CONNECTED &&
                (hasRemoteSrvNodes = ring.hasRemoteServerNodes())) {

                if (log.isInfoEnabled())
                    log.info("Local node seems to be disconnected from topology (failure detection timeout " +
                        "is reached) [failureDetectionTimeout=" + spi.failureDetectionTimeout() +
                        ", connCheckFreq=" + connCheckFreq + ']');

                failureThresholdReached = true;

                // Reset sent time deliberately to force sending connection check message.
                lastTimeConnCheckMsgSent = 0;
            }

            long elapsed = (lastTimeConnCheckMsgSent + connCheckFreq) - U.currentTimeMillis();

            if (elapsed > 0)
                return;

            if (hasRemoteSrvNodes == null)
                hasRemoteSrvNodes = ring.hasRemoteServerNodes();

            if (hasRemoteSrvNodes) {
                sendMessageAcrossRing(new TcpDiscoveryConnectionCheckMessage(locNode));

                lastTimeConnCheckMsgSent = U.currentTimeMillis();
            }
        }
    }

    /** Thread that executes {@link TcpServer}'s code. */
    private class TcpServerThread extends IgniteSpiThread {
        /** */
        private final TcpServer worker;

        /**
         * @param worker Worker to be executed by this thread.
         * @param log Logger.
         */
        private TcpServerThread(TcpServer worker, IgniteLogger log) {
            super(worker.igniteInstanceName(), worker.name(), log);

            setPriority(spi.threadPri);

            this.worker = worker;
        }

        /** {@inheritDoc} */
        @Override protected void body() throws InterruptedException {
            worker.run();
        }

        /** {@inheritDoc} */
        @Override public void interrupt() {
            super.interrupt();

            worker.onInterruption();
        }
    }

    /**
     * Worker that accepts incoming TCP connections.
     * <p>
     * Tcp server will call provided closure when accepts incoming connection.
     * From that moment server is no more responsible for the socket.
     */
<<<<<<< HEAD
    private class TcpServer extends IgniteSpiThread {
        /** */
        private static final String ACCEPT_TIMEOUT_PROP = "IGNITE_TCP_ACCEPT_SO_TIMEOUT";

        /** */
        private static final int DFLT_ACCEPT_TIMEOUT = 10_000;

=======
    private class TcpServer extends GridWorker {
>>>>>>> 1d8b7ce7
        /** Socket TCP server listens to. */
        private ServerSocket srvrSock;

        /** Port to listen. */
        private int port;

        /** Worker that encapsulates thread body */
        private GridWorker worker;

        /**
         * @param log Logger.
         * @throws IgniteSpiException In case of error.
         */
        TcpServer(IgniteLogger log) throws IgniteSpiException {
            super(spi.ignite().name(), "tcp-disco-srvr", log,
                spi.ignite() instanceof IgniteEx ? ((IgniteEx)spi.ignite()).context().workersRegistry() : null);

            int lastPort = spi.locPortRange == 0 ? spi.locPort : spi.locPort + spi.locPortRange - 1;

            for (port = spi.locPort; port <= lastPort; port++) {
                try {
                    if (spi.isSslEnabled()) {
                        SSLServerSocket sslSock = (SSLServerSocket)spi.sslSrvSockFactory
                            .createServerSocket(port, 0, spi.locHost);

                        sslSock.setNeedClientAuth(true);

                        srvrSock = sslSock;
                    }
                    else
                        srvrSock = new ServerSocket(port, 0, spi.locHost);

                    if (log.isInfoEnabled()) {
                        log.info("Successfully bound to TCP port [port=" + port +
                            ", localHost=" + spi.locHost +
                            ", locNodeId=" + spi.ignite().configuration().getNodeId() +
                            ']');
                    }

                    WorkersRegistry workerRegistry = spi.ignite() instanceof IgniteEx
                        ? ((IgniteEx)spi.ignite()).context().workersRegistry()
                        : null;

                    worker = new GridWorker(igniteInstanceName, getName(), log, workerRegistry, workerRegistry,
                        DFLT_CRITICAL_HEARTBEAT_TIMEOUT_MS) {
                        @Override protected void body() {
                            workerBody();
                        }
                    };

                    return;
                }
                catch (IOException e) {
                    if (log.isDebugEnabled())
                        log.debug("Failed to bind to local port (will try next port within range) " +
                            "[port=" + port + ", localHost=" + spi.locHost + ']');

                    onException("Failed to bind to local port. " +
                        "[port=" + port + ", localHost=" + spi.locHost + ']', e);
                }
            }

            // If free port wasn't found.
            throw new IgniteSpiException("Failed to bind TCP server socket (possibly all ports in range " +
                "are in use) [firstPort=" + spi.locPort + ", lastPort=" + lastPort +
                ", addr=" + spi.locHost + ']');
        }

        /** */
        private void workerBody() {
            Throwable err = null;

            try {
<<<<<<< HEAD
                int acceptTimeoutMs = IgniteSystemProperties.getInteger(ACCEPT_TIMEOUT_PROP, DFLT_ACCEPT_TIMEOUT);

                srvrSock.setSoTimeout(acceptTimeoutMs);

                Socket sock;

                long lastOnIdleTs = U.currentTimeMillis();

                while (!isInterrupted()) {
                    worker.updateHeartbeat();

                    try {
                        sock = srvrSock.accept();
                    }
                    catch (SocketTimeoutException ignored) {
                        worker.updateHeartbeat();

                        worker.onIdle();

                        lastOnIdleTs = U.currentTimeMillis();

                        continue;
                    }
=======
                while (!runner().isInterrupted()) {
                    Socket sock = srvrSock.accept();
>>>>>>> 1d8b7ce7

                    long tstamp = U.currentTimeMillis();

                    if (log.isInfoEnabled())
                        log.info("TCP discovery accepted incoming connection " +
                            "[rmtAddr=" + sock.getInetAddress() + ", rmtPort=" + sock.getPort() + ']');

                    SocketReader reader = new SocketReader(sock);

                    synchronized (mux) {
                        readers.add(reader);
                    }

                    if (log.isInfoEnabled())
                        log.info("TCP discovery spawning a new thread for connection " +
                            "[rmtAddr=" + sock.getInetAddress() + ", rmtPort=" + sock.getPort() + ']');

                    reader.start();

                    spi.stats.onServerSocketInitialized(U.currentTimeMillis() - tstamp);

                    if (U.currentTimeMillis() - lastOnIdleTs > acceptTimeoutMs) {
                        worker.onIdle();

                        lastOnIdleTs = U.currentTimeMillis();
                    }
                }
            }
            catch (IOException e) {
                if (log.isDebugEnabled())
                    U.error(log, "Failed to accept TCP connection.", e);

                onException("Failed to accept TCP connection.", e);

                if (!runner().isInterrupted()) {
                    err = e;

                    if (U.isMacInvalidArgumentError(e))
                        U.error(log, "Failed to accept TCP connection\n\t" + U.MAC_INVALID_ARG_MSG, e);
                    else
                        U.error(log, "Failed to accept TCP connection.", e);
                }
            }
            catch (Throwable t) {
                err = t;

                throw t;
            }
            finally {
                if (spi.ignite() instanceof IgniteEx) {
                    if (err == null && !spi.isNodeStopping0())
<<<<<<< HEAD
                        err = new IllegalStateException("Thread " + getName() + " is terminated unexpectedly.");
=======
                        err = new IllegalStateException("Worker " + name() + " is terminated unexpectedly.");
>>>>>>> 1d8b7ce7

                    FailureProcessor failure = ((IgniteEx)spi.ignite()).context().failure();

                    if (err instanceof OutOfMemoryError)
                        failure.process(new FailureContext(CRITICAL_ERROR, err));
<<<<<<< HEAD
                    else if (err instanceof GridWorkerFailureException)
                        failure.process(new FailureContext(((GridWorkerFailureException)err).failureType(), err));
=======
>>>>>>> 1d8b7ce7
                    else if (err != null)
                        failure.process(new FailureContext(SYSTEM_WORKER_TERMINATION, err));
                }

                U.closeQuiet(srvrSock);
            }
        }

<<<<<<< HEAD
        /** {@inheritDoc} */
        @Override protected void body() {
            worker.run();
        }

        /** {@inheritDoc} */
        @Override public void interrupt() {
            super.interrupt();

=======
        /** */
        public void onInterruption() {
>>>>>>> 1d8b7ce7
            U.close(srvrSock, log);
        }
    }

    /**
     * Thread that reads messages from the socket created for incoming connections.
     */
    private class SocketReader extends IgniteSpiThread {
        /** Socket to read data from. */
        private final Socket sock;

        /** */
        private volatile UUID nodeId;

        /**
         * Constructor.
         *
         * @param sock Socket to read data from.
         */
        SocketReader(Socket sock) {
            super(spi.ignite().name(), "tcp-disco-sock-reader", log);

            this.sock = sock;

            setPriority(spi.threadPri);

            spi.stats.onSocketReaderCreated();
        }

        /** {@inheritDoc} */
        @Override protected void body() throws InterruptedException {
            UUID locNodeId = getConfiguredNodeId();

            ClientMessageWorker clientMsgWrk = null;

            SocketAddress rmtAddr = sock.getRemoteSocketAddress();

            if (log.isInfoEnabled())
                log.info("Started serving remote node connection [rmtAddr=" + rmtAddr +
                    ", rmtPort=" + sock.getPort() + ']');

            boolean srvSock;

            try {
                InputStream in;

                try {
                    // Set socket options.
                    sock.setKeepAlive(true);
                    sock.setTcpNoDelay(true);

                    int timeout = sock.getSoTimeout();

                    sock.setSoTimeout((int)spi.netTimeout);

                    for (IgniteInClosure<Socket> connLsnr : spi.incomeConnLsnrs)
                        connLsnr.apply(sock);

                    int rcvBufSize = sock.getReceiveBufferSize();

                    in = new BufferedInputStream(sock.getInputStream(), rcvBufSize > 0 ? rcvBufSize : 8192);

                    byte[] buf = new byte[4];
                    int read = 0;

                    while (read < buf.length) {
                        int r = in.read(buf, read, buf.length - read);

                        if (r >= 0)
                            read += r;
                        else {
                            if (log.isDebugEnabled())
                                log.debug("Failed to read magic header (too few bytes received) " +
                                    "[rmtAddr=" + rmtAddr +
                                    ", locAddr=" + sock.getLocalSocketAddress() + ']');

                            LT.warn(log, "Failed to read magic header (too few bytes received) [rmtAddr=" +
                                rmtAddr + ", locAddr=" + sock.getLocalSocketAddress() + ']');

                            return;
                        }
                    }

                    if (!Arrays.equals(buf, U.IGNITE_HEADER)) {
                        if (log.isDebugEnabled())
                            log.debug("Unknown connection detected (is some other software connecting to " +
                                "this Ignite port?" +
                                (!spi.isSslEnabled() ? " missed SSL configuration?" : "" ) +
                                ") " +
                                "[rmtAddr=" + rmtAddr +
                                ", locAddr=" + sock.getLocalSocketAddress() + ']');

                        LT.warn(log, "Unknown connection detected (is some other software connecting to " +
                            "this Ignite port?" +
                            (!spi.isSslEnabled() ? " missing SSL configuration on remote node?" : "" ) +
                            ") [rmtAddr=" + sock.getInetAddress() + ']', true);

                        return;
                    }

                    // Restore timeout.
                    sock.setSoTimeout(timeout);

                    TcpDiscoveryAbstractMessage msg = spi.readMessage(sock, in, spi.netTimeout);

                    // Ping.
                    if (msg instanceof TcpDiscoveryPingRequest) {
                        if (!spi.isNodeStopping0()) {
                            TcpDiscoveryPingRequest req = (TcpDiscoveryPingRequest)msg;

                            if (log.isInfoEnabled())
                                log.info("Received ping request from the remote node " +
                                    "[rmtNodeId=" + msg.creatorNodeId() +
                                    ", rmtAddr=" + rmtAddr + ", rmtPort=" + sock.getPort() + "]");

                            TcpDiscoveryPingResponse res = new TcpDiscoveryPingResponse(locNodeId);

                            IgniteSpiOperationTimeoutHelper timeoutHelper =
                                new IgniteSpiOperationTimeoutHelper(spi, true);

                            if (req.clientNodeId() != null) {
                                ClientMessageWorker clientWorker = clientMsgWorkers.get(req.clientNodeId());

                                if (clientWorker != null)
                                    res.clientExists(clientWorker.ping(timeoutHelper));
                            }

                            spi.writeToSocket(sock, res, timeoutHelper.nextTimeoutChunk(spi.getSocketTimeout()));

                            if (!(sock instanceof SSLSocket))
                                sock.shutdownOutput();

                            if (log.isInfoEnabled())
                                log.info("Finished writing ping response " + "[rmtNodeId=" + msg.creatorNodeId() +
                                    ", rmtAddr=" + rmtAddr + ", rmtPort=" + sock.getPort() + "]");
                        }
                        else if (log.isDebugEnabled())
                            log.debug("Ignore ping request, node is stopping.");

                        return;
                    }

                    // Handshake.
                    TcpDiscoveryHandshakeRequest req = (TcpDiscoveryHandshakeRequest)msg;

                    srvSock = !req.client();

                    UUID nodeId = req.creatorNodeId();

                    this.nodeId = nodeId;

                    TcpDiscoveryHandshakeResponse res =
                        new TcpDiscoveryHandshakeResponse(locNodeId, locNode.internalOrder());

                    if (req.client())
                        res.clientAck(true);

                    spi.writeToSocket(sock, res, spi.getEffectiveSocketTimeout(srvSock));

                    // It can happen if a remote node is stopped and it has a loopback address in the list of addresses,
                    // the local node sends a handshake request message on the loopback address, so we get here.
                    if (locNodeId.equals(nodeId)) {
                        assert !req.client();

                        if (log.isDebugEnabled())
                            log.debug("Handshake request from local node: " + req);

                        return;
                    }

                    if (req.client()) {
                        ClientMessageWorker clientMsgWrk0 = new ClientMessageWorker(sock, nodeId, log);

                        while (true) {
                            ClientMessageWorker old = clientMsgWorkers.putIfAbsent(nodeId, clientMsgWrk0);

                            if (old == null)
                                break;

                            if (old.isDone() || (old.runner() != null && old.runner().isInterrupted())) {
                                clientMsgWorkers.remove(nodeId, old);

                                continue;
                            }

                            if (old.runner() != null)
                                old.runner().join(500);

                            old = clientMsgWorkers.putIfAbsent(nodeId, clientMsgWrk0);

                            if (old == null)
                                break;

                            if (log.isDebugEnabled())
                                log.debug("Already have client message worker, closing connection " +
                                    "[locNodeId=" + locNodeId +
                                    ", rmtNodeId=" + nodeId +
                                    ", workerSock=" + old.sock +
                                    ", sock=" + sock + ']');

                            return;
                        }

                        if (log.isDebugEnabled())
                            log.debug("Created client message worker [locNodeId=" + locNodeId +
                                ", rmtNodeId=" + nodeId + ", sock=" + sock + ']');

                        assert clientMsgWrk0 == clientMsgWorkers.get(nodeId);

                        clientMsgWrk = clientMsgWrk0;
                    }

                    if (log.isDebugEnabled())
                        log.debug("Initialized connection with remote node [nodeId=" + nodeId +
                            ", client=" + req.client() + ']');

                    if (debugMode) {
                        debugLog(msg, "Initialized connection with remote node [nodeId=" + nodeId +
                            ", client=" + req.client() + ']');
                    }
                }
                catch (IOException e) {
                    if (log.isDebugEnabled())
                        U.error(log, "Caught exception on handshake [err=" + e +", sock=" + sock + ']', e);

                    if (X.hasCause(e, SSLException.class) && spi.isSslEnabled() && !spi.isNodeStopping0())
                        LT.warn(log, "Failed to initialize connection " +
                            "(missing SSL configuration on remote node?) " +
                            "[rmtAddr=" + sock.getInetAddress() + ']', true);
                    else if ((X.hasCause(e, ObjectStreamException.class) || !sock.isClosed())
                        && !spi.isNodeStopping0()) {
                        if (U.isMacInvalidArgumentError(e))
                            LT.error(log, e, "Failed to initialize connection [sock=" + sock + "]\n\t" +
                                U.MAC_INVALID_ARG_MSG);
                        else {
                            U.error(
                                log,
                                "Failed to initialize connection (this can happen due to short time " +
                                    "network problems and can be ignored if does not affect node discovery) " +
                                    "[sock=" + sock + ']',
                                e);
                        }
                    }

                    onException("Caught exception on handshake [err=" + e + ", sock=" + sock + ']', e);

                    return;
                }
                catch (IgniteCheckedException e) {
                    if (log.isDebugEnabled())
                        U.error(log, "Caught exception on handshake [err=" + e +", sock=" + sock + ']', e);

                    onException("Caught exception on handshake [err=" + e +", sock=" + sock + ']', e);

                    if (e.hasCause(SocketTimeoutException.class))
                        LT.warn(log, "Socket operation timed out on handshake " +
                            "(consider increasing 'networkTimeout' configuration property) " +
                            "[netTimeout=" + spi.netTimeout + ']');

                    else if (e.hasCause(ClassNotFoundException.class))
                        LT.warn(log, "Failed to read message due to ClassNotFoundException " +
                            "(make sure same versions of all classes are available on all nodes) " +
                            "[rmtAddr=" + rmtAddr +
                            ", err=" + X.cause(e, ClassNotFoundException.class).getMessage() + ']');

                        // Always report marshalling problems.
                    else if (e.hasCause(ObjectStreamException.class) ||
                        (!sock.isClosed() && !e.hasCause(IOException.class)))
                        LT.error(log, e, "Failed to initialize connection [sock=" + sock + ']');

                    return;
                }

                long sockTimeout = spi.getEffectiveSocketTimeout(srvSock);

                while (!isInterrupted()) {
                    try {
                        SecurityUtils.serializeVersion(1);

                        TcpDiscoveryAbstractMessage msg = U.unmarshal(spi.marshaller(), in,
                            U.resolveClassLoader(spi.ignite().configuration()));

                        msg.senderNodeId(nodeId);

                        DebugLogger debugLog = messageLogger(msg);

                        if (debugLog.isDebugEnabled())
                            debugLog.debug("Message has been received: " + msg);

                        spi.stats.onMessageReceived(msg);

                        if (debugMode && recordable(msg))
                            debugLog(msg, "Message has been received: " + msg);

                        if (msg instanceof TcpDiscoveryConnectionCheckMessage) {
                            spi.writeToSocket(msg, sock, RES_OK, sockTimeout);

                            continue;
                        }
                        else if (msg instanceof TcpDiscoveryJoinRequestMessage) {
                            TcpDiscoveryJoinRequestMessage req = (TcpDiscoveryJoinRequestMessage)msg;

                            if (!req.responded()) {
                                boolean ok = processJoinRequestMessage(req, clientMsgWrk);

                                if (clientMsgWrk != null && ok)
                                    continue;
                                else
                                    // Direct join request - no need to handle this socket anymore.
                                    break;
                            }
                        }
                        else if (msg instanceof TcpDiscoveryClientReconnectMessage) {
                            TcpDiscoverySpiState state = spiStateCopy();

                            if (state == CONNECTED) {
                                spi.writeToSocket(msg, sock, RES_OK, sockTimeout);

                                if (clientMsgWrk != null && clientMsgWrk.runner() == null && !clientMsgWrk.isDone())
                                    new MessageWorkerThreadWithCleanup<>(clientMsgWrk, log).start();

                                processClientReconnectMessage((TcpDiscoveryClientReconnectMessage)msg);

                                continue;
                            }
                            else {
                                spi.writeToSocket(msg, sock, RES_CONTINUE_JOIN, sockTimeout);

                                break;
                            }
                        }
                        else if (msg instanceof TcpDiscoveryDuplicateIdMessage) {
                            // Send receipt back.
                            spi.writeToSocket(msg, sock, RES_OK, sockTimeout);

                            boolean ignored = false;

                            TcpDiscoverySpiState state = null;

                            synchronized (mux) {
                                if (spiState == CONNECTING) {
                                    joinRes.set(msg);

                                    spiState = DUPLICATE_ID;

                                    mux.notifyAll();
                                }
                                else {
                                    ignored = true;

                                    state = spiState;
                                }
                            }

                            if (ignored && log.isDebugEnabled())
                                log.debug("Duplicate ID message has been ignored [msg=" + msg +
                                    ", spiState=" + state + ']');

                            continue;
                        }
                        else if (msg instanceof TcpDiscoveryAuthFailedMessage) {
                            // Send receipt back.
                            spi.writeToSocket(msg, sock, RES_OK, sockTimeout);

                            boolean ignored = false;

                            TcpDiscoverySpiState state = null;

                            synchronized (mux) {
                                if (spiState == CONNECTING) {
                                    joinRes.set(msg);

                                    spiState = AUTH_FAILED;

                                    mux.notifyAll();
                                }
                                else {
                                    ignored = true;

                                    state = spiState;
                                }
                            }

                            if (ignored && log.isDebugEnabled())
                                log.debug("Auth failed message has been ignored [msg=" + msg +
                                    ", spiState=" + state + ']');

                            continue;
                        }
                        else if (msg instanceof TcpDiscoveryCheckFailedMessage) {
                            // Send receipt back.
                            spi.writeToSocket(msg, sock, RES_OK, sockTimeout);

                            boolean ignored = false;

                            TcpDiscoverySpiState state = null;

                            synchronized (mux) {
                                if (spiState == CONNECTING) {
                                    joinRes.set(msg);

                                    spiState = CHECK_FAILED;

                                    mux.notifyAll();
                                }
                                else {
                                    ignored = true;

                                    ClientMessageWorker worker = clientMsgWorkers.get(msg.creatorNodeId());

                                    if (worker != null) {
                                        msg.verify(getLocalNodeId());

                                        worker.addMessage(msg);
                                    }
                                    else {
                                        if (log.isDebugEnabled()) {
                                            log.debug("Failed to find client message worker " +
                                                "[clientNode=" + msg.creatorNodeId() + ']');
                                        }
                                    }

                                    state = spiState;
                                }
                            }

                            if (ignored && log.isDebugEnabled())
                                log.debug("Check failed message has been ignored [msg=" + msg +
                                    ", spiState=" + state + ']');

                            continue;
                        }
                        else if (msg instanceof TcpDiscoveryLoopbackProblemMessage) {
                            // Send receipt back.
                            spi.writeToSocket(msg, sock, RES_OK, sockTimeout);

                            boolean ignored = false;

                            TcpDiscoverySpiState state = null;

                            synchronized (mux) {
                                if (spiState == CONNECTING) {
                                    joinRes.set(msg);

                                    spiState = LOOPBACK_PROBLEM;

                                    mux.notifyAll();
                                }
                                else {
                                    ignored = true;

                                    state = spiState;
                                }
                            }

                            if (ignored && log.isDebugEnabled())
                                log.debug("Loopback problem message has been ignored [msg=" + msg +
                                    ", spiState=" + state + ']');

                            continue;
                        }
                        else if (msg instanceof TcpDiscoveryPingResponse) {
                            assert msg.client() : msg;

                            ClientMessageWorker clientWorker = clientMsgWorkers.get(msg.creatorNodeId());

                            if (clientWorker != null)
                                clientWorker.pingResult(true);

                            continue;
                        }
                        else if (msg instanceof TcpDiscoveryRingLatencyCheckMessage) {
                            if (log.isInfoEnabled())
                                log.info("Latency check message has been read: " + msg.id());

                            ((TcpDiscoveryRingLatencyCheckMessage)msg).onRead();
                        }

                        TcpDiscoveryClientMetricsUpdateMessage metricsUpdateMsg = null;

                        if (msg instanceof TcpDiscoveryClientMetricsUpdateMessage)
                            metricsUpdateMsg = (TcpDiscoveryClientMetricsUpdateMessage)msg;
                        else
                            msgWorker.addMessage(msg);

                        // Send receipt back.
                        if (clientMsgWrk != null) {
                            TcpDiscoveryClientAckResponse ack = new TcpDiscoveryClientAckResponse(locNodeId, msg.id());

                            ack.verify(locNodeId);

                            clientMsgWrk.addMessage(ack);
                        }
                        else
                            spi.writeToSocket(msg, sock, RES_OK, sockTimeout);

                        if (metricsUpdateMsg != null)
                            processClientMetricsUpdateMessage(metricsUpdateMsg);
                    }
                    catch (IgniteCheckedException e) {
                        if (log.isDebugEnabled())
                            U.error(log, "Caught exception on message read [sock=" + sock +
                                ", locNodeId=" + locNodeId + ", rmtNodeId=" + nodeId + ']', e);

                        onException("Caught exception on message read [sock=" + sock +
                            ", locNodeId=" + locNodeId + ", rmtNodeId=" + nodeId + ']', e);

                        if (isInterrupted() || sock.isClosed())
                            return;

                        if (e.hasCause(ClassNotFoundException.class))
                            LT.warn(log, "Failed to read message due to ClassNotFoundException " +
                                "(make sure same versions of all classes are available on all nodes) " +
                                "[rmtNodeId=" + nodeId +
                                ", err=" + X.cause(e, ClassNotFoundException.class).getMessage() + ']');

                        // Always report marshalling errors.
                        boolean err = e.hasCause(ObjectStreamException.class) ||
                            (nodeAlive(nodeId) && spiStateCopy() == CONNECTED && !X.hasCause(e, IOException.class));

                        if (err)
                            LT.error(log, e, "Failed to read message [sock=" + sock + ", locNodeId=" + locNodeId +
                                ", rmtNodeId=" + nodeId + ']');

                        return;
                    }
                    catch (IOException e) {
                        if (log.isDebugEnabled())
                            U.error(log, "Caught exception on message read [sock=" + sock + ", locNodeId=" + locNodeId +
                                ", rmtNodeId=" + nodeId + ']', e);

                        if (isInterrupted() || sock.isClosed())
                            return;

                        // Always report marshalling errors (although it is strange here).
                        boolean err = X.hasCause(e, ObjectStreamException.class) ||
                            (nodeAlive(nodeId) && spiStateCopy() == CONNECTED);

                        if (err)
                            LT.error(log, e, "Failed to send receipt on message [sock=" + sock +
                                ", locNodeId=" + locNodeId + ", rmtNodeId=" + nodeId + ']');

                        onException("Caught exception on message read [sock=" + sock + ", locNodeId=" + locNodeId +
                            ", rmtNodeId=" + nodeId + ']', e);

                        return;
                    }
                    finally {
                        SecurityUtils.restoreDefaultSerializeVersion();
                    }
                }
            }
            finally {
                if (clientMsgWrk != null) {
                    if (log.isDebugEnabled())
                        log.debug("Client connection failed [sock=" + sock + ", locNodeId=" + locNodeId +
                            ", rmtNodeId=" + nodeId + ']');

                    clientMsgWorkers.remove(nodeId, clientMsgWrk);

                    U.interrupt(clientMsgWrk.runner());
                }

                U.closeQuiet(sock);

                if (log.isInfoEnabled())
                    log.info("Finished serving remote node connection [rmtAddr=" + rmtAddr +
                        ", rmtPort=" + sock.getPort());
            }
        }

        /**
         * Processes client reconnect message.
         *
         * @param msg Client reconnect message.
         */
        private void processClientReconnectMessage(TcpDiscoveryClientReconnectMessage msg) {
            UUID nodeId = msg.creatorNodeId();

            UUID locNodeId = getLocalNodeId();

            boolean isLocNodeRouter = msg.routerNodeId().equals(locNodeId);

            TcpDiscoveryNode node = ring.node(nodeId);

            assert node == null || node.isClient();

            if (node != null) {
                node.clientRouterNodeId(msg.routerNodeId());
                node.clientAliveTime(spi.clientFailureDetectionTimeout());
            }

            if (!msg.verified()) {
                if (isLocNodeRouter || isLocalNodeCoordinator()) {
                    if (node != null) {
                        Collection<TcpDiscoveryAbstractMessage> pending = msgHist.messages(msg.lastMessageId(), node);

                        if (pending != null) {
                            msg.verify(locNodeId);
                            msg.pendingMessages(pending);
                            msg.success(true);

                            if (log.isDebugEnabled())
                                log.debug("Accept client reconnect, restored pending messages " +
                                    "[locNodeId=" + locNodeId + ", clientNodeId=" + nodeId + ']');
                        }
                        else if (!isLocalNodeCoordinator()) {
                            if (log.isDebugEnabled())
                                log.debug("Failed to restore pending messages for reconnecting client. " +
                                    "Forwarding reconnection message to coordinator " +
                                    "[locNodeId=" + locNodeId + ", clientNodeId=" + nodeId + ']');
                        }
                        else {
                            msg.verify(locNodeId);

                            if (log.isDebugEnabled())
                                log.debug("Failing reconnecting client node because failed to restore pending " +
                                    "messages [locNodeId=" + locNodeId + ", clientNodeId=" + nodeId + ']');

                            TcpDiscoveryNodeFailedMessage nodeFailedMsg = new TcpDiscoveryNodeFailedMessage(locNodeId,
                                node.id(), node.internalOrder());

                            msgWorker.addMessage(nodeFailedMsg);
                        }
                    }
                    else {
                        msg.verify(locNodeId);

                        if (log.isDebugEnabled())
                            log.debug("Reconnecting client node is already failed [nodeId=" + nodeId + ']');
                    }

                    if (msg.verified() && isLocNodeRouter) {
                        ClientMessageWorker wrk = clientMsgWorkers.get(nodeId);

                        if (wrk != null)
                            wrk.addMessage(msg);
                        else if (log.isDebugEnabled())
                            log.debug("Failed to reconnect client node (disconnected during the process) [locNodeId=" +
                                locNodeId + ", clientNodeId=" + nodeId + ']');
                    }
                    else
                        msgWorker.addMessage(msg);
                }
                else
                    msgWorker.addMessage(msg);
            }
            else {
                if (isLocalNodeCoordinator())
                    msgWorker.addMessage(new TcpDiscoveryDiscardMessage(locNodeId, msg.id(), false));

                if (isLocNodeRouter) {
                    ClientMessageWorker wrk = clientMsgWorkers.get(nodeId);

                    if (wrk != null)
                        wrk.addMessage(msg);
                    else if (log.isDebugEnabled())
                        log.debug("Failed to reconnect client node (disconnected during the process) [locNodeId=" +
                            locNodeId + ", clientNodeId=" + nodeId + ']');
                }
                else if (ring.hasRemoteNodes() && !isLocalNodeCoordinator())
                    msgWorker.addMessage(msg);
            }
        }

        /**
         * Processes client metrics update message.
         *
         * @param msg Client metrics update message.
         */
        private void processClientMetricsUpdateMessage(TcpDiscoveryClientMetricsUpdateMessage msg) {
            assert msg.client();

            ClientMessageWorker wrk = clientMsgWorkers.get(msg.creatorNodeId());

            if (wrk != null)
                wrk.metrics(msg.metrics());
            else if (log.isDebugEnabled())
                log.debug("Received client metrics update message from unknown client node: " + msg);
        }

        /**
         * @param msg Join request message.
         * @param clientMsgWrk Client message worker to start.
         * @return Whether connection was successful.
         * @throws IOException If IO failed.
         */
        @SuppressWarnings({"IfMayBeConditional"})
        private boolean processJoinRequestMessage(TcpDiscoveryJoinRequestMessage msg,
            @Nullable ClientMessageWorker clientMsgWrk) throws IOException {
            assert msg != null;
            assert !msg.responded();

            TcpDiscoverySpiState state = spiStateCopy();

            long sockTimeout = spi.failureDetectionTimeoutEnabled() ? spi.failureDetectionTimeout() :
                spi.getSocketTimeout();

            if (state == CONNECTED) {
                spi.writeToSocket(msg, sock, RES_OK, sockTimeout);

                if (log.isDebugEnabled())
                    log.debug("Responded to join request message [msg=" + msg + ", res=" + RES_OK + ']');

                msg.responded(true);

                if (clientMsgWrk != null && clientMsgWrk.runner() == null && !clientMsgWrk.isDone()) {
                    clientMsgWrk.clientVersion(U.productVersion(msg.node()));

                    new MessageWorkerThreadWithCleanup<>(clientMsgWrk, log).start();
                }

                msgWorker.addMessage(msg);

                return true;
            }
            else {
                spi.stats.onMessageProcessingStarted(msg);

                int res;

                SocketAddress rmtAddr = sock.getRemoteSocketAddress();

                if (state == CONNECTING) {
                    if (noResAddrs.contains(rmtAddr) ||
                        getLocalNodeId().compareTo(msg.creatorNodeId()) < 0)
                        // Remote node node has not responded to join request or loses UUID race.
                        res = RES_WAIT;
                    else
                        // Remote node responded to join request and wins UUID race.
                        res = RES_CONTINUE_JOIN;
                }
                else
                    // Local node is stopping. Remote node should try next one.
                    res = RES_CONTINUE_JOIN;

                spi.writeToSocket(msg, sock, res, sockTimeout);

                if (log.isDebugEnabled())
                    log.debug("Responded to join request message [msg=" + msg + ", res=" + res + ']');

                fromAddrs.addAll(msg.node().socketAddresses());

                spi.stats.onMessageProcessingFinished(msg);

                return false;
            }
        }

        /** {@inheritDoc} */
        @Override public void interrupt() {
            super.interrupt();

            U.closeQuiet(sock);
        }

        /** {@inheritDoc} */
        @Override protected void cleanup() {
            super.cleanup();

            U.closeQuiet(sock);

            synchronized (mux) {
                readers.remove(this);
            }

            spi.stats.onSocketReaderRemoved();
        }

        /** {@inheritDoc} */
        @Override public String toString() {
            return "Socket reader [id=" + getId() + ", name=" + getName() + ", nodeId=" + nodeId + ']';
        }
    }

    /**
     * SPI Statistics printer.
     */
    private class StatisticsPrinter extends IgniteSpiThread {
        /**
         * Constructor.
         */
        StatisticsPrinter() {
            super(spi.ignite().name(), "tcp-disco-stats-printer", log);

            assert spi.statsPrintFreq > 0;

            assert log.isInfoEnabled();

            setPriority(spi.threadPri);
        }

        /** {@inheritDoc} */
        @SuppressWarnings({"BusyWait"})
        @Override protected void body() throws InterruptedException {
            if (log.isDebugEnabled())
                log.debug("Statistics printer has been started.");

            while (!isInterrupted()) {
                Thread.sleep(spi.statsPrintFreq);

                printStatistics();
            }
        }
    }

    /** */
    private class ClientMessageWorker extends MessageWorker<T2<TcpDiscoveryAbstractMessage, byte[]>> {
        /** Node ID. */
        private final UUID clientNodeId;

        /** Socket. */
        private final Socket sock;

        /** Current client metrics. */
        private volatile ClusterMetrics metrics;

        /** */
        private final AtomicReference<GridFutureAdapter<Boolean>> pingFut = new AtomicReference<>();

        /** */
        private IgniteProductVersion clientVer;

        /**
         * @param sock Socket.
         * @param clientNodeId Node ID.
         * @param log Logger.
         */
        private ClientMessageWorker(Socket sock, UUID clientNodeId, IgniteLogger log) {
            super("tcp-disco-client-message-worker", log, 2000, null);

            this.sock = sock;
            this.clientNodeId = clientNodeId;
        }

        /**
         * @param clientVer Client version.
         */
        void clientVersion(IgniteProductVersion clientVer) {
            this.clientVer = clientVer;
        }

        /**
         * @return Current client metrics.
         */
        ClusterMetrics metrics() {
            return metrics;
        }

        /**
         * @param metrics New current client metrics.
         */
        void metrics(ClusterMetrics metrics) {
            this.metrics = metrics;
        }

        /**
         * @param msg Message.
         */
        void addMessage(TcpDiscoveryAbstractMessage msg) {
            addMessage(msg, null);
        }

        /**
         * @param msg Message.
         * @param msgBytes Optional message bytes.
         */
        void addMessage(TcpDiscoveryAbstractMessage msg, @Nullable byte[] msgBytes) {
            T2 t = new T2<>(msg, msgBytes);

            if (msg.highPriority())
                queue.addFirst(t);
            else
                queue.add(t);

            DebugLogger log = messageLogger(msg);

            if (log.isDebugEnabled())
                log.debug("Message has been added to client queue: " + msg);
        }

        /** {@inheritDoc} */
        @Override protected void processMessage(T2<TcpDiscoveryAbstractMessage, byte[]> msgT) {
            boolean success = false;

            TcpDiscoveryAbstractMessage msg = msgT.get1();

            try {
                assert msg.verified() : msg;

                byte[] msgBytes = msgT.get2();

                if (msgBytes == null)
                    msgBytes = U.marshal(spi.marshaller(), msg);

                DebugLogger msgLog = messageLogger(msg);

                if (msg instanceof TcpDiscoveryClientAckResponse) {
                    if (clientVer == null) {
                        ClusterNode node = spi.getNode(clientNodeId);

                        if (node != null)
                            clientVer = IgniteUtils.productVersion(node);
                        else if (msgLog.isDebugEnabled())
                            msgLog.debug("Skip sending message ack to client, fail to get client node " +
                                "[sock=" + sock + ", locNodeId=" + getLocalNodeId() +
                                ", rmtNodeId=" + clientNodeId + ", msg=" + msg + ']');
                    }

                    if (clientVer != null) {
                        if (msgLog.isDebugEnabled())
                            msgLog.debug("Sending message ack to client [sock=" + sock + ", locNodeId="
                                + getLocalNodeId() + ", rmtNodeId=" + clientNodeId + ", msg=" + msg + ']');

                        spi.writeToSocket(sock, msg, msgBytes, spi.failureDetectionTimeoutEnabled() ?
                            spi.clientFailureDetectionTimeout() : spi.getSocketTimeout());
                    }
                }
                else {
                    if (msgLog.isDebugEnabled())
                        msgLog.debug("Redirecting message to client [sock=" + sock + ", locNodeId="
                            + getLocalNodeId() + ", rmtNodeId=" + clientNodeId + ", msg=" + msg + ']');

                    assert topologyInitialized(msg) : msg;

                    spi.writeToSocket(sock, msg, msgBytes, spi.getEffectiveSocketTimeout(false));
                }

                boolean clientFailed = msg instanceof TcpDiscoveryNodeFailedMessage &&
                    ((TcpDiscoveryNodeFailedMessage)msg).failedNodeId().equals(clientNodeId);

                assert !clientFailed || msg.force() : msg;

                success = !clientFailed;
            }
            catch (IgniteCheckedException | IOException e) {
                if (log.isDebugEnabled())
                    U.error(log, "Client connection failed [sock=" + sock + ", locNodeId="
                        + getLocalNodeId() + ", rmtNodeId=" + clientNodeId + ", msg=" + msg + ']', e);

                onException("Client connection failed [sock=" + sock + ", locNodeId="
                    + getLocalNodeId() + ", rmtNodeId=" + clientNodeId + ", msg=" + msg + ']', e);
            }
            finally {
                if (!success) {
                    clientMsgWorkers.remove(clientNodeId, this);

                    U.interrupt(runner());

                    U.closeQuiet(sock);
                }
            }
        }

        /**
         * @param msg Message.
         * @return {@code True} if topology initialized.
         */
        private boolean topologyInitialized(TcpDiscoveryAbstractMessage msg) {
            if (msg instanceof TcpDiscoveryNodeAddedMessage) {
                TcpDiscoveryNodeAddedMessage addedMsg = (TcpDiscoveryNodeAddedMessage)msg;

                if (clientNodeId.equals(addedMsg.node().id()))
                    return addedMsg.topology() != null;
            }

            return true;
        }

        /**
         * @param res Ping result.
         */
        public void pingResult(boolean res) {
            GridFutureAdapter<Boolean> fut = pingFut.getAndSet(null);

            if (fut != null)
                fut.onDone(res);
        }

        /**
         * @param timeoutHelper Timeout controller.
         * @return Ping result.
         * @throws InterruptedException If interrupted.
         */
        public boolean ping(IgniteSpiOperationTimeoutHelper timeoutHelper) throws InterruptedException {
            if (spi.isNodeStopping0())
                return false;

            GridFutureAdapter<Boolean> fut;

            while (true) {
                fut = pingFut.get();

                if (fut != null)
                    break;

                fut = new GridFutureAdapter<>();

                if (pingFut.compareAndSet(null, fut)) {
                    TcpDiscoveryPingRequest pingReq = new TcpDiscoveryPingRequest(getLocalNodeId(), clientNodeId);

                    pingReq.verify(getLocalNodeId());

                    addMessage(pingReq);

                    break;
                }
            }

            try {
                return fut.get(timeoutHelper.nextTimeoutChunk(spi.getAckTimeout()),
                    TimeUnit.MILLISECONDS);
            }
            catch (IgniteInterruptedCheckedException ignored) {
                throw new InterruptedException();
            }
            catch (IgniteFutureTimeoutCheckedException ignored) {
                if (pingFut.compareAndSet(fut, null))
                    fut.onDone(false);

                return false;
            }
            catch (IgniteCheckedException e) {
                throw new IgniteSpiException("Internal error: ping future cannot be done with exception", e);
            }
        }

        /** {@inheritDoc} */
        @Override protected void tearDown() {
            pingResult(false);

            U.closeQuiet(sock);
        }
    }

    /** */
    private class MessageWorkerThreadWithCleanup<T> extends MessageWorkerThread {
        /** */
        private final MessageWorker worker;

        /** {@inheritDoc} */
        private MessageWorkerThreadWithCleanup(MessageWorker<T> worker, IgniteLogger log) {
            super(worker, log);

            this.worker = worker;
        }

        /** {@inheritDoc} */
        @Override protected void cleanup() {
            super.cleanup();

            worker.tearDown();
        }
    }

    /**
     * Slightly modified {@link IgniteSpiThread} intended to use with message workers.
     */
    private class MessageWorkerThread extends IgniteSpiThread {
        /**
         * Backed interrupted flag, once set, it is not affected by further {@link Thread#interrupted()} calls.
         */
        private volatile boolean interrupted;

        /** */
        private final GridWorker worker;

        /** {@inheritDoc} */
        private MessageWorkerThread(GridWorker worker, IgniteLogger log) {
            super(worker.igniteInstanceName(), worker.name(), log);

            this.worker = worker;

            setPriority(spi.threadPri);
        }

        /** {@inheritDoc} */
        @Override protected void body() throws InterruptedException {
            worker.run();
        }

        /** {@inheritDoc} */
        @Override public void interrupt() {
            interrupted = true;

            super.interrupt();
        }

        /** {@inheritDoc} */
        @Override public boolean isInterrupted() {
            return interrupted || super.isInterrupted();
        }
    }

    /**
     * Superclass for all message workers.
     *
     * @param <T> Message type.
     */
    private abstract class MessageWorker<T> extends GridWorker {
        /** Message queue. */
        protected final BlockingDeque<T> queue = new LinkedBlockingDeque<>();

        /** Polling timeout. */
        private final long pollingTimeout;

        /** */
        private Runnable beforeEachPoll;

        /**
         * @param name Worker name.
         * @param log Logger.
         * @param pollingTimeout Messages polling timeout.
         * @param lsnr Listener for life-cycle events.
         */
        protected MessageWorker(
            String name,
            IgniteLogger log,
            long pollingTimeout,
            @Nullable GridWorkerListener lsnr
        ) {
            super(spi.ignite().name(), name, log, lsnr);

            this.pollingTimeout = pollingTimeout;
        }

        /**
         * @param act action to be executed before each timed queue poll.
         */
        void setBeforeEachPollAction(Runnable act) {
            beforeEachPoll = act;
        }

        /** {@inheritDoc} */
        @Override protected void body() throws InterruptedException {
            if (log.isDebugEnabled())
                log.debug("Message worker started [locNodeId=" + getConfiguredNodeId() + ']');

<<<<<<< HEAD
            while (!isInterrupted()) {
                if (beforeEachPoll != null)
                    beforeEachPoll.run();

=======
            while (!runner().isInterrupted()) {
>>>>>>> 1d8b7ce7
                T msg = queue.poll(pollingTimeout, TimeUnit.MILLISECONDS);

                if (msg == null)
                    noMessageLoop();
                else
                    processMessage(msg);
            }
        }

        /**
         * @return Current message queue size.
         */
        int queueSize() {
            return queue.size();
        }

        /**
         * Processes succeeding message.
         *
         * @param msg Message.
         */
        protected abstract void processMessage(T msg);

        /**
         * Called when there is no message to process giving ability to perform other activity.
         */
        protected void noMessageLoop() {
            // No-op.
        }

        /**
         * Actions to be done before worker termination.
         */
        protected void tearDown() {
            // No-op.
        }
    }

    /**
     *
     */
    private static class GridPingFutureAdapter<R> extends GridFutureAdapter<R> {
        /** Socket. */
        private volatile Socket sock;

        /**
         * Returns socket associated with this ping future.
         *
         * @return Socket or {@code null} if no socket associated.
         */
        public Socket sock() {
            return sock;
        }

        /**
         * Associates socket with this ping future.
         *
         * @param sock Socket.
         */
        public void sock(Socket sock) {
            this.sock = sock;
        }
    }
}<|MERGE_RESOLUTION|>--- conflicted
+++ resolved
@@ -96,12 +96,10 @@
 import org.apache.ignite.internal.util.typedef.internal.S;
 import org.apache.ignite.internal.util.typedef.internal.U;
 import org.apache.ignite.internal.util.worker.GridWorker;
-<<<<<<< HEAD
 import org.apache.ignite.internal.util.worker.GridWorkerFailureException;
+import org.apache.ignite.internal.util.worker.GridWorkerIdlenessHandler;
 import org.apache.ignite.internal.worker.WorkersRegistry;
-=======
 import org.apache.ignite.internal.util.worker.GridWorkerListener;
->>>>>>> 1d8b7ce7
 import org.apache.ignite.lang.IgniteBiTuple;
 import org.apache.ignite.lang.IgniteInClosure;
 import org.apache.ignite.lang.IgniteProductVersion;
@@ -116,7 +114,6 @@
 import org.apache.ignite.spi.IgniteSpiThread;
 import org.apache.ignite.spi.discovery.DiscoverySpiCustomMessage;
 import org.apache.ignite.spi.discovery.DiscoverySpiListener;
-import org.apache.ignite.spi.discovery.IgniteDiscoveryThread;
 import org.apache.ignite.spi.discovery.tcp.internal.DiscoveryDataPacket;
 import org.apache.ignite.spi.discovery.tcp.internal.TcpDiscoveryNode;
 import org.apache.ignite.spi.discovery.tcp.internal.TcpDiscoveryNodesRing;
@@ -169,7 +166,6 @@
 import static org.apache.ignite.internal.IgniteNodeAttributes.ATTR_MARSHALLER_USE_BINARY_STRING_SER_VER_2;
 import static org.apache.ignite.internal.IgniteNodeAttributes.ATTR_MARSHALLER_USE_DFLT_SUID;
 import static org.apache.ignite.internal.IgniteNodeAttributes.ATTR_SERVICES_COMPATIBILITY_MODE;
-import static org.apache.ignite.internal.util.worker.GridWorker.DFLT_CRITICAL_HEARTBEAT_TIMEOUT_MS;
 import static org.apache.ignite.spi.IgnitePortProtocol.TCP;
 import static org.apache.ignite.spi.discovery.tcp.internal.TcpDiscoverySpiState.AUTH_FAILED;
 import static org.apache.ignite.spi.discovery.tcp.internal.TcpDiscoverySpiState.CHECK_FAILED;
@@ -2141,6 +2137,11 @@
         }
     }
 
+    /** */
+    private static WorkersRegistry getWorkerRegistry(TcpDiscoverySpi spi) {
+        return spi.ignite() instanceof IgniteEx ? ((IgniteEx)spi.ignite()).context().workersRegistry() : null;
+    }
+
     /**
      * Discovery messages history used for client reconnect.
      */
@@ -2577,14 +2578,6 @@
         }
     }
 
-    /** */
-    private class MessageWorkerDiscoveryThread extends MessageWorkerThread implements IgniteDiscoveryThread {
-        /** {@inheritDoc}*/
-        private MessageWorkerDiscoveryThread(GridWorker worker, IgniteLogger log) {
-            super(worker, log);
-        }
-    }
-
     /**
      * Message worker for discovery messages processing.
      */
@@ -2632,40 +2625,23 @@
         /** */
         private long lastRingMsgTime;
 
-        /** Worker that encapsulates thread body */
-        private GridWorker worker;
-
-<<<<<<< HEAD
         /** */
         private long lastOnIdleTs = U.currentTimeMillis();
 
-=======
->>>>>>> 1d8b7ce7
         /**
          * @param log Logger.
          */
         private RingMessageWorker(IgniteLogger log) {
             super("tcp-disco-msg-worker", log, 10,
-                spi.ignite() instanceof IgniteEx ? ((IgniteEx)spi.ignite()).context().workersRegistry() : null);
+                getWorkerRegistry(spi), getWorkerRegistry(spi));
 
             initConnectionCheckFrequency();
 
-            WorkersRegistry workerRegistry = spi.ignite() instanceof IgniteEx
-                ? ((IgniteEx)spi.ignite()).context().workersRegistry()
-                : null;
-
-            worker = new GridWorker(igniteInstanceName, getName(), log, workerRegistry, workerRegistry,
-                DFLT_CRITICAL_HEARTBEAT_TIMEOUT_MS) {
-                @Override protected void body() throws InterruptedException {
-                    workerBody();
-                }
-            };
-
             setBeforeEachPollAction(() -> {
-                worker.updateHeartbeat();
-
-                if (U.currentTimeMillis() - lastOnIdleTs > worker.criticalHeartbeatTimeoutMs() / 2) {
-                    worker.onIdle();
+                updateHeartbeat();
+
+                if (U.currentTimeMillis() - lastOnIdleTs > criticalHeartbeatTimeoutMs() / 2) {
+                    onIdle();
 
                     lastOnIdleTs = U.currentTimeMillis();
                 }
@@ -2701,7 +2677,7 @@
         }
 
         /** */
-        private void workerBody() throws InterruptedException {
+        protected void body() throws InterruptedException {
             Throwable err = null;
 
             try {
@@ -2746,31 +2722,20 @@
             finally {
                 if (spi.ignite() instanceof IgniteEx) {
                     if (err == null && !spi.isNodeStopping0())
-<<<<<<< HEAD
-                        err = new IllegalStateException("Thread " + getName() + " is terminated unexpectedly.");
-=======
                         err = new IllegalStateException("Worker " + name() + " is terminated unexpectedly.");
->>>>>>> 1d8b7ce7
 
                     FailureProcessor failure = ((IgniteEx)spi.ignite()).context().failure();
 
                     if (err instanceof OutOfMemoryError)
                         failure.process(new FailureContext(CRITICAL_ERROR, err));
-<<<<<<< HEAD
                     else if (err instanceof GridWorkerFailureException)
                         failure.process(new FailureContext(((GridWorkerFailureException)err).failureType(), err));
-=======
->>>>>>> 1d8b7ce7
                     else if (err != null)
                         failure.process(new FailureContext(SYSTEM_WORKER_TERMINATION, err));
                 }
             }
         }
 
-        /** {@inheritDoc} */
-        @Override protected void body() {
-            worker.run();
-        }
         /**
          * Initializes connection check frequency. Used only when failure detection timeout is enabled.
          */
@@ -5707,33 +5672,26 @@
      * Tcp server will call provided closure when accepts incoming connection.
      * From that moment server is no more responsible for the socket.
      */
-<<<<<<< HEAD
-    private class TcpServer extends IgniteSpiThread {
+    private class TcpServer extends GridWorker {
         /** */
         private static final String ACCEPT_TIMEOUT_PROP = "IGNITE_TCP_ACCEPT_SO_TIMEOUT";
 
         /** */
         private static final int DFLT_ACCEPT_TIMEOUT = 10_000;
 
-=======
-    private class TcpServer extends GridWorker {
->>>>>>> 1d8b7ce7
         /** Socket TCP server listens to. */
         private ServerSocket srvrSock;
 
         /** Port to listen. */
         private int port;
-
-        /** Worker that encapsulates thread body */
-        private GridWorker worker;
 
         /**
          * @param log Logger.
          * @throws IgniteSpiException In case of error.
          */
         TcpServer(IgniteLogger log) throws IgniteSpiException {
-            super(spi.ignite().name(), "tcp-disco-srvr", log,
-                spi.ignite() instanceof IgniteEx ? ((IgniteEx)spi.ignite()).context().workersRegistry() : null);
+            super(spi.ignite().name(), "tcp-disco-srvr", log, getWorkerRegistry(spi), getWorkerRegistry(spi),
+                DFLT_CRITICAL_HEARTBEAT_TIMEOUT_MS);
 
             int lastPort = spi.locPortRange == 0 ? spi.locPort : spi.locPort + spi.locPortRange - 1;
 
@@ -5757,17 +5715,6 @@
                             ']');
                     }
 
-                    WorkersRegistry workerRegistry = spi.ignite() instanceof IgniteEx
-                        ? ((IgniteEx)spi.ignite()).context().workersRegistry()
-                        : null;
-
-                    worker = new GridWorker(igniteInstanceName, getName(), log, workerRegistry, workerRegistry,
-                        DFLT_CRITICAL_HEARTBEAT_TIMEOUT_MS) {
-                        @Override protected void body() {
-                            workerBody();
-                        }
-                    };
-
                     return;
                 }
                 catch (IOException e) {
@@ -5787,11 +5734,10 @@
         }
 
         /** */
-        private void workerBody() {
+        @Override protected void body() {
             Throwable err = null;
 
             try {
-<<<<<<< HEAD
                 int acceptTimeoutMs = IgniteSystemProperties.getInteger(ACCEPT_TIMEOUT_PROP, DFLT_ACCEPT_TIMEOUT);
 
                 srvrSock.setSoTimeout(acceptTimeoutMs);
@@ -5800,25 +5746,21 @@
 
                 long lastOnIdleTs = U.currentTimeMillis();
 
-                while (!isInterrupted()) {
-                    worker.updateHeartbeat();
+                while (!runner().isInterrupted()) {
+                    updateHeartbeat();
 
                     try {
                         sock = srvrSock.accept();
                     }
                     catch (SocketTimeoutException ignored) {
-                        worker.updateHeartbeat();
-
-                        worker.onIdle();
+                        updateHeartbeat();
+
+                        onIdle();
 
                         lastOnIdleTs = U.currentTimeMillis();
 
                         continue;
                     }
-=======
-                while (!runner().isInterrupted()) {
-                    Socket sock = srvrSock.accept();
->>>>>>> 1d8b7ce7
 
                     long tstamp = U.currentTimeMillis();
 
@@ -5841,7 +5783,7 @@
                     spi.stats.onServerSocketInitialized(U.currentTimeMillis() - tstamp);
 
                     if (U.currentTimeMillis() - lastOnIdleTs > acceptTimeoutMs) {
-                        worker.onIdle();
+                        onIdle();
 
                         lastOnIdleTs = U.currentTimeMillis();
                     }
@@ -5870,21 +5812,14 @@
             finally {
                 if (spi.ignite() instanceof IgniteEx) {
                     if (err == null && !spi.isNodeStopping0())
-<<<<<<< HEAD
-                        err = new IllegalStateException("Thread " + getName() + " is terminated unexpectedly.");
-=======
                         err = new IllegalStateException("Worker " + name() + " is terminated unexpectedly.");
->>>>>>> 1d8b7ce7
 
                     FailureProcessor failure = ((IgniteEx)spi.ignite()).context().failure();
 
                     if (err instanceof OutOfMemoryError)
                         failure.process(new FailureContext(CRITICAL_ERROR, err));
-<<<<<<< HEAD
                     else if (err instanceof GridWorkerFailureException)
                         failure.process(new FailureContext(((GridWorkerFailureException)err).failureType(), err));
-=======
->>>>>>> 1d8b7ce7
                     else if (err != null)
                         failure.process(new FailureContext(SYSTEM_WORKER_TERMINATION, err));
                 }
@@ -5893,20 +5828,8 @@
             }
         }
 
-<<<<<<< HEAD
-        /** {@inheritDoc} */
-        @Override protected void body() {
-            worker.run();
-        }
-
-        /** {@inheritDoc} */
-        @Override public void interrupt() {
-            super.interrupt();
-
-=======
         /** */
         public void onInterruption() {
->>>>>>> 1d8b7ce7
             U.close(srvrSock, log);
         }
     }
@@ -6736,7 +6659,7 @@
          * @param log Logger.
          */
         private ClientMessageWorker(Socket sock, UUID clientNodeId, IgniteLogger log) {
-            super("tcp-disco-client-message-worker", log, 2000, null);
+            super("tcp-disco-client-message-worker", log, 2000, null, null);
 
             this.sock = sock;
             this.clientNodeId = clientNodeId;
@@ -7021,14 +6944,16 @@
          * @param log Logger.
          * @param pollingTimeout Messages polling timeout.
          * @param lsnr Listener for life-cycle events.
+         * @param idleHnd Idleness handler.
          */
         protected MessageWorker(
             String name,
             IgniteLogger log,
             long pollingTimeout,
-            @Nullable GridWorkerListener lsnr
+            @Nullable GridWorkerListener lsnr,
+            @Nullable GridWorkerIdlenessHandler idleHnd
         ) {
-            super(spi.ignite().name(), name, log, lsnr);
+            super(spi.ignite().name(), name, log, lsnr, idleHnd, DFLT_CRITICAL_HEARTBEAT_TIMEOUT_MS);
 
             this.pollingTimeout = pollingTimeout;
         }
@@ -7045,14 +6970,10 @@
             if (log.isDebugEnabled())
                 log.debug("Message worker started [locNodeId=" + getConfiguredNodeId() + ']');
 
-<<<<<<< HEAD
-            while (!isInterrupted()) {
+            while (!runner().isInterrupted()) {
                 if (beforeEachPoll != null)
                     beforeEachPoll.run();
 
-=======
-            while (!runner().isInterrupted()) {
->>>>>>> 1d8b7ce7
                 T msg = queue.poll(pollingTimeout, TimeUnit.MILLISECONDS);
 
                 if (msg == null)
