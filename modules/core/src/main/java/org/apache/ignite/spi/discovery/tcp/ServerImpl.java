/*
 * Licensed to the Apache Software Foundation (ASF) under one or more
 * contributor license agreements.  See the NOTICE file distributed with
 * this work for additional information regarding copyright ownership.
 * The ASF licenses this file to You under the Apache License, Version 2.0
 * (the "License"); you may not use this file except in compliance with
 * the License.  You may obtain a copy of the License at
 *
 *      http://www.apache.org/licenses/LICENSE-2.0
 *
 * Unless required by applicable law or agreed to in writing, software
 * distributed under the License is distributed on an "AS IS" BASIS,
 * WITHOUT WARRANTIES OR CONDITIONS OF ANY KIND, either express or implied.
 * See the License for the specific language governing permissions and
 * limitations under the License.
 */

package org.apache.ignite.spi.discovery.tcp;

import java.io.BufferedInputStream;
import java.io.IOException;
import java.io.InputStream;
import java.io.ObjectStreamException;
import java.io.OutputStream;
import java.io.Serializable;
import java.io.StreamCorruptedException;
import java.net.ConnectException;
import java.net.InetAddress;
import java.net.InetSocketAddress;
import java.net.ServerSocket;
import java.net.Socket;
import java.net.SocketAddress;
import java.net.SocketException;
import java.net.SocketTimeoutException;
import java.util.ArrayDeque;
import java.util.ArrayList;
import java.util.Arrays;
import java.util.Collection;
import java.util.Collections;
import java.util.HashMap;
import java.util.HashSet;
import java.util.Iterator;
import java.util.LinkedList;
import java.util.List;
import java.util.Map;
import java.util.NoSuchElementException;
import java.util.Queue;
import java.util.Set;
import java.util.SortedMap;
import java.util.TreeMap;
import java.util.UUID;
import java.util.concurrent.BlockingDeque;
import java.util.concurrent.ConcurrentHashMap;
import java.util.concurrent.ConcurrentLinkedDeque;
import java.util.concurrent.ConcurrentMap;
import java.util.concurrent.LinkedBlockingDeque;
import java.util.concurrent.LinkedBlockingQueue;
import java.util.concurrent.TimeUnit;
import java.util.concurrent.atomic.AtomicReference;
import javax.net.ssl.SSLException;
import javax.net.ssl.SSLServerSocket;
import javax.net.ssl.SSLSocket;
import org.apache.ignite.Ignite;
import org.apache.ignite.IgniteCheckedException;
import org.apache.ignite.IgniteException;
import org.apache.ignite.IgniteLogger;
import org.apache.ignite.cache.CacheMetrics;
import org.apache.ignite.cluster.ClusterMetrics;
import org.apache.ignite.cluster.ClusterNode;
import org.apache.ignite.failure.FailureContext;
import org.apache.ignite.internal.IgniteEx;
import org.apache.ignite.internal.IgniteFutureTimeoutCheckedException;
import org.apache.ignite.internal.IgniteInterruptedCheckedException;
import org.apache.ignite.internal.IgniteNodeAttributes;
import org.apache.ignite.internal.IgnitionEx;
import org.apache.ignite.internal.events.DiscoveryCustomEvent;
import org.apache.ignite.internal.managers.discovery.CustomMessageWrapper;
import org.apache.ignite.internal.managers.discovery.DiscoveryServerOnlyCustomMessage;
import org.apache.ignite.internal.processors.failure.FailureProcessor;
import org.apache.ignite.internal.processors.security.SecurityContext;
import org.apache.ignite.internal.processors.security.SecurityUtils;
import org.apache.ignite.internal.util.GridBoundedLinkedHashSet;
import org.apache.ignite.internal.util.GridConcurrentHashSet;
import org.apache.ignite.internal.util.IgniteUtils;
import org.apache.ignite.internal.util.future.GridFutureAdapter;
import org.apache.ignite.internal.util.lang.GridTuple;
import org.apache.ignite.internal.util.tostring.GridToStringExclude;
import org.apache.ignite.internal.util.typedef.C1;
import org.apache.ignite.internal.util.typedef.F;
import org.apache.ignite.internal.util.typedef.P1;
import org.apache.ignite.internal.util.typedef.T2;
import org.apache.ignite.internal.util.typedef.X;
import org.apache.ignite.internal.util.typedef.internal.A;
import org.apache.ignite.internal.util.typedef.internal.LT;
import org.apache.ignite.internal.util.typedef.internal.S;
import org.apache.ignite.internal.util.typedef.internal.U;
import org.apache.ignite.internal.util.worker.GridWorker;
import org.apache.ignite.internal.util.worker.GridWorkerListener;
import org.apache.ignite.internal.worker.WorkersRegistry;
import org.apache.ignite.lang.IgniteBiTuple;
import org.apache.ignite.lang.IgniteInClosure;
import org.apache.ignite.lang.IgniteProductVersion;
import org.apache.ignite.lang.IgniteUuid;
import org.apache.ignite.plugin.security.SecurityCredentials;
import org.apache.ignite.plugin.security.SecurityPermission;
import org.apache.ignite.plugin.security.SecurityPermissionSet;
import org.apache.ignite.spi.IgniteNodeValidationResult;
import org.apache.ignite.spi.IgniteSpiContext;
import org.apache.ignite.spi.IgniteSpiException;
import org.apache.ignite.spi.IgniteSpiOperationTimeoutHelper;
import org.apache.ignite.spi.IgniteSpiThread;
import org.apache.ignite.spi.discovery.DiscoverySpiCustomMessage;
import org.apache.ignite.spi.discovery.DiscoverySpiListener;
import org.apache.ignite.spi.discovery.IgniteDiscoveryThread;
import org.apache.ignite.spi.discovery.tcp.internal.DiscoveryDataPacket;
import org.apache.ignite.spi.discovery.tcp.internal.TcpDiscoveryNode;
import org.apache.ignite.spi.discovery.tcp.internal.TcpDiscoveryNodesRing;
import org.apache.ignite.spi.discovery.tcp.internal.TcpDiscoverySpiState;
import org.apache.ignite.spi.discovery.tcp.messages.TcpDiscoveryAbstractMessage;
import org.apache.ignite.spi.discovery.tcp.messages.TcpDiscoveryAuthFailedMessage;
import org.apache.ignite.spi.discovery.tcp.messages.TcpDiscoveryCheckFailedMessage;
import org.apache.ignite.spi.discovery.tcp.messages.TcpDiscoveryClientAckResponse;
import org.apache.ignite.spi.discovery.tcp.messages.TcpDiscoveryClientMetricsUpdateMessage;
import org.apache.ignite.spi.discovery.tcp.messages.TcpDiscoveryClientPingRequest;
import org.apache.ignite.spi.discovery.tcp.messages.TcpDiscoveryClientPingResponse;
import org.apache.ignite.spi.discovery.tcp.messages.TcpDiscoveryClientReconnectMessage;
import org.apache.ignite.spi.discovery.tcp.messages.TcpDiscoveryConnectionCheckMessage;
import org.apache.ignite.spi.discovery.tcp.messages.TcpDiscoveryCustomEventMessage;
import org.apache.ignite.spi.discovery.tcp.messages.TcpDiscoveryDiscardMessage;
import org.apache.ignite.spi.discovery.tcp.messages.TcpDiscoveryDuplicateIdMessage;
import org.apache.ignite.spi.discovery.tcp.messages.TcpDiscoveryHandshakeRequest;
import org.apache.ignite.spi.discovery.tcp.messages.TcpDiscoveryHandshakeResponse;
import org.apache.ignite.spi.discovery.tcp.messages.TcpDiscoveryJoinRequestMessage;
import org.apache.ignite.spi.discovery.tcp.messages.TcpDiscoveryLoopbackProblemMessage;
import org.apache.ignite.spi.discovery.tcp.messages.TcpDiscoveryMetricsUpdateMessage;
import org.apache.ignite.spi.discovery.tcp.messages.TcpDiscoveryNodeAddFinishedMessage;
import org.apache.ignite.spi.discovery.tcp.messages.TcpDiscoveryNodeAddedMessage;
import org.apache.ignite.spi.discovery.tcp.messages.TcpDiscoveryNodeFailedMessage;
import org.apache.ignite.spi.discovery.tcp.messages.TcpDiscoveryNodeLeftMessage;
import org.apache.ignite.spi.discovery.tcp.messages.TcpDiscoveryPingRequest;
import org.apache.ignite.spi.discovery.tcp.messages.TcpDiscoveryPingResponse;
import org.apache.ignite.spi.discovery.tcp.messages.TcpDiscoveryRedirectToClient;
import org.apache.ignite.spi.discovery.tcp.messages.TcpDiscoveryRingLatencyCheckMessage;
import org.apache.ignite.spi.discovery.tcp.messages.TcpDiscoveryServerOnlyCustomEventMessage;
import org.apache.ignite.spi.discovery.tcp.messages.TcpDiscoveryStatusCheckMessage;
import org.apache.ignite.thread.IgniteThreadPoolExecutor;
import org.jetbrains.annotations.Nullable;

import static org.apache.ignite.IgniteSystemProperties.IGNITE_BINARY_MARSHALLER_USE_STRING_SERIALIZATION_VER_2;
import static org.apache.ignite.IgniteSystemProperties.IGNITE_DISCOVERY_CLIENT_RECONNECT_HISTORY_SIZE;
import static org.apache.ignite.IgniteSystemProperties.IGNITE_OPTIMIZED_MARSHALLER_USE_DEFAULT_SUID;
import static org.apache.ignite.IgniteSystemProperties.IGNITE_SERVICES_COMPATIBILITY_MODE;
import static org.apache.ignite.IgniteSystemProperties.getInteger;
import static org.apache.ignite.events.EventType.EVT_NODE_FAILED;
import static org.apache.ignite.events.EventType.EVT_NODE_JOINED;
import static org.apache.ignite.events.EventType.EVT_NODE_LEFT;
import static org.apache.ignite.events.EventType.EVT_NODE_METRICS_UPDATED;
import static org.apache.ignite.events.EventType.EVT_NODE_SEGMENTED;
import static org.apache.ignite.failure.FailureType.CRITICAL_ERROR;
import static org.apache.ignite.failure.FailureType.SYSTEM_WORKER_TERMINATION;
import static org.apache.ignite.internal.IgniteNodeAttributes.ATTR_LATE_AFFINITY_ASSIGNMENT;
import static org.apache.ignite.internal.IgniteNodeAttributes.ATTR_MARSHALLER;
import static org.apache.ignite.internal.IgniteNodeAttributes.ATTR_MARSHALLER_COMPACT_FOOTER;
import static org.apache.ignite.internal.IgniteNodeAttributes.ATTR_MARSHALLER_USE_BINARY_STRING_SER_VER_2;
import static org.apache.ignite.internal.IgniteNodeAttributes.ATTR_MARSHALLER_USE_DFLT_SUID;
import static org.apache.ignite.internal.IgniteNodeAttributes.ATTR_SERVICES_COMPATIBILITY_MODE;
import static org.apache.ignite.spi.IgnitePortProtocol.TCP;
import static org.apache.ignite.spi.discovery.tcp.internal.TcpDiscoverySpiState.AUTH_FAILED;
import static org.apache.ignite.spi.discovery.tcp.internal.TcpDiscoverySpiState.CHECK_FAILED;
import static org.apache.ignite.spi.discovery.tcp.internal.TcpDiscoverySpiState.CONNECTED;
import static org.apache.ignite.spi.discovery.tcp.internal.TcpDiscoverySpiState.CONNECTING;
import static org.apache.ignite.spi.discovery.tcp.internal.TcpDiscoverySpiState.DISCONNECTED;
import static org.apache.ignite.spi.discovery.tcp.internal.TcpDiscoverySpiState.DISCONNECTING;
import static org.apache.ignite.spi.discovery.tcp.internal.TcpDiscoverySpiState.DUPLICATE_ID;
import static org.apache.ignite.spi.discovery.tcp.internal.TcpDiscoverySpiState.LEFT;
import static org.apache.ignite.spi.discovery.tcp.internal.TcpDiscoverySpiState.LOOPBACK_PROBLEM;
import static org.apache.ignite.spi.discovery.tcp.internal.TcpDiscoverySpiState.STOPPING;
import static org.apache.ignite.spi.discovery.tcp.messages.TcpDiscoveryStatusCheckMessage.STATUS_OK;
import static org.apache.ignite.spi.discovery.tcp.messages.TcpDiscoveryStatusCheckMessage.STATUS_RECON;

/**
 *
 */
class ServerImpl extends TcpDiscoveryImpl {
    /** */
    private static final int ENSURED_MSG_HIST_SIZE = getInteger(IGNITE_DISCOVERY_CLIENT_RECONNECT_HISTORY_SIZE, 512);

    /** When this interval pass connection check will be performed. */
    private static final int CON_CHECK_INTERVAL = 500;

    /** */
    private IgniteThreadPoolExecutor utilityPool;

    /** Nodes ring. */
    @GridToStringExclude
    private final TcpDiscoveryNodesRing ring = new TcpDiscoveryNodesRing();

    /** Topology snapshots history. */
    private final SortedMap<Long, Collection<ClusterNode>> topHist = new TreeMap<>();

    /** Socket readers. */
    private final Collection<SocketReader> readers = new LinkedList<>();

    /** TCP server for discovery SPI. */
    private TcpServer tcpSrvr;

    /** Message worker. */
    @SuppressWarnings("FieldAccessedSynchronizedAndUnsynchronized")
    private RingMessageWorker msgWorker;

    /** Client message workers. */
    protected ConcurrentMap<UUID, ClientMessageWorker> clientMsgWorkers = new ConcurrentHashMap<>();

    /** IP finder cleaner. */
    @SuppressWarnings("FieldAccessedSynchronizedAndUnsynchronized")
    private IpFinderCleaner ipFinderCleaner;

    /** Statistics printer thread. */
    @SuppressWarnings("FieldAccessedSynchronizedAndUnsynchronized")
    private StatisticsPrinter statsPrinter;

    /** Failed nodes (but still in topology). */
    private final Map<TcpDiscoveryNode, UUID> failedNodes = new HashMap<>();

    /** */
    private final Collection<UUID> failedNodesMsgSent = new HashSet<>();

    /** Leaving nodes (but still in topology). */
    private final Collection<TcpDiscoveryNode> leavingNodes = new HashSet<>();

    /** Collection to track joining nodes. */
    private Set<UUID> joiningNodes = new HashSet<>();

    /** Pending custom messages that should not be sent between NodeAdded and NodeAddFinished messages. */
    private Queue<TcpDiscoveryCustomEventMessage> pendingCustomMsgs = new ArrayDeque<>();

    /** Messages history used for client reconnect. */
    private final EnsuredMessageHistory msgHist = new EnsuredMessageHistory();

    /** If non-shared IP finder is used this flag shows whether IP finder contains local address. */
    private boolean ipFinderHasLocAddr;

    /** Addresses that do not respond during join requests send (for resolving concurrent start). */
    private final Collection<SocketAddress> noResAddrs = new GridConcurrentHashSet<>();

    /** Addresses that incoming join requests send were send from (for resolving concurrent start). */
    private final Collection<SocketAddress> fromAddrs = new GridConcurrentHashSet<>();

    /** Response on join request from coordinator (in case of duplicate ID or auth failure). */
    private final GridTuple<TcpDiscoveryAbstractMessage> joinRes = new GridTuple<>();

    /** Mutex. */
    private final Object mux = new Object();

    /** Discovery state. */
    protected TcpDiscoverySpiState spiState = DISCONNECTED;

    /** Last time received message from ring. */
    private volatile long lastRingMsgReceivedTime;

    /** Map with proceeding ping requests. */
    private final ConcurrentMap<InetSocketAddress, GridPingFutureAdapter<IgniteBiTuple<UUID, Boolean>>> pingMap =
        new ConcurrentHashMap<>();

    /**
     * @param adapter Adapter.
     */
    ServerImpl(TcpDiscoverySpi adapter) {
        super(adapter);
    }

    /** {@inheritDoc} */
    @Override public String getSpiState() {
        synchronized (mux) {
            return spiState.name();
        }
    }

    /** {@inheritDoc} */
    @Override public int getMessageWorkerQueueSize() {
        return msgWorker.queueSize();
    }

    /** {@inheritDoc} */
    @Nullable @Override public UUID getCoordinator() {
        TcpDiscoveryNode crd = resolveCoordinator();

        return crd != null ? crd.id() : null;
    }

    /** {@inheritDoc} */
    @Nullable @Override public ClusterNode getNode(UUID nodeId) {
        assert nodeId != null;

        UUID locNodeId0 = getLocalNodeId();

        if (locNodeId0 != null && locNodeId0.equals(nodeId))
            // Return local node directly.
            return locNode;

        TcpDiscoveryNode node = ring.node(nodeId);

        if (node != null && !node.visible())
            return null;

        return node;
    }

    /** {@inheritDoc} */
    @Override public Collection<ClusterNode> getRemoteNodes() {
        return upcast(ring.visibleRemoteNodes());
    }

    /** {@inheritDoc} */
    @Override public int boundPort() throws IgniteSpiException {
        if (tcpSrvr == null)
            tcpSrvr = new TcpServer(log);

        return tcpSrvr.port;
    }

    /** {@inheritDoc} */
    @Override public long connectionCheckInterval() {
        return CON_CHECK_INTERVAL;
    }

    /** {@inheritDoc} */
    @Override public void spiStart(String igniteInstanceName) throws IgniteSpiException {
        synchronized (mux) {
            spiState = DISCONNECTED;
        }

        lastRingMsgReceivedTime = 0;

        utilityPool = new IgniteThreadPoolExecutor("disco-pool",
            spi.ignite().name(),
            0,
            1,
            2000,
            new LinkedBlockingQueue<Runnable>());

        if (debugMode) {
            if (!log.isInfoEnabled())
                throw new IgniteSpiException("Info log level should be enabled for TCP discovery to work " +
                    "in debug mode.");

            debugLogQ = new ConcurrentLinkedDeque<>();

            U.quietAndWarn(log, "TCP discovery SPI is configured in debug mode.");
        }

        // Clear addresses collections.
        fromAddrs.clear();
        noResAddrs.clear();

        msgWorker = new RingMessageWorker(log);

        new MessageWorkerDiscoveryThread(msgWorker, log).start();

        if (tcpSrvr == null)
            tcpSrvr = new TcpServer(log);

        spi.initLocalNode(tcpSrvr.port, true);

        locNode = spi.locNode;

        // Start TCP server thread after local node is initialized.
        new TcpServerThread(tcpSrvr, log).start();

        ring.localNode(locNode);

        if (spi.ipFinder.isShared())
            registerLocalNodeAddress();
        else {
            if (F.isEmpty(spi.ipFinder.getRegisteredAddresses()))
                throw new IgniteSpiException("Non-shared IP finder must have IP addresses specified in " +
                    "TcpDiscoveryIpFinder.getRegisteredAddresses() configuration property " +
                    "(specify list of IP addresses in configuration).");

            ipFinderHasLocAddr = spi.ipFinderHasLocalAddress();
        }

        if (spi.getStatisticsPrintFrequency() > 0 && log.isInfoEnabled()) {
            statsPrinter = new StatisticsPrinter();
            statsPrinter.start();
        }

        spi.stats.onJoinStarted();

        joinTopology();

        spi.stats.onJoinFinished();

        if (spi.ipFinder.isShared()) {
            ipFinderCleaner = new IpFinderCleaner();
            ipFinderCleaner.start();
        }

        spi.printStartInfo();
    }

    /** {@inheritDoc} */
    @Override public void onContextInitialized0(IgniteSpiContext spiCtx) throws IgniteSpiException {
        spiCtx.registerPort(tcpSrvr.port, TCP);
    }

    /** {@inheritDoc} */
    @Override public void spiStop() throws IgniteSpiException {
        spiStop0(false);
    }

    /**
     * Stops SPI finally or stops SPI for restart.
     *
     * @param disconnect {@code True} if SPI is being disconnected.
     * @throws IgniteSpiException If failed.
     */
    private void spiStop0(boolean disconnect) throws IgniteSpiException {
        if (log.isDebugEnabled()) {
            if (disconnect)
                log.debug("Disconnecting SPI.");
            else
                log.debug("Preparing to start local node stop procedure.");
        }

        if (disconnect) {
            synchronized (mux) {
                spiState = DISCONNECTING;
            }
        }

        if (msgWorker != null && msgWorker.runner() != null && msgWorker.runner().isAlive() && !disconnect) {
            // Send node left message only if it is final stop.
            msgWorker.addMessage(new TcpDiscoveryNodeLeftMessage(locNode.id()));

            synchronized (mux) {
                long timeout = spi.netTimeout;

                long threshold = U.currentTimeMillis() + timeout;

                while (spiState != LEFT && timeout > 0) {
                    try {
                        mux.wait(timeout);

                        timeout = threshold - U.currentTimeMillis();
                    }
                    catch (InterruptedException ignored) {
                        Thread.currentThread().interrupt();

                        break;
                    }
                }

                if (spiState == LEFT) {
                    if (log.isDebugEnabled())
                        log.debug("Verification for local node leave has been received from coordinator" +
                            " (continuing stop procedure).");
                }
                else if (log.isInfoEnabled()) {
                    log.info("No verification for local node leave has been received from coordinator" +
                        " (will stop node anyway).");
                }
            }
        }

        U.cancel(tcpSrvr);
        U.join(tcpSrvr, log);

        tcpSrvr = null;

        Collection<SocketReader> tmp;

        synchronized (mux) {
            tmp = U.arrayList(readers);
        }

        U.interrupt(tmp);
        U.joinThreads(tmp, log);

        U.interrupt(ipFinderCleaner);
        U.join(ipFinderCleaner, log);

        U.cancel(msgWorker);
        U.join(msgWorker, log);

        for (ClientMessageWorker clientWorker : clientMsgWorkers.values()) {
            if (clientWorker != null) {
                U.interrupt(clientWorker.runner());
                U.join(clientWorker.runner(), log);
            }
        }

        clientMsgWorkers.clear();

        IgniteUtils.shutdownNow(ServerImpl.class, utilityPool, log);

        U.interrupt(statsPrinter);
        U.join(statsPrinter, log);

        Collection<TcpDiscoveryNode> nodes = null;

        if (!disconnect)
            spi.printStopInfo();
        else {
            spi.getSpiContext().deregisterPorts();

            nodes = ring.visibleNodes();
        }

        long topVer = ring.topologyVersion();

        ring.clear();

        if (nodes != null) {
            // This is restart/disconnection and we need to fire FAIL event for each remote node.
            DiscoverySpiListener lsnr = spi.lsnr;

            if (lsnr != null) {
                Collection<ClusterNode> processed = new HashSet<>(nodes.size());

                for (TcpDiscoveryNode n : nodes) {
                    if(n.isLocal())
                        continue;

                    assert n.visible();

                    processed.add(n);

                    List<ClusterNode> top = U.arrayList(nodes, F.notIn(processed));

                    topVer++;

                    Map<Long, Collection<ClusterNode>> hist = updateTopologyHistory(topVer,
                        Collections.unmodifiableList(top));

                    lsnr.onDiscovery(EVT_NODE_FAILED, topVer, n, top, hist, null);
                }
            }
        }

        printStatistics();

        spi.stats.clear();

        synchronized (mux) {
            // Clear stored data.
            leavingNodes.clear();
            failedNodes.clear();

            spiState = DISCONNECTED;
        }
    }

    /** {@inheritDoc} */
    @Override public boolean pingNode(UUID nodeId) {
        assert nodeId != null;

        if (nodeId == getLocalNodeId())
            return true;

        TcpDiscoveryNode node = ring.node(nodeId);

        if (node == null)
            return false;

        if (!nodeAlive(nodeId))
            return false;

        long start = U.currentTimeMillis();

        if (log.isInfoEnabled())
            log.info("Pinging node: " + nodeId);

        boolean res = pingNode(node);

        long end = System.currentTimeMillis();

        if (log.isInfoEnabled())
            log.info("Finished node ping [nodeId=" + nodeId + ", res=" + res + ", time=" + (end - start) + "ms]");

        if (!res && !node.isClient() && nodeAlive(nodeId)) {
            LT.warn(log, "Failed to ping node (status check will be initiated): " + nodeId);

            msgWorker.addMessage(new TcpDiscoveryStatusCheckMessage(locNode, node.id()));
        }

        return res;
    }

    /**
     * Pings the remote node to see if it's alive.
     *
     * @param node Node.
     * @return {@code True} if ping succeeds.
     */
    private boolean pingNode(TcpDiscoveryNode node) {
        assert node != null;

        if (node.id().equals(getLocalNodeId()))
            return true;

        UUID clientNodeId = null;

        if (node.isClient()) {
            clientNodeId = node.id();

            node = ring.node(node.clientRouterNodeId());

            if (node == null || !nodeAlive(node.id()))
                return false;
        }

        for (InetSocketAddress addr : spi.getNodeAddresses(node, U.sameMacs(locNode, node))) {
            try {
                // ID returned by the node should be the same as ID of the parameter for ping to succeed.
                IgniteBiTuple<UUID, Boolean> t = pingNode(addr, node.id(), clientNodeId);

                if (t == null)
                    // Remote node left topology.
                    return false;

                boolean res = node.id().equals(t.get1()) && (clientNodeId == null || t.get2());

                if (res)
                    node.lastSuccessfulAddress(addr);

                return res;
            }
            catch (IgniteCheckedException e) {
                if (log.isDebugEnabled())
                    log.debug("Failed to ping node [node=" + node + ", err=" + e.getMessage() + ']');

                onException("Failed to ping node [node=" + node + ", err=" + e.getMessage() + ']', e);
                // continue;
            }
        }

        return false;
    }

    /**
     * Pings the node by its address to see if it's alive.
     *
     * @param addr Address of the node.
     * @param nodeId Node ID to ping. In case when client node ID is not null this node ID is an ID of the router node.
     * @param clientNodeId Client node ID.
     * @return ID of the remote node and "client exists" flag if node alive or {@code null} if the remote node has
     *         left a topology during the ping process.
     * @throws IgniteCheckedException If an error occurs.
     */
    private @Nullable IgniteBiTuple<UUID, Boolean> pingNode(InetSocketAddress addr, @Nullable UUID nodeId,
        @Nullable UUID clientNodeId) throws IgniteCheckedException {
        assert addr != null;

        UUID locNodeId = getLocalNodeId();

        IgniteSpiOperationTimeoutHelper timeoutHelper = new IgniteSpiOperationTimeoutHelper(spi,
            clientNodeId == null);

        if (F.contains(spi.locNodeAddrs, addr)) {
            if (clientNodeId == null)
                return F.t(getLocalNodeId(), false);

            ClientMessageWorker clientWorker = clientMsgWorkers.get(clientNodeId);

            if (clientWorker == null)
                return F.t(getLocalNodeId(), false);

            boolean clientPingRes;

            try {
                clientPingRes = clientWorker.ping(timeoutHelper);
            }
            catch (InterruptedException e) {
                Thread.currentThread().interrupt();

                throw new IgniteInterruptedCheckedException(e);
            }

            return F.t(getLocalNodeId(), clientPingRes);
        }

        GridPingFutureAdapter<IgniteBiTuple<UUID, Boolean>> fut = new GridPingFutureAdapter<>();

        GridPingFutureAdapter<IgniteBiTuple<UUID, Boolean>> oldFut = pingMap.putIfAbsent(addr, fut);

        if (oldFut != null)
            return oldFut.get();
        else {
            Collection<Throwable> errs = null;

            try {
                Socket sock = null;

                int reconCnt = 0;

                boolean openedSock = false;

                while (true) {
                    try {
                        if (addr.isUnresolved())
                            addr = new InetSocketAddress(InetAddress.getByName(addr.getHostName()), addr.getPort());

                        long tstamp = U.currentTimeMillis();

                        sock = spi.createSocket();

                        fut.sock = sock;

                        sock = spi.openSocket(sock, addr, timeoutHelper);

                        openedSock = true;

                        spi.writeToSocket(sock, new TcpDiscoveryPingRequest(locNodeId, clientNodeId),
                            timeoutHelper.nextTimeoutChunk(spi.getSocketTimeout()));

                        TcpDiscoveryPingResponse res = spi.readMessage(sock, null, timeoutHelper.nextTimeoutChunk(
                            spi.getAckTimeout()));

                        if (locNodeId.equals(res.creatorNodeId())) {
                            if (log.isDebugEnabled())
                                log.debug("Ping response from local node: " + res);

                            break;
                        }

                        spi.stats.onClientSocketInitialized(U.currentTimeMillis() - tstamp);

                        IgniteBiTuple<UUID, Boolean> t = F.t(res.creatorNodeId(), res.clientExists());

                        fut.onDone(t);

                        return t;
                    }
                    catch (IOException | IgniteCheckedException e) {
                        if (nodeId != null && !nodeAlive(nodeId)) {
                            if (log.isDebugEnabled())
                                log.debug("Failed to ping the node (has left or leaving topology): [nodeId=" + nodeId +
                                    ']');

                            fut.onDone((IgniteBiTuple<UUID, Boolean>)null);

                            return null;
                        }

                        if (errs == null)
                            errs = new ArrayList<>();

                        errs.add(e);

                        reconCnt++;

                        if (!openedSock && reconCnt == 2)
                            break;

                        if (timeoutHelper.checkFailureTimeoutReached(e))
                            break;
                        else if (!spi.failureDetectionTimeoutEnabled() && reconCnt == spi.getReconnectCount())
                            break;

                        if (spi.isNodeStopping0()) {
                            if (log.isDebugEnabled())
                                log.debug("Stop pinging node, because node is stopping: [rmtNodeId=" + nodeId + ']');

                            break;
                        }
                    }
                    finally {
                        U.closeQuiet(sock);
                    }

                    U.sleep(200);
                }
            }
            catch (Throwable t) {
                fut.onDone(t);

                if (t instanceof Error)
                    throw t;

                throw U.cast(t);
            }
            finally {
                if (!fut.isDone())
                    fut.onDone(U.exceptionWithSuppressed("Failed to ping node by address: " + addr, errs));

                boolean b = pingMap.remove(addr, fut);

                assert b;
            }

            return fut.get();
        }
    }

    /**
     * Interrupts all existed 'ping' request for the given node.
     *
     * @param node Node that may be pinged.
     */
    private void interruptPing(TcpDiscoveryNode node) {
        for (InetSocketAddress addr : spi.getNodeAddresses(node)) {
            GridPingFutureAdapter fut = pingMap.get(addr);

            if (fut != null && fut.sock != null)
                // Reference to the socket is not set to null. No need to assign it to a local variable.
                U.closeQuiet(fut.sock);
        }
    }

    /** {@inheritDoc} */
    @Override public void disconnect() throws IgniteSpiException {
        spiStop0(true);
    }

    /** {@inheritDoc} */
    @Override public void sendCustomEvent(DiscoverySpiCustomMessage evt) {
        try {
            TcpDiscoveryAbstractMessage msg;

            if (((CustomMessageWrapper)evt).delegate() instanceof DiscoveryServerOnlyCustomMessage)
                msg = new TcpDiscoveryServerOnlyCustomEventMessage(getLocalNodeId(), evt,
                    U.marshal(spi.marshaller(), evt));
            else
                msg = new TcpDiscoveryCustomEventMessage(getLocalNodeId(), evt,
                    U.marshal(spi.marshaller(), evt));

            msgWorker.addMessage(msg);
        }
        catch (IgniteCheckedException e) {
            throw new IgniteSpiException("Failed to marshal custom event: " + evt, e);
        }
    }

    /** {@inheritDoc} */
    @Override public void failNode(UUID nodeId, @Nullable String warning) {
        TcpDiscoveryNode node = ring.node(nodeId);

        if (node != null) {
            TcpDiscoveryNodeFailedMessage msg = new TcpDiscoveryNodeFailedMessage(getLocalNodeId(),
                node.id(),
                node.internalOrder());

            msg.warning(warning);

            msg.force(true);

            msgWorker.addMessage(msg);
        }
    }

    /** {@inheritDoc} */
    @Override protected void onMessageExchanged() {
        if (spi.failureDetectionTimeoutEnabled() && locNode != null)
            locNode.lastExchangeTime(U.currentTimeMillis());
    }

    /**
     * Checks whether a node is alive or not.
     *
     * @param nodeId Node ID.
     * @return {@code True} if node is in the ring and is not being removed from.
     */
    private boolean nodeAlive(UUID nodeId) {
        // Is node alive or about to be removed from the ring?
        TcpDiscoveryNode node = ring.node(nodeId);

        boolean nodeAlive = node != null && node.visible();

        if (nodeAlive) {
            synchronized (mux) {
                nodeAlive = !F.transform(failedNodes.keySet(), F.node2id()).contains(nodeId) &&
                    !F.transform(leavingNodes, F.node2id()).contains(nodeId);
            }
        }

        return nodeAlive;
    }

    /**
     * Tries to join this node to topology.
     *
     * @throws IgniteSpiException If any error occurs.
     */
    private void joinTopology() throws IgniteSpiException {
        synchronized (mux) {
            assert spiState == CONNECTING || spiState == DISCONNECTED;

            spiState = CONNECTING;
        }

        SecurityCredentials locCred = (SecurityCredentials)locNode.getAttributes()
            .get(IgniteNodeAttributes.ATTR_SECURITY_CREDENTIALS);

        boolean auth = false;

        if (spi.nodeAuth != null && spi.nodeAuth.isGlobalNodeAuthentication()) {
            localAuthentication(locCred);

            auth = true;
        }

        // Marshal credentials for backward compatibility and security.
        marshalCredentials(locNode, locCred);

        DiscoveryDataPacket discoveryData = spi.collectExchangeData(new DiscoveryDataPacket(getLocalNodeId()));

        while (true) {
            if (!sendJoinRequestMessage(discoveryData)) {
                if (log.isDebugEnabled())
                    log.debug("Join request message has not been sent (local node is the first in the topology).");

                if (!auth && spi.nodeAuth != null)
                    localAuthentication(locCred);

                locNode.order(1);
                locNode.internalOrder(1);

                spi.gridStartTime = U.currentTimeMillis();

                locNode.visible(true);

                ring.clear();

                ring.topologyVersion(1);

                synchronized (mux) {
                    topHist.clear();

                    spiState = CONNECTED;

                    mux.notifyAll();
                }

                notifyDiscovery(EVT_NODE_JOINED, 1, locNode);

                break;
            }

            if (log.isDebugEnabled())
                log.debug("Join request message has been sent (waiting for coordinator response).");

            synchronized (mux) {
                long timeout = spi.netTimeout;

                long threshold = U.currentTimeMillis() + timeout;

                while (spiState == CONNECTING && timeout > 0) {
                    try {
                        mux.wait(timeout);

                        timeout = threshold - U.currentTimeMillis();
                    }
                    catch (InterruptedException ignored) {
                        Thread.currentThread().interrupt();

                        throw new IgniteSpiException("Thread has been interrupted.");
                    }
                }

                if (spiState == CONNECTED)
                    break;
                else if (spiState == DUPLICATE_ID)
                    throw spi.duplicateIdError((TcpDiscoveryDuplicateIdMessage)joinRes.get());
                else if (spiState == AUTH_FAILED)
                    throw spi.authenticationFailedError((TcpDiscoveryAuthFailedMessage)joinRes.get());
                else if (spiState == CHECK_FAILED)
                    throw spi.checkFailedError((TcpDiscoveryCheckFailedMessage)joinRes.get());
                else if (spiState == LOOPBACK_PROBLEM) {
                    TcpDiscoveryLoopbackProblemMessage msg = (TcpDiscoveryLoopbackProblemMessage)joinRes.get();

                    boolean locHostLoopback = spi.locHost.isLoopbackAddress();

                    String firstNode = locHostLoopback ? "local" : "remote";

                    String secondNode = locHostLoopback ? "remote" : "local";

                    throw new IgniteSpiException("Failed to add node to topology because " + firstNode +
                        " node is configured to use loopback address, but " + secondNode + " node is not " +
                        "(consider changing 'localAddress' configuration parameter) " +
                        "[locNodeAddrs=" + U.addressesAsString(locNode) + ", rmtNodeAddrs=" +
                        U.addressesAsString(msg.addresses(), msg.hostNames()) +
                        ", creatorNodeId=" + msg.creatorNodeId() + ']');
                }
                else
                    LT.warn(log, "Node has not been connected to topology and will repeat join process. " +
                        "Check remote nodes logs for possible error messages. " +
                        "Note that large topology may require significant time to start. " +
                        "Increase 'TcpDiscoverySpi.networkTimeout' configuration property " +
                        "if getting this message on the starting nodes [networkTimeout=" + spi.netTimeout + ']');
            }
        }

        locNode.attributes().remove(IgniteNodeAttributes.ATTR_SECURITY_CREDENTIALS);

        assert locNode.order() != 0;
        assert locNode.internalOrder() != 0;

        if (log.isDebugEnabled())
            log.debug("Discovery SPI has been connected to topology with order: " + locNode.internalOrder());
    }

    /**
     * Authenticate local node.
     *
     * @param locCred Local security credentials for authentication.
     * @throws IgniteSpiException If any error occurs.
     */
    private void localAuthentication(SecurityCredentials locCred){
        assert spi.nodeAuth != null;
        assert locCred != null;

        try {
            SecurityContext subj = spi.nodeAuth.authenticateNode(locNode, locCred);

            if (subj == null)
                throw new IgniteSpiException("Authentication failed for local node: " + locNode.id());

            Map<String, Object> attrs = new HashMap<>(locNode.attributes());

            attrs.put(IgniteNodeAttributes.ATTR_SECURITY_SUBJECT_V2, U.marshal(spi.marshaller(), subj));
            attrs.put(IgniteNodeAttributes.ATTR_SECURITY_SUBJECT, marshalWithSecurityVersion(subj, 1));

            locNode.setAttributes(attrs);

        } catch (IgniteException | IgniteCheckedException e) {
            throw new IgniteSpiException("Failed to authenticate local node (will shutdown local node).", e);
        }
    }

    /**
     * Tries to send join request message to a random node presenting in topology.
     * Address is provided by {@link org.apache.ignite.spi.discovery.tcp.ipfinder.TcpDiscoveryIpFinder} and message is
     * sent to first node connection succeeded to.
     *
     * @param discoveryData Discovery data.
     * @return {@code true} if send succeeded.
     * @throws IgniteSpiException If any error occurs.
     */
    @SuppressWarnings({"BusyWait"})
    private boolean sendJoinRequestMessage(DiscoveryDataPacket discoveryData) throws IgniteSpiException {
        TcpDiscoveryAbstractMessage joinReq = new TcpDiscoveryJoinRequestMessage(locNode, discoveryData);

        // Time when it has been detected, that addresses from IP finder do not respond.
        long noResStart = 0;

        while (true) {
            Collection<InetSocketAddress> addrs = spi.resolvedAddresses();

            if (F.isEmpty(addrs))
                return false;

            boolean retry = false;
            Collection<Exception> errs = new ArrayList<>();

            for (InetSocketAddress addr : addrs) {
                try {
                    IgniteSpiOperationTimeoutHelper timeoutHelper = new IgniteSpiOperationTimeoutHelper(spi, true);

                    Integer res;

                    try {
                        SecurityUtils.serializeVersion(1);

                        res = sendMessageDirectly(joinReq, addr, timeoutHelper);
                    }
                    finally {
                        SecurityUtils.restoreDefaultSerializeVersion();
                    }

                    assert res != null;

                    noResAddrs.remove(addr);

                    // Address is responsive, reset period start.
                    noResStart = 0;

                    switch (res) {
                        case RES_WAIT:
                            // Concurrent startup, try sending join request again or wait if no success.
                            retry = true;

                            break;
                        case RES_OK:
                            if (log.isDebugEnabled())
                                log.debug("Join request message has been sent to address [addr=" + addr +
                                    ", req=" + joinReq + ']');

                            // Join request sending succeeded, wait for response from topology.
                            return true;

                        default:
                            // Concurrent startup, try next node.
                            if (res == RES_CONTINUE_JOIN) {
                                if (!fromAddrs.contains(addr))
                                    retry = true;
                            }
                            else {
                                if (log.isDebugEnabled())
                                    log.debug("Unexpected response to join request: " + res);

                                retry = true;
                            }

                            break;
                    }
                }
                catch (IgniteSpiException e) {
                    errs.add(e);

                    if (log.isDebugEnabled()) {
                        IOException ioe = X.cause(e, IOException.class);

                        log.debug("Failed to send join request message [addr=" + addr +
                            ", msg=" + (ioe != null ? ioe.getMessage() : e.getMessage()) + ']');

                        onException("Failed to send join request message [addr=" + addr +
                            ", msg=" + (ioe != null ? ioe.getMessage() : e.getMessage()) + ']', ioe);
                    }

                    noResAddrs.add(addr);
                }
            }

            if (retry) {
                if (log.isDebugEnabled())
                    log.debug("Concurrent discovery SPI start has been detected (local node should wait).");

                try {
                    U.sleep(spi.getReconnectDelay());
                }
                catch (IgniteInterruptedCheckedException e) {
                    throw new IgniteSpiException("Thread has been interrupted.", e);
                }
            }
            else if (!spi.ipFinder.isShared() && !ipFinderHasLocAddr) {
                IgniteCheckedException e = null;

                if (!errs.isEmpty()) {
                    e = new IgniteCheckedException("Multiple connection attempts failed.");

                    for (Exception err : errs)
                        e.addSuppressed(err);
                }

                if (e != null && X.hasCause(e, ConnectException.class)) {
                    LT.warn(log, "Failed to connect to any address from IP finder " +
                        "(make sure IP finder addresses are correct and firewalls are disabled on all host machines): " +
                        toOrderedList(addrs), true);
                }

                if (spi.joinTimeout > 0) {
                    if (noResStart == 0)
                        noResStart = U.currentTimeMillis();
                    else if (U.currentTimeMillis() - noResStart > spi.joinTimeout)
                        throw new IgniteSpiException(
                            "Failed to connect to any address from IP finder within join timeout " +
                                "(make sure IP finder addresses are correct, and operating system firewalls are disabled " +
                                "on all host machines, or consider increasing 'joinTimeout' configuration property): " +
                                addrs, e);
                }

                try {
                    U.sleep(spi.getReconnectDelay());
                }
                catch (IgniteInterruptedCheckedException ex) {
                    throw new IgniteSpiException("Thread has been interrupted.", ex);
                }
            }
            else
                break;
        }

        return false;
    }

    /**
     * Establishes connection to an address, sends message and returns the response (if any).
     *
     * @param msg Message to send.
     * @param addr Address to send message to.
     * @param timeoutHelper Operation timeout helper.
     * @return Response read from the recipient or {@code null} if no response is supposed.
     * @throws IgniteSpiException If an error occurs.
     */
    @Nullable private Integer sendMessageDirectly(TcpDiscoveryAbstractMessage msg, InetSocketAddress addr,
        IgniteSpiOperationTimeoutHelper timeoutHelper)
        throws IgniteSpiException {
        assert msg != null;
        assert addr != null;

        Collection<Throwable> errs = null;

        long ackTimeout0 = spi.getAckTimeout();

        int connectAttempts = 1;

        int sslConnectAttempts = 3;

        boolean joinReqSent;

        UUID locNodeId = getLocalNodeId();

        int reconCnt = 0;

        while (true){
            // Need to set to false on each new iteration,
            // since remote node may leave in the middle of the first iteration.
            joinReqSent = false;

            boolean openSock = false;

            Socket sock = null;

            try {
                long tstamp = U.currentTimeMillis();

                sock = spi.openSocket(addr, timeoutHelper);

                openSock = true;

                TcpDiscoveryHandshakeRequest req = new TcpDiscoveryHandshakeRequest(locNodeId);

                // Handshake.
                spi.writeToSocket(sock, req, timeoutHelper.nextTimeoutChunk(spi.getSocketTimeout()));

                TcpDiscoveryHandshakeResponse res = spi.readMessage(sock, null, timeoutHelper.nextTimeoutChunk(
                    ackTimeout0));

                if (msg instanceof TcpDiscoveryJoinRequestMessage) {
                    boolean ignore = false;

                    synchronized (failedNodes) {
                        for (TcpDiscoveryNode failedNode : failedNodes.keySet()) {
                            if (failedNode.id().equals(res.creatorNodeId())) {
                                if (log.isDebugEnabled())
                                    log.debug("Ignore response from node from failed list: " + res);

                                ignore = true;

                                break;
                            }
                        }
                    }

                    if (ignore)
                        break;
                }

                if (locNodeId.equals(res.creatorNodeId())) {
                    if (log.isDebugEnabled())
                        log.debug("Handshake response from local node: " + res);

                    break;
                }

                spi.stats.onClientSocketInitialized(U.currentTimeMillis() - tstamp);

                // Send message.
                tstamp = U.currentTimeMillis();

                spi.writeToSocket(sock, msg, timeoutHelper.nextTimeoutChunk(spi.getSocketTimeout()));

                long tstamp0 = U.currentTimeMillis();

                if (debugMode)
                    debugLog(msg, "Message has been sent directly to address [msg=" + msg + ", addr=" + addr +
                        ", rmtNodeId=" + res.creatorNodeId() + ']');

                if (log.isDebugEnabled())
                    log.debug("Message has been sent directly to address [msg=" + msg + ", addr=" + addr +
                        ", rmtNodeId=" + res.creatorNodeId() + ']');

                // Connection has been established, but
                // join request may not be unmarshalled on remote host.
                // E.g. due to class not found issue.
                joinReqSent = msg instanceof TcpDiscoveryJoinRequestMessage;

                int receipt = spi.readReceipt(sock, timeoutHelper.nextTimeoutChunk(ackTimeout0));

                spi.stats.onMessageSent(msg, tstamp0 - tstamp);

                return receipt;
            }
            catch (ClassCastException e) {
                // This issue is rarely reproducible on AmazonEC2, but never
                // on dedicated machines.
                if (log.isDebugEnabled())
                    U.error(log, "Class cast exception on direct send: " + addr, e);

                onException("Class cast exception on direct send: " + addr, e);

                if (errs == null)
                    errs = new ArrayList<>();

                errs.add(e);
            }
            catch (IOException | IgniteCheckedException e) {
                if (log.isDebugEnabled())
                    log.error("Exception on direct send: " + e.getMessage(), e);

                onException("Exception on direct send: " + e.getMessage(), e);

                if (errs == null)
                    errs = new ArrayList<>();

                errs.add(e);

                if (X.hasCause(e, SSLException.class)) {
                    if (--sslConnectAttempts == 0)
                        throw new IgniteException("Unable to establish secure connection. " +
                            "Was remote cluster configured with SSL? [rmtAddr=" + addr + ", errMsg=\"" + e.getMessage() + "\"]", e);

                    continue;
                }

                if (X.hasCause(e, StreamCorruptedException.class)) {
                    // StreamCorruptedException could be caused by remote node failover
                    if (connectAttempts < 2) {
                        connectAttempts++;

                        continue;
                    }

                    if (log.isDebugEnabled())
                        log.debug("Connect failed with StreamCorruptedException, skip address: " + addr);

                    break;
                }

                if (timeoutHelper.checkFailureTimeoutReached(e))
                    break;

                if (!spi.failureDetectionTimeoutEnabled() && ++reconCnt == spi.getReconnectCount())
                    break;

                if (!openSock) {
                    // Reconnect for the second time, if connection is not established.
                    if (connectAttempts < 2) {
                        connectAttempts++;

                        continue;
                    }

                    break; // Don't retry if we can not establish connection.
                }

                if (!spi.failureDetectionTimeoutEnabled() && (e instanceof SocketTimeoutException ||
                    X.hasCause(e, SocketTimeoutException.class))) {
                    ackTimeout0 *= 2;

                    if (!checkAckTimeout(ackTimeout0))
                        break;
                }
            }
            finally {
                U.closeQuiet(sock);
            }
        }

        if (joinReqSent) {
            if (log.isDebugEnabled())
                log.debug("Join request has been sent, but receipt has not been read (returning RES_WAIT).");

            // Topology will not include this node,
            // however, warning on timed out join will be output.
            return RES_OK;
        }

        throw new IgniteSpiException(
            "Failed to send message to address [addr=" + addr + ", msg=" + msg + ']',
            U.exceptionWithSuppressed("Failed to send message to address " +
                "[addr=" + addr + ", msg=" + msg + ']', errs));
    }

    /**
     * Marshalls credentials with discovery SPI marshaller (will replace attribute value).
     *
     * @param node Node to marshall credentials for.
     * @param cred Credentials for marshall.
     * @throws IgniteSpiException If marshalling failed.
     */
    private void marshalCredentials(TcpDiscoveryNode node, SecurityCredentials cred) throws IgniteSpiException {
        try {
            // Use security-unsafe getter.
            Map<String, Object> attrs = new HashMap<>(node.getAttributes());

            attrs.put(IgniteNodeAttributes.ATTR_SECURITY_CREDENTIALS, spi.marshaller().marshal(cred));

            node.setAttributes(attrs);
        }
        catch (IgniteCheckedException e) {
            throw new IgniteSpiException("Failed to marshal node security credentials: " + node.id(), e);
        }
    }

    /**
     * Unmarshalls credentials with discovery SPI marshaller (will not replace attribute value).
     *
     * @param node Node to unmarshall credentials for.
     * @return Security credentials.
     * @throws IgniteSpiException If unmarshal fails.
     */
    private SecurityCredentials unmarshalCredentials(TcpDiscoveryNode node) throws IgniteSpiException {
        try {
            byte[] credBytes = (byte[])node.getAttributes().get(IgniteNodeAttributes.ATTR_SECURITY_CREDENTIALS);

            if (credBytes == null)
                return null;

            return U.unmarshal(spi.marshaller(), credBytes, null);
        }
        catch (IgniteCheckedException e) {
            throw new IgniteSpiException("Failed to unmarshal node security credentials: " + node.id(), e);
        }
    }

    /**
     * Notify external listener on discovery event.
     *
     * @param type Discovery event type. See {@link org.apache.ignite.events.DiscoveryEvent} for more details.
     * @param topVer Topology version.
     * @param node Remote node this event is connected with.
     */
    private void notifyDiscovery(int type, long topVer, TcpDiscoveryNode node) {
        assert type > 0;
        assert node != null;

        DiscoverySpiListener lsnr = spi.lsnr;

        TcpDiscoverySpiState spiState = spiStateCopy();

        DebugLogger log = type == EVT_NODE_METRICS_UPDATED ? traceLog : debugLog;

        if (lsnr != null && node.visible() && (spiState == CONNECTED || spiState == DISCONNECTING)) {
            if (log.isDebugEnabled())
                log.debug("Discovery notification [node=" + node + ", spiState=" + spiState +
                    ", type=" + U.gridEventName(type) + ", topVer=" + topVer + ']');

            Collection<ClusterNode> top = upcast(ring.visibleNodes());

            Map<Long, Collection<ClusterNode>> hist = updateTopologyHistory(topVer, top);

            lsnr.onDiscovery(type, topVer, node, top, hist, null);
        }
        else {
            if (log.isDebugEnabled())
                log.debug("Skipped discovery notification [node=" + node + ", spiState=" + spiState +
                    ", type=" + U.gridEventName(type) + ", topVer=" + topVer + ']');
        }
    }

    /**
     * Upcasts collection type.
     *
     * @param c Initial collection.
     * @return Resulting collection.
     */
    private static <T extends R, R> Collection<R> upcast(Collection<T> c) {
        A.notNull(c, "c");

        return (Collection<R>)c;
    }

    /**
     * Update topology history with new topology snapshots.
     *
     * @param topVer Topology version.
     * @param top Topology snapshot.
     * @return Copy of updated topology history.
     */
    @Nullable private Map<Long, Collection<ClusterNode>> updateTopologyHistory(long topVer, Collection<ClusterNode> top) {
        synchronized (mux) {
            if (topHist.containsKey(topVer))
                return null;

            topHist.put(topVer, top);

            while (topHist.size() > spi.topHistSize)
                topHist.remove(topHist.firstKey());

            if (log.isDebugEnabled())
                log.debug("Added topology snapshot to history, topVer=" + topVer + ", historySize=" + topHist.size());

            return new TreeMap<>(topHist);
        }
    }

    /**
     * Checks whether local node is coordinator. Nodes that are leaving or failed
     * (but are still in topology) are removed from search.
     *
     * @return {@code true} if local node is coordinator.
     */
    public boolean isLocalNodeCoordinator() {
        synchronized (mux) {
            boolean crd = spiState == CONNECTED && locNode.equals(resolveCoordinator());

            if (crd)
                spi.stats.onBecomingCoordinator();

            return crd;
        }
    }

    /**
     * @return Spi state copy.
     */
    private TcpDiscoverySpiState spiStateCopy() {
        TcpDiscoverySpiState state;

        synchronized (mux) {
            state = spiState;
        }

        return state;
    }

    /**
     * Resolves coordinator. Nodes that are leaving or failed (but are still in
     * topology) are removed from search.
     *
     * @return Coordinator node or {@code null} if there are no coordinator
     * (i.e. local node is the last one and is currently stopping).
     */
    @Nullable private TcpDiscoveryNode resolveCoordinator() {
        return resolveCoordinator(null);
    }

    /**
     * Resolves coordinator. Nodes that are leaving or failed (but are still in
     * topology) are removed from search as well as provided filter.
     *
     * @param filter Nodes to exclude when resolving coordinator (optional).
     * @return Coordinator node or {@code null} if there are no coordinator
     * (i.e. local node is the last one and is currently stopping).
     */
    @Nullable private TcpDiscoveryNode resolveCoordinator(
        @Nullable Collection<TcpDiscoveryNode> filter) {
        synchronized (mux) {
            Collection<TcpDiscoveryNode> excluded = F.concat(false, failedNodes.keySet(), leavingNodes);

            if (!F.isEmpty(filter))
                excluded = F.concat(false, excluded, filter);

            return ring.coordinator(excluded);
        }
    }

    /**
     * Prints SPI statistics.
     */
    private void printStatistics() {
        if (log.isInfoEnabled() && spi.statsPrintFreq > 0) {
            int failedNodesSize;
            int leavingNodesSize;
            int joiningNodesSize;
            int pendingCustomMsgsSize;

            synchronized (mux) {
                failedNodesSize = failedNodes.size();
                leavingNodesSize = leavingNodes.size();
                joiningNodesSize = joiningNodes.size();
                pendingCustomMsgsSize = pendingCustomMsgs.size();
            }

            Runtime runtime = Runtime.getRuntime();

            TcpDiscoveryNode coord = resolveCoordinator();

            if (log.isInfoEnabled())
                log.info("Discovery SPI statistics [statistics=" + spi.stats + ", spiState=" + spiStateCopy() +
                    ", coord=" + coord +
                    ", next=" + (msgWorker != null ? msgWorker.next : "N/A") +
                    ", intOrder=" + (locNode != null ? locNode.internalOrder() : "N/A") +
                    ", topSize=" + ring.allNodes().size() +
                    ", leavingNodesSize=" + leavingNodesSize +
                    ", failedNodesSize=" + failedNodesSize +
                    ", joiningNodesSize=" + joiningNodesSize +
                    ", pendingCustomMsgs=" + pendingCustomMsgsSize +
                    ", msgWorker.queue.size=" + (msgWorker != null ? msgWorker.queueSize() : "N/A") +
                    ", clients=" + ring.clientNodes().size() +
                    ", clientWorkers=" + clientMsgWorkers.size() +
                    ", lastUpdate=" + (locNode != null ? U.format(locNode.lastUpdateTime()) : "N/A") +
                    ", heapFree=" + runtime.freeMemory() / (1024 * 1024) +
                    "M, heapTotal=" + runtime.maxMemory() / (1024 * 1024) + "M]");
        }
    }

    /**
     * @param msg Message to prepare.
     * @param destNodeId Destination node ID.
     * @param msgs Messages to include.
     * @param discardMsgId Discarded message ID.
     */
    private void prepareNodeAddedMessage(
        TcpDiscoveryAbstractMessage msg,
        UUID destNodeId,
        @Nullable Collection<PendingMessage> msgs,
        @Nullable IgniteUuid discardMsgId,
        @Nullable IgniteUuid discardCustomMsgId
        ) {
        assert destNodeId != null;

        if (msg instanceof TcpDiscoveryNodeAddedMessage) {
            TcpDiscoveryNodeAddedMessage nodeAddedMsg = (TcpDiscoveryNodeAddedMessage)msg;

            TcpDiscoveryNode node = nodeAddedMsg.node();

            if (node.id().equals(destNodeId)) {
                Collection<TcpDiscoveryNode> allNodes = ring.allNodes();
                Collection<TcpDiscoveryNode> topToSnd = new ArrayList<>(allNodes.size());

                for (TcpDiscoveryNode n0 : allNodes) {
                    assert n0.internalOrder() != 0 : n0;

                    // Skip next node and nodes added after next
                    // in case this message is resent due to failures/leaves.
                    // There will be separate messages for nodes with greater
                    // internal order.
                    if (n0.internalOrder() < nodeAddedMsg.node().internalOrder())
                        topToSnd.add(n0);
                }

                nodeAddedMsg.topology(topToSnd);

                Collection<TcpDiscoveryAbstractMessage> msgs0 = null;

                if (msgs != null) {
                    msgs0 = new ArrayList<>(msgs.size());

                    for (PendingMessage pendingMsg : msgs) {
                        if (pendingMsg.msg != null)
                            msgs0.add(pendingMsg.msg);
                    }
                }

                nodeAddedMsg.messages(msgs0, discardMsgId, discardCustomMsgId);

                Map<Long, Collection<ClusterNode>> hist;

                synchronized (mux) {
                    hist = new TreeMap<>(topHist);
                }

                nodeAddedMsg.topologyHistory(hist);
            }
        }
    }

    /**
     * @param msg Message to clear.
     */
    private void clearNodeAddedMessage(TcpDiscoveryAbstractMessage msg) {
        if (msg instanceof TcpDiscoveryNodeAddedMessage) {
            // Nullify topology before registration.
            TcpDiscoveryNodeAddedMessage nodeAddedMsg = (TcpDiscoveryNodeAddedMessage)msg;

            nodeAddedMsg.topology(null);
            nodeAddedMsg.topologyHistory(null);
            nodeAddedMsg.messages(null, null, null);
        }
    }

    /** {@inheritDoc} */
    @Override public void checkRingLatency(int maxHops) {
        TcpDiscoveryRingLatencyCheckMessage msg = new TcpDiscoveryRingLatencyCheckMessage(getLocalNodeId(), maxHops);

        if (log.isInfoEnabled())
            log.info("Latency check initiated: " + msg.id());

        msgWorker.addMessage(msg);
    }

    /** {@inheritDoc} */
    @Override void simulateNodeFailure() {
        U.warn(log, "Simulating node failure: " + getLocalNodeId());

        U.cancel(tcpSrvr);
        U.join(tcpSrvr, log);

        U.interrupt(ipFinderCleaner);
        U.join(ipFinderCleaner, log);

        Collection<SocketReader> tmp;

        synchronized (mux) {
            tmp = U.arrayList(readers);
        }

        U.interrupt(tmp);
        U.joinThreads(tmp, log);

        U.cancel(msgWorker);
        U.join(msgWorker, log);

        for (ClientMessageWorker msgWorker : clientMsgWorkers.values()) {
            if (msgWorker != null) {
                U.interrupt(msgWorker.runner());
                U.join(msgWorker.runner(), log);
            }
        }

        U.interrupt(statsPrinter);
        U.join(statsPrinter, log);
    }

    /** {@inheritDoc} */
    @Override public void brakeConnection() {
        Socket sock = msgWorker.sock;

        if (sock != null)
            U.closeQuiet(sock);
    }

    /** {@inheritDoc} */
    @Override public void reconnect() throws IgniteSpiException {
        throw new UnsupportedOperationException("Reconnect is not supported for server.");
    }

    /** {@inheritDoc} */
    @Override protected Collection<IgniteSpiThread> threads() {
        Collection<IgniteSpiThread> threads;

        synchronized (mux) {
            threads = new ArrayList<>(readers.size() + clientMsgWorkers.size() + 4);
            threads.addAll(readers);
        }

        for (ClientMessageWorker wrk : clientMsgWorkers.values()) {
            Thread t = wrk.runner();

            assert t instanceof IgniteSpiThread;

            threads.add((IgniteSpiThread)t);
        }

        TcpServer tcpSrvr0 = tcpSrvr;

        if (tcpSrvr0 != null) {
            Thread tcpServerThread = tcpSrvr0.runner();

            if (tcpServerThread != null) {
                assert tcpServerThread instanceof IgniteSpiThread;

                threads.add((IgniteSpiThread)tcpServerThread);
            }
        }

        threads.add(ipFinderCleaner);

        Thread msgWorkerThread = msgWorker.runner();

        if (msgWorkerThread != null) {
            assert msgWorkerThread instanceof IgniteSpiThread;

            threads.add((IgniteSpiThread)msgWorkerThread);
        }

        threads.add(statsPrinter);

        threads.removeAll(Collections.<IgniteSpiThread>singleton(null));

        return threads;
    }

    /**
     * <strong>FOR TEST ONLY!!!</strong>
     * <p>
     * Simulates situation when next node is still alive but is bypassed
     * since it has been excluded from the ring, possibly, due to short time
     * network problems.
     * <p>
     * This method is intended for test purposes only.
     */
    void forceNextNodeFailure() {
        U.warn(log, "Next node will be forcibly failed (if any).");

        TcpDiscoveryNode next;

        synchronized (mux) {
            next = ring.nextNode(failedNodes.keySet());
        }

        if (next != null)
            msgWorker.addMessage(new TcpDiscoveryNodeFailedMessage(getLocalNodeId(), next.id(),
                next.internalOrder()));
    }

    /**
     * <strong>FOR TEST ONLY!!!</strong>
     * <p>
     * This method is intended for test purposes only.
     *
     * @return Nodes ring.
     */
    TcpDiscoveryNodesRing ring() {
        return ring;
    }

    /** {@inheritDoc} */
    @Override public void dumpDebugInfo(IgniteLogger log) {
        if (!debugMode) {
            U.quietAndWarn(log, "Failed to dump debug info (discovery SPI was not configured " +
                "in debug mode, consider setting 'debugMode' configuration property to 'true').");

            return;
        }

        assert log.isInfoEnabled();

        StringBuilder b = new StringBuilder(U.nl());

        synchronized (mux) {
            b.append(">>>").append(U.nl());
            b.append(">>>").append("Dumping discovery SPI debug info.").append(U.nl());
            b.append(">>>").append(U.nl());

            b.append("Local node ID: ").append(getLocalNodeId()).append(U.nl()).append(U.nl());
            b.append("Local node: ").append(locNode).append(U.nl()).append(U.nl());
            b.append("SPI state: ").append(spiState).append(U.nl()).append(U.nl());

            b.append("Internal threads: ").append(U.nl());

            b.append("    Message worker: ").append(threadStatus(msgWorker.runner())).append(U.nl());

            b.append("    IP finder cleaner: ").append(threadStatus(ipFinderCleaner)).append(U.nl());
            b.append("    Stats printer: ").append(threadStatus(statsPrinter)).append(U.nl());

            b.append(U.nl());

            b.append("Socket readers: ").append(U.nl());

            for (SocketReader rdr : readers)
                b.append("    ").append(rdr).append(U.nl());

            b.append(U.nl());

            b.append("In-memory log messages: ").append(U.nl());

            for (String msg : debugLogQ)
                b.append("    ").append(msg).append(U.nl());

            b.append(U.nl());

            b.append("Leaving nodes: ").append(U.nl());

            for (TcpDiscoveryNode node : leavingNodes)
                b.append("    ").append(node.id()).append(U.nl());

            b.append(U.nl());

            b.append("Failed nodes: ").append(U.nl());

            for (TcpDiscoveryNode node : failedNodes.keySet())
                b.append("    ").append(node.id()).append(U.nl());

            b.append(U.nl());

            b.append("Stats: ").append(spi.stats).append(U.nl());
        }

        U.quietAndInfo(log, b.toString());
    }

    /** {@inheritDoc} */
    @Override public void dumpRingStructure(IgniteLogger log) {
        U.quietAndInfo(log, ring.toString());
    }

    /** {@inheritDoc} */
    @Override public long getCurrentTopologyVersion() {
        return ring.topologyVersion();
    }

    /**
     * @param msg Message.
     * @return {@code True} if recordable in debug mode.
     */
    private boolean recordable(TcpDiscoveryAbstractMessage msg) {
        return !(msg instanceof TcpDiscoveryMetricsUpdateMessage) &&
            !(msg instanceof TcpDiscoveryStatusCheckMessage) &&
            !(msg instanceof TcpDiscoveryDiscardMessage) &&
            !(msg instanceof TcpDiscoveryConnectionCheckMessage);
    }

    /**
     * Checks if two given {@link SecurityPermissionSet} objects contain the same permissions.
     * Each permission belongs to one of three groups : cache, task or system.
     *
     * @param locPerms The first set of permissions.
     * @param rmtPerms The second set of permissions.
     * @return {@code True} if given parameters contain the same permissions, {@code False} otherwise.
     */
    private boolean permissionsEqual(SecurityPermissionSet locPerms, SecurityPermissionSet rmtPerms) {
        boolean dfltAllowMatch = locPerms.defaultAllowAll() == rmtPerms.defaultAllowAll();

        boolean bothHaveSamePerms = F.eqNotOrdered(rmtPerms.systemPermissions(), locPerms.systemPermissions()) &&
            F.eqNotOrdered(rmtPerms.cachePermissions(), locPerms.cachePermissions()) &&
            F.eqNotOrdered(rmtPerms.taskPermissions(), locPerms.taskPermissions());

        return dfltAllowMatch && bothHaveSamePerms;
    }

    /**
     * @param msg Message.
     * @param nodeId Node ID.
     */
    private static void removeMetrics(TcpDiscoveryMetricsUpdateMessage msg, UUID nodeId) {
        msg.removeMetrics(nodeId);
        msg.removeCacheMetrics(nodeId);
    }

    /** {@inheritDoc} */
    @Override public String toString() {
        return S.toString(ServerImpl.class, this);
    }

    /**
     * Trying get node in any state (visible or not)
     * @param nodeId Node id.
     */
    ClusterNode getNode0(UUID nodeId) {
        assert nodeId != null;

        UUID locNodeId0 = getLocalNodeId();

        if (locNodeId0 != null && locNodeId0.equals(nodeId))
            // Return local node directly.
            return locNode;

        return ring.node(nodeId);
    }

    /**
     * Thread that cleans IP finder and keeps it in the correct state, unregistering
     * addresses of the nodes that has left the topology.
     * <p>
     * This thread should run only on coordinator node and will clean IP finder
     * if and only if {@link org.apache.ignite.spi.discovery.tcp.ipfinder.TcpDiscoveryIpFinder#isShared()} is {@code true}.
     */
    private class IpFinderCleaner extends IgniteSpiThread {
        /**
         * Constructor.
         */
        private IpFinderCleaner() {
            super(spi.ignite().name(), "tcp-disco-ip-finder-cleaner", log);

            setPriority(spi.threadPri);
        }

        /** {@inheritDoc} */
        @SuppressWarnings("BusyWait")
        @Override protected void body() throws InterruptedException {
            if (log.isDebugEnabled())
                log.debug("IP finder cleaner has been started.");

            while (!isInterrupted()) {
                Thread.sleep(spi.ipFinderCleanFreq);

                if (!isLocalNodeCoordinator())
                    continue;

                if (spiStateCopy() != CONNECTED) {
                    if (log.isDebugEnabled())
                        log.debug("Stopping IP finder cleaner (SPI is not connected to topology).");

                    return;
                }

                if (spi.ipFinder.isShared())
                    cleanIpFinder();
            }
        }

        /**
         * Cleans IP finder.
         */
        private void cleanIpFinder() {
            assert spi.ipFinder.isShared();

            try {
                // Addresses that belongs to nodes in topology.
                Collection<InetSocketAddress> currAddrs = F.flatCollections(
                    F.viewReadOnly(
                        ring.allNodes(),
                        new C1<TcpDiscoveryNode, Collection<InetSocketAddress>>() {
                            @Override public Collection<InetSocketAddress> apply(TcpDiscoveryNode node) {
                                return !node.isClient() ? spi.getNodeAddresses(node) :
                                    Collections.<InetSocketAddress>emptyList();
                            }
                        }
                    )
                );

                // Addresses registered in IP finder.
                Collection<InetSocketAddress> regAddrs = spi.registeredAddresses();

                P1<InetSocketAddress> p = new P1<InetSocketAddress>() {
                    private final Map<InetSocketAddress, Boolean> pingResMap = new HashMap<>();

                    @Override public boolean apply(InetSocketAddress addr) {
                        Boolean res = pingResMap.get(addr);

                        if (res == null) {
                            try {
                                res = pingNode(addr, null, null) != null;
                            }
                            catch (IgniteCheckedException e) {
                                if (log.isDebugEnabled())
                                    log.debug("Failed to ping node [addr=" + addr + ", err=" + e.getMessage() + ']');

                                res = false;
                            }
                            finally {
                                pingResMap.put(addr, res);
                            }
                        }

                        return !res;
                    }
                };

                ArrayList<InetSocketAddress> rmvAddrs = null;

                for (InetSocketAddress addr : regAddrs) {
                    boolean rmv = !F.contains(currAddrs, addr) && p.apply(addr);

                    if (rmv) {
                        if (rmvAddrs == null)
                            rmvAddrs = new ArrayList<>();

                        rmvAddrs.add(addr);
                    }
                }

                // Unregister dead-nodes addresses.
                if (rmvAddrs != null) {
                    spi.ipFinder.unregisterAddresses(rmvAddrs);

                    if (log.isDebugEnabled())
                        log.debug("Unregistered addresses from IP finder: " + rmvAddrs);
                }

                // Addresses that were removed by mistake (e.g. on segmentation).
                Collection<InetSocketAddress> missingAddrs = F.view(
                    currAddrs,
                    F.notContains(regAddrs)
                );

                // Re-register missing addresses.
                if (!missingAddrs.isEmpty()) {
                    spi.ipFinder.registerAddresses(missingAddrs);

                    if (log.isDebugEnabled())
                        log.debug("Registered missing addresses in IP finder: " + missingAddrs);
                }
            }
            catch (IgniteSpiException e) {
                LT.error(log, e, "Failed to clean IP finder up.");
            }
        }
    }

    /**
     * Adds failed nodes specified in the received message to the local failed nodes list.
     *
     * @param msg Message.
     */
    private void processMessageFailedNodes(TcpDiscoveryAbstractMessage msg) {
        Collection<UUID> msgFailedNodes = msg.failedNodes();

        if (msgFailedNodes != null) {
            UUID sndId = msg.senderNodeId();

            if (sndId != null) {
                if (ring.node(sndId) == null) {
                    if (log.isDebugEnabled()) {
                        log.debug("Ignore message failed nodes, sender node is not alive [nodeId=" + sndId +
                            ", failedNodes=" + msgFailedNodes + ']');
                    }

                    return;
                }

                synchronized (mux) {
                    for (TcpDiscoveryNode failedNode : failedNodes.keySet()) {
                        if (failedNode.id().equals(sndId)) {
                            if (log.isDebugEnabled()) {
                                log.debug("Ignore message failed nodes, sender node is in fail list [nodeId=" + sndId +
                                    ", failedNodes=" + msgFailedNodes + ']');
                            }

                            return;
                        }
                    }
                }
            }

            for (UUID nodeId : msgFailedNodes) {
                TcpDiscoveryNode failedNode = ring.node(nodeId);

                if (failedNode != null) {
                    if (!failedNode.isLocal()) {
                        boolean added = false;

                        synchronized (mux) {
                            if (!failedNodes.containsKey(failedNode)) {
                                failedNodes.put(failedNode, msg.senderNodeId() != null ? msg.senderNodeId() : getLocalNodeId());

                                added = true;
                            }
                        }

                        if (added && log.isDebugEnabled())
                            log.debug("Added node to failed nodes list [node=" + failedNode + ", msg=" + msg + ']');
                    }
                }
            }
        }
    }

    /**
     * @param obj Object.
     * @param ver Security serialize version.
     * @return Marshaled object.
     */
    private byte[] marshalWithSecurityVersion(Object obj, int ver) throws IgniteCheckedException {
        try {
            SecurityUtils.serializeVersion(ver);

            return U.marshal(spi.marshaller(), obj);
        }
        finally {
            SecurityUtils.restoreDefaultSerializeVersion();
        }
    }

    /**
     * @param bytes Marshaled object.
     * @param ver Security serialize version.
     * @return Unmarshaled object.
     */
    private <T> T unmarshalWithSecurityVersion(byte[] bytes, int ver) throws IgniteCheckedException {
        try {
            if (ver > 0)
                SecurityUtils.serializeVersion(ver);

            return spi.marshaller().unmarshal(bytes, U.resolveClassLoader(spi.ignite().configuration()));
        }
        finally {
            SecurityUtils.restoreDefaultSerializeVersion();
        }
    }

    /** */
    private static WorkersRegistry getWorkerRegistry(TcpDiscoverySpi spi) {
        return spi.ignite() instanceof IgniteEx ? ((IgniteEx)spi.ignite()).context().workersRegistry() : null;
    }

    /**
     * Discovery messages history used for client reconnect.
     */
    private class EnsuredMessageHistory {
        /** Pending messages. */
        private final GridBoundedLinkedHashSet<TcpDiscoveryAbstractMessage>
            msgs = new GridBoundedLinkedHashSet<>(ENSURED_MSG_HIST_SIZE);

        /**
         * @param msg Adds message.
         */
        void add(TcpDiscoveryAbstractMessage msg) {
            assert spi.ensured(msg) && msg.verified() : msg;

            if (msg instanceof TcpDiscoveryNodeAddedMessage) {
                TcpDiscoveryNodeAddedMessage addedMsg =
                    new TcpDiscoveryNodeAddedMessage((TcpDiscoveryNodeAddedMessage)msg);

                msg = addedMsg;

                TcpDiscoveryNode node = addedMsg.node();

                if (node.isClient() && !msgs.contains(msg)) {
                    Collection<TcpDiscoveryNode> allNodes = ring.allNodes();

                    Collection<TcpDiscoveryNode> top = new ArrayList<>(allNodes.size());

                    for (TcpDiscoveryNode n0 : allNodes) {
                        assert n0.internalOrder() > 0 : n0;

                        if (n0.internalOrder() < node.internalOrder())
                            top.add(n0);
                    }

                    addedMsg.clientTopology(top);
                }

                // Do not need this data for client reconnect.
                if (addedMsg.gridDiscoveryData() != null)
                    addedMsg.clearDiscoveryData();
            }
            else if (msg instanceof TcpDiscoveryNodeAddFinishedMessage) {
                TcpDiscoveryNodeAddFinishedMessage addFinishMsg = (TcpDiscoveryNodeAddFinishedMessage)msg;

                if (addFinishMsg.clientDiscoData() != null) {
                    addFinishMsg = new TcpDiscoveryNodeAddFinishedMessage(addFinishMsg);

                    msg = addFinishMsg;

                    DiscoveryDataPacket discoData = addFinishMsg.clientDiscoData();

                    Set<Integer> mrgdCmnData = new HashSet<>();
                    Set<UUID> mrgdSpecData = new HashSet<>();

                    boolean allMerged = false;

                    for (TcpDiscoveryAbstractMessage msg0 : msgs) {

                        if (msg0 instanceof TcpDiscoveryNodeAddFinishedMessage) {
                            DiscoveryDataPacket existingDiscoData =
                                ((TcpDiscoveryNodeAddFinishedMessage)msg0).clientDiscoData();

                            if (existingDiscoData != null)
                                allMerged = discoData.mergeDataFrom(existingDiscoData, mrgdCmnData, mrgdSpecData);
                        }

                        if (allMerged)
                            break;
                    }
                }
            }
            else if (msg instanceof TcpDiscoveryNodeLeftMessage)
                clearClientAddFinished(msg.creatorNodeId());
            else if (msg instanceof TcpDiscoveryNodeFailedMessage)
                clearClientAddFinished(((TcpDiscoveryNodeFailedMessage)msg).failedNodeId());

            synchronized (msgs) {
                msgs.add(msg);
            }
        }

        /**
         * @param clientId Client node ID.
         */
        private void clearClientAddFinished(UUID clientId) {
            for (TcpDiscoveryAbstractMessage msg : msgs) {
                if (msg instanceof TcpDiscoveryNodeAddFinishedMessage) {
                    TcpDiscoveryNodeAddFinishedMessage addFinishMsg = (TcpDiscoveryNodeAddFinishedMessage)msg;

                    if (addFinishMsg.clientDiscoData() != null && clientId.equals(addFinishMsg.nodeId())) {
                        addFinishMsg.clientDiscoData(null);
                        addFinishMsg.clientNodeAttributes(null);

                        break;
                    }
                }
            }
        }

        /**
         * Gets messages starting from provided ID (exclusive). If such
         * message is not found, {@code null} is returned (this indicates
         * a failure condition when it was already removed from queue).
         *
         * @param lastMsgId Last message ID received on client. {@code Null} if client did not finish connect procedure.
         * @param node Client node.
         * @return Collection of messages.
         */
        @Nullable Collection<TcpDiscoveryAbstractMessage> messages(@Nullable IgniteUuid lastMsgId,
            TcpDiscoveryNode node)
        {
            assert node != null && node.isClient() : node;

            if (lastMsgId == null) {
                // Client connection failed before it received TcpDiscoveryNodeAddedMessage.
                List<TcpDiscoveryAbstractMessage> res = null;

                synchronized (msgs) {
                    for (TcpDiscoveryAbstractMessage msg : msgs) {
                        if (msg instanceof TcpDiscoveryNodeAddedMessage) {
                            if (node.id().equals(((TcpDiscoveryNodeAddedMessage)msg).node().id()))
                                res = new ArrayList<>(msgs.size());
                        }

                        if (res != null)
                            res.add(prepare(msg, node.id()));
                    }
                }

                if (log.isDebugEnabled()) {
                    if (res == null)
                        log.debug("Failed to find node added message [node=" + node + ']');
                    else
                        log.debug("Found add added message [node=" + node + ", hist=" + res + ']');
                }

                return res;
            }
            else {
                Collection<TcpDiscoveryAbstractMessage> cp;

                boolean skip;

                synchronized (msgs) {
                    if (msgs.isEmpty())
                        return Collections.emptyList();

                    cp = new ArrayList<>(msgs.size());

                    skip = true;

                    for (TcpDiscoveryAbstractMessage msg : msgs) {
                        if (skip) {
                            if (msg.id().equals(lastMsgId))
                                skip = false;
                        }
                        else
                            cp.add(prepare(msg, node.id()));
                    }
                }

                cp = !skip ? cp : null;

                if (log.isDebugEnabled()) {
                    if (cp == null)
                        log.debug("Failed to find messages history [node=" + node + ", lastMsgId=" + lastMsgId + ']');
                    else
                        log.debug("Found messages history [node=" + node + ", hist=" + cp + ']');
                }

                return cp;
            }
        }

        /**
         * @param msg Message.
         * @param destNodeId Client node ID.
         * @return Prepared message.
         */
        private TcpDiscoveryAbstractMessage prepare(TcpDiscoveryAbstractMessage msg, UUID destNodeId) {
            if (msg instanceof TcpDiscoveryNodeAddedMessage) {
                TcpDiscoveryNodeAddedMessage addedMsg = (TcpDiscoveryNodeAddedMessage)msg;

                if (addedMsg.node().id().equals(destNodeId)) {
                    assert addedMsg.clientTopology() != null : addedMsg;

                    TcpDiscoveryNodeAddedMessage msg0 = new TcpDiscoveryNodeAddedMessage(addedMsg);

                    prepareNodeAddedMessage(msg0, destNodeId, null, null, null);

                    msg0.topology(addedMsg.clientTopology());

                    return msg0;
                }
            }

            return msg;
        }
    }

    /**
     *
     */
    private static class PendingMessage {
        /** */
        TcpDiscoveryAbstractMessage msg;

        /** */
        final boolean customMsg;

        /** */
        final IgniteUuid id;

        /**
         * @param msg Message.
         */
        PendingMessage(TcpDiscoveryAbstractMessage msg) {
            assert msg != null && msg.id() != null : msg;

            this.msg = msg;

            id = msg.id();
            customMsg = msg instanceof TcpDiscoveryCustomEventMessage;
        }

        /** {@inheritDoc} */
        @Override public String toString() {
            return S.toString(PendingMessage.class, this);
        }
    }

    /**
     * Pending messages container.
     */
    private static class PendingMessages implements Iterable<TcpDiscoveryAbstractMessage> {
        /** */
        private static final int MAX = 1024;

        /** Pending messages. */
        private final Queue<PendingMessage> msgs = new ArrayDeque<>(MAX * 2);

        /** Processed custom message IDs. */
        private Set<IgniteUuid> procCustomMsgs = new GridBoundedLinkedHashSet<>(MAX * 2);

        /** Discarded message ID. */
        private IgniteUuid discardId;

        /** Discarded custom message ID. */
        private IgniteUuid customDiscardId;

        /**
         * Adds pending message and shrinks queue if it exceeds limit
         * (messages that were not discarded yet are never removed).
         *
         * @param msg Message to add.
         */
        void add(TcpDiscoveryAbstractMessage msg) {
            msgs.add(new PendingMessage(msg));

            while (msgs.size() > MAX) {
                PendingMessage queueHead = msgs.peek();

                assert queueHead != null;

                if (queueHead.customMsg && customDiscardId != null) {
                    if (queueHead.id.equals(customDiscardId))
                        customDiscardId = null;
                }
                else if (!queueHead.customMsg && discardId != null) {
                    if (queueHead.id.equals(discardId))
                        discardId = null;
                }
                else
                    break;

                msgs.poll();
            }
        }

        /**
         * Resets pending messages.
         *
         * @param msgs Message.
         * @param discardId Discarded message ID.
         * @param customDiscardId Discarded custom event message ID.
         */
        void reset(
            @Nullable Collection<TcpDiscoveryAbstractMessage> msgs,
            @Nullable IgniteUuid discardId,
            @Nullable IgniteUuid customDiscardId
        ) {
            this.msgs.clear();

            if (msgs != null) {
                for (TcpDiscoveryAbstractMessage msg : msgs)
                    this.msgs.add(new PendingMessage(msg));
            }

            this.discardId = discardId;
            this.customDiscardId = customDiscardId;
        }

        /**
         * Discards message with provided ID and all before it.
         *
         * @param id Discarded message ID.
         * @param custom {@code True} if discard for {@link TcpDiscoveryCustomEventMessage}.
         */
        void discard(IgniteUuid id, boolean custom) {
            if (custom)
                customDiscardId = id;
            else
                discardId = id;

            cleanup();
        }

        /**
         *
         */
        void cleanup() {
            Iterator<PendingMessage> msgIt = msgs.iterator();

            boolean skipMsg = discardId != null;
            boolean skipCustomMsg = customDiscardId != null;

            while (msgIt.hasNext()) {
                PendingMessage msg = msgIt.next();

                if (msg.customMsg) {
                    if (skipCustomMsg) {
                        assert customDiscardId != null;

                        if (F.eq(customDiscardId, msg.id)) {
                            msg.msg = null;

                            return;
                        }
                    }
                }
                else {
                    if (skipMsg) {
                        assert discardId != null;

                        if (F.eq(discardId, msg.id)) {
                            msg.msg = null;

                            return;
                        }
                    }
                }
            }
        }

        /**
         * Gets iterator for non-discarded messages.
         *
         * @return Non-discarded messages iterator.
         */
        public Iterator<TcpDiscoveryAbstractMessage> iterator() {
            return new SkipIterator();
        }

        /**
         *
         */
        private class SkipIterator implements Iterator<TcpDiscoveryAbstractMessage> {
            /** Skip non-custom messages flag. */
            private boolean skipMsg = discardId != null;

            /** Skip custom messages flag. */
            private boolean skipCustomMsg = customDiscardId != null;

            /** Internal iterator. */
            private Iterator<PendingMessage> msgIt = msgs.iterator();

            /** Next message. */
            private TcpDiscoveryAbstractMessage next;

            {
                advance();
            }

            /** {@inheritDoc} */
            @Override public boolean hasNext() {
                return next != null;
            }

            /** {@inheritDoc} */
            @Override public TcpDiscoveryAbstractMessage next() {
                if (next == null)
                    throw new NoSuchElementException();

                TcpDiscoveryAbstractMessage next0 = next;

                advance();

                return next0;
            }

            /** {@inheritDoc} */
            @Override public void remove() {
                throw new UnsupportedOperationException();
            }

            /**
             * Advances iterator to the next available item.
             */
            private void advance() {
                next = null;

                while (msgIt.hasNext()) {
                    PendingMessage msg0 = msgIt.next();

                    if (msg0.customMsg) {
                        if (skipCustomMsg) {
                            assert customDiscardId != null;

                            if (F.eq(customDiscardId, msg0.id))
                                skipCustomMsg = false;

                            continue;
                        }
                    }
                    else {
                        if (skipMsg) {
                            assert discardId != null;

                            if (F.eq(discardId, msg0.id))
                                skipMsg = false;

                            continue;
                        }
                    }

                    if (msg0.msg == null)
                        continue;

                    next = msg0.msg;

                    break;
                }
            }
        }
    }

    /**
     * Message worker for discovery messages processing.
     */
    private class RingMessageWorker extends MessageWorker<TcpDiscoveryAbstractMessage> {
        /** Next node. */
        @SuppressWarnings({"FieldAccessedSynchronizedAndUnsynchronized"})
        private TcpDiscoveryNode next;

        /** Pending messages. */
        private final PendingMessages pendingMsgs = new PendingMessages();

        /** Last message that updated topology. */
        private TcpDiscoveryAbstractMessage lastMsg;

        /** Force pending messages send. */
        private boolean forceSndPending;

        /** Socket. */
        private Socket sock;

        /** Output stream. */
        private OutputStream out;

        /** Last time status message has been sent. */
        private long lastTimeStatusMsgSent;

        /** Incoming metrics check frequency. */
        private long metricsCheckFreq = 3 * spi.metricsUpdateFreq + 50;

        /** Last time metrics update message has been sent. */
        private long lastTimeMetricsUpdateMsgSent;

        /** Time when the last status message has been sent. */
        private long lastTimeConnCheckMsgSent;

        /** Flag that keeps info on whether the threshold is reached or not. */
        private boolean failureThresholdReached;

        /** Connection check threshold. */
        private long connCheckThreshold;

        /** */
        private long lastRingMsgTime;

        /** */
        private long lastOnIdleTs = U.currentTimeMillis();

        /**
         * @param log Logger.
         */
        private RingMessageWorker(IgniteLogger log) {
            super("tcp-disco-msg-worker", log, 10,
                getWorkerRegistry(spi), getWorkerRegistry(spi));

<<<<<<< HEAD
            initConnectionCheckFrequency();

            setBeforeEachPollAction(() -> {
                updateHeartbeat();

                if (U.currentTimeMillis() - lastOnIdleTs > HEARTBEAT_TIMEOUT / 2) {
                    onIdle();

                    lastOnIdleTs = U.currentTimeMillis();
                }
            });
=======
            initConnectionCheckThreshold();
>>>>>>> bcda7a1f
        }

        /**
         * Adds message to queue.
         *
         * @param msg Message to add.
         */
        void addMessage(TcpDiscoveryAbstractMessage msg) {
            DebugLogger log = messageLogger(msg);

            if ((msg instanceof TcpDiscoveryStatusCheckMessage ||
                msg instanceof TcpDiscoveryJoinRequestMessage ||
                msg instanceof TcpDiscoveryCustomEventMessage ||
                msg instanceof TcpDiscoveryClientReconnectMessage) &&
                queue.contains(msg)) {
                if (log.isDebugEnabled())
                    log.debug("Ignoring duplicate message: " + msg);

                return;
            }

            if (msg.highPriority())
                queue.addFirst(msg);
            else
                queue.add(msg);

            if (log.isDebugEnabled())
                log.debug("Message has been added to queue: " + msg);
        }

        /** */
        protected void body() throws InterruptedException {
            Throwable err = null;

            try {
                super.body();
            }
            catch (InterruptedException e) {
                if (!spi.isNodeStopping0() && spiStateCopy() != DISCONNECTING)
                    err = e;

                throw e;
            }
            catch (Throwable e) {
                if (!spi.isNodeStopping0() && spiStateCopy() != DISCONNECTING) {
                    final Ignite ignite = spi.ignite();

                    if (ignite != null) {
                        U.error(log, "TcpDiscoverSpi's message worker thread failed abnormally. " +
                            "Stopping the node in order to prevent cluster wide instability.", e);

                        new Thread(new Runnable() {
                            @Override public void run() {
                                try {
                                    IgnitionEx.stop(ignite.name(), true, true);

                                    U.log(log, "Stopped the node successfully in response to TcpDiscoverySpi's " +
                                        "message worker thread abnormal termination.");
                                }
                                catch (Throwable e) {
                                    U.error(log, "Failed to stop the node in response to TcpDiscoverySpi's " +
                                        "message worker thread abnormal termination.", e);
                                }
                            }
                        }, "node-stop-thread").start();
                    }
                }

                err = e;

                // Must be processed by IgniteSpiThread as well.
                throw e;
            }
            finally {
                if (spi.ignite() instanceof IgniteEx) {
                    if (err == null && !spi.isNodeStopping0()&& spiStateCopy() != DISCONNECTING)
                        err = new IllegalStateException("Worker " + name() + " is terminated unexpectedly.");

                    FailureProcessor failure = ((IgniteEx)spi.ignite()).context().failure();

                    if (err instanceof OutOfMemoryError)
                        failure.process(new FailureContext(CRITICAL_ERROR, err));
                    else if (err != null)
                        failure.process(new FailureContext(SYSTEM_WORKER_TERMINATION, err));
                }
            }
        }

        /**
         * Initializes connection check frequency. Used only when failure detection timeout is enabled.
         */
        private void initConnectionCheckThreshold() {
            if (spi.failureDetectionTimeoutEnabled())
                connCheckThreshold = spi.failureDetectionTimeout();
            else
                connCheckThreshold = Math.min(spi.getSocketTimeout(), spi.metricsUpdateFreq);

            if (log.isInfoEnabled())
                log.info("Connection check threshold is calculated: " + connCheckThreshold);
        }

        /**
         * @param msg Message to process.
         */
        @Override protected void processMessage(TcpDiscoveryAbstractMessage msg) {
            spi.startMessageProcess(msg);

            sendMetricsUpdateMessage();

            DebugLogger log = messageLogger(msg);

            if (log.isDebugEnabled())
                log.debug("Processing message [cls=" + msg.getClass().getSimpleName() + ", id=" + msg.id() + ']');

            if (debugMode)
                debugLog(msg, "Processing message [cls=" + msg.getClass().getSimpleName() + ", id=" + msg.id() + ']');

            boolean ensured = spi.ensured(msg);

            if (!locNode.id().equals(msg.senderNodeId()) && ensured)
                lastRingMsgTime = U.currentTimeMillis();

            if (locNode.internalOrder() == 0) {
                boolean proc = false;

                if (msg instanceof TcpDiscoveryNodeAddedMessage)
                    proc = ((TcpDiscoveryNodeAddedMessage)msg).node().equals(locNode);

                if (!proc) {
                    if (log.isDebugEnabled()) {
                        log.debug("Ignore message, local node order is not initialized [msg=" + msg +
                            ", locNode=" + locNode + ']');
                    }

                    return;
                }
            }

            spi.stats.onMessageProcessingStarted(msg);

            processMessageFailedNodes(msg);

            if (msg instanceof TcpDiscoveryJoinRequestMessage)
                processJoinRequestMessage((TcpDiscoveryJoinRequestMessage)msg);

            else if (msg instanceof TcpDiscoveryClientReconnectMessage) {
                if (sendMessageToRemotes(msg))
                    sendMessageAcrossRing(msg);
            }

            else if (msg instanceof TcpDiscoveryNodeAddedMessage)
                processNodeAddedMessage((TcpDiscoveryNodeAddedMessage)msg);

            else if (msg instanceof TcpDiscoveryNodeAddFinishedMessage)
                processNodeAddFinishedMessage((TcpDiscoveryNodeAddFinishedMessage)msg);

            else if (msg instanceof TcpDiscoveryNodeLeftMessage)
                processNodeLeftMessage((TcpDiscoveryNodeLeftMessage)msg);

            else if (msg instanceof TcpDiscoveryNodeFailedMessage)
                processNodeFailedMessage((TcpDiscoveryNodeFailedMessage)msg);

            else if (msg instanceof TcpDiscoveryMetricsUpdateMessage)
                processMetricsUpdateMessage((TcpDiscoveryMetricsUpdateMessage)msg);

            else if (msg instanceof TcpDiscoveryStatusCheckMessage)
                processStatusCheckMessage((TcpDiscoveryStatusCheckMessage)msg);

            else if (msg instanceof TcpDiscoveryDiscardMessage)
                processDiscardMessage((TcpDiscoveryDiscardMessage)msg);

            else if (msg instanceof TcpDiscoveryCustomEventMessage)
                processCustomMessage((TcpDiscoveryCustomEventMessage)msg);

            else if (msg instanceof TcpDiscoveryClientPingRequest)
                processClientPingRequest((TcpDiscoveryClientPingRequest)msg);

            else if (msg instanceof TcpDiscoveryRingLatencyCheckMessage)
                processRingLatencyCheckMessage((TcpDiscoveryRingLatencyCheckMessage)msg);

            else
                assert false : "Unknown message type: " + msg.getClass().getSimpleName();

            if (msg.senderNodeId() != null && !msg.senderNodeId().equals(getLocalNodeId())) {
                // Received a message from remote node.
                onMessageExchanged();

                // Reset the failure flag.
                failureThresholdReached = false;
            }

            spi.stats.onMessageProcessingFinished(msg);
        }

        /** {@inheritDoc} */
        @Override protected void noMessageLoop() {
            if (locNode == null)
                return;

            checkConnection();

            sendMetricsUpdateMessage();

            checkMetricsReceiving();

            checkPendingCustomMessages();

            checkFailedNodesList();
        }

        /**
         * @param msg Message.
         */
        private void sendMessageToClients(TcpDiscoveryAbstractMessage msg) {
            if (redirectToClients(msg)) {
                if (spi.ensured(msg))
                    msgHist.add(msg);

                byte[] msgBytes = null;

                for (ClientMessageWorker clientMsgWorker : clientMsgWorkers.values()) {
                    if (msgBytes == null) {
                        try {
                            msgBytes = U.marshal(spi.marshaller(), msg);
                        }
                        catch (IgniteCheckedException e) {
                            U.error(log, "Failed to marshal message: " + msg, e);

                            break;
                        }
                    }

                    TcpDiscoveryAbstractMessage msg0 = msg;
                    byte[] msgBytes0 = msgBytes;

                    if (msg instanceof TcpDiscoveryNodeAddedMessage) {
                        TcpDiscoveryNodeAddedMessage nodeAddedMsg = (TcpDiscoveryNodeAddedMessage)msg;

                        TcpDiscoveryNode node = nodeAddedMsg.node();

                        if (clientMsgWorker.clientNodeId.equals(node.id())) {
                            try {
                                msg0 = U.unmarshal(spi.marshaller(), msgBytes,
                                    U.resolveClassLoader(spi.ignite().configuration()));

                                prepareNodeAddedMessage(msg0, clientMsgWorker.clientNodeId, null, null, null);

                                msgBytes0 = null;
                            }
                            catch (IgniteCheckedException e) {
                                U.error(log, "Failed to create message copy: " + msg, e);
                            }
                        }
                    }

                    clientMsgWorker.addMessage(msg0, msgBytes0);
                }
            }
        }

        /**
         * Sends message across the ring.
         *
         * @param msg Message to send
         */
        @SuppressWarnings({"BreakStatementWithLabel", "LabeledStatement", "ContinueStatementWithLabel"})
        private void sendMessageAcrossRing(TcpDiscoveryAbstractMessage msg) {
            assert msg != null;

            assert ring.hasRemoteNodes();

            for (IgniteInClosure<TcpDiscoveryAbstractMessage> msgLsnr : spi.sndMsgLsnrs)
                msgLsnr.apply(msg);

            sendMessageToClients(msg);

            List<TcpDiscoveryNode> failedNodes;

            TcpDiscoverySpiState state;

            synchronized (mux) {
                failedNodes = U.arrayList(ServerImpl.this.failedNodes.keySet());

                state = spiState;
            }

            Collection<Throwable> errs = null;

            boolean sent = false;

            boolean newNextNode = false;

            // Used only if spi.getEffectiveConnectionRecoveryTimeout > 0
            CrossRingMessageSendState sndState = null;

            UUID locNodeId = getLocalNodeId();

            ringLoop: while (true) {
                TcpDiscoveryNode newNext = ring.nextNode(failedNodes);

                if (newNext == null) {
                    if (log.isDebugEnabled())
                        log.debug("No next node in topology.");

                    if (debugMode)
                        debugLog(msg, "No next node in topology.");

                    if (ring.hasRemoteNodes() && !(msg instanceof TcpDiscoveryConnectionCheckMessage) &&
                        !(msg instanceof TcpDiscoveryStatusCheckMessage && msg.creatorNodeId().equals(locNodeId))) {
                        msg.senderNodeId(locNodeId);

                        addMessage(msg);
                    }

                    break;
                }

                if (!newNext.equals(next)) {
                    if (log.isDebugEnabled())
                        log.debug("New next node [newNext=" + newNext + ", formerNext=" + next +
                            ", ring=" + ring + ", failedNodes=" + failedNodes + ']');
                    else if (log.isInfoEnabled())
                        log.info("New next node [newNext=" + newNext + ']');

                    if (debugMode)
                        debugLog(msg, "New next node [newNext=" + newNext + ", formerNext=" + next +
                            ", ring=" + ring + ", failedNodes=" + failedNodes + ']');

                    U.closeQuiet(sock);

                    sock = null;

                    next = newNext;

                    newNextNode = true;
                }
                else if (log.isTraceEnabled())
                    log.trace("Next node remains the same [nextId=" + next.id() +
                        ", nextOrder=" + next.internalOrder() + ']');

                final boolean sameHost = U.sameMacs(locNode, next);

                List<InetSocketAddress> locNodeAddrs = U.arrayList(locNode.socketAddresses());

                addr: for (InetSocketAddress addr : spi.getNodeAddresses(next, sameHost)) {
                    long ackTimeout0 = spi.getAckTimeout();

                    if (locNodeAddrs.contains(addr)){
                        if (log.isDebugEnabled())
                            log.debug("Skip to send message to the local node (probably remote node has the same " +
                                "loopback address that local node): " + addr);

                        continue;
                    }

                    int reconCnt = 0;

                    IgniteSpiOperationTimeoutHelper timeoutHelper = null;

                    while (true) {
                        if (sock == null) {
                            if (timeoutHelper == null)
                                timeoutHelper = new IgniteSpiOperationTimeoutHelper(spi, true);

                            boolean success = false;

                            boolean openSock = false;

                            // Restore ring.
                            try {
                                long tstamp = U.currentTimeMillis();

                                sock = spi.openSocket(addr, timeoutHelper);

                                out = spi.socketStream(sock);

                                openSock = true;

                                // Handshake.
                                TcpDiscoveryHandshakeRequest hndMsg = new TcpDiscoveryHandshakeRequest(locNodeId);

                                // Topology treated as changes if next node is not available.
                                hndMsg.changeTopology(sndState != null && !sndState.isStartingPoint());

                                if (log.isDebugEnabled())
                                    log.debug("Sending handshake [hndMsg=" + hndMsg + ", sndState=" + sndState + ']');

                                spi.writeToSocket(sock, out, hndMsg,
                                    timeoutHelper.nextTimeoutChunk(spi.getSocketTimeout()));

                                TcpDiscoveryHandshakeResponse res = spi.readMessage(sock, null,
                                    timeoutHelper.nextTimeoutChunk(ackTimeout0));

                                if (log.isDebugEnabled())
                                    log.debug("Handshake response: " + res);

                                if (res.previousNodeAlive() && sndState != null) {
                                    // Remote node checked connection to it's previous and got success.
                                    boolean previousNode = sndState.markLastFailedNodeAlive();

                                    if (previousNode)
                                        failedNodes.remove(failedNodes.size() - 1);
                                    else {
                                        newNextNode = false;

                                        next = ring.nextNode(failedNodes);
                                    }

                                    U.closeQuiet(sock);

                                    sock = null;

                                    if (sndState.isFailed()) {
                                        segmentLocalNodeOnSendFail();

                                        return; // Nothing to do here.
                                    }

                                    if (previousNode)
                                        U.warn(log, "New next node has connection to it's previous, trying previous " +
                                            "again. [next=" + next + ']');

                                    continue ringLoop;
                                }

                                if (locNodeId.equals(res.creatorNodeId())) {
                                    if (log.isDebugEnabled())
                                        log.debug("Handshake response from local node: " + res);

                                    U.closeQuiet(sock);

                                    sock = null;

                                    break;
                                }

                                spi.stats.onClientSocketInitialized(U.currentTimeMillis() - tstamp);

                                UUID nextId = res.creatorNodeId();

                                long nextOrder = res.order();

                                if (!next.id().equals(nextId)) {
                                    // Node with different ID has bounded to the same port.
                                    if (log.isDebugEnabled())
                                        log.debug("Failed to restore ring because next node ID received is not as " +
                                            "expected [expectedId=" + next.id() + ", rcvdId=" + nextId + ']');

                                    if (debugMode)
                                        debugLog(msg, "Failed to restore ring because next node ID received is not " +
                                            "as expected [expectedId=" + next.id() + ", rcvdId=" + nextId + ']');

                                    break;
                                }
                                else {
                                    // ID is as expected. Check node order.
                                    if (nextOrder != next.internalOrder()) {
                                        // Is next currently being added?
                                        boolean nextNew = (msg instanceof TcpDiscoveryNodeAddedMessage &&
                                            ((TcpDiscoveryNodeAddedMessage)msg).node().id().equals(nextId));

                                        if (!nextNew)
                                            nextNew = hasPendingAddMessage(nextId);

                                        if (!nextNew) {
                                            if (log.isDebugEnabled())
                                                log.debug("Failed to restore ring because next node order received " +
                                                    "is not as expected [expected=" + next.internalOrder() +
                                                    ", rcvd=" + nextOrder + ", id=" + next.id() + ']');

                                            if (debugMode)
                                                debugLog(msg, "Failed to restore ring because next node order " +
                                                    "received is not as expected [expected=" + next.internalOrder() +
                                                    ", rcvd=" + nextOrder + ", id=" + next.id() + ']');

                                            break;
                                        }
                                    }

                                    if (log.isDebugEnabled())
                                        log.debug("Initialized connection with next node: " + next.id());

                                    if (debugMode)
                                        debugLog(msg, "Initialized connection with next node: " + next.id());

                                    errs = null;

                                    success = true;

                                    next.lastSuccessfulAddress(addr);
                                }
                            }
                            catch (IOException | IgniteCheckedException e) {
                                if (errs == null)
                                    errs = new ArrayList<>();

                                errs.add(e);

                                if (log.isDebugEnabled())
                                    U.error(log, "Failed to connect to next node [msg=" + msg
                                        + ", err=" + e.getMessage() + ']', e);

                                onException("Failed to connect to next node [msg=" + msg + ", err=" + e + ']', e);

                                if (!openSock)
                                    break; // Don't retry if we can not establish connection.

                                if (!spi.failureDetectionTimeoutEnabled() && ++reconCnt == spi.getReconnectCount())
                                    break;

                                if (timeoutHelper.checkFailureTimeoutReached(e))
                                    break;
                                else if (!spi.failureDetectionTimeoutEnabled() && (e instanceof
                                    SocketTimeoutException || X.hasCause(e, SocketTimeoutException.class))) {
                                    ackTimeout0 *= 2;

                                    if (!checkAckTimeout(ackTimeout0))
                                        break;
                                }

                                continue;
                            }
                            finally {
                                if (!success) {
                                    if (log.isDebugEnabled())
                                        log.debug("Closing socket to next: " + next);

                                    U.closeQuiet(sock);

                                    sock = null;
                                }
                                else {
                                    // Resetting timeout control object to let the code below to use a new one
                                    // for the next bunch of operations.
                                    timeoutHelper = null;
                                }
                            }
                        }

                        try {
                            boolean failure;

                            synchronized (mux) {
                                failure = ServerImpl.this.failedNodes.size() < failedNodes.size();
                            }

                            assert !forceSndPending || msg instanceof TcpDiscoveryNodeLeftMessage;

                            if (failure || forceSndPending) {
                                if (log.isDebugEnabled())
                                    log.debug("Pending messages will be sent [failure=" + failure +
                                        ", newNextNode=" + newNextNode +
                                        ", forceSndPending=" + forceSndPending + ']');

                                if (debugMode)
                                    debugLog(msg, "Pending messages will be sent [failure=" + failure +
                                        ", newNextNode=" + newNextNode +
                                        ", forceSndPending=" + forceSndPending + ']');

                                for (TcpDiscoveryAbstractMessage pendingMsg : pendingMsgs) {
                                    long tstamp = U.currentTimeMillis();

                                    prepareNodeAddedMessage(pendingMsg, next.id(), pendingMsgs.msgs,
                                        pendingMsgs.discardId, pendingMsgs.customDiscardId);

                                    if (timeoutHelper == null)
                                        timeoutHelper = new IgniteSpiOperationTimeoutHelper(spi, true);

                                    try {
                                        spi.writeToSocket(sock, out, pendingMsg, timeoutHelper.nextTimeoutChunk(
                                            spi.getSocketTimeout()));
                                    }
                                    finally {
                                        clearNodeAddedMessage(pendingMsg);
                                    }

                                    long tstamp0 = U.currentTimeMillis();

                                    int res = spi.readReceipt(sock, timeoutHelper.nextTimeoutChunk(ackTimeout0));

                                    spi.stats.onMessageSent(pendingMsg, tstamp0 - tstamp);

                                    if (log.isDebugEnabled())
                                        log.debug("Pending message has been sent to next node [msgId=" + msg.id() +
                                            ", pendingMsgId=" + pendingMsg.id() + ", next=" + next.id() +
                                            ", res=" + res + ']');

                                    if (debugMode)
                                        debugLog(msg, "Pending message has been sent to next node [msgId=" + msg.id() +
                                            ", pendingMsgId=" + pendingMsg.id() + ", next=" + next.id() +
                                            ", res=" + res + ']');

                                    // Resetting timeout control object to create a new one for the next bunch of
                                    // operations.
                                    timeoutHelper = null;
                                }
                            }

                            if (!(msg instanceof TcpDiscoveryConnectionCheckMessage))
                                prepareNodeAddedMessage(msg, next.id(), pendingMsgs.msgs, pendingMsgs.discardId,
                                    pendingMsgs.customDiscardId);

                            try {
                                SecurityUtils.serializeVersion(1);

                                long tstamp = U.currentTimeMillis();

                                if (timeoutHelper == null)
                                    timeoutHelper = new IgniteSpiOperationTimeoutHelper(spi, true);

                                if (!failedNodes.isEmpty()) {
                                    for (TcpDiscoveryNode failedNode : failedNodes) {
                                        assert !failedNode.equals(next) : failedNode;

                                        msg.addFailedNode(failedNode.id());
                                    }
                                }

                                boolean latencyCheck = msg instanceof TcpDiscoveryRingLatencyCheckMessage;

                                if (latencyCheck && log.isInfoEnabled())
                                    log.info("Latency check message has been written to socket: " + msg.id());

                                spi.writeToSocket(newNextNode ? newNext : next,
                                    sock,
                                    out,
                                    msg,
                                    timeoutHelper.nextTimeoutChunk(spi.getSocketTimeout()));

                                long tstamp0 = U.currentTimeMillis();

                                int res = spi.readReceipt(sock, timeoutHelper.nextTimeoutChunk(ackTimeout0));

                                if (latencyCheck && log.isInfoEnabled())
                                    log.info("Latency check message has been acked: " + msg.id());

                                spi.stats.onMessageSent(msg, tstamp0 - tstamp);

                                onMessageExchanged();

                                DebugLogger debugLog = messageLogger(msg);

                                if (debugLog.isDebugEnabled()) {
                                    debugLog.debug("Message has been sent to next node [msg=" + msg +
                                        ", next=" + next.id() +
                                        ", res=" + res + ']');
                                }

                                if (debugMode) {
                                    debugLog(msg, "Message has been sent to next node [msg=" + msg +
                                        ", next=" + next.id() +
                                        ", res=" + res + ']');
                                }
                            }
                            finally {
                                SecurityUtils.restoreDefaultSerializeVersion();

                                clearNodeAddedMessage(msg);
                            }

                            registerPendingMessage(msg);

                            sent = true;

                            break addr;
                        }
                        catch (IOException | IgniteCheckedException e) {
                            if (errs == null)
                                errs = new ArrayList<>();

                            errs.add(e);

                            if (log.isDebugEnabled())
                                U.error(log, "Failed to send message to next node [next=" + next.id() + ", msg=" + msg +
                                    ", err=" + e + ']', e);

                            onException("Failed to send message to next node [next=" + next.id() + ", msg=" + msg + ']',
                                e);

                            if (timeoutHelper.checkFailureTimeoutReached(e))
                                break;

                            if (!spi.failureDetectionTimeoutEnabled()) {
                                if (++reconCnt == spi.getReconnectCount())
                                    break;
                                else if (e instanceof SocketTimeoutException ||
                                    X.hasCause(e, SocketTimeoutException.class)) {
                                    ackTimeout0 *= 2;

                                    if (!checkAckTimeout(ackTimeout0))
                                        break;
                                }
                            }
                        }
                        finally {
                            forceSndPending = false;

                            if (!sent) {
                                if (log.isDebugEnabled())
                                    log.debug("Closing socket to next (not sent): " + next);

                                U.closeQuiet(sock);

                                sock = null;

                                if (log.isDebugEnabled())
                                    log.debug("Message has not been sent [next=" + next.id() + ", msg=" + msg +
                                        (!spi.failureDetectionTimeoutEnabled() ? ", i=" + reconCnt : "") + ']');
                            }
                        }
                    } // Try to reconnect.
                } // Iterating node's addresses.

                if (!sent) {
                    if (sndState == null && spi.getEffectiveConnectionRecoveryTimeout() > 0)
                        sndState = new CrossRingMessageSendState();

                    boolean failedNextNode = sndState == null || sndState.markNextNodeFailed();

                    if (failedNextNode && !failedNodes.contains(next)) {
                        failedNodes.add(next);

                        if (state == CONNECTED) {
                            Exception err = errs != null ?
                                U.exceptionWithSuppressed("Failed to send message to next node [msg=" + msg +
                                    ", next=" + U.toShortString(next) + ']', errs) :
                                null;

                            // If node existed on connection initialization we should check
                            // whether it has not gone yet.
                            U.warn(log, "Failed to send message to next node [msg=" + msg + ", next=" + next +
                                ", errMsg=" + (err != null ? err.getMessage() : "N/A") + ']');
                        }
                    }
                    else if (!failedNextNode && sndState != null && sndState.isBackward()) {
                        boolean prev = sndState.markLastFailedNodeAlive();

                        U.warn(log, "Failed to send message to next node, try previous [msg=" + msg +
                            ", next=" + next + ']');

                        if (prev)
                            failedNodes.remove(failedNodes.size() - 1);
                        else {
                            newNextNode = false;

                            next = ring.nextNode(failedNodes);
                        }
                    }

                    if (sndState != null && sndState.isFailed()) {
                        segmentLocalNodeOnSendFail();

                        return; // Nothing to do here.
                    }

                    next = null;

                    errs = null;
                }
                else
                    break;
            }

            synchronized (mux) {
                failedNodes.removeAll(ServerImpl.this.failedNodes.keySet());
            }

            if (!failedNodes.isEmpty()) {
                if (state == CONNECTED) {
                    if (!sent && log.isDebugEnabled())
                        // Message has not been sent due to some problems.
                        log.debug("Message has not been sent: " + msg);

                    if (log.isDebugEnabled())
                        log.debug("Detected failed nodes: " + failedNodes);
                }

                synchronized (mux) {
                    for (TcpDiscoveryNode failedNode : failedNodes) {
                        if (!ServerImpl.this.failedNodes.containsKey(failedNode))
                            ServerImpl.this.failedNodes.put(failedNode, locNodeId);
                    }

                    for (TcpDiscoveryNode failedNode : failedNodes)
                        failedNodesMsgSent.add(failedNode.id());
                }

                for (TcpDiscoveryNode n : failedNodes)
                    msgWorker.addMessage(new TcpDiscoveryNodeFailedMessage(locNodeId, n.id(), n.internalOrder()));

                if (!sent) {
                    assert next == null : next;

                    if (log.isDebugEnabled())
                        log.debug("Pending messages will be resent to local node");

                    if (debugMode)
                        debugLog(msg, "Pending messages will be resent to local node");

                    for (TcpDiscoveryAbstractMessage pendingMsg : pendingMsgs) {
                        prepareNodeAddedMessage(pendingMsg, locNodeId, pendingMsgs.msgs, pendingMsgs.discardId,
                            pendingMsgs.customDiscardId);

                        pendingMsg.senderNodeId(locNodeId);

                        msgWorker.addMessage(pendingMsg);

                        if (log.isDebugEnabled())
                            log.debug("Pending message has been sent to local node [msg=" + msg.id() +
                                ", pendingMsgId=" + pendingMsg + ']');

                        if (debugMode) {
                            debugLog(msg, "Pending message has been sent to local node [msg=" + msg.id() +
                                ", pendingMsgId=" + pendingMsg + ']');
                        }
                    }
                }

                LT.warn(log, "Local node has detected failed nodes and started cluster-wide procedure. " +
                        "To speed up failure detection please see 'Failure Detection' section under javadoc" +
                        " for 'TcpDiscoverySpi'");
            }
        }

        /**
         * Segment local node on failed message send.
         */
        private void segmentLocalNodeOnSendFail() {
            U.warn(log, "Unable to connect to next nodes in a ring, " +
                "it seems local node is experiencing connectivity issues. Segmenting local node " +
                "to avoid case when one node fails a big part of cluster. To disable" +
                " that behavior set TcpDiscoverySpi.setConnectionRecoveryTimeout() to 0. " +
                "[connRecoveryTimeout=" + spi.connRecoveryTimeout + ", effectiveConnRecoveryTimeout="
                + spi.getEffectiveConnectionRecoveryTimeout() + ']');

            // Remove any queued messages to avoid new connect tries.
            queue.clear();

            notifyDiscovery(EVT_NODE_SEGMENTED, ring.topologyVersion(), locNode);
        }

        /**
         * @param msg Message.
         * @return Whether to redirect message to client nodes.
         */
        private boolean redirectToClients(TcpDiscoveryAbstractMessage msg) {
            return msg.verified() && U.hasDeclaredAnnotation(msg, TcpDiscoveryRedirectToClient.class);
        }

        /**
         * Registers pending message.
         *
         * @param msg Message to register.
         */
        private void registerPendingMessage(TcpDiscoveryAbstractMessage msg) {
            assert msg != null;

            if (spi.ensured(msg)) {
                pendingMsgs.add(msg);

                spi.stats.onPendingMessageRegistered();

                if (log.isDebugEnabled())
                    log.debug("Pending message has been registered: " + msg.id());
            }
        }

        /**
         * Checks whether pending messages queue contains unprocessed {@link TcpDiscoveryNodeAddedMessage} for
         * the node with {@code nodeId}.
         *
         * @param nodeId Node ID.
         * @return {@code true} if contains, {@code false} otherwise.
         */
        private boolean hasPendingAddMessage(UUID nodeId) {
            if (pendingMsgs.msgs.isEmpty())
                return false;

            for (PendingMessage pendingMsg : pendingMsgs.msgs) {
                if (pendingMsg.msg instanceof TcpDiscoveryNodeAddedMessage) {
                    TcpDiscoveryNodeAddedMessage addMsg = (TcpDiscoveryNodeAddedMessage)pendingMsg.msg;

                    if (addMsg.node().id().equals(nodeId) && addMsg.id().compareTo(pendingMsgs.discardId) > 0)
                        return true;
                }
            }

            return false;
        }

        /**
         * Processes join request message.
         *
         * @param msg Join request message.
         */
        private void processJoinRequestMessage(final TcpDiscoveryJoinRequestMessage msg) {
            assert msg != null;

            final TcpDiscoveryNode node = msg.node();

            final UUID locNodeId = getLocalNodeId();

            if (!msg.client()) {
                boolean rmtHostLoopback = node.socketAddresses().size() == 1 &&
                    node.socketAddresses().iterator().next().getAddress().isLoopbackAddress();

                // This check is performed by the node joining node is connected to, but not by coordinator
                // because loopback problem message is sent directly to the joining node which may be unavailable
                // if coordinator resides on another host.
                if (spi.locHost.isLoopbackAddress() != rmtHostLoopback) {
                    String firstNode = rmtHostLoopback ? "remote" : "local";

                    String secondNode = rmtHostLoopback ? "local" : "remote";

                    String errMsg = "Failed to add node to topology because " + firstNode +
                        " node is configured to use loopback address, but " + secondNode + " node is not " +
                        "(consider changing 'localAddress' configuration parameter) " +
                        "[locNodeAddrs=" + U.addressesAsString(locNode) +
                        ", rmtNodeAddrs=" + U.addressesAsString(node) + ']';

                    LT.warn(log, errMsg);

                    // Always output in debug.
                    if (log.isDebugEnabled())
                        log.debug(errMsg);

                    try {
                        trySendMessageDirectly(node, new TcpDiscoveryLoopbackProblemMessage(
                            locNodeId, locNode.addresses(), locNode.hostNames()));
                    }
                    catch (IgniteSpiException e) {
                        if (log.isDebugEnabled())
                            log.debug("Failed to send loopback problem message to node " +
                                "[node=" + node + ", err=" + e.getMessage() + ']');

                        onException("Failed to send loopback problem message to node " +
                            "[node=" + node + ", err=" + e.getMessage() + ']', e);
                    }

                    // Ignore join request.
                    return;
                }
            }

            if (isLocalNodeCoordinator()) {
                TcpDiscoveryNode existingNode = ring.node(node.id());

                if (existingNode != null) {
                    if (!node.socketAddresses().equals(existingNode.socketAddresses())) {
                        if (!pingNode(existingNode)) {
                            U.warn(log, "Sending node failed message for existing node: " + node);

                            addMessage(new TcpDiscoveryNodeFailedMessage(locNodeId,
                                existingNode.id(), existingNode.internalOrder()));

                            // Ignore this join request since existing node is about to fail
                            // and new node can continue.
                            return;
                        }

                        try {
                            trySendMessageDirectly(node, new TcpDiscoveryDuplicateIdMessage(locNodeId,
                                existingNode));
                        }
                        catch (IgniteSpiException e) {
                            if (log.isDebugEnabled())
                                log.debug("Failed to send duplicate ID message to node " +
                                    "[node=" + node + ", existingNode=" + existingNode +
                                    ", err=" + e.getMessage() + ']');

                            onException("Failed to send duplicate ID message to node " +
                                "[node=" + node + ", existingNode=" + existingNode + ']', e);
                        }

                        // Output warning.
                        LT.warn(log, "Ignoring join request from node (duplicate ID) [node=" + node +
                            ", existingNode=" + existingNode + ']');

                        // Ignore join request.
                        return;
                    }

                    if (msg.client()) {
                        TcpDiscoveryClientReconnectMessage reconMsg = new TcpDiscoveryClientReconnectMessage(node.id(),
                            node.clientRouterNodeId(),
                            null);

                        reconMsg.verify(getLocalNodeId());

                        Collection<TcpDiscoveryAbstractMessage> msgs = msgHist.messages(null, node);

                        if (msgs != null) {
                            reconMsg.pendingMessages(msgs);

                            reconMsg.success(true);
                        }

                        if (log.isDebugEnabled())
                            log.debug("Send reconnect message to already joined client " +
                                "[clientNode=" + existingNode + ", msg=" + reconMsg + ']');

                        if (getLocalNodeId().equals(node.clientRouterNodeId())) {
                            ClientMessageWorker wrk = clientMsgWorkers.get(node.id());

                            if (wrk != null)
                                wrk.addMessage(reconMsg);
                            else if (log.isDebugEnabled())
                                log.debug("Failed to find client message worker " +
                                    "[clientNode=" + existingNode + ", msg=" + reconMsg + ']');
                        }
                        else {
                            if (sendMessageToRemotes(reconMsg))
                                sendMessageAcrossRing(reconMsg);
                        }
                    }
                    else if (log.isDebugEnabled())
                        log.debug("Ignoring join request message since node is already in topology: " + msg);

                    return;
                }

                if (spi.nodeAuth != null) {
                    // Authenticate node first.
                    try {
                        SecurityCredentials cred = unmarshalCredentials(node);

                        SecurityContext subj = spi.nodeAuth.authenticateNode(node, cred);

                        if (subj == null) {
                            // Node has not pass authentication.
                            LT.warn(log, "Authentication failed [nodeId=" + node.id() +
                                    ", addrs=" + U.addressesAsString(node) + ']',
                                "Authentication failed [nodeId=" + U.id8(node.id()) + ", addrs=" +
                                    U.addressesAsString(node) + ']');

                            // Always output in debug.
                            if (log.isDebugEnabled())
                                log.debug("Authentication failed [nodeId=" + node.id() + ", addrs=" +
                                    U.addressesAsString(node));

                            try {
                                trySendMessageDirectly(node, new TcpDiscoveryAuthFailedMessage(locNodeId,
                                    spi.locHost));
                            }
                            catch (IgniteSpiException e) {
                                if (log.isDebugEnabled())
                                    log.debug("Failed to send unauthenticated message to node " +
                                        "[node=" + node + ", err=" + e.getMessage() + ']');

                                onException("Failed to send unauthenticated message to node " +
                                    "[node=" + node + ", err=" + e.getMessage() + ']', e);
                            }

                            // Ignore join request.
                            return;
                        }
                        else {
                            String authFailedMsg = null;

                            if (!(subj instanceof Serializable)) {
                                // Node has not pass authentication.
                                LT.warn(log, "Authentication subject is not Serializable [nodeId=" + node.id() +
                                        ", addrs=" + U.addressesAsString(node) + ']',
                                    "Authentication subject is not Serializable [nodeId=" + U.id8(node.id()) +
                                        ", addrs=" +
                                        U.addressesAsString(node) + ']');

                                authFailedMsg = "Authentication subject is not serializable";
                            }
                            else if (!node.isClient() &&
                                !subj.systemOperationAllowed(SecurityPermission.JOIN_AS_SERVER))
                                authFailedMsg = "Node is not authorised to join as a server node";

                            if (authFailedMsg != null) {
                                // Always output in debug.
                                if (log.isDebugEnabled())
                                    log.debug(authFailedMsg + " [nodeId=" + node.id() +
                                        ", addrs=" + U.addressesAsString(node));

                                try {
                                    trySendMessageDirectly(node, new TcpDiscoveryAuthFailedMessage(locNodeId,
                                        spi.locHost));
                                }
                                catch (IgniteSpiException e) {
                                    if (log.isDebugEnabled())
                                        log.debug("Failed to send unauthenticated message to node " +
                                            "[node=" + node + ", err=" + e.getMessage() + ']');
                                }

                                // Ignore join request.
                                return;
                            }

                            // Stick in authentication subject to node (use security-safe attributes for copy).
                            Map<String, Object> attrs = new HashMap<>(node.getAttributes());

                            attrs.put(IgniteNodeAttributes.ATTR_SECURITY_SUBJECT_V2, U.marshal(spi.marshaller(), subj));
                            attrs.put(IgniteNodeAttributes.ATTR_SECURITY_SUBJECT, marshalWithSecurityVersion(subj, 1));

                            node.setAttributes(attrs);
                        }
                    }
                    catch (IgniteException | IgniteCheckedException e) {
                        LT.error(log, e, "Authentication failed [nodeId=" + node.id() + ", addrs=" +
                            U.addressesAsString(node) + ']');

                        if (log.isDebugEnabled())
                            log.debug("Failed to authenticate node (will ignore join request) [node=" + node +
                                ", err=" + e + ']');

                        onException("Failed to authenticate node (will ignore join request) [node=" + node +
                            ", err=" + e + ']', e);

                        // Ignore join request.
                        return;
                    }
                }

                IgniteNodeValidationResult err;

                err = spi.getSpiContext().validateNode(node);

                if (err == null)
                    err = spi.getSpiContext().validateNode(node, msg.gridDiscoveryData().unmarshalJoiningNodeData(spi.marshaller(), U.resolveClassLoader(spi.ignite().configuration()), false, log));

                if (err != null) {
                    final IgniteNodeValidationResult err0 = err;

                    if (log.isDebugEnabled())
                        log.debug("Node validation failed [res=" + err + ", node=" + node + ']');

                    utilityPool.execute(
                        new Runnable() {
                            @Override public void run() {
                                boolean ping = node.id().equals(err0.nodeId()) ? pingNode(node) : pingNode(err0.nodeId());

                                if (!ping) {
                                    if (log.isDebugEnabled())
                                        log.debug("Conflicting node has already left, need to wait for event. " +
                                            "Will ignore join request for now since it will be recent [req=" + msg +
                                            ", err=" + err0.message() + ']');

                                    // Ignore join request.
                                    return;
                                }

                                LT.warn(log, err0.message());

                                // Always output in debug.
                                if (log.isDebugEnabled())
                                    log.debug(err0.message());

                                try {
                                    trySendMessageDirectly(node,
                                        new TcpDiscoveryCheckFailedMessage(err0.nodeId(), err0.sendMessage()));
                                }
                                catch (IgniteSpiException e) {
                                    if (log.isDebugEnabled())
                                        log.debug("Failed to send hash ID resolver validation failed message to node " +
                                            "[node=" + node + ", err=" + e.getMessage() + ']');

                                    onException("Failed to send hash ID resolver validation failed message to node " +
                                        "[node=" + node + ", err=" + e.getMessage() + ']', e);
                                }
                            }
                        }
                    );

                    // Ignore join request.
                    return;
                }

                final String locMarsh = locNode.attribute(ATTR_MARSHALLER);
                final String rmtMarsh = node.attribute(ATTR_MARSHALLER);

                if (!F.eq(locMarsh, rmtMarsh)) {
                    utilityPool.execute(
                        new Runnable() {
                            @Override public void run() {
                                String errMsg = "Local node's marshaller differs from remote node's marshaller " +
                                    "(to make sure all nodes in topology have identical marshaller, " +
                                    "configure marshaller explicitly in configuration) " +
                                    "[locMarshaller=" + locMarsh + ", rmtMarshaller=" + rmtMarsh +
                                    ", locNodeAddrs=" + U.addressesAsString(locNode) +
                                    ", rmtNodeAddrs=" + U.addressesAsString(node) +
                                    ", locNodeId=" + locNode.id() + ", rmtNodeId=" + msg.creatorNodeId() + ']';

                                LT.warn(log, errMsg);

                                // Always output in debug.
                                if (log.isDebugEnabled())
                                    log.debug(errMsg);

                                try {
                                    String sndMsg = "Local node's marshaller differs from remote node's marshaller " +
                                        "(to make sure all nodes in topology have identical marshaller, " +
                                        "configure marshaller explicitly in configuration) " +
                                        "[locMarshaller=" + rmtMarsh + ", rmtMarshaller=" + locMarsh +
                                        ", locNodeAddrs=" + U.addressesAsString(node) + ", locPort=" + node.discoveryPort() +
                                        ", rmtNodeAddr=" + U.addressesAsString(locNode) + ", locNodeId=" + node.id() +
                                        ", rmtNodeId=" + locNode.id() + ']';

                                    trySendMessageDirectly(node,
                                        new TcpDiscoveryCheckFailedMessage(locNodeId, sndMsg));
                                }
                                catch (IgniteSpiException e) {
                                    if (log.isDebugEnabled())
                                        log.debug("Failed to send marshaller check failed message to node " +
                                            "[node=" + node + ", err=" + e.getMessage() + ']');

                                    onException("Failed to send marshaller check failed message to node " +
                                        "[node=" + node + ", err=" + e.getMessage() + ']', e);
                                }
                            }
                        }
                    );

                    // Ignore join request.
                    return;
                }

                // If node have no value for this attribute then we treat it as true.
                final Boolean locMarshUseDfltSuid = locNode.attribute(ATTR_MARSHALLER_USE_DFLT_SUID);
                boolean locMarshUseDfltSuidBool = locMarshUseDfltSuid == null ? true : locMarshUseDfltSuid;

                final Boolean rmtMarshUseDfltSuid = node.attribute(ATTR_MARSHALLER_USE_DFLT_SUID);
                boolean rmtMarshUseDfltSuidBool = rmtMarshUseDfltSuid == null ? true : rmtMarshUseDfltSuid;

                Boolean locLateAssign = locNode.attribute(ATTR_LATE_AFFINITY_ASSIGNMENT);
                // Can be null only in tests.
                boolean locLateAssignBool = locLateAssign != null ? locLateAssign : false;

                if (locMarshUseDfltSuidBool != rmtMarshUseDfltSuidBool) {
                    utilityPool.execute(
                        new Runnable() {
                            @Override public void run() {
                                String errMsg = "Local node's " + IGNITE_OPTIMIZED_MARSHALLER_USE_DEFAULT_SUID +
                                    " property value differs from remote node's value " +
                                    "(to make sure all nodes in topology have identical marshaller settings, " +
                                    "configure system property explicitly) " +
                                    "[locMarshUseDfltSuid=" + locMarshUseDfltSuid +
                                    ", rmtMarshUseDfltSuid=" + rmtMarshUseDfltSuid +
                                    ", locNodeAddrs=" + U.addressesAsString(locNode) +
                                    ", rmtNodeAddrs=" + U.addressesAsString(node) +
                                    ", locNodeId=" + locNode.id() + ", rmtNodeId=" + msg.creatorNodeId() + ']';

                                String sndMsg = "Local node's " + IGNITE_OPTIMIZED_MARSHALLER_USE_DEFAULT_SUID +
                                    " property value differs from remote node's value " +
                                    "(to make sure all nodes in topology have identical marshaller settings, " +
                                    "configure system property explicitly) " +
                                    "[locMarshUseDfltSuid=" + rmtMarshUseDfltSuid +
                                    ", rmtMarshUseDfltSuid=" + locMarshUseDfltSuid +
                                    ", locNodeAddrs=" + U.addressesAsString(node) + ", locPort=" + node.discoveryPort() +
                                    ", rmtNodeAddr=" + U.addressesAsString(locNode) + ", locNodeId=" + node.id() +
                                    ", rmtNodeId=" + locNode.id() + ']';

                                nodeCheckError(
                                    node,
                                    errMsg,
                                    sndMsg);
                            }
                        });

                    // Ignore join request.
                    return;
                }

                // Validate compact footer flags.
                Boolean locMarshCompactFooter = locNode.attribute(ATTR_MARSHALLER_COMPACT_FOOTER);
                final boolean locMarshCompactFooterBool = locMarshCompactFooter != null ? locMarshCompactFooter : false;

                Boolean rmtMarshCompactFooter = node.attribute(ATTR_MARSHALLER_COMPACT_FOOTER);
                final boolean rmtMarshCompactFooterBool = rmtMarshCompactFooter != null ? rmtMarshCompactFooter : false;

                if (locMarshCompactFooterBool != rmtMarshCompactFooterBool) {
                    utilityPool.execute(
                        new Runnable() {
                            @Override public void run() {
                                String errMsg = "Local node's binary marshaller \"compactFooter\" property differs from " +
                                    "the same property on remote node (make sure all nodes in topology have the same value " +
                                    "of \"compactFooter\" property) [locMarshallerCompactFooter=" + locMarshCompactFooterBool +
                                    ", rmtMarshallerCompactFooter=" + rmtMarshCompactFooterBool +
                                    ", locNodeAddrs=" + U.addressesAsString(locNode) +
                                    ", rmtNodeAddrs=" + U.addressesAsString(node) +
                                    ", locNodeId=" + locNode.id() + ", rmtNodeId=" + msg.creatorNodeId() + ']';

                                String sndMsg = "Local node's binary marshaller \"compactFooter\" property differs from " +
                                    "the same property on remote node (make sure all nodes in topology have the same value " +
                                    "of \"compactFooter\" property) [locMarshallerCompactFooter=" + rmtMarshCompactFooterBool +
                                    ", rmtMarshallerCompactFooter=" + locMarshCompactFooterBool +
                                    ", locNodeAddrs=" + U.addressesAsString(node) + ", locPort=" + node.discoveryPort() +
                                    ", rmtNodeAddr=" + U.addressesAsString(locNode) + ", locNodeId=" + node.id() +
                                    ", rmtNodeId=" + locNode.id() + ']';

                                nodeCheckError(
                                    node,
                                    errMsg,
                                    sndMsg);
                            }
                        });

                    // Ignore join request.
                    return;
                }

                // Validate String serialization mechanism used by the BinaryMarshaller.
                final Boolean locMarshStrSerialVer2 = locNode.attribute(ATTR_MARSHALLER_USE_BINARY_STRING_SER_VER_2);
                final boolean locMarshStrSerialVer2Bool = locMarshStrSerialVer2 != null ? locMarshStrSerialVer2 : false;

                final Boolean rmtMarshStrSerialVer2 = node.attribute(ATTR_MARSHALLER_USE_BINARY_STRING_SER_VER_2);
                final boolean rmtMarshStrSerialVer2Bool = rmtMarshStrSerialVer2 != null ? rmtMarshStrSerialVer2 : false;

                if (locMarshStrSerialVer2Bool != rmtMarshStrSerialVer2Bool) {
                    utilityPool.execute(
                        new Runnable() {
                            @Override public void run() {
                                String errMsg = "Local node's " + IGNITE_BINARY_MARSHALLER_USE_STRING_SERIALIZATION_VER_2 +
                                    " property value differs from remote node's value " +
                                    "(to make sure all nodes in topology have identical marshaller settings, " +
                                    "configure system property explicitly) " +
                                    "[locMarshStrSerialVer2=" + locMarshStrSerialVer2 +
                                    ", rmtMarshStrSerialVer2=" + rmtMarshStrSerialVer2 +
                                    ", locNodeAddrs=" + U.addressesAsString(locNode) +
                                    ", rmtNodeAddrs=" + U.addressesAsString(node) +
                                    ", locNodeId=" + locNode.id() + ", rmtNodeId=" + msg.creatorNodeId() + ']';

                                String sndMsg = "Local node's " + IGNITE_BINARY_MARSHALLER_USE_STRING_SERIALIZATION_VER_2 +
                                    " property value differs from remote node's value " +
                                    "(to make sure all nodes in topology have identical marshaller settings, " +
                                    "configure system property explicitly) " +
                                    "[locMarshStrSerialVer2=" + rmtMarshStrSerialVer2 +
                                    ", rmtMarshStrSerialVer2=" + locMarshStrSerialVer2 +
                                    ", locNodeAddrs=" + U.addressesAsString(node) + ", locPort=" + node.discoveryPort() +
                                    ", rmtNodeAddr=" + U.addressesAsString(locNode) + ", locNodeId=" + node.id() +
                                    ", rmtNodeId=" + locNode.id() + ']';

                                nodeCheckError(
                                    node,
                                    errMsg,
                                    sndMsg);
                            }
                        });

                    // Ignore join request.
                    return;
                }

                Boolean rmtLateAssign = node.attribute(ATTR_LATE_AFFINITY_ASSIGNMENT);
                // Can be null only in tests.
                boolean rmtLateAssignBool = rmtLateAssign != null ? rmtLateAssign : false;

                if (locLateAssignBool != rmtLateAssignBool) {
                    String errMsg = "Local node's cache affinity assignment mode differs from " +
                        "the same property on remote node (make sure all nodes in topology have the same " +
                        "cache affinity assignment mode) [locLateAssign=" + locLateAssignBool +
                        ", rmtLateAssign=" + rmtLateAssignBool +
                        ", locNodeAddrs=" + U.addressesAsString(locNode) +
                        ", rmtNodeAddrs=" + U.addressesAsString(node) +
                        ", locNodeId=" + locNode.id() + ", rmtNodeId=" + msg.creatorNodeId() + ']';

                    String sndMsg = "Local node's cache affinity assignment mode differs from " +
                        "the same property on remote node (make sure all nodes in topology have the same " +
                        "cache affinity assignment mode) [locLateAssign=" + rmtLateAssignBool +
                        ", rmtLateAssign=" + locLateAssign +
                        ", locNodeAddrs=" + U.addressesAsString(node) + ", locPort=" + node.discoveryPort() +
                        ", rmtNodeAddr=" + U.addressesAsString(locNode) + ", locNodeId=" + node.id() +
                        ", rmtNodeId=" + locNode.id() + ']';

                    nodeCheckError(node, errMsg, sndMsg);

                    // Ignore join request.
                    return;
                }

                final Boolean locSrvcCompatibilityEnabled = locNode.attribute(ATTR_SERVICES_COMPATIBILITY_MODE);

                final Boolean rmtSrvcCompatibilityEnabled = node.attribute(ATTR_SERVICES_COMPATIBILITY_MODE);

                if (!F.eq(locSrvcCompatibilityEnabled, rmtSrvcCompatibilityEnabled)) {
                    utilityPool.execute(
                        new Runnable() {
                            @Override public void run() {
                                String errMsg = "Local node's " + IGNITE_SERVICES_COMPATIBILITY_MODE +
                                    " property value differs from remote node's value " +
                                    "(to make sure all nodes in topology have identical IgniteServices compatibility mode, " +
                                    "configure system property explicitly) " +
                                    "[locSrvcCompatibilityEnabled=" + locSrvcCompatibilityEnabled +
                                    ", rmtSrvcCompatibilityEnabled=" + rmtSrvcCompatibilityEnabled +
                                    ", locNodeAddrs=" + U.addressesAsString(locNode) +
                                    ", rmtNodeAddrs=" + U.addressesAsString(node) +
                                    ", locNodeId=" + locNode.id() + ", rmtNodeId=" + msg.creatorNodeId() + ']';

                                String sndMsg = "Local node's " + IGNITE_SERVICES_COMPATIBILITY_MODE +
                                    " property value differs from remote node's value " +
                                    "(to make sure all nodes in topology have identical IgniteServices compatibility mode, " +
                                    "configure system property explicitly) " +
                                    "[locSrvcCompatibilityEnabled=" + rmtSrvcCompatibilityEnabled +
                                    ", rmtSrvcCompatibilityEnabled=" + locSrvcCompatibilityEnabled +
                                    ", locNodeAddrs=" + U.addressesAsString(node) + ", locPort=" + node.discoveryPort() +
                                    ", rmtNodeAddr=" + U.addressesAsString(locNode) + ", locNodeId=" + node.id() +
                                    ", rmtNodeId=" + locNode.id() + ']';

                                nodeCheckError(
                                    node,
                                    errMsg,
                                    sndMsg);
                            }
                        });

                    // Ignore join request.
                    return;
                }

                // Handle join.
                node.internalOrder(ring.nextNodeOrder());

                if (log.isDebugEnabled())
                    log.debug("Internal order has been assigned to node: " + node);

                DiscoveryDataPacket data = msg.gridDiscoveryData();

                TcpDiscoveryNodeAddedMessage nodeAddedMsg = new TcpDiscoveryNodeAddedMessage(locNodeId,
                    node, data, spi.gridStartTime);

                nodeAddedMsg.client(msg.client());

                processNodeAddedMessage(nodeAddedMsg);
            }
            else if (sendMessageToRemotes(msg))
                sendMessageAcrossRing(msg);
        }

        /**
         * @param node Node.
         * @param name Attribute name.
         * @param dflt Default value.
         * @return Attribute value.
         */
        private boolean booleanAttribute(ClusterNode node, String name, boolean dflt) {
            Boolean attr = node.attribute(name);

            return attr != null ? attr : dflt;
        }

        /**
         * @param node Joining node.
         * @param errMsg Message to log.
         * @param sndMsg Message to send.
         */
        private void nodeCheckError(TcpDiscoveryNode node, String errMsg, String sndMsg) {
            LT.warn(log, errMsg);

            // Always output in debug.
            if (log.isDebugEnabled())
                log.debug(errMsg);

            try {
                trySendMessageDirectly(node, new TcpDiscoveryCheckFailedMessage(locNode.id(), sndMsg));
            }
            catch (IgniteSpiException e) {
                if (log.isDebugEnabled())
                    log.debug("Failed to send marshaller check failed message to node " +
                        "[node=" + node + ", err=" + e.getMessage() + ']');

                onException("Failed to send marshaller check failed message to node " +
                    "[node=" + node + ", err=" + e.getMessage() + ']', e);
            }
        }

        /**
         * Tries to send a message to all node's available addresses.
         *
         * @param node Node to send message to.
         * @param msg Message.
         * @throws IgniteSpiException Last failure if all attempts failed.
         */
        private void trySendMessageDirectly(TcpDiscoveryNode node, TcpDiscoveryAbstractMessage msg)
            throws IgniteSpiException {
            if (node.isClient()) {
                TcpDiscoveryNode routerNode = ring.node(node.clientRouterNodeId());

                if (routerNode == null)
                    throw new IgniteSpiException("Router node for client does not exist: " + node);

                if (routerNode.isClient())
                    throw new IgniteSpiException("Router node is a client node: " + node);

                if (routerNode.id().equals(getLocalNodeId())) {
                    ClientMessageWorker worker = clientMsgWorkers.get(node.id());

                    if (worker == null)
                        throw new IgniteSpiException("Client node already disconnected: " + node);

                    msg.verify(getLocalNodeId()); // Client worker require verified messages.

                    worker.addMessage(msg);

                    return;
                }

                trySendMessageDirectly(routerNode, msg);

                return;
            }

            IgniteSpiException ex = null;

            for (InetSocketAddress addr : spi.getNodeAddresses(node, U.sameMacs(locNode, node))) {
                try {
                    IgniteSpiOperationTimeoutHelper timeoutHelper = new IgniteSpiOperationTimeoutHelper(spi, true);

                    sendMessageDirectly(msg, addr, timeoutHelper);

                    node.lastSuccessfulAddress(addr);

                    ex = null;

                    break;
                }
                catch (IgniteSpiException e) {
                    ex = e;
                }
            }

            if (ex != null)
                throw ex;
        }

        /**
         * Processes node added message.
         *
         * For coordinator node method marks the messages as verified for rest of nodes to apply the
         * changes this message is issued for.
         *
         * Node added message is processed by other nodes only after coordinator verification.
         *
         * @param msg Node added message.
         * @deprecated Due to current protocol node add process cannot be dropped in the middle of the ring,
         *      if new node auth fails due to config inconsistency. So, we need to finish add
         *      and only then initiate failure.
         */
        @Deprecated
        private void processNodeAddedMessage(TcpDiscoveryNodeAddedMessage msg) {
            assert msg != null;

            TcpDiscoveryNode node = msg.node();

            assert node != null;

            if (node.internalOrder() < locNode.internalOrder()) {
                if (log.isDebugEnabled())
                    log.debug("Discarding node added message since local node's order is greater " +
                        "[node=" + node + ", locNode=" + locNode + ", msg=" + msg + ']');

                return;
            }

            UUID locNodeId = getLocalNodeId();

            if (isLocalNodeCoordinator()) {
                if (msg.verified()) {
                    spi.stats.onRingMessageReceived(msg);

                    TcpDiscoveryNodeAddFinishedMessage addFinishMsg = new TcpDiscoveryNodeAddFinishedMessage(locNodeId,
                        node.id());

                    if (node.isClient()) {
                        addFinishMsg.clientDiscoData(msg.gridDiscoveryData());

                        addFinishMsg.clientNodeAttributes(node.attributes());
                    }

                    processNodeAddFinishedMessage(addFinishMsg);

                    addMessage(new TcpDiscoveryDiscardMessage(locNodeId, msg.id(), false));

                    return;
                }

                msg.verify(locNodeId);
            }
            else if (!locNodeId.equals(node.id()) && ring.node(node.id()) != null) {
                // Local node already has node from message in local topology.
                // Just pass it to coordinator via the ring.
                if (sendMessageToRemotes(msg))
                    sendMessageAcrossRing(msg);

                if (log.isDebugEnabled()) {
                    log.debug("Local node already has node being added. Passing TcpDiscoveryNodeAddedMessage to " +
                        "coordinator for final processing [ring=" + ring + ", node=" + node + ", locNode="
                        + locNode + ", msg=" + msg + ']');
                }

                if (debugMode) {
                    debugLog(msg, "Local node already has node being added. Passing TcpDiscoveryNodeAddedMessage to " +
                        "coordinator for final processing [ring=" + ring + ", node=" + node + ", locNode="
                        + locNode + ", msg=" + msg + ']');
                }

                return;
            }

            if (msg.verified() && !locNodeId.equals(node.id())) {
                if (node.internalOrder() <= ring.maxInternalOrder()) {
                    if (log.isDebugEnabled())
                        log.debug("Discarding node added message since new node's order is less than " +
                            "max order in ring [ring=" + ring + ", node=" + node + ", locNode=" + locNode +
                            ", msg=" + msg + ']');

                    if (debugMode)
                        debugLog(msg, "Discarding node added message since new node's order is less than " +
                            "max order in ring [ring=" + ring + ", node=" + node + ", locNode=" + locNode +
                            ", msg=" + msg + ']');

                    return;
                }

                synchronized (mux) {
                    joiningNodes.add(node.id());
                }

                if (!isLocalNodeCoordinator() && spi.nodeAuth != null && spi.nodeAuth.isGlobalNodeAuthentication()) {
                    boolean authFailed = true;

                    try {
                        SecurityCredentials cred = unmarshalCredentials(node);

                        if (cred == null) {
                            if (log.isDebugEnabled())
                                log.debug(
                                    "Skipping global authentication for node (security credentials not found, " +
                                        "probably, due to coordinator has older version) " +
                                        "[nodeId=" + node.id() +
                                        ", addrs=" + U.addressesAsString(node) +
                                        ", coord=" + ring.coordinator() + ']');

                            authFailed = false;
                        }
                        else {
                            SecurityContext subj = spi.nodeAuth.authenticateNode(node, cred);

                            byte[] subjBytes = node.attribute(IgniteNodeAttributes.ATTR_SECURITY_SUBJECT);
                            byte[] subjBytesV2 = node.attribute(IgniteNodeAttributes.ATTR_SECURITY_SUBJECT_V2);

                            SecurityContext coordSubj;

                            try {
                                if (subjBytesV2 == null)
                                    SecurityUtils.serializeVersion(1);

                                coordSubj = U.unmarshal(spi.marshaller(),
                                    subjBytesV2 != null ? subjBytesV2 : subjBytes,
                                    U.resolveClassLoader(spi.ignite().configuration()));
                            }
                            finally {
                                SecurityUtils.restoreDefaultSerializeVersion();
                            }

                            if (!permissionsEqual(coordSubj.subject().permissions(), subj.subject().permissions())) {
                                // Node has not pass authentication.
                                LT.warn(log, "Authentication failed [nodeId=" + node.id() +
                                        ", addrs=" + U.addressesAsString(node) + ']',
                                    "Authentication failed [nodeId=" + U.id8(node.id()) + ", addrs=" +
                                        U.addressesAsString(node) + ']');

                                // Always output in debug.
                                if (log.isDebugEnabled())
                                    log.debug("Authentication failed [nodeId=" + node.id() + ", addrs=" +
                                        U.addressesAsString(node));
                            }
                            else
                                // Node will not be kicked out.
                                authFailed = false;
                        }
                    }
                    catch (IgniteException | IgniteCheckedException e) {
                        U.error(log, "Failed to verify node permissions consistency (will drop the node): " + node, e);
                    }
                    finally {
                        if (authFailed) {
                            try {
                                trySendMessageDirectly(node, new TcpDiscoveryAuthFailedMessage(locNodeId,
                                    spi.locHost));
                            }
                            catch (IgniteSpiException e) {
                                if (log.isDebugEnabled())
                                    log.debug("Failed to send unauthenticated message to node " +
                                        "[node=" + node + ", err=" + e.getMessage() + ']');

                                onException("Failed to send unauthenticated message to node " +
                                    "[node=" + node + ", err=" + e.getMessage() + ']', e);
                            }

                            addMessage(new TcpDiscoveryNodeFailedMessage(locNodeId, node.id(),
                                node.internalOrder()));
                        }
                    }
                }

                if (msg.client())
                    node.clientAliveTime(spi.clientFailureDetectionTimeout());

                boolean topChanged = ring.add(node);

                if (topChanged) {
                    assert !node.visible() : "Added visible node [node=" + node + ", locNode=" + locNode + ']';

                    DiscoveryDataPacket dataPacket = msg.gridDiscoveryData();

                    assert dataPacket != null : msg;

                    dataPacket.joiningNodeClient(msg.client());

                    if (dataPacket.hasJoiningNodeData())
                        spi.onExchange(dataPacket, U.resolveClassLoader(spi.ignite().configuration()));

                    if (!node.isDaemon())
                        spi.collectExchangeData(dataPacket);

                    processMessageFailedNodes(msg);
                }

                if (log.isDebugEnabled())
                    log.debug("Added node to local ring [added=" + topChanged + ", node=" + node +
                        ", ring=" + ring + ']');
            }

            if (msg.verified() && locNodeId.equals(node.id())) {
                DiscoveryDataPacket dataPacket;

                synchronized (mux) {
                    if (spiState == CONNECTING && locNode.internalOrder() != node.internalOrder()) {
                        // Initialize topology.
                        Collection<TcpDiscoveryNode> top = msg.topology();

                        if (top != null && !top.isEmpty()) {
                            spi.gridStartTime = msg.gridStartTime();

                            if (spi.nodeAuth != null && spi.nodeAuth.isGlobalNodeAuthentication()) {
                                TcpDiscoveryAbstractMessage authFail =
                                    new TcpDiscoveryAuthFailedMessage(locNodeId, spi.locHost);

                                try {
                                    byte[] rmSubj = node.attribute(IgniteNodeAttributes.ATTR_SECURITY_SUBJECT);
                                    byte[] locSubj = locNode.attribute(IgniteNodeAttributes.ATTR_SECURITY_SUBJECT);

                                    byte[] rmSubjV2 = node.attribute(IgniteNodeAttributes.ATTR_SECURITY_SUBJECT_V2);
                                    byte[] locSubjV2 = locNode.attribute(IgniteNodeAttributes.ATTR_SECURITY_SUBJECT_V2);

                                    int ver = 1; // Compatible version.

                                    if (rmSubjV2 != null && locSubjV2 != null) {
                                        rmSubj = rmSubjV2;
                                        locSubj = locSubjV2;

                                        ver = 0; // Default version.
                                    }

                                    SecurityContext rmCrd = unmarshalWithSecurityVersion(rmSubj, ver);
                                    SecurityContext locCrd = unmarshalWithSecurityVersion(locSubj, ver);

                                    if (!permissionsEqual(locCrd.subject().permissions(),
                                        rmCrd.subject().permissions())) {
                                        // Node has not pass authentication.
                                        LT.warn(log,
                                            "Failed to authenticate local node " +
                                                "(local authentication result is different from rest of topology) " +
                                                "[nodeId=" + node.id() + ", addrs=" + U.addressesAsString(node) + ']',
                                            "Authentication failed [nodeId=" + U.id8(node.id()) +
                                                ", addrs=" + U.addressesAsString(node) + ']');

                                        joinRes.set(authFail);

                                        spiState = AUTH_FAILED;

                                        mux.notifyAll();

                                        return;
                                    }
                                }
                                catch (IgniteCheckedException e) {
                                    U.error(log, "Failed to verify node permissions consistency (will drop the node): " + node, e);

                                    joinRes.set(authFail);

                                    spiState = AUTH_FAILED;

                                    mux.notifyAll();

                                    return;
                                }
                            }

                            for (TcpDiscoveryNode n : top) {
                                assert n.internalOrder() < node.internalOrder() :
                                    "Invalid node [topNode=" + n + ", added=" + node + ']';

                                // Make all preceding nodes and local node visible.
                                n.visible(true);
                            }

                            synchronized (mux) {
                                joiningNodes.clear();
                            }

                            locNode.setAttributes(node.attributes());

                            locNode.visible(true);

                            // Restore topology with all nodes visible.
                            ring.restoreTopology(top, node.internalOrder());

                            if (log.isDebugEnabled())
                                log.debug("Restored topology from node added message: " + ring);

                            dataPacket = msg.gridDiscoveryData();

                            topHist.clear();
                            topHist.putAll(msg.topologyHistory());

                            pendingMsgs.reset(msg.messages(), msg.discardedMessageId(),
                                msg.discardedCustomMessageId());

                            // Clear data to minimize message size.
                            msg.messages(null, null, null);
                            msg.topology(null);
                            msg.topologyHistory(null);
                            msg.clearDiscoveryData();
                        }
                        else {
                            if (log.isDebugEnabled())
                                log.debug("Discarding node added message with empty topology: " + msg);

                            return;
                        }
                    }
                    else  {
                        if (log.isDebugEnabled())
                            log.debug("Discarding node added message (this message has already been processed) " +
                                "[spiState=" + spiState +
                                ", msg=" + msg +
                                ", locNode=" + locNode + ']');

                        return;
                    }
                }

                // Notify outside of synchronized block.
                if (dataPacket != null)
                    spi.onExchange(dataPacket, U.resolveClassLoader(spi.ignite().configuration()));

                processMessageFailedNodes(msg);
            }

            if (sendMessageToRemotes(msg))
                sendMessageAcrossRing(msg);
        }

        /**
         * Processes node add finished message.
         *
         * @param msg Node add finished message.
         */
        private void processNodeAddFinishedMessage(TcpDiscoveryNodeAddFinishedMessage msg) {
            assert msg != null;

            UUID nodeId = msg.nodeId();

            assert nodeId != null;

            TcpDiscoveryNode node = ring.node(nodeId);

            if (node == null) {
                if (log.isDebugEnabled())
                    log.debug("Discarding node add finished message since node is not found " +
                        "[msg=" + msg + ']');

                return;
            }

            if (log.isDebugEnabled())
                log.debug("Node to finish add: " + node);

            boolean locNodeCoord = isLocalNodeCoordinator();

            UUID locNodeId = getLocalNodeId();

            if (locNodeCoord) {
                if (msg.verified()) {
                    spi.stats.onRingMessageReceived(msg);

                    addMessage(new TcpDiscoveryDiscardMessage(locNodeId, msg.id(), false));

                    return;
                }

                if (node.visible() && node.order() != 0) {
                    if (log.isDebugEnabled())
                        log.debug("Discarding node add finished message since node has already been added " +
                            "[node=" + node + ", msg=" + msg + ']');

                    return;
                }
                else
                    msg.topologyVersion(ring.incrementTopologyVersion());

                msg.verify(locNodeId);
            }

            long topVer = msg.topologyVersion();

            boolean fireEvt = false;

            if (msg.verified()) {
                assert topVer > 0 : "Invalid topology version: " + msg;

                if (node.order() == 0)
                    node.order(topVer);

                if (!node.visible()) {
                    node.visible(true);

                    fireEvt = true;
                }
            }

            synchronized (mux) {
                joiningNodes.remove(nodeId);
            }

            TcpDiscoverySpiState state = spiStateCopy();

            if (msg.verified() && !locNodeId.equals(nodeId) && state != CONNECTING && fireEvt) {
                spi.stats.onNodeJoined();

                // Make sure that node with greater order will never get EVT_NODE_JOINED
                // on node with less order.
                assert node.internalOrder() > locNode.internalOrder() : "Invalid order [node=" + node +
                    ", locNode=" + locNode + ", msg=" + msg + ", ring=" + ring + ']';

                if (spi.locNodeVer.equals(node.version()))
                    node.version(spi.locNodeVer);

                if (!locNodeCoord) {
                    boolean b = ring.topologyVersion(topVer);

                    assert b : "Topology version has not been updated: [ring=" + ring + ", msg=" + msg +
                        ", lastMsg=" + lastMsg + ", spiState=" + state + ']';

                    if (log.isDebugEnabled())
                        log.debug("Topology version has been updated: [ring=" + ring + ", msg=" + msg + ']');

                    lastMsg = msg;
                }

                if (state == CONNECTED)
                    notifyDiscovery(EVT_NODE_JOINED, topVer, node);

                try {
                    if (spi.ipFinder.isShared() && locNodeCoord && !node.isClient())
                        spi.ipFinder.registerAddresses(node.socketAddresses());
                }
                catch (IgniteSpiException e) {
                    if (log.isDebugEnabled())
                        log.debug("Failed to register new node address [node=" + node +
                            ", err=" + e.getMessage() + ']');

                    onException("Failed to register new node address [node=" + node +
                        ", err=" + e.getMessage() + ']', e);
                }
            }

            if (msg.verified() && locNodeId.equals(nodeId) && state == CONNECTING) {
                assert node != null;

                assert topVer > 0 : "Invalid topology version: " + msg;

                ring.topologyVersion(topVer);

                node.order(topVer);

                synchronized (mux) {
                    spiState = CONNECTED;

                    mux.notifyAll();
                }

                // Discovery manager must create local joined event before spiStart completes.
                notifyDiscovery(EVT_NODE_JOINED, topVer, locNode);
            }

            if (sendMessageToRemotes(msg))
                sendMessageAcrossRing(msg);

            checkPendingCustomMessages();
        }

        /**
         * Processes latency check message.
         *
         * @param msg Latency check message.
         */
        private void processRingLatencyCheckMessage(TcpDiscoveryRingLatencyCheckMessage msg) {
            assert msg != null;

            if (msg.maxHopsReached()) {
                if (log.isInfoEnabled())
                    log.info("Latency check has been discarded (max hops reached) [id=" + msg.id() +
                        ", maxHops=" + msg.maxHops() + ']');

                return;
            }

            if (log.isInfoEnabled())
                log.info("Latency check processing: " + msg.id());

            if (sendMessageToRemotes(msg))
                sendMessageAcrossRing(msg);
            else {
                if (log.isInfoEnabled())
                    log.info("Latency check has been discarded (no remote nodes): " + msg.id());
            }
        }

        /**
         * Processes node left message.
         *
         * @param msg Node left message.
         */
        private void processNodeLeftMessage(TcpDiscoveryNodeLeftMessage msg) {
            assert msg != null;

            UUID locNodeId = getLocalNodeId();

            UUID leavingNodeId = msg.creatorNodeId();

            if (locNodeId.equals(leavingNodeId)) {
                if (msg.senderNodeId() == null) {
                    synchronized (mux) {
                        if (log.isDebugEnabled())
                            log.debug("Starting local node stop procedure.");

                        spiState = STOPPING;

                        mux.notifyAll();
                    }
                }

                if (msg.verified() || !ring.hasRemoteNodes() || msg.senderNodeId() != null) {
                    if (spi.ipFinder.isShared() && !ring.hasRemoteNodes()) {
                        try {
                            spi.ipFinder.unregisterAddresses(
                                U.resolveAddresses(spi.getAddressResolver(), locNode.socketAddresses()));
                        }
                        catch (IgniteSpiException e) {
                            U.error(log, "Failed to unregister local node address from IP finder.", e);
                        }
                    }

                    synchronized (mux) {
                        if (spiState == STOPPING) {
                            spiState = LEFT;

                            mux.notifyAll();
                        }
                    }

                    return;
                }

                sendMessageAcrossRing(msg);

                return;
            }

            if (ring.node(msg.senderNodeId()) == null) {
                if (log.isDebugEnabled())
                    log.debug("Discarding node left message since sender node is not in topology: " + msg);

                return;
            }

            TcpDiscoveryNode leavingNode = ring.node(leavingNodeId);

            if (leavingNode != null) {
                synchronized (mux) {
                    leavingNodes.add(leavingNode);
                }
            }
            else {
                if (log.isDebugEnabled())
                    log.debug("Discarding node left message since node was not found: " + msg);

                return;
            }

            boolean locNodeCoord = isLocalNodeCoordinator();

            if (locNodeCoord) {
                if (msg.verified()) {
                    spi.stats.onRingMessageReceived(msg);

                    addMessage(new TcpDiscoveryDiscardMessage(locNodeId, msg.id(), false));

                    return;
                }

                msg.verify(locNodeId);
            }

            if (msg.verified() && !locNodeId.equals(leavingNodeId)) {
                TcpDiscoveryNode leftNode = ring.removeNode(leavingNodeId);

                interruptPing(leavingNode);

                assert leftNode != null : msg;

                if (log.isDebugEnabled())
                    log.debug("Removed node from topology: " + leftNode);

                long topVer;

                if (locNodeCoord) {
                    topVer = ring.incrementTopologyVersion();

                    msg.topologyVersion(topVer);
                }
                else {
                    topVer = msg.topologyVersion();

                    assert topVer > 0 : "Topology version is empty for message: " + msg;

                    boolean b = ring.topologyVersion(topVer);

                    assert b : "Topology version has not been updated: [ring=" + ring + ", msg=" + msg +
                        ", lastMsg=" + lastMsg + ", spiState=" + spiStateCopy() + ']';

                    if (log.isDebugEnabled())
                        log.debug("Topology version has been updated: [ring=" + ring + ", msg=" + msg + ']');

                    lastMsg = msg;
                }

                if (msg.client()) {
                    ClientMessageWorker wrk = clientMsgWorkers.remove(leavingNodeId);

                    if (wrk != null)
                        wrk.addMessage(msg);
                }
                else if (leftNode.equals(next) && sock != null) {
                    try {
                        spi.writeToSocket(sock, out, msg, spi.failureDetectionTimeoutEnabled() ?
                            spi.failureDetectionTimeout() : spi.getSocketTimeout());

                        if (log.isDebugEnabled())
                            log.debug("Sent verified node left message to leaving node: " + msg);
                    }
                    catch (IgniteCheckedException | IOException e) {
                        if (log.isDebugEnabled())
                            log.debug("Failed to send verified node left message to leaving node [msg=" + msg +
                                ", err=" + e.getMessage() + ']');

                        onException("Failed to send verified node left message to leaving node [msg=" + msg +
                            ", err=" + e.getMessage() + ']', e);
                    }
                    finally {
                        forceSndPending = true;

                        next = null;

                        U.closeQuiet(sock);
                    }
                }

                synchronized (mux) {
                    joiningNodes.remove(leftNode.id());
                }

                spi.stats.onNodeLeft();

                notifyDiscovery(EVT_NODE_LEFT, topVer, leftNode);

                synchronized (mux) {
                    failedNodes.remove(leftNode);

                    leavingNodes.remove(leftNode);

                    failedNodesMsgSent.remove(leftNode.id());
                }
            }

            if (sendMessageToRemotes(msg)) {
                try {
                    sendMessageAcrossRing(msg);
                }
                finally {
                    forceSndPending = false;
                }
            }
            else {
                forceSndPending = false;

                if (log.isDebugEnabled())
                    log.debug("Unable to send message across the ring (topology has no remote nodes): " + msg);

                U.closeQuiet(sock);
            }

            checkPendingCustomMessages();
        }

        /**
         * @param msg Message to send.
         * @return {@code True} if message should be send across the ring.
         */
        private boolean sendMessageToRemotes(TcpDiscoveryAbstractMessage msg) {
            if (ring.hasRemoteNodes())
                return true;

            sendMessageToClients(msg);

            return false;
        }

        /**
         * Processes node failed message.
         *
         * @param msg Node failed message.
         */
        private void processNodeFailedMessage(TcpDiscoveryNodeFailedMessage msg) {
            assert msg != null;

            UUID sndId = msg.senderNodeId();

            if (sndId != null) {
                TcpDiscoveryNode sndNode = ring.node(sndId);

                if (sndNode == null) {
                    if (log.isDebugEnabled())
                        log.debug("Discarding node failed message sent from unknown node: " + msg);

                    return;
                }
                else {
                    boolean contains;

                    UUID creatorId = msg.creatorNodeId();

                    assert creatorId != null : msg;

                    synchronized (mux) {
                        contains = failedNodes.containsKey(sndNode) || ring.node(creatorId) == null;
                    }

                    if (contains) {
                        if (log.isDebugEnabled())
                            log.debug("Discarding node failed message sent from node which is about to fail: " + msg);

                        return;
                    }
                }
            }

            UUID failedNodeId = msg.failedNodeId();
            long order = msg.order();

            TcpDiscoveryNode failedNode = ring.node(failedNodeId);

            if (failedNode != null && failedNode.internalOrder() != order) {
                if (log.isDebugEnabled())
                    log.debug("Ignoring node failed message since node internal order does not match " +
                        "[msg=" + msg + ", node=" + failedNode + ']');

                return;
            }

            if (failedNode != null) {
                assert !failedNode.isLocal() || !msg.verified() : msg;

                boolean skipUpdateFailedNodes = msg.force() && !msg.verified();

                if (!skipUpdateFailedNodes) {
                    synchronized (mux) {
                        if (!failedNodes.containsKey(failedNode))
                            failedNodes.put(failedNode, msg.senderNodeId() != null ? msg.senderNodeId() : getLocalNodeId());
                    }
                }
            }
            else {
                if (log.isDebugEnabled())
                    log.debug("Discarding node failed message since node was not found: " + msg);

                return;
            }

            boolean locNodeCoord = isLocalNodeCoordinator();

            UUID locNodeId = getLocalNodeId();

            if (locNodeCoord) {
                if (msg.verified()) {
                    spi.stats.onRingMessageReceived(msg);

                    addMessage(new TcpDiscoveryDiscardMessage(locNodeId, msg.id(), false));

                    return;
                }

                msg.verify(locNodeId);
            }

            if (msg.verified()) {
                failedNode = ring.removeNode(failedNodeId);

                interruptPing(failedNode);

                assert failedNode != null;

                long topVer;

                if (locNodeCoord) {
                    topVer = ring.incrementTopologyVersion();

                    msg.topologyVersion(topVer);
                }
                else {
                    topVer = msg.topologyVersion();

                    assert topVer > 0 : "Topology version is empty for message: " + msg;

                    boolean b = ring.topologyVersion(topVer);

                    assert b : "Topology version has not been updated: [ring=" + ring + ", msg=" + msg +
                        ", lastMsg=" + lastMsg + ", spiState=" + spiStateCopy() + ']';

                    if (log.isDebugEnabled())
                        log.debug("Topology version has been updated: [ring=" + ring + ", msg=" + msg + ']');

                    lastMsg = msg;
                }

                synchronized (mux) {
                    failedNodes.remove(failedNode);

                    leavingNodes.remove(failedNode);

                    failedNodesMsgSent.remove(failedNode.id());

                    if (!msg.force()) { // ClientMessageWorker will stop after sending force fail message.
                        ClientMessageWorker worker = clientMsgWorkers.remove(failedNode.id());

                        if (worker != null && worker.runner() != null)
                            worker.runner().interrupt();
                    }
                }

                if (msg.warning() != null && !msg.creatorNodeId().equals(getLocalNodeId())) {
                    ClusterNode creatorNode = ring.node(msg.creatorNodeId());

                    U.warn(log, "Received EVT_NODE_FAILED event with warning [" +
                        "nodeInitiatedEvt=" + (creatorNode != null ? creatorNode : msg.creatorNodeId()) +
                        ", msg=" + msg.warning() + ']');
                }

                synchronized (mux) {
                    joiningNodes.remove(failedNode.id());
                }

                notifyDiscovery(EVT_NODE_FAILED, topVer, failedNode);

                spi.stats.onNodeFailed();
            }

            if (sendMessageToRemotes(msg))
                sendMessageAcrossRing(msg);
            else {
                if (log.isDebugEnabled())
                    log.debug("Unable to send message across the ring (topology has no remote nodes): " + msg);

                U.closeQuiet(sock);
            }

            checkPendingCustomMessages();
        }

        /**
         * Processes status check message.
         *
         * @param msg Status check message.
         */
        private void processStatusCheckMessage(final TcpDiscoveryStatusCheckMessage msg) {
            assert msg != null;

            UUID locNodeId = getLocalNodeId();

            if (msg.failedNodeId() != null) {
                if (locNodeId.equals(msg.failedNodeId())) {
                    if (log.isDebugEnabled())
                        log.debug("Status check message discarded (suspect node is local node).");

                    return;
                }

                if (locNodeId.equals(msg.creatorNodeId()) && msg.senderNodeId() != null) {
                    if (log.isDebugEnabled())
                        log.debug("Status check message discarded (local node is the sender of the status message).");

                    return;
                }

                if (isLocalNodeCoordinator() && ring.node(msg.creatorNodeId()) == null) {
                    if (log.isDebugEnabled())
                        log.debug("Status check message discarded (creator node is not in topology).");

                    return;
                }
            }
            else {
                if (isLocalNodeCoordinator() && !locNodeId.equals(msg.creatorNodeId())) {
                    // Local node is real coordinator, it should respond and discard message.
                    if (ring.node(msg.creatorNodeId()) != null) {
                        // Sender is in topology, send message via ring.
                        msg.status(STATUS_OK);

                        sendMessageAcrossRing(msg);
                    }
                    else {
                        // Sender is not in topology, it should reconnect.
                        msg.status(STATUS_RECON);

                        utilityPool.execute(new Runnable() {
                            @Override public void run() {
                                if (spiState == DISCONNECTED) {
                                    if (log.isDebugEnabled())
                                        log.debug("Ignoring status check request, SPI is already disconnected: " + msg);

                                    return;
                                }

                                TcpDiscoveryStatusCheckMessage msg0 = msg;

                                if (F.contains(msg.failedNodes(), msg.creatorNodeId())) {
                                    msg0 = new TcpDiscoveryStatusCheckMessage(msg);

                                    msg0.failedNodes(null);

                                    for (UUID failedNodeId : msg.failedNodes()) {
                                        if (!failedNodeId.equals(msg.creatorNodeId()))
                                            msg0.addFailedNode(failedNodeId);
                                    }
                                }

                                try {
                                    trySendMessageDirectly(msg0.creatorNode(), msg0);

                                    if (log.isDebugEnabled())
                                        log.debug("Responded to status check message " +
                                            "[recipient=" + msg0.creatorNodeId() + ", status=" + msg0.status() + ']');
                                }
                                catch (IgniteSpiException e) {
                                    if (e.hasCause(SocketException.class)) {
                                        if (log.isDebugEnabled())
                                            log.debug("Failed to respond to status check message (connection " +
                                                "refused) [recipient=" + msg0.creatorNodeId() + ", status=" +
                                                msg0.status() + ']');

                                        onException("Failed to respond to status check message (connection refused) " +
                                            "[recipient=" + msg0.creatorNodeId() + ", status=" + msg0.status() + ']', e);
                                    }
                                    else if (!spi.isNodeStopping0()) {
                                        if (pingNode(msg0.creatorNode()))
                                            // Node exists and accepts incoming connections.
                                            U.error(log, "Failed to respond to status check message [recipient=" +
                                                msg0.creatorNodeId() + ", status=" + msg0.status() + ']', e);
                                        else if (log.isDebugEnabled()) {
                                            log.debug("Failed to respond to status check message (did the node stop?)" +
                                                "[recipient=" + msg0.creatorNodeId() +
                                                ", status=" + msg0.status() + ']');
                                        }
                                    }
                                }
                            }
                        });
                    }

                    return;
                }

                if (locNodeId.equals(msg.creatorNodeId()) && msg.senderNodeId() == null &&
                    U.currentTimeMillis() - locNode.lastUpdateTime() < spi.metricsUpdateFreq) {
                    if (log.isDebugEnabled())
                        log.debug("Status check message discarded (local node receives updates).");

                    return;
                }

                if (locNodeId.equals(msg.creatorNodeId()) && msg.senderNodeId() == null &&
                    spiStateCopy() != CONNECTED) {
                    if (log.isDebugEnabled())
                        log.debug("Status check message discarded (local node is not connected to topology).");

                    return;
                }

                if (locNodeId.equals(msg.creatorNodeId()) && msg.senderNodeId() != null) {
                    if (spiStateCopy() != CONNECTED)
                        return;

                    if (msg.status() == STATUS_OK) {
                        if (log.isDebugEnabled())
                            log.debug("Received OK status response from coordinator: " + msg);
                    }
                    else if (msg.status() == STATUS_RECON) {
                        U.warn(log, "Node is out of topology (probably, due to short-time network problems).");

                        notifyDiscovery(EVT_NODE_SEGMENTED, ring.topologyVersion(), locNode);

                        return;
                    }
                    else if (log.isDebugEnabled())
                        log.debug("Status value was not updated in status response: " + msg);

                    // Discard the message.
                    return;
                }
            }

            if (sendMessageToRemotes(msg))
                sendMessageAcrossRing(msg);
        }

        /**
         * Processes regular metrics update message.
         *
         * @param msg Metrics update message.
         */
        private void processMetricsUpdateMessage(TcpDiscoveryMetricsUpdateMessage msg) {
            assert msg != null;

            assert !msg.client();

            UUID locNodeId = getLocalNodeId();

            if (ring.node(msg.creatorNodeId()) == null) {
                if (log.isDebugEnabled())
                    log.debug("Discarding metrics update message issued by unknown node [msg=" + msg +
                        ", ring=" + ring + ']');

                return;
            }

            if (isLocalNodeCoordinator() && !locNodeId.equals(msg.creatorNodeId())) {
                if (log.isDebugEnabled())
                    log.debug("Discarding metrics update message issued by non-coordinator node: " + msg);

                return;
            }

            if (!isLocalNodeCoordinator() && locNodeId.equals(msg.creatorNodeId())) {
                if (log.isDebugEnabled())
                    log.debug("Discarding metrics update message issued by local node (node is no more coordinator): " +
                        msg);

                return;
            }

            if (locNodeId.equals(msg.creatorNodeId()) && !hasMetrics(msg, locNodeId) && msg.senderNodeId() != null) {
                if (log.isTraceEnabled())
                    log.trace("Discarding metrics update message that has made two passes: " + msg);

                return;
            }

            long tstamp = U.currentTimeMillis();

            if (spiStateCopy() == CONNECTED) {
                if (msg.hasMetrics()) {
                    for (Map.Entry<UUID, TcpDiscoveryMetricsUpdateMessage.MetricsSet> e : msg.metrics().entrySet()) {
                        UUID nodeId = e.getKey();

                        TcpDiscoveryMetricsUpdateMessage.MetricsSet metricsSet = e.getValue();

                        Map<Integer, CacheMetrics> cacheMetrics = msg.hasCacheMetrics(nodeId) ?
                            msg.cacheMetrics().get(nodeId) : Collections.<Integer, CacheMetrics>emptyMap();

                        updateMetrics(nodeId, metricsSet.metrics(), cacheMetrics, tstamp);

                        for (T2<UUID, ClusterMetrics> t : metricsSet.clientMetrics())
                            updateMetrics(t.get1(), t.get2(), cacheMetrics, tstamp);
                    }
                }
            }

            if (sendMessageToRemotes(msg)) {
                if ((locNodeId.equals(msg.creatorNodeId()) && msg.senderNodeId() == null ||
                    !hasMetrics(msg, locNodeId)) && spiStateCopy() == CONNECTED) {
                    // Message is on its first ring or just created on coordinator.
                    msg.setMetrics(locNodeId, spi.metricsProvider.metrics());
                    msg.setCacheMetrics(locNodeId, spi.metricsProvider.cacheMetrics());

                    for (Map.Entry<UUID, ClientMessageWorker> e : clientMsgWorkers.entrySet()) {
                        UUID nodeId = e.getKey();
                        ClusterMetrics metrics = e.getValue().metrics();

                        if (metrics != null)
                            msg.setClientMetrics(locNodeId, nodeId, metrics);

                        msg.addClientNodeId(nodeId);
                    }
                }
                else {
                    // Message is on its second ring.
                    removeMetrics(msg, locNodeId);

                    Collection<UUID> clientNodeIds = msg.clientNodeIds();

                    for (TcpDiscoveryNode clientNode : ring.clientNodes()) {
                        if (clientNode.visible()) {
                            if (clientNodeIds.contains(clientNode.id()))
                                clientNode.clientAliveTime(spi.clientFailureDetectionTimeout());
                            else {
                                boolean aliveCheck = clientNode.isClientAlive();

                                if (!aliveCheck && isLocalNodeCoordinator()) {
                                    boolean failedNode;

                                    synchronized (mux) {
                                        failedNode = failedNodes.containsKey(clientNode);
                                    }

                                    if (!failedNode) {
                                        U.warn(log, "Failing client node due to not receiving metrics updates " +
                                            "from client node within " +
                                            "'IgniteConfiguration.clientFailureDetectionTimeout' " +
                                            "(consider increasing configuration property) " +
                                            "[timeout=" + spi.clientFailureDetectionTimeout() + ", node=" + clientNode + ']');

                                        TcpDiscoveryNodeFailedMessage nodeFailedMsg = new TcpDiscoveryNodeFailedMessage(
                                            locNodeId, clientNode.id(), clientNode.internalOrder());

                                        processNodeFailedMessage(nodeFailedMsg);
                                    }
                                }
                            }
                        }
                    }
                }

                if (sendMessageToRemotes(msg))
                    sendMessageAcrossRing(msg);
            }
            else {
                locNode.lastUpdateTime(tstamp);

                notifyDiscovery(EVT_NODE_METRICS_UPDATED, ring.topologyVersion(), locNode);
            }
        }

        /**
         * @param nodeId Node ID.
         * @param metrics Metrics.
         * @param cacheMetrics Cache metrics.
         * @param tstamp Timestamp.
         */
        private void updateMetrics(UUID nodeId,
            ClusterMetrics metrics,
            Map<Integer, CacheMetrics> cacheMetrics,
            long tstamp)
        {
            assert nodeId != null;
            assert metrics != null;

            TcpDiscoveryNode node = ring.node(nodeId);

            if (node != null) {
                node.setMetrics(metrics);
                node.setCacheMetrics(cacheMetrics);

                node.lastUpdateTime(tstamp);

                notifyDiscovery(EVT_NODE_METRICS_UPDATED, ring.topologyVersion(), node);
            }
            else if (log.isDebugEnabled())
                log.debug("Received metrics from unknown node: " + nodeId);
        }

        /**
         * @param msg Message.
         */
        private boolean hasMetrics(TcpDiscoveryMetricsUpdateMessage msg, UUID nodeId) {
            return msg.hasMetrics(nodeId) || msg.hasCacheMetrics(nodeId);
        }

        /**
         * Processes discard message and discards previously registered pending messages.
         *
         * @param msg Discard message.
         */
        @SuppressWarnings("StatementWithEmptyBody")
        private void processDiscardMessage(TcpDiscoveryDiscardMessage msg) {
            assert msg != null;

            IgniteUuid msgId = msg.msgId();

            assert msgId != null;

            if (isLocalNodeCoordinator()) {
                if (!getLocalNodeId().equals(msg.verifierNodeId()))
                    // Message is not verified or verified by former coordinator.
                    msg.verify(getLocalNodeId());
                else
                    // Discard the message.
                    return;
            }

            if (msg.verified())
                pendingMsgs.discard(msgId, msg.customMessageDiscard());

            if (ring.hasRemoteNodes())
                sendMessageAcrossRing(msg);
        }

        /**
         * @param msg Message.
         */
        private void processClientPingRequest(final TcpDiscoveryClientPingRequest msg) {
            utilityPool.execute(new Runnable() {
                @Override public void run() {
                    if (spiState == DISCONNECTED) {
                        if (log.isDebugEnabled())
                            log.debug("Ignoring ping request, SPI is already disconnected: " + msg);

                        return;
                    }

                    final ClientMessageWorker worker = clientMsgWorkers.get(msg.creatorNodeId());

                    if (worker == null) {
                        if (log.isDebugEnabled())
                            log.debug("Ping request from dead client node, will be skipped: " + msg.creatorNodeId());
                    }
                    else {
                        boolean res;

                        try {
                            res = pingNode(msg.nodeToPing());
                        } catch (IgniteSpiException e) {
                            log.error("Failed to ping node [nodeToPing=" + msg.nodeToPing() + ']', e);

                            res = false;
                        }

                        TcpDiscoveryClientPingResponse pingRes = new TcpDiscoveryClientPingResponse(
                            getLocalNodeId(), msg.nodeToPing(), res);

                        pingRes.verify(getLocalNodeId());

                        worker.addMessage(pingRes);
                    }
                }
            });
        }

        /**
         * @param msg Message.
         */
        private void processCustomMessage(TcpDiscoveryCustomEventMessage msg) {
            if (isLocalNodeCoordinator()) {
                boolean delayMsg;

                assert ring.minimumNodeVersion() != null : ring;

                boolean joiningEmpty;

                synchronized (mux) {
                    joiningEmpty = joiningNodes.isEmpty();
                }

                delayMsg = msg.topologyVersion() == 0L && !joiningEmpty;

                if (delayMsg) {
                    if (log.isDebugEnabled()) {
                        synchronized (mux) {
                            log.debug("Delay custom message processing, there are joining nodes [msg=" + msg +
                                ", joiningNodes=" + joiningNodes + ']');
                        }
                    }

                    synchronized (mux) {
                        pendingCustomMsgs.add(msg);
                    }

                    return;
                }

                if (!msg.verified()) {
                    msg.verify(getLocalNodeId());
                    msg.topologyVersion(ring.topologyVersion());

                    if (pendingMsgs.procCustomMsgs.add(msg.id())) {
                        notifyDiscoveryListener(msg);

                        if (sendMessageToRemotes(msg))
                            sendMessageAcrossRing(msg);
                        else {
                            registerPendingMessage(msg);

                            processCustomMessage(msg);
                        }
                    }

                    msg.message(null, msg.messageBytes());
                }
                else {
                    addMessage(new TcpDiscoveryDiscardMessage(getLocalNodeId(), msg.id(), true));

                    spi.stats.onRingMessageReceived(msg);

                    DiscoverySpiCustomMessage msgObj = null;

                    try {
                        msgObj = msg.message(spi.marshaller(), U.resolveClassLoader(spi.ignite().configuration()));
                    }
                    catch (Throwable e) {
                        U.error(log, "Failed to unmarshal discovery custom message.", e);
                    }

                    if (msgObj != null) {
                        DiscoverySpiCustomMessage nextMsg = msgObj.ackMessage();

                        if (nextMsg != null) {
                            try {
                                TcpDiscoveryCustomEventMessage ackMsg = new TcpDiscoveryCustomEventMessage(
                                    getLocalNodeId(), nextMsg, U.marshal(spi.marshaller(), nextMsg));

                                ackMsg.topologyVersion(msg.topologyVersion());

                                processCustomMessage(ackMsg);
                            }
                            catch (IgniteCheckedException e) {
                                U.error(log, "Failed to marshal discovery custom message.", e);
                            }
                        }
                    }
                }
            }
            else {
                TcpDiscoverySpiState state0;

                synchronized (mux) {
                    state0 = spiState;
                }

                if (msg.verified() && msg.topologyVersion() != ring.topologyVersion()) {
                    if (log.isDebugEnabled())
                        log.debug("Discarding custom event message [msg=" + msg + ", ring=" + ring + ']');

                    return;
                }

                if (msg.verified() && state0 == CONNECTED && pendingMsgs.procCustomMsgs.add(msg.id())) {
                    assert msg.topologyVersion() == ring.topologyVersion() :
                        "msg: " + msg + ", topVer=" + ring.topologyVersion();

                    notifyDiscoveryListener(msg);
                }

                if (msg.verified())
                    msg.message(null, msg.messageBytes());

                if (sendMessageToRemotes(msg))
                    sendMessageAcrossRing(msg);
            }
        }

        /**
         * Checks failed nodes list and sends {@link TcpDiscoveryNodeFailedMessage} if failed node is still in the
         * ring and node detected failure left ring.
         */
        private void checkFailedNodesList() {
            List<TcpDiscoveryNodeFailedMessage> msgs = null;

            synchronized (mux) {
                if (!failedNodes.isEmpty()) {
                    for (Iterator<Map.Entry<TcpDiscoveryNode, UUID>> it = failedNodes.entrySet().iterator(); it.hasNext(); ) {
                        Map.Entry<TcpDiscoveryNode, UUID> e = it.next();

                        TcpDiscoveryNode node = e.getKey();
                        UUID failSndNode = e.getValue();

                        if (ring.node(node.id()) == null) {
                            it.remove();

                            continue;
                        }

                        if (!nodeAlive(failSndNode) && !failedNodesMsgSent.contains(node.id())) {
                            if (msgs == null)
                                msgs = new ArrayList<>();

                            msgs.add(new TcpDiscoveryNodeFailedMessage(getLocalNodeId(), node.id(), node.internalOrder()));

                            failedNodesMsgSent.add(node.id());
                        }
                    }
                }

                if (!failedNodesMsgSent.isEmpty()) {
                    for (Iterator<UUID> it = failedNodesMsgSent.iterator(); it.hasNext(); ) {
                        UUID nodeId = it.next();

                        if (ring.node(nodeId) == null)
                            it.remove();
                    }
                }
            }

            if (msgs != null) {
                for (TcpDiscoveryNodeFailedMessage msg : msgs) {
                    U.warn(log, "Added node failed message for node from failed nodes list: " + msg);

                    addMessage(msg);
                }
            }
        }

        /**
         * Checks and flushes custom event messages if no nodes are attempting to join the grid.
         */
        private void checkPendingCustomMessages() {
            boolean joiningEmpty;

            synchronized (mux) {
                joiningEmpty = joiningNodes.isEmpty();
            }

            if (joiningEmpty && isLocalNodeCoordinator()) {
                TcpDiscoveryCustomEventMessage msg;

                while ((msg = pollPendingCustomeMessage()) != null)
                    processCustomMessage(msg);
            }
        }

        /**
         * @return Pending custom message.
         */
        @Nullable private TcpDiscoveryCustomEventMessage pollPendingCustomeMessage() {
            synchronized (mux) {
                return pendingCustomMsgs.poll();
            }
        }

        /**
         * @param msg Custom message.
         */
        private void notifyDiscoveryListener(TcpDiscoveryCustomEventMessage msg) {
            DiscoverySpiListener lsnr = spi.lsnr;

            TcpDiscoverySpiState spiState = spiStateCopy();

            Map<Long, Collection<ClusterNode>> hist;

            synchronized (mux) {
                hist = new TreeMap<>(topHist);
            }

            Collection<ClusterNode> snapshot = hist.get(msg.topologyVersion());

            if (lsnr != null && (spiState == CONNECTED || spiState == DISCONNECTING)) {
                TcpDiscoveryNode node = ring.node(msg.creatorNodeId());

                if (node != null) {
                    try {
                        DiscoverySpiCustomMessage msgObj = msg.message(spi.marshaller(),
                            U.resolveClassLoader(spi.ignite().configuration()));

                        lsnr.onDiscovery(DiscoveryCustomEvent.EVT_DISCOVERY_CUSTOM_EVT,
                            msg.topologyVersion(),
                            node,
                            snapshot,
                            hist,
                            msgObj);

                        if (msgObj.isMutable())
                            msg.message(msgObj, U.marshal(spi.marshaller(), msgObj));
                    }
                    catch (Throwable e) {
                        U.error(log, "Failed to unmarshal discovery custom message.", e);
                    }
                }
            }
        }

        /**
         * Sends metrics update message if needed.
         */
        private void sendMetricsUpdateMessage() {
            long elapsed = (lastTimeMetricsUpdateMsgSent + spi.metricsUpdateFreq) - U.currentTimeMillis();

            if (elapsed > 0 || !isLocalNodeCoordinator())
                return;

            TcpDiscoveryMetricsUpdateMessage msg = new TcpDiscoveryMetricsUpdateMessage(getConfiguredNodeId());

            msg.verify(getLocalNodeId());

            msgWorker.addMessage(msg);

            lastTimeMetricsUpdateMsgSent = U.currentTimeMillis();
        }

        /**
         * Checks the last time a metrics update message received. If the time is bigger than {@code metricsCheckFreq}
         * than {@link TcpDiscoveryStatusCheckMessage} is sent across the ring.
         */
        private void checkMetricsReceiving() {
            if (lastTimeStatusMsgSent < locNode.lastUpdateTime())
                lastTimeStatusMsgSent = locNode.lastUpdateTime();

            long updateTime = Math.max(lastTimeStatusMsgSent, lastRingMsgTime);

            long elapsed = (updateTime + metricsCheckFreq) - U.currentTimeMillis();

            if (elapsed > 0)
                return;

            msgWorker.addMessage(new TcpDiscoveryStatusCheckMessage(locNode, null));

            lastTimeStatusMsgSent = U.currentTimeMillis();
        }

        /**
         * Check connection aliveness status.
         */
        private void checkConnection() {
            Boolean hasRemoteSrvNodes = null;

            if (spi.failureDetectionTimeoutEnabled() && !failureThresholdReached &&
                U.currentTimeMillis() - locNode.lastExchangeTime() >= connCheckThreshold &&
                spiStateCopy() == CONNECTED &&
                (hasRemoteSrvNodes = ring.hasRemoteServerNodes())) {

                if (log.isInfoEnabled())
                    log.info("Local node seems to be disconnected from topology (failure detection timeout " +
                        "is reached) [failureDetectionTimeout=" + spi.failureDetectionTimeout() +
                        ", connCheckInterval=" + CON_CHECK_INTERVAL + ']');

                failureThresholdReached = true;

                // Reset sent time deliberately to force sending connection check message.
                lastTimeConnCheckMsgSent = 0;
            }

            long elapsed = (lastTimeConnCheckMsgSent + CON_CHECK_INTERVAL) - U.currentTimeMillis();

            if (elapsed > 0)
                return;

            if (hasRemoteSrvNodes == null)
                hasRemoteSrvNodes = ring.hasRemoteServerNodes();

            if (hasRemoteSrvNodes) {
                sendMessageAcrossRing(new TcpDiscoveryConnectionCheckMessage(locNode));

                lastTimeConnCheckMsgSent = U.currentTimeMillis();
            }
        }

        /** {@inheritDoc} */
        @Override public String toString() {
            return String.format("%s, nextNode=[%s]", super.toString(), next);
        }
    }

    /** Thread that executes {@link TcpServer}'s code. */
    private class TcpServerThread extends IgniteSpiThread {
        /** */
        private final TcpServer worker;

        /**
         * @param worker Worker to be executed by this thread.
         * @param log Logger.
         */
        private TcpServerThread(TcpServer worker, IgniteLogger log) {
            super(worker.igniteInstanceName(), worker.name(), log);

            setPriority(spi.threadPri);

            this.worker = worker;
        }

        /** {@inheritDoc} */
        @Override protected void body() throws InterruptedException {
            worker.run();
        }

        /** {@inheritDoc} */
        @Override public void interrupt() {
            super.interrupt();

            worker.onInterruption();
        }
    }

    /**
     * Worker that accepts incoming TCP connections.
     * <p>
     * Tcp server will call provided closure when accepts incoming connection.
     * From that moment server is no more responsible for the socket.
     */
    private class TcpServer extends GridWorker {
        /** Socket TCP server listens to. */
        private ServerSocket srvrSock;

        /** Port to listen. */
        private int port;

        /**
         * @param log Logger.
         * @throws IgniteSpiException In case of error.
         */
        TcpServer(IgniteLogger log) throws IgniteSpiException {
            super(spi.ignite().name(), "tcp-disco-srvr", log, getWorkerRegistry(spi), getWorkerRegistry(spi));

            int lastPort = spi.locPortRange == 0 ? spi.locPort : spi.locPort + spi.locPortRange - 1;

            for (port = spi.locPort; port <= lastPort; port++) {
                try {
                    if (spi.isSslEnabled()) {
                        SSLServerSocket sslSock = (SSLServerSocket)spi.sslSrvSockFactory
                            .createServerSocket(port, 0, spi.locHost);

                        sslSock.setNeedClientAuth(true);

                        srvrSock = sslSock;
                    }
                    else
                        srvrSock = new ServerSocket(port, 0, spi.locHost);

                    if (log.isInfoEnabled()) {
                        log.info("Successfully bound to TCP port [port=" + port +
                            ", localHost=" + spi.locHost +
                            ", locNodeId=" + spi.ignite().configuration().getNodeId() +
                            ']');
                    }

                    return;
                }
                catch (IOException e) {
                    if (log.isDebugEnabled())
                        log.debug("Failed to bind to local port (will try next port within range) " +
                            "[port=" + port + ", localHost=" + spi.locHost + ']');

                    onException("Failed to bind to local port. " +
                        "[port=" + port + ", localHost=" + spi.locHost + ']', e);
                }
            }

            // If free port wasn't found.
            throw new IgniteSpiException("Failed to bind TCP server socket (possibly all ports in range " +
                "are in use) [firstPort=" + spi.locPort + ", lastPort=" + lastPort +
                ", addr=" + spi.locHost + ']');
        }

        /** */
        @Override protected void body() {
            Throwable err = null;

            try {
                long lastOnIdleTs = U.currentTimeMillis();

                while (!isCancelled()) {
                    setHeartbeat(Long.MAX_VALUE);

                    Socket sock;
                    try {
                        sock = srvrSock.accept();
                    }
                    finally {
                        updateHeartbeat();
                    }

                    long tstamp = U.currentTimeMillis();

                    if (log.isInfoEnabled())
                        log.info("TCP discovery accepted incoming connection " +
                            "[rmtAddr=" + sock.getInetAddress() + ", rmtPort=" + sock.getPort() + ']');

                    SocketReader reader = new SocketReader(sock);

                    synchronized (mux) {
                        readers.add(reader);
                    }

                    if (log.isInfoEnabled())
                        log.info("TCP discovery spawning a new thread for connection " +
                            "[rmtAddr=" + sock.getInetAddress() + ", rmtPort=" + sock.getPort() + ']');

                    reader.start();

                    spi.stats.onServerSocketInitialized(U.currentTimeMillis() - tstamp);

                    if (U.currentTimeMillis() - lastOnIdleTs > HEARTBEAT_TIMEOUT / 2) {
                        onIdle();

                        lastOnIdleTs = U.currentTimeMillis();
                    }
                }
            }
            catch (IOException e) {
                if (log.isDebugEnabled())
                    U.error(log, "Failed to accept TCP connection.", e);

                onException("Failed to accept TCP connection.", e);

                if (!runner().isInterrupted()) {
                    err = e;

                    if (U.isMacInvalidArgumentError(e))
                        U.error(log, "Failed to accept TCP connection\n\t" + U.MAC_INVALID_ARG_MSG, e);
                    else
                        U.error(log, "Failed to accept TCP connection.", e);
                }
            }
            catch (Throwable t) {
                err = t;

                throw t;
            }
            finally {
                if (spi.ignite() instanceof IgniteEx) {
                    if (err == null && !spi.isNodeStopping0() && spiStateCopy() != DISCONNECTING)
                        err = new IllegalStateException("Worker " + name() + " is terminated unexpectedly.");

                    FailureProcessor failure = ((IgniteEx)spi.ignite()).context().failure();

                    if (err instanceof OutOfMemoryError)
                        failure.process(new FailureContext(CRITICAL_ERROR, err));
                    else if (err != null)
                        failure.process(new FailureContext(SYSTEM_WORKER_TERMINATION, err));
                }

                U.closeQuiet(srvrSock);
            }
        }

        /** */
        public void onInterruption() {
            U.close(srvrSock, log);
        }
    }

    /**
     * Thread that reads messages from the socket created for incoming connections.
     */
    private class SocketReader extends IgniteSpiThread {
        /** Socket to read data from. */
        private final Socket sock;

        /** */
        private volatile UUID nodeId;

        /**
         * Constructor.
         *
         * @param sock Socket to read data from.
         */
        SocketReader(Socket sock) {
            super(spi.ignite().name(), "tcp-disco-sock-reader", log);

            this.sock = sock;

            setPriority(spi.threadPri);

            spi.stats.onSocketReaderCreated();
        }

        /** {@inheritDoc} */
        @Override protected void body() throws InterruptedException {
            UUID locNodeId = getConfiguredNodeId();

            ClientMessageWorker clientMsgWrk = null;

            SocketAddress rmtAddr = sock.getRemoteSocketAddress();

            if (log.isInfoEnabled())
                log.info("Started serving remote node connection [rmtAddr=" + rmtAddr +
                    ", rmtPort=" + sock.getPort() + ']');

            boolean srvSock;

            try {
                InputStream in;

                try {
                    // Set socket options.
                    sock.setKeepAlive(true);
                    sock.setTcpNoDelay(true);

                    int timeout = sock.getSoTimeout();

                    sock.setSoTimeout((int)spi.netTimeout);

                    for (IgniteInClosure<Socket> connLsnr : spi.incomeConnLsnrs)
                        connLsnr.apply(sock);

                    int rcvBufSize = sock.getReceiveBufferSize();

                    in = new BufferedInputStream(sock.getInputStream(), rcvBufSize > 0 ? rcvBufSize : 8192);

                    byte[] buf = new byte[4];
                    int read = 0;

                    while (read < buf.length) {
                        int r = in.read(buf, read, buf.length - read);

                        if (r >= 0)
                            read += r;
                        else {
                            if (log.isDebugEnabled())
                                log.debug("Failed to read magic header (too few bytes received) " +
                                    "[rmtAddr=" + rmtAddr +
                                    ", locAddr=" + sock.getLocalSocketAddress() + ']');

                            LT.warn(log, "Failed to read magic header (too few bytes received) [rmtAddr=" +
                                rmtAddr + ", locAddr=" + sock.getLocalSocketAddress() + ']');

                            return;
                        }
                    }

                    if (!Arrays.equals(buf, U.IGNITE_HEADER)) {
                        if (log.isDebugEnabled())
                            log.debug("Unknown connection detected (is some other software connecting to " +
                                "this Ignite port?" +
                                (!spi.isSslEnabled() ? " missed SSL configuration?" : "" ) +
                                ") " +
                                "[rmtAddr=" + rmtAddr +
                                ", locAddr=" + sock.getLocalSocketAddress() + ']');

                        LT.warn(log, "Unknown connection detected (is some other software connecting to " +
                            "this Ignite port?" +
                            (!spi.isSslEnabled() ? " missing SSL configuration on remote node?" : "" ) +
                            ") [rmtAddr=" + sock.getInetAddress() + ']', true);

                        return;
                    }

                    // Restore timeout.
                    sock.setSoTimeout(timeout);

                    TcpDiscoveryAbstractMessage msg = spi.readMessage(sock, in, spi.netTimeout);

                    // Ping.
                    if (msg instanceof TcpDiscoveryPingRequest) {
                        if (!spi.isNodeStopping0()) {
                            TcpDiscoveryPingRequest req = (TcpDiscoveryPingRequest)msg;

                            if (log.isInfoEnabled())
                                log.info("Received ping request from the remote node " +
                                    "[rmtNodeId=" + msg.creatorNodeId() +
                                    ", rmtAddr=" + rmtAddr + ", rmtPort=" + sock.getPort() + "]");

                            TcpDiscoveryPingResponse res = new TcpDiscoveryPingResponse(locNodeId);

                            IgniteSpiOperationTimeoutHelper timeoutHelper =
                                new IgniteSpiOperationTimeoutHelper(spi, true);

                            if (req.clientNodeId() != null) {
                                ClientMessageWorker clientWorker = clientMsgWorkers.get(req.clientNodeId());

                                if (clientWorker != null)
                                    res.clientExists(clientWorker.ping(timeoutHelper));
                            }

                            spi.writeToSocket(sock, res, timeoutHelper.nextTimeoutChunk(spi.getSocketTimeout()));

                            if (!(sock instanceof SSLSocket))
                                sock.shutdownOutput();

                            if (log.isInfoEnabled())
                                log.info("Finished writing ping response " + "[rmtNodeId=" + msg.creatorNodeId() +
                                    ", rmtAddr=" + rmtAddr + ", rmtPort=" + sock.getPort() + "]");
                        }
                        else if (log.isDebugEnabled())
                            log.debug("Ignore ping request, node is stopping.");

                        return;
                    }

                    // Handshake.
                    TcpDiscoveryHandshakeRequest req = (TcpDiscoveryHandshakeRequest)msg;

                    srvSock = !req.client();

                    UUID nodeId = req.creatorNodeId();

                    this.nodeId = nodeId;

                    TcpDiscoveryHandshakeResponse res =
                        new TcpDiscoveryHandshakeResponse(locNodeId, locNode.internalOrder());

                    if (req.client())
                        res.clientAck(true);
                    else if (req.changeTopology()) {
                        // Node cannot connect to it's next (for local node it's previous).
                        // Need to check connectivity to it.
                        long rcvdTime = lastRingMsgReceivedTime;
                        long now = U.currentTimeMillis();

                        // We got message from previous in less than double connection check interval.
                        boolean ok = rcvdTime + CON_CHECK_INTERVAL * 2 >= now;

                        if (ok) {
                            // Check case when previous node suddenly died. This will speed up
                            // node failing.
                            Set<TcpDiscoveryNode> failed;

                            synchronized (mux) {
                                failed = failedNodes.keySet();
                            }

                            TcpDiscoveryNode previous = ring.previousNode(failed);

                            InetSocketAddress liveAddr = null;

                            if (previous != null && !previous.id().equals(nodeId)) {
                                Collection<InetSocketAddress> nodeAddrs =
                                    spi.getNodeAddresses(previous, false);

                                for (InetSocketAddress addr : nodeAddrs) {
                                    // Connection refused may be got if node doesn't listen
                                    // (or blocked by firewall, but anyway assume it is dead).
                                    if (!isConnectionRefused(addr)) {
                                        liveAddr = addr;

                                        break;
                                    }
                                }

                                if (log.isInfoEnabled())
                                    log.info("Connection check done: [liveAddr=" + liveAddr
                                        + ", previousNode=" + previous + ", addressesToCheck=" + nodeAddrs
                                        + ", connectingNodeId=" + nodeId + ']');
                            }

                            // If local node was able to connect to previous, confirm that it's alive.
                            ok = liveAddr != null && (!liveAddr.getAddress().isLoopbackAddress()
                                || !locNode.socketAddresses().contains(liveAddr));
                        }

                        res.previousNodeAlive(ok);

                        if (log.isInfoEnabled()) {
                            log.info("Previous node alive: [alive=" + ok + ", lastMessageReceivedTime="
                                + rcvdTime + ", now=" + now + ", connCheckInterval=" + CON_CHECK_INTERVAL + ']');
                        }
                    }

                    spi.writeToSocket(sock, res, spi.getEffectiveSocketTimeout(srvSock));

                    // It can happen if a remote node is stopped and it has a loopback address in the list of addresses,
                    // the local node sends a handshake request message on the loopback address, so we get here.
                    if (locNodeId.equals(nodeId)) {
                        assert !req.client();

                        if (log.isDebugEnabled())
                            log.debug("Handshake request from local node: " + req);

                        return;
                    }

                    if (req.client()) {
                        ClientMessageWorker clientMsgWrk0 = new ClientMessageWorker(sock, nodeId, log);

                        while (true) {
                            ClientMessageWorker old = clientMsgWorkers.putIfAbsent(nodeId, clientMsgWrk0);

                            if (old == null)
                                break;

                            if (old.isDone() || (old.runner() != null && old.runner().isInterrupted())) {
                                clientMsgWorkers.remove(nodeId, old);

                                continue;
                            }

                            if (old.runner() != null)
                                old.runner().join(500);

                            old = clientMsgWorkers.putIfAbsent(nodeId, clientMsgWrk0);

                            if (old == null)
                                break;

                            if (log.isDebugEnabled())
                                log.debug("Already have client message worker, closing connection " +
                                    "[locNodeId=" + locNodeId +
                                    ", rmtNodeId=" + nodeId +
                                    ", workerSock=" + old.sock +
                                    ", sock=" + sock + ']');

                            return;
                        }

                        if (log.isDebugEnabled())
                            log.debug("Created client message worker [locNodeId=" + locNodeId +
                                ", rmtNodeId=" + nodeId + ", sock=" + sock + ']');

                        assert clientMsgWrk0 == clientMsgWorkers.get(nodeId);

                        clientMsgWrk = clientMsgWrk0;
                    }

                    if (log.isDebugEnabled())
                        log.debug("Initialized connection with remote node [nodeId=" + nodeId +
                            ", client=" + req.client() + ']');

                    if (debugMode) {
                        debugLog(msg, "Initialized connection with remote node [nodeId=" + nodeId +
                            ", client=" + req.client() + ']');
                    }
                }
                catch (IOException e) {
                    if (log.isDebugEnabled())
                        U.error(log, "Caught exception on handshake [err=" + e +", sock=" + sock + ']', e);

                    if (X.hasCause(e, SSLException.class) && spi.isSslEnabled() && !spi.isNodeStopping0())
                        LT.warn(log, "Failed to initialize connection " +
                            "(missing SSL configuration on remote node?) " +
                            "[rmtAddr=" + sock.getInetAddress() + ']', true);
                    else if ((X.hasCause(e, ObjectStreamException.class) || !sock.isClosed())
                        && !spi.isNodeStopping0()) {
                        if (U.isMacInvalidArgumentError(e))
                            LT.error(log, e, "Failed to initialize connection [sock=" + sock + "]\n\t" +
                                U.MAC_INVALID_ARG_MSG);
                        else {
                            U.error(
                                log,
                                "Failed to initialize connection (this can happen due to short time " +
                                    "network problems and can be ignored if does not affect node discovery) " +
                                    "[sock=" + sock + ']',
                                e);
                        }
                    }

                    onException("Caught exception on handshake [err=" + e + ", sock=" + sock + ']', e);

                    return;
                }
                catch (IgniteCheckedException e) {
                    if (log.isDebugEnabled())
                        U.error(log, "Caught exception on handshake [err=" + e +", sock=" + sock + ']', e);

                    onException("Caught exception on handshake [err=" + e +", sock=" + sock + ']', e);

                    if (e.hasCause(SocketTimeoutException.class))
                        LT.warn(log, "Socket operation timed out on handshake " +
                            "(consider increasing 'networkTimeout' configuration property) " +
                            "[netTimeout=" + spi.netTimeout + ']');

                    else if (e.hasCause(ClassNotFoundException.class))
                        LT.warn(log, "Failed to read message due to ClassNotFoundException " +
                            "(make sure same versions of all classes are available on all nodes) " +
                            "[rmtAddr=" + rmtAddr +
                            ", err=" + X.cause(e, ClassNotFoundException.class).getMessage() + ']');

                        // Always report marshalling problems.
                    else if (e.hasCause(ObjectStreamException.class) ||
                        (!sock.isClosed() && !e.hasCause(IOException.class)))
                        LT.error(log, e, "Failed to initialize connection [sock=" + sock + ']');

                    return;
                }

                long sockTimeout = spi.getEffectiveSocketTimeout(srvSock);

                while (!isInterrupted()) {
                    try {
                        SecurityUtils.serializeVersion(1);

                        TcpDiscoveryAbstractMessage msg = U.unmarshal(spi.marshaller(), in,
                            U.resolveClassLoader(spi.ignite().configuration()));

                        msg.senderNodeId(nodeId);

                        DebugLogger debugLog = messageLogger(msg);

                        if (debugLog.isDebugEnabled())
                            debugLog.debug("Message has been received: " + msg);

                        spi.stats.onMessageReceived(msg);

                        if (debugMode && recordable(msg))
                            debugLog(msg, "Message has been received: " + msg);

                        if (msg instanceof TcpDiscoveryConnectionCheckMessage) {
                            ringMessageReceived();

                            spi.writeToSocket(msg, sock, RES_OK, sockTimeout);

                            continue;
                        }
                        else if (msg instanceof TcpDiscoveryJoinRequestMessage) {
                            TcpDiscoveryJoinRequestMessage req = (TcpDiscoveryJoinRequestMessage)msg;

                            if (!req.responded()) {
                                boolean ok = processJoinRequestMessage(req, clientMsgWrk);

                                if (clientMsgWrk != null && ok)
                                    continue;
                                else
                                    // Direct join request - no need to handle this socket anymore.
                                    break;
                            }
                        }
                        else if (msg instanceof TcpDiscoveryClientReconnectMessage) {
                            TcpDiscoverySpiState state = spiStateCopy();

                            if (state == CONNECTED) {
                                spi.writeToSocket(msg, sock, RES_OK, sockTimeout);

                                if (clientMsgWrk != null && clientMsgWrk.runner() == null && !clientMsgWrk.isDone())
                                    new MessageWorkerThreadWithCleanup<>(clientMsgWrk, log).start();

                                processClientReconnectMessage((TcpDiscoveryClientReconnectMessage)msg);

                                continue;
                            }
                            else {
                                spi.writeToSocket(msg, sock, RES_CONTINUE_JOIN, sockTimeout);

                                break;
                            }
                        }
                        else if (msg instanceof TcpDiscoveryDuplicateIdMessage) {
                            // Send receipt back.
                            spi.writeToSocket(msg, sock, RES_OK, sockTimeout);

                            boolean ignored = false;

                            TcpDiscoverySpiState state = null;

                            synchronized (mux) {
                                if (spiState == CONNECTING) {
                                    joinRes.set(msg);

                                    spiState = DUPLICATE_ID;

                                    mux.notifyAll();
                                }
                                else {
                                    ignored = true;

                                    state = spiState;
                                }
                            }

                            if (ignored && log.isDebugEnabled())
                                log.debug("Duplicate ID message has been ignored [msg=" + msg +
                                    ", spiState=" + state + ']');

                            continue;
                        }
                        else if (msg instanceof TcpDiscoveryAuthFailedMessage) {
                            // Send receipt back.
                            spi.writeToSocket(msg, sock, RES_OK, sockTimeout);

                            boolean ignored = false;

                            TcpDiscoverySpiState state = null;

                            synchronized (mux) {
                                if (spiState == CONNECTING) {
                                    joinRes.set(msg);

                                    spiState = AUTH_FAILED;

                                    mux.notifyAll();
                                }
                                else {
                                    ignored = true;

                                    state = spiState;
                                }
                            }

                            if (ignored && log.isDebugEnabled())
                                log.debug("Auth failed message has been ignored [msg=" + msg +
                                    ", spiState=" + state + ']');

                            continue;
                        }
                        else if (msg instanceof TcpDiscoveryCheckFailedMessage) {
                            // Send receipt back.
                            spi.writeToSocket(msg, sock, RES_OK, sockTimeout);

                            boolean ignored = false;

                            TcpDiscoverySpiState state = null;

                            synchronized (mux) {
                                if (spiState == CONNECTING) {
                                    joinRes.set(msg);

                                    spiState = CHECK_FAILED;

                                    mux.notifyAll();
                                }
                                else {
                                    ignored = true;

                                    ClientMessageWorker worker = clientMsgWorkers.get(msg.creatorNodeId());

                                    if (worker != null) {
                                        msg.verify(getLocalNodeId());

                                        worker.addMessage(msg);
                                    }
                                    else {
                                        if (log.isDebugEnabled()) {
                                            log.debug("Failed to find client message worker " +
                                                "[clientNode=" + msg.creatorNodeId() + ']');
                                        }
                                    }

                                    state = spiState;
                                }
                            }

                            if (ignored && log.isDebugEnabled())
                                log.debug("Check failed message has been ignored [msg=" + msg +
                                    ", spiState=" + state + ']');

                            continue;
                        }
                        else if (msg instanceof TcpDiscoveryLoopbackProblemMessage) {
                            // Send receipt back.
                            spi.writeToSocket(msg, sock, RES_OK, sockTimeout);

                            boolean ignored = false;

                            TcpDiscoverySpiState state = null;

                            synchronized (mux) {
                                if (spiState == CONNECTING) {
                                    joinRes.set(msg);

                                    spiState = LOOPBACK_PROBLEM;

                                    mux.notifyAll();
                                }
                                else {
                                    ignored = true;

                                    state = spiState;
                                }
                            }

                            if (ignored && log.isDebugEnabled())
                                log.debug("Loopback problem message has been ignored [msg=" + msg +
                                    ", spiState=" + state + ']');

                            continue;
                        }
                        else if (msg instanceof TcpDiscoveryPingResponse) {
                            assert msg.client() : msg;

                            ClientMessageWorker clientWorker = clientMsgWorkers.get(msg.creatorNodeId());

                            if (clientWorker != null)
                                clientWorker.pingResult(true);

                            continue;
                        }
                        else if (msg instanceof TcpDiscoveryRingLatencyCheckMessage) {
                            ringMessageReceived();

                            if (log.isInfoEnabled())
                                log.info("Latency check message has been read: " + msg.id());

                            ((TcpDiscoveryRingLatencyCheckMessage)msg).onRead();
                        }

                        TcpDiscoveryClientMetricsUpdateMessage metricsUpdateMsg = null;

                        if (msg instanceof TcpDiscoveryClientMetricsUpdateMessage)
                            metricsUpdateMsg = (TcpDiscoveryClientMetricsUpdateMessage)msg;
                        else {
                            ringMessageReceived();

                            msgWorker.addMessage(msg);
                        }

                        // Send receipt back.
                        if (clientMsgWrk != null) {
                            TcpDiscoveryClientAckResponse ack = new TcpDiscoveryClientAckResponse(locNodeId, msg.id());

                            ack.verify(locNodeId);

                            clientMsgWrk.addMessage(ack);
                        }
                        else
                            spi.writeToSocket(msg, sock, RES_OK, sockTimeout);

                        if (metricsUpdateMsg != null)
                            processClientMetricsUpdateMessage(metricsUpdateMsg);
                    }
                    catch (IgniteCheckedException e) {
                        if (log.isDebugEnabled())
                            U.error(log, "Caught exception on message read [sock=" + sock +
                                ", locNodeId=" + locNodeId + ", rmtNodeId=" + nodeId + ']', e);

                        onException("Caught exception on message read [sock=" + sock +
                            ", locNodeId=" + locNodeId + ", rmtNodeId=" + nodeId + ']', e);

                        if (isInterrupted() || sock.isClosed())
                            return;

                        if (e.hasCause(ClassNotFoundException.class))
                            LT.warn(log, "Failed to read message due to ClassNotFoundException " +
                                "(make sure same versions of all classes are available on all nodes) " +
                                "[rmtNodeId=" + nodeId +
                                ", err=" + X.cause(e, ClassNotFoundException.class).getMessage() + ']');

                        // Always report marshalling errors.
                        boolean err = e.hasCause(ObjectStreamException.class) ||
                            (nodeAlive(nodeId) && spiStateCopy() == CONNECTED && !X.hasCause(e, IOException.class));

                        if (err)
                            LT.error(log, e, "Failed to read message [sock=" + sock + ", locNodeId=" + locNodeId +
                                ", rmtNodeId=" + nodeId + ']');

                        return;
                    }
                    catch (IOException e) {
                        if (log.isDebugEnabled())
                            U.error(log, "Caught exception on message read [sock=" + sock + ", locNodeId=" + locNodeId +
                                ", rmtNodeId=" + nodeId + ']', e);

                        if (isInterrupted() || sock.isClosed())
                            return;

                        // Always report marshalling errors (although it is strange here).
                        boolean err = X.hasCause(e, ObjectStreamException.class) ||
                            (nodeAlive(nodeId) && spiStateCopy() == CONNECTED);

                        if (err)
                            LT.error(log, e, "Failed to send receipt on message [sock=" + sock +
                                ", locNodeId=" + locNodeId + ", rmtNodeId=" + nodeId + ']');

                        onException("Caught exception on message read [sock=" + sock + ", locNodeId=" + locNodeId +
                            ", rmtNodeId=" + nodeId + ']', e);

                        return;
                    }
                    finally {
                        SecurityUtils.restoreDefaultSerializeVersion();
                    }
                }
            }
            finally {
                if (clientMsgWrk != null) {
                    if (log.isDebugEnabled())
                        log.debug("Client connection failed [sock=" + sock + ", locNodeId=" + locNodeId +
                            ", rmtNodeId=" + nodeId + ']');

                    clientMsgWorkers.remove(nodeId, clientMsgWrk);

                    U.interrupt(clientMsgWrk.runner());
                }

                U.closeQuiet(sock);

                if (log.isInfoEnabled())
                    log.info("Finished serving remote node connection [rmtAddr=" + rmtAddr +
                        ", rmtPort=" + sock.getPort());
            }
        }

        /**
         * Update last ring message received timestamp.
         */
        private void ringMessageReceived() {
            lastRingMsgReceivedTime = U.currentTimeMillis();
        }

        /**
         * @param addr Address to check.
         * @return {@code True} if got connection refused on connect try.
         */
        private boolean isConnectionRefused(SocketAddress addr) {
            try (Socket sock = new Socket()) {
                sock.connect(addr, 100);
            }
            catch (ConnectException e) {
                return true;
            }
            catch (IOException e) {
                return false;
            }

            return false;
        }

        /**
         * Processes client reconnect message.
         *
         * @param msg Client reconnect message.
         */
        private void processClientReconnectMessage(TcpDiscoveryClientReconnectMessage msg) {
            UUID nodeId = msg.creatorNodeId();

            UUID locNodeId = getLocalNodeId();

            boolean isLocNodeRouter = msg.routerNodeId().equals(locNodeId);

            TcpDiscoveryNode node = ring.node(nodeId);

            assert node == null || node.isClient();

            if (node != null) {
                node.clientRouterNodeId(msg.routerNodeId());
                node.clientAliveTime(spi.clientFailureDetectionTimeout());
            }

            if (!msg.verified()) {
                if (isLocNodeRouter || isLocalNodeCoordinator()) {
                    if (node != null) {
                        Collection<TcpDiscoveryAbstractMessage> pending = msgHist.messages(msg.lastMessageId(), node);

                        if (pending != null) {
                            msg.verify(locNodeId);
                            msg.pendingMessages(pending);
                            msg.success(true);

                            if (log.isDebugEnabled())
                                log.debug("Accept client reconnect, restored pending messages " +
                                    "[locNodeId=" + locNodeId + ", clientNodeId=" + nodeId + ']');
                        }
                        else if (!isLocalNodeCoordinator()) {
                            if (log.isDebugEnabled())
                                log.debug("Failed to restore pending messages for reconnecting client. " +
                                    "Forwarding reconnection message to coordinator " +
                                    "[locNodeId=" + locNodeId + ", clientNodeId=" + nodeId + ']');
                        }
                        else {
                            msg.verify(locNodeId);

                            if (log.isDebugEnabled())
                                log.debug("Failing reconnecting client node because failed to restore pending " +
                                    "messages [locNodeId=" + locNodeId + ", clientNodeId=" + nodeId + ']');

                            TcpDiscoveryNodeFailedMessage nodeFailedMsg = new TcpDiscoveryNodeFailedMessage(locNodeId,
                                node.id(), node.internalOrder());

                            msgWorker.addMessage(nodeFailedMsg);
                        }
                    }
                    else {
                        msg.verify(locNodeId);

                        if (log.isDebugEnabled())
                            log.debug("Reconnecting client node is already failed [nodeId=" + nodeId + ']');
                    }

                    if (msg.verified() && isLocNodeRouter) {
                        ClientMessageWorker wrk = clientMsgWorkers.get(nodeId);

                        if (wrk != null)
                            wrk.addMessage(msg);
                        else if (log.isDebugEnabled())
                            log.debug("Failed to reconnect client node (disconnected during the process) [locNodeId=" +
                                locNodeId + ", clientNodeId=" + nodeId + ']');
                    }
                    else
                        msgWorker.addMessage(msg);
                }
                else
                    msgWorker.addMessage(msg);
            }
            else {
                if (isLocalNodeCoordinator())
                    msgWorker.addMessage(new TcpDiscoveryDiscardMessage(locNodeId, msg.id(), false));

                if (isLocNodeRouter) {
                    ClientMessageWorker wrk = clientMsgWorkers.get(nodeId);

                    if (wrk != null)
                        wrk.addMessage(msg);
                    else if (log.isDebugEnabled())
                        log.debug("Failed to reconnect client node (disconnected during the process) [locNodeId=" +
                            locNodeId + ", clientNodeId=" + nodeId + ']');
                }
                else if (ring.hasRemoteNodes() && !isLocalNodeCoordinator())
                    msgWorker.addMessage(msg);
            }
        }

        /**
         * Processes client metrics update message.
         *
         * @param msg Client metrics update message.
         */
        private void processClientMetricsUpdateMessage(TcpDiscoveryClientMetricsUpdateMessage msg) {
            assert msg.client();

            ClientMessageWorker wrk = clientMsgWorkers.get(msg.creatorNodeId());

            if (wrk != null)
                wrk.metrics(msg.metrics());
            else if (log.isDebugEnabled())
                log.debug("Received client metrics update message from unknown client node: " + msg);
        }

        /**
         * @param msg Join request message.
         * @param clientMsgWrk Client message worker to start.
         * @return Whether connection was successful.
         * @throws IOException If IO failed.
         */
        @SuppressWarnings({"IfMayBeConditional"})
        private boolean processJoinRequestMessage(TcpDiscoveryJoinRequestMessage msg,
            @Nullable ClientMessageWorker clientMsgWrk) throws IOException {
            assert msg != null;
            assert !msg.responded();

            TcpDiscoverySpiState state = spiStateCopy();

            long sockTimeout = spi.failureDetectionTimeoutEnabled() ? spi.failureDetectionTimeout() :
                spi.getSocketTimeout();

            if (state == CONNECTED) {
                spi.writeToSocket(msg, sock, RES_OK, sockTimeout);

                if (log.isDebugEnabled())
                    log.debug("Responded to join request message [msg=" + msg + ", res=" + RES_OK + ']');

                msg.responded(true);

                if (clientMsgWrk != null && clientMsgWrk.runner() == null && !clientMsgWrk.isDone()) {
                    clientMsgWrk.clientVersion(U.productVersion(msg.node()));

                    new MessageWorkerThreadWithCleanup<>(clientMsgWrk, log).start();
                }

                msgWorker.addMessage(msg);

                return true;
            }
            else {
                spi.stats.onMessageProcessingStarted(msg);

                int res;

                SocketAddress rmtAddr = sock.getRemoteSocketAddress();

                if (state == CONNECTING) {
                    if (noResAddrs.contains(rmtAddr) ||
                        getLocalNodeId().compareTo(msg.creatorNodeId()) < 0)
                        // Remote node node has not responded to join request or loses UUID race.
                        res = RES_WAIT;
                    else
                        // Remote node responded to join request and wins UUID race.
                        res = RES_CONTINUE_JOIN;
                }
                else
                    // Local node is stopping. Remote node should try next one.
                    res = RES_CONTINUE_JOIN;

                spi.writeToSocket(msg, sock, res, sockTimeout);

                if (log.isDebugEnabled())
                    log.debug("Responded to join request message [msg=" + msg + ", res=" + res + ']');

                fromAddrs.addAll(msg.node().socketAddresses());

                spi.stats.onMessageProcessingFinished(msg);

                return false;
            }
        }

        /** {@inheritDoc} */
        @Override public void interrupt() {
            super.interrupt();

            U.closeQuiet(sock);
        }

        /** {@inheritDoc} */
        @Override protected void cleanup() {
            super.cleanup();

            U.closeQuiet(sock);

            synchronized (mux) {
                readers.remove(this);
            }

            spi.stats.onSocketReaderRemoved();
        }

        /** {@inheritDoc} */
        @Override public String toString() {
            return "Socket reader [id=" + getId() + ", name=" + getName() + ", nodeId=" + nodeId + ']';
        }
    }

    /**
     * SPI Statistics printer.
     */
    private class StatisticsPrinter extends IgniteSpiThread {
        /**
         * Constructor.
         */
        StatisticsPrinter() {
            super(spi.ignite().name(), "tcp-disco-stats-printer", log);

            assert spi.statsPrintFreq > 0;

            assert log.isInfoEnabled();

            setPriority(spi.threadPri);
        }

        /** {@inheritDoc} */
        @SuppressWarnings({"BusyWait"})
        @Override protected void body() throws InterruptedException {
            if (log.isDebugEnabled())
                log.debug("Statistics printer has been started.");

            while (!isInterrupted()) {
                Thread.sleep(spi.statsPrintFreq);

                printStatistics();
            }
        }
    }

    /** */
    private class ClientMessageWorker extends MessageWorker<T2<TcpDiscoveryAbstractMessage, byte[]>> {
        /** Node ID. */
        private final UUID clientNodeId;

        /** Socket. */
        private final Socket sock;

        /** Current client metrics. */
        private volatile ClusterMetrics metrics;

        /** */
        private final AtomicReference<GridFutureAdapter<Boolean>> pingFut = new AtomicReference<>();

        /** */
        private IgniteProductVersion clientVer;

        /**
         * @param sock Socket.
         * @param clientNodeId Node ID.
         * @param log Logger.
         */
        private ClientMessageWorker(Socket sock, UUID clientNodeId, IgniteLogger log) {
            super("tcp-disco-client-message-worker", log, 2000, null, null);

            this.sock = sock;
            this.clientNodeId = clientNodeId;
        }

        /**
         * @param clientVer Client version.
         */
        void clientVersion(IgniteProductVersion clientVer) {
            this.clientVer = clientVer;
        }

        /**
         * @return Current client metrics.
         */
        ClusterMetrics metrics() {
            return metrics;
        }

        /**
         * @param metrics New current client metrics.
         */
        void metrics(ClusterMetrics metrics) {
            this.metrics = metrics;
        }

        /**
         * @param msg Message.
         */
        void addMessage(TcpDiscoveryAbstractMessage msg) {
            addMessage(msg, null);
        }

        /**
         * @param msg Message.
         * @param msgBytes Optional message bytes.
         */
        void addMessage(TcpDiscoveryAbstractMessage msg, @Nullable byte[] msgBytes) {
            T2 t = new T2<>(msg, msgBytes);

            if (msg.highPriority())
                queue.addFirst(t);
            else
                queue.add(t);

            DebugLogger log = messageLogger(msg);

            if (log.isDebugEnabled())
                log.debug("Message has been added to client queue: " + msg);
        }

        /** {@inheritDoc} */
        @Override protected void processMessage(T2<TcpDiscoveryAbstractMessage, byte[]> msgT) {
            boolean success = false;

            TcpDiscoveryAbstractMessage msg = msgT.get1();

            try {
                assert msg.verified() : msg;

                byte[] msgBytes = msgT.get2();

                if (msgBytes == null)
                    msgBytes = U.marshal(spi.marshaller(), msg);

                DebugLogger msgLog = messageLogger(msg);

                if (msg instanceof TcpDiscoveryClientAckResponse) {
                    if (clientVer == null) {
                        ClusterNode node = spi.getNode(clientNodeId);

                        if (node != null)
                            clientVer = IgniteUtils.productVersion(node);
                        else if (msgLog.isDebugEnabled())
                            msgLog.debug("Skip sending message ack to client, fail to get client node " +
                                "[sock=" + sock + ", locNodeId=" + getLocalNodeId() +
                                ", rmtNodeId=" + clientNodeId + ", msg=" + msg + ']');
                    }

                    if (clientVer != null) {
                        if (msgLog.isDebugEnabled())
                            msgLog.debug("Sending message ack to client [sock=" + sock + ", locNodeId="
                                + getLocalNodeId() + ", rmtNodeId=" + clientNodeId + ", msg=" + msg + ']');

                        spi.writeToSocket(sock, msg, msgBytes, spi.failureDetectionTimeoutEnabled() ?
                            spi.clientFailureDetectionTimeout() : spi.getSocketTimeout());
                    }
                }
                else {
                    if (msgLog.isDebugEnabled())
                        msgLog.debug("Redirecting message to client [sock=" + sock + ", locNodeId="
                            + getLocalNodeId() + ", rmtNodeId=" + clientNodeId + ", msg=" + msg + ']');

                    assert topologyInitialized(msg) : msg;

                    spi.writeToSocket(sock, msg, msgBytes, spi.getEffectiveSocketTimeout(false));
                }

                boolean clientFailed = msg instanceof TcpDiscoveryNodeFailedMessage &&
                    ((TcpDiscoveryNodeFailedMessage)msg).failedNodeId().equals(clientNodeId);

                assert !clientFailed || msg.force() : msg;

                success = !clientFailed;
            }
            catch (IgniteCheckedException | IOException e) {
                if (log.isDebugEnabled())
                    U.error(log, "Client connection failed [sock=" + sock + ", locNodeId="
                        + getLocalNodeId() + ", rmtNodeId=" + clientNodeId + ", msg=" + msg + ']', e);

                onException("Client connection failed [sock=" + sock + ", locNodeId="
                    + getLocalNodeId() + ", rmtNodeId=" + clientNodeId + ", msg=" + msg + ']', e);
            }
            finally {
                if (!success) {
                    clientMsgWorkers.remove(clientNodeId, this);

                    U.interrupt(runner());

                    U.closeQuiet(sock);
                }
            }
        }

        /**
         * @param msg Message.
         * @return {@code True} if topology initialized.
         */
        private boolean topologyInitialized(TcpDiscoveryAbstractMessage msg) {
            if (msg instanceof TcpDiscoveryNodeAddedMessage) {
                TcpDiscoveryNodeAddedMessage addedMsg = (TcpDiscoveryNodeAddedMessage)msg;

                if (clientNodeId.equals(addedMsg.node().id()))
                    return addedMsg.topology() != null;
            }

            return true;
        }

        /**
         * @param res Ping result.
         */
        public void pingResult(boolean res) {
            GridFutureAdapter<Boolean> fut = pingFut.getAndSet(null);

            if (fut != null)
                fut.onDone(res);
        }

        /**
         * @param timeoutHelper Timeout controller.
         * @return Ping result.
         * @throws InterruptedException If interrupted.
         */
        public boolean ping(IgniteSpiOperationTimeoutHelper timeoutHelper) throws InterruptedException {
            if (spi.isNodeStopping0())
                return false;

            GridFutureAdapter<Boolean> fut;

            while (true) {
                fut = pingFut.get();

                if (fut != null)
                    break;

                fut = new GridFutureAdapter<>();

                if (pingFut.compareAndSet(null, fut)) {
                    TcpDiscoveryPingRequest pingReq = new TcpDiscoveryPingRequest(getLocalNodeId(), clientNodeId);

                    pingReq.verify(getLocalNodeId());

                    addMessage(pingReq);

                    break;
                }
            }

            try {
                return fut.get(timeoutHelper.nextTimeoutChunk(spi.getAckTimeout()),
                    TimeUnit.MILLISECONDS);
            }
            catch (IgniteInterruptedCheckedException ignored) {
                throw new InterruptedException();
            }
            catch (IgniteFutureTimeoutCheckedException ignored) {
                if (pingFut.compareAndSet(fut, null))
                    fut.onDone(false);

                return false;
            }
            catch (IgniteCheckedException e) {
                throw new IgniteSpiException("Internal error: ping future cannot be done with exception", e);
            }
        }

        /** {@inheritDoc} */
        @Override protected void tearDown() {
            pingResult(false);

            U.closeQuiet(sock);
        }
    }

    /** */
    private class MessageWorkerThreadWithCleanup<T> extends MessageWorkerThread<MessageWorker<T>> {

        /** {@inheritDoc} */
        private MessageWorkerThreadWithCleanup(MessageWorker<T> worker, IgniteLogger log) {
            super(worker, log);
        }

        /** {@inheritDoc} */
        @Override protected void cleanup() {
            super.cleanup();

            worker.tearDown();
        }
    }

    /** */
    private class MessageWorkerDiscoveryThread extends MessageWorkerThread implements IgniteDiscoveryThread {
        /** {@inheritDoc} */
        private MessageWorkerDiscoveryThread(GridWorker worker, IgniteLogger log) {
            super(worker, log);
        }
    }

    /**
     * Slightly modified {@link IgniteSpiThread} intended to use with message workers.
     */
    private class MessageWorkerThread<W extends GridWorker> extends IgniteSpiThread {
        /**
         * Backed interrupted flag, once set, it is not affected by further {@link Thread#interrupted()} calls.
         */
        private volatile boolean interrupted;

        /** */
        protected final W worker;

        /** {@inheritDoc} */
        private MessageWorkerThread(W worker, IgniteLogger log) {
            super(worker.igniteInstanceName(), worker.name(), log);

            this.worker = worker;

            setPriority(spi.threadPri);
        }

        /** {@inheritDoc} */
        @Override protected void body() throws InterruptedException {
            worker.run();
        }

        /** {@inheritDoc} */
        @Override public void interrupt() {
            interrupted = true;

            super.interrupt();
        }

        /** {@inheritDoc} */
        @Override public boolean isInterrupted() {
            return interrupted || super.isInterrupted();
        }
    }

    /**
     * Superclass for all message workers.
     *
     * @param <T> Message type.
     */
    private abstract class MessageWorker<T> extends GridWorker {
        /** Message queue. */
        protected final BlockingDeque<T> queue = new LinkedBlockingDeque<>();

        /** Polling timeout. */
        private final long pollingTimeout;

        /** */
        private Runnable beforeEachPoll;

        /**
         * @param name Worker name.
         * @param log Logger.
         * @param pollingTimeout Messages polling timeout.
         * @param lsnr Listener for life-cycle events.
         * @param idleHnd Idleness handler.
         */
        protected MessageWorker(
            String name,
            IgniteLogger log,
            long pollingTimeout,
            @Nullable GridWorkerListener lsnr,
            @Nullable IgniteInClosure<GridWorker> idleHnd
        ) {
            super(spi.ignite().name(), name, log, lsnr, idleHnd);

            this.pollingTimeout = pollingTimeout;
        }

        /**
         * @param act action to be executed before each timed queue poll.
         */
        void setBeforeEachPollAction(Runnable act) {
            beforeEachPoll = act;
        }

        /** {@inheritDoc} */
        @Override protected void body() throws InterruptedException {
            if (log.isDebugEnabled())
                log.debug("Message worker started [locNodeId=" + getConfiguredNodeId() + ']');

            while (!isCancelled()) {
                if (beforeEachPoll != null)
                    beforeEachPoll.run();

                T msg = queue.poll(pollingTimeout, TimeUnit.MILLISECONDS);

                if (msg == null)
                    noMessageLoop();
                else
                    processMessage(msg);
            }
        }

        /**
         * @return Current message queue size.
         */
        int queueSize() {
            return queue.size();
        }

        /**
         * Processes succeeding message.
         *
         * @param msg Message.
         */
        protected abstract void processMessage(T msg);

        /**
         * Called when there is no message to process giving ability to perform other activity.
         */
        protected void noMessageLoop() {
            // No-op.
        }

        /**
         * Actions to be done before worker termination.
         */
        protected void tearDown() {
            // No-op.
        }
    }

    /**
     *
     */
    private static class GridPingFutureAdapter<R> extends GridFutureAdapter<R> {
        /** Socket. */
        private volatile Socket sock;

        /**
         * Returns socket associated with this ping future.
         *
         * @return Socket or {@code null} if no socket associated.
         */
        public Socket sock() {
            return sock;
        }

        /**
         * Associates socket with this ping future.
         *
         * @param sock Socket.
         */
        public void sock(Socket sock) {
            this.sock = sock;
        }
    }

    /**
     *
     */
    private enum RingMessageSendState {
        /** */
        STARTING_POINT,

        /** */
        FORWARD_PASS,

        /** */
        BACKWARD_PASS,

        /** */
        FAILED
    }

    /**
     * Initial state is {@link RingMessageSendState#STARTING_POINT}.<br>
     * States could be switched:<br>
     * {@link RingMessageSendState#STARTING_POINT} => {@link RingMessageSendState#FORWARD_PASS} when next node failed.<br>
     * {@link RingMessageSendState#FORWARD_PASS} => {@link RingMessageSendState#FORWARD_PASS} when new next node failed.<br>
     * {@link RingMessageSendState#FORWARD_PASS} => {@link RingMessageSendState#BACKWARD_PASS} when new next node has
     * connection to it's previous node and forces local node to try it again.<br>
     * {@link RingMessageSendState#BACKWARD_PASS} => {@link RingMessageSendState#BACKWARD_PASS} when previously tried node
     * has connection to it's previous and forces local node to try it again.<br>
     * {@link RingMessageSendState#BACKWARD_PASS} => {@link RingMessageSendState#STARTING_POINT} when local node came back
     * to initial next node and no topology changes should be performed.<br>
     * {@link RingMessageSendState#BACKWARD_PASS} => {@link RingMessageSendState#FAILED} when recovery timeout is over and
     * all new next nodes have connections to their previous nodes. That means local node has connectivity
     * issue and should be stopped.<br>
     */
    private class CrossRingMessageSendState {
        /** */
        private RingMessageSendState state = RingMessageSendState.STARTING_POINT;

        /** */
        private int failedNodes;

        /** */
        private final long failTime;

        /**
         *
         */
        CrossRingMessageSendState() {
            failTime = spi.getEffectiveConnectionRecoveryTimeout() + U.currentTimeMillis();
        }

        /**
         * @return {@code True} if state is {@link RingMessageSendState#STARTING_POINT}.
         */
        boolean isStartingPoint() {
            return state == RingMessageSendState.STARTING_POINT;
        }

        /**
         * @return {@code True} if state is {@link RingMessageSendState#BACKWARD_PASS}.
         */
        boolean isBackward() {
            return state == RingMessageSendState.BACKWARD_PASS;
        }

        /**
         * @return {@code True} if state is {@link RingMessageSendState#FAILED}.
         */
        boolean isFailed() {
            return state == RingMessageSendState.FAILED;
        }

        /**
         * Marks next node as failed.
         *
         * @return {@code True} node marked as failed.
         */
        boolean markNextNodeFailed() {
            if (state == RingMessageSendState.STARTING_POINT || state == RingMessageSendState.FORWARD_PASS) {
                state = RingMessageSendState.FORWARD_PASS;

                failedNodes++;

                return true;
            }

            return false;
        }

        /**
         * Marks last failed node as alive.
         *
         * @return {@code False} if all failed nodes marked as alive or incorrect state.
         */
        boolean markLastFailedNodeAlive() {
            if (state == RingMessageSendState.FORWARD_PASS || state == RingMessageSendState.BACKWARD_PASS) {
                state = RingMessageSendState.BACKWARD_PASS;

                if (--failedNodes <= 0) {
                    failedNodes = 0;

                    if (U.currentTimeMillis() >= failTime) {
                        state = RingMessageSendState.FAILED;

                        return false;
                    }

                    state = RingMessageSendState.STARTING_POINT;

                    try {
                        Thread.sleep(200);
                    }
                    catch (InterruptedException e) {
                        Thread.currentThread().interrupt();
                    }
                }

                return true;
            }

            return false;
        }

        /** {@inheritDoc} */
        @Override public String toString() {
            return S.toString(CrossRingMessageSendState.class, this);
        }
    }
}<|MERGE_RESOLUTION|>--- conflicted
+++ resolved
@@ -2658,8 +2658,7 @@
             super("tcp-disco-msg-worker", log, 10,
                 getWorkerRegistry(spi), getWorkerRegistry(spi));
 
-<<<<<<< HEAD
-            initConnectionCheckFrequency();
+            initConnectionCheckThreshold();
 
             setBeforeEachPollAction(() -> {
                 updateHeartbeat();
@@ -2670,9 +2669,6 @@
                     lastOnIdleTs = U.currentTimeMillis();
                 }
             });
-=======
-            initConnectionCheckThreshold();
->>>>>>> bcda7a1f
         }
 
         /**
