/*
 * Licensed to the Apache Software Foundation (ASF) under one or more
 * contributor license agreements.  See the NOTICE file distributed with
 * this work for additional information regarding copyright ownership.
 * The ASF licenses this file to You under the Apache License, Version 2.0
 * (the "License"); you may not use this file except in compliance with
 * the License.  You may obtain a copy of the License at
 *
 *      http://www.apache.org/licenses/LICENSE-2.0
 *
 * Unless required by applicable law or agreed to in writing, software
 * distributed under the License is distributed on an "AS IS" BASIS,
 * WITHOUT WARRANTIES OR CONDITIONS OF ANY KIND, either express or implied.
 * See the License for the specific language governing permissions and
 * limitations under the License.
 */

package org.apache.ignite.internal.processors.cache.persistence.wal;

import java.io.BufferedInputStream;
import java.io.BufferedOutputStream;
import java.io.EOFException;
import java.io.File;
import java.io.FileFilter;
import java.io.FileInputStream;
import java.io.FileNotFoundException;
import java.io.FileOutputStream;
import java.io.IOException;
import java.nio.ByteBuffer;
import java.nio.ByteOrder;
import java.nio.file.DirectoryStream;
import java.nio.file.FileAlreadyExistsException;
import java.nio.file.Files;
import java.nio.file.Path;
import java.sql.Time;
import java.util.ArrayList;
import java.util.Arrays;
import java.util.Collection;
import java.util.HashMap;
import java.util.HashSet;
import java.util.List;
import java.util.Map;
import java.util.NavigableMap;
import java.util.Set;
import java.util.TreeMap;
import java.util.TreeSet;
import java.util.concurrent.PriorityBlockingQueue;
import java.util.concurrent.TimeUnit;
import java.util.concurrent.atomic.AtomicBoolean;
import java.util.concurrent.atomic.AtomicLong;
import java.util.concurrent.atomic.AtomicReference;
import java.util.concurrent.atomic.AtomicReferenceFieldUpdater;
import java.util.concurrent.locks.Condition;
import java.util.concurrent.locks.Lock;
import java.util.concurrent.locks.LockSupport;
import java.util.concurrent.locks.ReentrantLock;
import java.util.regex.Pattern;
import java.util.zip.ZipEntry;
import java.util.zip.ZipInputStream;
import java.util.zip.ZipOutputStream;
import org.apache.ignite.IgniteCheckedException;
import org.apache.ignite.IgniteLogger;
import org.apache.ignite.IgniteSystemProperties;
import org.apache.ignite.configuration.DataStorageConfiguration;
import org.apache.ignite.configuration.IgniteConfiguration;
import org.apache.ignite.configuration.WALMode;
import org.apache.ignite.events.EventType;
import org.apache.ignite.events.WalSegmentArchivedEvent;
import org.apache.ignite.failure.FailureContext;
import org.apache.ignite.internal.GridKernalContext;
import org.apache.ignite.internal.IgniteInternalFuture;
import org.apache.ignite.internal.IgniteInterruptedCheckedException;
import org.apache.ignite.internal.managers.eventstorage.GridEventStorageManager;
import org.apache.ignite.internal.pagemem.wal.IgniteWriteAheadLogManager;
import org.apache.ignite.internal.pagemem.wal.StorageException;
import org.apache.ignite.internal.pagemem.wal.WALIterator;
import org.apache.ignite.internal.pagemem.wal.WALPointer;
import org.apache.ignite.internal.pagemem.wal.record.MarshalledRecord;
import org.apache.ignite.internal.pagemem.wal.record.SwitchSegmentRecord;
import org.apache.ignite.internal.pagemem.wal.record.WALRecord;
import org.apache.ignite.internal.processors.cache.CacheGroupContext;
import org.apache.ignite.internal.processors.cache.GridCacheSharedContext;
import org.apache.ignite.internal.processors.cache.GridCacheSharedManagerAdapter;
import org.apache.ignite.internal.processors.cache.persistence.DataStorageMetricsImpl;
import org.apache.ignite.internal.processors.cache.persistence.GridCacheDatabaseSharedManager;
import org.apache.ignite.internal.processors.cache.persistence.file.FileIO;
import org.apache.ignite.internal.processors.cache.persistence.file.FileIOFactory;
import org.apache.ignite.internal.processors.cache.persistence.filename.PdsFolderSettings;
import org.apache.ignite.internal.processors.cache.persistence.wal.crc.PureJavaCrc32;
import org.apache.ignite.internal.processors.cache.persistence.wal.record.HeaderRecord;
import org.apache.ignite.internal.processors.cache.persistence.wal.serializer.RecordSerializer;
import org.apache.ignite.internal.processors.cache.persistence.wal.serializer.RecordSerializerFactory;
import org.apache.ignite.internal.processors.cache.persistence.wal.serializer.RecordSerializerFactoryImpl;
import org.apache.ignite.internal.processors.cache.persistence.wal.serializer.RecordV1Serializer;
import org.apache.ignite.internal.processors.timeout.GridTimeoutObject;
import org.apache.ignite.internal.processors.timeout.GridTimeoutProcessor;
import org.apache.ignite.internal.util.GridUnsafe;
import org.apache.ignite.internal.util.future.GridFinishedFuture;
import org.apache.ignite.internal.util.future.GridFutureAdapter;
import org.apache.ignite.internal.util.typedef.CI1;
import org.apache.ignite.internal.util.typedef.CIX1;
import org.apache.ignite.internal.util.typedef.CO;
import org.apache.ignite.internal.util.typedef.F;
import org.apache.ignite.internal.util.typedef.internal.S;
import org.apache.ignite.internal.util.typedef.internal.SB;
import org.apache.ignite.internal.util.typedef.internal.U;
import org.apache.ignite.internal.util.worker.GridWorker;
import org.apache.ignite.lang.IgniteBiTuple;
import org.apache.ignite.lang.IgniteInClosure;
import org.apache.ignite.lang.IgnitePredicate;
import org.apache.ignite.lang.IgniteUuid;
import org.jetbrains.annotations.NotNull;
import org.jetbrains.annotations.Nullable;

import static java.nio.file.StandardOpenOption.CREATE;
import static java.nio.file.StandardOpenOption.READ;
import static java.nio.file.StandardOpenOption.WRITE;
import static org.apache.ignite.IgniteSystemProperties.IGNITE_WAL_SERIALIZER_VERSION;
import static org.apache.ignite.failure.FailureType.CRITICAL_ERROR;
import static org.apache.ignite.failure.FailureType.SYSTEM_WORKER_TERMINATION;
import static org.apache.ignite.internal.processors.cache.persistence.wal.serializer.RecordV1Serializer.readSegmentHeader;

/**
 * File WAL manager.
 */
public class FsyncModeFileWriteAheadLogManager extends GridCacheSharedManagerAdapter implements IgniteWriteAheadLogManager {
    /** */
    public static final String WAIT_TIMEOUT_PROP = "IGNITE_FSYNC_WAL_WAIT_TIMEOUT_MS";

    /** */
    public static final int DFLT_WAIT_TIMEOUT = 10_000;

    /** */
    public static final FileDescriptor[] EMPTY_DESCRIPTORS = new FileDescriptor[0];

    /** */
    public static final String WAL_SEGMENT_FILE_EXT = ".wal";

    /** */
    private static final byte[] FILL_BUF = new byte[1024 * 1024];

    /** Pattern for segment file names */
    private static final Pattern WAL_NAME_PATTERN = Pattern.compile("\\d{16}\\.wal");

    /** */
    private static final Pattern WAL_TEMP_NAME_PATTERN = Pattern.compile("\\d{16}\\.wal\\.tmp");

    /** WAL segment file filter, see {@link #WAL_NAME_PATTERN} */
    public static final FileFilter WAL_SEGMENT_FILE_FILTER = new FileFilter() {
        @Override public boolean accept(File file) {
            return !file.isDirectory() && WAL_NAME_PATTERN.matcher(file.getName()).matches();
        }
    };

    /** */
    private static final FileFilter WAL_SEGMENT_TEMP_FILE_FILTER = new FileFilter() {
        @Override public boolean accept(File file) {
            return !file.isDirectory() && WAL_TEMP_NAME_PATTERN.matcher(file.getName()).matches();
        }
    };

    /** */
    private static final Pattern WAL_SEGMENT_FILE_COMPACTED_PATTERN = Pattern.compile("\\d{16}\\.wal\\.zip");

    /** WAL segment file filter, see {@link #WAL_NAME_PATTERN} */
    public static final FileFilter WAL_SEGMENT_COMPACTED_OR_RAW_FILE_FILTER = new FileFilter() {
        @Override public boolean accept(File file) {
            return !file.isDirectory() && (WAL_NAME_PATTERN.matcher(file.getName()).matches() ||
                WAL_SEGMENT_FILE_COMPACTED_PATTERN.matcher(file.getName()).matches());
        }
    };

    /** */
    private static final Pattern WAL_SEGMENT_TEMP_FILE_COMPACTED_PATTERN = Pattern.compile("\\d{16}\\.wal\\.zip\\.tmp");

    /** */
    private static final FileFilter WAL_SEGMENT_FILE_COMPACTED_FILTER = new FileFilter() {
        @Override public boolean accept(File file) {
            return !file.isDirectory() && WAL_SEGMENT_FILE_COMPACTED_PATTERN.matcher(file.getName()).matches();
        }
    };

    /** */
    private static final FileFilter WAL_SEGMENT_TEMP_FILE_COMPACTED_FILTER = new FileFilter() {
        @Override public boolean accept(File file) {
            return !file.isDirectory() && WAL_SEGMENT_TEMP_FILE_COMPACTED_PATTERN.matcher(file.getName()).matches();
        }
    };

    /** Latest serializer version to use. */
    private static final int LATEST_SERIALIZER_VERSION = 2;

    /** */
    private final boolean alwaysWriteFullPages;

    /** WAL segment size in bytes */
    private final long maxWalSegmentSize;

    /** */
    private final WALMode mode;

    /** Thread local byte buffer size, see {@link #tlb} */
    private final int tlbSize;

    /** WAL flush frequency. Makes sense only for {@link WALMode#BACKGROUND} log WALMode. */
    private final long flushFreq;

    /** Fsync delay. */
    private final long fsyncDelay;

    /** */
    private final DataStorageConfiguration dsCfg;

    /** Events service */
    private final GridEventStorageManager evt;

    /** */
    private IgniteConfiguration igCfg;

    /** Persistence metrics tracker. */
    private DataStorageMetricsImpl metrics;

    /** */
    private File walWorkDir;

    /** WAL archive directory (including consistent ID as subfolder) */
    private File walArchiveDir;

    /** Serializer of latest version, used to read header record and for write records */
    private RecordSerializer serializer;

    /** Serializer latest version to use. */
    private final int serializerVersion =
        IgniteSystemProperties.getInteger(IGNITE_WAL_SERIALIZER_VERSION, LATEST_SERIALIZER_VERSION);

    /** Latest segment cleared by {@link #truncate(WALPointer, WALPointer)}. */
    private volatile long lastTruncatedArchiveIdx = -1L;

    /** Factory to provide I/O interfaces for read/write operations with files */
    private FileIOFactory ioFactory;

    /** Updater for {@link #currentHnd}, used for verify there are no concurrent update for current log segment handle */
    private static final AtomicReferenceFieldUpdater<FsyncModeFileWriteAheadLogManager, FileWriteHandle> currentHndUpd =
        AtomicReferenceFieldUpdater.newUpdater(FsyncModeFileWriteAheadLogManager.class, FileWriteHandle.class, "currentHnd");

    /**
     * Thread local byte buffer for saving serialized WAL records chain, see {@link FileWriteHandle#head}.
     * Introduced to decrease number of buffers allocation.
     * Used only for record itself is shorter than {@link #tlbSize}.
     */
    private final ThreadLocal<ByteBuffer> tlb = new ThreadLocal<ByteBuffer>() {
        @Override protected ByteBuffer initialValue() {
            ByteBuffer buf = ByteBuffer.allocateDirect(tlbSize);

            buf.order(GridUnsafe.NATIVE_BYTE_ORDER);

            return buf;
        }
    };

    /** */
    private volatile FileArchiver archiver;

    /** Compressor. */
    private volatile FileCompressor compressor;

    /** Decompressor. */
    private volatile FileDecompressor decompressor;

    /** */
    private final ThreadLocal<WALPointer> lastWALPtr = new ThreadLocal<>();

    /** Current log segment handle */
    private volatile FileWriteHandle currentHnd;

    /** Environment failure. */
    private volatile Throwable envFailed;

    /**
     * Positive (non-0) value indicates WAL can be archived even if not complete<br>
     * See {@link DataStorageConfiguration#setWalAutoArchiveAfterInactivity(long)}<br>
     */
    private final long walAutoArchiveAfterInactivity;

    /**
     * Container with last WAL record logged timestamp.<br>
     * Zero value means there was no records logged to current segment, skip possible archiving for this case<br>
     * Value is filled only for case {@link #walAutoArchiveAfterInactivity} > 0<br>
     */
    private AtomicLong lastRecordLoggedMs = new AtomicLong();

    /**
     * Cancellable task for {@link WALMode#BACKGROUND}, should be cancelled at shutdown
     * Null for non background modes
     */
    @Nullable private volatile GridTimeoutProcessor.CancelableTask backgroundFlushSchedule;

    /**
     * Reference to the last added next archive timeout check object.
     * Null if mode is not enabled.
     * Should be cancelled at shutdown
     */
    @Nullable private volatile GridTimeoutObject nextAutoArchiveTimeoutObj;

    /**
     * @param ctx Kernal context.
     */
    public FsyncModeFileWriteAheadLogManager(@NotNull final GridKernalContext ctx) {
        igCfg = ctx.config();

        DataStorageConfiguration dsCfg = igCfg.getDataStorageConfiguration();

        assert dsCfg != null;

        this.dsCfg = dsCfg;

        maxWalSegmentSize = dsCfg.getWalSegmentSize();
        mode = dsCfg.getWalMode();
        tlbSize = dsCfg.getWalThreadLocalBufferSize();
        flushFreq = dsCfg.getWalFlushFrequency();
        fsyncDelay = dsCfg.getWalFsyncDelayNanos();
        alwaysWriteFullPages = dsCfg.isAlwaysWriteFullPages();
        ioFactory = dsCfg.getFileIOFactory();
        walAutoArchiveAfterInactivity = dsCfg.getWalAutoArchiveAfterInactivity();
        evt = ctx.event();

        assert mode == WALMode.FSYNC : dsCfg;
    }

    /**
     * For test purposes only.
     *
     * @param ioFactory IO factory.
     */
    public void setFileIOFactory(FileIOFactory ioFactory) {
        this.ioFactory = ioFactory;
    }

    /** {@inheritDoc} */
    @Override public void start0() throws IgniteCheckedException {
        if (!cctx.kernalContext().clientNode()) {
            final PdsFolderSettings resolveFolders = cctx.kernalContext().pdsFolderResolver().resolveFolders();

            checkWalConfiguration();

            final File walWorkDir0 = walWorkDir = initDirectory(
                dsCfg.getWalPath(),
                DataStorageConfiguration.DFLT_WAL_PATH,
                resolveFolders.folderName(),
                "write ahead log work directory"
            );

            final File walArchiveDir0 = walArchiveDir = initDirectory(
                dsCfg.getWalArchivePath(),
                DataStorageConfiguration.DFLT_WAL_ARCHIVE_PATH,
                resolveFolders.folderName(),
                "write ahead log archive directory"
            );

            serializer = new RecordSerializerFactoryImpl(cctx).createSerializer(serializerVersion);

            GridCacheDatabaseSharedManager dbMgr = (GridCacheDatabaseSharedManager)cctx.database();

            metrics = dbMgr.persistentStoreMetricsImpl();

            checkOrPrepareFiles();

            metrics.setWalSizeProvider(new CO<Long>() {
                @Override public Long apply() {
                    long size = 0;

                    for (File f : walWorkDir0.listFiles())
                        size += f.length();

                    for (File f : walArchiveDir0.listFiles())
                        size += f.length();

                    return size;
                }
            });

            IgniteBiTuple<Long, Long> tup = scanMinMaxArchiveIndices();

            lastTruncatedArchiveIdx = tup == null ? -1 : tup.get1() - 1;

            archiver = new FileArchiver(tup == null ? -1 : tup.get2());

            if (dsCfg.isWalCompactionEnabled()) {
                compressor = new FileCompressor();

                decompressor = new FileDecompressor();
            }

            if (mode != WALMode.NONE) {
                if (log.isInfoEnabled())
                    log.info("Started write-ahead log manager [mode=" + mode + ']');
            }
            else
                U.quietAndWarn(log, "Started write-ahead log manager in NONE mode, persisted data may be lost in " +
                    "a case of unexpected node failure. Make sure to deactivate the cluster before shutdown.");
        }
    }

    /**
     * @throws IgniteCheckedException if WAL store path is configured and archive path isn't (or vice versa)
     */
    private void checkWalConfiguration() throws IgniteCheckedException {
        if (dsCfg.getWalPath() == null ^ dsCfg.getWalArchivePath() == null) {
            throw new IgniteCheckedException(
                "Properties should be either both specified or both null " +
                    "[walStorePath = " + dsCfg.getWalPath() +
                    ", walArchivePath = " + dsCfg.getWalArchivePath() + "]"
            );
        }
    }

    /** {@inheritDoc} */
    @Override protected void stop0(boolean cancel) {
        final GridTimeoutProcessor.CancelableTask schedule = backgroundFlushSchedule;

        if (schedule != null)
            schedule.close();

        final GridTimeoutObject timeoutObj = nextAutoArchiveTimeoutObj;

        if (timeoutObj != null)
            cctx.time().removeTimeoutObject(timeoutObj);

        final FileWriteHandle currHnd = currentHandle();

        try {
            if (mode == WALMode.BACKGROUND) {
                if (currHnd != null)
                    currHnd.flush((FileWALPointer)null, true);
            }

            if (currHnd != null)
                currHnd.close(false);

            if (archiver != null)
                archiver.shutdown();

            if (compressor != null)
                compressor.shutdown();

            if (decompressor != null)
                decompressor.shutdown();
        }
        catch (Exception e) {
            U.error(log, "Failed to gracefully close WAL segment: " + currentHnd.fileIO, e);
        }
    }

    /** {@inheritDoc} */
    @Override public void onActivate(GridKernalContext kctx) throws IgniteCheckedException {
        if (log.isDebugEnabled())
            log.debug("Activated file write ahead log manager [nodeId=" + cctx.localNodeId() +
                " topVer=" + cctx.discovery().topologyVersionEx() + " ]");

        start0();

        if (!cctx.kernalContext().clientNode()) {
            assert archiver != null;

            archiver.start();

            if (compressor != null)
                compressor.start();

            if (decompressor != null)
                decompressor.start();
        }
    }

    /** {@inheritDoc} */
    @Override public void onDeActivate(GridKernalContext kctx) {
        if (log.isDebugEnabled())
            log.debug("DeActivate file write ahead log [nodeId=" + cctx.localNodeId() +
                " topVer=" + cctx.discovery().topologyVersionEx() + " ]");

        stop0(true);

        currentHnd = null;
    }

    /** {@inheritDoc} */
    @Override public boolean isAlwaysWriteFullPages() {
        return alwaysWriteFullPages;
    }

    /** {@inheritDoc} */
    @Override public boolean isFullSync() {
        return mode == WALMode.FSYNC;
    }

    /** {@inheritDoc} */
    @Override public void resumeLogging(WALPointer lastPtr) throws IgniteCheckedException {
        try {
            assert currentHnd == null;
            assert lastPtr == null || lastPtr instanceof FileWALPointer;

            FileWALPointer filePtr = (FileWALPointer)lastPtr;

            currentHnd = restoreWriteHandle(filePtr);

            if (currentHnd.serializer.version() != serializer.version()) {
                if (log.isInfoEnabled())
                    log.info("Record serializer version change detected, will start logging with a new WAL record " +
                        "serializer to a new WAL segment [curFile=" + currentHnd + ", newVer=" + serializer.version() +
                        ", oldVer=" + currentHnd.serializer.version() + ']');

                rollOver(currentHnd);
            }

            if (mode == WALMode.BACKGROUND) {
                backgroundFlushSchedule = cctx.time().schedule(new Runnable() {
                    @Override public void run() {
                        doFlush();
                    }
                }, flushFreq, flushFreq);
            }

            if (walAutoArchiveAfterInactivity > 0)
                scheduleNextInactivityPeriodElapsedCheck();
        }
        catch (StorageException e) {
            throw new IgniteCheckedException(e);
        }
    }

    /**
     * Schedules next check of inactivity period expired. Based on current record update timestamp.
     * At timeout method does check of inactivity period and schedules new launch.
     */
    private void scheduleNextInactivityPeriodElapsedCheck() {
        final long lastRecMs = lastRecordLoggedMs.get();
        final long nextPossibleAutoArchive = (lastRecMs <= 0 ? U.currentTimeMillis() : lastRecMs) + walAutoArchiveAfterInactivity;

        if (log.isDebugEnabled())
            log.debug("Schedule WAL rollover check at " + new Time(nextPossibleAutoArchive).toString());

        nextAutoArchiveTimeoutObj = new GridTimeoutObject() {
            private final IgniteUuid id = IgniteUuid.randomUuid();

            @Override public IgniteUuid timeoutId() {
                return id;
            }

            @Override public long endTime() {
                return nextPossibleAutoArchive;
            }

            @Override public void onTimeout() {
                if (log.isDebugEnabled())
                    log.debug("Checking if WAL rollover required (" + new Time(U.currentTimeMillis()).toString() + ")");

                checkWalRolloverRequiredDuringInactivityPeriod();

                scheduleNextInactivityPeriodElapsedCheck();
            }
        };
        cctx.time().addTimeoutObject(nextAutoArchiveTimeoutObj);
    }

    /**
     *  Collect wal segment files from low pointer (include) to high pointer (not include) and reserve low pointer.
     *
     * @param low Low bound.
     * @param high High bound.
     */
    public Collection<File> getAndReserveWalFiles(FileWALPointer low, FileWALPointer high) throws IgniteCheckedException {
        final long awaitIdx = high.index() - 1;

        while (archiver.lastArchivedAbsoluteIndex() < awaitIdx)
            LockSupport.parkNanos(Thread.currentThread(), 1_000_000);

        if (!reserve(low))
            throw new IgniteCheckedException("WAL archive segment has been deleted [idx=" + low.index() + "]");

        List<File> res = new ArrayList<>();

        for (long i = low.index(); i < high.index(); i++) {
            String segmentName = FileWriteAheadLogManager.FileDescriptor.fileName(i);

            File file = new File(walArchiveDir, segmentName);
            File fileZip = new File(walArchiveDir, segmentName + ".zip");

            if (file.exists())
                res.add(file);
            else if (fileZip.exists())
                res.add(fileZip);
            else {
                if (log.isInfoEnabled()) {
                    log.info("Segment not found: " + file.getName() + "/" + fileZip.getName());

                    log.info("Stopped iteration on idx: " + i);
                }

                break;
            }
        }

        return res;
    }

    /** {@inheritDoc}*/
    @Override public int serializerVersion() {
        return serializerVersion;
    }

    /**
     * Checks if there was elapsed significant period of inactivity.
     * If WAL auto-archive is enabled using {@link #walAutoArchiveAfterInactivity} > 0 this method will activate
     * roll over by timeout<br>
     */
    private void checkWalRolloverRequiredDuringInactivityPeriod() {
        if (walAutoArchiveAfterInactivity <= 0)
            return; // feature not configured, nothing to do

        final long lastRecMs = lastRecordLoggedMs.get();

        if (lastRecMs == 0)
            return; //no records were logged to current segment, does not consider inactivity

        final long elapsedMs = U.currentTimeMillis() - lastRecMs;

        if (elapsedMs <= walAutoArchiveAfterInactivity)
            return; // not enough time elapsed since last write

        if (!lastRecordLoggedMs.compareAndSet(lastRecMs, 0))
            return; // record write occurred concurrently

        final FileWriteHandle handle = currentHandle();

        try {
            rollOver(handle);
        }
        catch (IgniteCheckedException e) {
            U.error(log, "Unable to perform segment rollover: " + e.getMessage(), e);

            cctx.kernalContext().failure().process(new FailureContext(CRITICAL_ERROR, e));
        }
    }

    /** {@inheritDoc} */
    @SuppressWarnings("TooBroadScope")
    @Override public WALPointer log(WALRecord record) throws IgniteCheckedException, StorageException {
        if (serializer == null || mode == WALMode.NONE)
            return null;

        FileWriteHandle currWrHandle = currentHandle();

        // Logging was not resumed yet.
        if (currWrHandle == null)
            return null;

        // Need to calculate record size first.
        record.size(serializer.size(record));

        while (true) {
            if (record.rollOver()){
                assert cctx.database().checkpointLockIsHeldByThread();

                currWrHandle = rollOver(currWrHandle);
            }

            WALPointer ptr = currWrHandle.addRecord(record);

            if (ptr != null) {
                metrics.onWalRecordLogged();

                lastWALPtr.set(ptr);

                if (walAutoArchiveAfterInactivity > 0)
                    lastRecordLoggedMs.set(U.currentTimeMillis());

                return ptr;
            }
            else
                currWrHandle = rollOver(currWrHandle);

            checkNode();

            if (isStopping())
                throw new IgniteCheckedException("Stopping.");
        }
    }

    /** {@inheritDoc} */
    @Override public void flush(WALPointer ptr, boolean explicitFsync) throws IgniteCheckedException, StorageException {
        if (serializer == null || mode == WALMode.NONE)
            return;

        FileWriteHandle cur = currentHandle();

        // WAL manager was not started (client node).
        if (cur == null)
            return;

        FileWALPointer filePtr = (FileWALPointer)(ptr == null ? lastWALPtr.get() : ptr);

        // No need to sync if was rolled over.
        if (filePtr != null && !cur.needFsync(filePtr))
            return;

        cur.fsync(filePtr, false);
    }

    /** {@inheritDoc} */
    @Override public WALIterator replay(WALPointer start)
        throws IgniteCheckedException, StorageException {
        assert start == null || start instanceof FileWALPointer : "Invalid start pointer: " + start;

        FileWriteHandle hnd = currentHandle();

        FileWALPointer end = null;

        if (hnd != null)
            end = hnd.position();

        return new RecordsIterator(
            cctx,
            walWorkDir,
            walArchiveDir,
            (FileWALPointer)start,
            end,
            dsCfg,
            new RecordSerializerFactoryImpl(cctx),
            ioFactory,
            archiver,
            decompressor,
            log
        );
    }

    /** {@inheritDoc} */
    @Override public boolean reserve(WALPointer start) throws IgniteCheckedException {
        assert start != null && start instanceof FileWALPointer : "Invalid start pointer: " + start;

        if (mode == WALMode.NONE)
            return false;

        FileArchiver archiver0 = archiver;

        if (archiver0 == null)
            throw new IgniteCheckedException("Could not reserve WAL segment: archiver == null");

        archiver0.reserve(((FileWALPointer)start).index());

        if (!hasIndex(((FileWALPointer)start).index())) {
            archiver0.release(((FileWALPointer)start).index());

            return false;
        }

        return true;
    }

    /** {@inheritDoc} */
    @Override public void release(WALPointer start) throws IgniteCheckedException {
        assert start != null && start instanceof FileWALPointer : "Invalid start pointer: " + start;

        if (mode == WALMode.NONE)
            return;

        FileArchiver archiver0 = archiver;

        if (archiver0 == null)
            throw new IgniteCheckedException("Could not release WAL segment: archiver == null");

        archiver0.release(((FileWALPointer)start).index());
    }

    /**
     * @param absIdx Absolulte index to check.
     * @return {@code true} if has this index.
     */
    private boolean hasIndex(long absIdx) {
        String segmentName = FileDescriptor.fileName(absIdx);

        String zipSegmentName = FileDescriptor.fileName(absIdx) + ".zip";

        boolean inArchive = new File(walArchiveDir, segmentName).exists() ||
            new File(walArchiveDir, zipSegmentName).exists();

        if (inArchive)
            return true;

        if (absIdx <= lastArchivedIndex())
            return false;

        FileWriteHandle cur = currentHnd;

        return cur != null && cur.idx >= absIdx;
    }

    /** {@inheritDoc} */
    @Override public int truncate(WALPointer low, WALPointer high) {
        if (high == null)
            return 0;

        assert high instanceof FileWALPointer : high;

        // File pointer bound: older entries will be deleted from archive
        FileWALPointer lowPtr = (FileWALPointer)low;
        FileWALPointer highPtr = (FileWALPointer)high;

        FileDescriptor[] descs = scan(walArchiveDir.listFiles(WAL_SEGMENT_COMPACTED_OR_RAW_FILE_FILTER));

        int deleted = 0;

        FileArchiver archiver0 = archiver;

        for (FileDescriptor desc : descs) {
            if (lowPtr != null && desc.idx < lowPtr.index())
                continue;

            // Do not delete reserved or locked segment and any segment after it.
            if (archiver0 != null && archiver0.reserved(desc.idx))
                return deleted;

            long lastArchived = archiver0 != null ? archiver0.lastArchivedAbsoluteIndex() : lastArchivedIndex();

            // We need to leave at least one archived segment to correctly determine the archive index.
            if (desc.idx < highPtr.index() && desc.idx < lastArchived) {
                if (!desc.file.delete())
                    U.warn(log, "Failed to remove obsolete WAL segment (make sure the process has enough rights): " +
                        desc.file.getAbsolutePath());
                else
                    deleted++;

                // Bump up the oldest archive segment index.
                if (lastTruncatedArchiveIdx < desc.idx)
                    lastTruncatedArchiveIdx = desc.idx;
            }
        }

        return deleted;
    }

    /** {@inheritDoc} */
    @Override public void allowCompressionUntil(WALPointer ptr) {
        if (compressor != null)
            compressor.allowCompressionUntil(((FileWALPointer)ptr).index());
    }

    /** {@inheritDoc} */
    @Override public int walArchiveSegments() {
        long lastTruncated = lastTruncatedArchiveIdx;

        long lastArchived = archiver.lastArchivedAbsoluteIndex();

        if (lastArchived == -1)
            return 0;

        int res = (int)(lastArchived - lastTruncated);

        return res >= 0 ? res : 0;
    }

    /** {@inheritDoc} */
    @Override public boolean reserved(WALPointer ptr) {
        FileWALPointer fPtr = (FileWALPointer)ptr;

        FileArchiver archiver0 = archiver;

        return archiver0 != null && archiver0.reserved(fPtr.index());
    }

    /** {@inheritDoc} */
    @Override public int reserved(WALPointer low, WALPointer high) {
        // It is not clear now how to get the highest WAL pointer. So when high is null method returns 0.
        if (high == null)
            return 0;

        assert high instanceof FileWALPointer : high;

        assert low == null || low instanceof FileWALPointer : low;

        FileWALPointer lowPtr = (FileWALPointer)low;

        FileWALPointer highPtr = (FileWALPointer)high;

        FileArchiver archiver0 = archiver;

        long lowIdx = lowPtr != null ? lowPtr.index() : 0;

        long highIdx = highPtr.index();

        while (lowIdx < highIdx) {
            if(archiver0 != null && archiver0.reserved(lowIdx))
                break;

            lowIdx++;
        }

        return (int)(highIdx - lowIdx + 1);
    }

    /** {@inheritDoc} */
    @Override public boolean disabled(int grpId) {
        CacheGroupContext ctx = cctx.cache().cacheGroup(grpId);

        return ctx != null && !ctx.walEnabled();
    }

    /** {@inheritDoc} */
    @Override public void cleanupWalDirectories() throws IgniteCheckedException {
        try {
            try (DirectoryStream<Path> files = Files.newDirectoryStream(walWorkDir.toPath())) {
                for (Path path : files)
                    Files.delete(path);
            }
        }
        catch (IOException e) {
            throw new IgniteCheckedException("Failed to cleanup wal work directory: " + walWorkDir, e);
        }

        try {
            try (DirectoryStream<Path> files = Files.newDirectoryStream(walArchiveDir.toPath())) {
                for (Path path : files)
                    Files.delete(path);
            }
        }
        catch (IOException e) {
            throw new IgniteCheckedException("Failed to cleanup wal archive directory: " + walArchiveDir, e);
        }
    }

    /**
     * Lists files in archive directory and returns the index of last archived file.
     *
     * @return The absolute index of last archived file.
     */
    private long lastArchivedIndex() {
        long lastIdx = -1;

        for (File file : walArchiveDir.listFiles(WAL_SEGMENT_COMPACTED_OR_RAW_FILE_FILTER)) {
            try {
                long idx = Long.parseLong(file.getName().substring(0, 16));

                lastIdx = Math.max(lastIdx, idx);
            }
            catch (NumberFormatException | IndexOutOfBoundsException ignore) {

            }
        }

        return lastIdx;
    }

    /**
     * Lists files in archive directory and returns the indices of least and last archived files.
     * In case of holes, first segment after last "hole" is considered as minimum.
     * Example: minimum(0, 1, 10, 11, 20, 21, 22) should be 20
     *
     * @return The absolute indices of min and max archived files.
     */
    private IgniteBiTuple<Long, Long> scanMinMaxArchiveIndices() {
        TreeSet<Long> archiveIndices = new TreeSet<>();

        for (File file : walArchiveDir.listFiles(WAL_SEGMENT_COMPACTED_OR_RAW_FILE_FILTER)) {
            try {
                long idx = Long.parseLong(file.getName().substring(0, 16));

                archiveIndices.add(idx);
            }
            catch (NumberFormatException | IndexOutOfBoundsException ignore) {
                // No-op.
            }
        }

        if (archiveIndices.isEmpty())
            return null;
        else {
            Long min = archiveIndices.first();
            Long max = archiveIndices.last();

            if (max - min == archiveIndices.size() - 1)
                return F.t(min, max); // Short path.

            for (Long idx : archiveIndices.descendingSet()) {
                if (!archiveIndices.contains(idx - 1))
                    return F.t(idx, max);
            }

            throw new IllegalStateException("Should never happen if TreeSet is valid.");
        }
    }

    /**
     * Creates a directory specified by the given arguments.
     *
     * @param cfg Configured directory path, may be {@code null}.
     * @param defDir Default directory path, will be used if cfg is {@code null}.
     * @param consId Local node consistent ID.
     * @param msg File description to print out on successful initialization.
     * @return Initialized directory.
     * @throws IgniteCheckedException If failed to initialize directory.
     */
    private File initDirectory(String cfg, String defDir, String consId, String msg) throws IgniteCheckedException {
        File dir;

        if (cfg != null) {
            File workDir0 = new File(cfg);

            dir = workDir0.isAbsolute() ?
                new File(workDir0, consId) :
                new File(U.resolveWorkDirectory(igCfg.getWorkDirectory(), cfg, false), consId);
        }
        else
            dir = new File(U.resolveWorkDirectory(igCfg.getWorkDirectory(), defDir, false), consId);

        U.ensureDirectory(dir, msg, log);

        return dir;
    }

    /**
     * @return Current log segment handle.
     */
    private FileWriteHandle currentHandle() {
        return currentHnd;
    }

    /**
     * @param cur Handle that failed to fit the given entry.
     * @return Handle that will fit the entry.
     */
    private FileWriteHandle rollOver(FileWriteHandle cur) throws StorageException, IgniteCheckedException {
        FileWriteHandle hnd = currentHandle();

        if (hnd != cur)
            return hnd;

        if (hnd.close(true)) {
            if (metrics.metricsEnabled())
                metrics.onWallRollOver();

            FileWriteHandle next = initNextWriteHandle(cur.idx);

            boolean swapped = currentHndUpd.compareAndSet(this, hnd, next);

            assert swapped : "Concurrent updates on rollover are not allowed";

            if (walAutoArchiveAfterInactivity > 0)
                lastRecordLoggedMs.set(0);

            // Let other threads to proceed with new segment.
            hnd.signalNextAvailable();
        }
        else
            hnd.awaitNext();

        return currentHandle();
    }

    /**
     * @param lastReadPtr Last read WAL file pointer.
     * @return Initialized file write handle.
     * @throws IgniteCheckedException If failed to initialize WAL write handle.
     */
    private FileWriteHandle restoreWriteHandle(FileWALPointer lastReadPtr) throws IgniteCheckedException {
        long absIdx = lastReadPtr == null ? 0 : lastReadPtr.index();

        long segNo = absIdx % dsCfg.getWalSegments();

        File curFile = new File(walWorkDir, FileDescriptor.fileName(segNo));

        int offset = lastReadPtr == null ? 0 : lastReadPtr.fileOffset();
        int len = lastReadPtr == null ? 0 : lastReadPtr.length();

        try {
            FileIO fileIO = ioFactory.create(curFile);

            try {
                int serVer = serializerVersion;

                // If we have existing segment, try to read version from it.
                if (lastReadPtr != null) {
                    try {
                        serVer = readSegmentHeader(fileIO, absIdx).getSerializerVersion();
                    }
                    catch (SegmentEofException | EOFException ignore) {
                        serVer = serializerVersion;
                    }
                }

                RecordSerializer ser = new RecordSerializerFactoryImpl(cctx).createSerializer(serVer);

                if (log.isInfoEnabled())
                    log.info("Resuming logging to WAL segment [file=" + curFile.getAbsolutePath() +
                        ", offset=" + offset + ", ver=" + serVer + ']');

                FileWriteHandle hnd = new FileWriteHandle(
                    fileIO,
                    absIdx,
                    offset + len,
                    maxWalSegmentSize,
                    ser);

                // For new handle write serializer version to it.
                if (lastReadPtr == null)
                    hnd.writeSerializerVersion();

                archiver.currentWalIndex(absIdx);

                return hnd;
            }
            catch (IgniteCheckedException | IOException e) {
                fileIO.close();

                throw e;
            }
        }
        catch (IOException e) {
            throw new IgniteCheckedException("Failed to restore WAL write handle: " + curFile.getAbsolutePath(), e);
        }
    }

    /**
     * Fills the file header for a new segment.
     * Calling this method signals we are done with the segment and it can be archived.
     * If we don't have prepared file yet and achiever is busy this method blocks
     *
     * @param curIdx current absolute segment released by WAL writer
     * @return Initialized file handle.
     * @throws StorageException If IO exception occurred.
     * @throws IgniteCheckedException If failed.
     */
    private FileWriteHandle initNextWriteHandle(long curIdx) throws StorageException, IgniteCheckedException {
        try {
            File nextFile = pollNextFile(curIdx);

            if (log.isDebugEnabled())
                log.debug("Switching to a new WAL segment: " + nextFile.getAbsolutePath());

            FileIO fileIO = ioFactory.create(nextFile);

            FileWriteHandle hnd = new FileWriteHandle(
                fileIO,
                curIdx + 1,
                0,
                maxWalSegmentSize,
                serializer);

            hnd.writeSerializerVersion();

            return hnd;
        }
        catch (IOException e) {
            StorageException se = new StorageException("Unable to initialize WAL segment", e);

            cctx.kernalContext().failure().process(new FailureContext(CRITICAL_ERROR, se));

            throw se;
        }
    }

    /**
     * Deletes temp files, creates and prepares new; Creates first segment if necessary
     */
    private void checkOrPrepareFiles() throws IgniteCheckedException {
        // Clean temp files.
        {
            File[] tmpFiles = walWorkDir.listFiles(WAL_SEGMENT_TEMP_FILE_FILTER);

            if (!F.isEmpty(tmpFiles)) {
                for (File tmp : tmpFiles) {
                    boolean deleted = tmp.delete();

                    if (!deleted)
                        throw new IgniteCheckedException("Failed to delete previously created temp file " +
                            "(make sure Ignite process has enough rights): " + tmp.getAbsolutePath());
                }
            }
        }

        File[] allFiles = walWorkDir.listFiles(WAL_SEGMENT_FILE_FILTER);

        if (allFiles.length != 0 && allFiles.length > dsCfg.getWalSegments())
            throw new IgniteCheckedException("Failed to initialize wal (work directory contains " +
                "incorrect number of segments) [cur=" + allFiles.length + ", expected=" + dsCfg.getWalSegments() + ']');

        // Allocate the first segment synchronously. All other segments will be allocated by archiver in background.
        if (allFiles.length == 0) {
            File first = new File(walWorkDir, FileDescriptor.fileName(0));

            createFile(first);
        }
        else
            checkFiles(0, false, null, null);
    }

    /**
     * Clears whole the file, fills with zeros for Default mode.
     *
     * @param file File to format.
     * @throws IgniteCheckedException if formatting failed
     */
    private void formatFile(File file) throws IgniteCheckedException {
        formatFile(file, dsCfg.getWalSegmentSize());
    }

    /**
     * Clears the file, fills with zeros for Default mode.
     *
     * @param file File to format.
     * @param bytesCntToFormat Count of first bytes to format.
     * @throws IgniteCheckedException if formatting failed
     */
    private void formatFile(File file, int bytesCntToFormat) throws IgniteCheckedException {
        if (log.isDebugEnabled())
            log.debug("Formatting file [exists=" + file.exists() + ", file=" + file.getAbsolutePath() + ']');

        try (FileIO fileIO = ioFactory.create(file, CREATE, READ, WRITE)) {
            int left = bytesCntToFormat;

            if (mode == WALMode.FSYNC) {
                while (left > 0) {
                    int toWrite = Math.min(FILL_BUF.length, left);

                    fileIO.write(FILL_BUF, 0, toWrite);

                    left -= toWrite;
                }

                fileIO.force();
            }
            else
                fileIO.clear();
        }
        catch (IOException e) {
            throw new IgniteCheckedException("Failed to format WAL segment file: " + file.getAbsolutePath(), e);
        }
    }

    /**
     * Creates a file atomically with temp file.
     *
     * @param file File to create.
     * @throws IgniteCheckedException If failed.
     */
    private void createFile(File file) throws IgniteCheckedException {
        if (log.isDebugEnabled())
            log.debug("Creating new file [exists=" + file.exists() + ", file=" + file.getAbsolutePath() + ']');

        File tmp = new File(file.getParent(), file.getName() + ".tmp");

        formatFile(tmp);

        try {
            Files.move(tmp.toPath(), file.toPath());
        }
        catch (IOException e) {
            throw new IgniteCheckedException("Failed to move temp file to a regular WAL segment file: " +
                file.getAbsolutePath(), e);
        }

        if (log.isDebugEnabled())
            log.debug("Created WAL segment [file=" + file.getAbsolutePath() + ", size=" + file.length() + ']');
    }

    /**
     * Retrieves next available file to write WAL data, waiting
     * if necessary for a segment to become available.
     *
     * @param curIdx Current absolute WAL segment index.
     * @return File ready for use as new WAL segment.
     * @throws IgniteCheckedException If failed.
     */
    private File pollNextFile(long curIdx) throws IgniteCheckedException {
        // Signal to archiver that we are done with the segment and it can be archived.
        long absNextIdx = archiver.nextAbsoluteSegmentIndex(curIdx);

        long segmentIdx = absNextIdx % dsCfg.getWalSegments();

        return new File(walWorkDir, FileDescriptor.fileName(segmentIdx));
    }


    /**
     * @return Sorted WAL files descriptors.
     */
    public static FileDescriptor[] scan(File[] allFiles) {
        if (allFiles == null)
            return EMPTY_DESCRIPTORS;

        FileDescriptor[] descs = new FileDescriptor[allFiles.length];

        for (int i = 0; i < allFiles.length; i++) {
            File f = allFiles[i];

            descs[i] = new FileDescriptor(f);
        }

        Arrays.sort(descs);

        return descs;
    }

    /**
     * @throws StorageException If node is no longer valid and we missed a WAL operation.
     */
    private void checkNode() throws StorageException {
        if (cctx.kernalContext().invalid())
            throw new StorageException("Failed to perform WAL operation (environment was invalidated by a " +
                    "previous error)");
    }

    /**
     * File archiver operates on absolute segment indexes. For any given absolute segment index N we can calculate
     * the work WAL segment: S(N) = N % dsCfg.walSegments.
     * When a work segment is finished, it is given to the archiver. If the absolute index of last archived segment
     * is denoted by A and the absolute index of next segment we want to write is denoted by W, then we can allow
     * write to S(W) if W - A <= walSegments. <br>
     *
     * Monitor of current object is used for notify on:
     * <ul>
     * <li>exception occurred ({@link FileArchiver#cleanException}!=null)</li>
     * <li>stopping thread ({@link FileArchiver#stopped}==true)</li>
     * <li>current file index changed ({@link FileArchiver#curAbsWalIdx})</li>
     * <li>last archived file index was changed ({@link FileArchiver#lastAbsArchivedIdx})</li>
     * <li>some WAL index was removed from {@link FileArchiver#locked} map</li>
     * </ul>
     */
    private class FileArchiver extends Thread {
        /** Exception which occurred during initial creation of files or during archiving WAL segment */
        private IgniteCheckedException cleanException;

        /**
         * Absolute current segment index WAL Manager writes to. Guarded by <code>this</code>.
         * Incremented during rollover. Also may be directly set if WAL is resuming logging after start.
         */
        private long curAbsWalIdx = -1;

        /** Last archived file index (absolute, 0-based). Guarded by <code>this</code>. */
        private volatile long lastAbsArchivedIdx = -1;

        /** current thread stopping advice */
        private volatile boolean stopped;

        /** */
        private NavigableMap<Long, Integer> reserved = new TreeMap<>();

        /**
         * Maps absolute segment index to locks counter. Lock on segment protects from archiving segment and may
         * come from {@link RecordsIterator} during WAL replay. Map itself is guarded by <code>this</code>.
         */
        private Map<Long, Integer> locked = new HashMap<>();

        /** Formatted index. */
        private int formatted;

        /** Worker that encapsulates thread body */
        private GridWorker worker;

        /**
         *
         */
        private FileArchiver(long lastAbsArchivedIdx) {
            super("wal-file-archiver%" + cctx.igniteInstanceName());

            this.lastAbsArchivedIdx = lastAbsArchivedIdx;

            worker = makeWorker(getName(), this::workerBody);
        }

        /**
         * @return Last archived segment absolute index.
         */
        private long lastArchivedAbsoluteIndex() {
            return lastAbsArchivedIdx;
        }

        /**
         * @throws IgniteInterruptedCheckedException If failed to wait for thread shutdown.
         */
        private void shutdown() throws IgniteInterruptedCheckedException {
            synchronized (this) {
                stopped = true;

                notifyAll();
            }

            U.join(this);
        }

        /**
         * @param curAbsWalIdx Current absolute WAL segment index.
         */
        private void currentWalIndex(long curAbsWalIdx) {
            synchronized (this) {
                this.curAbsWalIdx = curAbsWalIdx;

                notifyAll();
            }
        }

        /**
         * @param absIdx Index for reservation.
         */
        private synchronized void reserve(long absIdx) {
            Integer cur = reserved.get(absIdx);

            if (cur == null)
                reserved.put(absIdx, 1);
            else
                reserved.put(absIdx, cur + 1);
        }

        /**
         * Check if WAL segment locked or reserved
         *
         * @param absIdx Index for check reservation.
         * @return {@code True} if index is reserved.
         */
        private synchronized boolean reserved(long absIdx) {
            return locked.containsKey(absIdx) || reserved.floorKey(absIdx) != null;
        }

        /**
         * @param absIdx Reserved index.
         */
        private synchronized void release(long absIdx) {
            Integer cur = reserved.get(absIdx);

            assert cur != null && cur >= 1 : cur;

            if (cur == 1)
                reserved.remove(absIdx);
            else
                reserved.put(absIdx, cur - 1);
        }

        /** */
        private void workerBody() {
            try {
                allocateRemainingFiles();
            }
            catch (IgniteCheckedException e) {
                synchronized (this) {
                    // Stop the thread and report to starter.
                    cleanException = e;

                    notifyAll();

                    return;
                }
            }

            long waitTimeoutMs = IgniteSystemProperties.getLong(WAIT_TIMEOUT_PROP, DFLT_WAIT_TIMEOUT);

            Throwable err = null;

            try {
                synchronized (this) {
                    while (curAbsWalIdx == -1 && !stopped) {
                        worker.updateHeartbeat();

                        wait(waitTimeoutMs);
                    }

                    // If the archive directory is empty, we can be sure that there were no WAL segments archived.
                    // This is ensured by the check in truncate() which will leave at least one file there
                    // once it was archived.
                }

                long lastOnIdleTs = U.currentTimeMillis();

                while (!Thread.currentThread().isInterrupted() && !stopped) {
                    worker.updateHeartbeat();

                    long toArchive;

                    synchronized (this) {
                        assert lastAbsArchivedIdx <= curAbsWalIdx : "lastArchived=" + lastAbsArchivedIdx +
                            ", current=" + curAbsWalIdx;

                        while (lastAbsArchivedIdx >= curAbsWalIdx - 1 && !stopped) {
                            worker.updateHeartbeat();

                            wait(waitTimeoutMs);
                        }

                        toArchive = lastAbsArchivedIdx + 1;
                    }

                    if (U.currentTimeMillis() - lastOnIdleTs > waitTimeoutMs) {
                        worker.onIdle();

                        lastOnIdleTs = U.currentTimeMillis();
                    }

                    if (stopped)
                        break;

<<<<<<< HEAD
                    try {
                        final SegmentArchiveResult res = archiveSegment(toArchive);

                        synchronized (this) {
                            while (locked.containsKey(toArchive) && !stopped) {
                                worker.updateHeartbeat();

                                wait(waitTimeoutMs);
                            }

                            changeLastArchivedIndexAndWakeupCompressor(toArchive);
=======
                    final SegmentArchiveResult res = archiveSegment(toArchive);

                    synchronized (this) {
                        while (locked.containsKey(toArchive) && !stopped)
                            wait();
>>>>>>> 79278e07

                        // Then increase counter to allow rollover on clean working file
                        changeLastArchivedIndexAndWakeupCompressor(toArchive);

                        notifyAll();
                    }

                    if (evt.isRecordable(EventType.EVT_WAL_SEGMENT_ARCHIVED)) {
                        evt.record(new WalSegmentArchivedEvent(cctx.discovery().localNode(),
                            res.getAbsIdx(), res.getDstArchiveFile()));
                    }
                }
            }
            catch (InterruptedException ignore) {
                Thread.currentThread().interrupt();
            }
            catch (Throwable t) {
                err = t;
            }
            finally {
                if (err == null && !stopped)
                    err = new IllegalStateException("Thread " + getName() + " is terminated unexpectedly");

                if (err instanceof OutOfMemoryError)
                    cctx.kernalContext().failure().process(new FailureContext(CRITICAL_ERROR, err));
                else if (err != null)
                    cctx.kernalContext().failure().process(new FailureContext(SYSTEM_WORKER_TERMINATION, err));
            }
        }

        /** {@inheritDoc} */
        @Override public void run() {
            worker.run();
        }

        /**
         * @param idx Index.
         */
        private void changeLastArchivedIndexAndWakeupCompressor(long idx) {
            lastAbsArchivedIdx = idx;

            if (compressor != null)
                compressor.onNextSegmentArchived();
        }

        /**
         * Gets the absolute index of the next WAL segment available to write.
         * Blocks till there are available file to write
         *
         * @param curIdx Current absolute index that we want to increment.
         * @return Next index (curWalSegmIdx+1) when it is ready to be written.
         * @throws IgniteCheckedException If failed (if interrupted or if exception occurred in the archiver thread).
         */
        private long nextAbsoluteSegmentIndex(long curIdx) throws IgniteCheckedException {
            try {
                synchronized (this) {
                    if (cleanException != null)
                        throw cleanException;

                    assert curIdx == curAbsWalIdx;

                    curAbsWalIdx++;

                    // Notify archiver thread.
                    notifyAll();

                    int segments = dsCfg.getWalSegments();

                    while ((curAbsWalIdx - lastAbsArchivedIdx > segments && cleanException == null))
                        wait();

                    // Wait for formatter so that we do not open an empty file in DEFAULT mode.
                    while (curAbsWalIdx % dsCfg.getWalSegments() > formatted)
                        wait();

                    return curAbsWalIdx;
                }
            }
            catch (InterruptedException e) {
                Thread.currentThread().interrupt();

                throw new IgniteInterruptedCheckedException(e);
            }
        }

        /**
         * @param absIdx Segment absolute index.
         * @return <ul><li>{@code True} if can read, no lock is held, </li><li>{@code false} if work segment, need
         * release segment later, use {@link #releaseWorkSegment} for unlock</li> </ul>
         */
        @SuppressWarnings("NonPrivateFieldAccessedInSynchronizedContext")
        private boolean checkCanReadArchiveOrReserveWorkSegment(long absIdx) {
            synchronized (this) {
                if (lastAbsArchivedIdx >= absIdx) {
                    if (log.isDebugEnabled())
                        log.debug("Not needed to reserve WAL segment: absIdx=" + absIdx + ";" +
                            " lastAbsArchivedIdx=" + lastAbsArchivedIdx);

                    return true;
                }

                Integer cur = locked.get(absIdx);

                cur = cur == null ? 1 : cur + 1;

                locked.put(absIdx, cur);

                if (log.isDebugEnabled())
                    log.debug("Reserved work segment [absIdx=" + absIdx + ", pins=" + cur + ']');

                return false;
            }
        }

        /**
         * @param absIdx Segment absolute index.
         */
        @SuppressWarnings("NonPrivateFieldAccessedInSynchronizedContext")
        private void releaseWorkSegment(long absIdx) {
            synchronized (this) {
                Integer cur = locked.get(absIdx);

                assert cur != null && cur > 0 : "WAL Segment with Index " + absIdx + " is not locked;" +
                    " lastAbsArchivedIdx = " + lastAbsArchivedIdx;

                if (cur == 1) {
                    locked.remove(absIdx);

                    if (log.isDebugEnabled())
                        log.debug("Fully released work segment (ready to archive) [absIdx=" + absIdx + ']');
                }
                else {
                    locked.put(absIdx, cur - 1);

                    if (log.isDebugEnabled())
                        log.debug("Partially released work segment [absIdx=" + absIdx + ", pins=" + (cur - 1) + ']');
                }

                notifyAll();
            }
        }

        /**
         * Moves WAL segment from work folder to archive folder.
         * Temp file is used to do movement
         *
         * @param absIdx Absolute index to archive.
         */
        private SegmentArchiveResult archiveSegment(long absIdx) throws IgniteCheckedException {
            long segIdx = absIdx % dsCfg.getWalSegments();

            File origFile = new File(walWorkDir, FileDescriptor.fileName(segIdx));

            String name = FileDescriptor.fileName(absIdx);

            File dstTmpFile = new File(walArchiveDir, name + ".tmp");

            File dstFile = new File(walArchiveDir, name);

            if (log.isDebugEnabled())
                log.debug("Starting to copy WAL segment [absIdx=" + absIdx + ", segIdx=" + segIdx +
                    ", origFile=" + origFile.getAbsolutePath() + ", dstFile=" + dstFile.getAbsolutePath() + ']');

            try {
                Files.deleteIfExists(dstTmpFile.toPath());

                Files.copy(origFile.toPath(), dstTmpFile.toPath());

                Files.move(dstTmpFile.toPath(), dstFile.toPath());

                if (mode == WALMode.FSYNC) {
                    try (FileIO f0 = ioFactory.create(dstFile, CREATE, READ, WRITE)) {
                        f0.force();
                    }
                }
            }
            catch (IOException e) {
                throw new IgniteCheckedException("Failed to archive WAL segment [" +
                    "srcFile=" + origFile.getAbsolutePath() +
                    ", dstFile=" + dstTmpFile.getAbsolutePath() + ']', e);
            }

            if (log.isDebugEnabled())
                log.debug("Copied file [src=" + origFile.getAbsolutePath() +
                    ", dst=" + dstFile.getAbsolutePath() + ']');

            return new SegmentArchiveResult(absIdx, origFile, dstFile);
        }

        /**
         *
         */
        private boolean checkStop() {
            return stopped;
        }

        /**
         * Background creation of all segments except first. First segment was created in main thread by
         * {@link FsyncModeFileWriteAheadLogManager#checkOrPrepareFiles()}
         */
        private void allocateRemainingFiles() throws IgniteCheckedException {
            final FileArchiver archiver = this;

            checkFiles(1,
                true,
                new IgnitePredicate<Integer>() {
                    @Override public boolean apply(Integer integer) {
                        return !checkStop();
                    }
                }, new CI1<Integer>() {
                    @Override public void apply(Integer idx) {
                        worker.updateHeartbeat();

                        synchronized (archiver) {
                            formatted = idx;

                            archiver.notifyAll();
                        }
                    }
                });
        }
    }

    /**
     * Responsible for compressing WAL archive segments.
     * Also responsible for deleting raw copies of already compressed WAL archive segments if they are not reserved.
     */
    private class FileCompressor extends Thread {
        /** Current thread stopping advice. */
        private volatile boolean stopped;

        /** Last successfully compressed segment. */
        private volatile long lastCompressedIdx = -1L;

        /** All segments prior to this (inclusive) can be compressed. */
        private volatile long lastAllowedToCompressIdx = -1L;

        /**
         *
         */
        FileCompressor() {
            super("wal-file-compressor%" + cctx.igniteInstanceName());
        }

        /**
         *
         */
        private void init() {
            File[] toDel = walArchiveDir.listFiles(WAL_SEGMENT_TEMP_FILE_COMPACTED_FILTER);

            for (File f : toDel) {
                if (stopped)
                    return;

                f.delete();
            }

            FileDescriptor[] alreadyCompressed = scan(walArchiveDir.listFiles(WAL_SEGMENT_FILE_COMPACTED_FILTER));

            if (alreadyCompressed.length > 0)
                lastCompressedIdx = alreadyCompressed[alreadyCompressed.length - 1].getIdx();
        }

        /**
         * @param lastCpStartIdx Segment index to allow compression until (exclusively).
         */
        synchronized void allowCompressionUntil(long lastCpStartIdx) {
            lastAllowedToCompressIdx = lastCpStartIdx - 1;

            notify();
        }

        /**
         * Callback for waking up compressor when new segment is archived.
         */
        synchronized void onNextSegmentArchived() {
            notify();
        }

        /**
         * Pessimistically tries to reserve segment for compression in order to avoid concurrent truncation.
         * Waits if there's no segment to archive right now.
         */
        private long tryReserveNextSegmentOrWait() throws InterruptedException, IgniteCheckedException {
            long segmentToCompress = lastCompressedIdx + 1;

            synchronized (this) {
                if (stopped)
                    return -1;

                while (segmentToCompress > Math.min(lastAllowedToCompressIdx, archiver.lastArchivedAbsoluteIndex())) {
                    wait();

                    if (stopped)
                        return -1;
                }
            }

            segmentToCompress = Math.max(segmentToCompress, lastTruncatedArchiveIdx + 1);

            boolean reserved = reserve(new FileWALPointer(segmentToCompress, 0, 0));

            return reserved ? segmentToCompress : -1;
        }

        /**
         * Deletes raw WAL segments if they aren't locked and already have compressed copies of themselves.
         */
        private void deleteObsoleteRawSegments() {
            FsyncModeFileWriteAheadLogManager.FileDescriptor[] descs = scan(walArchiveDir.listFiles(WAL_SEGMENT_COMPACTED_OR_RAW_FILE_FILTER));

            Set<Long> indices = new HashSet<>();
            Set<Long> duplicateIndices = new HashSet<>();

            for (FsyncModeFileWriteAheadLogManager.FileDescriptor desc : descs) {
                if (!indices.add(desc.idx))
                    duplicateIndices.add(desc.idx);
            }

            FileArchiver archiver0 = archiver;

            for (FsyncModeFileWriteAheadLogManager.FileDescriptor desc : descs) {
                if (desc.isCompressed())
                    continue;

                // Do not delete reserved or locked segment and any segment after it.
                if (archiver0 != null && archiver0.reserved(desc.idx))
                    return;

                if (desc.idx < lastCompressedIdx && duplicateIndices.contains(desc.idx)) {
                    if (!desc.file.delete())
                        U.warn(log, "Failed to remove obsolete WAL segment (make sure the process has enough rights): " +
                            desc.file.getAbsolutePath() + ", exists: " + desc.file.exists());
                }
            }
        }

        /** {@inheritDoc} */
        @Override public void run() {
            init();

            while (!Thread.currentThread().isInterrupted() && !stopped) {
                long currReservedSegment = -1;

                try {
                    deleteObsoleteRawSegments();

                    currReservedSegment = tryReserveNextSegmentOrWait();
                    if (currReservedSegment == -1)
                        continue;

                    File tmpZip = new File(walArchiveDir, FileWriteAheadLogManager.FileDescriptor.fileName(currReservedSegment) + ".zip" + ".tmp");

                    File zip = new File(walArchiveDir, FileWriteAheadLogManager.FileDescriptor.fileName(currReservedSegment) + ".zip");

                    File raw = new File(walArchiveDir, FileWriteAheadLogManager.FileDescriptor.fileName(currReservedSegment));
                    if (!Files.exists(raw.toPath()))
                        throw new IgniteCheckedException("WAL archive segment is missing: " + raw);

                    compressSegmentToFile(currReservedSegment, raw, tmpZip);

                    Files.move(tmpZip.toPath(), zip.toPath());

                    if (mode != WALMode.NONE) {
                        try (FileIO f0 = ioFactory.create(zip, CREATE, READ, WRITE)) {
                            f0.force();
                        }
                    }

                    lastCompressedIdx = currReservedSegment;
                }
                catch (IgniteCheckedException | IOException e) {
                    U.error(log, "Compression of WAL segment [idx=" + currReservedSegment +
                        "] was skipped due to unexpected error", e);

                    lastCompressedIdx++;
                }
                catch (InterruptedException ignore) {
                    Thread.currentThread().interrupt();
                }
                finally {
                    try {
                        if (currReservedSegment != -1)
                            release(new FileWALPointer(currReservedSegment, 0, 0));
                    }
                    catch (IgniteCheckedException e) {
                        U.error(log, "Can't release raw WAL segment [idx=" + currReservedSegment +
                            "] after compression", e);
                    }
                }
            }
        }

        /**
         * @param nextSegment Next segment absolute idx.
         * @param raw Raw file.
         * @param zip Zip file.
         */
        private void compressSegmentToFile(long nextSegment, File raw, File zip)
            throws IOException, IgniteCheckedException {
            int segmentSerializerVer;

            try (FileIO fileIO = ioFactory.create(raw)) {
                segmentSerializerVer = readSegmentHeader(fileIO, nextSegment).getSerializerVersion();
            }

            try (ZipOutputStream zos = new ZipOutputStream(new BufferedOutputStream(new FileOutputStream(zip)))) {
                zos.putNextEntry(new ZipEntry(""));

                zos.write(prepareSerializerVersionBuffer(nextSegment, segmentSerializerVer, true).array());

                final CIX1<WALRecord> appendToZipC = new CIX1<WALRecord>() {
                    @Override public void applyx(WALRecord record) throws IgniteCheckedException {
                        final MarshalledRecord marshRec = (MarshalledRecord)record;

                        try {
                            zos.write(marshRec.buffer().array(), 0, marshRec.buffer().remaining());
                        }
                        catch (IOException e) {
                            throw new IgniteCheckedException(e);
                        }
                    }
                };

                try (SingleSegmentLogicalRecordsIterator iter = new SingleSegmentLogicalRecordsIterator(
                    log, cctx, ioFactory, tlbSize, nextSegment, walArchiveDir, appendToZipC)) {

                    while (iter.hasNextX())
                        iter.nextX();
                }
            }
        }

        /**
         * @throws IgniteInterruptedCheckedException If failed to wait for thread shutdown.
         */
        private void shutdown() throws IgniteInterruptedCheckedException {
            synchronized (this) {
                stopped = true;

                notifyAll();
            }

            U.join(this);
        }
    }

    /**
     * Responsible for decompressing previously compressed segments of WAL archive if they are needed for replay.
     */
    private class FileDecompressor extends Thread {
        /** Current thread stopping advice. */
        private volatile boolean stopped;

        /** Decompression futures. */
        private Map<Long, GridFutureAdapter<Void>> decompressionFutures = new HashMap<>();

        /** Segments queue. */
        private PriorityBlockingQueue<Long> segmentsQueue = new PriorityBlockingQueue<>();

        /** Byte array for draining data. */
        private byte[] arr = new byte[tlbSize];

        /**
         *
         */
        FileDecompressor() {
            super("wal-file-decompressor%" + cctx.igniteInstanceName());
        }

        /** {@inheritDoc} */
        @Override public void run() {
            while (!Thread.currentThread().isInterrupted() && !stopped) {
                long segmentToDecompress = -1L;

                try {
                    segmentToDecompress = segmentsQueue.take();

                    if (stopped)
                        break;

                    File zip = new File(walArchiveDir, FileDescriptor.fileName(segmentToDecompress) + ".zip");
                    File unzipTmp = new File(walArchiveDir, FileDescriptor.fileName(segmentToDecompress) + ".tmp");
                    File unzip = new File(walArchiveDir, FileDescriptor.fileName(segmentToDecompress));

                    try (ZipInputStream zis = new ZipInputStream(new BufferedInputStream(new FileInputStream(zip)));
                         FileIO io = ioFactory.create(unzipTmp)) {
                        zis.getNextEntry();

                        int bytesRead;
                        while ((bytesRead = zis.read(arr)) > 0)
                            io.write(arr, 0, bytesRead);
                    }

                    try {
                        Files.move(unzipTmp.toPath(), unzip.toPath());
                    }
                    catch (FileAlreadyExistsException e) {
                        U.error(log, "Can't rename temporary unzipped segment: raw segment is already present " +
                            "[tmp=" + unzipTmp + ", raw=" + unzip + ']', e);

                        if (!unzipTmp.delete())
                            U.error(log, "Can't delete temporary unzipped segment [tmp=" + unzipTmp + ']');
                    }

                    synchronized (this) {
                        decompressionFutures.remove(segmentToDecompress).onDone();
                    }
                }
                catch (InterruptedException ignore) {
                    Thread.currentThread().interrupt();
                }
                catch (Throwable t) {
                    if (!stopped && segmentToDecompress != -1L) {
                        IgniteCheckedException e = new IgniteCheckedException("Error during WAL segment " +
                            "decompression [segmentIdx=" + segmentToDecompress + ']', t);

                        synchronized (this) {
                            decompressionFutures.remove(segmentToDecompress).onDone(e);
                        }
                    }
                }
            }
        }

        /**
         * Asynchronously decompresses WAL segment which is present only in .zip file.
         *
         * @return Future which is completed once file is decompressed.
         */
        synchronized IgniteInternalFuture<Void> decompressFile(long idx) {
            if (decompressionFutures.containsKey(idx))
                return decompressionFutures.get(idx);

            File f = new File(walArchiveDir, FileDescriptor.fileName(idx));

            if (f.exists())
                return new GridFinishedFuture<>();

            segmentsQueue.put(idx);

            GridFutureAdapter<Void> res = new GridFutureAdapter<>();

            decompressionFutures.put(idx, res);

            return res;
        }

        /**
         * @throws IgniteInterruptedCheckedException If failed to wait for thread shutdown.
         */
        private void shutdown() throws IgniteInterruptedCheckedException {
            synchronized (this) {
                stopped = true;

                // Put fake -1 to wake thread from queue.take()
                segmentsQueue.put(-1L);
            }

            U.join(this);
        }
    }

    /**
     * Validate files depending on {@link DataStorageConfiguration#getWalSegments()}  and create if need.
     * Check end when exit condition return false or all files are passed.
     *
     * @param startWith Start with.
     * @param create Flag create file.
     * @param p Predicate Exit condition.
     * @throws IgniteCheckedException if validation or create file fail.
     */
    private void checkFiles(
        int startWith,
        boolean create,
        @Nullable IgnitePredicate<Integer> p,
        @Nullable IgniteInClosure<Integer> completionCallback
    ) throws IgniteCheckedException {
        for (int i = startWith; i < dsCfg.getWalSegments() && (p == null || (p != null && p.apply(i))); i++) {
            File checkFile = new File(walWorkDir, FileDescriptor.fileName(i));

            if (checkFile.exists()) {
                if (checkFile.isDirectory())
                    throw new IgniteCheckedException("Failed to initialize WAL log segment (a directory with " +
                        "the same name already exists): " + checkFile.getAbsolutePath());
                else if (checkFile.length() != dsCfg.getWalSegmentSize() && mode == WALMode.FSYNC)
                    throw new IgniteCheckedException("Failed to initialize WAL log segment " +
                        "(WAL segment size change is not supported):" + checkFile.getAbsolutePath());
            }
            else if (create)
                createFile(checkFile);

            if (completionCallback != null)
                completionCallback.apply(i);
        }
    }

    /**
     * Writes record serializer version to provided {@code io}.
     * NOTE: Method mutates position of {@code io}.
     *
     * @param io I/O interface for file.
     * @param idx Segment index.
     * @param version Serializer version.
     * @return I/O position after write version.
     * @throws IOException If failed to write serializer version.
     */
    public static long writeSerializerVersion(FileIO io, long idx, int version, WALMode mode) throws IOException {
        ByteBuffer buffer = prepareSerializerVersionBuffer(idx, version, false);

        do {
            io.write(buffer);
        }
        while (buffer.hasRemaining());

        // Flush
        if (mode == WALMode.FSYNC)
            io.force();

        return io.position();
    }

    /**
     * @param idx Index.
     * @param ver Version.
     * @param compacted Compacted flag.
     */
    @NotNull private static ByteBuffer prepareSerializerVersionBuffer(long idx, int ver, boolean compacted) {
        ByteBuffer buf = ByteBuffer.allocate(RecordV1Serializer.HEADER_RECORD_SIZE);
        buf.order(ByteOrder.nativeOrder());

        // Write record type.
        buf.put((byte) (WALRecord.RecordType.HEADER_RECORD.ordinal() + 1));

        // Write position.
        RecordV1Serializer.putPosition(buf, new FileWALPointer(idx, 0, 0));

        // Place magic number.
        buf.putLong(compacted ? HeaderRecord.COMPACTED_MAGIC : HeaderRecord.REGULAR_MAGIC);

        // Place serializer version.
        buf.putInt(ver);

        // Place CRC if needed.
        if (!RecordV1Serializer.skipCrc) {
            int curPos = buf.position();

            buf.position(0);

            // This call will move buffer position to the end of the record again.
            int crcVal = PureJavaCrc32.calcCrc32(buf, curPos);

            buf.putInt(crcVal);
        }
        else
            buf.putInt(0);

        // Write header record through io.
        buf.position(0);

        return buf;
    }

    /**
     * WAL file descriptor.
     */
    public static class FileDescriptor implements Comparable<FileDescriptor>, AbstractWalRecordsIterator.AbstractFileDescriptor {
        /** */
        protected final File file;

        /** Absolute WAL segment file index */
        protected final long idx;

        /**
         * Creates file descriptor. Index is restored from file name
         *
         * @param file WAL segment file.
         */
        public FileDescriptor(@NotNull File file) {
            this(file, null);
        }

        /**
         * @param file WAL segment file.
         * @param idx Absolute WAL segment file index. For null value index is restored from file name
         */
        public FileDescriptor(@NotNull File file, @Nullable Long idx) {
            this.file = file;

            String fileName = file.getName();

            assert fileName.contains(WAL_SEGMENT_FILE_EXT);

            this.idx = idx == null ? Long.parseLong(fileName.substring(0, 16)) : idx;
        }

        /**
         * @param segment Segment index.
         * @return Segment file name.
         */
        public static String fileName(long segment) {
            SB b = new SB();

            String segmentStr = Long.toString(segment);

            for (int i = segmentStr.length(); i < 16; i++)
                b.a('0');

            b.a(segmentStr).a(WAL_SEGMENT_FILE_EXT);

            return b.toString();
        }

        /**
         * @param segment Segment number as integer.
         * @return Segment number as aligned string.
         */
        private static String segmentNumber(long segment) {
            SB b = new SB();

            String segmentStr = Long.toString(segment);

            for (int i = segmentStr.length(); i < 16; i++)
                b.a('0');

            b.a(segmentStr);

            return b.toString();
        }

        /** {@inheritDoc} */
        @Override public int compareTo(FileDescriptor o) {
            return Long.compare(idx, o.idx);
        }

        /** {@inheritDoc} */
        @Override public boolean equals(Object o) {
            if (this == o)
                return true;

            if (!(o instanceof FileDescriptor))
                return false;

            FileDescriptor that = (FileDescriptor)o;

            return idx == that.idx;
        }

        /** {@inheritDoc} */
        @Override public int hashCode() {
            return (int)(idx ^ (idx >>> 32));
        }

        /**
         * @return Absolute WAL segment file index
         */
        public long getIdx() {
            return idx;
        }

        /**
         * @return absolute pathname string of this file descriptor pathname.
         */
        public String getAbsolutePath() {
            return file.getAbsolutePath();
        }

        /** {@inheritDoc} */
        @Override public boolean isCompressed() {
            return file.getName().endsWith(".zip");
        }

        /** {@inheritDoc} */
        @Override public File file() {
            return file;
        }

        /** {@inheritDoc} */
        @Override public long idx() {
            return idx;
        }
    }

    /**
     *
     */
    private abstract static class FileHandle {
        /** I/O interface for read/write operations with file */
        protected FileIO fileIO;

        /** Absolute WAL segment file index (incremental counter) */
        protected final long idx;

        /**
         * @param fileIO I/O interface for read/write operations of FileHandle.
         * @param idx Absolute WAL segment file index (incremental counter).
         */
        private FileHandle(FileIO fileIO, long idx) {
            this.fileIO = fileIO;
            this.idx = idx;
        }
    }

    /**
     *
     */
    public static class ReadFileHandle extends FileHandle implements AbstractWalRecordsIterator.AbstractReadFileHandle {
        /** Entry serializer. */
        RecordSerializer ser;

        /** */
        FileInput in;

        /**
         * <code>true</code> if this file handle came from work directory.
         * <code>false</code> if this file handle came from archive directory.
         */
        private boolean workDir;

        /**
         * @param fileIO I/O interface for read/write operations of FileHandle.
         * @param idx Absolute WAL segment file index (incremental counter).
         * @param ser Entry serializer.
         * @param in File input.
         */
        ReadFileHandle(
                FileIO fileIO,
                long idx,
                RecordSerializer ser,
                FileInput in
        ) {
            super(fileIO, idx);

            this.ser = ser;
            this.in = in;
        }

        /**
         * @throws IgniteCheckedException If failed to close the WAL segment file.
         */
        @Override public void close() throws IgniteCheckedException {
            try {
                fileIO.close();
            }
            catch (IOException e) {
                throw new IgniteCheckedException(e);
            }
        }

        /** {@inheritDoc} */
        @Override public long idx() {
            return idx;
        }

        /** {@inheritDoc} */
        @Override public FileInput in() {
            return in;
        }

        /** {@inheritDoc} */
        @Override public RecordSerializer ser() {
            return ser;
        }

        /** {@inheritDoc} */
        @Override public boolean workDir() {
            return workDir;
        }
    }

    /**
     * File handle for one log segment.
     */
    @SuppressWarnings("SignalWithoutCorrespondingAwait")
    private class FileWriteHandle extends FileHandle {
        /** */
        private final RecordSerializer serializer;

        /** See {@link FsyncModeFileWriteAheadLogManager#maxWalSegmentSize} */
        private final long maxSegmentSize;

        /**
         * Accumulated WAL records chain.
         * This reference points to latest WAL record.
         * When writing records chain is iterated from latest to oldest (see {@link WALRecord#previous()})
         * Records from chain are saved into buffer in reverse order
         */
        private final AtomicReference<WALRecord> head = new AtomicReference<>();

        /**
         * Position in current file after the end of last written record (incremented after file channel write
         * operation)
         */
        private volatile long written;

        /** */
        private volatile long lastFsyncPos;

        /** Stop guard to provide warranty that only one thread will be successful in calling {@link #close(boolean)}*/
        private final AtomicBoolean stop = new AtomicBoolean(false);

        /** */
        private final Lock lock = new ReentrantLock();

        /** Condition activated each time writeBuffer() completes. Used to wait previously flushed write to complete */
        private final Condition writeComplete = lock.newCondition();

        /** Condition for timed wait of several threads, see {@link DataStorageConfiguration#getWalFsyncDelayNanos()} */
        private final Condition fsync = lock.newCondition();

        /**
         * Next segment available condition.
         * Protection from "spurious wakeup" is provided by predicate {@link #fileIO}=<code>null</code>
         */
        private final Condition nextSegment = lock.newCondition();

        /**
         * @param fileIO I/O file interface to use
         * @param idx Absolute WAL segment file index for easy access.
         * @param pos Position.
         * @param maxSegmentSize Max segment size.
         * @param serializer Serializer.
         * @throws IOException If failed.
         */
        private FileWriteHandle(
            FileIO fileIO,
            long idx,
            long pos,
            long maxSegmentSize,
            RecordSerializer serializer
        ) throws IOException {
            super(fileIO, idx);

            assert serializer != null;

            fileIO.position(pos);

            this.maxSegmentSize = maxSegmentSize;
            this.serializer = serializer;

            head.set(new FakeRecord(new FileWALPointer(idx, (int)pos, 0), false));
            written = pos;
            lastFsyncPos = pos;
        }

        /**
         * Write serializer version to current handle.
         * NOTE: Method mutates {@code fileIO} position, written and lastFsyncPos fields.
         *
         * @throws IgniteCheckedException If fail to write serializer version.
         */
        public void writeSerializerVersion() throws IgniteCheckedException {
            try {
                assert fileIO.position() == 0 : "Serializer version can be written only at the begin of file " +
                    fileIO.position();

                long updatedPosition = FsyncModeFileWriteAheadLogManager.writeSerializerVersion(fileIO, idx,
                    serializer.version(), mode);

                written = updatedPosition;
                lastFsyncPos = updatedPosition;
                head.set(new FakeRecord(new FileWALPointer(idx, (int)updatedPosition, 0), false));
            }
            catch (IOException e) {
                throw new IgniteCheckedException("Unable to write serializer version for segment " + idx, e);
            }
        }

        /**
         * Checks if current head is a close fake record and returns {@code true} if so.
         *
         * @return {@code true} if current head is close record.
         */
        private boolean stopped() {
            return stopped(head.get());
        }

        /**
         * @param record Record to check.
         * @return {@code true} if the record is fake close record.
         */
        private boolean stopped(WALRecord record) {
            return record instanceof FakeRecord && ((FakeRecord)record).stop;
        }

        /**
         * @param rec Record to be added to record chain as new {@link #head}
         * @return Pointer or null if roll over to next segment is required or already started by other thread.
         * @throws StorageException If failed.
         * @throws IgniteCheckedException If failed.
         */
        @Nullable private WALPointer addRecord(WALRecord rec) throws StorageException, IgniteCheckedException {
            assert rec.size() > 0 || rec.getClass() == FakeRecord.class;

            boolean flushed = false;

            for (; ; ) {
                WALRecord h = head.get();

                long nextPos = nextPosition(h);

                if (nextPos + rec.size() >= maxSegmentSize || stopped(h)) {
                    // Can not write to this segment, need to switch to the next one.
                    return null;
                }

                int newChainSize = h.chainSize() + rec.size();

                if (newChainSize > tlbSize && !flushed) {
                    boolean res = h.previous() == null || flush(h, false);

                    if (rec.size() > tlbSize)
                        flushed = res;

                    continue;
                }

                rec.chainSize(newChainSize);
                rec.previous(h);

                FileWALPointer ptr = new FileWALPointer(
                    idx,
                    (int)nextPos,
                    rec.size());

                rec.position(ptr);

                if (head.compareAndSet(h, rec))
                    return ptr;
            }
        }

        /**
         * @param rec Record.
         * @return Position for the next record.
         */
        private long nextPosition(WALRecord rec) {
            return recordOffset(rec) + rec.size();
        }

        /**
         * Flush or wait for concurrent flush completion.
         *
         * @param ptr Pointer.
         * @throws IgniteCheckedException If failed.
         */
        private void flushOrWait(FileWALPointer ptr, boolean stop) throws IgniteCheckedException {
            long expWritten;

            if (ptr != null) {
                // If requested obsolete file index, it must be already flushed by close.
                if (ptr.index() != idx)
                    return;

                expWritten = ptr.fileOffset();
            }
            else // We read head position before the flush because otherwise we can get wrong position.
                expWritten = recordOffset(head.get());

            if (flush(ptr, stop))
                return;
            else if (stop) {
                FakeRecord fr = (FakeRecord)head.get();

                assert fr.stop : "Invalid fake record on top of the queue: " + fr;

                expWritten = recordOffset(fr);
            }

            // Spin-wait for a while before acquiring the lock.
            for (int i = 0; i < 64; i++) {
                if (written >= expWritten)
                    return;
            }

            // If we did not flush ourselves then await for concurrent flush to complete.
            lock.lock();

            try {
                while (written < expWritten && envFailed == null)
                    U.awaitQuiet(writeComplete);
            }
            finally {
                lock.unlock();
            }
        }

        /**
         * @param ptr Pointer.
         * @return {@code true} If the flush really happened.
         * @throws IgniteCheckedException If failed.
         * @throws StorageException If failed.
         */
        private boolean flush(FileWALPointer ptr, boolean stop) throws IgniteCheckedException, StorageException {
            if (ptr == null) { // Unconditional flush.
                for (; ; ) {
                    WALRecord expHead = head.get();

                    if (expHead.previous() == null) {
                        FakeRecord frHead = (FakeRecord)expHead;

                        if (frHead.stop == stop || frHead.stop ||
                            head.compareAndSet(expHead, new FakeRecord(frHead.position(), stop)))
                            return false;
                    }

                    if (flush(expHead, stop))
                        return true;
                }
            }

            assert ptr.index() == idx;

            for (; ; ) {
                WALRecord h = head.get();

                // If current chain begin position is greater than requested, then someone else flushed our changes.
                if (chainBeginPosition(h) > ptr.fileOffset())
                    return false;

                if (flush(h, stop))
                    return true; // We are lucky.
            }
        }

        /**
         * @param h Head of the chain.
         * @return Chain begin position.
         */
        private long chainBeginPosition(WALRecord h) {
            return recordOffset(h) + h.size() - h.chainSize();
        }

        /**
         * @param expHead Expected head of chain. If head was changed, flush is not performed in this thread
         * @throws IgniteCheckedException If failed.
         * @throws StorageException If failed.
         */
        private boolean flush(WALRecord expHead, boolean stop) throws StorageException, IgniteCheckedException {
            if (expHead.previous() == null) {
                FakeRecord frHead = (FakeRecord)expHead;

                if (!stop || frHead.stop) // Protects from CASing terminal FakeRecord(true) to FakeRecord(false)
                    return false;
            }

            // Fail-fast before CAS.
            checkNode();

            if (!head.compareAndSet(expHead, new FakeRecord(new FileWALPointer(idx, (int)nextPosition(expHead), 0), stop)))
                return false;

            if (expHead.chainSize() == 0)
                return false;

            // At this point we grabbed the piece of WAL chain.
            // Any failure in this code must invalidate the environment.
            try {
                // We can safely allow other threads to start building next chains while we are doing flush here.
                ByteBuffer buf;

                boolean tmpBuf = false;

                if (expHead.chainSize() > tlbSize) {
                    buf = GridUnsafe.allocateBuffer(expHead.chainSize());

                    tmpBuf = true; // We need to manually release this temporary direct buffer.
                }
                else
                    buf = tlb.get();

                try {
                    long pos = fillBuffer(buf, expHead);

                    writeBuffer(pos, buf);
                }
                finally {
                    if (tmpBuf)
                        GridUnsafe.freeBuffer(buf);
                }

                return true;
            }
            catch (Throwable e) {
                StorageException se = new StorageException("Unable to write", new IOException(e));

                cctx.kernalContext().failure().process(new FailureContext(CRITICAL_ERROR, se));

                // All workers waiting for a next segment must be woken up and stopped
                signalNextAvailable();

                throw se;
            }
        }

        /**
         * Serializes WAL records chain to provided byte buffer
         *
         * @param buf Buffer, will be filled with records chain from end to beginning
         * @param head Head of the chain to write to the buffer.
         * @return Position in file for this buffer.
         * @throws IgniteCheckedException If failed.
         */
        private long fillBuffer(ByteBuffer buf, WALRecord head) throws IgniteCheckedException {
            final int limit = head.chainSize();

            assert limit <= buf.capacity();

            buf.rewind();
            buf.limit(limit);

            do {
                buf.position(head.chainSize() - head.size());
                buf.limit(head.chainSize()); // Just to make sure that serializer works in bounds.

                try {
                    serializer.writeRecord(head, buf);
                }
                catch (RuntimeException e) {
                    throw new IllegalStateException("Failed to write record: " + head, e);
                }

                assert !buf.hasRemaining() : "Reported record size is greater than actual: " + head;

                head = head.previous();
            }
            while (head.previous() != null);

            assert head instanceof FakeRecord : head.getClass();

            buf.rewind();
            buf.limit(limit);

            return recordOffset(head);
        }

        /**
         * Non-blocking check if this pointer needs to be sync'ed.
         *
         * @param ptr WAL pointer to check.
         * @return {@code False} if this pointer has been already sync'ed.
         */
        private boolean needFsync(FileWALPointer ptr) {
            // If index has changed, it means that the log was rolled over and already sync'ed.
            // If requested position is smaller than last sync'ed, it also means all is good.
            // If position is equal, then our record is the last not synced.
            return idx == ptr.index() && lastFsyncPos <= ptr.fileOffset();
        }

        /**
         * @return Pointer to the end of the last written record (probably not fsync-ed).
         */
        private FileWALPointer position() {
            lock.lock();

            try {
                return new FileWALPointer(idx, (int)written, 0);
            }
            finally {
                lock.unlock();
            }
        }

        /**
         * @param ptr Pointer to sync.
         * @throws StorageException If failed.
         */
        private void fsync(FileWALPointer ptr, boolean stop) throws StorageException, IgniteCheckedException {
            lock.lock();

            try {
                if (ptr != null) {
                    if (!needFsync(ptr))
                        return;

                    if (fsyncDelay > 0 && !stopped()) {
                        // Delay fsync to collect as many updates as possible: trade latency for throughput.
                        U.await(fsync, fsyncDelay, TimeUnit.NANOSECONDS);

                        if (!needFsync(ptr))
                            return;
                    }
                }

                flushOrWait(ptr, stop);

                if (stopped())
                    return;

                if (lastFsyncPos != written) {
                    assert lastFsyncPos < written; // Fsync position must be behind.

                    boolean metricsEnabled = metrics.metricsEnabled();

                    long start = metricsEnabled ? System.nanoTime() : 0;

                    try {
                        fileIO.force();
                    }
                    catch (IOException e) {
                        throw new StorageException(e);
                    }

                    lastFsyncPos = written;

                    if (fsyncDelay > 0)
                        fsync.signalAll();

                    long end = metricsEnabled ? System.nanoTime() : 0;

                    if (metricsEnabled)
                        metrics.onFsync(end - start);
                }
            }
            finally {
                lock.unlock();
            }
        }

        /**
         * @return {@code true} If this thread actually closed the segment.
         * @throws IgniteCheckedException If failed.
         * @throws StorageException If failed.
         */
        private boolean close(boolean rollOver) throws IgniteCheckedException, StorageException {
            if (stop.compareAndSet(false, true)) {
                lock.lock();

                try {
                    flushOrWait(null, true);

                    assert stopped() : "Segment is not closed after close flush: " + head.get();

                    try {
                        RecordSerializer backwardSerializer = new RecordSerializerFactoryImpl(cctx)
                            .createSerializer(serializerVersion);

                        SwitchSegmentRecord segmentRecord = new SwitchSegmentRecord();

                        int switchSegmentRecSize = backwardSerializer.size(segmentRecord);

                        if (rollOver && written < (maxSegmentSize - switchSegmentRecSize)) {
                            final ByteBuffer buf = ByteBuffer.allocate(switchSegmentRecSize);

                            segmentRecord.position(new FileWALPointer(idx, (int)written, switchSegmentRecSize));
                            backwardSerializer.writeRecord(segmentRecord, buf);

                            buf.rewind();

                            int rem = buf.remaining();

                            while (rem > 0) {
                                int written0 = fileIO.write(buf, written);

                                written += written0;

                                rem -= written0;
                            }
                        }

                        // Do the final fsync.
                        if (mode == WALMode.FSYNC) {
                            fileIO.force();

                            lastFsyncPos = written;
                        }

                        fileIO.close();
                    }
                    catch (IOException e) {
                        throw new IgniteCheckedException(e);
                    }

                    if (log.isDebugEnabled())
                        log.debug("Closed WAL write handle [idx=" + idx + "]");

                    return true;
                }
                finally {
                    lock.unlock();
                }
            }
            else
                return false;
        }

        /**
         * Signals next segment available to wake up other worker threads waiting for WAL to write
         */
        private void signalNextAvailable() {
            lock.lock();

            try {
                WALRecord rec = head.get();

                if (envFailed == null) {
                    assert rec instanceof FakeRecord : "Expected head FakeRecord, actual head "
                    + (rec != null ? rec.getClass().getSimpleName() : "null");

                    assert written == lastFsyncPos || mode != WALMode.FSYNC :
                    "fsync [written=" + written + ", lastFsync=" + lastFsyncPos + ']';
                }

                fileIO = null;

                nextSegment.signalAll();
            }
            finally {
                lock.unlock();
            }
        }

        /**
         * @throws IgniteCheckedException If failed.
         */
        private void awaitNext() throws IgniteCheckedException {
            lock.lock();

            try {
                while (fileIO != null)
                    U.awaitQuiet(nextSegment);
            }
            finally {
                lock.unlock();
            }
        }

        /**
         * @param pos Position in file to start write from. May be checked against actual position to wait previous
         * writes to complete
         * @param buf Buffer to write to file
         * @throws StorageException If failed.
         * @throws IgniteCheckedException If failed.
         */
        @SuppressWarnings("TooBroadScope")
        private void writeBuffer(long pos, ByteBuffer buf) throws StorageException, IgniteCheckedException {
            boolean interrupted = false;

            lock.lock();

            try {
                assert fileIO != null : "Writing to a closed segment.";

                checkNode();

                long lastLogged = U.currentTimeMillis();

                long logBackoff = 2_000;

                // If we were too fast, need to wait previous writes to complete.
                while (written != pos) {
                    assert written < pos : "written = " + written + ", pos = " + pos; // No one can write further than we are now.

                    // Permutation occurred between blocks write operations.
                    // Order of acquiring lock is not the same as order of write.
                    long now = U.currentTimeMillis();

                    if (now - lastLogged >= logBackoff) {
                        if (logBackoff < 60 * 60_000)
                            logBackoff *= 2;

                        U.warn(log, "Still waiting for a concurrent write to complete [written=" + written +
                            ", pos=" + pos + ", lastFsyncPos=" + lastFsyncPos + ", stop=" + stop.get() +
                            ", actualPos=" + safePosition() + ']');

                        lastLogged = now;
                    }

                    try {
                        writeComplete.await(2, TimeUnit.SECONDS);
                    }
                    catch (InterruptedException ignore) {
                        interrupted = true;
                    }

                    checkNode();
                }

                // Do the write.
                int size = buf.remaining();

                assert size > 0 : size;

                try {
                    assert written == fileIO.position();

                    do {
                        fileIO.write(buf);
                    }
                    while (buf.hasRemaining());

                    written += size;

                    metrics.onWalBytesWritten(size);

                    assert written == fileIO.position();
                }
                catch (IOException e) {
                    StorageException se = new StorageException("Unable to write", e);

                    cctx.kernalContext().failure().process(new FailureContext(CRITICAL_ERROR, se));

                    throw se;
                }
            }
            finally {
                writeComplete.signalAll();

                lock.unlock();

                if (interrupted)
                    Thread.currentThread().interrupt();
            }
        }

        /**
         * @return Safely reads current position of the file channel as String. Will return "null" if channel is null.
         */
        private String safePosition() {
            FileIO io = this.fileIO;

            if (io == null)
                return "null";

            try {
                return String.valueOf(io.position());
            }
            catch (IOException e) {
                return "{Failed to read channel position: " + e.getMessage() + "}";
            }
        }
    }

    /**
     * Gets WAL record offset relative to the WAL segment file beginning.
     *
     * @param rec WAL record.
     * @return File offset.
     */
    private static int recordOffset(WALRecord rec) {
        FileWALPointer ptr = (FileWALPointer)rec.position();

        assert ptr != null;

        return ptr.fileOffset();
    }

    /**
     * Fake record is zero-sized record, which is not stored into file.
     * Fake record is used for storing position in file {@link WALRecord#position()}.
     * Fake record is allowed to have no previous record.
     */
    private static final class FakeRecord extends WALRecord {
        /** */
        private final boolean stop;

        /**
         * @param pos Position.
         */
        FakeRecord(FileWALPointer pos, boolean stop) {
            position(pos);

            this.stop = stop;
        }

        /** {@inheritDoc} */
        @Override public RecordType type() {
            return null;
        }

        /** {@inheritDoc} */
        @Override public FileWALPointer position() {
            return (FileWALPointer) super.position();
        }

        /** {@inheritDoc} */
        @Override public String toString() {
            return S.toString(FakeRecord.class, this, "super", super.toString());
        }
    }

    /**
     * Iterator over WAL-log.
     */
    private class RecordsIterator extends AbstractWalRecordsIterator {
        /** */
        private static final long serialVersionUID = 0L;

        /** */
        private final File walWorkDir;

        /** */
        private final File walArchiveDir;

        /** */
        private final FileArchiver archiver;

        /** */
        private final FileDecompressor decompressor;

        /** */
        private final DataStorageConfiguration psCfg;

        /** Optional start pointer. */
        @Nullable
        private FileWALPointer start;

        /** Optional end pointer. */
        @Nullable
        private FileWALPointer end;

        /**
         * @param cctx Shared context.
         * @param walWorkDir WAL work dir.
         * @param walArchiveDir WAL archive dir.
         * @param start Optional start pointer.
         * @param end Optional end pointer.
         * @param psCfg Database configuration.
         * @param serializerFactory Serializer factory.
         * @param archiver Archiver.
         * @param decompressor Decompressor.
         *@param log Logger  @throws IgniteCheckedException If failed to initialize WAL segment.
         */
        private RecordsIterator(
            GridCacheSharedContext cctx,
            File walWorkDir,
            File walArchiveDir,
            @Nullable FileWALPointer start,
            @Nullable FileWALPointer end,
            DataStorageConfiguration psCfg,
            @NotNull RecordSerializerFactory serializerFactory,
            FileIOFactory ioFactory,
            FileArchiver archiver,
            FileDecompressor decompressor,
            IgniteLogger log
        ) throws IgniteCheckedException {
            super(log,
                cctx,
                serializerFactory,
                ioFactory,
                psCfg.getWalRecordIteratorBufferSize());
            this.walWorkDir = walWorkDir;
            this.walArchiveDir = walArchiveDir;
            this.psCfg = psCfg;
            this.archiver = archiver;
            this.start = start;
            this.end = end;
            this.decompressor = decompressor;

            init();

            advance();
        }

        /** {@inheritDoc} */
        @Override protected ReadFileHandle initReadHandle(
            @NotNull AbstractFileDescriptor desc,
            @Nullable FileWALPointer start
        ) throws IgniteCheckedException, FileNotFoundException {
            if (decompressor != null && !desc.file().exists()) {
                FileDescriptor zipFile = new FileDescriptor(
                    new File(walArchiveDir, FileDescriptor.fileName(desc.idx()) + ".zip"));

                if (!zipFile.file.exists()) {
                    throw new FileNotFoundException("Both compressed and raw segment files are missing in archive " +
                        "[segmentIdx=" + desc.idx() + "]");
                }

                decompressor.decompressFile(desc.idx()).get();
            }

            return (ReadFileHandle) super.initReadHandle(desc, start);
        }

        /** {@inheritDoc} */
        @Override protected void onClose() throws IgniteCheckedException {
            super.onClose();

            curRec = null;

            final AbstractReadFileHandle handle = closeCurrentWalSegment();

            if (handle != null && handle.workDir())
                releaseWorkSegment(curWalSegmIdx);

            curWalSegmIdx = Integer.MAX_VALUE;
        }

        /**
         * @throws IgniteCheckedException If failed to initialize first file handle.
         */
        private void init() throws IgniteCheckedException {
            AbstractFileDescriptor[] descs = loadFileDescriptors(walArchiveDir);

            if (start != null) {
                if (!F.isEmpty(descs)) {
                    if (descs[0].idx() > start.index())
                        throw new IgniteCheckedException("WAL history is too short " +
                            "[descs=" + Arrays.asList(descs) + ", start=" + start + ']');

                    for (AbstractFileDescriptor desc : descs) {
                        if (desc.idx() == start.index()) {
                            curWalSegmIdx = start.index();

                            break;
                        }
                    }

                    if (curWalSegmIdx == -1) {
                        long lastArchived = descs[descs.length - 1].idx();

                        if (lastArchived > start.index())
                            throw new IgniteCheckedException("WAL history is corrupted (segment is missing): " + start);

                        // This pointer may be in work files because archiver did not
                        // copy the file yet, check that it is not too far forward.
                        curWalSegmIdx = start.index();
                    }
                }
                else {
                    // This means that whole checkpoint history fits in one segment in WAL work directory.
                    // Will start from this index right away.
                    curWalSegmIdx = start.index();
                }
            }
            else
                curWalSegmIdx = !F.isEmpty(descs) ? descs[0].idx() : 0;

            curWalSegmIdx--;

            if (log.isDebugEnabled())
                log.debug("Initialized WAL cursor [start=" + start + ", end=" + end + ", curWalSegmIdx=" + curWalSegmIdx + ']');
        }

        /** {@inheritDoc} */
        @Override protected AbstractReadFileHandle advanceSegment(
            @Nullable final AbstractReadFileHandle curWalSegment
        ) throws IgniteCheckedException {
            if (curWalSegment != null) {
                curWalSegment.close();

                if (curWalSegment.workDir())
                    releaseWorkSegment(curWalSegment.idx());

            }

            // We are past the end marker.
            if (end != null && curWalSegmIdx + 1 > end.index())
                return null; //stop iteration

            curWalSegmIdx++;

            FileDescriptor fd;

            boolean readArchive = canReadArchiveOrReserveWork(curWalSegmIdx);

            if (readArchive)
                fd = new FileDescriptor(new File(walArchiveDir, FileDescriptor.fileName(curWalSegmIdx)));
            else {
                long workIdx = curWalSegmIdx % psCfg.getWalSegments();

                fd = new FileDescriptor(
                    new File(walWorkDir, FileDescriptor.fileName(workIdx)),
                    curWalSegmIdx);
            }

            if (log.isDebugEnabled())
                log.debug("Reading next file [absIdx=" + curWalSegmIdx + ", file=" + fd.file().getAbsolutePath() + ']');

            ReadFileHandle nextHandle;

            try {
                nextHandle = initReadHandle(fd, start != null && curWalSegmIdx == start.index() ? start : null);
            }
            catch (FileNotFoundException e) {
                if (readArchive)
                    throw new IgniteCheckedException("Missing WAL segment in the archive", e);
                else
                    nextHandle = null;
            }

            if (nextHandle == null) {
                if (!readArchive)
                    releaseWorkSegment(curWalSegmIdx);
            }
            else
                nextHandle.workDir = !readArchive;

            curRec = null;

            return nextHandle;
        }

        /**
         * @param absIdx Absolute index to check.
         * @return <ul><li> {@code True} if we can safely read the archive,  </li> <li>{@code false} if the segment has
         * not been archived yet. In this case the corresponding work segment is reserved (will not be deleted until
         * release). Use {@link #releaseWorkSegment} for unlock </li></ul>
         */
        private boolean canReadArchiveOrReserveWork(long absIdx) {
            return archiver != null && archiver.checkCanReadArchiveOrReserveWorkSegment(absIdx);
        }

        /**
         * @param absIdx Absolute index to release.
         */
        private void releaseWorkSegment(long absIdx) {
            if (archiver != null)
                archiver.releaseWorkSegment(absIdx);
        }

        /** {@inheritDoc} */
        @Override protected AbstractReadFileHandle createReadFileHandle(FileIO fileIO, long idx,
            RecordSerializer ser, FileInput in) {
            return new ReadFileHandle(fileIO, idx, ser, in);
        }
    }

    /**
     * Flushes current file handle for {@link WALMode#BACKGROUND} WALMode.
     * Called periodically from scheduler.
     */
    private void doFlush() {
        final FileWriteHandle hnd = currentHandle();
        try {
            hnd.flush(hnd.head.get(), false);
        }
        catch (Exception e) {
            U.warn(log, "Failed to flush WAL record queue", e);
        }
    }

    /**
     * Scans provided folder for a WAL segment files
     * @param walFilesDir directory to scan
     * @return found WAL file descriptors
     */
    private static FileDescriptor[] loadFileDescriptors(@NotNull final File walFilesDir) throws IgniteCheckedException {
        final File[] files = walFilesDir.listFiles(WAL_SEGMENT_COMPACTED_OR_RAW_FILE_FILTER);

        if (files == null) {
            throw new IgniteCheckedException("WAL files directory does not not denote a " +
                "directory, or if an I/O error occurs: [" + walFilesDir.getAbsolutePath() + "]");
        }
        return scan(files);
    }
}<|MERGE_RESOLUTION|>--- conflicted
+++ resolved
@@ -1495,25 +1495,14 @@
                     if (stopped)
                         break;
 
-<<<<<<< HEAD
-                    try {
-                        final SegmentArchiveResult res = archiveSegment(toArchive);
-
-                        synchronized (this) {
-                            while (locked.containsKey(toArchive) && !stopped) {
-                                worker.updateHeartbeat();
-
-                                wait(waitTimeoutMs);
-                            }
-
-                            changeLastArchivedIndexAndWakeupCompressor(toArchive);
-=======
                     final SegmentArchiveResult res = archiveSegment(toArchive);
 
                     synchronized (this) {
-                        while (locked.containsKey(toArchive) && !stopped)
-                            wait();
->>>>>>> 79278e07
+                        while (locked.containsKey(toArchive) && !stopped) {
+                            worker.updateHeartbeat();
+
+                            wait(waitTimeoutMs);
+                        }
 
                         // Then increase counter to allow rollover on clean working file
                         changeLastArchivedIndexAndWakeupCompressor(toArchive);
