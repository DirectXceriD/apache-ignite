/*
 * Licensed to the Apache Software Foundation (ASF) under one or more
 * contributor license agreements.  See the NOTICE file distributed with
 * this work for additional information regarding copyright ownership.
 * The ASF licenses this file to You under the Apache License, Version 2.0
 * (the "License"); you may not use this file except in compliance with
 * the License.  You may obtain a copy of the License at
 *
 *      http://www.apache.org/licenses/LICENSE-2.0
 *
 * Unless required by applicable law or agreed to in writing, software
 * distributed under the License is distributed on an "AS IS" BASIS,
 * WITHOUT WARRANTIES OR CONDITIONS OF ANY KIND, either express or implied.
 * See the License for the specific language governing permissions and
 * limitations under the License.
 */

package org.apache.ignite.internal.processors.cache.persistence.wal;

import java.io.BufferedInputStream;
import java.io.BufferedOutputStream;
import java.io.EOFException;
import java.io.File;
import java.io.FileFilter;
import java.io.FileInputStream;
import java.io.FileNotFoundException;
import java.io.FileOutputStream;
import java.io.IOException;
import java.nio.ByteBuffer;
import java.nio.ByteOrder;
import java.nio.file.DirectoryStream;
import java.nio.file.FileAlreadyExistsException;
import java.nio.file.Files;
import java.nio.file.Path;
import java.sql.Time;
import java.util.ArrayList;
import java.util.Arrays;
import java.util.Collection;
import java.util.HashMap;
import java.util.HashSet;
import java.util.List;
import java.util.Map;
import java.util.NavigableMap;
import java.util.Set;
import java.util.TreeMap;
import java.util.TreeSet;
import java.util.concurrent.ConcurrentLinkedQueue;
import java.util.concurrent.PriorityBlockingQueue;
import java.util.concurrent.TimeUnit;
import java.util.concurrent.atomic.AtomicBoolean;
import java.util.concurrent.atomic.AtomicLong;
import java.util.concurrent.atomic.AtomicReference;
import java.util.concurrent.atomic.AtomicReferenceFieldUpdater;
import java.util.concurrent.locks.Condition;
import java.util.concurrent.locks.Lock;
import java.util.concurrent.locks.LockSupport;
import java.util.concurrent.locks.ReentrantLock;
import java.util.regex.Pattern;
import java.util.stream.Stream;
import java.util.zip.ZipEntry;
import java.util.zip.ZipInputStream;
import java.util.zip.ZipOutputStream;
import org.apache.ignite.IgniteCheckedException;
import org.apache.ignite.IgniteLogger;
import org.apache.ignite.IgniteSystemProperties;
import org.apache.ignite.configuration.DataStorageConfiguration;
import org.apache.ignite.configuration.IgniteConfiguration;
import org.apache.ignite.configuration.WALMode;
import org.apache.ignite.events.EventType;
import org.apache.ignite.events.WalSegmentArchivedEvent;
import org.apache.ignite.events.WalSegmentCompactedEvent;
import org.apache.ignite.failure.FailureContext;
import org.apache.ignite.internal.GridKernalContext;
import org.apache.ignite.internal.IgniteInternalFuture;
import org.apache.ignite.internal.IgniteInterruptedCheckedException;
import org.apache.ignite.internal.managers.eventstorage.GridEventStorageManager;
import org.apache.ignite.internal.pagemem.wal.IgniteWriteAheadLogManager;
import org.apache.ignite.internal.pagemem.wal.WALIterator;
import org.apache.ignite.internal.pagemem.wal.WALPointer;
import org.apache.ignite.internal.pagemem.wal.record.MarshalledRecord;
import org.apache.ignite.internal.pagemem.wal.record.SwitchSegmentRecord;
import org.apache.ignite.internal.pagemem.wal.record.WALRecord;
import org.apache.ignite.internal.processors.cache.GridCacheSharedContext;
import org.apache.ignite.internal.processors.cache.GridCacheSharedManagerAdapter;
import org.apache.ignite.internal.processors.cache.WalStateManager.WALDisableContext;
import org.apache.ignite.internal.processors.cache.persistence.DataStorageMetricsImpl;
import org.apache.ignite.internal.processors.cache.persistence.GridCacheDatabaseSharedManager;
import org.apache.ignite.internal.processors.cache.persistence.StorageException;
import org.apache.ignite.internal.processors.cache.persistence.file.FileIO;
import org.apache.ignite.internal.processors.cache.persistence.file.FileIOFactory;
import org.apache.ignite.internal.processors.cache.persistence.file.FilePageStoreManager;
import org.apache.ignite.internal.processors.cache.persistence.filename.PdsFolderSettings;
import org.apache.ignite.internal.processors.cache.persistence.wal.crc.IgniteDataIntegrityViolationException;
import org.apache.ignite.internal.processors.cache.persistence.wal.crc.PureJavaCrc32;
import org.apache.ignite.internal.processors.cache.persistence.wal.io.FileInput;
import org.apache.ignite.internal.processors.cache.persistence.wal.io.SegmentFileInputFactory;
import org.apache.ignite.internal.processors.cache.persistence.wal.io.SegmentIO;
import org.apache.ignite.internal.processors.cache.persistence.wal.io.SimpleSegmentFileInputFactory;
import org.apache.ignite.internal.processors.cache.persistence.wal.record.HeaderRecord;
import org.apache.ignite.internal.processors.cache.persistence.wal.serializer.RecordSerializer;
import org.apache.ignite.internal.processors.cache.persistence.wal.serializer.RecordSerializerFactory;
import org.apache.ignite.internal.processors.cache.persistence.wal.serializer.RecordSerializerFactoryImpl;
import org.apache.ignite.internal.processors.cache.persistence.wal.serializer.RecordV1Serializer;
import org.apache.ignite.internal.processors.timeout.GridTimeoutObject;
import org.apache.ignite.internal.processors.timeout.GridTimeoutProcessor;
import org.apache.ignite.internal.util.GridUnsafe;
import org.apache.ignite.internal.util.future.GridFinishedFuture;
import org.apache.ignite.internal.util.future.GridFutureAdapter;
import org.apache.ignite.internal.util.typedef.CI1;
import org.apache.ignite.internal.util.typedef.CIX1;
import org.apache.ignite.internal.util.typedef.CO;
import org.apache.ignite.internal.util.typedef.F;
import org.apache.ignite.internal.util.typedef.X;
import org.apache.ignite.internal.util.typedef.internal.S;
import org.apache.ignite.internal.util.typedef.internal.U;
import org.apache.ignite.internal.util.worker.GridWorker;
import org.apache.ignite.lang.IgniteBiTuple;
import org.apache.ignite.lang.IgniteInClosure;
import org.apache.ignite.lang.IgnitePredicate;
import org.apache.ignite.lang.IgniteUuid;
import org.apache.ignite.thread.IgniteThread;
import org.jetbrains.annotations.NotNull;
import org.jetbrains.annotations.Nullable;

import static java.nio.file.StandardOpenOption.CREATE;
import static java.nio.file.StandardOpenOption.READ;
import static java.nio.file.StandardOpenOption.WRITE;
import static org.apache.ignite.IgniteSystemProperties.IGNITE_CHECKPOINT_TRIGGER_ARCHIVE_SIZE_PERCENTAGE;
import static org.apache.ignite.IgniteSystemProperties.IGNITE_THRESHOLD_WAL_ARCHIVE_SIZE_PERCENTAGE;
import static org.apache.ignite.IgniteSystemProperties.IGNITE_WAL_SERIALIZER_VERSION;
import static org.apache.ignite.events.EventType.EVT_WAL_SEGMENT_COMPACTED;
import static org.apache.ignite.failure.FailureType.CRITICAL_ERROR;
import static org.apache.ignite.failure.FailureType.SYSTEM_WORKER_TERMINATION;
import static org.apache.ignite.internal.processors.cache.persistence.wal.serializer.RecordV1Serializer.readSegmentHeader;

/**
 * File WAL manager.
 */
public class FsyncModeFileWriteAheadLogManager extends GridCacheSharedManagerAdapter implements IgniteWriteAheadLogManager {
    /** */
    public static final FileDescriptor[] EMPTY_DESCRIPTORS = new FileDescriptor[0];

    /** */
    private static final byte[] FILL_BUF = new byte[1024 * 1024];

    /** Pattern for segment file names */
    private static final Pattern WAL_NAME_PATTERN = Pattern.compile("\\d{16}\\.wal");

    /** */
    private static final Pattern WAL_TEMP_NAME_PATTERN = Pattern.compile("\\d{16}\\.wal\\.tmp");

    /** WAL segment file filter, see {@link #WAL_NAME_PATTERN} */
    public static final FileFilter WAL_SEGMENT_FILE_FILTER = new FileFilter() {
        @Override public boolean accept(File file) {
            return !file.isDirectory() && WAL_NAME_PATTERN.matcher(file.getName()).matches();
        }
    };

    /** */
    private static final FileFilter WAL_SEGMENT_TEMP_FILE_FILTER = new FileFilter() {
        @Override public boolean accept(File file) {
            return !file.isDirectory() && WAL_TEMP_NAME_PATTERN.matcher(file.getName()).matches();
        }
    };

    /** */
    private static final Pattern WAL_SEGMENT_FILE_COMPACTED_PATTERN = Pattern.compile("\\d{16}\\.wal\\.zip");

    /** WAL segment file filter, see {@link #WAL_NAME_PATTERN} */
    public static final FileFilter WAL_SEGMENT_COMPACTED_OR_RAW_FILE_FILTER = new FileFilter() {
        @Override public boolean accept(File file) {
            return !file.isDirectory() && (WAL_NAME_PATTERN.matcher(file.getName()).matches() ||
                WAL_SEGMENT_FILE_COMPACTED_PATTERN.matcher(file.getName()).matches());
        }
    };

    /** */
    private static final Pattern WAL_SEGMENT_TEMP_FILE_COMPACTED_PATTERN = Pattern.compile("\\d{16}\\.wal\\.zip\\.tmp");

    /** */
    private static final FileFilter WAL_SEGMENT_FILE_COMPACTED_FILTER = new FileFilter() {
        @Override public boolean accept(File file) {
            return !file.isDirectory() && WAL_SEGMENT_FILE_COMPACTED_PATTERN.matcher(file.getName()).matches();
        }
    };

    /** */
    private static final FileFilter WAL_SEGMENT_TEMP_FILE_COMPACTED_FILTER = new FileFilter() {
        @Override public boolean accept(File file) {
            return !file.isDirectory() && WAL_SEGMENT_TEMP_FILE_COMPACTED_PATTERN.matcher(file.getName()).matches();
        }
    };

    /** Latest serializer version to use. */
    private static final int LATEST_SERIALIZER_VERSION = 2;

    /**
     * Percentage of archive size for checkpoint trigger. Need for calculate max size of WAL after last checkpoint.
     * Checkpoint should be triggered when max size of WAL after last checkpoint more than maxWallArchiveSize * thisValue
     */
    private static final double CHECKPOINT_TRIGGER_ARCHIVE_SIZE_PERCENTAGE =
        IgniteSystemProperties.getDouble(IGNITE_CHECKPOINT_TRIGGER_ARCHIVE_SIZE_PERCENTAGE, 0.25);

    /**
     * Percentage of WAL archive size to calculate threshold since which removing of old archive should be started.
     */
    private static final double THRESHOLD_WAL_ARCHIVE_SIZE_PERCENTAGE =
        IgniteSystemProperties.getDouble(IGNITE_THRESHOLD_WAL_ARCHIVE_SIZE_PERCENTAGE, 0.5);

    /** */
    private final boolean alwaysWriteFullPages;

    /** WAL segment size in bytes */
    private final long maxWalSegmentSize;

    /**
     * Maximum number of allowed segments without checkpoint. If we have their more checkpoint should be triggered.
     * It is simple way to calculate wal size without checkpoint instead fair wal size calculating.
     */
    private final long maxSegCountWithoutCheckpoint;

    /** Size of wal archive since which removing of old archive should be started */
    private final long allowedThresholdWalArchiveSize;

    /** */
    private final WALMode mode;

    /** Thread local byte buffer size, see {@link #tlb} */
    private final int tlbSize;

    /** WAL flush frequency. Makes sense only for {@link WALMode#BACKGROUND} log WALMode. */
    private final long flushFreq;

    /** Fsync delay. */
    private final long fsyncDelay;

    /** */
    private final DataStorageConfiguration dsCfg;

    /** Events service */
    private final GridEventStorageManager evt;

    /** */
    private IgniteConfiguration igCfg;

    /** Persistence metrics tracker. */
    private DataStorageMetricsImpl metrics;

    /** */
    private File walWorkDir;

    /** WAL archive directory (including consistent ID as subfolder) */
    private File walArchiveDir;

    /** Serializer of latest version, used to read header record and for write records */
    private RecordSerializer serializer;

    /** Serializer latest version to use. */
    private final int serializerVersion =
        IgniteSystemProperties.getInteger(IGNITE_WAL_SERIALIZER_VERSION, LATEST_SERIALIZER_VERSION);

    /** Latest segment cleared by {@link #truncate(WALPointer, WALPointer)}. */
    private volatile long lastTruncatedArchiveIdx = -1L;

    /** Factory to provide I/O interfaces for read/write operations with files */
    private volatile FileIOFactory ioFactory;

    /** Factory to provide I/O interfaces for read primitives with files */
    private final SegmentFileInputFactory segmentFileInputFactory;

    /** Updater for {@link #currentHnd}, used for verify there are no concurrent update for current log segment handle */
    private static final AtomicReferenceFieldUpdater<FsyncModeFileWriteAheadLogManager, FileWriteHandle> currentHndUpd =
        AtomicReferenceFieldUpdater.newUpdater(FsyncModeFileWriteAheadLogManager.class, FileWriteHandle.class, "currentHnd");

    /**
     * Thread local byte buffer for saving serialized WAL records chain, see {@link FileWriteHandle#head}.
     * Introduced to decrease number of buffers allocation.
     * Used only for record itself is shorter than {@link #tlbSize}.
     */
    private final ThreadLocal<ByteBuffer> tlb = new ThreadLocal<ByteBuffer>() {
        @Override protected ByteBuffer initialValue() {
            ByteBuffer buf = ByteBuffer.allocateDirect(tlbSize);

            buf.order(GridUnsafe.NATIVE_BYTE_ORDER);

            return buf;
        }
    };

    /** */
    private volatile FileArchiver archiver;

    /** Compressor. */
    private volatile FileCompressor compressor;

    /** Decompressor. */
    private volatile FileDecompressor decompressor;

    /** */
    private final ThreadLocal<WALPointer> lastWALPtr = new ThreadLocal<>();

    /** Current log segment handle */
    private volatile FileWriteHandle currentHnd;

    /** */
    private volatile WALDisableContext walDisableContext;

    /**
     * Positive (non-0) value indicates WAL can be archived even if not complete<br>
     * See {@link DataStorageConfiguration#setWalAutoArchiveAfterInactivity(long)}<br>
     */
    private final long walAutoArchiveAfterInactivity;

    /**
     * Container with last WAL record logged timestamp.<br>
     * Zero value means there was no records logged to current segment, skip possible archiving for this case<br>
     * Value is filled only for case {@link #walAutoArchiveAfterInactivity} > 0<br>
     */
    private AtomicLong lastRecordLoggedMs = new AtomicLong();

    /**
     * Cancellable task for {@link WALMode#BACKGROUND}, should be cancelled at shutdown
     * Null for non background modes
     */
    @Nullable private volatile GridTimeoutProcessor.CancelableTask backgroundFlushSchedule;

    /**
     * Reference to the last added next archive timeout check object.
     * Null if mode is not enabled.
     * Should be cancelled at shutdown
     */
    @Nullable private volatile GridTimeoutObject nextAutoArchiveTimeoutObj;

    /**
     * @param ctx Kernal context.
     */
    public FsyncModeFileWriteAheadLogManager(@NotNull final GridKernalContext ctx) {
        igCfg = ctx.config();

        DataStorageConfiguration dsCfg = igCfg.getDataStorageConfiguration();

        assert dsCfg != null;

        this.dsCfg = dsCfg;

        maxWalSegmentSize = dsCfg.getWalSegmentSize();
        mode = dsCfg.getWalMode();
        tlbSize = dsCfg.getWalThreadLocalBufferSize();
        flushFreq = dsCfg.getWalFlushFrequency();
        fsyncDelay = dsCfg.getWalFsyncDelayNanos();
        alwaysWriteFullPages = dsCfg.isAlwaysWriteFullPages();
        ioFactory = dsCfg.getFileIOFactory();
        segmentFileInputFactory = new SimpleSegmentFileInputFactory();
        walAutoArchiveAfterInactivity = dsCfg.getWalAutoArchiveAfterInactivity();
        evt = ctx.event();

        maxSegCountWithoutCheckpoint =
            (long)((dsCfg.getMaxWalArchiveSize() * CHECKPOINT_TRIGGER_ARCHIVE_SIZE_PERCENTAGE) / dsCfg.getWalSegmentSize());

        allowedThresholdWalArchiveSize = (long)(dsCfg.getMaxWalArchiveSize() * THRESHOLD_WAL_ARCHIVE_SIZE_PERCENTAGE);

        assert mode == WALMode.FSYNC : dsCfg;
    }

    /**
     * For test purposes only.
     *
     * @param ioFactory IO factory.
     */
    public void setFileIOFactory(FileIOFactory ioFactory) {
        this.ioFactory = ioFactory;
    }

    /** {@inheritDoc} */
    @Override public void start0() throws IgniteCheckedException {
        if (!cctx.kernalContext().clientNode()) {
            final PdsFolderSettings resolveFolders = cctx.kernalContext().pdsFolderResolver().resolveFolders();

            checkWalConfiguration();

            final File walWorkDir0 = walWorkDir = initDirectory(
                dsCfg.getWalPath(),
                DataStorageConfiguration.DFLT_WAL_PATH,
                resolveFolders.folderName(),
                "write ahead log work directory"
            );

            final File walArchiveDir0 = walArchiveDir = initDirectory(
                dsCfg.getWalArchivePath(),
                DataStorageConfiguration.DFLT_WAL_ARCHIVE_PATH,
                resolveFolders.folderName(),
                "write ahead log archive directory"
            );

            serializer = new RecordSerializerFactoryImpl(cctx).createSerializer(serializerVersion);

            GridCacheDatabaseSharedManager dbMgr = (GridCacheDatabaseSharedManager)cctx.database();

            metrics = dbMgr.persistentStoreMetricsImpl();

            checkOrPrepareFiles();

            metrics.setWalSizeProvider(new CO<Long>() {
                @Override public Long apply() {
                    long size = 0;

                    for (File f : walWorkDir0.listFiles())
                        size += f.length();

                    for (File f : walArchiveDir0.listFiles())
                        size += f.length();

                    return size;
                }
            });

            IgniteBiTuple<Long, Long> tup = scanMinMaxArchiveIndices();

            lastTruncatedArchiveIdx = tup == null ? -1 : tup.get1() - 1;

            archiver = new FileArchiver(tup == null ? -1 : tup.get2(), log);

            if (dsCfg.isWalCompactionEnabled()) {
                compressor = new FileCompressor();

                if (decompressor == null) {  // Preventing of two file-decompressor thread instantiations.
                    decompressor = new FileDecompressor(log);

                    new IgniteThread(decompressor).start();
                }
            }

            walDisableContext = cctx.walState().walDisableContext();

            if (mode != WALMode.NONE) {
                if (log.isInfoEnabled())
                    log.info("Started write-ahead log manager [mode=" + mode + ']');
            }
            else
                U.quietAndWarn(log, "Started write-ahead log manager in NONE mode, persisted data may be lost in " +
                    "a case of unexpected node failure. Make sure to deactivate the cluster before shutdown.");
        }
    }

    /**
     * @throws IgniteCheckedException if WAL store path is configured and archive path isn't (or vice versa)
     */
    private void checkWalConfiguration() throws IgniteCheckedException {
        if (dsCfg.getWalPath() == null ^ dsCfg.getWalArchivePath() == null) {
            throw new IgniteCheckedException(
                "Properties should be either both specified or both null " +
                    "[walStorePath = " + dsCfg.getWalPath() +
                    ", walArchivePath = " + dsCfg.getWalArchivePath() + "]"
            );
        }
    }

    /** {@inheritDoc} */
    @Override protected void stop0(boolean cancel) {
        final GridTimeoutProcessor.CancelableTask schedule = backgroundFlushSchedule;

        if (schedule != null)
            schedule.close();

        final GridTimeoutObject timeoutObj = nextAutoArchiveTimeoutObj;

        if (timeoutObj != null)
            cctx.time().removeTimeoutObject(timeoutObj);

        final FileWriteHandle currHnd = currentHandle();

        try {
            if (mode == WALMode.BACKGROUND) {
                if (currHnd != null)
                    currHnd.flush((FileWALPointer)null, true);
            }

            if (currHnd != null)
                currHnd.close(false);

            if (archiver != null)
                archiver.shutdown();

            if (compressor != null)
                compressor.shutdown();

            if (decompressor != null)
                decompressor.shutdown();
        }
        catch (Exception e) {
            U.error(log, "Failed to gracefully close WAL segment: " + currentHnd.fileIO, e);
        }
    }

    /** {@inheritDoc} */
    @Override public void onActivate(GridKernalContext kctx) throws IgniteCheckedException {
        if (log.isDebugEnabled())
            log.debug("Activated file write ahead log manager [nodeId=" + cctx.localNodeId() +
                " topVer=" + cctx.discovery().topologyVersionEx() + " ]");

        start0();

        if (!cctx.kernalContext().clientNode()) {
            if (isArchiverEnabled()) {
                assert archiver != null;

                new IgniteThread(archiver).start();
            }

            if (compressor != null)
                compressor.start();
        }
    }

    /** {@inheritDoc} */
    @Override public void onDeActivate(GridKernalContext kctx) {
        if (log.isDebugEnabled())
            log.debug("DeActivate file write ahead log [nodeId=" + cctx.localNodeId() +
                " topVer=" + cctx.discovery().topologyVersionEx() + " ]");

        stop0(true);

        currentHnd = null;
    }

    /** {@inheritDoc} */
    @Override public boolean isAlwaysWriteFullPages() {
        return alwaysWriteFullPages;
    }

    /** {@inheritDoc} */
    @Override public boolean isFullSync() {
        return mode == WALMode.FSYNC;
    }

    /** {@inheritDoc} */
    @Override public void resumeLogging(WALPointer lastPtr) throws IgniteCheckedException {
        assert currentHnd == null;
        assert lastPtr == null || lastPtr instanceof FileWALPointer;

        FileWALPointer filePtr = (FileWALPointer)lastPtr;

        currentHnd = restoreWriteHandle(filePtr);

        if (currentHnd.serializer.version() != serializer.version()) {
            if (log.isInfoEnabled())
                log.info("Record serializer version change detected, will start logging with a new WAL record " +
                    "serializer to a new WAL segment [curFile=" + currentHnd + ", newVer=" + serializer.version() +
                    ", oldVer=" + currentHnd.serializer.version() + ']');

            rollOver(currentHnd);
        }

        if (mode == WALMode.BACKGROUND) {
            backgroundFlushSchedule = cctx.time().schedule(new Runnable() {
                @Override public void run() {
                    doFlush();
                }
            }, flushFreq, flushFreq);
        }

        if (walAutoArchiveAfterInactivity > 0)
            scheduleNextInactivityPeriodElapsedCheck();
    }

    /**
     * Schedules next check of inactivity period expired. Based on current record update timestamp.
     * At timeout method does check of inactivity period and schedules new launch.
     */
    private void scheduleNextInactivityPeriodElapsedCheck() {
        final long lastRecMs = lastRecordLoggedMs.get();
        final long nextPossibleAutoArchive = (lastRecMs <= 0 ? U.currentTimeMillis() : lastRecMs) + walAutoArchiveAfterInactivity;

        if (log.isDebugEnabled())
            log.debug("Schedule WAL rollover check at " + new Time(nextPossibleAutoArchive).toString());

        nextAutoArchiveTimeoutObj = new GridTimeoutObject() {
            private final IgniteUuid id = IgniteUuid.randomUuid();

            @Override public IgniteUuid timeoutId() {
                return id;
            }

            @Override public long endTime() {
                return nextPossibleAutoArchive;
            }

            @Override public void onTimeout() {
                if (log.isDebugEnabled())
                    log.debug("Checking if WAL rollover required (" + new Time(U.currentTimeMillis()).toString() + ")");

                checkWalRolloverRequiredDuringInactivityPeriod();

                scheduleNextInactivityPeriodElapsedCheck();
            }
        };
        cctx.time().addTimeoutObject(nextAutoArchiveTimeoutObj);
    }

    /**
     * Archiver can be not created, all files will be written to WAL folder, using absolute segment index.
     *
     * @return flag indicating if archiver is disabled.
     */
    private boolean isArchiverEnabled() {
        if (walArchiveDir != null && walWorkDir != null)
            return !walArchiveDir.equals(walWorkDir);

        return !new File(dsCfg.getWalArchivePath()).equals(new File(dsCfg.getWalPath()));
    }

    /**
     *  Collect wal segment files from low pointer (include) to high pointer (not include) and reserve low pointer.
     *
     * @param low Low bound.
     * @param high High bound.
     */
    public Collection<File> getAndReserveWalFiles(FileWALPointer low, FileWALPointer high) throws IgniteCheckedException {
        final long awaitIdx = high.index() - 1;

        while (archiver.lastArchivedAbsoluteIndex() < awaitIdx)
            LockSupport.parkNanos(Thread.currentThread(), 1_000_000);

        if (!reserve(low))
            throw new IgniteCheckedException("WAL archive segment has been deleted [idx=" + low.index() + "]");

        List<File> res = new ArrayList<>();

        for (long i = low.index(); i < high.index(); i++) {
            String segmentName = FileDescriptor.fileName(i);

            File file = new File(walArchiveDir, segmentName);
            File fileZip = new File(walArchiveDir, segmentName + FilePageStoreManager.ZIP_SUFFIX);

            if (file.exists())
                res.add(file);
            else if (fileZip.exists())
                res.add(fileZip);
            else {
                if (log.isInfoEnabled()) {
                    log.info("Segment not found: " + file.getName() + "/" + fileZip.getName());

                    log.info("Stopped iteration on idx: " + i);
                }

                break;
            }
        }

        return res;
    }

    /** {@inheritDoc}*/
    @Override public int serializerVersion() {
        return serializerVersion;
    }

    /**
     * Checks if there was elapsed significant period of inactivity.
     * If WAL auto-archive is enabled using {@link #walAutoArchiveAfterInactivity} > 0 this method will activate
     * roll over by timeout<br>
     */
    private void checkWalRolloverRequiredDuringInactivityPeriod() {
        if (walAutoArchiveAfterInactivity <= 0)
            return; // feature not configured, nothing to do

        final long lastRecMs = lastRecordLoggedMs.get();

        if (lastRecMs == 0)
            return; //no records were logged to current segment, does not consider inactivity

        final long elapsedMs = U.currentTimeMillis() - lastRecMs;

        if (elapsedMs <= walAutoArchiveAfterInactivity)
            return; // not enough time elapsed since last write

        if (!lastRecordLoggedMs.compareAndSet(lastRecMs, 0))
            return; // record write occurred concurrently

        final FileWriteHandle handle = currentHandle();

        try {
            rollOver(handle);
        }
        catch (IgniteCheckedException e) {
            U.error(log, "Unable to perform segment rollover: " + e.getMessage(), e);

            cctx.kernalContext().failure().process(new FailureContext(CRITICAL_ERROR, e));
        }
    }

    /** {@inheritDoc} */
    @SuppressWarnings("TooBroadScope")
    @Override public WALPointer log(WALRecord record) throws IgniteCheckedException, StorageException {
        if (serializer == null || mode == WALMode.NONE)
            return null;

        FileWriteHandle currWrHandle = currentHandle();

        WALDisableContext isDisable = walDisableContext;

        // Logging was not resumed yet.
        if (currWrHandle == null || (isDisable != null && isDisable.check()))
            return null;

        // Need to calculate record size first.
        record.size(serializer.size(record));

        while (true) {
            if (record.rollOver()){
                assert cctx.database().checkpointLockIsHeldByThread();

                currWrHandle = rollOver(currWrHandle);
            }

            WALPointer ptr = currWrHandle.addRecord(record);

            if (ptr != null) {
                metrics.onWalRecordLogged();

                lastWALPtr.set(ptr);

                if (walAutoArchiveAfterInactivity > 0)
                    lastRecordLoggedMs.set(U.currentTimeMillis());

                return ptr;
            }
            else
                currWrHandle = rollOver(currWrHandle);

            checkNode();

            if (isStopping())
                throw new IgniteCheckedException("Stopping.");
        }
    }

    /** {@inheritDoc} */
    @Override public void flush(WALPointer ptr, boolean explicitFsync) throws IgniteCheckedException, StorageException {
        if (serializer == null || mode == WALMode.NONE)
            return;

        FileWriteHandle cur = currentHandle();

        // WAL manager was not started (client node).
        if (cur == null)
            return;

        FileWALPointer filePtr = (FileWALPointer)(ptr == null ? lastWALPtr.get() : ptr);

        // No need to sync if was rolled over.
        if (filePtr != null && !cur.needFsync(filePtr))
            return;

        cur.fsync(filePtr, false);
    }

    /** {@inheritDoc} */
    @Override public WALIterator replay(WALPointer start)
        throws IgniteCheckedException, StorageException {
        assert start == null || start instanceof FileWALPointer : "Invalid start pointer: " + start;

        FileWriteHandle hnd = currentHandle();

        FileWALPointer end = null;

        if (hnd != null)
            end = hnd.position();

        return new RecordsIterator(
            cctx,
            walWorkDir,
            walArchiveDir,
            (FileWALPointer)start,
            end,
            dsCfg,
            new RecordSerializerFactoryImpl(cctx),
            ioFactory,
            archiver,
            decompressor,
            log,
            segmentFileInputFactory
        );
    }

    /** {@inheritDoc} */
    @Override public boolean reserve(WALPointer start) {
        assert start != null && start instanceof FileWALPointer : "Invalid start pointer: " + start;

        if (mode == WALMode.NONE)
            return false;

        FileArchiver archiver0 = archiver;

        assert archiver0 != null : "Could not reserve WAL segment: archiver == null";

        archiver0.reserve(((FileWALPointer)start).index());

        if (!hasIndex(((FileWALPointer)start).index())) {
            archiver0.release(((FileWALPointer)start).index());

            return false;
        }

        return true;
    }

    /** {@inheritDoc} */
    @Override public void release(WALPointer start) throws IgniteCheckedException {
        assert start != null && start instanceof FileWALPointer : "Invalid start pointer: " + start;

        if (mode == WALMode.NONE)
            return;

        FileArchiver archiver0 = archiver;

        if (archiver0 == null)
            throw new IgniteCheckedException("Could not release WAL segment: archiver == null");

        archiver0.release(((FileWALPointer)start).index());
    }

    /**
     * @param absIdx Absolulte index to check.
     * @return {@code true} if has this index.
     */
    private boolean hasIndex(long absIdx) {
        String segmentName = FileDescriptor.fileName(absIdx);

        String zipSegmentName = FileDescriptor.fileName(absIdx) + FilePageStoreManager.ZIP_SUFFIX;

        boolean inArchive = new File(walArchiveDir, segmentName).exists() ||
            new File(walArchiveDir, zipSegmentName).exists();

        if (inArchive)
            return true;

        if (absIdx <= lastArchivedIndex())
            return false;

        FileWriteHandle cur = currentHnd;

        return cur != null && cur.getSegmentId() >= absIdx;
    }

    /** {@inheritDoc} */
    @Override public int truncate(WALPointer low, WALPointer high) {
        if (high == null)
            return 0;

        assert high instanceof FileWALPointer : high;

        // File pointer bound: older entries will be deleted from archive
        FileWALPointer lowPtr = (FileWALPointer)low;
        FileWALPointer highPtr = (FileWALPointer)high;

        FileDescriptor[] descs = scan(walArchiveDir.listFiles(WAL_SEGMENT_COMPACTED_OR_RAW_FILE_FILTER));

        int deleted = 0;

        FileArchiver archiver0 = archiver;

        for (FileDescriptor desc : descs) {
            if (lowPtr != null && desc.idx < lowPtr.index())
                continue;

            // Do not delete reserved or locked segment and any segment after it.
            if (archiver0 != null && archiver0.reserved(desc.idx))
                return deleted;

            long lastArchived = archiver0 != null ? archiver0.lastArchivedAbsoluteIndex() : lastArchivedIndex();

            // We need to leave at least one archived segment to correctly determine the archive index.
            if (desc.idx < highPtr.index() && desc.idx < lastArchived) {
                if (!desc.file.delete())
                    U.warn(log, "Failed to remove obsolete WAL segment (make sure the process has enough rights): " +
                        desc.file.getAbsolutePath());
                else
                    deleted++;

                // Bump up the oldest archive segment index.
                if (lastTruncatedArchiveIdx < desc.idx)
                    lastTruncatedArchiveIdx = desc.idx;
            }
        }

        return deleted;
    }

    /** {@inheritDoc} */
    @Override public void notchLastCheckpointPtr(WALPointer ptr) {
        if (compressor != null)
            compressor.keepUncompressedIdxFrom(((FileWALPointer)ptr).index());
    }

    /** {@inheritDoc} */
    @Override public int walArchiveSegments() {
        long lastTruncated = lastTruncatedArchiveIdx;

        long lastArchived = archiver.lastArchivedAbsoluteIndex();

        if (lastArchived == -1)
            return 0;

        int res = (int)(lastArchived - lastTruncated);

        return res >= 0 ? res : 0;
    }

    /**
     * Files from archive WAL directory.
     */
    private FileDescriptor[] walArchiveFiles() {
        return scan(walArchiveDir.listFiles(WAL_SEGMENT_COMPACTED_OR_RAW_FILE_FILTER));
    }

    /** {@inheritDoc} */
    @Override public long maxArchivedSegmentToDelete() {
        //When maxWalArchiveSize==MAX_VALUE deleting files is not permit.
        if (dsCfg.getMaxWalArchiveSize() == Long.MAX_VALUE)
            return -1;

        FileDescriptor[] archivedFiles = walArchiveFiles();

        Long totalArchiveSize = Stream.of(archivedFiles)
            .map(desc -> desc.file().length())
            .reduce(0L, Long::sum);

        if (archivedFiles.length == 0 || totalArchiveSize < allowedThresholdWalArchiveSize)
            return -1;

        long sizeOfOldestArchivedFiles = 0;

        for (FileDescriptor desc : archivedFiles) {
            sizeOfOldestArchivedFiles += desc.file().length();

            if (totalArchiveSize - sizeOfOldestArchivedFiles < allowedThresholdWalArchiveSize)
                return desc.getIdx();
        }

        return archivedFiles[archivedFiles.length - 1].getIdx();
    }

    /** {@inheritDoc} */
    @Override public long lastArchivedSegment() {
        return archiver.lastArchivedAbsoluteIndex();
    }

    /** {@inheritDoc} */
    @Override public long lastCompactedSegment() {
        return compressor != null ? compressor.lastCompressedIdx : -1L;
    }

    /** {@inheritDoc} */
    @Override public boolean reserved(WALPointer ptr) {
        FileWALPointer fPtr = (FileWALPointer)ptr;

        FileArchiver archiver0 = archiver;

        return archiver0 != null && archiver0.reserved(fPtr.index());
    }

    /** {@inheritDoc} */
    @Override public int reserved(WALPointer low, WALPointer high) {
        // It is not clear now how to get the highest WAL pointer. So when high is null method returns 0.
        if (high == null)
            return 0;

        assert high instanceof FileWALPointer : high;

        assert low == null || low instanceof FileWALPointer : low;

        FileWALPointer lowPtr = (FileWALPointer)low;

        FileWALPointer highPtr = (FileWALPointer)high;

        FileArchiver archiver0 = archiver;

        long lowIdx = lowPtr != null ? lowPtr.index() : 0;

        long highIdx = highPtr.index();

        while (lowIdx < highIdx) {
            if(archiver0 != null && archiver0.reserved(lowIdx))
                break;

            lowIdx++;
        }

        return (int)(highIdx - lowIdx + 1);
    }

    /** {@inheritDoc} */
    @Override public boolean disabled(int grpId) {
        return cctx.walState().isDisabled(grpId);
    }

    /** {@inheritDoc} */
    @Override public void cleanupWalDirectories() throws IgniteCheckedException {
        try {
            try (DirectoryStream<Path> files = Files.newDirectoryStream(walWorkDir.toPath())) {
                for (Path path : files)
                    Files.delete(path);
            }
        }
        catch (IOException e) {
            throw new IgniteCheckedException("Failed to cleanup wal work directory: " + walWorkDir, e);
        }

        try {
            try (DirectoryStream<Path> files = Files.newDirectoryStream(walArchiveDir.toPath())) {
                for (Path path : files)
                    Files.delete(path);
            }
        }
        catch (IOException e) {
            throw new IgniteCheckedException("Failed to cleanup wal archive directory: " + walArchiveDir, e);
        }
    }

    /**
     * Lists files in archive directory and returns the index of last archived file.
     *
     * @return The absolute index of last archived file.
     */
    private long lastArchivedIndex() {
        long lastIdx = -1;

        for (File file : walArchiveDir.listFiles(WAL_SEGMENT_COMPACTED_OR_RAW_FILE_FILTER)) {
            try {
                long idx = Long.parseLong(file.getName().substring(0, 16));

                lastIdx = Math.max(lastIdx, idx);
            }
            catch (NumberFormatException | IndexOutOfBoundsException ignore) {

            }
        }

        return lastIdx;
    }

    /**
     * Lists files in archive directory and returns the indices of least and last archived files.
     * In case of holes, first segment after last "hole" is considered as minimum.
     * Example: minimum(0, 1, 10, 11, 20, 21, 22) should be 20
     *
     * @return The absolute indices of min and max archived files.
     */
    private IgniteBiTuple<Long, Long> scanMinMaxArchiveIndices() {
        TreeSet<Long> archiveIndices = new TreeSet<>();

        for (File file : walArchiveDir.listFiles(WAL_SEGMENT_COMPACTED_OR_RAW_FILE_FILTER)) {
            try {
                long idx = Long.parseLong(file.getName().substring(0, 16));

                archiveIndices.add(idx);
            }
            catch (NumberFormatException | IndexOutOfBoundsException ignore) {
                // No-op.
            }
        }

        if (archiveIndices.isEmpty())
            return null;
        else {
            Long min = archiveIndices.first();
            Long max = archiveIndices.last();

            if (max - min == archiveIndices.size() - 1)
                return F.t(min, max); // Short path.

            for (Long idx : archiveIndices.descendingSet()) {
                if (!archiveIndices.contains(idx - 1))
                    return F.t(idx, max);
            }

            throw new IllegalStateException("Should never happen if TreeSet is valid.");
        }
    }

    /**
     * Creates a directory specified by the given arguments.
     *
     * @param cfg Configured directory path, may be {@code null}.
     * @param defDir Default directory path, will be used if cfg is {@code null}.
     * @param consId Local node consistent ID.
     * @param msg File description to print out on successful initialization.
     * @return Initialized directory.
     * @throws IgniteCheckedException If failed to initialize directory.
     */
    private File initDirectory(String cfg, String defDir, String consId, String msg) throws IgniteCheckedException {
        File dir;

        if (cfg != null) {
            File workDir0 = new File(cfg);

            dir = workDir0.isAbsolute() ?
                new File(workDir0, consId) :
                new File(U.resolveWorkDirectory(igCfg.getWorkDirectory(), cfg, false), consId);
        }
        else
            dir = new File(U.resolveWorkDirectory(igCfg.getWorkDirectory(), defDir, false), consId);

        U.ensureDirectory(dir, msg, log);

        return dir;
    }

    /**
     * @return Current log segment handle.
     */
    private FileWriteHandle currentHandle() {
        return currentHnd;
    }

    /**
     * @param cur Handle that failed to fit the given entry.
     * @return Handle that will fit the entry.
     */
    private FileWriteHandle rollOver(FileWriteHandle cur) throws IgniteCheckedException {
        FileWriteHandle hnd = currentHandle();

        if (hnd != cur)
            return hnd;

        if (hnd.close(true)) {
            if (metrics.metricsEnabled())
                metrics.onWallRollOver();

            FileWriteHandle next = initNextWriteHandle(cur.getSegmentId());

            if (next.getSegmentId() - lashCheckpointFileIdx() >= maxSegCountWithoutCheckpoint)
                cctx.database().forceCheckpoint("too big size of WAL without checkpoint");

            boolean swapped = currentHndUpd.compareAndSet(this, hnd, next);

            assert swapped : "Concurrent updates on rollover are not allowed";

            if (walAutoArchiveAfterInactivity > 0)
                lastRecordLoggedMs.set(0);

            // Let other threads to proceed with new segment.
            hnd.signalNextAvailable();
        }
        else
            hnd.awaitNext();

        return currentHandle();
    }

    /**
     * Give last checkpoint file idx
     */
    private long lashCheckpointFileIdx() {
        WALPointer lastCheckpointMark = cctx.database().lastCheckpointMarkWalPointer();

        return lastCheckpointMark == null ? 0 : ((FileWALPointer)lastCheckpointMark).index();
    }

    /**
     * @param lastReadPtr Last read WAL file pointer.
     * @return Initialized file write handle.
     * @throws StorageException If failed to initialize WAL write handle.
     */
    private FileWriteHandle restoreWriteHandle(FileWALPointer lastReadPtr) throws StorageException {
        long absIdx = lastReadPtr == null ? 0 : lastReadPtr.index();

        long segNo = absIdx % dsCfg.getWalSegments();

        File curFile = new File(walWorkDir, FileDescriptor.fileName(segNo));

        int offset = lastReadPtr == null ? 0 : lastReadPtr.fileOffset();
        int len = lastReadPtr == null ? 0 : lastReadPtr.length();

        try {
            SegmentIO fileIO = new SegmentIO(absIdx, ioFactory.create(curFile));

            try {
                int serVer = serializerVersion;

                // If we have existing segment, try to read version from it.
                if (lastReadPtr != null) {
                    try {
                        serVer = readSegmentHeader(fileIO, segmentFileInputFactory).getSerializerVersion();
                    }
                    catch (SegmentEofException | EOFException ignore) {
                        serVer = serializerVersion;
                    }
                }

                RecordSerializer ser = new RecordSerializerFactoryImpl(cctx).createSerializer(serVer);

                if (log.isInfoEnabled())
                    log.info("Resuming logging to WAL segment [file=" + curFile.getAbsolutePath() +
                        ", offset=" + offset + ", ver=" + serVer + ']');

                FileWriteHandle hnd = new FileWriteHandle(
                    fileIO,
                    offset + len,
                    maxWalSegmentSize,
                    ser);

                // For new handle write serializer version to it.
                if (lastReadPtr == null)
                    hnd.writeSerializerVersion();

                archiver.currentWalIndex(absIdx);

                return hnd;
            }
            catch (IgniteCheckedException | IOException e) {
                try {
                    fileIO.close();
                }
                catch (IOException suppressed) {
                    e.addSuppressed(suppressed);
                }

                if (e instanceof StorageException)
                    throw (StorageException) e;

                throw e instanceof IOException ? (IOException) e : new IOException(e);
            }
        }
        catch (IOException e) {
            throw new StorageException("Failed to restore WAL write handle: " + curFile.getAbsolutePath(), e);
        }
    }

    /**
     * Fills the file header for a new segment.
     * Calling this method signals we are done with the segment and it can be archived.
     * If we don't have prepared file yet and achiever is busy this method blocks
     *
     * @param curIdx current absolute segment released by WAL writer
     * @return Initialized file handle.
     * @throws IgniteCheckedException If exception occurred.
     */
    private FileWriteHandle initNextWriteHandle(long curIdx) throws IgniteCheckedException {
        IgniteCheckedException error = null;

        try {
            File nextFile = pollNextFile(curIdx);

            if (log.isDebugEnabled())
                log.debug("Switching to a new WAL segment: " + nextFile.getAbsolutePath());

            SegmentIO fileIO = new SegmentIO(curIdx + 1, ioFactory.create(nextFile));

            FileWriteHandle hnd = new FileWriteHandle(
                fileIO,
                0,
                maxWalSegmentSize,
                serializer);

            hnd.writeSerializerVersion();

            return hnd;
        }
        catch (IgniteCheckedException e) {
            throw error = e;
        }
        catch (IOException e) {
            throw error = new StorageException("Unable to initialize WAL segment", e);
        }
        finally {
            if (error != null)
                cctx.kernalContext().failure().process(new FailureContext(CRITICAL_ERROR, error));
        }
    }

    /**
     * Deletes temp files, creates and prepares new; Creates first segment if necessary.
     *
     * @throws StorageException If failed.
     */
    private void checkOrPrepareFiles() throws StorageException {
        // Clean temp files.
        {
            File[] tmpFiles = walWorkDir.listFiles(WAL_SEGMENT_TEMP_FILE_FILTER);

            if (!F.isEmpty(tmpFiles)) {
                for (File tmp : tmpFiles) {
                    boolean deleted = tmp.delete();

                    if (!deleted)
                        throw new StorageException("Failed to delete previously created temp file " +
                            "(make sure Ignite process has enough rights): " + tmp.getAbsolutePath());
                }
            }
        }

        File[] allFiles = walWorkDir.listFiles(WAL_SEGMENT_FILE_FILTER);

        if (allFiles.length != 0 && allFiles.length > dsCfg.getWalSegments())
            throw new StorageException("Failed to initialize wal (work directory contains " +
                "incorrect number of segments) [cur=" + allFiles.length + ", expected=" + dsCfg.getWalSegments() + ']');

        // Allocate the first segment synchronously. All other segments will be allocated by archiver in background.
        if (allFiles.length == 0) {
            File first = new File(walWorkDir, FileDescriptor.fileName(0));

            createFile(first);
        }
        else
            checkFiles(0, false, null, null);
    }

    /**
     * Clears whole the file, fills with zeros for Default mode.
     *
     * @param file File to format.
     * @throws StorageException if formatting failed.
     */
    private void formatFile(File file) throws StorageException {
        formatFile(file, dsCfg.getWalSegmentSize());
    }

    /**
     * Clears the file, fills with zeros for Default mode.
     *
     * @param file File to format.
     * @param bytesCntToFormat Count of first bytes to format.
     * @throws StorageException If formatting failed.
     */
    private void formatFile(File file, int bytesCntToFormat) throws StorageException {
        if (log.isDebugEnabled())
            log.debug("Formatting file [exists=" + file.exists() + ", file=" + file.getAbsolutePath() + ']');

        try (FileIO fileIO = ioFactory.create(file, CREATE, READ, WRITE)) {
            int left = bytesCntToFormat;

            if (mode == WALMode.FSYNC) {
                while ((left -= fileIO.writeFully(FILL_BUF, 0, Math.min(FILL_BUF.length, left))) > 0)
                    ;

                fileIO.force();
            }
            else
                fileIO.clear();
        }
        catch (IOException e) {
            throw new StorageException("Failed to format WAL segment file: " + file.getAbsolutePath(), e);
        }
    }

    /**
     * Creates a file atomically with temp file.
     *
     * @param file File to create.
     * @throws StorageException If failed.
     */
    private void createFile(File file) throws StorageException {
        if (log.isDebugEnabled())
            log.debug("Creating new file [exists=" + file.exists() + ", file=" + file.getAbsolutePath() + ']');

        File tmp = new File(file.getParent(), file.getName() + FilePageStoreManager.TMP_SUFFIX);

        formatFile(tmp);

        try {
            Files.move(tmp.toPath(), file.toPath());
        }
        catch (IOException e) {
            throw new StorageException("Failed to move temp file to a regular WAL segment file: " +
                file.getAbsolutePath(), e);
        }

        if (log.isDebugEnabled())
            log.debug("Created WAL segment [file=" + file.getAbsolutePath() + ", size=" + file.length() + ']');
    }

    /**
     * Retrieves next available file to write WAL data, waiting
     * if necessary for a segment to become available.
     *
     * @param curIdx Current absolute WAL segment index.
     * @return File ready for use as new WAL segment.
     * @throws StorageException If exception occurred in the archiver thread.
     * @throws IgniteInterruptedCheckedException If interrupted.
     */
    private File pollNextFile(long curIdx) throws StorageException, IgniteInterruptedCheckedException {
        // Signal to archiver that we are done with the segment and it can be archived.
        long absNextIdx = archiver.nextAbsoluteSegmentIndex(curIdx);

        long segmentIdx = absNextIdx % dsCfg.getWalSegments();

        return new File(walWorkDir, FileDescriptor.fileName(segmentIdx));
    }


    /**
     * @return Sorted WAL files descriptors.
     */
    public static FileDescriptor[] scan(File[] allFiles) {
        if (allFiles == null)
            return EMPTY_DESCRIPTORS;

        FileDescriptor[] descs = new FileDescriptor[allFiles.length];

        for (int i = 0; i < allFiles.length; i++) {
            File f = allFiles[i];

            descs[i] = new FileDescriptor(f);
        }

        Arrays.sort(descs);

        return descs;
    }

    /**
     * @throws StorageException If node is no longer valid and we missed a WAL operation.
     */
    private void checkNode() throws StorageException {
        if (cctx.kernalContext().invalid())
            throw new StorageException("Failed to perform WAL operation (environment was invalidated by a " +
                    "previous error)");
    }

    /**
     * File archiver operates on absolute segment indexes. For any given absolute segment index N we can calculate
     * the work WAL segment: S(N) = N % dsCfg.walSegments.
     * When a work segment is finished, it is given to the archiver. If the absolute index of last archived segment
     * is denoted by A and the absolute index of next segment we want to write is denoted by W, then we can allow
     * write to S(W) if W - A <= walSegments. <br>
     *
     * Monitor of current object is used for notify on:
     * <ul>
     * <li>exception occurred ({@link FileArchiver#cleanException}!=null)</li>
     * <li>stopping thread ({@link FileArchiver#stopped}==true)</li>
     * <li>current file index changed ({@link FileArchiver#curAbsWalIdx})</li>
     * <li>last archived file index was changed ({@link FileArchiver#lastAbsArchivedIdx})</li>
     * <li>some WAL index was removed from {@link FileArchiver#locked} map</li>
     * </ul>
     */
    private class FileArchiver extends GridWorker {
        /** Exception which occurred during initial creation of files or during archiving WAL segment */
        private StorageException cleanException;

        /**
         * Absolute current segment index WAL Manager writes to. Guarded by <code>this</code>.
         * Incremented during rollover. Also may be directly set if WAL is resuming logging after start.
         */
        private long curAbsWalIdx = -1;

        /** Last archived file index (absolute, 0-based). Guarded by <code>this</code>. */
        private volatile long lastAbsArchivedIdx = -1;

        /** current thread stopping advice */
        private volatile boolean stopped;

        /** */
        private NavigableMap<Long, Integer> reserved = new TreeMap<>();

        /**
         * Maps absolute segment index to locks counter. Lock on segment protects from archiving segment and may
         * come from {@link RecordsIterator} during WAL replay. Map itself is guarded by <code>this</code>.
         */
        private Map<Long, Integer> locked = new HashMap<>();

        /** Formatted index. */
        private int formatted;

        /**
         *
         */
        private FileArchiver(long lastAbsArchivedIdx, IgniteLogger log) {
            super(cctx.igniteInstanceName(), "wal-file-archiver%" + cctx.igniteInstanceName(), log,
                cctx.kernalContext().workersRegistry());

            this.lastAbsArchivedIdx = lastAbsArchivedIdx;
        }

        /**
         * @return Last archived segment absolute index.
         */
        private long lastArchivedAbsoluteIndex() {
            return lastAbsArchivedIdx;
        }

        /**
         * @throws IgniteInterruptedCheckedException If failed to wait for thread shutdown.
         */
        private void shutdown() throws IgniteInterruptedCheckedException {
            synchronized (this) {
                stopped = true;

                notifyAll();
            }

            U.join(runner());
        }

        /**
         * @param curAbsWalIdx Current absolute WAL segment index.
         */
        private void currentWalIndex(long curAbsWalIdx) {
            synchronized (this) {
                this.curAbsWalIdx = curAbsWalIdx;

                notifyAll();
            }
        }

        /**
         * @param absIdx Index for reservation.
         */
        private synchronized void reserve(long absIdx) {
            Integer cur = reserved.get(absIdx);

            if (cur == null)
                reserved.put(absIdx, 1);
            else
                reserved.put(absIdx, cur + 1);
        }

        /**
         * Check if WAL segment locked or reserved
         *
         * @param absIdx Index for check reservation.
         * @return {@code True} if index is reserved.
         */
        private synchronized boolean reserved(long absIdx) {
            return locked.containsKey(absIdx) || reserved.floorKey(absIdx) != null;
        }

        /**
         * @param absIdx Reserved index.
         */
        private synchronized void release(long absIdx) {
            Integer cur = reserved.get(absIdx);

            assert cur != null && cur >= 1 : cur;

            if (cur == 1)
                reserved.remove(absIdx);
            else
                reserved.put(absIdx, cur - 1);
        }

        /** {@inheritDoc} */
        @Override protected void body() {
            blockingSectionBegin();

            try {
                allocateRemainingFiles();
            }
            catch (StorageException e) {
                synchronized (this) {
                    // Stop the thread and report to starter.
                    cleanException = e;

                    notifyAll();
                }

                cctx.kernalContext().failure().process(new FailureContext(CRITICAL_ERROR, e));

                return;
            }
            finally {
                blockingSectionEnd();
            }

            Throwable err = null;

            try {
                synchronized (this) {
                    while (curAbsWalIdx == -1 && !stopped) {
                        blockingSectionBegin();

                        try {
                            wait();
                        }
                        finally {
                            blockingSectionEnd();
                        }
                    }

                    // If the archive directory is empty, we can be sure that there were no WAL segments archived.
                    // This is ensured by the check in truncate() which will leave at least one file there
                    // once it was archived.
                }

                while (!Thread.currentThread().isInterrupted() && !stopped) {
                    long toArchive;

                    synchronized (this) {
                        assert lastAbsArchivedIdx <= curAbsWalIdx : "lastArchived=" + lastAbsArchivedIdx +
                            ", current=" + curAbsWalIdx;

                        while (lastAbsArchivedIdx >= curAbsWalIdx - 1 && !stopped) {
                            blockingSectionBegin();

                            try {
                                wait();
                            }
                            finally {
                                blockingSectionEnd();
                            }
                        }

                        toArchive = lastAbsArchivedIdx + 1;
                    }

                    if (stopped)
                        break;

                    SegmentArchiveResult res;

                    blockingSectionBegin();

                    try {
                        res = archiveSegment(toArchive);
                    }
                    finally {
                        blockingSectionEnd();
                    }

                    synchronized (this) {
                        while (locked.containsKey(toArchive) && !stopped) {
                            blockingSectionBegin();

                            try {
                                wait();
                            }
                            finally {
                                blockingSectionEnd();
                            }
                        }

                        changeLastArchivedIndexAndWakeupCompressor(toArchive);

                        notifyAll();
                    }

                    if (evt.isRecordable(EventType.EVT_WAL_SEGMENT_ARCHIVED)) {
                        evt.record(new WalSegmentArchivedEvent(cctx.discovery().localNode(),
                            res.getAbsIdx(), res.getDstArchiveFile()));
                    }

                    onIdle();
                }
            }
            catch (InterruptedException t) {
                Thread.currentThread().interrupt();

                if (!stopped)
                    err = t;
            }
            catch (Throwable t) {
                err = t;
            }
            finally {
                if (err == null && !stopped)
                    err = new IllegalStateException("Worker " + name() + " is terminated unexpectedly");

                if (err instanceof OutOfMemoryError)
                    cctx.kernalContext().failure().process(new FailureContext(CRITICAL_ERROR, err));
                else if (err != null)
                    cctx.kernalContext().failure().process(new FailureContext(SYSTEM_WORKER_TERMINATION, err));
            }
        }

        /**
         * @param idx Index.
         */
        private void changeLastArchivedIndexAndWakeupCompressor(long idx) {
            lastAbsArchivedIdx = idx;

            if (compressor != null)
                compressor.onNextSegmentArchived();
        }

        /**
         * Gets the absolute index of the next WAL segment available to write.
         * Blocks till there are available file to write
         *
         * @param curIdx Current absolute index that we want to increment.
         * @return Next index (curWalSegmIdx+1) when it is ready to be written.
         * @throws StorageException If exception occurred in the archiver thread.
         * @throws IgniteInterruptedCheckedException If interrupted.
         */
        private long nextAbsoluteSegmentIndex(long curIdx) throws StorageException, IgniteInterruptedCheckedException {
            try {
                synchronized (this) {
                    if (cleanException != null)
                        throw cleanException;

                    assert curIdx == curAbsWalIdx;

                    curAbsWalIdx++;

                    // Notify archiver thread.
                    notifyAll();

                    int segments = dsCfg.getWalSegments();

                    while ((curAbsWalIdx - lastAbsArchivedIdx > segments && cleanException == null))
                        wait();

                    if (cleanException != null)
                        throw cleanException;

                    // Wait for formatter so that we do not open an empty file in DEFAULT mode.
                    while (curAbsWalIdx % dsCfg.getWalSegments() > formatted && cleanException == null)
                        wait();

                    if (cleanException != null)
                        throw cleanException;

                    return curAbsWalIdx;
                }
            }
            catch (InterruptedException e) {
                Thread.currentThread().interrupt();

                throw new IgniteInterruptedCheckedException(e);
            }
        }

        /**
         * @param absIdx Segment absolute index.
         * @return <ul><li>{@code True} if can read, no lock is held, </li><li>{@code false} if work segment, need
         * release segment later, use {@link #releaseWorkSegment} for unlock</li> </ul>
         */
        @SuppressWarnings("NonPrivateFieldAccessedInSynchronizedContext")
        private boolean checkCanReadArchiveOrReserveWorkSegment(long absIdx) {
            synchronized (this) {
                if (lastAbsArchivedIdx >= absIdx) {
                    if (log.isDebugEnabled())
                        log.debug("Not needed to reserve WAL segment: absIdx=" + absIdx + ";" +
                            " lastAbsArchivedIdx=" + lastAbsArchivedIdx);

                    return true;
                }

                Integer cur = locked.get(absIdx);

                cur = cur == null ? 1 : cur + 1;

                locked.put(absIdx, cur);

                if (log.isDebugEnabled())
                    log.debug("Reserved work segment [absIdx=" + absIdx + ", pins=" + cur + ']');

                return false;
            }
        }

        /**
         * @param absIdx Segment absolute index.
         */
        @SuppressWarnings("NonPrivateFieldAccessedInSynchronizedContext")
        private void releaseWorkSegment(long absIdx) {
            synchronized (this) {
                Integer cur = locked.get(absIdx);

                assert cur != null && cur > 0 : "WAL Segment with Index " + absIdx + " is not locked;" +
                    " lastAbsArchivedIdx = " + lastAbsArchivedIdx;

                if (cur == 1) {
                    locked.remove(absIdx);

                    if (log.isDebugEnabled())
                        log.debug("Fully released work segment (ready to archive) [absIdx=" + absIdx + ']');
                }
                else {
                    locked.put(absIdx, cur - 1);

                    if (log.isDebugEnabled())
                        log.debug("Partially released work segment [absIdx=" + absIdx + ", pins=" + (cur - 1) + ']');
                }

                notifyAll();
            }
        }

        /**
         * Moves WAL segment from work folder to archive folder.
         * Temp file is used to do movement
         *
         * @param absIdx Absolute index to archive.
         */
        private SegmentArchiveResult archiveSegment(long absIdx) throws IgniteCheckedException {
            long segIdx = absIdx % dsCfg.getWalSegments();

            File origFile = new File(walWorkDir, FileDescriptor.fileName(segIdx));

            String name = FileDescriptor.fileName(absIdx);

            File dstTmpFile = new File(walArchiveDir, name + FilePageStoreManager.TMP_SUFFIX);

            File dstFile = new File(walArchiveDir, name);

            if (log.isInfoEnabled())
                log.info("Starting to copy WAL segment [absIdx=" + absIdx + ", segIdx=" + segIdx +
                    ", origFile=" + origFile.getAbsolutePath() + ", dstFile=" + dstFile.getAbsolutePath() + ']');

            try {
                Files.deleteIfExists(dstTmpFile.toPath());

                Files.copy(origFile.toPath(), dstTmpFile.toPath());

                Files.move(dstTmpFile.toPath(), dstFile.toPath());

                if (mode == WALMode.FSYNC) {
                    try (FileIO f0 = ioFactory.create(dstFile, CREATE, READ, WRITE)) {
                        f0.force();
                    }
                }
            }
            catch (IOException e) {
                throw new IgniteCheckedException("Failed to archive WAL segment [" +
                    "srcFile=" + origFile.getAbsolutePath() +
                    ", dstFile=" + dstTmpFile.getAbsolutePath() + ']', e);
            }

            if (log.isInfoEnabled())
                log.info("Copied file [src=" + origFile.getAbsolutePath() +
                    ", dst=" + dstFile.getAbsolutePath() + ']');

            return new SegmentArchiveResult(absIdx, origFile, dstFile);
        }

        /**
         *
         */
        private boolean checkStop() {
            return stopped;
        }

        /**
         * Background creation of all segments except first. First segment was created in main thread by
         * {@link FsyncModeFileWriteAheadLogManager#checkOrPrepareFiles()}
         */
        private void allocateRemainingFiles() throws StorageException {
            final FileArchiver archiver = this;

            checkFiles(1,
                true,
                new IgnitePredicate<Integer>() {
                    @Override public boolean apply(Integer integer) {
                        return !checkStop();
                    }
                }, new CI1<Integer>() {
                    @Override public void apply(Integer idx) {
                        synchronized (archiver) {
                            formatted = idx;

                            archiver.notifyAll();
                        }
                    }
                });
        }
    }

    /**
     * Responsible for compressing WAL archive segments.
     * Also responsible for deleting raw copies of already compressed WAL archive segments if they are not reserved.
     */
    private class FileCompressor extends Thread {
        /** Current thread stopping advice. */
        private volatile boolean stopped;

        /** Last successfully compressed segment. */
        private volatile long lastCompressedIdx = -1L;

        /** All segments prior to this (inclusive) can be compressed. */
        private volatile long minUncompressedIdxToKeep = -1L;

        /**
         *
         */
        FileCompressor() {
            super("wal-file-compressor%" + cctx.igniteInstanceName());
        }

        /** Segments to archive. */
        ConcurrentLinkedQueue<Long> segmentsToArchive = new ConcurrentLinkedQueue<>();

        /** Workers queue. */
        List<FileCompressorWorker> workers = new ArrayList<>();

        /**
         *
         */
        private void init() {
            File[] toDel = walArchiveDir.listFiles(WAL_SEGMENT_TEMP_FILE_COMPACTED_FILTER);

            for (File f : toDel) {
                if (stopped)
                    return;

                f.delete();
            }

            FileDescriptor[] alreadyCompressed = scan(walArchiveDir.listFiles(WAL_SEGMENT_FILE_COMPACTED_FILTER));

            if (alreadyCompressed.length > 0)
<<<<<<< HEAD
                lastCompressedIdx = alreadyCompressed[alreadyCompressed.length - 1].getIdx();

            for (int i = 0; i < 4; i++) {
                FileCompressorWorker worker = new FileCompressorWorker(i, log);

                worker.start();

                workers.add(worker);
            }
=======
                lastCompressedIdx = alreadyCompressed[alreadyCompressed.length - 1].idx();
>>>>>>> 134a687a
        }

        /**
         * @param idx Minimum raw segment index that should be preserved from deletion.
         */
        synchronized void keepUncompressedIdxFrom(long idx) {
            minUncompressedIdxToKeep = idx;

            notify();
        }

        /**
         * Callback for waking up compressor when new segment is archived.
         */
        synchronized void onNextSegmentArchived() {
            notify();
        }

        /**
         * Pessimistically tries to reserve segment for compression in order to avoid concurrent truncation.
         * Waits if there's no segment to archive right now.
         */
        private long tryReserveNextSegmentOrWait() throws InterruptedException {
            long segmentToCompress = lastCompressedIdx + 1;

            synchronized (this) {
                if (stopped)
                    return -1;

                while (segmentToCompress > archiver.lastArchivedAbsoluteIndex()) {
                    wait();

                    if (stopped)
                        return -1;
                }
            }

            segmentToCompress = Math.max(segmentToCompress, lastTruncatedArchiveIdx + 1);

            boolean reserved = reserve(new FileWALPointer(segmentToCompress, 0, 0));

            return reserved ? segmentToCompress : -1;
        }

        /**
         * Deletes raw WAL segments if they aren't locked and already have compressed copies of themselves.
         */
        private void deleteObsoleteRawSegments() {
            FileDescriptor[] descs = scan(walArchiveDir.listFiles(WAL_SEGMENT_COMPACTED_OR_RAW_FILE_FILTER));

            Set<Long> indices = new HashSet<>();
            Set<Long> duplicateIndices = new HashSet<>();

            for (FileDescriptor desc : descs) {
                if (!indices.add(desc.idx))
                    duplicateIndices.add(desc.idx);
            }

            FileArchiver archiver0 = archiver;

            for (FileDescriptor desc : descs) {
                if (desc.isCompressed())
                    continue;

                // Do not delete reserved or locked segment and any segment after it.
                if (archiver0 != null && archiver0.reserved(desc.idx))
                    return;

                if (desc.idx < minUncompressedIdxToKeep && duplicateIndices.contains(desc.idx)) {
                    if (!desc.file.delete())
                        U.warn(log, "Failed to remove obsolete WAL segment (make sure the process has enough rights): " +
                            desc.file.getAbsolutePath() + ", exists: " + desc.file.exists());
                }
            }
        }

        /** {@inheritDoc} */
        @Override public void run() {
            init();

            while (!Thread.currentThread().isInterrupted() && !stopped) {
                long currReservedSegment = -1;

                try {
                    currReservedSegment = tryReserveNextSegmentOrWait();
                    if (currReservedSegment != -1) {
                        segmentsToArchive.add(currReservedSegment);

                        lastCompressedIdx = currReservedSegment;

                        for(FileCompressorWorker worker: workers) {
                            if (worker.parked)
                                LockSupport.unpark(worker.thread);
                        }
                    }
                }
                catch (InterruptedException ignore) {
                    Thread.currentThread().interrupt();
                }
            }
        }

        /**
         * @param nextSegment Next segment absolute idx.
         * @param raw Raw file.
         * @param zip Zip file.
         */
        private void compressSegmentToFile(long nextSegment, File raw, File zip)
            throws IOException, IgniteCheckedException {
            int segmentSerializerVer;

            try (FileIO fileIO = ioFactory.create(raw)) {
                segmentSerializerVer = readSegmentHeader(new SegmentIO(nextSegment, fileIO), segmentFileInputFactory).getSerializerVersion();
            }

            try (ZipOutputStream zos = new ZipOutputStream(new BufferedOutputStream(new FileOutputStream(zip)))) {
                zos.putNextEntry(new ZipEntry(""));

                zos.write(prepareSerializerVersionBuffer(nextSegment, segmentSerializerVer, true).array());

                final CIX1<WALRecord> appendToZipC = new CIX1<WALRecord>() {
                    @Override public void applyx(WALRecord record) throws IgniteCheckedException {
                        final MarshalledRecord marshRec = (MarshalledRecord)record;

                        try {
                            zos.write(marshRec.buffer().array(), 0, marshRec.buffer().remaining());
                        }
                        catch (IOException e) {
                            throw new IgniteCheckedException(e);
                        }
                    }
                };

                try (SingleSegmentLogicalRecordsIterator iter = new SingleSegmentLogicalRecordsIterator(
                    log, cctx, ioFactory, tlbSize, nextSegment, walArchiveDir, appendToZipC)) {

                    while (iter.hasNextX())
                        iter.nextX();
                }
            }
        }

        /**
         * @throws IgniteInterruptedCheckedException If failed to wait for thread shutdown.
         */
        private void shutdown() throws IgniteInterruptedCheckedException {
            synchronized (this) {
                stopped = true;

                for (FileCompressorWorker worker: workers)
                    worker.cancel();

                notifyAll();
            }

            U.join(this);
        }

        /** */
        private class FileCompressorWorker extends GridWorker {
            /** */
            private Thread thread;

            /** */
            private volatile boolean parked;

            /** */
            FileCompressorWorker(int idx, IgniteLogger log) {
                super(cctx.igniteInstanceName(), "wal-file-compressor-worker-%" + cctx.igniteInstanceName() + "%-"
                        + idx, log);
            }

            /** */
            void start() {
                thread = new IgniteThread(cctx.igniteInstanceName(),
                        name(),
                        this);

                thread.start();
            }

            /**
             * {@inheritDoc}
             */
            @Override
            protected void body() throws InterruptedException, IgniteInterruptedCheckedException {
                while (!isCancelled()) {
                    Long segIdx = segmentsToArchive.poll();

                    try {
                        if (segIdx == null) {
                            parked = true;

                            LockSupport.park();
                        } else {
                            deleteObsoleteRawSegments();

                            File tmpZip = new File(walArchiveDir, FileDescriptor.fileName(segIdx)
                                    + FilePageStoreManager.ZIP_SUFFIX + FilePageStoreManager.TMP_SUFFIX);

                            File zip = new File(walArchiveDir, FileDescriptor.fileName(segIdx) + FilePageStoreManager.ZIP_SUFFIX);

                            File raw = new File(walArchiveDir, FileDescriptor.fileName(segIdx));

                            if (!Files.exists(raw.toPath()))
                                throw new IgniteCheckedException("WAL archive segment is missing: " + raw);

                            compressSegmentToFile(segIdx, raw, tmpZip);

                            Files.move(tmpZip.toPath(), zip.toPath());

                            if (mode != WALMode.NONE) {
                                try (FileIO f0 = ioFactory.create(zip, CREATE, READ, WRITE)) {
                                    f0.force();
                                }

                                if (evt.isRecordable(EVT_WAL_SEGMENT_COMPACTED)) {
                                    evt.record(new WalSegmentCompactedEvent(
                                            cctx.discovery().localNode(),
                                            segIdx,
                                            zip.getAbsoluteFile())
                                    );
                                }
                            }
                        }
                    } catch (IgniteCheckedException | IOException e) {
                        U.error(log, "Compression of WAL segment [idx=" + segIdx +
                                "] was skipped due to unexpected error", e);
                    } finally {
                        try {
                            if (segIdx != null && segIdx != -1)
                                release(new FileWALPointer(segIdx, 0, 0));
                        } catch (IgniteCheckedException e) {
                            U.error(log, "Can't release raw WAL segment [idx=" + segIdx +
                                    "] after compression", e);
                        } finally {
                            parked = false;
                        }
                    }

                }
            }
        }
    }

    /**
     * Responsible for decompressing previously compressed segments of WAL archive if they are needed for replay.
     */
    private class FileDecompressor extends GridWorker {
        /** Decompression futures. */
        private Map<Long, GridFutureAdapter<Void>> decompressionFutures = new HashMap<>();

        /** Segments queue. */
        private PriorityBlockingQueue<Long> segmentsQueue = new PriorityBlockingQueue<>();

        /** Byte array for draining data. */
        private byte[] arr = new byte[tlbSize];

        /**
         * @param log Logger.
         */
        FileDecompressor(IgniteLogger log) {
            super(cctx.igniteInstanceName(), "wal-file-decompressor%" + cctx.igniteInstanceName(), log,
                cctx.kernalContext().workersRegistry());
        }

        /** {@inheritDoc} */
        @Override protected void body() {
            Throwable err = null;

            try {
                while (!isCancelled()) {
                    long segmentToDecompress = -1L;

                    try {
                        blockingSectionBegin();

                        try {
                            segmentToDecompress = segmentsQueue.take();
                        }
                        finally {
                            blockingSectionEnd();
                        }

                        if (isCancelled())
                            break;

                        File zip = new File(walArchiveDir, FileDescriptor.fileName(segmentToDecompress)
                            + FilePageStoreManager.ZIP_SUFFIX);
                        File unzipTmp = new File(walArchiveDir, FileDescriptor.fileName(segmentToDecompress)
                            + FilePageStoreManager.TMP_SUFFIX);
                        File unzip = new File(walArchiveDir, FileDescriptor.fileName(segmentToDecompress));

                        try (ZipInputStream zis = new ZipInputStream(new BufferedInputStream(new FileInputStream(zip)));
                             FileIO io = ioFactory.create(unzipTmp)) {
                            zis.getNextEntry();

                            while (io.writeFully(arr, 0, zis.read(arr)) > 0)
                                updateHeartbeat();
                        }

                        try {
                            Files.move(unzipTmp.toPath(), unzip.toPath());
                        }
                        catch (FileAlreadyExistsException e) {
                            U.error(log, "Can't rename temporary unzipped segment: raw segment is already present " +
                                "[tmp=" + unzipTmp + ", raw=" + unzip + ']', e);

                            if (!unzipTmp.delete())
                                U.error(log, "Can't delete temporary unzipped segment [tmp=" + unzipTmp + ']');
                        }

                        updateHeartbeat();

                        synchronized (this) {
                            decompressionFutures.remove(segmentToDecompress).onDone();
                        }
                    }
                    catch (IOException ex) {
                        if (!isCancelled && segmentToDecompress != -1L) {
                            IgniteCheckedException e = new IgniteCheckedException("Error during WAL segment " +
                                "decompression [segmentIdx=" + segmentToDecompress + ']', ex);

                            synchronized (this) {
                                decompressionFutures.remove(segmentToDecompress).onDone(e);
                            }
                        }
                    }
                }
            }
            catch (InterruptedException e) {
                Thread.currentThread().interrupt();

                if (!isCancelled)
                    err = e;
            }
            catch (Throwable t) {
                err = t;
            }
            finally {
                if (err == null && !isCancelled)
                    err = new IllegalStateException("Worker " + name() + " is terminated unexpectedly");

                if (err instanceof OutOfMemoryError)
                    cctx.kernalContext().failure().process(new FailureContext(CRITICAL_ERROR, err));
                else if (err != null)
                    cctx.kernalContext().failure().process(new FailureContext(SYSTEM_WORKER_TERMINATION, err));
            }
        }

        /**
         * Asynchronously decompresses WAL segment which is present only in .zip file.
         *
         * @return Future which is completed once file is decompressed.
         */
        synchronized IgniteInternalFuture<Void> decompressFile(long idx) {
            if (decompressionFutures.containsKey(idx))
                return decompressionFutures.get(idx);

            File f = new File(walArchiveDir, FileDescriptor.fileName(idx));

            if (f.exists())
                return new GridFinishedFuture<>();

            segmentsQueue.put(idx);

            GridFutureAdapter<Void> res = new GridFutureAdapter<>();

            decompressionFutures.put(idx, res);

            return res;
        }

        /** */
        private void shutdown() {
            synchronized (this) {
                U.cancel(this);

                // Put fake -1 to wake thread from queue.take()
                segmentsQueue.put(-1L);
            }

            U.join(this, log);
        }
    }

    /**
     * Validate files depending on {@link DataStorageConfiguration#getWalSegments()}  and create if need.
     * Check end when exit condition return false or all files are passed.
     *
     * @param startWith Start with.
     * @param create Flag create file.
     * @param p Predicate Exit condition.
     * @throws StorageException if validation or create file fail.
     */
    private void checkFiles(
        int startWith,
        boolean create,
        @Nullable IgnitePredicate<Integer> p,
        @Nullable IgniteInClosure<Integer> completionCallback
    ) throws StorageException {
        for (int i = startWith; i < dsCfg.getWalSegments() && (p == null || (p != null && p.apply(i))); i++) {
            File checkFile = new File(walWorkDir, FileDescriptor.fileName(i));

            if (checkFile.exists()) {
                if (checkFile.isDirectory())
                    throw new StorageException("Failed to initialize WAL log segment (a directory with " +
                        "the same name already exists): " + checkFile.getAbsolutePath());
                else if (checkFile.length() != dsCfg.getWalSegmentSize() && mode == WALMode.FSYNC)
                    throw new StorageException("Failed to initialize WAL log segment " +
                        "(WAL segment size change is not supported):" + checkFile.getAbsolutePath());
            }
            else if (create)
                createFile(checkFile);

            if (completionCallback != null)
                completionCallback.apply(i);
        }
    }

    /**
     * Writes record serializer version to provided {@code io}.
     * NOTE: Method mutates position of {@code io}.
     *
     * @param io I/O interface for file.
     * @param idx Segment index.
     * @param version Serializer version.
     * @return I/O position after write version.
     * @throws IOException If failed to write serializer version.
     */
    public static long writeSerializerVersion(FileIO io, long idx, int version, WALMode mode) throws IOException {
        ByteBuffer buffer = prepareSerializerVersionBuffer(idx, version, false);

        io.writeFully(buffer);

        // Flush
        if (mode == WALMode.FSYNC)
            io.force();

        return io.position();
    }

    /**
     * @param idx Index.
     * @param ver Version.
     * @param compacted Compacted flag.
     */
    @NotNull private static ByteBuffer prepareSerializerVersionBuffer(long idx, int ver, boolean compacted) {
        ByteBuffer buf = ByteBuffer.allocate(RecordV1Serializer.HEADER_RECORD_SIZE);
        buf.order(ByteOrder.nativeOrder());

        // Write record type.
        buf.put((byte) (WALRecord.RecordType.HEADER_RECORD.ordinal() + 1));

        // Write position.
        RecordV1Serializer.putPosition(buf, new FileWALPointer(idx, 0, 0));

        // Place magic number.
        buf.putLong(compacted ? HeaderRecord.COMPACTED_MAGIC : HeaderRecord.REGULAR_MAGIC);

        // Place serializer version.
        buf.putInt(ver);

        // Place CRC if needed.
        if (!RecordV1Serializer.skipCrc) {
            int curPos = buf.position();

            buf.position(0);

            // This call will move buffer position to the end of the record again.
            int crcVal = PureJavaCrc32.calcCrc32(buf, curPos);

            buf.putInt(crcVal);
        }
        else
            buf.putInt(0);

        // Write header record through io.
        buf.position(0);

        return buf;
    }

    /**
     *
     */
    private abstract static class FileHandle {
        /** I/O interface for read/write operations with file */
        protected SegmentIO fileIO;

        /**
         * @param fileIO I/O interface for read/write operations of FileHandle.
         */
        private FileHandle(SegmentIO fileIO) {
            this.fileIO = fileIO;
        }

        /**
         * @return Current segment id.
         */
        public long getSegmentId(){
            return fileIO.getSegmentId();
        }
    }

    /**
     *
     */
    public static class ReadFileHandle extends FileHandle implements AbstractWalRecordsIterator.AbstractReadFileHandle {
        /** Entry serializer. */
        RecordSerializer ser;

        /** */
        FileInput in;

        /**
         * <code>true</code> if this file handle came from work directory.
         * <code>false</code> if this file handle came from archive directory.
         */
        private boolean workDir;

        /**
         * @param fileIO I/O interface for read/write operations of FileHandle.
         * @param ser Entry serializer.
         * @param in File input.
         */
        ReadFileHandle(
            SegmentIO fileIO,
            RecordSerializer ser,
            FileInput in
        ) {
            super(fileIO);

            this.ser = ser;
            this.in = in;
        }

        /**
         * @throws IgniteCheckedException If failed to close the WAL segment file.
         */
        @Override public void close() throws IgniteCheckedException {
            try {
                fileIO.close();
            }
            catch (IOException e) {
                throw new IgniteCheckedException(e);
            }
        }

        /** {@inheritDoc} */
        @Override public long idx() {
            return getSegmentId();
        }

        /** {@inheritDoc} */
        @Override public FileInput in() {
            return in;
        }

        /** {@inheritDoc} */
        @Override public RecordSerializer ser() {
            return ser;
        }

        /** {@inheritDoc} */
        @Override public boolean workDir() {
            return workDir;
        }
    }

    /**
     * File handle for one log segment.
     */
    @SuppressWarnings("SignalWithoutCorrespondingAwait")
    private class FileWriteHandle extends FileHandle {
        /** */
        private final RecordSerializer serializer;

        /** See {@link FsyncModeFileWriteAheadLogManager#maxWalSegmentSize} */
        private final long maxSegmentSize;

        /**
         * Accumulated WAL records chain.
         * This reference points to latest WAL record.
         * When writing records chain is iterated from latest to oldest (see {@link WALRecord#previous()})
         * Records from chain are saved into buffer in reverse order
         */
        private final AtomicReference<WALRecord> head = new AtomicReference<>();

        /**
         * Position in current file after the end of last written record (incremented after file channel write
         * operation)
         */
        private volatile long written;

        /** */
        private volatile long lastFsyncPos;

        /** Stop guard to provide warranty that only one thread will be successful in calling {@link #close(boolean)}*/
        private final AtomicBoolean stop = new AtomicBoolean(false);

        /** */
        private final Lock lock = new ReentrantLock();

        /** Condition activated each time writeBuffer() completes. Used to wait previously flushed write to complete */
        private final Condition writeComplete = lock.newCondition();

        /** Condition for timed wait of several threads, see {@link DataStorageConfiguration#getWalFsyncDelayNanos()} */
        private final Condition fsync = lock.newCondition();

        /**
         * Next segment available condition.
         * Protection from "spurious wakeup" is provided by predicate {@link #fileIO}=<code>null</code>
         */
        private final Condition nextSegment = lock.newCondition();

        /**
         * @param fileIO I/O file interface to use
         * @param pos Position.
         * @param maxSegmentSize Max segment size.
         * @param serializer Serializer.
         * @throws IOException If failed.
         */
        private FileWriteHandle(
            SegmentIO fileIO,
            long pos,
            long maxSegmentSize,
            RecordSerializer serializer
        ) throws IOException {
            super(fileIO);

            assert serializer != null;

            fileIO.position(pos);

            this.maxSegmentSize = maxSegmentSize;
            this.serializer = serializer;

            head.set(new FakeRecord(new FileWALPointer(fileIO.getSegmentId(), (int)pos, 0), false));
            written = pos;
            lastFsyncPos = pos;
        }

        /**
         * Write serializer version to current handle.
         * NOTE: Method mutates {@code fileIO} position, written and lastFsyncPos fields.
         *
         * @throws IOException If fail to write serializer version.
         */
        private void writeSerializerVersion() throws IOException {
            try {
                assert fileIO.position() == 0 : "Serializer version can be written only at the begin of file " +
                    fileIO.position();

                long updatedPosition = FsyncModeFileWriteAheadLogManager.writeSerializerVersion(fileIO, getSegmentId(),
                    serializer.version(), mode);

                written = updatedPosition;
                lastFsyncPos = updatedPosition;
                head.set(new FakeRecord(new FileWALPointer(getSegmentId(), (int)updatedPosition, 0), false));
            }
            catch (IOException e) {
                throw new IOException("Unable to write serializer version for segment " + getSegmentId(), e);
            }
        }

        /**
         * Checks if current head is a close fake record and returns {@code true} if so.
         *
         * @return {@code true} if current head is close record.
         */
        private boolean stopped() {
            return stopped(head.get());
        }

        /**
         * @param record Record to check.
         * @return {@code true} if the record is fake close record.
         */
        private boolean stopped(WALRecord record) {
            return record instanceof FakeRecord && ((FakeRecord)record).stop;
        }

        /**
         * @param rec Record to be added to record chain as new {@link #head}
         * @return Pointer or null if roll over to next segment is required or already started by other thread.
         * @throws StorageException If failed.
         */
        @Nullable private WALPointer addRecord(WALRecord rec) throws StorageException {
            assert rec.size() > 0 || rec.getClass() == FakeRecord.class;

            boolean flushed = false;

            for (; ; ) {
                WALRecord h = head.get();

                long nextPos = nextPosition(h);

                if (nextPos + rec.size() >= maxSegmentSize || stopped(h)) {
                    // Can not write to this segment, need to switch to the next one.
                    return null;
                }

                int newChainSize = h.chainSize() + rec.size();

                if (newChainSize > tlbSize && !flushed) {
                    boolean res = h.previous() == null || flush(h, false);

                    if (rec.size() > tlbSize)
                        flushed = res;

                    continue;
                }

                rec.chainSize(newChainSize);
                rec.previous(h);

                FileWALPointer ptr = new FileWALPointer(
                    getSegmentId(),
                    (int)nextPos,
                    rec.size());

                rec.position(ptr);

                if (head.compareAndSet(h, rec))
                    return ptr;
            }
        }

        /**
         * @param rec Record.
         * @return Position for the next record.
         */
        private long nextPosition(WALRecord rec) {
            return recordOffset(rec) + rec.size();
        }

        /**
         * Flush or wait for concurrent flush completion.
         *
         * @param ptr Pointer.
         * @throws StorageException If failed.
         */
        private void flushOrWait(FileWALPointer ptr, boolean stop) throws StorageException {
            long expWritten;

            if (ptr != null) {
                // If requested obsolete file index, it must be already flushed by close.
                if (ptr.index() != getSegmentId())
                    return;

                expWritten = ptr.fileOffset();
            }
            else // We read head position before the flush because otherwise we can get wrong position.
                expWritten = recordOffset(head.get());

            if (flush(ptr, stop))
                return;
            else if (stop) {
                FakeRecord fr = (FakeRecord)head.get();

                assert fr.stop : "Invalid fake record on top of the queue: " + fr;

                expWritten = recordOffset(fr);
            }

            // Spin-wait for a while before acquiring the lock.
            for (int i = 0; i < 64; i++) {
                if (written >= expWritten)
                    return;
            }

            // If we did not flush ourselves then await for concurrent flush to complete.
            lock.lock();

            try {
                while (written < expWritten && !cctx.kernalContext().invalid())
                    U.awaitQuiet(writeComplete);
            }
            finally {
                lock.unlock();
            }
        }

        /**
         * @param ptr Pointer.
         * @return {@code true} If the flush really happened.
         * @throws StorageException If failed.
         */
        private boolean flush(FileWALPointer ptr, boolean stop) throws StorageException {
            if (ptr == null) { // Unconditional flush.
                for (; ; ) {
                    WALRecord expHead = head.get();

                    if (expHead.previous() == null) {
                        FakeRecord frHead = (FakeRecord)expHead;

                        if (frHead.stop == stop || frHead.stop ||
                            head.compareAndSet(expHead, new FakeRecord(frHead.position(), stop)))
                            return false;
                    }

                    if (flush(expHead, stop))
                        return true;
                }
            }

            assert ptr.index() == getSegmentId();

            for (; ; ) {
                WALRecord h = head.get();

                // If current chain begin position is greater than requested, then someone else flushed our changes.
                if (chainBeginPosition(h) > ptr.fileOffset())
                    return false;

                if (flush(h, stop))
                    return true; // We are lucky.
            }
        }

        /**
         * @param h Head of the chain.
         * @return Chain begin position.
         */
        private long chainBeginPosition(WALRecord h) {
            return recordOffset(h) + h.size() - h.chainSize();
        }

        /**
         * @param expHead Expected head of chain. If head was changed, flush is not performed in this thread
         * @throws StorageException If failed.
         */
        private boolean flush(WALRecord expHead, boolean stop) throws StorageException {
            if (expHead.previous() == null) {
                FakeRecord frHead = (FakeRecord)expHead;

                if (!stop || frHead.stop) // Protects from CASing terminal FakeRecord(true) to FakeRecord(false)
                    return false;
            }

            // Fail-fast before CAS.
            checkNode();

            if (!head.compareAndSet(expHead, new FakeRecord(new FileWALPointer(getSegmentId(), (int)nextPosition(expHead), 0), stop)))
                return false;

            if (expHead.chainSize() == 0)
                return false;

            // At this point we grabbed the piece of WAL chain.
            // Any failure in this code must invalidate the environment.
            try {
                // We can safely allow other threads to start building next chains while we are doing flush here.
                ByteBuffer buf;

                boolean tmpBuf = false;

                if (expHead.chainSize() > tlbSize) {
                    buf = GridUnsafe.allocateBuffer(expHead.chainSize());

                    tmpBuf = true; // We need to manually release this temporary direct buffer.
                }
                else
                    buf = tlb.get();

                try {
                    long pos = fillBuffer(buf, expHead);

                    writeBuffer(pos, buf);
                }
                finally {
                    if (tmpBuf)
                        GridUnsafe.freeBuffer(buf);
                }

                return true;
            }
            catch (Throwable e) {
                StorageException se = e instanceof StorageException ? (StorageException) e :
                    new StorageException("Unable to write", new IOException(e));

                cctx.kernalContext().failure().process(new FailureContext(CRITICAL_ERROR, se));

                // All workers waiting for a next segment must be woken up and stopped
                signalNextAvailable();

                throw se;
            }
        }

        /**
         * Serializes WAL records chain to provided byte buffer
         *
         * @param buf Buffer, will be filled with records chain from end to beginning
         * @param head Head of the chain to write to the buffer.
         * @return Position in file for this buffer.
         * @throws IgniteCheckedException If failed.
         */
        private long fillBuffer(ByteBuffer buf, WALRecord head) throws IgniteCheckedException {
            final int limit = head.chainSize();

            assert limit <= buf.capacity();

            buf.rewind();
            buf.limit(limit);

            do {
                buf.position(head.chainSize() - head.size());
                buf.limit(head.chainSize()); // Just to make sure that serializer works in bounds.

                try {
                    serializer.writeRecord(head, buf);
                }
                catch (RuntimeException e) {
                    throw new IllegalStateException("Failed to write record: " + head, e);
                }

                assert !buf.hasRemaining() : "Reported record size is greater than actual: " + head;

                head = head.previous();
            }
            while (head.previous() != null);

            assert head instanceof FakeRecord : head.getClass();

            buf.rewind();
            buf.limit(limit);

            return recordOffset(head);
        }

        /**
         * Non-blocking check if this pointer needs to be sync'ed.
         *
         * @param ptr WAL pointer to check.
         * @return {@code False} if this pointer has been already sync'ed.
         */
        private boolean needFsync(FileWALPointer ptr) {
            // If index has changed, it means that the log was rolled over and already sync'ed.
            // If requested position is smaller than last sync'ed, it also means all is good.
            // If position is equal, then our record is the last not synced.
            return getSegmentId() == ptr.index() && lastFsyncPos <= ptr.fileOffset();
        }

        /**
         * @return Pointer to the end of the last written record (probably not fsync-ed).
         */
        private FileWALPointer position() {
            lock.lock();

            try {
                return new FileWALPointer(getSegmentId(), (int)written, 0);
            }
            finally {
                lock.unlock();
            }
        }

        /**
         * @param ptr Pointer to sync.
         * @throws StorageException If failed.
         * @throws IgniteInterruptedCheckedException If interrupted.
         */
        private void fsync(FileWALPointer ptr, boolean stop) throws StorageException, IgniteInterruptedCheckedException {
            lock.lock();

            try {
                if (ptr != null) {
                    if (!needFsync(ptr))
                        return;

                    if (fsyncDelay > 0 && !stopped()) {
                        // Delay fsync to collect as many updates as possible: trade latency for throughput.
                        U.await(fsync, fsyncDelay, TimeUnit.NANOSECONDS);

                        if (!needFsync(ptr))
                            return;
                    }
                }

                flushOrWait(ptr, stop);

                if (stopped())
                    return;

                if (lastFsyncPos != written) {
                    assert lastFsyncPos < written; // Fsync position must be behind.

                    boolean metricsEnabled = metrics.metricsEnabled();

                    long start = metricsEnabled ? System.nanoTime() : 0;

                    try {
                        fileIO.force();
                    }
                    catch (IOException e) {
                        throw new StorageException(e);
                    }

                    lastFsyncPos = written;

                    if (fsyncDelay > 0)
                        fsync.signalAll();

                    long end = metricsEnabled ? System.nanoTime() : 0;

                    if (metricsEnabled)
                        metrics.onFsync(end - start);
                }
            }
            finally {
                lock.unlock();
            }
        }

        /**
         * @return {@code true} If this thread actually closed the segment.
         * @throws StorageException If failed.
         */
        private boolean close(boolean rollOver) throws StorageException {
            if (stop.compareAndSet(false, true)) {
                lock.lock();

                try {
                    flushOrWait(null, true);

                    assert stopped() : "Segment is not closed after close flush: " + head.get();

                    try {
                        try {
                            RecordSerializer backwardSerializer = new RecordSerializerFactoryImpl(cctx)
                                .createSerializer(serializerVersion);

                            SwitchSegmentRecord segmentRecord = new SwitchSegmentRecord();

                            int switchSegmentRecSize = backwardSerializer.size(segmentRecord);

                            if (rollOver && written < (maxSegmentSize - switchSegmentRecSize)) {
                                final ByteBuffer buf = ByteBuffer.allocate(switchSegmentRecSize);

                                segmentRecord.position(new FileWALPointer(getSegmentId(), (int)written, switchSegmentRecSize));
                                backwardSerializer.writeRecord(segmentRecord, buf);

                                buf.rewind();

                                written += fileIO.writeFully(buf, written);
                            }
                        }
                        catch (IgniteCheckedException e) {
                            throw new IOException(e);
                        }
                        finally {
                            assert mode == WALMode.FSYNC;

                            // Do the final fsync.
                            fileIO.force();

                            lastFsyncPos = written;

                            fileIO.close();
                        }
                    }
                    catch (IOException e) {
                        throw new StorageException("Failed to close WAL write handle [idx=" + getSegmentId() + "]", e);
                    }

                    if (log.isDebugEnabled())
                        log.debug("Closed WAL write handle [idx=" + getSegmentId() + "]");

                    return true;
                }
                finally {
                    lock.unlock();
                }
            }
            else
                return false;
        }

        /**
         * Signals next segment available to wake up other worker threads waiting for WAL to write
         */
        private void signalNextAvailable() {
            lock.lock();

            try {
                WALRecord rec = head.get();

                if (!cctx.kernalContext().invalid()) {
                    assert rec instanceof FakeRecord : "Expected head FakeRecord, actual head "
                    + (rec != null ? rec.getClass().getSimpleName() : "null");

                    assert written == lastFsyncPos || mode != WALMode.FSYNC :
                    "fsync [written=" + written + ", lastFsync=" + lastFsyncPos + ']';

                    fileIO = null;
                }
                else {
                    try {
                        fileIO.close();
                    }
                    catch (IOException e) {
                        U.error(log, "Failed to close WAL file [idx=" + getSegmentId() + ", fileIO=" + fileIO + "]", e);
                    }
                }

                nextSegment.signalAll();
            }
            finally {
                lock.unlock();
            }
        }

        /**
         *
         */
        private void awaitNext() {
            lock.lock();

            try {
                while (fileIO != null && !cctx.kernalContext().invalid())
                    U.awaitQuiet(nextSegment);
            }
            finally {
                lock.unlock();
            }
        }

        /**
         * @param pos Position in file to start write from. May be checked against actual position to wait previous
         * writes to complete
         * @param buf Buffer to write to file
         * @throws StorageException If failed.
         * @throws IgniteCheckedException If failed.
         */
        @SuppressWarnings("TooBroadScope")
        private void writeBuffer(long pos, ByteBuffer buf) throws StorageException {
            boolean interrupted = false;

            lock.lock();

            try {
                assert fileIO != null : "Writing to a closed segment.";

                checkNode();

                long lastLogged = U.currentTimeMillis();

                long logBackoff = 2_000;

                // If we were too fast, need to wait previous writes to complete.
                while (written != pos) {
                    assert written < pos : "written = " + written + ", pos = " + pos; // No one can write further than we are now.

                    // Permutation occurred between blocks write operations.
                    // Order of acquiring lock is not the same as order of write.
                    long now = U.currentTimeMillis();

                    if (now - lastLogged >= logBackoff) {
                        if (logBackoff < 60 * 60_000)
                            logBackoff *= 2;

                        U.warn(log, "Still waiting for a concurrent write to complete [written=" + written +
                            ", pos=" + pos + ", lastFsyncPos=" + lastFsyncPos + ", stop=" + stop.get() +
                            ", actualPos=" + safePosition() + ']');

                        lastLogged = now;
                    }

                    try {
                        writeComplete.await(2, TimeUnit.SECONDS);
                    }
                    catch (InterruptedException ignore) {
                        interrupted = true;
                    }

                    checkNode();
                }

                // Do the write.
                int size = buf.remaining();

                assert size > 0 : size;

                try {
                    assert written == fileIO.position();

                    fileIO.writeFully(buf);

                    written += size;

                    metrics.onWalBytesWritten(size);

                    assert written == fileIO.position();
                }
                catch (IOException e) {
                    StorageException se = new StorageException("Unable to write", e);

                    cctx.kernalContext().failure().process(new FailureContext(CRITICAL_ERROR, se));

                    throw se;
                }
            }
            finally {
                writeComplete.signalAll();

                lock.unlock();

                if (interrupted)
                    Thread.currentThread().interrupt();
            }
        }

        /**
         * @return Safely reads current position of the file channel as String. Will return "null" if channel is null.
         */
        private String safePosition() {
            FileIO io = this.fileIO;

            if (io == null)
                return "null";

            try {
                return String.valueOf(io.position());
            }
            catch (IOException e) {
                return "{Failed to read channel position: " + e.getMessage() + "}";
            }
        }
    }

    /**
     * Gets WAL record offset relative to the WAL segment file beginning.
     *
     * @param rec WAL record.
     * @return File offset.
     */
    private static int recordOffset(WALRecord rec) {
        FileWALPointer ptr = (FileWALPointer)rec.position();

        assert ptr != null;

        return ptr.fileOffset();
    }

    /**
     * Fake record is zero-sized record, which is not stored into file.
     * Fake record is used for storing position in file {@link WALRecord#position()}.
     * Fake record is allowed to have no previous record.
     */
    private static final class FakeRecord extends WALRecord {
        /** */
        private final boolean stop;

        /**
         * @param pos Position.
         */
        FakeRecord(FileWALPointer pos, boolean stop) {
            position(pos);

            this.stop = stop;
        }

        /** {@inheritDoc} */
        @Override public RecordType type() {
            return null;
        }

        /** {@inheritDoc} */
        @Override public FileWALPointer position() {
            return (FileWALPointer) super.position();
        }

        /** {@inheritDoc} */
        @Override public String toString() {
            return S.toString(FakeRecord.class, this, "super", super.toString());
        }
    }

    /**
     * Iterator over WAL-log.
     */
    private class RecordsIterator extends AbstractWalRecordsIterator {
        /** */
        private static final long serialVersionUID = 0L;

        /** */
        private final File walWorkDir;

        /** */
        private final File walArchiveDir;

        /** */
        private final FileArchiver archiver;

        /** */
        private final FileDecompressor decompressor;

        /** */
        private final DataStorageConfiguration psCfg;

        /** Optional start pointer. */
        @Nullable
        private FileWALPointer start;

        /** Optional end pointer. */
        @Nullable
        private FileWALPointer end;

        /**
         * @param cctx Shared context.
         * @param walWorkDir WAL work dir.
         * @param walArchiveDir WAL archive dir.
         * @param start Optional start pointer.
         * @param end Optional end pointer.
         * @param psCfg Database configuration.
         * @param serializerFactory Serializer factory.
         * @param archiver Archiver.
         * @param decompressor Decompressor.
         * @param log Logger  @throws IgniteCheckedException If failed to initialize WAL segment.
         * @param segmentFileInputFactory Segment file input factory.
         */
        private RecordsIterator(
            GridCacheSharedContext cctx,
            File walWorkDir,
            File walArchiveDir,
            @Nullable FileWALPointer start,
            @Nullable FileWALPointer end,
            DataStorageConfiguration psCfg,
            @NotNull RecordSerializerFactory serializerFactory,
            FileIOFactory ioFactory,
            FileArchiver archiver,
            FileDecompressor decompressor,
            IgniteLogger log,
            SegmentFileInputFactory segmentFileInputFactory
        ) throws IgniteCheckedException {
            super(
                log,
                cctx,
                serializerFactory,
                ioFactory,
                psCfg.getWalRecordIteratorBufferSize(),
                segmentFileInputFactory
            );
            this.walWorkDir = walWorkDir;
            this.walArchiveDir = walArchiveDir;
            this.psCfg = psCfg;
            this.archiver = archiver;
            this.start = start;
            this.end = end;
            this.decompressor = decompressor;

            init();

            advance();
        }

        /** {@inheritDoc} */
        @Override protected ReadFileHandle initReadHandle(
            @NotNull AbstractFileDescriptor desc,
            @Nullable FileWALPointer start
        ) throws IgniteCheckedException, FileNotFoundException {
            AbstractFileDescriptor currDesc = desc;

            if (!desc.file().exists()) {
                FileDescriptor zipFile = new FileDescriptor(
                        new File(walArchiveDir, FileDescriptor.fileName(desc.idx())
                            + FilePageStoreManager.ZIP_SUFFIX));

                if (!zipFile.file.exists()) {
                    throw new FileNotFoundException("Both compressed and raw segment files are missing in archive " +
                            "[segmentIdx=" + desc.idx() + "]");
                }

                if (decompressor != null)
                    decompressor.decompressFile(desc.idx()).get();
                else
                    currDesc = zipFile;
            }

            return (ReadFileHandle) super.initReadHandle(currDesc, start);
        }

        /** {@inheritDoc} */
        @Override protected void onClose() throws IgniteCheckedException {
            super.onClose();

            curRec = null;

            final AbstractReadFileHandle handle = closeCurrentWalSegment();

            if (handle != null && handle.workDir())
                releaseWorkSegment(curWalSegmIdx);

            curWalSegmIdx = Integer.MAX_VALUE;
        }

        /**
         * @throws IgniteCheckedException If failed to initialize first file handle.
         */
        private void init() throws IgniteCheckedException {
            AbstractFileDescriptor[] descs = loadFileDescriptors(walArchiveDir);

            if (start != null) {
                if (!F.isEmpty(descs)) {
                    if (descs[0].idx() > start.index())
                        throw new IgniteCheckedException("WAL history is too short " +
                            "[descs=" + Arrays.asList(descs) + ", start=" + start + ']');

                    for (AbstractFileDescriptor desc : descs) {
                        if (desc.idx() == start.index()) {
                            curWalSegmIdx = start.index();

                            break;
                        }
                    }

                    if (curWalSegmIdx == -1) {
                        long lastArchived = descs[descs.length - 1].idx();

                        if (lastArchived > start.index())
                            throw new IgniteCheckedException("WAL history is corrupted (segment is missing): " + start);

                        // This pointer may be in work files because archiver did not
                        // copy the file yet, check that it is not too far forward.
                        curWalSegmIdx = start.index();
                    }
                }
                else {
                    // This means that whole checkpoint history fits in one segment in WAL work directory.
                    // Will start from this index right away.
                    curWalSegmIdx = start.index();
                }
            }
            else
                curWalSegmIdx = !F.isEmpty(descs) ? descs[0].idx() : 0;

            curWalSegmIdx--;

            if (log.isDebugEnabled())
                log.debug("Initialized WAL cursor [start=" + start + ", end=" + end + ", curWalSegmIdx=" + curWalSegmIdx + ']');
        }

        /** {@inheritDoc} */
        @Override protected AbstractReadFileHandle advanceSegment(
            @Nullable final AbstractReadFileHandle curWalSegment
        ) throws IgniteCheckedException {
            if (curWalSegment != null) {
                curWalSegment.close();

                if (curWalSegment.workDir())
                    releaseWorkSegment(curWalSegment.idx());

            }

            // We are past the end marker.
            if (end != null && curWalSegmIdx + 1 > end.index())
                return null; //stop iteration

            curWalSegmIdx++;

            FileDescriptor fd;

            boolean readArchive = canReadArchiveOrReserveWork(curWalSegmIdx);

            if (readArchive)
                fd = new FileDescriptor(new File(walArchiveDir, FileDescriptor.fileName(curWalSegmIdx)));
            else {
                long workIdx = curWalSegmIdx % psCfg.getWalSegments();

                fd = new FileDescriptor(
                    new File(walWorkDir, FileDescriptor.fileName(workIdx)),
                    curWalSegmIdx);
            }

            if (log.isDebugEnabled())
                log.debug("Reading next file [absIdx=" + curWalSegmIdx + ", file=" + fd.file().getAbsolutePath() + ']');

            ReadFileHandle nextHandle;

            try {
                nextHandle = initReadHandle(fd, start != null && curWalSegmIdx == start.index() ? start : null);
            }
            catch (FileNotFoundException e) {
                if (readArchive)
                    throw new IgniteCheckedException("Missing WAL segment in the archive", e);
                else
                    nextHandle = null;
            }

            if (nextHandle == null) {
                if (!readArchive)
                    releaseWorkSegment(curWalSegmIdx);
            }
            else
                nextHandle.workDir = !readArchive;

            curRec = null;

            return nextHandle;
        }

        /** {@inheritDoc} */
        @Override protected IgniteCheckedException handleRecordException(
            @NotNull Exception e,
            @Nullable FileWALPointer ptr) {

            if (e instanceof IgniteCheckedException)
                if (X.hasCause(e, IgniteDataIntegrityViolationException.class))
                    // This means that there is no explicit last sengment, so we iterate unil the very end.
                    if (end == null) {
                        long nextWalSegmentIdx = curWalSegmIdx + 1;

                        // Check that we should not look this segment up in archive directory.
                        // Basically the same check as in "advanceSegment" method.
                        if (archiver != null)
                            if (!canReadArchiveOrReserveWork(nextWalSegmentIdx))
                                try {
                                    long workIdx = nextWalSegmentIdx % dsCfg.getWalSegments();

                                    FileDescriptor fd = new FileDescriptor(
                                        new File(walWorkDir, FileDescriptor.fileName(workIdx)),
                                        nextWalSegmentIdx
                                    );

                                    try {
                                        ReadFileHandle nextHandle = initReadHandle(fd, null);

                                        // "nextHandle == null" is true only if current segment is the last one in the
                                        // whole history. Only in such case we ignore crc validation error and just stop
                                        // as if we reached the end of the WAL.
                                        if (nextHandle == null)
                                            return null;
                                    }
                                    catch (IgniteCheckedException | FileNotFoundException initReadHandleException) {
                                        e.addSuppressed(initReadHandleException);
                                    }
                                }
                                finally {
                                    releaseWorkSegment(nextWalSegmentIdx);
                                }
                    }

            return super.handleRecordException(e, ptr);
        }

        /**
         * @param absIdx Absolute index to check.
         * @return <ul><li> {@code True} if we can safely read the archive,  </li> <li>{@code false} if the segment has
         * not been archived yet. In this case the corresponding work segment is reserved (will not be deleted until
         * release). Use {@link #releaseWorkSegment} for unlock </li></ul>
         */
        private boolean canReadArchiveOrReserveWork(long absIdx) {
            return archiver != null && archiver.checkCanReadArchiveOrReserveWorkSegment(absIdx);
        }

        /**
         * @param absIdx Absolute index to release.
         */
        private void releaseWorkSegment(long absIdx) {
            if (archiver != null)
                archiver.releaseWorkSegment(absIdx);
        }

        /** {@inheritDoc} */
        @Override protected AbstractReadFileHandle createReadFileHandle(SegmentIO fileIO,
            RecordSerializer ser, FileInput in) {
            return new ReadFileHandle(fileIO, ser, in);
        }
    }

    /**
     * Flushes current file handle for {@link WALMode#BACKGROUND} WALMode.
     * Called periodically from scheduler.
     */
    private void doFlush() {
        final FileWriteHandle hnd = currentHandle();
        try {
            hnd.flush(hnd.head.get(), false);
        }
        catch (Exception e) {
            U.warn(log, "Failed to flush WAL record queue", e);
        }
    }

    /**
     * Scans provided folder for a WAL segment files
     * @param walFilesDir directory to scan
     * @return found WAL file descriptors
     */
    private static FileDescriptor[] loadFileDescriptors(@NotNull final File walFilesDir) throws IgniteCheckedException {
        final File[] files = walFilesDir.listFiles(WAL_SEGMENT_COMPACTED_OR_RAW_FILE_FILTER);

        if (files == null) {
            throw new IgniteCheckedException("WAL files directory does not not denote a " +
                "directory, or if an I/O error occurs: [" + walFilesDir.getAbsolutePath() + "]");
        }
        return scan(files);
    }
}<|MERGE_RESOLUTION|>--- conflicted
+++ resolved
@@ -1899,8 +1899,7 @@
             FileDescriptor[] alreadyCompressed = scan(walArchiveDir.listFiles(WAL_SEGMENT_FILE_COMPACTED_FILTER));
 
             if (alreadyCompressed.length > 0)
-<<<<<<< HEAD
-                lastCompressedIdx = alreadyCompressed[alreadyCompressed.length - 1].getIdx();
+                lastCompressedIdx = alreadyCompressed[alreadyCompressed.length - 1].idx();
 
             for (int i = 0; i < 4; i++) {
                 FileCompressorWorker worker = new FileCompressorWorker(i, log);
@@ -1909,9 +1908,6 @@
 
                 workers.add(worker);
             }
-=======
-                lastCompressedIdx = alreadyCompressed[alreadyCompressed.length - 1].idx();
->>>>>>> 134a687a
         }
 
         /**
