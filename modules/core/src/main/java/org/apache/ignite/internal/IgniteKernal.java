/*
 * Licensed to the Apache Software Foundation (ASF) under one or more
 * contributor license agreements.  See the NOTICE file distributed with
 * this work for additional information regarding copyright ownership.
 * The ASF licenses this file to You under the Apache License, Version 2.0
 * (the "License"); you may not use this file except in compliance with
 * the License.  You may obtain a copy of the License at
 *
 *      http://www.apache.org/licenses/LICENSE-2.0
 *
 * Unless required by applicable law or agreed to in writing, software
 * distributed under the License is distributed on an "AS IS" BASIS,
 * WITHOUT WARRANTIES OR CONDITIONS OF ANY KIND, either express or implied.
 * See the License for the specific language governing permissions and
 * limitations under the License.
 */

package org.apache.ignite.internal;

import java.io.Externalizable;
import java.io.File;
import java.io.IOException;
import java.io.InputStream;
import java.io.InvalidObjectException;
import java.io.ObjectInput;
import java.io.ObjectOutput;
import java.io.ObjectStreamException;
import java.io.Serializable;
import java.lang.management.ManagementFactory;
import java.lang.management.RuntimeMXBean;
import java.lang.reflect.Constructor;
import java.text.DateFormat;
import java.text.DecimalFormat;
import java.util.ArrayList;
import java.util.Arrays;
import java.util.Collection;
import java.util.Collections;
import java.util.Date;
import java.util.HashMap;
import java.util.HashSet;
import java.util.List;
import java.util.ListIterator;
import java.util.Map;
import java.util.Properties;
import java.util.Set;
import java.util.UUID;
import java.util.concurrent.ExecutorService;
import java.util.concurrent.ThreadPoolExecutor;
import java.util.concurrent.atomic.AtomicBoolean;
import java.util.concurrent.atomic.AtomicReference;
import javax.cache.CacheException;
import javax.management.JMException;
import javax.management.ObjectName;
import org.apache.ignite.DataRegionMetrics;
import org.apache.ignite.DataRegionMetricsAdapter;
import org.apache.ignite.DataStorageMetrics;
import org.apache.ignite.DataStorageMetricsAdapter;
import org.apache.ignite.IgniteAtomicLong;
import org.apache.ignite.IgniteAtomicReference;
import org.apache.ignite.IgniteAtomicSequence;
import org.apache.ignite.IgniteAtomicStamped;
import org.apache.ignite.IgniteBinary;
import org.apache.ignite.IgniteCache;
import org.apache.ignite.IgniteCheckedException;
import org.apache.ignite.IgniteClientDisconnectedException;
import org.apache.ignite.IgniteCompute;
import org.apache.ignite.IgniteCountDownLatch;
import org.apache.ignite.IgniteDataStreamer;
import org.apache.ignite.IgniteEvents;
import org.apache.ignite.IgniteException;
import org.apache.ignite.IgniteFileSystem;
import org.apache.ignite.IgniteLock;
import org.apache.ignite.IgniteLogger;
import org.apache.ignite.IgniteMessaging;
import org.apache.ignite.IgniteQueue;
import org.apache.ignite.IgniteScheduler;
import org.apache.ignite.IgniteSemaphore;
import org.apache.ignite.IgniteServices;
import org.apache.ignite.IgniteSet;
import org.apache.ignite.IgniteSystemProperties;
import org.apache.ignite.IgniteTransactions;
import org.apache.ignite.Ignition;
import org.apache.ignite.MemoryMetrics;
import org.apache.ignite.PersistenceMetrics;
import org.apache.ignite.cache.affinity.Affinity;
import org.apache.ignite.cluster.BaselineNode;
import org.apache.ignite.cluster.ClusterGroup;
import org.apache.ignite.cluster.ClusterMetrics;
import org.apache.ignite.cluster.ClusterNode;
import org.apache.ignite.configuration.AtomicConfiguration;
import org.apache.ignite.configuration.BinaryConfiguration;
import org.apache.ignite.configuration.CacheConfiguration;
import org.apache.ignite.configuration.CollectionConfiguration;
import org.apache.ignite.configuration.DataRegionConfiguration;
import org.apache.ignite.configuration.DataStorageConfiguration;
import org.apache.ignite.configuration.IgniteConfiguration;
import org.apache.ignite.configuration.MemoryConfiguration;
import org.apache.ignite.configuration.NearCacheConfiguration;
import org.apache.ignite.events.EventType;
import org.apache.ignite.internal.binary.BinaryEnumCache;
import org.apache.ignite.internal.binary.BinaryMarshaller;
import org.apache.ignite.internal.binary.BinaryUtils;
import org.apache.ignite.internal.cluster.ClusterGroupAdapter;
import org.apache.ignite.internal.cluster.IgniteClusterEx;
import org.apache.ignite.internal.managers.GridManager;
import org.apache.ignite.internal.managers.checkpoint.GridCheckpointManager;
import org.apache.ignite.internal.managers.collision.GridCollisionManager;
import org.apache.ignite.internal.managers.communication.GridIoManager;
import org.apache.ignite.internal.managers.deployment.GridDeploymentManager;
import org.apache.ignite.internal.managers.discovery.DiscoveryLocalJoinData;
import org.apache.ignite.internal.managers.discovery.GridDiscoveryManager;
import org.apache.ignite.internal.managers.encryption.GridEncryptionManager;
import org.apache.ignite.internal.managers.eventstorage.GridEventStorageManager;
import org.apache.ignite.internal.managers.failover.GridFailoverManager;
import org.apache.ignite.internal.managers.indexing.GridIndexingManager;
import org.apache.ignite.internal.managers.loadbalancer.GridLoadBalancerManager;
import org.apache.ignite.internal.marshaller.optimized.OptimizedMarshaller;
import org.apache.ignite.internal.processors.GridProcessor;
import org.apache.ignite.internal.processors.affinity.AffinityTopologyVersion;
import org.apache.ignite.internal.processors.affinity.GridAffinityProcessor;
import org.apache.ignite.internal.processors.authentication.IgniteAuthenticationProcessor;
import org.apache.ignite.internal.processors.cache.CacheConfigurationOverride;
import org.apache.ignite.internal.processors.cache.GridCacheAdapter;
import org.apache.ignite.internal.processors.cache.GridCacheContext;
import org.apache.ignite.internal.processors.cache.GridCacheProcessor;
import org.apache.ignite.internal.processors.cache.GridCacheUtilityKey;
import org.apache.ignite.internal.processors.cache.IgniteCacheProxy;
import org.apache.ignite.internal.processors.cache.IgniteInternalCache;
import org.apache.ignite.internal.processors.cache.binary.CacheObjectBinaryProcessorImpl;
import org.apache.ignite.internal.processors.cache.mvcc.MvccProcessorImpl;
import org.apache.ignite.internal.processors.cache.persistence.DataRegion;
import org.apache.ignite.internal.processors.cache.persistence.DataStorageMXBeanImpl;
import org.apache.ignite.internal.processors.cache.persistence.filename.PdsConsistentIdProcessor;
import org.apache.ignite.internal.processors.cacheobject.IgniteCacheObjectProcessor;
import org.apache.ignite.internal.processors.closure.GridClosureProcessor;
import org.apache.ignite.internal.processors.cluster.ClusterProcessor;
import org.apache.ignite.internal.processors.cluster.DiscoveryDataClusterState;
import org.apache.ignite.internal.processors.cluster.GridClusterStateProcessor;
import org.apache.ignite.internal.processors.cluster.IGridClusterStateProcessor;
import org.apache.ignite.internal.processors.continuous.GridContinuousProcessor;
import org.apache.ignite.internal.processors.datastreamer.DataStreamProcessor;
import org.apache.ignite.internal.processors.datastructures.DataStructuresProcessor;
import org.apache.ignite.internal.processors.failure.FailureProcessor;
import org.apache.ignite.internal.processors.hadoop.Hadoop;
import org.apache.ignite.internal.processors.hadoop.HadoopProcessorAdapter;
import org.apache.ignite.internal.processors.job.GridJobProcessor;
import org.apache.ignite.internal.processors.jobmetrics.GridJobMetricsProcessor;
import org.apache.ignite.internal.processors.marshaller.GridMarshallerMappingProcessor;
import org.apache.ignite.internal.processors.nodevalidation.DiscoveryNodeValidationProcessor;
import org.apache.ignite.internal.processors.nodevalidation.OsDiscoveryNodeValidationProcessor;
import org.apache.ignite.internal.processors.odbc.ClientListenerProcessor;
import org.apache.ignite.internal.processors.platform.PlatformNoopProcessor;
import org.apache.ignite.internal.processors.platform.PlatformProcessor;
import org.apache.ignite.internal.processors.platform.plugin.PlatformPluginProcessor;
import org.apache.ignite.internal.processors.plugin.IgnitePluginProcessor;
import org.apache.ignite.internal.processors.pool.PoolProcessor;
import org.apache.ignite.internal.processors.port.GridPortProcessor;
import org.apache.ignite.internal.processors.port.GridPortRecord;
import org.apache.ignite.internal.processors.query.GridQueryProcessor;
import org.apache.ignite.internal.processors.resource.GridResourceProcessor;
import org.apache.ignite.internal.processors.resource.GridSpringResourceContext;
import org.apache.ignite.internal.processors.rest.GridRestProcessor;
import org.apache.ignite.internal.processors.security.GridSecurityProcessor;
import org.apache.ignite.internal.processors.segmentation.GridSegmentationProcessor;
import org.apache.ignite.internal.processors.service.GridServiceProcessor;
import org.apache.ignite.internal.processors.session.GridTaskSessionProcessor;
import org.apache.ignite.internal.processors.subscription.GridInternalSubscriptionProcessor;
import org.apache.ignite.internal.processors.task.GridTaskProcessor;
import org.apache.ignite.internal.processors.timeout.GridTimeoutProcessor;
import org.apache.ignite.internal.suggestions.GridPerformanceSuggestions;
import org.apache.ignite.internal.suggestions.JvmConfigurationSuggestions;
import org.apache.ignite.internal.suggestions.OsConfigurationSuggestions;
import org.apache.ignite.internal.util.StripedExecutor;
import org.apache.ignite.internal.util.future.GridCompoundFuture;
import org.apache.ignite.internal.util.future.GridFinishedFuture;
import org.apache.ignite.internal.util.future.GridFutureAdapter;
import org.apache.ignite.internal.util.future.IgniteFutureImpl;
import org.apache.ignite.internal.util.lang.GridAbsClosure;
import org.apache.ignite.internal.util.tostring.GridToStringExclude;
import org.apache.ignite.internal.util.typedef.C1;
import org.apache.ignite.internal.util.typedef.CI1;
import org.apache.ignite.internal.util.typedef.F;
import org.apache.ignite.internal.util.typedef.X;
import org.apache.ignite.internal.util.typedef.internal.A;
import org.apache.ignite.internal.util.typedef.internal.CU;
import org.apache.ignite.internal.util.typedef.internal.LT;
import org.apache.ignite.internal.util.typedef.internal.S;
import org.apache.ignite.internal.util.typedef.internal.SB;
import org.apache.ignite.internal.util.typedef.internal.U;
import org.apache.ignite.internal.worker.FailureHandlingMxBeanImpl;
import org.apache.ignite.internal.worker.WorkersControlMXBeanImpl;
import org.apache.ignite.internal.worker.WorkersRegistry;
import org.apache.ignite.lang.IgniteBiTuple;
import org.apache.ignite.lang.IgniteClosure;
import org.apache.ignite.lang.IgniteFuture;
import org.apache.ignite.lang.IgnitePredicate;
import org.apache.ignite.lang.IgniteProductVersion;
import org.apache.ignite.lifecycle.LifecycleAware;
import org.apache.ignite.lifecycle.LifecycleBean;
import org.apache.ignite.lifecycle.LifecycleEventType;
import org.apache.ignite.marshaller.MarshallerExclusions;
import org.apache.ignite.marshaller.MarshallerUtils;
import org.apache.ignite.marshaller.jdk.JdkMarshaller;
import org.apache.ignite.mxbean.ClusterMetricsMXBean;
import org.apache.ignite.mxbean.DataStorageMXBean;
import org.apache.ignite.mxbean.FailureHandlingMxBean;
import org.apache.ignite.mxbean.IgniteMXBean;
import org.apache.ignite.mxbean.StripedExecutorMXBean;
import org.apache.ignite.mxbean.ThreadPoolMXBean;
import org.apache.ignite.mxbean.TransactionMetricsMxBean;
import org.apache.ignite.mxbean.TransactionsMXBean;
import org.apache.ignite.mxbean.WorkersControlMXBean;
import org.apache.ignite.plugin.IgnitePlugin;
import org.apache.ignite.plugin.PluginNotFoundException;
import org.apache.ignite.plugin.PluginProvider;
import org.apache.ignite.spi.IgniteSpi;
import org.apache.ignite.spi.IgniteSpiVersionCheckException;
import org.apache.ignite.spi.discovery.tcp.internal.TcpDiscoveryNode;
import org.apache.ignite.thread.IgniteStripedThreadPoolExecutor;
import org.jetbrains.annotations.Nullable;

import static org.apache.ignite.IgniteSystemProperties.IGNITE_BINARY_MARSHALLER_USE_STRING_SERIALIZATION_VER_2;
import static org.apache.ignite.IgniteSystemProperties.IGNITE_CONFIG_URL;
import static org.apache.ignite.IgniteSystemProperties.IGNITE_DAEMON;
import static org.apache.ignite.IgniteSystemProperties.IGNITE_NO_ASCII;
import static org.apache.ignite.IgniteSystemProperties.IGNITE_OPTIMIZED_MARSHALLER_USE_DEFAULT_SUID;
import static org.apache.ignite.IgniteSystemProperties.IGNITE_REST_START_ON_CLIENT;
import static org.apache.ignite.IgniteSystemProperties.IGNITE_SKIP_CONFIGURATION_CONSISTENCY_CHECK;
import static org.apache.ignite.IgniteSystemProperties.IGNITE_STARVATION_CHECK_INTERVAL;
import static org.apache.ignite.IgniteSystemProperties.IGNITE_SUCCESS_FILE;
import static org.apache.ignite.IgniteSystemProperties.getBoolean;
import static org.apache.ignite.IgniteSystemProperties.snapshot;
import static org.apache.ignite.internal.GridKernalState.DISCONNECTED;
import static org.apache.ignite.internal.GridKernalState.STARTED;
import static org.apache.ignite.internal.GridKernalState.STARTING;
import static org.apache.ignite.internal.GridKernalState.STOPPED;
import static org.apache.ignite.internal.GridKernalState.STOPPING;
import static org.apache.ignite.internal.IgniteComponentType.COMPRESSION;
import static org.apache.ignite.internal.IgniteComponentType.HADOOP_HELPER;
import static org.apache.ignite.internal.IgniteComponentType.IGFS;
import static org.apache.ignite.internal.IgniteComponentType.IGFS_HELPER;
import static org.apache.ignite.internal.IgniteComponentType.SCHEDULE;
import static org.apache.ignite.internal.IgniteNodeAttributes.ATTR_BUILD_DATE;
import static org.apache.ignite.internal.IgniteNodeAttributes.ATTR_BUILD_VER;
import static org.apache.ignite.internal.IgniteNodeAttributes.ATTR_CLIENT_MODE;
import static org.apache.ignite.internal.IgniteNodeAttributes.ATTR_CONSISTENCY_CHECK_SKIPPED;
import static org.apache.ignite.internal.IgniteNodeAttributes.ATTR_DAEMON;
import static org.apache.ignite.internal.IgniteNodeAttributes.ATTR_DATA_STORAGE_CONFIG;
import static org.apache.ignite.internal.IgniteNodeAttributes.ATTR_DATA_STREAMER_POOL_SIZE;
import static org.apache.ignite.internal.IgniteNodeAttributes.ATTR_DEPLOYMENT_MODE;
import static org.apache.ignite.internal.IgniteNodeAttributes.ATTR_DYNAMIC_CACHE_START_ROLLBACK_SUPPORTED;
import static org.apache.ignite.internal.IgniteNodeAttributes.ATTR_IGNITE_FEATURES;
import static org.apache.ignite.internal.IgniteNodeAttributes.ATTR_IGNITE_INSTANCE_NAME;
import static org.apache.ignite.internal.IgniteNodeAttributes.ATTR_IPS;
import static org.apache.ignite.internal.IgniteNodeAttributes.ATTR_JIT_NAME;
import static org.apache.ignite.internal.IgniteNodeAttributes.ATTR_JMX_PORT;
import static org.apache.ignite.internal.IgniteNodeAttributes.ATTR_JVM_ARGS;
import static org.apache.ignite.internal.IgniteNodeAttributes.ATTR_JVM_PID;
import static org.apache.ignite.internal.IgniteNodeAttributes.ATTR_LANG_RUNTIME;
import static org.apache.ignite.internal.IgniteNodeAttributes.ATTR_LATE_AFFINITY_ASSIGNMENT;
import static org.apache.ignite.internal.IgniteNodeAttributes.ATTR_MACS;
import static org.apache.ignite.internal.IgniteNodeAttributes.ATTR_MARSHALLER;
import static org.apache.ignite.internal.IgniteNodeAttributes.ATTR_MARSHALLER_COMPACT_FOOTER;
import static org.apache.ignite.internal.IgniteNodeAttributes.ATTR_MARSHALLER_USE_BINARY_STRING_SER_VER_2;
import static org.apache.ignite.internal.IgniteNodeAttributes.ATTR_MARSHALLER_USE_DFLT_SUID;
import static org.apache.ignite.internal.IgniteNodeAttributes.ATTR_MEMORY_CONFIG;
import static org.apache.ignite.internal.IgniteNodeAttributes.ATTR_NODE_CONSISTENT_ID;
import static org.apache.ignite.internal.IgniteNodeAttributes.ATTR_OFFHEAP_SIZE;
import static org.apache.ignite.internal.IgniteNodeAttributes.ATTR_PEER_CLASSLOADING;
import static org.apache.ignite.internal.IgniteNodeAttributes.ATTR_PHY_RAM;
import static org.apache.ignite.internal.IgniteNodeAttributes.ATTR_PREFIX;
import static org.apache.ignite.internal.IgniteNodeAttributes.ATTR_REBALANCE_POOL_SIZE;
import static org.apache.ignite.internal.IgniteNodeAttributes.ATTR_RESTART_ENABLED;
import static org.apache.ignite.internal.IgniteNodeAttributes.ATTR_REST_PORT_RANGE;
import static org.apache.ignite.internal.IgniteNodeAttributes.ATTR_SPI_CLASS;
import static org.apache.ignite.internal.IgniteNodeAttributes.ATTR_TX_CONFIG;
import static org.apache.ignite.internal.IgniteNodeAttributes.ATTR_USER_NAME;
import static org.apache.ignite.internal.IgniteNodeAttributes.ATTR_VALIDATE_CACHE_REQUESTS;
import static org.apache.ignite.internal.IgniteVersionUtils.ACK_VER_STR;
import static org.apache.ignite.internal.IgniteVersionUtils.BUILD_TSTAMP_STR;
import static org.apache.ignite.internal.IgniteVersionUtils.COPYRIGHT;
import static org.apache.ignite.internal.IgniteVersionUtils.REV_HASH_STR;
import static org.apache.ignite.internal.IgniteVersionUtils.VER;
import static org.apache.ignite.internal.IgniteVersionUtils.VER_STR;
import static org.apache.ignite.lifecycle.LifecycleEventType.AFTER_NODE_START;
import static org.apache.ignite.lifecycle.LifecycleEventType.BEFORE_NODE_START;

/**
 * Ignite kernal.
 * <p/>
 * See <a href="http://en.wikipedia.org/wiki/Kernal">http://en.wikipedia.org/wiki/Kernal</a> for information on the
 * misspelling.
 */
public class IgniteKernal implements IgniteEx, IgniteMXBean, Externalizable {
    /** */
    private static final long serialVersionUID = 0L;

    /** Ignite site that is shown in log messages. */
    public static final String SITE = "ignite.apache.org";

    /** System line separator. */
    private static final String NL = U.nl();

    /** Periodic starvation check interval. */
    private static final long PERIODIC_STARVATION_CHECK_FREQ = 1000 * 30;

    /** Force complete reconnect future. */
    private static final Object STOP_RECONNECT = new Object();

    /** Separator for formatted coordinator properties. */
    public static final String COORDINATOR_PROPERTIES_SEPARATOR = ",";

    /** Long jvm pause detector. */
    private LongJVMPauseDetector longJVMPauseDetector;

    /** */
    @GridToStringExclude
    private GridKernalContextImpl ctx;

    /** Helper that registers MBeans */
    @GridToStringExclude
    private final MBeansManager mBeansMgr = new MBeansManager();

    /** Configuration. */
    private IgniteConfiguration cfg;

    /** */
    @GridToStringExclude
    private GridLoggerProxy log;

    /** */
    private String igniteInstanceName;

    /** Kernal start timestamp. */
    private long startTime = U.currentTimeMillis();

    /** Spring context, potentially {@code null}. */
    private GridSpringResourceContext rsrcCtx;

    /** */
    @GridToStringExclude
    private GridTimeoutProcessor.CancelableTask starveTask;

    /** */
    @GridToStringExclude
    private GridTimeoutProcessor.CancelableTask metricsLogTask;

    /** */
    @GridToStringExclude
    private GridTimeoutProcessor.CancelableTask longOpDumpTask;

    /** Indicate error on grid stop. */
    @GridToStringExclude
    private boolean errOnStop;

    /** Scheduler. */
    @GridToStringExclude
    private IgniteScheduler scheduler;

    /** Kernal gateway. */
    @GridToStringExclude
    private final AtomicReference<GridKernalGateway> gw = new AtomicReference<>();

    /** Stop guard. */
    @GridToStringExclude
    private final AtomicBoolean stopGuard = new AtomicBoolean();

    /** */
    private final ReconnectState reconnectState = new ReconnectState();

    /**
     * No-arg constructor is required by externalization.
     */
    public IgniteKernal() {
        this(null);
    }

    /**
     * @param rsrcCtx Optional Spring application context.
     */
    public IgniteKernal(@Nullable GridSpringResourceContext rsrcCtx) {
        this.rsrcCtx = rsrcCtx;
    }

    /** {@inheritDoc} */
    @Override public IgniteClusterEx cluster() {
        return ctx.cluster().get();
    }

    /** {@inheritDoc} */
    @Override public ClusterNode localNode() {
        return ctx.cluster().get().localNode();
    }

    /** {@inheritDoc} */
    @Override public IgniteCompute compute() {
        return ((ClusterGroupAdapter)ctx.cluster().get().forServers()).compute();
    }

    /** {@inheritDoc} */
    @Override public IgniteMessaging message() {
        return ctx.cluster().get().message();
    }

    /** {@inheritDoc} */
    @Override public IgniteEvents events() {
        return ctx.cluster().get().events();
    }

    /** {@inheritDoc} */
    @Override public IgniteServices services() {
        checkClusterState();

        return ((ClusterGroupAdapter)ctx.cluster().get().forServers()).services();
    }

    /** {@inheritDoc} */
    @Override public ExecutorService executorService() {
        return ctx.cluster().get().executorService();
    }

    /** {@inheritDoc} */
    @Override public final IgniteCompute compute(ClusterGroup grp) {
        return ((ClusterGroupAdapter)grp).compute();
    }

    /** {@inheritDoc} */
    @Override public final IgniteMessaging message(ClusterGroup prj) {
        return ((ClusterGroupAdapter)prj).message();
    }

    /** {@inheritDoc} */
    @Override public final IgniteEvents events(ClusterGroup grp) {
        return ((ClusterGroupAdapter)grp).events();
    }

    /** {@inheritDoc} */
    @Override public IgniteServices services(ClusterGroup grp) {
        checkClusterState();

        return ((ClusterGroupAdapter)grp).services();
    }

    /** {@inheritDoc} */
    @Override public ExecutorService executorService(ClusterGroup grp) {
        return ((ClusterGroupAdapter)grp).executorService();
    }

    /** {@inheritDoc} */
    @Override public String name() {
        return igniteInstanceName;
    }

    /** {@inheritDoc} */
    @Override public String getCopyright() {
        return COPYRIGHT;
    }

    /** {@inheritDoc} */
    @Override public long getStartTimestamp() {
        return startTime;
    }

    /** {@inheritDoc} */
    @Override public String getStartTimestampFormatted() {
        return DateFormat.getDateTimeInstance().format(new Date(startTime));
    }

    /** {@inheritDoc} */
    @Override public boolean isRebalanceEnabled() {
        return ctx.cache().context().isRebalanceEnabled();
    }

    /** {@inheritDoc} */
    @Override public void rebalanceEnabled(boolean rebalanceEnabled) {
        ctx.cache().context().rebalanceEnabled(rebalanceEnabled);
    }

    /** {@inheritDoc} */
    @Override public long getUpTime() {
        return U.currentTimeMillis() - startTime;
    }

    /** {@inheritDoc} */
    @Override public long getLongJVMPausesCount() {
        return longJVMPauseDetector != null ? longJVMPauseDetector.longPausesCount() : 0;
    }

    /** {@inheritDoc} */
    @Override public long getLongJVMPausesTotalDuration() {
        return longJVMPauseDetector != null ? longJVMPauseDetector.longPausesTotalDuration() : 0;
    }

    /** {@inheritDoc} */
    @Override public Map<Long, Long> getLongJVMPauseLastEvents() {
        return longJVMPauseDetector != null ? longJVMPauseDetector.longPauseEvents() : Collections.emptyMap();
    }

    /** {@inheritDoc} */
    @Override public String getUpTimeFormatted() {
        return X.timeSpan2DHMSM(U.currentTimeMillis() - startTime);
    }

    /** {@inheritDoc} */
    @Override public String getFullVersion() {
        return VER_STR + '-' + BUILD_TSTAMP_STR;
    }

    /** {@inheritDoc} */
    @Override public String getCheckpointSpiFormatted() {
        assert cfg != null;

        return Arrays.toString(cfg.getCheckpointSpi());
    }

    /** {@inheritDoc} */
    @Override public String getCurrentCoordinatorFormatted() {
        ClusterNode node = ctx.discovery().oldestAliveServerNode(AffinityTopologyVersion.NONE);

        if (node == null)
            return "";

        return new StringBuilder()
            .append(node.addresses())
            .append(COORDINATOR_PROPERTIES_SEPARATOR)
            .append(node.id())
            .append(COORDINATOR_PROPERTIES_SEPARATOR)
            .append(node.order())
            .append(COORDINATOR_PROPERTIES_SEPARATOR)
            .append(node.hostNames())
            .toString();
    }

    /** {@inheritDoc} */
    @Override public boolean isNodeInBaseline() {
        ClusterNode locNode = localNode();

        if (locNode.isClient() || locNode.isDaemon())
            return false;

        DiscoveryDataClusterState clusterState = ctx.state().clusterState();

        return clusterState.hasBaselineTopology() && CU.baselineNode(locNode, clusterState);
    }

    /** {@inheritDoc} */
    @Override public String getCommunicationSpiFormatted() {
        assert cfg != null;

        return cfg.getCommunicationSpi().toString();
    }

    /** {@inheritDoc} */
    @Override public String getDeploymentSpiFormatted() {
        assert cfg != null;

        return cfg.getDeploymentSpi().toString();
    }

    /** {@inheritDoc} */
    @Override public String getDiscoverySpiFormatted() {
        assert cfg != null;

        return cfg.getDiscoverySpi().toString();
    }

    /** {@inheritDoc} */
    @Override public String getEventStorageSpiFormatted() {
        assert cfg != null;

        return cfg.getEventStorageSpi().toString();
    }

    /** {@inheritDoc} */
    @Override public String getCollisionSpiFormatted() {
        assert cfg != null;

        return cfg.getCollisionSpi().toString();
    }

    /** {@inheritDoc} */
    @Override public String getFailoverSpiFormatted() {
        assert cfg != null;

        return Arrays.toString(cfg.getFailoverSpi());
    }

    /** {@inheritDoc} */
    @Override public String getLoadBalancingSpiFormatted() {
        assert cfg != null;

        return Arrays.toString(cfg.getLoadBalancingSpi());
    }

    /** {@inheritDoc} */
    @Override public String getOsInformation() {
        return U.osString();
    }

    /** {@inheritDoc} */
    @Override public String getJdkInformation() {
        return U.jdkString();
    }

    /** {@inheritDoc} */
    @Override public String getOsUser() {
        return System.getProperty("user.name");
    }

    /** {@inheritDoc} */
    @Override public void printLastErrors() {
        ctx.exceptionRegistry().printErrors(log);
    }

    /** {@inheritDoc} */
    @Override public String getVmName() {
        return ManagementFactory.getRuntimeMXBean().getName();
    }

    /** {@inheritDoc} */
    @Override public String getInstanceName() {
        return igniteInstanceName;
    }

    /** {@inheritDoc} */
    @Override public String getExecutorServiceFormatted() {
        assert cfg != null;

        return String.valueOf(cfg.getPublicThreadPoolSize());
    }

    /** {@inheritDoc} */
    @Override public String getIgniteHome() {
        assert cfg != null;

        return cfg.getIgniteHome();
    }

    /** {@inheritDoc} */
    @Override public String getGridLoggerFormatted() {
        assert cfg != null;

        return cfg.getGridLogger().toString();
    }

    /** {@inheritDoc} */
    @Override public String getMBeanServerFormatted() {
        assert cfg != null;

        return cfg.getMBeanServer().toString();
    }

    /** {@inheritDoc} */
    @Override public UUID getLocalNodeId() {
        assert cfg != null;

        return cfg.getNodeId();
    }

    /** {@inheritDoc} */
    @SuppressWarnings("unchecked")
    @Override public List<String> getUserAttributesFormatted() {
        assert cfg != null;

        return (List<String>)F.transform(cfg.getUserAttributes().entrySet(), new C1<Map.Entry<String, ?>, String>() {
            @Override public String apply(Map.Entry<String, ?> e) {
                return e.getKey() + ", " + e.getValue().toString();
            }
        });
    }

    /** {@inheritDoc} */
    @Override public boolean isPeerClassLoadingEnabled() {
        assert cfg != null;

        return cfg.isPeerClassLoadingEnabled();
    }

    /** {@inheritDoc} */
    @Override public List<String> getLifecycleBeansFormatted() {
        LifecycleBean[] beans = cfg.getLifecycleBeans();

        if (F.isEmpty(beans))
            return Collections.emptyList();
        else {
            List<String> res = new ArrayList<>(beans.length);

            for (LifecycleBean bean : beans)
                res.add(String.valueOf(bean));

            return res;
        }
    }

    /**
     * @param name New attribute name.
     * @param val New attribute value.
     * @throws IgniteCheckedException If duplicated SPI name found.
     */
    private void add(String name, @Nullable Serializable val) throws IgniteCheckedException {
        assert name != null;

        if (ctx.addNodeAttribute(name, val) != null) {
            if (name.endsWith(ATTR_SPI_CLASS))
                // User defined duplicated names for the different SPIs.
                throw new IgniteCheckedException("Failed to set SPI attribute. Duplicated SPI name found: " +
                    name.substring(0, name.length() - ATTR_SPI_CLASS.length()));

            // Otherwise it's a mistake of setting up duplicated attribute.
            assert false : "Duplicate attribute: " + name;
        }
    }

    /**
     * Notifies life-cycle beans of grid event.
     *
     * @param evt Grid event.
     * @throws IgniteCheckedException If user threw exception during start.
     */
    private void notifyLifecycleBeans(LifecycleEventType evt) throws IgniteCheckedException {
        if (!cfg.isDaemon() && cfg.getLifecycleBeans() != null) {
            for (LifecycleBean bean : cfg.getLifecycleBeans())
                if (bean != null) {
                    try {
                        bean.onLifecycleEvent(evt);
                    }
                    catch (Exception e) {
                        throw new IgniteCheckedException(e);
                    }
                }
        }
    }

    /**
     * Notifies life-cycle beans of grid event.
     *
     * @param evt Grid event.
     */
    private void notifyLifecycleBeansEx(LifecycleEventType evt) {
        try {
            notifyLifecycleBeans(evt);
        }
        // Catch generic throwable to secure against user assertions.
        catch (Throwable e) {
            U.error(log, "Failed to notify lifecycle bean (safely ignored) [evt=" + evt +
                (igniteInstanceName == null ? "" : ", igniteInstanceName=" + igniteInstanceName) + ']', e);

            if (e instanceof Error)
                throw (Error)e;
        }
    }

    /**
     * @param cfg Configuration to use.
     * @param utilityCachePool Utility cache pool.
     * @param execSvc Executor service.
     * @param sysExecSvc System executor service.
     * @param stripedExecSvc Striped executor.
     * @param p2pExecSvc P2P executor service.
     * @param mgmtExecSvc Management executor service.
     * @param igfsExecSvc IGFS executor service.
     * @param dataStreamExecSvc data stream executor service.
     * @param restExecSvc Reset executor service.
     * @param affExecSvc Affinity executor service.
     * @param idxExecSvc Indexing executor service.
     * @param callbackExecSvc Callback executor service.
     * @param qryExecSvc Query executor service.
     * @param schemaExecSvc Schema executor service.
     * @param customExecSvcs Custom named executors.
     * @param errHnd Error handler to use for notification about startup problems.
     * @param workerRegistry Worker registry.
     * @param hnd Default uncaught exception handler used by thread pools.
     * @throws IgniteCheckedException Thrown in case of any errors.
     */
    @SuppressWarnings({"unchecked"})
    public void start(
        final IgniteConfiguration cfg,
        ExecutorService utilityCachePool,
        final ExecutorService execSvc,
        final ExecutorService svcExecSvc,
        final ExecutorService sysExecSvc,
        final StripedExecutor stripedExecSvc,
        ExecutorService p2pExecSvc,
        ExecutorService mgmtExecSvc,
        ExecutorService igfsExecSvc,
        StripedExecutor dataStreamExecSvc,
        ExecutorService restExecSvc,
        ExecutorService affExecSvc,
        @Nullable ExecutorService idxExecSvc,
        IgniteStripedThreadPoolExecutor callbackExecSvc,
        ExecutorService qryExecSvc,
        ExecutorService schemaExecSvc,
        @Nullable final Map<String, ? extends ExecutorService> customExecSvcs,
        GridAbsClosure errHnd,
        WorkersRegistry workerRegistry,
        Thread.UncaughtExceptionHandler hnd
    )
        throws IgniteCheckedException {
        gw.compareAndSet(null, new GridKernalGatewayImpl(cfg.getIgniteInstanceName()));

        GridKernalGateway gw = this.gw.get();

        gw.writeLock();

        try {
            switch (gw.getState()) {
                case STARTED: {
                    U.warn(log, "Grid has already been started (ignored).");

                    return;
                }

                case STARTING: {
                    U.warn(log, "Grid is already in process of being started (ignored).");

                    return;
                }

                case STOPPING: {
                    throw new IgniteCheckedException("Grid is in process of being stopped");
                }

                case STOPPED: {
                    break;
                }
            }

            gw.setState(STARTING);
        }
        finally {
            gw.writeUnlock();
        }

        assert cfg != null;

        // Make sure we got proper configuration.
        validateCommon(cfg);

        igniteInstanceName = cfg.getIgniteInstanceName();

        this.cfg = cfg;

        log = (GridLoggerProxy)cfg.getGridLogger().getLogger(
            getClass().getName() + (igniteInstanceName != null ? '%' + igniteInstanceName : ""));

        longJVMPauseDetector = new LongJVMPauseDetector(log);

        longJVMPauseDetector.start();

        RuntimeMXBean rtBean = ManagementFactory.getRuntimeMXBean();

        // Ack various information.
        ackAsciiLogo();
        ackConfigUrl();
        ackConfiguration(cfg);
        ackDaemon();
        ackOsInfo();
        ackLanguageRuntime();
        ackRemoteManagement();
        ackLogger();
        ackVmArguments(rtBean);
        ackClassPaths(rtBean);
        ackSystemProperties();
        ackEnvironmentVariables();
        ackMemoryConfiguration();
        ackCacheConfiguration();
        ackP2pConfiguration();
        ackRebalanceConfiguration();
        ackIPv4StackFlagIsSet();

        // Run background network diagnostics.
        GridDiagnostic.runBackgroundCheck(igniteInstanceName, execSvc, log);

        // Ack 3-rd party licenses location.
        if (log.isInfoEnabled() && cfg.getIgniteHome() != null)
            log.info("3-rd party licenses can be found at: " + cfg.getIgniteHome() + File.separatorChar + "libs" +
                File.separatorChar + "licenses");

        // Check that user attributes are not conflicting
        // with internally reserved names.
        for (String name : cfg.getUserAttributes().keySet())
            if (name.startsWith(ATTR_PREFIX))
                throw new IgniteCheckedException("User attribute has illegal name: '" + name + "'. Note that all names " +
                    "starting with '" + ATTR_PREFIX + "' are reserved for internal use.");

        // Ack local node user attributes.
        logNodeUserAttributes();

        // Ack configuration.
        ackSpis();

        List<PluginProvider> plugins = U.allPluginProviders();

        // Spin out SPIs & managers.
        try {
            ctx = new GridKernalContextImpl(log,
                this,
                cfg,
                gw,
                utilityCachePool,
                execSvc,
                svcExecSvc,
                sysExecSvc,
                stripedExecSvc,
                p2pExecSvc,
                mgmtExecSvc,
                igfsExecSvc,
                dataStreamExecSvc,
                restExecSvc,
                affExecSvc,
                idxExecSvc,
                callbackExecSvc,
                qryExecSvc,
                schemaExecSvc,
                customExecSvcs,
                plugins,
                MarshallerUtils.classNameFilter(this.getClass().getClassLoader()),
                workerRegistry,
                hnd
            );

            cfg.getMarshaller().setContext(ctx.marshallerContext());

            GridInternalSubscriptionProcessor subscriptionProc = new GridInternalSubscriptionProcessor(ctx);

            startProcessor(subscriptionProc);

            ClusterProcessor clusterProc = new ClusterProcessor(ctx);

            startProcessor(clusterProc);

            U.onGridStart();

            // Start and configure resource processor first as it contains resources used
            // by all other managers and processors.
            GridResourceProcessor rsrcProc = new GridResourceProcessor(ctx);

            rsrcProc.setSpringContext(rsrcCtx);

            scheduler = new IgniteSchedulerImpl(ctx);

            startProcessor(rsrcProc);

            // Inject resources into lifecycle beans.
            if (!cfg.isDaemon() && cfg.getLifecycleBeans() != null) {
                for (LifecycleBean bean : cfg.getLifecycleBeans()) {
                    if (bean != null)
                        rsrcProc.inject(bean);
                }
            }

            // Lifecycle notification.
            notifyLifecycleBeans(BEFORE_NODE_START);

            // Starts lifecycle aware components.
            U.startLifecycleAware(lifecycleAwares(cfg));

            addHelper(IGFS_HELPER.create(F.isEmpty(cfg.getFileSystemConfiguration())));

            addHelper(HADOOP_HELPER.createIfInClassPath(ctx, false));

            startProcessor(new IgnitePluginProcessor(ctx, cfg, plugins));

            startProcessor(new FailureProcessor(ctx));

            startProcessor(new PoolProcessor(ctx));

            // Closure processor should be started before all others
            // (except for resource processor), as many components can depend on it.
            startProcessor(new GridClosureProcessor(ctx));

            // Start some other processors (order & place is important).
            startProcessor(new GridPortProcessor(ctx));
            startProcessor(new GridJobMetricsProcessor(ctx));

            // Timeout processor needs to be started before managers,
            // as managers may depend on it.
            startProcessor(new GridTimeoutProcessor(ctx));

            // Start security processors.
            startProcessor(createComponent(GridSecurityProcessor.class, ctx));

            // Start SPI managers.
            // NOTE: that order matters as there are dependencies between managers.
            startManager(new GridIoManager(ctx));
            startManager(new GridCheckpointManager(ctx));

            startManager(new GridEventStorageManager(ctx));
            startManager(new GridDeploymentManager(ctx));
            startManager(new GridLoadBalancerManager(ctx));
            startManager(new GridFailoverManager(ctx));
            startManager(new GridCollisionManager(ctx));
            startManager(new GridIndexingManager(ctx));
            startManager(new GridEncryptionManager(ctx));

            ackSecurity();

            // Assign discovery manager to context before other processors start so they
            // are able to register custom event listener.
            final GridManager discoMgr = new GridDiscoveryManager(ctx);

            ctx.add(discoMgr, false);

            // Start processors before discovery manager, so they will
            // be able to start receiving messages once discovery completes.
            try {
<<<<<<< HEAD
                startProcessor(new GridMarshallerMappingProcessor(ctx));
=======
                startProcessor(COMPRESSION.createOptional(ctx));
>>>>>>> f0544d46
                startProcessor(new PdsConsistentIdProcessor(ctx));
                startProcessor(new MvccProcessorImpl(ctx));
                startProcessor(createComponent(DiscoveryNodeValidationProcessor.class, ctx));
                startProcessor(new GridAffinityProcessor(ctx));
                startProcessor(createComponent(GridSegmentationProcessor.class, ctx));
                startProcessor(createComponent(IgniteCacheObjectProcessor.class, ctx));
                startProcessor(createComponent(IGridClusterStateProcessor.class, ctx));
                startProcessor(new IgniteAuthenticationProcessor(ctx));
                startProcessor(new GridCacheProcessor(ctx));
                startProcessor(new GridQueryProcessor(ctx));
                startProcessor(new ClientListenerProcessor(ctx));
                startProcessor(new GridServiceProcessor(ctx));
                startProcessor(new GridTaskSessionProcessor(ctx));
                startProcessor(new GridJobProcessor(ctx));
                startProcessor(new GridTaskProcessor(ctx));
                startProcessor((GridProcessor)SCHEDULE.createOptional(ctx));
                startProcessor(new GridRestProcessor(ctx));
                startProcessor(new DataStreamProcessor(ctx));
                startProcessor((GridProcessor)IGFS.create(ctx, F.isEmpty(cfg.getFileSystemConfiguration())));
                startProcessor(new GridContinuousProcessor(ctx));
                startProcessor(createHadoopComponent());
                startProcessor(new DataStructuresProcessor(ctx));
                startProcessor(createComponent(PlatformProcessor.class, ctx));

                // Start plugins.
                for (PluginProvider provider : ctx.plugins().allProviders()) {
                    ctx.add(new GridPluginComponent(provider));

                    provider.start(ctx.plugins().pluginContextForProvider(provider));
                }

                // Start platform plugins.
                if (ctx.config().getPlatformConfiguration() != null)
                    startProcessor(new PlatformPluginProcessor(ctx));

                ctx.cluster().initDiagnosticListeners();

                fillNodeAttributes(clusterProc.updateNotifierEnabled());

                ctx.cache().context().database().notifyMetaStorageSubscribersOnReadyForRead();

                ctx.cache().context().database().startMemoryRestore(ctx);

                ctx.recoveryMode(false);
            }
            catch (Throwable e) {
                U.error(
                    log, "Exception during start processors, node will be stopped and close connections", e);

                // Stop discovery spi to close tcp socket.
                ctx.discovery().stop(true);

                throw e;
            }

            gw.writeLock();

            try {
                gw.setState(STARTED);

                // Start discovery manager last to make sure that grid is fully initialized.
                startManager(discoMgr);
            }
            finally {
                gw.writeUnlock();
            }

            // Check whether physical RAM is not exceeded.
            checkPhysicalRam();

            // Suggest configuration optimizations.
            suggestOptimizations(cfg);

            // Suggest JVM optimizations.
            ctx.performance().addAll(JvmConfigurationSuggestions.getSuggestions());

            // Suggest Operation System optimizations.
            ctx.performance().addAll(OsConfigurationSuggestions.getSuggestions());

            DiscoveryLocalJoinData joinData = ctx.discovery().localJoin();

            IgniteInternalFuture<Boolean> transitionWaitFut = joinData.transitionWaitFuture();

            // Notify discovery manager the first to make sure that topology is discovered.
            // Active flag is not used in managers, so it is safe to pass true.
            ctx.discovery().onKernalStart(true);

            // Notify IO manager the second so further components can send and receive messages.
            // Must notify the IO manager before transition state await to make sure IO connection can be established.
            ctx.io().onKernalStart(true);

            boolean active;

            if (transitionWaitFut != null) {
                if (log.isInfoEnabled()) {
                    log.info("Join cluster while cluster state transition is in progress, " +
                        "waiting when transition finish.");
                }

                active = transitionWaitFut.get();
            }
            else
                active = joinData.active();

            boolean recon = false;

            // Callbacks.
            for (GridComponent comp : ctx) {
                // Skip discovery manager.
                if (comp instanceof GridDiscoveryManager)
                    continue;

                // Skip IO manager.
                if (comp instanceof GridIoManager)
                    continue;

                if (comp instanceof GridPluginComponent)
                    continue;

                if (!skipDaemon(comp)) {
                    try {
                        comp.onKernalStart(active);
                    }
                    catch (IgniteNeedReconnectException e) {
                        ClusterNode locNode = ctx.discovery().localNode();

                        assert locNode.isClient();

                        if (!ctx.discovery().reconnectSupported())
                            throw new IgniteCheckedException("Client node in forceServerMode " +
                                "is not allowed to reconnect to the cluster and will be stopped.");

                        if (log.isDebugEnabled())
                            log.debug("Failed to start node components on node start, will wait for reconnect: " + e);

                        recon = true;
                    }
                }
            }

            // Start plugins.
            for (PluginProvider provider : ctx.plugins().allProviders())
                provider.onIgniteStart();

            if (recon)
                reconnectState.waitFirstReconnect();

            // Register MBeans.
            mBeansMgr.registerAllMBeans(utilityCachePool, execSvc, svcExecSvc, sysExecSvc, stripedExecSvc, p2pExecSvc,
                mgmtExecSvc, igfsExecSvc, dataStreamExecSvc, restExecSvc, affExecSvc, idxExecSvc, callbackExecSvc,
                qryExecSvc, schemaExecSvc, customExecSvcs, ctx.workersRegistry());

            // Lifecycle bean notifications.
            notifyLifecycleBeans(AFTER_NODE_START);
        }
        catch (Throwable e) {
            IgniteSpiVersionCheckException verCheckErr = X.cause(e, IgniteSpiVersionCheckException.class);

            if (verCheckErr != null)
                U.error(log, verCheckErr.getMessage());
            else if (X.hasCause(e, InterruptedException.class, IgniteInterruptedCheckedException.class))
                U.warn(log, "Grid startup routine has been interrupted (will rollback).");
            else
                U.error(log, "Got exception while starting (will rollback startup routine).", e);

            errHnd.apply();

            stop(true);

            if (e instanceof Error)
                throw e;
            else if (e instanceof IgniteCheckedException)
                throw (IgniteCheckedException)e;
            else
                throw new IgniteCheckedException(e);
        }

        // Mark start timestamp.
        startTime = U.currentTimeMillis();

        String intervalStr = IgniteSystemProperties.getString(IGNITE_STARVATION_CHECK_INTERVAL);

        // Start starvation checker if enabled.
        boolean starveCheck = !isDaemon() && !"0".equals(intervalStr);

        if (starveCheck) {
            final long interval = F.isEmpty(intervalStr) ? PERIODIC_STARVATION_CHECK_FREQ : Long.parseLong(intervalStr);

            starveTask = ctx.timeout().schedule(new Runnable() {
                /** Last completed task count. */
                private long lastCompletedCntPub;

                /** Last completed task count. */
                private long lastCompletedCntSys;

                @Override public void run() {
                    if (execSvc instanceof ThreadPoolExecutor) {
                        ThreadPoolExecutor exec = (ThreadPoolExecutor)execSvc;

                        lastCompletedCntPub = checkPoolStarvation(exec, lastCompletedCntPub, "public");
                    }

                    if (sysExecSvc instanceof ThreadPoolExecutor) {
                        ThreadPoolExecutor exec = (ThreadPoolExecutor)sysExecSvc;

                        lastCompletedCntSys = checkPoolStarvation(exec, lastCompletedCntSys, "system");
                    }

                    if (stripedExecSvc != null)
                        stripedExecSvc.checkStarvation();
                }

                /**
                 * @param exec Thread pool executor to check.
                 * @param lastCompletedCnt Last completed tasks count.
                 * @param pool Pool name for message.
                 * @return Current completed tasks count.
                 */
                private long checkPoolStarvation(
                    ThreadPoolExecutor exec,
                    long lastCompletedCnt,
                    String pool
                ) {
                    long completedCnt = exec.getCompletedTaskCount();

                    // If all threads are active and no task has completed since last time and there is
                    // at least one waiting request, then it is possible starvation.
                    if (exec.getPoolSize() == exec.getActiveCount() && completedCnt == lastCompletedCnt &&
                        !exec.getQueue().isEmpty())
                        LT.warn(
                            log,
                            "Possible thread pool starvation detected (no task completed in last " +
                                interval + "ms, is " + pool + " thread pool size large enough?)");

                    return completedCnt;
                }
            }, interval, interval);
        }

        long metricsLogFreq = cfg.getMetricsLogFrequency();

        if (metricsLogFreq > 0) {
            metricsLogTask = ctx.timeout().schedule(new Runnable() {
                private final DecimalFormat dblFmt = new DecimalFormat("#.##");

                @Override public void run() {
                    ackNodeMetrics(dblFmt, execSvc, sysExecSvc, customExecSvcs);
                }
            }, metricsLogFreq, metricsLogFreq);
        }

        final long longOpDumpTimeout =
            IgniteSystemProperties.getLong(IgniteSystemProperties.IGNITE_LONG_OPERATIONS_DUMP_TIMEOUT, 60_000);

        if (longOpDumpTimeout > 0) {
            longOpDumpTask = ctx.timeout().schedule(new Runnable() {
                @Override public void run() {
                    GridKernalContext ctx = IgniteKernal.this.ctx;

                    if (ctx != null)
                        ctx.cache().context().exchange().dumpLongRunningOperations(longOpDumpTimeout);
                }
            }, longOpDumpTimeout, longOpDumpTimeout);
        }

        ctx.performance().add("Disable assertions (remove '-ea' from JVM options)", !U.assertionsEnabled());

        ctx.performance().logSuggestions(log, igniteInstanceName);

        U.quietAndInfo(log, "To start Console Management & Monitoring run ignitevisorcmd.{sh|bat}");

        ackStart(rtBean);

        if (!isDaemon())
            ctx.discovery().ackTopology(ctx.discovery().localJoin().joinTopologyVersion().topologyVersion(),
                EventType.EVT_NODE_JOINED, localNode());
    }

    /**
     * Create description of an executor service for logging.
     *
     * @param execSvcName name of the service
     * @param execSvc service to create a description for
     */
    private String createExecutorDescription(String execSvcName, ExecutorService execSvc) {
        int poolActiveThreads = 0;
        int poolIdleThreads = 0;
        int poolQSize = 0;

        if (execSvc instanceof ThreadPoolExecutor) {
            ThreadPoolExecutor exec = (ThreadPoolExecutor)execSvc;

            int poolSize = exec.getPoolSize();

            poolActiveThreads = Math.min(poolSize, exec.getActiveCount());
            poolIdleThreads = poolSize - poolActiveThreads;
            poolQSize = exec.getQueue().size();
        }

        return execSvcName + " [active=" + poolActiveThreads + ", idle=" + poolIdleThreads + ", qSize=" + poolQSize + "]";
    }

    /**
     * Create Hadoop component.
     *
     * @return Non-null Hadoop component: workable or no-op.
     * @throws IgniteCheckedException If the component is mandatory and cannot be initialized.
     */
    private HadoopProcessorAdapter createHadoopComponent() throws IgniteCheckedException {
        boolean mandatory = cfg.getHadoopConfiguration() != null;

        if (mandatory) {
            if (cfg.isPeerClassLoadingEnabled())
                throw new IgniteCheckedException("Hadoop module cannot be used with peer class loading enabled " +
                    "(set IgniteConfiguration.peerClassLoadingEnabled to \"false\").");

            HadoopProcessorAdapter res = IgniteComponentType.HADOOP.createIfInClassPath(ctx, true);

            res.validateEnvironment();

            return res;
        }
        else {
            HadoopProcessorAdapter cmp = null;

            if (!ctx.hadoopHelper().isNoOp() && cfg.isPeerClassLoadingEnabled()) {
                U.warn(log, "Hadoop module is found in classpath, but will not be started because peer class " +
                    "loading is enabled (set IgniteConfiguration.peerClassLoadingEnabled to \"false\" if you want " +
                    "to use Hadoop module).");
            }
            else {
                cmp = IgniteComponentType.HADOOP.createIfInClassPath(ctx, false);

                try {
                    cmp.validateEnvironment();
                }
                catch (IgniteException | IgniteCheckedException e) {
                    U.quietAndWarn(log, "Hadoop module will not start due to exception: " + e.getMessage());

                    cmp = null;
                }
            }

            if (cmp == null)
                cmp = IgniteComponentType.HADOOP.create(ctx, true);

            return cmp;
        }
    }

    /**
     * Validates common configuration parameters.
     *
     * @param cfg Configuration.
     */
    private void validateCommon(IgniteConfiguration cfg) {
        A.notNull(cfg.getNodeId(), "cfg.getNodeId()");

        if (!U.IGNITE_MBEANS_DISABLED)
            A.notNull(cfg.getMBeanServer(), "cfg.getMBeanServer()");

        A.notNull(cfg.getGridLogger(), "cfg.getGridLogger()");
        A.notNull(cfg.getMarshaller(), "cfg.getMarshaller()");
        A.notNull(cfg.getUserAttributes(), "cfg.getUserAttributes()");

        // All SPIs should be non-null.
        A.notNull(cfg.getCheckpointSpi(), "cfg.getCheckpointSpi()");
        A.notNull(cfg.getCommunicationSpi(), "cfg.getCommunicationSpi()");
        A.notNull(cfg.getDeploymentSpi(), "cfg.getDeploymentSpi()");
        A.notNull(cfg.getDiscoverySpi(), "cfg.getDiscoverySpi()");
        A.notNull(cfg.getEventStorageSpi(), "cfg.getEventStorageSpi()");
        A.notNull(cfg.getCollisionSpi(), "cfg.getCollisionSpi()");
        A.notNull(cfg.getFailoverSpi(), "cfg.getFailoverSpi()");
        A.notNull(cfg.getLoadBalancingSpi(), "cfg.getLoadBalancingSpi()");
        A.notNull(cfg.getIndexingSpi(), "cfg.getIndexingSpi()");

        A.ensure(cfg.getNetworkTimeout() > 0, "cfg.getNetworkTimeout() > 0");
        A.ensure(cfg.getNetworkSendRetryDelay() > 0, "cfg.getNetworkSendRetryDelay() > 0");
        A.ensure(cfg.getNetworkSendRetryCount() > 0, "cfg.getNetworkSendRetryCount() > 0");
    }

    /**
     * Checks whether physical RAM is not exceeded.
     */
    @SuppressWarnings("ConstantConditions")
    private void checkPhysicalRam() {
        long ram = ctx.discovery().localNode().attribute(ATTR_PHY_RAM);

        if (ram != -1) {
            String macs = ctx.discovery().localNode().attribute(ATTR_MACS);

            long totalHeap = 0;
            long totalOffheap = 0;

            for (ClusterNode node : ctx.discovery().allNodes()) {
                if (macs.equals(node.attribute(ATTR_MACS))) {
                    long heap = node.metrics().getHeapMemoryMaximum();
                    Long offheap = node.<Long>attribute(ATTR_OFFHEAP_SIZE);

                    if (heap != -1)
                        totalHeap += heap;

                    if (offheap != null)
                        totalOffheap += offheap;
                }
            }

            long total = totalHeap + totalOffheap;

            if (total < 0)
                total = Long.MAX_VALUE;

            // 4GB or 20% of available memory is expected to be used by OS and user applications
            long safeToUse = ram - Math.max(4L << 30, (long)(ram * 0.2));

            if (total > safeToUse) {
                U.quietAndWarn(log, "Nodes started on local machine require more than 80% of physical RAM what can " +
                    "lead to significant slowdown due to swapping (please decrease JVM heap size, data region " +
                    "size or checkpoint buffer size) [required=" + (total >> 20) + "MB, available=" +
                    (ram >> 20) + "MB]");
            }
        }
    }

    /**
     * @param cfg Configuration to check for possible performance issues.
     */
    private void suggestOptimizations(IgniteConfiguration cfg) {
        GridPerformanceSuggestions perf = ctx.performance();

        if (ctx.collision().enabled())
            perf.add("Disable collision resolution (remove 'collisionSpi' from configuration)");

        if (ctx.checkpoint().enabled())
            perf.add("Disable checkpoints (remove 'checkpointSpi' from configuration)");

        if (cfg.isMarshalLocalJobs())
            perf.add("Disable local jobs marshalling (set 'marshalLocalJobs' to false)");

        if (cfg.getIncludeEventTypes() != null && cfg.getIncludeEventTypes().length != 0)
            perf.add("Disable grid events (remove 'includeEventTypes' from configuration)");

        if (BinaryMarshaller.available() && (cfg.getMarshaller() != null && !(cfg.getMarshaller() instanceof BinaryMarshaller)))
            perf.add("Use default binary marshaller (do not set 'marshaller' explicitly)");
    }

    /**
     * Creates attributes map and fills it in.
     *
     * @param notifyEnabled Update notifier flag.
     * @throws IgniteCheckedException thrown if was unable to set up attribute.
     */
    @SuppressWarnings({"unchecked", "TypeMayBeWeakened"})
    private void fillNodeAttributes(boolean notifyEnabled) throws IgniteCheckedException {
        ctx.addNodeAttribute(ATTR_REBALANCE_POOL_SIZE, configuration().getRebalanceThreadPoolSize());
        ctx.addNodeAttribute(ATTR_DATA_STREAMER_POOL_SIZE, configuration().getDataStreamerThreadPoolSize());

        final String[] incProps = cfg.getIncludeProperties();

        try {
            // Stick all environment settings into node attributes.
            for (Map.Entry<String, String> sysEntry : System.getenv().entrySet()) {
                String name = sysEntry.getKey();

                if (incProps == null || U.containsStringArray(incProps, name, true) ||
                    U.isVisorNodeStartProperty(name) || U.isVisorRequiredProperty(name))
                    ctx.addNodeAttribute(name, sysEntry.getValue());
            }

            if (log.isDebugEnabled())
                log.debug("Added environment properties to node attributes.");
        }
        catch (SecurityException e) {
            throw new IgniteCheckedException("Failed to add environment properties to node attributes due to " +
                "security violation: " + e.getMessage());
        }

        try {
            // Stick all system properties into node's attributes overwriting any
            // identical names from environment properties.
            for (Map.Entry<Object, Object> e : snapshot().entrySet()) {
                String key = (String)e.getKey();

                if (incProps == null || U.containsStringArray(incProps, key, true) ||
                    U.isVisorRequiredProperty(key)) {
                    Object val = ctx.nodeAttribute(key);

                    if (val != null && !val.equals(e.getValue()))
                        U.warn(log, "System property will override environment variable with the same name: " + key);

                    ctx.addNodeAttribute(key, e.getValue());
                }
            }

            ctx.addNodeAttribute(IgniteNodeAttributes.ATTR_UPDATE_NOTIFIER_ENABLED, notifyEnabled);

            if (log.isDebugEnabled())
                log.debug("Added system properties to node attributes.");
        }
        catch (SecurityException e) {
            throw new IgniteCheckedException("Failed to add system properties to node attributes due to security " +
                "violation: " + e.getMessage());
        }

        // Add local network IPs and MACs.
        String ips = F.concat(U.allLocalIps(), ", "); // Exclude loopbacks.
        String macs = F.concat(U.allLocalMACs(), ", "); // Only enabled network interfaces.

        // Ack network context.
        if (log.isInfoEnabled()) {
            log.info("Non-loopback local IPs: " + (F.isEmpty(ips) ? "N/A" : ips));
            log.info("Enabled local MACs: " + (F.isEmpty(macs) ? "N/A" : macs));
        }

        // Warn about loopback.
        if (ips.isEmpty() && macs.isEmpty())
            U.warn(log, "Ignite is starting on loopback address... Only nodes on the same physical " +
                "computer can participate in topology.");

        // Stick in network context into attributes.
        add(ATTR_IPS, (ips.isEmpty() ? "" : ips));

        Map<String, ?> userAttrs = configuration().getUserAttributes();

        if (userAttrs != null && userAttrs.get(IgniteNodeAttributes.ATTR_MACS_OVERRIDE) != null)
            add(ATTR_MACS, (Serializable)userAttrs.get(IgniteNodeAttributes.ATTR_MACS_OVERRIDE));
        else
            add(ATTR_MACS, (macs.isEmpty() ? "" : macs));

        // Stick in some system level attributes
        add(ATTR_JIT_NAME, U.getCompilerMx() == null ? "" : U.getCompilerMx().getName());
        add(ATTR_BUILD_VER, VER_STR);
        add(ATTR_BUILD_DATE, BUILD_TSTAMP_STR);
        add(ATTR_MARSHALLER, cfg.getMarshaller().getClass().getName());
        add(ATTR_MARSHALLER_USE_DFLT_SUID,
            getBoolean(IGNITE_OPTIMIZED_MARSHALLER_USE_DEFAULT_SUID, OptimizedMarshaller.USE_DFLT_SUID));
        add(ATTR_LATE_AFFINITY_ASSIGNMENT, cfg.isLateAffinityAssignment());

        if (cfg.getMarshaller() instanceof BinaryMarshaller) {
            add(ATTR_MARSHALLER_COMPACT_FOOTER, cfg.getBinaryConfiguration() == null ?
                BinaryConfiguration.DFLT_COMPACT_FOOTER :
                cfg.getBinaryConfiguration().isCompactFooter());

            add(ATTR_MARSHALLER_USE_BINARY_STRING_SER_VER_2,
                getBoolean(IGNITE_BINARY_MARSHALLER_USE_STRING_SERIALIZATION_VER_2,
                    BinaryUtils.USE_STR_SERIALIZATION_VER_2));
        }

        add(ATTR_USER_NAME, System.getProperty("user.name"));
        add(ATTR_IGNITE_INSTANCE_NAME, igniteInstanceName);

        add(ATTR_PEER_CLASSLOADING, cfg.isPeerClassLoadingEnabled());
        add(ATTR_DEPLOYMENT_MODE, cfg.getDeploymentMode());
        add(ATTR_LANG_RUNTIME, getLanguage());

        add(ATTR_JVM_PID, U.jvmPid());

        add(ATTR_CLIENT_MODE, cfg.isClientMode());

        add(ATTR_CONSISTENCY_CHECK_SKIPPED, getBoolean(IGNITE_SKIP_CONFIGURATION_CONSISTENCY_CHECK));

        add(ATTR_VALIDATE_CACHE_REQUESTS, Boolean.TRUE);

        if (cfg.getConsistentId() != null)
            add(ATTR_NODE_CONSISTENT_ID, cfg.getConsistentId());

        // Build a string from JVM arguments, because parameters with spaces are split.
        SB jvmArgs = new SB(512);

        for (String arg : U.jvmArgs()) {
            if (arg.startsWith("-"))
                jvmArgs.a("@@@");
            else
                jvmArgs.a(' ');

            jvmArgs.a(arg);
        }
        // Add it to attributes.
        add(ATTR_JVM_ARGS, jvmArgs.toString());

        // Check daemon system property and override configuration if it's set.
        if (isDaemon())
            add(ATTR_DAEMON, "true");

        // In case of the parsing error, JMX remote disabled or port not being set
        // node attribute won't be set.
        if (isJmxRemoteEnabled()) {
            String portStr = System.getProperty("com.sun.management.jmxremote.port");

            if (portStr != null)
                try {
                    add(ATTR_JMX_PORT, Integer.parseInt(portStr));
                }
                catch (NumberFormatException ignore) {
                    // No-op.
                }
        }

        // Whether restart is enabled and stick the attribute.
        add(ATTR_RESTART_ENABLED, Boolean.toString(isRestartEnabled()));

        // Save port range, port numbers will be stored by rest processor at runtime.
        if (cfg.getConnectorConfiguration() != null)
            add(ATTR_REST_PORT_RANGE, cfg.getConnectorConfiguration().getPortRange());

        // Whether rollback of dynamic cache start is supported or not.
        // This property is added because of backward compatibility.
        add(ATTR_DYNAMIC_CACHE_START_ROLLBACK_SUPPORTED, Boolean.TRUE);

        // Save data storage configuration.
        addDataStorageConfigurationAttributes();

        // Save transactions configuration.
        add(ATTR_TX_CONFIG, cfg.getTransactionConfiguration());

        // Supported features.
        add(ATTR_IGNITE_FEATURES, IgniteFeatures.allFeatures());

        // Stick in SPI versions and classes attributes.
        addSpiAttributes(cfg.getCollisionSpi());
        addSpiAttributes(cfg.getDiscoverySpi());
        addSpiAttributes(cfg.getFailoverSpi());
        addSpiAttributes(cfg.getCommunicationSpi());
        addSpiAttributes(cfg.getEventStorageSpi());
        addSpiAttributes(cfg.getCheckpointSpi());
        addSpiAttributes(cfg.getLoadBalancingSpi());
        addSpiAttributes(cfg.getDeploymentSpi());

        // Set user attributes for this node.
        if (cfg.getUserAttributes() != null) {
            for (Map.Entry<String, ?> e : cfg.getUserAttributes().entrySet()) {
                if (ctx.hasNodeAttribute(e.getKey()))
                    U.warn(log, "User or internal attribute has the same name as environment or system " +
                        "property and will take precedence: " + e.getKey());

                ctx.addNodeAttribute(e.getKey(), e.getValue());
            }
        }
    }

    /**
     *
     */
    private void addDataStorageConfigurationAttributes() throws IgniteCheckedException {
        MemoryConfiguration memCfg = cfg.getMemoryConfiguration();

        // Save legacy memory configuration if it's present.
        if (memCfg != null) {
            // Page size initialization is suspended, see IgniteCacheDatabaseSharedManager#checkPageSize.
            // We should copy initialized value from new configuration.
            memCfg.setPageSize(cfg.getDataStorageConfiguration().getPageSize());

            add(ATTR_MEMORY_CONFIG, memCfg);
        }

        // Save data storage configuration.
        add(ATTR_DATA_STORAGE_CONFIG, new JdkMarshaller().marshal(cfg.getDataStorageConfiguration()));
    }

    /**
     * Add SPI version and class attributes into node attributes.
     *
     * @param spiList Collection of SPIs to get attributes from.
     * @throws IgniteCheckedException Thrown if was unable to set up attribute.
     */
    private void addSpiAttributes(IgniteSpi... spiList) throws IgniteCheckedException {
        for (IgniteSpi spi : spiList) {
            Class<? extends IgniteSpi> spiCls = spi.getClass();

            add(U.spiAttribute(spi, ATTR_SPI_CLASS), spiCls.getName());
        }
    }

    /**
     * @param mgr Manager to start.
     * @throws IgniteCheckedException Throw in case of any errors.
     */
    private void startManager(GridManager mgr) throws IgniteCheckedException {
        // Add manager to registry before it starts to avoid cases when manager is started
        // but registry does not have it yet.
        ctx.add(mgr);

        try {
            if (!skipDaemon(mgr))
                mgr.start();
        }
        catch (IgniteCheckedException e) {
            U.error(log, "Failed to start manager: " + mgr, e);

            throw new IgniteCheckedException("Failed to start manager: " + mgr, e);
        }
    }

    /**
     * @param proc Processor to start.
     * @throws IgniteCheckedException Thrown in case of any error.
     */
    private void startProcessor(GridProcessor proc) throws IgniteCheckedException {
        ctx.add(proc);

        try {
            if (!skipDaemon(proc))
                proc.start();
        }
        catch (IgniteCheckedException e) {
            throw new IgniteCheckedException("Failed to start processor: " + proc, e);
        }
    }

    /**
     * Add helper.
     *
     * @param helper Helper.
     */
    private void addHelper(Object helper) {
        ctx.addHelper(helper);
    }

    /**
     * Gets "on" or "off" string for given boolean value.
     *
     * @param b Boolean value to convert.
     * @return Result string.
     */
    private String onOff(boolean b) {
        return b ? "on" : "off";
    }

    /**
     * @return Whether or not REST is enabled.
     */
    private boolean isRestEnabled() {
        assert cfg != null;

        return cfg.getConnectorConfiguration() != null &&
            // By default rest processor doesn't start on client nodes.
            (!isClientNode() || (isClientNode() && IgniteSystemProperties.getBoolean(IGNITE_REST_START_ON_CLIENT)));
    }

    /**
     * @return {@code True} if node client or daemon otherwise {@code false}.
     */
    private boolean isClientNode() {
        return cfg.isClientMode() || cfg.isDaemon();
    }

    /**
     * Acks remote management.
     */
    private void ackRemoteManagement() {
        assert log != null;

        if (!log.isInfoEnabled())
            return;

        SB sb = new SB();

        sb.a("Remote Management [");

        boolean on = isJmxRemoteEnabled();

        sb.a("restart: ").a(onOff(isRestartEnabled())).a(", ");
        sb.a("REST: ").a(onOff(isRestEnabled())).a(", ");
        sb.a("JMX (");
        sb.a("remote: ").a(onOff(on));

        if (on) {
            sb.a(", ");

            sb.a("port: ").a(System.getProperty("com.sun.management.jmxremote.port", "<n/a>")).a(", ");
            sb.a("auth: ").a(onOff(Boolean.getBoolean("com.sun.management.jmxremote.authenticate"))).a(", ");

            // By default SSL is enabled, that's why additional check for null is needed.
            // See http://docs.oracle.com/javase/6/docs/technotes/guides/management/agent.html
            sb.a("ssl: ").a(onOff(Boolean.getBoolean("com.sun.management.jmxremote.ssl") ||
                System.getProperty("com.sun.management.jmxremote.ssl") == null));
        }

        sb.a(")");

        sb.a(']');

        log.info(sb.toString());
    }

    /**
     * Acks configuration URL.
     */
    private void ackConfigUrl() {
        assert log != null;

        if (log.isInfoEnabled())
            log.info("Config URL: " + System.getProperty(IGNITE_CONFIG_URL, "n/a"));
    }

    /**
     * Acks configuration.
     */
    private void ackConfiguration(IgniteConfiguration cfg) {
        assert log != null;

        if (log.isInfoEnabled())
            log.info(cfg.toString());
    }

    /**
     * Acks Logger configuration.
     */
    private void ackLogger() {
        assert log != null;

        if (log.isInfoEnabled())
            log.info("Logger: " + log.getLoggerInfo());
    }

    /**
     * Acks ASCII-logo. Thanks to http://patorjk.com/software/taag
     */
    private void ackAsciiLogo() {
        assert log != null;

        if (System.getProperty(IGNITE_NO_ASCII) == null) {
            String ver = "ver. " + ACK_VER_STR;

            // Big thanks to: http://patorjk.com/software/taag
            // Font name "Small Slant"
            if (log.isInfoEnabled()) {
                log.info(NL + NL +
                    ">>>    __________  ________________  " + NL +
                    ">>>   /  _/ ___/ |/ /  _/_  __/ __/  " + NL +
                    ">>>  _/ // (7 7    // /  / / / _/    " + NL +
                    ">>> /___/\\___/_/|_/___/ /_/ /___/   " + NL +
                    ">>> " + NL +
                    ">>> " + ver + NL +
                    ">>> " + COPYRIGHT + NL +
                    ">>> " + NL +
                    ">>> Ignite documentation: " + "http://" + SITE + NL
                );
            }

            if (log.isQuiet()) {
                U.quiet(false,
                    "   __________  ________________ ",
                    "  /  _/ ___/ |/ /  _/_  __/ __/ ",
                    " _/ // (7 7    // /  / / / _/   ",
                    "/___/\\___/_/|_/___/ /_/ /___/  ",
                    "",
                    ver,
                    COPYRIGHT,
                    "",
                    "Ignite documentation: " + "http://" + SITE,
                    "",
                    "Quiet mode.");

                String fileName = log.fileName();

                if (fileName != null)
                    U.quiet(false, "  ^-- Logging to file '" + fileName + '\'');

                U.quiet(false, "  ^-- Logging by '" + log.getLoggerInfo() + '\'');

                U.quiet(false,
                    "  ^-- To see **FULL** console log here add -DIGNITE_QUIET=false or \"-v\" to ignite.{sh|bat}",
                    "");
            }
        }
    }

    /**
     * Prints start info.
     *
     * @param rtBean Java runtime bean.
     */
    private void ackStart(RuntimeMXBean rtBean) {
        ClusterNode locNode = localNode();

        if (log.isQuiet()) {
            ackDataRegions(s -> {
                U.quiet(false, s);

                return null;
            });

            U.quiet(false, "");

            U.quiet(false, "Ignite node started OK (id=" + U.id8(locNode.id()) +
                (F.isEmpty(igniteInstanceName) ? "" : ", instance name=" + igniteInstanceName) + ')');
        }

        if (log.isInfoEnabled()) {
            ackDataRegions(s -> {
                log.info(s);

                return null;
            });

            String ack = "Ignite ver. " + VER_STR + '#' + BUILD_TSTAMP_STR + "-sha1:" + REV_HASH_STR;

            String dash = U.dash(ack.length());

            SB sb = new SB();

            for (GridPortRecord rec : ctx.ports().records())
                sb.a(rec.protocol()).a(":").a(rec.port()).a(" ");

            String str =
                NL + NL +
                    ">>> " + dash + NL +
                    ">>> " + ack + NL +
                    ">>> " + dash + NL +
                    ">>> OS name: " + U.osString() + NL +
                    ">>> CPU(s): " + locNode.metrics().getTotalCpus() + NL +
                    ">>> Heap: " + U.heapSize(locNode, 2) + "GB" + NL +
                    ">>> VM name: " + rtBean.getName() + NL +
                    (igniteInstanceName == null ? "" : ">>> Ignite instance name: " + igniteInstanceName + NL) +
                    ">>> Local node [" +
                    "ID=" + locNode.id().toString().toUpperCase() +
                    ", order=" + locNode.order() + ", clientMode=" + ctx.clientNode() +
                    "]" + NL +
                    ">>> Local node addresses: " + U.addressesAsString(locNode) + NL +
                    ">>> Local ports: " + sb + NL;

            log.info(str);
        }

        if (!ctx.state().clusterState().active()) {
            U.quietAndInfo(log, ">>> Ignite cluster is not active (limited functionality available). " +
                "Use control.(sh|bat) script or IgniteCluster interface to activate.");
        }
    }

    /**
     * @param clo Message output closure.
     */
    public void ackDataRegions(IgniteClosure<String, Void> clo) {
        DataStorageConfiguration memCfg = ctx.config().getDataStorageConfiguration();

        if (memCfg == null)
            return;

        clo.apply("Data Regions Configured:");
        clo.apply(dataRegionConfigurationMessage(memCfg.getDefaultDataRegionConfiguration()));

        DataRegionConfiguration[] dataRegions = memCfg.getDataRegionConfigurations();

        if (dataRegions != null) {
            for (DataRegionConfiguration dataRegion : dataRegions) {
                String msg = dataRegionConfigurationMessage(dataRegion);

                if (msg != null)
                    clo.apply(msg);
            }
        }
    }

    /**
     * @param regCfg Data region configuration.
     * @return Data region message.
     */
    private String dataRegionConfigurationMessage(DataRegionConfiguration regCfg) {
        if (regCfg == null)
            return null;

        SB m = new SB();

        m.a("  ^-- ").a(regCfg.getName()).a(" [");
        m.a("initSize=").a(U.readableSize(regCfg.getInitialSize(), false));
        m.a(", maxSize=").a(U.readableSize(regCfg.getMaxSize(), false));
        m.a(", persistence=" + regCfg.isPersistenceEnabled()).a(']');

        return m.toString();
    }

    /**
     * Logs out OS information.
     */
    private void ackOsInfo() {
        assert log != null;

        if (log.isQuiet())
            U.quiet(false, "OS: " + U.osString());

        if (log.isInfoEnabled()) {
            log.info("OS: " + U.osString());
            log.info("OS user: " + System.getProperty("user.name"));

            int jvmPid = U.jvmPid();

            log.info("PID: " + (jvmPid == -1 ? "N/A" : jvmPid));
        }
    }

    /**
     * Logs out language runtime.
     */
    private void ackLanguageRuntime() {
        assert log != null;

        if (log.isQuiet())
            U.quiet(false, "VM information: " + U.jdkString());

        if (log.isInfoEnabled()) {
            log.info("Language runtime: " + getLanguage());
            log.info("VM information: " + U.jdkString());
            log.info("VM total memory: " + U.heapSize(2) + "GB");
        }
    }

    /**
     * Logs out node metrics.
     *
     * @param dblFmt Decimal format.
     * @param execSvc Executor service.
     * @param sysExecSvc System executor service.
     * @param customExecSvcs Custom named executors.
     */
    private void ackNodeMetrics(DecimalFormat dblFmt,
        ExecutorService execSvc,
        ExecutorService sysExecSvc,
        Map<String, ? extends ExecutorService> customExecSvcs
    ) {
        if (!log.isInfoEnabled())
            return;

        try {
            ClusterMetrics m = cluster().localNode().metrics();

            final int MByte = 1024 * 1024;

            double cpuLoadPct = m.getCurrentCpuLoad() * 100;
            double avgCpuLoadPct = m.getAverageCpuLoad() * 100;
            double gcPct = m.getCurrentGcCpuLoad() * 100;

            // Heap params.
            long heapUsed = m.getHeapMemoryUsed();
            long heapMax = m.getHeapMemoryMaximum();

            long heapUsedInMBytes = heapUsed / MByte;
            long heapCommInMBytes = m.getHeapMemoryCommitted() / MByte;

            double freeHeapPct = heapMax > 0 ? ((double)((heapMax - heapUsed) * 100)) / heapMax : -1;

            int hosts = 0;
            int nodes = 0;
            int cpus = 0;

            try {
                ClusterMetrics metrics = cluster().metrics();

                Collection<ClusterNode> nodes0 = cluster().nodes();

                hosts = U.neighborhood(nodes0).size();
                nodes = metrics.getTotalNodes();
                cpus = metrics.getTotalCpus();
            }
            catch (IgniteException ignore) {
                // No-op.
            }

            int loadedPages = 0;

            // Off-heap params.
            Collection<DataRegion> regions = ctx.cache().context().database().dataRegions();

            StringBuilder dataRegionsInfo = new StringBuilder();
            StringBuilder pdsRegionsInfo = new StringBuilder();

            long offHeapUsedSummary = 0;
            long offHeapMaxSummary = 0;
            long offHeapCommSummary = 0;
            long pdsUsedSummary = 0;

            boolean persistenceDisabled = true;

            if (!F.isEmpty(regions)) {
                for (DataRegion region : regions) {
                    long pagesCnt = region.pageMemory().loadedPages();

                    long offHeapUsed = region.pageMemory().systemPageSize() * pagesCnt;
                    long offHeapMax = region.config().getMaxSize();
                    long offHeapComm = region.memoryMetrics().getOffHeapSize();

                    long offHeapUsedInMBytes = offHeapUsed / MByte;
                    long offHeapCommInMBytes = offHeapComm / MByte;

                    double freeOffHeapPct = offHeapMax > 0 ?
                        ((double)((offHeapMax - offHeapUsed) * 100)) / offHeapMax : -1;

                    offHeapUsedSummary += offHeapUsed;
                    offHeapMaxSummary += offHeapMax;
                    offHeapCommSummary += offHeapComm;
                    loadedPages += pagesCnt;

                    dataRegionsInfo.append("    ^--   ")
                        .append(region.config().getName()).append(" region")
                        .append(" [used=").append(dblFmt.format(offHeapUsedInMBytes))
                        .append("MB, free=").append(dblFmt.format(freeOffHeapPct))
                        .append("%, comm=").append(dblFmt.format(offHeapCommInMBytes)).append("MB]")
                        .append(NL);

                    if (region.config().isPersistenceEnabled()) {
                        long pdsUsed = region.memoryMetrics().getTotalAllocatedSize();
                        long pdsUsedMBytes = pdsUsed / MByte;

                        pdsUsedSummary += pdsUsed;

                        String pdsUsedSize = dblFmt.format(pdsUsedMBytes) + "MB";

                        pdsRegionsInfo.append("    ^--   ")
                            .append(region.config().getName()).append(" region")
                            .append(" [used=").append(pdsUsedSize).append("]")
                            .append(NL);

                        persistenceDisabled = false;
                    }
                }
            }

            long offHeapUsedInMBytes = offHeapUsedSummary / MByte;
            long offHeapCommInMBytes = offHeapCommSummary / MByte;
            long pdsUsedMBytes = pdsUsedSummary / MByte;

            double freeOffHeapPct = offHeapMaxSummary > 0 ?
                ((double)((offHeapMaxSummary - offHeapUsedSummary) * 100)) / offHeapMaxSummary : -1;

            String pdsInfo = persistenceDisabled ? "" :
                "    ^-- Ignite persistence [used=" + dblFmt.format(pdsUsedMBytes) + "MB]" + NL + pdsRegionsInfo;

            String id = U.id8(localNode().id());

            String msg = NL +
                "Metrics for local node (to disable set 'metricsLogFrequency' to 0)" + NL +
                "    ^-- Node [id=" + id + (name() != null ? ", name=" + name() : "") + ", uptime=" +
                getUpTimeFormatted() + "]" + NL +
                "    ^-- H/N/C [hosts=" + hosts + ", nodes=" + nodes + ", CPUs=" + cpus + "]" + NL +
                "    ^-- CPU [cur=" + dblFmt.format(cpuLoadPct) + "%, avg=" +
                dblFmt.format(avgCpuLoadPct) + "%, GC=" + dblFmt.format(gcPct) + "%]" + NL +
                "    ^-- PageMemory [pages=" + loadedPages + "]" + NL +
                "    ^-- Heap [used=" + dblFmt.format(heapUsedInMBytes) + "MB, free=" +
                dblFmt.format(freeHeapPct) + "%, comm=" + dblFmt.format(heapCommInMBytes) + "MB]" + NL +
                "    ^-- Off-heap [used=" + dblFmt.format(offHeapUsedInMBytes) + "MB, free=" +
                dblFmt.format(freeOffHeapPct) + "%, comm=" + dblFmt.format(offHeapCommInMBytes) + "MB]" + NL +
                dataRegionsInfo +
                pdsInfo +
                "    ^-- Outbound messages queue [size=" + m.getOutboundMessagesQueueSize() + "]" + NL +
                "    ^-- " + createExecutorDescription("Public thread pool", execSvc) + NL +
                "    ^-- " + createExecutorDescription("System thread pool", sysExecSvc);

            if (customExecSvcs != null) {
                StringBuilder customSvcsMsg = new StringBuilder();

                for (Map.Entry<String, ? extends ExecutorService> entry : customExecSvcs.entrySet()) {
                    customSvcsMsg.append(NL).append("    ^-- ")
                        .append(createExecutorDescription(entry.getKey(), entry.getValue()));
                }

                msg += customSvcsMsg;
            }

            log.info(msg);

            ctx.cache().context().database().dumpStatistics(log);
        }
        catch (IgniteClientDisconnectedException ignore) {
            // No-op.
        }
    }

    /**
     * @return Language runtime.
     */
    private String getLanguage() {
        boolean scala = false;
        boolean groovy = false;
        boolean clojure = false;

        for (StackTraceElement elem : Thread.currentThread().getStackTrace()) {
            String s = elem.getClassName().toLowerCase();

            if (s.contains("scala")) {
                scala = true;

                break;
            }
            else if (s.contains("groovy")) {
                groovy = true;

                break;
            }
            else if (s.contains("clojure")) {
                clojure = true;

                break;
            }
        }

        if (scala) {
            try (InputStream in = getClass().getResourceAsStream("/library.properties")) {
                Properties props = new Properties();

                if (in != null)
                    props.load(in);

                return "Scala ver. " + props.getProperty("version.number", "<unknown>");
            }
            catch (Exception ignore) {
                return "Scala ver. <unknown>";
            }
        }

        // How to get Groovy and Clojure version at runtime?!?
        return groovy ? "Groovy" : clojure ? "Clojure" : U.jdkName() + " ver. " + U.jdkVersion();
    }

    /**
     * Stops grid instance.
     *
     * @param cancel Whether or not to cancel running jobs.
     */
    public void stop(boolean cancel) {
        // Make sure that thread stopping grid is not interrupted.
        boolean interrupted = Thread.interrupted();

        try {
            stop0(cancel);
        }
        finally {
            if (interrupted)
                Thread.currentThread().interrupt();
        }
    }

    /**
     * @return {@code True} if node started shutdown sequence.
     */
    public boolean isStopping() {
        return stopGuard.get();
    }

    /**
     * @param cancel Whether or not to cancel running jobs.
     */
    private void stop0(boolean cancel) {
        gw.compareAndSet(null, new GridKernalGatewayImpl(igniteInstanceName));

        GridKernalGateway gw = this.gw.get();

        if (stopGuard.compareAndSet(false, true)) {
            // Only one thread is allowed to perform stop sequence.
            boolean firstStop = false;

            GridKernalState state = gw.getState();

            if (state == STARTED || state == DISCONNECTED)
                firstStop = true;
            else if (state == STARTING)
                U.warn(log, "Attempt to stop starting grid. This operation " +
                    "cannot be guaranteed to be successful.");

            if (firstStop) {
                // Notify lifecycle beans.
                if (log.isDebugEnabled())
                    log.debug("Notifying lifecycle beans.");

                notifyLifecycleBeansEx(LifecycleEventType.BEFORE_NODE_STOP);
            }

            List<GridComponent> comps = ctx.components();

            // Callback component in reverse order while kernal is still functional
            // if called in the same thread, at least.
            for (ListIterator<GridComponent> it = comps.listIterator(comps.size()); it.hasPrevious(); ) {
                GridComponent comp = it.previous();

                try {
                    if (!skipDaemon(comp))
                        comp.onKernalStop(cancel);
                }
                catch (Throwable e) {
                    errOnStop = true;

                    U.error(log, "Failed to pre-stop processor: " + comp, e);

                    if (e instanceof Error)
                        throw e;
                }
            }

            if (ctx.hadoopHelper() != null)
                ctx.hadoopHelper().close();

            if (starveTask != null)
                starveTask.close();

            if (metricsLogTask != null)
                metricsLogTask.close();

            if (longOpDumpTask != null)
                longOpDumpTask.close();

            if (longJVMPauseDetector != null)
                longJVMPauseDetector.stop();

            boolean interrupted = false;

            while (true) {
                try {
                    if (gw.tryWriteLock(10))
                        break;
                }
                catch (InterruptedException ignored) {
                    // Preserve interrupt status & ignore.
                    // Note that interrupted flag is cleared.
                    interrupted = true;
                }
            }

            if (interrupted)
                Thread.currentThread().interrupt();

            try {
                assert gw.getState() == STARTED || gw.getState() == STARTING || gw.getState() == DISCONNECTED;

                // No more kernal calls from this point on.
                gw.setState(STOPPING);

                ctx.cluster().get().clearNodeMap();

                if (log.isDebugEnabled())
                    log.debug("Grid " + (igniteInstanceName == null ? "" : '\'' + igniteInstanceName + "' ") +
                        "is stopping.");
            }
            finally {
                gw.writeUnlock();
            }

            // Stopping cache operations.
            GridCacheProcessor cache = ctx.cache();

            if (cache != null)
                cache.blockGateways();

            // Unregister MBeans.
            if (!mBeansMgr.unregisterAllMBeans())
                errOnStop = true;

            // Stop components in reverse order.
            for (ListIterator<GridComponent> it = comps.listIterator(comps.size()); it.hasPrevious(); ) {
                GridComponent comp = it.previous();

                try {
                    if (!skipDaemon(comp)) {
                        comp.stop(cancel);

                        if (log.isDebugEnabled())
                            log.debug("Component stopped: " + comp);
                    }
                }
                catch (Throwable e) {
                    errOnStop = true;

                    U.error(log, "Failed to stop component (ignoring): " + comp, e);

                    if (e instanceof Error)
                        throw (Error)e;
                }
            }

            // Stops lifecycle aware components.
            U.stopLifecycleAware(log, lifecycleAwares(cfg));

            // Lifecycle notification.
            notifyLifecycleBeansEx(LifecycleEventType.AFTER_NODE_STOP);

            // Clean internal class/classloader caches to avoid stopped contexts held in memory.
            U.clearClassCache();
            MarshallerExclusions.clearCache();
            BinaryEnumCache.clear();


            gw.writeLock();

            try {
                gw.setState(STOPPED);
            }
            finally {
                gw.writeUnlock();
            }

            // Ack stop.
            if (log.isQuiet()) {
                String nodeName = igniteInstanceName == null ? "" : "name=" + igniteInstanceName + ", ";

                if (!errOnStop)
                    U.quiet(false, "Ignite node stopped OK [" + nodeName + "uptime=" +
                        X.timeSpan2DHMSM(U.currentTimeMillis() - startTime) + ']');
                else
                    U.quiet(true, "Ignite node stopped wih ERRORS [" + nodeName + "uptime=" +
                        X.timeSpan2DHMSM(U.currentTimeMillis() - startTime) + ']');
            }

            if (log.isInfoEnabled())
                if (!errOnStop) {
                    String ack = "Ignite ver. " + VER_STR + '#' + BUILD_TSTAMP_STR + "-sha1:" + REV_HASH_STR +
                        " stopped OK";

                    String dash = U.dash(ack.length());

                    log.info(NL + NL +
                        ">>> " + dash + NL +
                        ">>> " + ack + NL +
                        ">>> " + dash + NL +
                        (igniteInstanceName == null ? "" : ">>> Ignite instance name: " + igniteInstanceName + NL) +
                        ">>> Grid uptime: " + X.timeSpan2DHMSM(U.currentTimeMillis() - startTime) +
                        NL +
                        NL);
                }
                else {
                    String ack = "Ignite ver. " + VER_STR + '#' + BUILD_TSTAMP_STR + "-sha1:" + REV_HASH_STR +
                        " stopped with ERRORS";

                    String dash = U.dash(ack.length());

                    log.info(NL + NL +
                        ">>> " + ack + NL +
                        ">>> " + dash + NL +
                        (igniteInstanceName == null ? "" : ">>> Ignite instance name: " + igniteInstanceName + NL) +
                        ">>> Grid uptime: " + X.timeSpan2DHMSM(U.currentTimeMillis() - startTime) +
                        NL +
                        ">>> See log above for detailed error message." + NL +
                        ">>> Note that some errors during stop can prevent grid from" + NL +
                        ">>> maintaining correct topology since this node may have" + NL +
                        ">>> not exited grid properly." + NL +
                        NL);
                }

            try {
                U.onGridStop();
            }
            catch (InterruptedException ignored) {
                // Preserve interrupt status.
                Thread.currentThread().interrupt();
            }
        }
        else {
            // Proper notification.
            if (log.isDebugEnabled()) {
                if (gw.getState() == STOPPED)
                    log.debug("Grid is already stopped. Nothing to do.");
                else
                    log.debug("Grid is being stopped by another thread. Aborting this stop sequence " +
                        "allowing other thread to finish.");
            }
        }
    }

    /**
     * USED ONLY FOR TESTING.
     *
     * @param name Cache name.
     * @param <K> Key type.
     * @param <V> Value type.
     * @return Internal cache instance.
     */
    /*@java.test.only*/
    public <K, V> GridCacheAdapter<K, V> internalCache(String name) {
        CU.validateCacheName(name);
        checkClusterState();

        return ctx.cache().internalCache(name);
    }

    /**
     * It's intended for use by internal marshalling implementation only.
     *
     * @return Kernal context.
     */
    @Override public GridKernalContext context() {
        return ctx;
    }

    /**
     * Prints all system properties in debug mode.
     */
    private void ackSystemProperties() {
        assert log != null;

        if (log.isDebugEnabled() && S.INCLUDE_SENSITIVE)
            for (Map.Entry<Object, Object> entry : snapshot().entrySet())
                log.debug("System property [" + entry.getKey() + '=' + entry.getValue() + ']');
    }

    /**
     * Prints all user attributes in info mode.
     */
    private void logNodeUserAttributes() {
        assert log != null;

        if (log.isInfoEnabled())
            for (Map.Entry<?, ?> attr : cfg.getUserAttributes().entrySet())
                log.info("Local node user attribute [" + attr.getKey() + '=' + attr.getValue() + ']');
    }

    /**
     * Prints all environment variables in debug mode.
     */
    private void ackEnvironmentVariables() {
        assert log != null;

        if (log.isDebugEnabled())
            for (Map.Entry<?, ?> envVar : System.getenv().entrySet())
                log.debug("Environment variable [" + envVar.getKey() + '=' + envVar.getValue() + ']');
    }

    /**
     * Acks daemon mode status.
     */
    private void ackDaemon() {
        assert log != null;

        if (log.isInfoEnabled())
            log.info("Daemon mode: " + (isDaemon() ? "on" : "off"));
    }

    /**
     * @return {@code True} is this node is daemon.
     */
    private boolean isDaemon() {
        assert cfg != null;

        return cfg.isDaemon() || IgniteSystemProperties.getBoolean(IGNITE_DAEMON);
    }

    /**
     * Whether or not remote JMX management is enabled for this node. Remote JMX management is enabled when the
     * following system property is set: <ul> <li>{@code com.sun.management.jmxremote}</li> </ul>
     *
     * @return {@code True} if remote JMX management is enabled - {@code false} otherwise.
     */
    @Override public boolean isJmxRemoteEnabled() {
        return System.getProperty("com.sun.management.jmxremote") != null;
    }

    /**
     * Whether or not node restart is enabled. Node restart us supported when this node was started with {@code
     * bin/ignite.{sh|bat}} script using {@code -r} argument. Node can be programmatically restarted using {@link
     * Ignition#restart(boolean)}} method.
     *
     * @return {@code True} if restart mode is enabled, {@code false} otherwise.
     * @see Ignition#restart(boolean)
     */
    @Override public boolean isRestartEnabled() {
        return System.getProperty(IGNITE_SUCCESS_FILE) != null;
    }

    /**
     * Prints all configuration properties in info mode and SPIs in debug mode.
     */
    private void ackSpis() {
        assert log != null;

        if (log.isDebugEnabled()) {
            log.debug("+-------------+");
            log.debug("START SPI LIST:");
            log.debug("+-------------+");
            log.debug("Grid checkpoint SPI     : " + Arrays.toString(cfg.getCheckpointSpi()));
            log.debug("Grid collision SPI      : " + cfg.getCollisionSpi());
            log.debug("Grid communication SPI  : " + cfg.getCommunicationSpi());
            log.debug("Grid deployment SPI     : " + cfg.getDeploymentSpi());
            log.debug("Grid discovery SPI      : " + cfg.getDiscoverySpi());
            log.debug("Grid event storage SPI  : " + cfg.getEventStorageSpi());
            log.debug("Grid failover SPI       : " + Arrays.toString(cfg.getFailoverSpi()));
            log.debug("Grid load balancing SPI : " + Arrays.toString(cfg.getLoadBalancingSpi()));
        }
    }

    /**
     *
     */
    private void ackRebalanceConfiguration() throws IgniteCheckedException {
        if (cfg.isClientMode()) {
            if (cfg.getRebalanceThreadPoolSize() != IgniteConfiguration.DFLT_REBALANCE_THREAD_POOL_SIZE)
                U.warn(log, "Setting the rebalance pool size has no effect on the client mode");
        }
        else {
            if (cfg.getSystemThreadPoolSize() <= cfg.getRebalanceThreadPoolSize())
                throw new IgniteCheckedException("Rebalance thread pool size exceed or equals System thread pool size. " +
                    "Change IgniteConfiguration.rebalanceThreadPoolSize property before next start.");

            if (cfg.getRebalanceThreadPoolSize() < 1)
                throw new IgniteCheckedException("Rebalance thread pool size minimal allowed value is 1. " +
                    "Change IgniteConfiguration.rebalanceThreadPoolSize property before next start.");

            for (CacheConfiguration ccfg : cfg.getCacheConfiguration()) {
                if (ccfg.getRebalanceBatchesPrefetchCount() < 1)
                    throw new IgniteCheckedException("Rebalance batches prefetch count minimal allowed value is 1. " +
                        "Change CacheConfiguration.rebalanceBatchesPrefetchCount property before next start. " +
                        "[cache=" + ccfg.getName() + "]");
            }
        }
    }

    /**
     *
     */
    private void ackMemoryConfiguration() {
        DataStorageConfiguration memCfg = cfg.getDataStorageConfiguration();

        if (memCfg == null)
            return;

        U.log(log, "System cache's DataRegion size is configured to " +
            (memCfg.getSystemRegionInitialSize() / (1024 * 1024)) + " MB. " +
            "Use DataStorageConfiguration.systemRegionInitialSize property to change the setting.");
    }

    /**
     *
     */
    private void ackCacheConfiguration() {
        CacheConfiguration[] cacheCfgs = cfg.getCacheConfiguration();

        if (cacheCfgs == null || cacheCfgs.length == 0)
            U.warn(log, "Cache is not configured - in-memory data grid is off.");
        else {
            SB sb = new SB();

            HashMap<String, ArrayList<String>> memPlcNamesMapping = new HashMap<>();

            for (CacheConfiguration c : cacheCfgs) {
                String cacheName = U.maskName(c.getName());

                String memPlcName = c.getDataRegionName();

                if (CU.isSystemCache(cacheName))
                    memPlcName = "sysMemPlc";
                else if (memPlcName == null && cfg.getDataStorageConfiguration() != null)
                    memPlcName = cfg.getDataStorageConfiguration().getDefaultDataRegionConfiguration().getName();

                if (!memPlcNamesMapping.containsKey(memPlcName))
                    memPlcNamesMapping.put(memPlcName, new ArrayList<String>());

                ArrayList<String> cacheNames = memPlcNamesMapping.get(memPlcName);

                cacheNames.add(cacheName);
            }

            for (Map.Entry<String, ArrayList<String>> e : memPlcNamesMapping.entrySet()) {
                sb.a("in '").a(e.getKey()).a("' dataRegion: [");

                for (String s : e.getValue())
                    sb.a("'").a(s).a("', ");

                sb.d(sb.length() - 2, sb.length()).a("], ");
            }

            U.log(log, "Configured caches [" + sb.d(sb.length() - 2, sb.length()).toString() + ']');
        }
    }

    /**
     *
     */
    private void ackP2pConfiguration() {
        assert cfg != null;

        if (cfg.isPeerClassLoadingEnabled())
            U.warn(
                log,
                "Peer class loading is enabled (disable it in production for performance and " +
                    "deployment consistency reasons)");
    }

    /**
     * Prints security status.
     */
    private void ackSecurity() {
        assert log != null;

        U.quietAndInfo(log, "Security status [authentication=" + onOff(ctx.security().enabled())
            + ", tls/ssl=" + onOff(ctx.config().getSslContextFactory() != null) + ']');
    }

    /**
     * Prints out VM arguments and IGNITE_HOME in info mode.
     *
     * @param rtBean Java runtime bean.
     */
    private void ackVmArguments(RuntimeMXBean rtBean) {
        assert log != null;

        // Ack IGNITE_HOME and VM arguments.
        if (log.isInfoEnabled() && S.INCLUDE_SENSITIVE) {
            log.info("IGNITE_HOME=" + cfg.getIgniteHome());
            log.info("VM arguments: " + rtBean.getInputArguments());
        }
    }

    /**
     * Prints out class paths in debug mode.
     *
     * @param rtBean Java runtime bean.
     */
    private void ackClassPaths(RuntimeMXBean rtBean) {
        assert log != null;

        // Ack all class paths.
        if (log.isDebugEnabled()) {
            try {
                log.debug("Boot class path: " + rtBean.getBootClassPath());
                log.debug("Class path: " + rtBean.getClassPath());
                log.debug("Library path: " + rtBean.getLibraryPath());
            }
            catch (Exception ignore) {
                // No-op: ignore for Java 9+ and non-standard JVMs.
            }
        }
    }

    /**
     * Prints warning if 'java.net.preferIPv4Stack=true' is not set.
     */
    private void ackIPv4StackFlagIsSet() {
        boolean preferIPv4 = Boolean.valueOf(System.getProperty("java.net.preferIPv4Stack"));

        if (!preferIPv4) {
            assert log != null;

            U.quietAndWarn(log, "Please set system property '-Djava.net.preferIPv4Stack=true' " +
                "to avoid possible problems in mixed environments.");
        }
    }

    /**
     * @param cfg Grid configuration.
     * @return Components provided in configuration which can implement {@link LifecycleAware} interface.
     */
    private Iterable<Object> lifecycleAwares(IgniteConfiguration cfg) {
        Collection<Object> objs = new ArrayList<>();

        if (cfg.getLifecycleBeans() != null)
            Collections.addAll(objs, cfg.getLifecycleBeans());

        if (cfg.getSegmentationResolvers() != null)
            Collections.addAll(objs, cfg.getSegmentationResolvers());

        if (cfg.getConnectorConfiguration() != null) {
            objs.add(cfg.getConnectorConfiguration().getMessageInterceptor());
            objs.add(cfg.getConnectorConfiguration().getSslContextFactory());
        }

        objs.add(cfg.getMarshaller());
        objs.add(cfg.getGridLogger());
        objs.add(cfg.getMBeanServer());

        if (cfg.getCommunicationFailureResolver() != null)
            objs.add(cfg.getCommunicationFailureResolver());

        return objs;
    }

    /** {@inheritDoc} */
    @Override public IgniteConfiguration configuration() {
        return cfg;
    }

    /** {@inheritDoc} */
    @Override public IgniteLogger log() {
        return cfg.getGridLogger();
    }

    /** {@inheritDoc} */
    @Override public boolean removeCheckpoint(String key) {
        A.notNull(key, "key");

        guard();

        try {
            checkClusterState();

            return ctx.checkpoint().removeCheckpoint(key);
        }
        finally {
            unguard();
        }
    }

    /** {@inheritDoc} */
    @Override public boolean pingNode(String nodeId) {
        A.notNull(nodeId, "nodeId");

        return cluster().pingNode(UUID.fromString(nodeId));
    }

    /** {@inheritDoc} */
    @Override public void undeployTaskFromGrid(String taskName) throws JMException {
        A.notNull(taskName, "taskName");

        try {
            compute().undeployTask(taskName);
        }
        catch (IgniteException e) {
            throw U.jmException(e);
        }
    }

    /** {@inheritDoc} */
    @SuppressWarnings("unchecked")
    @Override public String executeTask(String taskName, String arg) throws JMException {
        try {
            return compute().execute(taskName, arg);
        }
        catch (IgniteException e) {
            throw U.jmException(e);
        }
    }

    /** {@inheritDoc} */
    @Override public boolean pingNodeByAddress(String host) {
        guard();

        try {
            for (ClusterNode n : cluster().nodes())
                if (n.addresses().contains(host))
                    return ctx.discovery().pingNode(n.id());

            return false;
        }
        catch (IgniteCheckedException e) {
            throw U.convertException(e);
        }
        finally {
            unguard();
        }
    }

    /** {@inheritDoc} */
    @Override public boolean eventUserRecordable(int type) {
        guard();

        try {
            return ctx.event().isUserRecordable(type);
        }
        finally {
            unguard();
        }
    }

    /** {@inheritDoc} */
    @Override public boolean allEventsUserRecordable(int[] types) {
        A.notNull(types, "types");

        guard();

        try {
            return ctx.event().isAllUserRecordable(types);
        }
        finally {
            unguard();
        }
    }

    /** {@inheritDoc} */
    @Override public IgniteTransactions transactions() {
        guard();

        try {
            checkClusterState();

            return ctx.cache().transactions();
        }
        finally {
            unguard();
        }
    }

    /**
     * @param name Cache name.
     * @return Cache.
     */
    public <K, V> IgniteInternalCache<K, V> getCache(String name) {
        CU.validateCacheName(name);

        guard();

        try {
            checkClusterState();

            return ctx.cache().publicCache(name);
        }
        finally {
            unguard();
        }
    }

    /** {@inheritDoc} */
    @Override public <K, V> IgniteCache<K, V> cache(String name) {
        CU.validateCacheName(name);

        guard();

        try {
            checkClusterState();

            return ctx.cache().publicJCache(name, false, true);
        }
        catch (IgniteCheckedException e) {
            throw CU.convertToCacheException(e);
        }
        finally {
            unguard();
        }
    }

    /** {@inheritDoc} */
    @Override public <K, V> IgniteCache<K, V> createCache(CacheConfiguration<K, V> cacheCfg) {
        A.notNull(cacheCfg, "cacheCfg");
        CU.validateNewCacheName(cacheCfg.getName());

        guard();

        try {
            checkClusterState();

            ctx.cache().dynamicStartCache(cacheCfg,
                cacheCfg.getName(),
                null,
                true,
                true,
                true).get();

            return ctx.cache().publicJCache(cacheCfg.getName());
        }
        catch (IgniteCheckedException e) {
            throw CU.convertToCacheException(e);
        }
        finally {
            unguard();
        }
    }

    /** {@inheritDoc} */
    @Override public Collection<IgniteCache> createCaches(Collection<CacheConfiguration> cacheCfgs) {
        A.notNull(cacheCfgs, "cacheCfgs");
        CU.validateConfigurationCacheNames(cacheCfgs);

        guard();

        try {
            checkClusterState();

            ctx.cache().dynamicStartCaches(cacheCfgs,
                true,
                true,
                false).get();

            List<IgniteCache> createdCaches = new ArrayList<>(cacheCfgs.size());

            for (CacheConfiguration cacheCfg : cacheCfgs)
                createdCaches.add(ctx.cache().publicJCache(cacheCfg.getName()));

            return createdCaches;
        }
        catch (IgniteCheckedException e) {
            throw CU.convertToCacheException(e);
        }
        finally {
            unguard();
        }
    }

    /** {@inheritDoc} */
    @Override public <K, V> IgniteCache<K, V> createCache(String cacheName) {
        CU.validateNewCacheName(cacheName);

        guard();

        try {
            checkClusterState();

            ctx.cache().createFromTemplate(cacheName).get();

            return ctx.cache().publicJCache(cacheName);
        }
        catch (IgniteCheckedException e) {
            throw CU.convertToCacheException(e);
        }
        finally {
            unguard();
        }
    }

    /** {@inheritDoc} */
    @Override public <K, V> IgniteCache<K, V> getOrCreateCache(CacheConfiguration<K, V> cacheCfg) {
        return getOrCreateCache0(cacheCfg, false).get1();
    }

    /** {@inheritDoc} */
    @SuppressWarnings("unchecked")
    @Override public <K, V> IgniteBiTuple<IgniteCache<K, V>, Boolean> getOrCreateCache0(
        CacheConfiguration<K, V> cacheCfg, boolean sql) {
        A.notNull(cacheCfg, "cacheCfg");
        String cacheName = cacheCfg.getName();

        CU.validateNewCacheName(cacheName);

        guard();

        try {
            checkClusterState();

            Boolean res = false;

            if (ctx.cache().cache(cacheName) == null) {
                res =
                    sql ? ctx.cache().dynamicStartSqlCache(cacheCfg).get() :
                        ctx.cache().dynamicStartCache(cacheCfg,
                            cacheName,
                            null,
                            false,
                            true,
                            true).get();
            }

            return new IgniteBiTuple<>(ctx.cache().publicJCache(cacheName), res);
        }
        catch (IgniteCheckedException e) {
            throw CU.convertToCacheException(e);
        }
        finally {
            unguard();
        }
    }

    /** {@inheritDoc} */
    @Override public Collection<IgniteCache> getOrCreateCaches(Collection<CacheConfiguration> cacheCfgs) {
        A.notNull(cacheCfgs, "cacheCfgs");
        CU.validateConfigurationCacheNames(cacheCfgs);

        guard();

        try {
            checkClusterState();

            ctx.cache().dynamicStartCaches(cacheCfgs,
                false,
                true,
                false).get();

            List<IgniteCache> createdCaches = new ArrayList<>(cacheCfgs.size());

            for (CacheConfiguration cacheCfg : cacheCfgs)
                createdCaches.add(ctx.cache().publicJCache(cacheCfg.getName()));

            return createdCaches;
        }
        catch (IgniteCheckedException e) {
            throw CU.convertToCacheException(e);
        }
        finally {
            unguard();
        }
    }

    /** {@inheritDoc} */
    @Override public <K, V> IgniteCache<K, V> createCache(
        CacheConfiguration<K, V> cacheCfg,
        NearCacheConfiguration<K, V> nearCfg
    ) {
        A.notNull(cacheCfg, "cacheCfg");
        CU.validateNewCacheName(cacheCfg.getName());
        A.notNull(nearCfg, "nearCfg");

        guard();

        try {
            checkClusterState();

            ctx.cache().dynamicStartCache(cacheCfg,
                cacheCfg.getName(),
                nearCfg,
                true,
                true,
                true).get();

            return ctx.cache().publicJCache(cacheCfg.getName());
        }
        catch (IgniteCheckedException e) {
            throw CU.convertToCacheException(e);
        }
        finally {
            unguard();
        }
    }

    /** {@inheritDoc} */
    @Override public <K, V> IgniteCache<K, V> getOrCreateCache(CacheConfiguration<K, V> cacheCfg,
        NearCacheConfiguration<K, V> nearCfg) {
        A.notNull(cacheCfg, "cacheCfg");
        CU.validateNewCacheName(cacheCfg.getName());
        A.notNull(nearCfg, "nearCfg");

        guard();

        try {
            checkClusterState();

            IgniteInternalCache<Object, Object> cache = ctx.cache().cache(cacheCfg.getName());

            if (cache == null) {
                ctx.cache().dynamicStartCache(cacheCfg,
                    cacheCfg.getName(),
                    nearCfg,
                    false,
                    true,
                    true).get();
            }
            else {
                if (cache.configuration().getNearConfiguration() == null) {
                    ctx.cache().dynamicStartCache(cacheCfg,
                        cacheCfg.getName(),
                        nearCfg,
                        false,
                        true,
                        true).get();
                }
            }

            return ctx.cache().publicJCache(cacheCfg.getName());
        }
        catch (IgniteCheckedException e) {
            throw CU.convertToCacheException(e);
        }
        finally {
            unguard();
        }
    }

    /** {@inheritDoc} */
    @Override public <K, V> IgniteCache<K, V> createNearCache(String cacheName, NearCacheConfiguration<K, V> nearCfg) {
        CU.validateNewCacheName(cacheName);
        A.notNull(nearCfg, "nearCfg");

        guard();

        try {
            checkClusterState();

            ctx.cache().dynamicStartCache(null,
                cacheName,
                nearCfg,
                true,
                true,
                true).get();

            IgniteCacheProxy<K, V> cache = ctx.cache().publicJCache(cacheName);

            checkNearCacheStarted(cache);

            return cache;
        }
        catch (IgniteCheckedException e) {
            throw CU.convertToCacheException(e);
        }
        finally {
            unguard();
        }
    }

    /** {@inheritDoc} */
    @Override public <K, V> IgniteCache<K, V> getOrCreateNearCache(String cacheName,
        NearCacheConfiguration<K, V> nearCfg) {
        CU.validateNewCacheName(cacheName);
        A.notNull(nearCfg, "nearCfg");

        guard();

        try {
            checkClusterState();

            IgniteInternalCache<Object, Object> internalCache = ctx.cache().cache(cacheName);

            if (internalCache == null) {
                ctx.cache().dynamicStartCache(null,
                    cacheName,
                    nearCfg,
                    false,
                    true,
                    true).get();
            }
            else {
                if (internalCache.configuration().getNearConfiguration() == null) {
                    ctx.cache().dynamicStartCache(null,
                        cacheName,
                        nearCfg,
                        false,
                        true,
                        true).get();
                }
            }

            IgniteCacheProxy<K, V> cache = ctx.cache().publicJCache(cacheName);

            checkNearCacheStarted(cache);

            return cache;
        }
        catch (IgniteCheckedException e) {
            throw CU.convertToCacheException(e);
        }
        finally {
            unguard();
        }
    }

    /**
     * @param cache Cache.
     * @throws IgniteCheckedException If cache without near cache was already started.
     */
    private void checkNearCacheStarted(IgniteCacheProxy<?, ?> cache) throws IgniteCheckedException {
        if (!cache.context().isNear())
            throw new IgniteCheckedException("Failed to start near cache " +
                "(a cache with the same name without near cache is already started)");
    }

    /** {@inheritDoc} */
    @Override public void destroyCache(String cacheName) {
        destroyCache0(cacheName, false);
    }

    /** {@inheritDoc} */
    @Override public boolean destroyCache0(String cacheName, boolean sql) throws CacheException {
        CU.validateCacheName(cacheName);

        IgniteInternalFuture<Boolean> stopFut = destroyCacheAsync(cacheName, sql, true);

        try {
            return stopFut.get();
        }
        catch (IgniteCheckedException e) {
            throw CU.convertToCacheException(e);
        }
    }

    /** {@inheritDoc} */
    @Override public void destroyCaches(Collection<String> cacheNames) {
        CU.validateCacheNames(cacheNames);

        IgniteInternalFuture stopFut = destroyCachesAsync(cacheNames, true);

        try {
            stopFut.get();
        }
        catch (IgniteCheckedException e) {
            throw CU.convertToCacheException(e);
        }
    }

    /**
     * @param cacheName Cache name.
     * @param sql If the cache needs to be destroyed only if it was created by SQL {@code CREATE TABLE} command.
     * @param checkThreadTx If {@code true} checks that current thread does not have active transactions.
     * @return Ignite future.
     */
    public IgniteInternalFuture<Boolean> destroyCacheAsync(String cacheName, boolean sql, boolean checkThreadTx) {
        CU.validateCacheName(cacheName);

        guard();

        try {
            checkClusterState();

            return ctx.cache().dynamicDestroyCache(cacheName, sql, checkThreadTx, false);
        }
        finally {
            unguard();
        }
    }

    /**
     * @param cacheNames Collection of cache names.
     * @param checkThreadTx If {@code true} checks that current thread does not have active transactions.
     * @return Ignite future.
     */
    public IgniteInternalFuture<?> destroyCachesAsync(Collection<String> cacheNames, boolean checkThreadTx) {
        CU.validateCacheNames(cacheNames);

        guard();

        try {
            checkClusterState();

            return ctx.cache().dynamicDestroyCaches(cacheNames, checkThreadTx, false);
        }
        finally {
            unguard();
        }
    }

    /** {@inheritDoc} */
    @Override public <K, V> IgniteCache<K, V> getOrCreateCache(String cacheName) {
        CU.validateNewCacheName(cacheName);

        guard();

        try {
            checkClusterState();

            if (ctx.cache().cache(cacheName) == null)
                ctx.cache().getOrCreateFromTemplate(cacheName, true).get();

            return ctx.cache().publicJCache(cacheName);
        }
        catch (IgniteCheckedException e) {
            throw CU.convertToCacheException(e);
        }
        finally {
            unguard();
        }
    }

    /**
     * @param cacheName Cache name.
     * @param templateName Template name.
     * @param cfgOverride Cache config properties to override.
     * @param checkThreadTx If {@code true} checks that current thread does not have active transactions.
     * @return Future that will be completed when cache is deployed.
     */
    public IgniteInternalFuture<?> getOrCreateCacheAsync(String cacheName, String templateName,
        CacheConfigurationOverride cfgOverride, boolean checkThreadTx) {
        CU.validateNewCacheName(cacheName);

        guard();

        try {
            checkClusterState();

            if (ctx.cache().cache(cacheName) == null)
                return ctx.cache().getOrCreateFromTemplate(cacheName, templateName, cfgOverride, checkThreadTx);

            return new GridFinishedFuture<>();
        }
        finally {
            unguard();
        }
    }

    /** {@inheritDoc} */
    @Override public <K, V> void addCacheConfiguration(CacheConfiguration<K, V> cacheCfg) {
        A.notNull(cacheCfg, "cacheCfg");
        CU.validateNewCacheName(cacheCfg.getName());

        guard();

        try {
            checkClusterState();

            ctx.cache().addCacheConfiguration(cacheCfg);
        }
        catch (IgniteCheckedException e) {
            throw CU.convertToCacheException(e);
        }
        finally {
            unguard();
        }
    }

    /**
     * @return Public caches.
     */
    public Collection<IgniteCacheProxy<?, ?>> caches() {
        guard();

        try {
            checkClusterState();

            return ctx.cache().publicCaches();
        }
        finally {
            unguard();
        }
    }

    /** {@inheritDoc} */
    @Override public Collection<String> cacheNames() {
        guard();

        try {
            checkClusterState();

            return ctx.cache().publicCacheNames();
        }
        finally {
            unguard();
        }
    }

    /** {@inheritDoc} */
    @Override public <K extends GridCacheUtilityKey, V> IgniteInternalCache<K, V> utilityCache() {
        guard();

        try {
            checkClusterState();

            return ctx.cache().utilityCache();
        }
        finally {
            unguard();
        }
    }

    /** {@inheritDoc} */
    @Override public <K, V> IgniteInternalCache<K, V> cachex(String name) {
        CU.validateCacheName(name);

        guard();

        try {
            checkClusterState();

            return ctx.cache().cache(name);
        }
        finally {
            unguard();
        }
    }

    /** {@inheritDoc} */
    @Override public Collection<IgniteInternalCache<?, ?>> cachesx(
        IgnitePredicate<? super IgniteInternalCache<?, ?>>[] p) {
        guard();

        try {
            checkClusterState();

            return F.retain(ctx.cache().caches(), true, p);
        }
        finally {
            unguard();
        }
    }

    /** {@inheritDoc} */
    @Override public <K, V> IgniteDataStreamer<K, V> dataStreamer(String cacheName) {
        CU.validateCacheName(cacheName);

        guard();

        try {
            checkClusterState();

            return ctx.<K, V>dataStream().dataStreamer(cacheName);
        }
        finally {
            unguard();
        }
    }

    /** {@inheritDoc} */
    @Override public IgniteFileSystem fileSystem(String name) {
        if (name == null)
            throw new IllegalArgumentException("IGFS name cannot be null");

        guard();

        try {
            checkClusterState();

            IgniteFileSystem fs = ctx.igfs().igfs(name);

            if (fs == null)
                throw new IllegalArgumentException("IGFS is not configured: " + name);

            return fs;
        }
        finally {
            unguard();
        }
    }

    /** {@inheritDoc} */
    @Nullable @Override public IgniteFileSystem igfsx(String name) {
        if (name == null)
            throw new IllegalArgumentException("IGFS name cannot be null");

        guard();

        try {
            checkClusterState();

            return ctx.igfs().igfs(name);
        }
        finally {
            unguard();
        }
    }

    /** {@inheritDoc} */
    @Override public Collection<IgniteFileSystem> fileSystems() {
        guard();

        try {
            checkClusterState();

            return ctx.igfs().igfss();
        }
        finally {
            unguard();
        }
    }

    /** {@inheritDoc} */
    @Override public Hadoop hadoop() {
        guard();

        try {
            checkClusterState();

            return ctx.hadoop().hadoop();
        }
        finally {
            unguard();
        }
    }

    /** {@inheritDoc} */
    @Override public <T extends IgnitePlugin> T plugin(String name) throws PluginNotFoundException {
        guard();

        try {
            checkClusterState();

            return (T)ctx.pluginProvider(name).plugin();
        }
        finally {
            unguard();
        }
    }

    /** {@inheritDoc} */
    @Override public IgniteBinary binary() {
        checkClusterState();

        IgniteCacheObjectProcessor objProc = ctx.cacheObjects();

        return objProc.binary();
    }

    /** {@inheritDoc} */
    @Override public IgniteProductVersion version() {
        return VER;
    }

    /** {@inheritDoc} */
    @Override public String latestVersion() {
        ctx.gateway().readLock();

        try {
            return ctx.cluster().latestVersion();
        }
        finally {
            ctx.gateway().readUnlock();
        }
    }

    /** {@inheritDoc} */
    @Override public IgniteScheduler scheduler() {
        return scheduler;
    }

    /** {@inheritDoc} */
    @Override public void close() throws IgniteException {
        Ignition.stop(igniteInstanceName, true);
    }

    @Override public <K> Affinity<K> affinity(String cacheName) {
        CU.validateCacheName(cacheName);
        checkClusterState();

        GridCacheAdapter<K, ?> cache = ctx.cache().internalCache(cacheName);

        if (cache != null)
            return cache.affinity();

        return ctx.affinity().affinityProxy(cacheName);
    }

    /** {@inheritDoc} */
    @Override public boolean active() {
        guard();

        try {
            return context().state().publicApiActiveState(true);
        }
        finally {
            unguard();
        }
    }

    /** {@inheritDoc} */
    @Override public void active(boolean active) {
        cluster().active(active);
    }

    /** */
    private Collection<BaselineNode> baselineNodes() {
        Collection<ClusterNode> srvNodes = cluster().forServers().nodes();

        ArrayList baselineNodes = new ArrayList(srvNodes.size());

        for (ClusterNode clN : srvNodes)
            baselineNodes.add(clN);

        return baselineNodes;
    }

    /** {@inheritDoc} */
    @Override public void resetLostPartitions(Collection<String> cacheNames) {
        CU.validateCacheNames(cacheNames);

        guard();

        try {
            ctx.cache().resetCacheState(cacheNames).get();
        }
        catch (IgniteCheckedException e) {
            throw U.convertException(e);
        }
        finally {
            unguard();
        }
    }

    /** {@inheritDoc} */
    @Override public Collection<DataRegionMetrics> dataRegionMetrics() {
        guard();

        try {
            return ctx.cache().context().database().memoryMetrics();
        }
        finally {
            unguard();
        }
    }

    /** {@inheritDoc} */
    @Nullable @Override public DataRegionMetrics dataRegionMetrics(String memPlcName) {
        guard();

        try {
            return ctx.cache().context().database().memoryMetrics(memPlcName);
        }
        finally {
            unguard();
        }
    }

    /** {@inheritDoc} */
    @Override public DataStorageMetrics dataStorageMetrics() {
        guard();

        try {
            return ctx.cache().context().database().persistentStoreMetrics();
        }
        finally {
            unguard();
        }
    }

    /** {@inheritDoc} */
    @Override public Collection<MemoryMetrics> memoryMetrics() {
        return DataRegionMetricsAdapter.collectionOf(dataRegionMetrics());
    }

    /** {@inheritDoc} */
    @Nullable @Override public MemoryMetrics memoryMetrics(String memPlcName) {
        return DataRegionMetricsAdapter.valueOf(dataRegionMetrics(memPlcName));
    }

    /** {@inheritDoc} */
    @Override public PersistenceMetrics persistentStoreMetrics() {
        return DataStorageMetricsAdapter.valueOf(dataStorageMetrics());
    }

    /** {@inheritDoc} */
    @Nullable @Override public IgniteAtomicSequence atomicSequence(String name, long initVal, boolean create) {
        return atomicSequence(name, null, initVal, create);
    }

    /** {@inheritDoc} */
    @Nullable @Override public IgniteAtomicSequence atomicSequence(String name, AtomicConfiguration cfg, long initVal,
        boolean create) throws IgniteException {
        guard();

        try {
            checkClusterState();

            return ctx.dataStructures().sequence(name, cfg, initVal, create);
        }
        catch (IgniteCheckedException e) {
            throw U.convertException(e);
        }
        finally {
            unguard();
        }
    }

    /** {@inheritDoc} */
    @Nullable @Override public IgniteAtomicLong atomicLong(String name, long initVal, boolean create) {
        return atomicLong(name, null, initVal, create);
    }

    /** {@inheritDoc} */
    @Nullable @Override public IgniteAtomicLong atomicLong(String name, AtomicConfiguration cfg, long initVal,
        boolean create) throws IgniteException {
        guard();

        try {
            checkClusterState();

            return ctx.dataStructures().atomicLong(name, cfg, initVal, create);
        }
        catch (IgniteCheckedException e) {
            throw U.convertException(e);
        }
        finally {
            unguard();
        }
    }

    /** {@inheritDoc} */
    @Nullable @Override public <T> IgniteAtomicReference<T> atomicReference(
        String name,
        @Nullable T initVal,
        boolean create
    ) {
        return atomicReference(name, null, initVal, create);
    }

    /** {@inheritDoc} */
    @Override public <T> IgniteAtomicReference<T> atomicReference(String name, AtomicConfiguration cfg,
        @Nullable T initVal, boolean create) throws IgniteException {
        guard();

        try {
            checkClusterState();

            return ctx.dataStructures().atomicReference(name, cfg, initVal, create);
        }
        catch (IgniteCheckedException e) {
            throw U.convertException(e);
        }
        finally {
            unguard();
        }
    }

    /** {@inheritDoc} */
    @Nullable @Override public <T, S> IgniteAtomicStamped<T, S> atomicStamped(String name,
        @Nullable T initVal,
        @Nullable S initStamp,
        boolean create) {
        return atomicStamped(name, null, initVal, initStamp, create);
    }

    /** {@inheritDoc} */
    @Override public <T, S> IgniteAtomicStamped<T, S> atomicStamped(String name, AtomicConfiguration cfg,
        @Nullable T initVal, @Nullable S initStamp, boolean create) throws IgniteException {
        guard();

        try {
            checkClusterState();

            return ctx.dataStructures().atomicStamped(name, cfg, initVal, initStamp, create);
        }
        catch (IgniteCheckedException e) {
            throw U.convertException(e);
        }
        finally {
            unguard();
        }
    }

    /** {@inheritDoc} */
    @Nullable @Override public IgniteCountDownLatch countDownLatch(String name,
        int cnt,
        boolean autoDel,
        boolean create) {
        guard();

        try {
            checkClusterState();

            return ctx.dataStructures().countDownLatch(name, null, cnt, autoDel, create);
        }
        catch (IgniteCheckedException e) {
            throw U.convertException(e);
        }
        finally {
            unguard();
        }
    }

    /** {@inheritDoc} */
    @Nullable @Override public IgniteSemaphore semaphore(
        String name,
        int cnt,
        boolean failoverSafe,
        boolean create
    ) {
        guard();

        try {
            checkClusterState();

            return ctx.dataStructures().semaphore(name, null, cnt, failoverSafe, create);
        }
        catch (IgniteCheckedException e) {
            throw U.convertException(e);
        }
        finally {
            unguard();
        }
    }

    /** {@inheritDoc} */
    @Nullable @Override public IgniteLock reentrantLock(
        String name,
        boolean failoverSafe,
        boolean fair,
        boolean create
    ) {
        guard();

        try {
            checkClusterState();

            return ctx.dataStructures().reentrantLock(name, null, failoverSafe, fair, create);
        }
        catch (IgniteCheckedException e) {
            throw U.convertException(e);
        }
        finally {
            unguard();
        }
    }

    /** {@inheritDoc} */
    @Nullable @Override public <T> IgniteQueue<T> queue(String name,
        int cap,
        CollectionConfiguration cfg) {
        guard();

        try {
            checkClusterState();

            return ctx.dataStructures().queue(name, null, cap, cfg);
        }
        catch (IgniteCheckedException e) {
            throw U.convertException(e);
        }
        finally {
            unguard();
        }
    }

    /** {@inheritDoc} */
    @Nullable @Override public <T> IgniteSet<T> set(String name,
        CollectionConfiguration cfg) {
        guard();

        try {
            checkClusterState();

            return ctx.dataStructures().set(name, null, cfg);
        }
        catch (IgniteCheckedException e) {
            throw U.convertException(e);
        }
        finally {
            unguard();
        }
    }

    /**
     * <tt>ctx.gateway().readLock()</tt>
     */
    private void guard() {
        assert ctx != null;

        ctx.gateway().readLock();
    }

    /**
     * <tt>ctx.gateway().readUnlock()</tt>
     */
    private void unguard() {
        assert ctx != null;

        ctx.gateway().readUnlock();
    }

    /**
     * Validate operation on cluster. Check current cluster state.
     *
     * @throws IgniteException if cluster in inActive state
     */
    private void checkClusterState() throws IgniteException {
        if (!ctx.state().publicApiActiveState(true)) {
            throw new IgniteException("Can not perform the operation because the cluster is inactive. Note, that " +
                "the cluster is considered inactive by default if Ignite Persistent Store is used to let all the nodes " +
                "join the cluster. To activate the cluster call Ignite.active(true).");
        }
    }

    /**
     *
     */
    public void onDisconnected() {
        Throwable err = null;

        reconnectState.waitPreviousReconnect();

        GridFutureAdapter<?> reconnectFut = ctx.gateway().onDisconnected();

        if (reconnectFut == null) {
            assert ctx.gateway().getState() != STARTED : ctx.gateway().getState();

            return;
        }

        IgniteFutureImpl<?> curFut = (IgniteFutureImpl<?>)ctx.cluster().get().clientReconnectFuture();

        IgniteFuture<?> userFut;

        // In case of previous reconnect did not finish keep reconnect future.
        if (curFut != null && curFut.internalFuture() == reconnectFut)
            userFut = curFut;
        else {
            userFut = new IgniteFutureImpl<>(reconnectFut);

            ctx.cluster().get().clientReconnectFuture(userFut);
        }

        ctx.disconnected(true);

        List<GridComponent> comps = ctx.components();

        for (ListIterator<GridComponent> it = comps.listIterator(comps.size()); it.hasPrevious(); ) {
            GridComponent comp = it.previous();

            try {
                if (!skipDaemon(comp))
                    comp.onDisconnected(userFut);
            }
            catch (IgniteCheckedException e) {
                err = e;
            }
            catch (Throwable e) {
                err = e;

                if (e instanceof Error)
                    throw e;
            }
        }

        for (GridCacheContext cctx : ctx.cache().context().cacheContexts()) {
            cctx.gate().writeLock();

            cctx.gate().writeUnlock();
        }

        ctx.gateway().writeLock();

        ctx.gateway().writeUnlock();

        if (err != null) {
            reconnectFut.onDone(err);

            U.error(log, "Failed to reconnect, will stop node", err);

            close();
        }
    }

    /**
     * @param clusterRestarted {@code True} if all cluster nodes restarted while client was disconnected.
     */
    @SuppressWarnings("unchecked")
    public void onReconnected(final boolean clusterRestarted) {
        Throwable err = null;

        try {
            ctx.disconnected(false);

            GridCompoundFuture curReconnectFut = reconnectState.curReconnectFut = new GridCompoundFuture<>();

            reconnectState.reconnectDone = new GridFutureAdapter<>();

            for (GridComponent comp : ctx.components()) {
                IgniteInternalFuture<?> fut = comp.onReconnected(clusterRestarted);

                if (fut != null)
                    curReconnectFut.add(fut);
            }

            curReconnectFut.add(ctx.cache().context().exchange().reconnectExchangeFuture());

            curReconnectFut.markInitialized();

            final GridFutureAdapter reconnectDone = reconnectState.reconnectDone;

            curReconnectFut.listen(new CI1<IgniteInternalFuture<?>>() {
                @Override public void apply(IgniteInternalFuture<?> fut) {
                    try {
                        Object res = fut.get();

                        if (res == STOP_RECONNECT)
                            return;

                        ctx.gateway().onReconnected();

                        reconnectState.firstReconnectFut.onDone();
                    }
                    catch (IgniteCheckedException e) {
                        if (!X.hasCause(e, IgniteNeedReconnectException.class,
                            IgniteClientDisconnectedCheckedException.class,
                            IgniteInterruptedCheckedException.class)) {
                            U.error(log, "Failed to reconnect, will stop node.", e);

                            reconnectState.firstReconnectFut.onDone(e);

                            close();
                        }
                        else {
                            assert ctx.discovery().reconnectSupported();

                            U.error(log, "Failed to finish reconnect, will retry [locNodeId=" + ctx.localNodeId() +
                                ", err=" + e.getMessage() + ']');
                        }
                    }
                    finally {
                        reconnectDone.onDone();
                    }
                }
            });
        }
        catch (IgniteCheckedException e) {
            err = e;
        }
        catch (Throwable e) {
            err = e;

            if (e instanceof Error)
                throw e;
        }

        if (err != null) {
            U.error(log, "Failed to reconnect, will stop node", err);

            if (!X.hasCause(err, NodeStoppingException.class))
                close();
        }
    }

    /**
     * Creates optional component.
     *
     * @param cls Component interface.
     * @param ctx Kernal context.
     * @return Created component.
     * @throws IgniteCheckedException If failed to create component.
     */
    private static <T extends GridComponent> T createComponent(Class<T> cls, GridKernalContext ctx)
        throws IgniteCheckedException {
        assert cls.isInterface() : cls;

        T comp = ctx.plugins().createComponent(cls);

        if (comp != null)
            return comp;

        if (cls.equals(IgniteCacheObjectProcessor.class))
            return (T)new CacheObjectBinaryProcessorImpl(ctx);

        if (cls.equals(DiscoveryNodeValidationProcessor.class))
            return (T)new OsDiscoveryNodeValidationProcessor(ctx);

        if (cls.equals(IGridClusterStateProcessor.class))
            return (T)new GridClusterStateProcessor(ctx);

        Class<T> implCls = null;

        try {
            String clsName;

            // Handle special case for PlatformProcessor
            if (cls.equals(PlatformProcessor.class))
                clsName = ctx.config().getPlatformConfiguration() == null ?
                    PlatformNoopProcessor.class.getName() : cls.getName() + "Impl";
            else
                clsName = componentClassName(cls);

            implCls = (Class<T>)Class.forName(clsName);
        }
        catch (ClassNotFoundException ignore) {
            // No-op.
        }

        if (implCls == null)
            throw new IgniteCheckedException("Failed to find component implementation: " + cls.getName());

        if (!cls.isAssignableFrom(implCls))
            throw new IgniteCheckedException("Component implementation does not implement component interface " +
                "[component=" + cls.getName() + ", implementation=" + implCls.getName() + ']');

        Constructor<T> constructor;

        try {
            constructor = implCls.getConstructor(GridKernalContext.class);
        }
        catch (NoSuchMethodException e) {
            throw new IgniteCheckedException("Component does not have expected constructor: " + implCls.getName(), e);
        }

        try {
            return constructor.newInstance(ctx);
        }
        catch (ReflectiveOperationException e) {
            throw new IgniteCheckedException("Failed to create component [component=" + cls.getName() +
                ", implementation=" + implCls.getName() + ']', e);
        }
    }

    /**
     * @param cls Component interface.
     * @return Name of component implementation class for open source edition.
     */
    private static String componentClassName(Class<?> cls) {
        return cls.getPackage().getName() + ".os." + cls.getSimpleName().replace("Grid", "GridOs");
    }

    /** {@inheritDoc} */
    @Override public void readExternal(ObjectInput in) throws IOException, ClassNotFoundException {
        igniteInstanceName = U.readString(in);
    }

    /** {@inheritDoc} */
    @Override public void writeExternal(ObjectOutput out) throws IOException {
        U.writeString(out, igniteInstanceName);
    }

    /**
     * @return IgniteKernal instance.
     * @throws ObjectStreamException If failed.
     */
    protected Object readResolve() throws ObjectStreamException {
        try {
            return IgnitionEx.localIgnite();
        }
        catch (IllegalStateException e) {
            throw U.withCause(new InvalidObjectException(e.getMessage()), e);
        }
    }

    /**
     * @param comp Grid component.
     * @return {@code true} if node running in daemon mode and component marked by {@code SkipDaemon} annotation.
     */
    private boolean skipDaemon(GridComponent comp) {
        return ctx.isDaemon() && U.hasAnnotation(comp.getClass(), SkipDaemon.class);
    }

    /** {@inheritDoc} */
    @Override public void dumpDebugInfo() {
        try {
            GridKernalContextImpl ctx = this.ctx;

            GridDiscoveryManager discoMrg = ctx != null ? ctx.discovery() : null;

            ClusterNode locNode = discoMrg != null ? discoMrg.localNode() : null;

            if (ctx != null && discoMrg != null && locNode != null) {
                boolean client = ctx.clientNode();

                UUID routerId = locNode instanceof TcpDiscoveryNode ? ((TcpDiscoveryNode)locNode).clientRouterNodeId() : null;

                U.warn(ctx.cluster().diagnosticLog(), "Dumping debug info for node [id=" + locNode.id() +
                    ", name=" + ctx.igniteInstanceName() +
                    ", order=" + locNode.order() +
                    ", topVer=" + discoMrg.topologyVersion() +
                    ", client=" + client +
                    (client && routerId != null ? ", routerId=" + routerId : "") + ']');

                ctx.cache().context().exchange().dumpDebugInfo(null);
            }
            else
                U.warn(log, "Dumping debug info for node, context is not initialized [name=" + igniteInstanceName +
                    ']');
        }
        catch (Exception e) {
            U.error(log, "Failed to dump debug info for node: " + e, e);
        }
    }

    /**
     * @param node Node.
     * @param payload Message payload.
     * @param procFromNioThread If {@code true} message is processed from NIO thread.
     * @return Response future.
     */
    public IgniteInternalFuture sendIoTest(ClusterNode node, byte[] payload, boolean procFromNioThread) {
        return ctx.io().sendIoTest(node, payload, procFromNioThread);
    }

    /**
     * @param nodes Nodes.
     * @param payload Message payload.
     * @param procFromNioThread If {@code true} message is processed from NIO thread.
     * @return Response future.
     */
    public IgniteInternalFuture sendIoTest(List<ClusterNode> nodes, byte[] payload, boolean procFromNioThread) {
        return ctx.io().sendIoTest(nodes, payload, procFromNioThread);
    }

    /**
     *
     */
    private class ReconnectState {
        /** */
        private final GridFutureAdapter firstReconnectFut = new GridFutureAdapter();

        /** */
        private GridCompoundFuture<?, Object> curReconnectFut;

        /** */
        private GridFutureAdapter<?> reconnectDone;

        /**
         * @throws IgniteCheckedException If failed.
         */
        void waitFirstReconnect() throws IgniteCheckedException {
            firstReconnectFut.get();
        }

        /**
         *
         */
        void waitPreviousReconnect() {
            if (curReconnectFut != null && !curReconnectFut.isDone()) {
                assert reconnectDone != null;

                curReconnectFut.onDone(STOP_RECONNECT);

                try {
                    reconnectDone.get();
                }
                catch (IgniteCheckedException ignote) {
                    // No-op.
                }
            }
        }

        /** {@inheritDoc} */
        @Override public String toString() {
            return S.toString(ReconnectState.class, this);
        }
    }

    /**
     * Class that registers and unregisters MBeans for kernal.
     */
    private class MBeansManager {
        /** MBean names stored to be unregistered later. */
        private final Set<ObjectName> mBeanNames = new HashSet<>();

        /**
         * Registers all kernal MBeans (for kernal, metrics, thread pools).
         *
         * @param utilityCachePool Utility cache pool
         * @param execSvc Executor service
         * @param sysExecSvc System executor service
         * @param stripedExecSvc Striped executor
         * @param p2pExecSvc P2P executor service
         * @param mgmtExecSvc Management executor service
         * @param igfsExecSvc IGFS executor service
         * @param dataStreamExecSvc data stream executor service
         * @param restExecSvc Reset executor service
         * @param affExecSvc Affinity executor service
         * @param idxExecSvc Indexing executor service
         * @param callbackExecSvc Callback executor service
         * @param qryExecSvc Query executor service
         * @param schemaExecSvc Schema executor service
         * @param customExecSvcs Custom named executors
         * @throws IgniteCheckedException if fails to register any of the MBeans
         */
        private void registerAllMBeans(
            ExecutorService utilityCachePool,
            final ExecutorService execSvc,
            final ExecutorService svcExecSvc,
            final ExecutorService sysExecSvc,
            final StripedExecutor stripedExecSvc,
            ExecutorService p2pExecSvc,
            ExecutorService mgmtExecSvc,
            ExecutorService igfsExecSvc,
            StripedExecutor dataStreamExecSvc,
            ExecutorService restExecSvc,
            ExecutorService affExecSvc,
            @Nullable ExecutorService idxExecSvc,
            IgniteStripedThreadPoolExecutor callbackExecSvc,
            ExecutorService qryExecSvc,
            ExecutorService schemaExecSvc,
            @Nullable final Map<String, ? extends ExecutorService> customExecSvcs,
            WorkersRegistry workersRegistry
        ) throws IgniteCheckedException {
            if (U.IGNITE_MBEANS_DISABLED)
                return;

            // Kernal
            registerMBean("Kernal", IgniteKernal.class.getSimpleName(), IgniteKernal.this, IgniteMXBean.class);

            // Metrics
            ClusterMetricsMXBean locMetricsBean = new ClusterLocalNodeMetricsMXBeanImpl(ctx.discovery());
            registerMBean("Kernal", locMetricsBean.getClass().getSimpleName(), locMetricsBean, ClusterMetricsMXBean.class);
            ClusterMetricsMXBean metricsBean = new ClusterMetricsMXBeanImpl(cluster());
            registerMBean("Kernal", metricsBean.getClass().getSimpleName(), metricsBean, ClusterMetricsMXBean.class);

            // Transaction metrics
            TransactionMetricsMxBean txMetricsMXBean = new TransactionMetricsMxBeanImpl(ctx.cache().transactions().metrics());
            registerMBean("TransactionMetrics", txMetricsMXBean.getClass().getSimpleName(), txMetricsMXBean, TransactionMetricsMxBean.class);

            // Transactions
            TransactionsMXBean txMXBean = new TransactionsMXBeanImpl(ctx);
            registerMBean("Transactions", txMXBean.getClass().getSimpleName(), txMXBean, TransactionsMXBean.class);

            // Data storage
            DataStorageMXBean dataStorageMXBean = new DataStorageMXBeanImpl(ctx);
            registerMBean("DataStorage", dataStorageMXBean.getClass().getSimpleName(), dataStorageMXBean, DataStorageMXBean.class);

            // Executors
            registerExecutorMBean("GridUtilityCacheExecutor", utilityCachePool);
            registerExecutorMBean("GridExecutionExecutor", execSvc);
            registerExecutorMBean("GridServicesExecutor", svcExecSvc);
            registerExecutorMBean("GridSystemExecutor", sysExecSvc);
            registerExecutorMBean("GridClassLoadingExecutor", p2pExecSvc);
            registerExecutorMBean("GridManagementExecutor", mgmtExecSvc);
            registerExecutorMBean("GridIgfsExecutor", igfsExecSvc);
            registerExecutorMBean("GridDataStreamExecutor", dataStreamExecSvc);
            registerExecutorMBean("GridAffinityExecutor", affExecSvc);
            registerExecutorMBean("GridCallbackExecutor", callbackExecSvc);
            registerExecutorMBean("GridQueryExecutor", qryExecSvc);
            registerExecutorMBean("GridSchemaExecutor", schemaExecSvc);

            if (idxExecSvc != null)
                registerExecutorMBean("GridIndexingExecutor", idxExecSvc);

            if (cfg.getConnectorConfiguration() != null)
                registerExecutorMBean("GridRestExecutor", restExecSvc);

            if (stripedExecSvc != null) {
                // striped executor uses a custom adapter
                registerMBean("Thread Pools",
                    "StripedExecutor",
                    new StripedExecutorMXBeanAdapter(stripedExecSvc),
                    StripedExecutorMXBean.class);
            }

            if (customExecSvcs != null) {
                for (Map.Entry<String, ? extends ExecutorService> entry : customExecSvcs.entrySet())
                    registerExecutorMBean(entry.getKey(), entry.getValue());
            }

            if (U.IGNITE_TEST_FEATURES_ENABLED) {
                WorkersControlMXBean workerCtrlMXBean = new WorkersControlMXBeanImpl(workersRegistry);

                registerMBean("Kernal", workerCtrlMXBean.getClass().getSimpleName(),
                    workerCtrlMXBean, WorkersControlMXBean.class);
            }

            FailureHandlingMxBean blockOpCtrlMXBean = new FailureHandlingMxBeanImpl(workersRegistry,
                ctx.cache().context().database());

            registerMBean("Kernal", blockOpCtrlMXBean.getClass().getSimpleName(), blockOpCtrlMXBean,
                FailureHandlingMxBean.class);
        }

        /**
         * Registers a {@link ThreadPoolMXBean} for an executor.
         *
         * @param name name of the bean to register
         * @param exec executor to register a bean for
         * @throws IgniteCheckedException if registration fails.
         */
        private void registerExecutorMBean(String name, ExecutorService exec) throws IgniteCheckedException {
            registerMBean("Thread Pools", name, new ThreadPoolMXBeanAdapter(exec), ThreadPoolMXBean.class);
        }

        /**
         * Register an Ignite MBean.
         *
         * @param grp bean group name
         * @param name bean name
         * @param impl bean implementation
         * @param itf bean interface
         * @param <T> bean type
         * @throws IgniteCheckedException if registration fails
         */
        private <T> void registerMBean(String grp, String name, T impl, Class<T> itf) throws IgniteCheckedException {
            assert !U.IGNITE_MBEANS_DISABLED;

            try {
                ObjectName objName = U.registerMBean(
                    cfg.getMBeanServer(),
                    cfg.getIgniteInstanceName(),
                    grp, name, impl, itf);

                if (log.isDebugEnabled())
                    log.debug("Registered MBean: " + objName);

                mBeanNames.add(objName);
            }
            catch (JMException e) {
                throw new IgniteCheckedException("Failed to register MBean " + name, e);
            }
        }

        /**
         * Unregisters all previously registered MBeans.
         *
         * @return {@code true} if all mbeans were unregistered successfully; {@code false} otherwise.
         */
        private boolean unregisterAllMBeans() {
            boolean success = true;

            for (ObjectName name : mBeanNames)
                success = success && unregisterMBean(name);

            return success;
        }

        /**
         * Unregisters given MBean.
         *
         * @param mbean MBean to unregister.
         * @return {@code true} if successfully unregistered, {@code false} otherwise.
         */
        private boolean unregisterMBean(ObjectName mbean) {
            assert !U.IGNITE_MBEANS_DISABLED;

            try {
                cfg.getMBeanServer().unregisterMBean(mbean);

                if (log.isDebugEnabled())
                    log.debug("Unregistered MBean: " + mbean);

                return true;
            }
            catch (JMException e) {
                U.error(log, "Failed to unregister MBean.", e);

                return false;
            }
        }
    }

    /** {@inheritDoc} */
    @Override public void runIoTest(
        long warmup,
        long duration,
        int threads,
        long maxLatency,
        int rangesCnt,
        int payLoadSize,
        boolean procFromNioThread
    ) {
        ctx.io().runIoTest(warmup, duration, threads, maxLatency, rangesCnt, payLoadSize, procFromNioThread,
            new ArrayList(ctx.cluster().get().forServers().forRemotes().nodes()));
    }

    /** {@inheritDoc} */
    @Override public void clearNodeLocalMap() {
        ctx.cluster().get().clearNodeMap();
    }

    /** {@inheritDoc} */
    @Override public String toString() {
        return S.toString(IgniteKernal.class, this);
    }
}<|MERGE_RESOLUTION|>--- conflicted
+++ resolved
@@ -1004,11 +1004,8 @@
             // Start processors before discovery manager, so they will
             // be able to start receiving messages once discovery completes.
             try {
-<<<<<<< HEAD
                 startProcessor(new GridMarshallerMappingProcessor(ctx));
-=======
                 startProcessor(COMPRESSION.createOptional(ctx));
->>>>>>> f0544d46
                 startProcessor(new PdsConsistentIdProcessor(ctx));
                 startProcessor(new MvccProcessorImpl(ctx));
                 startProcessor(createComponent(DiscoveryNodeValidationProcessor.class, ctx));
