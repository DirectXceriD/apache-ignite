/*
 * Licensed to the Apache Software Foundation (ASF) under one or more
 * contributor license agreements.  See the NOTICE file distributed with
 * this work for additional information regarding copyright ownership.
 * The ASF licenses this file to You under the Apache License, Version 2.0
 * (the "License"); you may not use this file except in compliance with
 * the License.  You may obtain a copy of the License at
 *
 *      http://www.apache.org/licenses/LICENSE-2.0
 *
 * Unless required by applicable law or agreed to in writing, software
 * distributed under the License is distributed on an "AS IS" BASIS,
 * WITHOUT WARRANTIES OR CONDITIONS OF ANY KIND, either express or implied.
 * See the License for the specific language governing permissions and
 * limitations under the License.
 */

package org.apache.ignite.internal;

import java.io.Externalizable;
import java.io.File;
import java.io.IOException;
import java.io.InputStream;
import java.io.InvalidObjectException;
import java.io.ObjectInput;
import java.io.ObjectOutput;
import java.io.ObjectStreamException;
import java.io.Serializable;
import java.lang.management.ManagementFactory;
import java.lang.management.RuntimeMXBean;
import java.lang.reflect.Constructor;
import java.text.DateFormat;
import java.text.DecimalFormat;
import java.util.ArrayList;
import java.util.Arrays;
import java.util.Collection;
import java.util.Collections;
import java.util.Date;
import java.util.HashMap;
import java.util.List;
import java.util.ListIterator;
import java.util.Map;
import java.util.Properties;
import java.util.UUID;
import java.util.concurrent.ExecutorService;
import java.util.concurrent.ThreadPoolExecutor;
import java.util.concurrent.atomic.AtomicBoolean;
import java.util.concurrent.atomic.AtomicReference;
import javax.management.JMException;
import javax.management.ObjectName;
import org.apache.ignite.IgniteAtomicLong;
import org.apache.ignite.IgniteAtomicReference;
import org.apache.ignite.IgniteAtomicSequence;
import org.apache.ignite.IgniteAtomicStamped;
import org.apache.ignite.IgniteBinary;
import org.apache.ignite.IgniteCache;
import org.apache.ignite.IgniteCheckedException;
import org.apache.ignite.IgniteClientDisconnectedException;
import org.apache.ignite.IgniteCompute;
import org.apache.ignite.IgniteCountDownLatch;
import org.apache.ignite.IgniteDataStreamer;
import org.apache.ignite.IgniteEvents;
import org.apache.ignite.IgniteException;
import org.apache.ignite.IgniteFileSystem;
import org.apache.ignite.IgniteLock;
import org.apache.ignite.IgniteLogger;
import org.apache.ignite.IgniteMessaging;
import org.apache.ignite.IgniteQueue;
import org.apache.ignite.IgniteScheduler;
import org.apache.ignite.IgniteSemaphore;
import org.apache.ignite.IgniteServices;
import org.apache.ignite.IgniteSet;
import org.apache.ignite.IgniteSystemProperties;
import org.apache.ignite.IgniteTransactions;
import org.apache.ignite.Ignition;
import org.apache.ignite.MemoryMetrics;
import org.apache.ignite.cache.affinity.Affinity;
import org.apache.ignite.cluster.ClusterGroup;
import org.apache.ignite.cluster.ClusterMetrics;
import org.apache.ignite.cluster.ClusterNode;
import org.apache.ignite.configuration.BinaryConfiguration;
import org.apache.ignite.configuration.CacheConfiguration;
import org.apache.ignite.configuration.CollectionConfiguration;
import org.apache.ignite.configuration.ConnectorConfiguration;
import org.apache.ignite.configuration.IgniteConfiguration;
import org.apache.ignite.configuration.MemoryConfiguration;
import org.apache.ignite.configuration.NearCacheConfiguration;
import org.apache.ignite.internal.binary.BinaryEnumCache;
import org.apache.ignite.internal.binary.BinaryMarshaller;
import org.apache.ignite.internal.binary.BinaryUtils;
import org.apache.ignite.internal.cluster.ClusterGroupAdapter;
import org.apache.ignite.internal.cluster.IgniteClusterEx;
import org.apache.ignite.internal.managers.GridManager;
import org.apache.ignite.internal.managers.checkpoint.GridCheckpointManager;
import org.apache.ignite.internal.managers.collision.GridCollisionManager;
import org.apache.ignite.internal.managers.communication.GridIoManager;
import org.apache.ignite.internal.managers.deployment.GridDeploymentManager;
import org.apache.ignite.internal.managers.discovery.GridDiscoveryManager;
import org.apache.ignite.internal.managers.eventstorage.GridEventStorageManager;
import org.apache.ignite.internal.managers.failover.GridFailoverManager;
import org.apache.ignite.internal.managers.indexing.GridIndexingManager;
import org.apache.ignite.internal.managers.loadbalancer.GridLoadBalancerManager;
import org.apache.ignite.internal.processors.GridProcessor;
import org.apache.ignite.internal.processors.affinity.GridAffinityProcessor;
import org.apache.ignite.internal.processors.cache.GridCacheAdapter;
import org.apache.ignite.internal.processors.cache.GridCacheContext;
import org.apache.ignite.internal.processors.cache.GridCacheProcessor;
import org.apache.ignite.internal.processors.cache.GridCacheUtilityKey;
import org.apache.ignite.internal.processors.cache.IgniteCacheProxy;
import org.apache.ignite.internal.processors.cache.IgniteInternalCache;
import org.apache.ignite.internal.processors.cache.binary.CacheObjectBinaryProcessorImpl;
import org.apache.ignite.internal.processors.cache.database.MemoryPolicy;
import org.apache.ignite.internal.processors.cacheobject.IgniteCacheObjectProcessor;
import org.apache.ignite.internal.processors.closure.GridClosureProcessor;
import org.apache.ignite.internal.processors.cluster.ClusterProcessor;
import org.apache.ignite.internal.processors.cluster.GridClusterStateProcessor;
import org.apache.ignite.internal.processors.continuous.GridContinuousProcessor;
import org.apache.ignite.internal.processors.datastreamer.DataStreamProcessor;
import org.apache.ignite.internal.processors.datastructures.DataStructuresProcessor;
import org.apache.ignite.internal.processors.hadoop.Hadoop;
import org.apache.ignite.internal.processors.hadoop.HadoopProcessorAdapter;
import org.apache.ignite.internal.processors.job.GridJobProcessor;
import org.apache.ignite.internal.processors.jobmetrics.GridJobMetricsProcessor;
import org.apache.ignite.internal.processors.marshaller.GridMarshallerMappingProcessor;
import org.apache.ignite.internal.processors.nodevalidation.DiscoveryNodeValidationProcessor;
import org.apache.ignite.internal.processors.nodevalidation.OsDiscoveryNodeValidationProcessor;
import org.apache.ignite.internal.processors.odbc.OdbcProcessor;
import org.apache.ignite.internal.processors.platform.PlatformNoopProcessor;
import org.apache.ignite.internal.processors.platform.PlatformProcessor;
import org.apache.ignite.internal.processors.platform.plugin.PlatformPluginProcessor;
import org.apache.ignite.internal.processors.plugin.IgnitePluginProcessor;
import org.apache.ignite.internal.processors.pool.PoolProcessor;
import org.apache.ignite.internal.processors.port.GridPortProcessor;
import org.apache.ignite.internal.processors.port.GridPortRecord;
import org.apache.ignite.internal.processors.query.GridQueryProcessor;
import org.apache.ignite.internal.processors.resource.GridResourceProcessor;
import org.apache.ignite.internal.processors.resource.GridSpringResourceContext;
import org.apache.ignite.internal.processors.rest.GridRestProcessor;
import org.apache.ignite.internal.processors.security.GridSecurityProcessor;
import org.apache.ignite.internal.processors.segmentation.GridSegmentationProcessor;
import org.apache.ignite.internal.processors.service.GridServiceProcessor;
import org.apache.ignite.internal.processors.session.GridTaskSessionProcessor;
import org.apache.ignite.internal.processors.task.GridTaskProcessor;
import org.apache.ignite.internal.processors.timeout.GridTimeoutProcessor;
import org.apache.ignite.internal.suggestions.GridPerformanceSuggestions;
import org.apache.ignite.internal.suggestions.JvmConfigurationSuggestions;
import org.apache.ignite.internal.suggestions.OsConfigurationSuggestions;
import org.apache.ignite.internal.util.StripedExecutor;
import org.apache.ignite.internal.util.future.GridCompoundFuture;
import org.apache.ignite.internal.util.future.GridFinishedFuture;
import org.apache.ignite.internal.util.future.GridFutureAdapter;
import org.apache.ignite.internal.util.future.IgniteFutureImpl;
import org.apache.ignite.internal.util.lang.GridAbsClosure;
import org.apache.ignite.internal.util.tostring.GridToStringExclude;
import org.apache.ignite.internal.util.typedef.C1;
import org.apache.ignite.internal.util.typedef.CI1;
import org.apache.ignite.internal.util.typedef.F;
import org.apache.ignite.internal.util.typedef.X;
import org.apache.ignite.internal.util.typedef.internal.A;
import org.apache.ignite.internal.util.typedef.internal.CU;
import org.apache.ignite.internal.util.typedef.internal.LT;
import org.apache.ignite.internal.util.typedef.internal.S;
import org.apache.ignite.internal.util.typedef.internal.SB;
import org.apache.ignite.internal.util.typedef.internal.U;
import org.apache.ignite.lang.IgniteFuture;
import org.apache.ignite.lang.IgnitePredicate;
import org.apache.ignite.lang.IgniteProductVersion;
import org.apache.ignite.lifecycle.LifecycleAware;
import org.apache.ignite.lifecycle.LifecycleBean;
import org.apache.ignite.lifecycle.LifecycleEventType;
import org.apache.ignite.marshaller.MarshallerExclusions;
import org.apache.ignite.internal.marshaller.optimized.OptimizedMarshaller;
import org.apache.ignite.mxbean.ClusterLocalNodeMetricsMXBean;
import org.apache.ignite.mxbean.IgniteMXBean;
import org.apache.ignite.mxbean.StripedExecutorMXBean;
import org.apache.ignite.mxbean.ThreadPoolMXBean;
import org.apache.ignite.plugin.IgnitePlugin;
import org.apache.ignite.plugin.PluginNotFoundException;
import org.apache.ignite.plugin.PluginProvider;
import org.apache.ignite.spi.IgniteSpi;
import org.apache.ignite.spi.IgniteSpiVersionCheckException;
import org.apache.ignite.spi.discovery.tcp.internal.TcpDiscoveryNode;
import org.apache.ignite.thread.IgniteStripedThreadPoolExecutor;
import org.jetbrains.annotations.Nullable;

import static org.apache.ignite.IgniteSystemProperties.IGNITE_BINARY_MARSHALLER_USE_STRING_SERIALIZATION_VER_2;
import static org.apache.ignite.IgniteSystemProperties.IGNITE_CONFIG_URL;
import static org.apache.ignite.IgniteSystemProperties.IGNITE_DAEMON;
import static org.apache.ignite.IgniteSystemProperties.IGNITE_NO_ASCII;
import static org.apache.ignite.IgniteSystemProperties.IGNITE_OPTIMIZED_MARSHALLER_USE_DEFAULT_SUID;
import static org.apache.ignite.IgniteSystemProperties.IGNITE_REST_START_ON_CLIENT;
import static org.apache.ignite.IgniteSystemProperties.IGNITE_SKIP_CONFIGURATION_CONSISTENCY_CHECK;
import static org.apache.ignite.IgniteSystemProperties.IGNITE_STARVATION_CHECK_INTERVAL;
import static org.apache.ignite.IgniteSystemProperties.IGNITE_SUCCESS_FILE;
import static org.apache.ignite.IgniteSystemProperties.getBoolean;
import static org.apache.ignite.IgniteSystemProperties.snapshot;
import static org.apache.ignite.internal.GridKernalState.DISCONNECTED;
import static org.apache.ignite.internal.GridKernalState.STARTED;
import static org.apache.ignite.internal.GridKernalState.STARTING;
import static org.apache.ignite.internal.GridKernalState.STOPPED;
import static org.apache.ignite.internal.GridKernalState.STOPPING;
import static org.apache.ignite.internal.IgniteComponentType.HADOOP_HELPER;
import static org.apache.ignite.internal.IgniteComponentType.IGFS;
import static org.apache.ignite.internal.IgniteComponentType.IGFS_HELPER;
import static org.apache.ignite.internal.IgniteComponentType.SCHEDULE;
import static org.apache.ignite.internal.IgniteNodeAttributes.ATTR_ACTIVE_ON_START;
import static org.apache.ignite.internal.IgniteNodeAttributes.ATTR_BUILD_DATE;
import static org.apache.ignite.internal.IgniteNodeAttributes.ATTR_BUILD_VER;
import static org.apache.ignite.internal.IgniteNodeAttributes.ATTR_CLIENT_MODE;
import static org.apache.ignite.internal.IgniteNodeAttributes.ATTR_CONSISTENCY_CHECK_SKIPPED;
import static org.apache.ignite.internal.IgniteNodeAttributes.ATTR_DAEMON;
import static org.apache.ignite.internal.IgniteNodeAttributes.ATTR_DEPLOYMENT_MODE;
import static org.apache.ignite.internal.IgniteNodeAttributes.ATTR_IGNITE_INSTANCE_NAME;
import static org.apache.ignite.internal.IgniteNodeAttributes.ATTR_IPS;
import static org.apache.ignite.internal.IgniteNodeAttributes.ATTR_JIT_NAME;
import static org.apache.ignite.internal.IgniteNodeAttributes.ATTR_JMX_PORT;
import static org.apache.ignite.internal.IgniteNodeAttributes.ATTR_JVM_ARGS;
import static org.apache.ignite.internal.IgniteNodeAttributes.ATTR_JVM_PID;
import static org.apache.ignite.internal.IgniteNodeAttributes.ATTR_LANG_RUNTIME;
import static org.apache.ignite.internal.IgniteNodeAttributes.ATTR_LATE_AFFINITY_ASSIGNMENT;
import static org.apache.ignite.internal.IgniteNodeAttributes.ATTR_MACS;
import static org.apache.ignite.internal.IgniteNodeAttributes.ATTR_MARSHALLER;
import static org.apache.ignite.internal.IgniteNodeAttributes.ATTR_MARSHALLER_COMPACT_FOOTER;
import static org.apache.ignite.internal.IgniteNodeAttributes.ATTR_MARSHALLER_USE_BINARY_STRING_SER_VER_2;
import static org.apache.ignite.internal.IgniteNodeAttributes.ATTR_MARSHALLER_USE_DFLT_SUID;
import static org.apache.ignite.internal.IgniteNodeAttributes.ATTR_NODE_CONSISTENT_ID;
import static org.apache.ignite.internal.IgniteNodeAttributes.ATTR_PEER_CLASSLOADING;
import static org.apache.ignite.internal.IgniteNodeAttributes.ATTR_PHY_RAM;
import static org.apache.ignite.internal.IgniteNodeAttributes.ATTR_PREFIX;
import static org.apache.ignite.internal.IgniteNodeAttributes.ATTR_RESTART_ENABLED;
import static org.apache.ignite.internal.IgniteNodeAttributes.ATTR_REST_PORT_RANGE;
import static org.apache.ignite.internal.IgniteNodeAttributes.ATTR_SPI_CLASS;
import static org.apache.ignite.internal.IgniteNodeAttributes.ATTR_USER_NAME;
import static org.apache.ignite.internal.IgniteVersionUtils.ACK_VER_STR;
import static org.apache.ignite.internal.IgniteVersionUtils.BUILD_TSTAMP_STR;
import static org.apache.ignite.internal.IgniteVersionUtils.COPYRIGHT;
import static org.apache.ignite.internal.IgniteVersionUtils.REV_HASH_STR;
import static org.apache.ignite.internal.IgniteVersionUtils.VER;
import static org.apache.ignite.internal.IgniteVersionUtils.VER_STR;
import static org.apache.ignite.lifecycle.LifecycleEventType.AFTER_NODE_START;
import static org.apache.ignite.lifecycle.LifecycleEventType.BEFORE_NODE_START;

/**
 * Ignite kernal.
 * <p/>
 * See <a href="http://en.wikipedia.org/wiki/Kernal">http://en.wikipedia.org/wiki/Kernal</a> for information on the
 * misspelling.
 */
public class IgniteKernal implements IgniteEx, IgniteMXBean, Externalizable {
    /** */
    private static final long serialVersionUID = 0L;

    /** Ignite site that is shown in log messages. */
    public static final String SITE = "ignite.apache.org";

    /** System line separator. */
    private static final String NL = U.nl();

    /** Periodic starvation check interval. */
    private static final long PERIODIC_STARVATION_CHECK_FREQ = 1000 * 30;

    /** Force complete reconnect future. */
    private static final Object STOP_RECONNECT = new Object();

    /** */
    @GridToStringExclude
    private GridKernalContextImpl ctx;

    /** Configuration. */
    private IgniteConfiguration cfg;

    /** */
    @SuppressWarnings({"FieldAccessedSynchronizedAndUnsynchronized"})
    @GridToStringExclude
    private GridLoggerProxy log;

    /** */
    private String igniteInstanceName;

    /** */
    @GridToStringExclude
    private ObjectName kernalMBean;

    /** */
    @GridToStringExclude
    private ObjectName locNodeMBean;

    /** */
    @GridToStringExclude
    private ObjectName pubExecSvcMBean;

    /** */
    @GridToStringExclude
    private ObjectName sysExecSvcMBean;

    /** */
    @GridToStringExclude
    private ObjectName mgmtExecSvcMBean;

    /** */
    @GridToStringExclude
    private ObjectName p2PExecSvcMBean;

    /** */
    @GridToStringExclude
    private ObjectName restExecSvcMBean;

    /** */
    @GridToStringExclude
    private ObjectName qryExecSvcMBean;

    /** */
    @GridToStringExclude
    private ObjectName schemaExecSvcMBean;

    /** */
    @GridToStringExclude
    private ObjectName stripedExecSvcMBean;

    /** Kernal start timestamp. */
    private long startTime = U.currentTimeMillis();

    /** Spring context, potentially {@code null}. */
    private GridSpringResourceContext rsrcCtx;

    /** */
    @GridToStringExclude
    private GridTimeoutProcessor.CancelableTask starveTask;

    /** */
    @GridToStringExclude
    private GridTimeoutProcessor.CancelableTask metricsLogTask;

    /** */
    @GridToStringExclude
    private GridTimeoutProcessor.CancelableTask longOpDumpTask;

    /** Indicate error on grid stop. */
    @GridToStringExclude
    private boolean errOnStop;

    /** Scheduler. */
    @GridToStringExclude
    private IgniteScheduler scheduler;

    /** Kernal gateway. */
    @GridToStringExclude
    private final AtomicReference<GridKernalGateway> gw = new AtomicReference<>();

    /** Stop guard. */
    @GridToStringExclude
    private final AtomicBoolean stopGuard = new AtomicBoolean();

    /** */
    private final ReconnectState reconnectState = new ReconnectState();

    /**
     * No-arg constructor is required by externalization.
     */
    public IgniteKernal() {
        this(null);
    }

    /**
     * @param rsrcCtx Optional Spring application context.
     */
    public IgniteKernal(@Nullable GridSpringResourceContext rsrcCtx) {
        this.rsrcCtx = rsrcCtx;
    }

    /** {@inheritDoc} */
    @Override public IgniteClusterEx cluster() {
        return ctx.cluster().get();
    }

    /** {@inheritDoc} */
    @Override public ClusterNode localNode() {
        return ctx.cluster().get().localNode();
    }

    /** {@inheritDoc} */
    @Override public IgniteCompute compute() {
        return ((ClusterGroupAdapter)ctx.cluster().get().forServers()).compute();
    }

    /** {@inheritDoc} */
    @Override public IgniteMessaging message() {
        return ctx.cluster().get().message();
    }

    /** {@inheritDoc} */
    @Override public IgniteEvents events() {
        return ctx.cluster().get().events();
    }

    /** {@inheritDoc} */
    @Override public IgniteServices services() {
        checkClusterState();

        return ((ClusterGroupAdapter)ctx.cluster().get().forServers()).services();
    }

    /** {@inheritDoc} */
    @Override public ExecutorService executorService() {
        return ctx.cluster().get().executorService();
    }

    /** {@inheritDoc} */
    @Override public final IgniteCompute compute(ClusterGroup grp) {
        return ((ClusterGroupAdapter)grp).compute();
    }

    /** {@inheritDoc} */
    @Override public final IgniteMessaging message(ClusterGroup prj) {
        return ((ClusterGroupAdapter)prj).message();
    }

    /** {@inheritDoc} */
    @Override public final IgniteEvents events(ClusterGroup grp) {
        return ((ClusterGroupAdapter)grp).events();
    }

    /** {@inheritDoc} */
    @Override public IgniteServices services(ClusterGroup grp) {
        checkClusterState();

        return ((ClusterGroupAdapter)grp).services();
    }

    /** {@inheritDoc} */
    @Override public ExecutorService executorService(ClusterGroup grp) {
        return ((ClusterGroupAdapter)grp).executorService();
    }

    /** {@inheritDoc} */
    @Override public String name() {
        return igniteInstanceName;
    }

    /** {@inheritDoc} */
    @Override public String getCopyright() {
        return COPYRIGHT;
    }

    /** {@inheritDoc} */
    @Override public long getStartTimestamp() {
        return startTime;
    }

    /** {@inheritDoc} */
    @Override public String getStartTimestampFormatted() {
        return DateFormat.getDateTimeInstance().format(new Date(startTime));
    }

    /** {@inheritDoc} */
    @Override public long getUpTime() {
        return U.currentTimeMillis() - startTime;
    }

    /** {@inheritDoc} */
    @Override public String getUpTimeFormatted() {
        return X.timeSpan2HMSM(U.currentTimeMillis() - startTime);
    }

    /** {@inheritDoc} */
    @Override public String getFullVersion() {
        return VER_STR + '-' + BUILD_TSTAMP_STR;
    }

    /** {@inheritDoc} */
    @Override public String getCheckpointSpiFormatted() {
        assert cfg != null;

        return Arrays.toString(cfg.getCheckpointSpi());
    }

    /** {@inheritDoc} */
    @Override public String getCommunicationSpiFormatted() {
        assert cfg != null;

        return cfg.getCommunicationSpi().toString();
    }

    /** {@inheritDoc} */
    @Override public String getDeploymentSpiFormatted() {
        assert cfg != null;

        return cfg.getDeploymentSpi().toString();
    }

    /** {@inheritDoc} */
    @Override public String getDiscoverySpiFormatted() {
        assert cfg != null;

        return cfg.getDiscoverySpi().toString();
    }

    /** {@inheritDoc} */
    @Override public String getEventStorageSpiFormatted() {
        assert cfg != null;

        return cfg.getEventStorageSpi().toString();
    }

    /** {@inheritDoc} */
    @Override public String getCollisionSpiFormatted() {
        assert cfg != null;

        return cfg.getCollisionSpi().toString();
    }

    /** {@inheritDoc} */
    @Override public String getFailoverSpiFormatted() {
        assert cfg != null;

        return Arrays.toString(cfg.getFailoverSpi());
    }

    /** {@inheritDoc} */
    @Override public String getLoadBalancingSpiFormatted() {
        assert cfg != null;

        return Arrays.toString(cfg.getLoadBalancingSpi());
    }

    /** {@inheritDoc} */
    @Override public String getOsInformation() {
        return U.osString();
    }

    /** {@inheritDoc} */
    @Override public String getJdkInformation() {
        return U.jdkString();
    }

    /** {@inheritDoc} */
    @Override public String getOsUser() {
        return System.getProperty("user.name");
    }

    /** {@inheritDoc} */
    @Override public void printLastErrors() {
        ctx.exceptionRegistry().printErrors(log);
    }

    /** {@inheritDoc} */
    @Override public String getVmName() {
        return ManagementFactory.getRuntimeMXBean().getName();
    }

    /** {@inheritDoc} */
    @Override public String getInstanceName() {
        return igniteInstanceName;
    }

    /** {@inheritDoc} */
    @Override public String getExecutorServiceFormatted() {
        assert cfg != null;

        return String.valueOf(cfg.getPublicThreadPoolSize());
    }

    /** {@inheritDoc} */
    @Override public String getIgniteHome() {
        assert cfg != null;

        return cfg.getIgniteHome();
    }

    /** {@inheritDoc} */
    @Override public String getGridLoggerFormatted() {
        assert cfg != null;

        return cfg.getGridLogger().toString();
    }

    /** {@inheritDoc} */
    @Override public String getMBeanServerFormatted() {
        assert cfg != null;

        return cfg.getMBeanServer().toString();
    }

    /** {@inheritDoc} */
    @Override public UUID getLocalNodeId() {
        assert cfg != null;

        return cfg.getNodeId();
    }

    /** {@inheritDoc} */
    @SuppressWarnings("unchecked")
    @Override public List<String> getUserAttributesFormatted() {
        assert cfg != null;

        return (List<String>)F.transform(cfg.getUserAttributes().entrySet(), new C1<Map.Entry<String, ?>, String>() {
            @Override public String apply(Map.Entry<String, ?> e) {
                return e.getKey() + ", " + e.getValue().toString();
            }
        });
    }

    /** {@inheritDoc} */
    @Override public boolean isPeerClassLoadingEnabled() {
        assert cfg != null;

        return cfg.isPeerClassLoadingEnabled();
    }

    /** {@inheritDoc} */
    @Override public List<String> getLifecycleBeansFormatted() {
        LifecycleBean[] beans = cfg.getLifecycleBeans();

        if (F.isEmpty(beans))
            return Collections.emptyList();
        else {
            List<String> res = new ArrayList<>(beans.length);

            for (LifecycleBean bean : beans)
                res.add(String.valueOf(bean));

            return res;
        }
    }

    /**
     * @param name  New attribute name.
     * @param val New attribute value.
     * @throws IgniteCheckedException If duplicated SPI name found.
     */
    private void add(String name, @Nullable Serializable val) throws IgniteCheckedException {
        assert name != null;

        if (ctx.addNodeAttribute(name, val) != null) {
            if (name.endsWith(ATTR_SPI_CLASS))
                // User defined duplicated names for the different SPIs.
                throw new IgniteCheckedException("Failed to set SPI attribute. Duplicated SPI name found: " +
                    name.substring(0, name.length() - ATTR_SPI_CLASS.length()));

            // Otherwise it's a mistake of setting up duplicated attribute.
            assert false : "Duplicate attribute: " + name;
        }
    }

    /**
     * Notifies life-cycle beans of grid event.
     *
     * @param evt Grid event.
     * @throws IgniteCheckedException If user threw exception during start.
     */
    @SuppressWarnings({"CatchGenericClass"})
    private void notifyLifecycleBeans(LifecycleEventType evt) throws IgniteCheckedException {
        if (!cfg.isDaemon() && cfg.getLifecycleBeans() != null) {
            for (LifecycleBean bean : cfg.getLifecycleBeans())
                if (bean != null) {
                    try {
                        bean.onLifecycleEvent(evt);
                    }
                    catch (Exception e) {
                        throw new IgniteCheckedException(e);
                    }
                }
        }
    }

    /**
     * Notifies life-cycle beans of grid event.
     *
     * @param evt Grid event.
     */
    @SuppressWarnings({"CatchGenericClass"})
    private void notifyLifecycleBeansEx(LifecycleEventType evt) {
        try {
            notifyLifecycleBeans(evt);
        }
        // Catch generic throwable to secure against user assertions.
        catch (Throwable e) {
            U.error(log, "Failed to notify lifecycle bean (safely ignored) [evt=" + evt +
                (igniteInstanceName == null ? "" : ", igniteInstanceName=" + igniteInstanceName) + ']', e);

            if (e instanceof Error)
                throw (Error)e;
        }
    }

    /**
     * @param cfg Configuration to use.
     * @param utilityCachePool Utility cache pool.
     * @param execSvc Executor service.
     * @param sysExecSvc System executor service.
     * @param stripedExecSvc Striped executor.
     * @param p2pExecSvc P2P executor service.
     * @param mgmtExecSvc Management executor service.
     * @param igfsExecSvc IGFS executor service.
     * @param dataStreamExecSvc data stream executor service.
     * @param restExecSvc Reset executor service.
     * @param affExecSvc Affinity executor service.
     * @param idxExecSvc Indexing executor service.
     * @param callbackExecSvc Callback executor service.
     * @param qryExecSvc Query executor service.
     * @param schemaExecSvc Schema executor service.
     * @param customExecSvcs Custom named executors.
     * @param errHnd Error handler to use for notification about startup problems.
     * @throws IgniteCheckedException Thrown in case of any errors.
     */
    @SuppressWarnings({"CatchGenericClass", "unchecked"})
    public void start(
        final IgniteConfiguration cfg,
        ExecutorService utilityCachePool,
        final ExecutorService execSvc,
        final ExecutorService svcExecSvc,
        final ExecutorService sysExecSvc,
        final StripedExecutor stripedExecSvc,
        ExecutorService p2pExecSvc,
        ExecutorService mgmtExecSvc,
        ExecutorService igfsExecSvc,
        ExecutorService dataStreamExecSvc,
        ExecutorService restExecSvc,
        ExecutorService affExecSvc,
        @Nullable ExecutorService idxExecSvc,
        IgniteStripedThreadPoolExecutor callbackExecSvc,
        ExecutorService qryExecSvc,
        ExecutorService schemaExecSvc,
        Map<String, ? extends ExecutorService> customExecSvcs,
        GridAbsClosure errHnd
    )
        throws IgniteCheckedException
    {
        gw.compareAndSet(null, new GridKernalGatewayImpl(cfg.getIgniteInstanceName()));

        GridKernalGateway gw = this.gw.get();

        gw.writeLock();

        try {
            switch (gw.getState()) {
                case STARTED: {
                    U.warn(log, "Grid has already been started (ignored).");

                    return;
                }

                case STARTING: {
                    U.warn(log, "Grid is already in process of being started (ignored).");

                    return;
                }

                case STOPPING: {
                    throw new IgniteCheckedException("Grid is in process of being stopped");
                }

                case STOPPED: {
                    break;
                }
            }

            gw.setState(STARTING);
        }
        finally {
            gw.writeUnlock();
        }

        assert cfg != null;

        // Make sure we got proper configuration.
        validateCommon(cfg);

        igniteInstanceName = cfg.getIgniteInstanceName();

        this.cfg = cfg;

        log = (GridLoggerProxy)cfg.getGridLogger().getLogger(
            getClass().getName() + (igniteInstanceName != null ? '%' + igniteInstanceName : ""));

        RuntimeMXBean rtBean = ManagementFactory.getRuntimeMXBean();

        // Ack various information.
        ackAsciiLogo();
        ackConfigUrl();
        ackDaemon();
        ackOsInfo();
        ackLanguageRuntime();
        ackRemoteManagement();
        ackVmArguments(rtBean);
        ackClassPaths(rtBean);
        ackSystemProperties();
        ackEnvironmentVariables();
        ackMemoryConfiguration();
        ackCacheConfiguration();
        ackP2pConfiguration();
        ackRebalanceConfiguration();

        // Run background network diagnostics.
        GridDiagnostic.runBackgroundCheck(igniteInstanceName, execSvc, log);

        // Ack 3-rd party licenses location.
        if (log.isInfoEnabled() && cfg.getIgniteHome() != null)
            log.info("3-rd party licenses can be found at: " + cfg.getIgniteHome() + File.separatorChar + "libs" +
                File.separatorChar + "licenses");

        // Check that user attributes are not conflicting
        // with internally reserved names.
        for (String name : cfg.getUserAttributes().keySet())
            if (name.startsWith(ATTR_PREFIX))
                throw new IgniteCheckedException("User attribute has illegal name: '" + name + "'. Note that all names " +
                    "starting with '" + ATTR_PREFIX + "' are reserved for internal use.");

        // Ack local node user attributes.
        logNodeUserAttributes();

        // Ack configuration.
        ackSpis();

        List<PluginProvider> plugins = U.allPluginProviders();

        final boolean activeOnStart = cfg.isActiveOnStart();

        // Spin out SPIs & managers.
        try {
            ctx = new GridKernalContextImpl(log,
                this,
                cfg,
                gw,
                utilityCachePool,
                execSvc,
                svcExecSvc,
                sysExecSvc,
                stripedExecSvc,
                p2pExecSvc,
                mgmtExecSvc,
                igfsExecSvc,
                dataStreamExecSvc,
                restExecSvc,
                affExecSvc,
                idxExecSvc,
                callbackExecSvc,
                qryExecSvc,
                schemaExecSvc,
                customExecSvcs,
                plugins
            );

            cfg.getMarshaller().setContext(ctx.marshallerContext());

            ClusterProcessor clusterProc = new ClusterProcessor(ctx);

            startProcessor(clusterProc);

            U.onGridStart();

            // Start and configure resource processor first as it contains resources used
            // by all other managers and processors.
            GridResourceProcessor rsrcProc = new GridResourceProcessor(ctx);

            rsrcProc.setSpringContext(rsrcCtx);

            scheduler = new IgniteSchedulerImpl(ctx);

            startProcessor(rsrcProc);

            // Inject resources into lifecycle beans.
            if (!cfg.isDaemon() && cfg.getLifecycleBeans() != null) {
                for (LifecycleBean bean : cfg.getLifecycleBeans()) {
                    if (bean != null)
                        rsrcProc.inject(bean);
                }
            }

            // Lifecycle notification.
            notifyLifecycleBeans(BEFORE_NODE_START);

            // Starts lifecycle aware components.
            U.startLifecycleAware(lifecycleAwares(cfg));

            addHelper(IGFS_HELPER.create(F.isEmpty(cfg.getFileSystemConfiguration())));

            addHelper(HADOOP_HELPER.createIfInClassPath(ctx, false));

            startProcessor(new IgnitePluginProcessor(ctx, cfg, plugins));

            startProcessor(new PoolProcessor(ctx));

            // Closure processor should be started before all others
            // (except for resource processor), as many components can depend on it.
            startProcessor(new GridClosureProcessor(ctx));

            // Start some other processors (order & place is important).
            startProcessor(new GridPortProcessor(ctx));
            startProcessor(new GridJobMetricsProcessor(ctx));

            // Timeout processor needs to be started before managers,
            // as managers may depend on it.
            startProcessor(new GridTimeoutProcessor(ctx));

            // Start security processors.
            startProcessor(createComponent(GridSecurityProcessor.class, ctx));

            // Start SPI managers.
            // NOTE: that order matters as there are dependencies between managers.
            startManager(new GridIoManager(ctx));
            startManager(new GridCheckpointManager(ctx));

            startManager(new GridEventStorageManager(ctx));
            startManager(new GridDeploymentManager(ctx));
            startManager(new GridLoadBalancerManager(ctx));
            startManager(new GridFailoverManager(ctx));
            startManager(new GridCollisionManager(ctx));
            startManager(new GridIndexingManager(ctx));

            ackSecurity();

            // Assign discovery manager to context before other processors start so they
            // are able to register custom event listener.
            GridManager discoMgr = new GridDiscoveryManager(ctx);

            ctx.add(discoMgr, false);

            // Start processors before discovery manager, so they will
            // be able to start receiving messages once discovery completes.
            try {startProcessor(createComponent(DiscoveryNodeValidationProcessor.class, ctx));
            startProcessor(new  GridAffinityProcessor(ctx));
            startProcessor(createComponent(GridSegmentationProcessor.class, ctx));
            startProcessor(createComponent(IgniteCacheObjectProcessor.class, ctx));
            startProcessor(new GridCacheProcessor(ctx));startProcessor(new GridClusterStateProcessor(ctx));
            startProcessor(new GridQueryProcessor(ctx));
            startProcessor(new OdbcProcessor(ctx));
            startProcessor(new GridServiceProcessor(ctx));
            startProcessor(new GridTaskSessionProcessor(ctx));
            startProcessor(new GridJobProcessor(ctx));
            startProcessor(new GridTaskProcessor(ctx));
            startProcessor((GridProcessor)SCHEDULE.createOptional(ctx));
            startProcessor(new GridRestProcessor(ctx));
            startProcessor(new DataStreamProcessor(ctx));
            startProcessor((GridProcessor)IGFS.create(ctx, F.isEmpty(cfg.getFileSystemConfiguration())));
            startProcessor(new GridContinuousProcessor(ctx));
            startProcessor(createHadoopComponent());
            startProcessor(new DataStructuresProcessor(ctx));
            startProcessor(createComponent(PlatformProcessor.class, ctx));
            startProcessor(new GridMarshallerMappingProcessor(ctx));

                // Start plugins.
                for (PluginProvider provider : ctx.plugins().allProviders()) {
                    ctx.add(new GridPluginComponent(provider));

                    provider.start(ctx.plugins().pluginContextForProvider(provider));
                }

<<<<<<< HEAD
                // Start platform plugins.
                if (ctx.config().getPlatformConfiguration() != null)
                    startProcessor(new PlatformPluginProcessor(ctx));fillNodeAttributes(clusterProc.updateNotifierEnabled());}
=======
                ctx.cluster().initListeners();

                fillNodeAttributes(clusterProc.updateNotifierEnabled());
            }
>>>>>>> f2482927
            catch (Throwable e) {
                U.error(
                    log, "Exception during start processors, node will be stopped and close connections", e);

                // Stop discovery spi to close tcp socket.
                ctx.discovery().stop(true);

                throw e;
            }

            gw.writeLock();

            try {
                gw.setState(STARTED);

                // Start discovery manager last to make sure that grid is fully initialized.
                startManager(discoMgr);
            }
            finally {
                gw.writeUnlock();
            }

            // Check whether physical RAM is not exceeded.
            checkPhysicalRam();

            // Suggest configuration optimizations.
            suggestOptimizations(cfg);

            // Suggest JVM optimizations.
            ctx.performance().addAll(JvmConfigurationSuggestions.getSuggestions());

            // Suggest Operation System optimizations.
            ctx.performance().addAll(OsConfigurationSuggestions.getSuggestions());

            // Notify discovery manager the first to make sure that topology is discovered.
            ctx.discovery().onKernalStart(activeOnStart);

            // Notify IO manager the second so further components can send and receive messages.
            ctx.io().onKernalStart(activeOnStart);

            // Start plugins.
            for (PluginProvider provider : ctx.plugins().allProviders())
                provider.onIgniteStart();

            boolean recon = false;

            // Callbacks.
            for (GridComponent comp : ctx) {
                // Skip discovery manager.
                if (comp instanceof GridDiscoveryManager)
                    continue;

                // Skip IO manager.
                if (comp instanceof GridIoManager)
                    continue;

                if (comp instanceof GridPluginComponent)
                    continue;

                if (!skipDaemon(comp)) {
                    try {
                        comp.onKernalStart(activeOnStart);
                    }
                    catch (IgniteNeedReconnectException e) {
                        assert ctx.discovery().reconnectSupported();

                        if (log.isDebugEnabled())
                            log.debug("Failed to start node components on node start, will wait for reconnect: " + e);

                        recon = true;
                    }
                }
            }

            if (recon)
                reconnectState.waitFirstReconnect();

            // Register MBeans.
            registerKernalMBean();
            registerLocalNodeMBean();
            registerExecutorMBeans(execSvc, sysExecSvc, p2pExecSvc, mgmtExecSvc, restExecSvc, qryExecSvc,
                schemaExecSvc);

            registerStripedExecutorMBean(stripedExecSvc);

            // Lifecycle bean notifications.
            notifyLifecycleBeans(AFTER_NODE_START);
        }
        catch (Throwable e) {
            IgniteSpiVersionCheckException verCheckErr = X.cause(e, IgniteSpiVersionCheckException.class);

            if (verCheckErr != null)
                U.error(log, verCheckErr.getMessage());
            else if (X.hasCause(e, InterruptedException.class, IgniteInterruptedCheckedException.class))
                U.warn(log, "Grid startup routine has been interrupted (will rollback).");
            else
                U.error(log, "Got exception while starting (will rollback startup routine).", e);

            errHnd.apply();

            stop(true);

            if (e instanceof Error)
                throw e;
            else if (e instanceof IgniteCheckedException)
                throw (IgniteCheckedException)e;
            else
                throw new IgniteCheckedException(e);
        }

        // Mark start timestamp.
        startTime = U.currentTimeMillis();

        String intervalStr = IgniteSystemProperties.getString(IGNITE_STARVATION_CHECK_INTERVAL);

        // Start starvation checker if enabled.
        boolean starveCheck = !isDaemon() && !"0".equals(intervalStr);

        if (starveCheck) {
            final long interval = F.isEmpty(intervalStr) ? PERIODIC_STARVATION_CHECK_FREQ : Long.parseLong(intervalStr);

            starveTask = ctx.timeout().schedule(new Runnable() {
                /** Last completed task count. */
                private long lastCompletedCntPub;

                /** Last completed task count. */
                private long lastCompletedCntSys;

                @Override public void run() {
                    if (execSvc instanceof ThreadPoolExecutor) {
                        ThreadPoolExecutor exec = (ThreadPoolExecutor)execSvc;

                        lastCompletedCntPub = checkPoolStarvation(exec, lastCompletedCntPub, "public");
                    }

                    if (sysExecSvc instanceof ThreadPoolExecutor) {
                        ThreadPoolExecutor exec = (ThreadPoolExecutor)sysExecSvc;

                        lastCompletedCntSys = checkPoolStarvation(exec, lastCompletedCntSys, "system");
                    }

                    if (stripedExecSvc != null)
                        stripedExecSvc.checkStarvation();
                }

                /**
                 * @param exec Thread pool executor to check.
                 * @param lastCompletedCnt Last completed tasks count.
                 * @param pool Pool name for message.
                 * @return Current completed tasks count.
                 */
                private long checkPoolStarvation(
                    ThreadPoolExecutor exec,
                    long lastCompletedCnt,
                    String pool
                ) {
                    long completedCnt = exec.getCompletedTaskCount();

                    // If all threads are active and no task has completed since last time and there is
                    // at least one waiting request, then it is possible starvation.
                    if (exec.getPoolSize() == exec.getActiveCount() && completedCnt == lastCompletedCnt &&
                        !exec.getQueue().isEmpty())
                        LT.warn(
                            log,
                            "Possible thread pool starvation detected (no task completed in last " +
                                interval + "ms, is " + pool + " thread pool size large enough?)");

                    return completedCnt;
                }
            }, interval, interval);
        }

        long metricsLogFreq = cfg.getMetricsLogFrequency();

        if (metricsLogFreq > 0) {
            metricsLogTask = ctx.timeout().schedule(new Runnable() {
                private final DecimalFormat dblFmt = new DecimalFormat("#.##");

                @Override public void run() {
                    if (log.isInfoEnabled()) {
                        try {
                            ClusterMetrics m = cluster().localNode().metrics();

                            double cpuLoadPct = m.getCurrentCpuLoad() * 100;
                            double avgCpuLoadPct = m.getAverageCpuLoad() * 100;
                            double gcPct = m.getCurrentGcCpuLoad() * 100;

                            //Heap params
                            long heapUsed = m.getHeapMemoryUsed();
                            long heapMax = m.getHeapMemoryMaximum();

                            long heapUsedInMBytes = heapUsed / 1024 / 1024;
                            long heapCommInMBytes = m.getHeapMemoryCommitted() / 1024 / 1024;

                            double freeHeapPct = heapMax > 0 ? ((double)((heapMax - heapUsed) * 100)) / heapMax : -1;

                            //Non heap params
                            long nonHeapUsed = m.getNonHeapMemoryUsed();
                            long nonHeapMax = m.getNonHeapMemoryMaximum();

                            long nonHeapUsedInMBytes = nonHeapUsed / 1024 / 1024;
                            long nonHeapCommInMBytes = m.getNonHeapMemoryCommitted() / 1024 / 1024;

                            double freeNonHeapPct = nonHeapMax > 0 ? ((double)((nonHeapMax - nonHeapUsed) * 100)) / nonHeapMax : -1;

                            int hosts = 0;
                            int nodes = 0;
                            int cpus = 0;

                            try {
                                ClusterMetrics metrics = cluster().metrics();

                                Collection<ClusterNode> nodes0 = cluster().nodes();

                                hosts = U.neighborhood(nodes0).size();
                                nodes = metrics.getTotalNodes();
                                cpus = metrics.getTotalCpus();
                            }
                            catch (IgniteException ignore) {
                                // No-op.
                            }

                            int pubPoolActiveThreads = 0;
                            int pubPoolIdleThreads = 0;
                            int pubPoolQSize = 0;

                            if (execSvc instanceof ThreadPoolExecutor) {
                                ThreadPoolExecutor exec = (ThreadPoolExecutor)execSvc;

                                int poolSize = exec.getPoolSize();

                                pubPoolActiveThreads = Math.min(poolSize, exec.getActiveCount());
                                pubPoolIdleThreads = poolSize - pubPoolActiveThreads;
                                pubPoolQSize = exec.getQueue().size();
                            }

                            int sysPoolActiveThreads = 0;
                            int sysPoolIdleThreads = 0;
                            int sysPoolQSize = 0;

                            if (sysExecSvc instanceof ThreadPoolExecutor) {
                                ThreadPoolExecutor exec = (ThreadPoolExecutor)sysExecSvc;

                                int poolSize = exec.getPoolSize();

                                sysPoolActiveThreads = Math.min(poolSize, exec.getActiveCount());
                                sysPoolIdleThreads = poolSize - sysPoolActiveThreads;
                                sysPoolQSize = exec.getQueue().size();
                            }

                            int loadedPages = 0;

                            Collection<MemoryPolicy> policies = ctx.cache().context().database().memoryPolicies();

                            if (!F.isEmpty(policies)) {
                                for (MemoryPolicy memPlc : policies)
                                    loadedPages += memPlc.pageMemory().loadedPages();
                            }

                            String id = U.id8(localNode().id());

                            String msg = NL +
                                "Metrics for local node (to disable set 'metricsLogFrequency' to 0)" + NL +
                                "    ^-- Node [id=" + id + ", name=" + name() + ", uptime=" + getUpTimeFormatted() + "]" + NL +
                                "    ^-- H/N/C [hosts=" + hosts + ", nodes=" + nodes + ", CPUs=" + cpus + "]" + NL +
                                "    ^-- CPU [cur=" + dblFmt.format(cpuLoadPct) + "%, avg=" +
                                dblFmt.format(avgCpuLoadPct) + "%, GC=" + dblFmt.format(gcPct) + "%]" + NL +
                                "    ^-- PageMemory [pages=" + loadedPages + "]" + NL +
                                "    ^-- Heap [used=" + dblFmt.format(heapUsedInMBytes) + "MB, free=" +
                                dblFmt.format(freeHeapPct) + "%, comm=" + dblFmt.format(heapCommInMBytes) + "MB]" + NL +
                                "    ^-- Non heap [used=" + dblFmt.format(nonHeapUsedInMBytes) + "MB, free=" +
                                dblFmt.format(freeNonHeapPct) + "%, comm=" + dblFmt.format(nonHeapCommInMBytes) + "MB]" + NL +
                                "    ^-- Public thread pool [active=" + pubPoolActiveThreads + ", idle=" +
                                pubPoolIdleThreads + ", qSize=" + pubPoolQSize + "]" + NL +
                                "    ^-- System thread pool [active=" + sysPoolActiveThreads + ", idle=" +
                                sysPoolIdleThreads + ", qSize=" + sysPoolQSize + "]" + NL +
                                "    ^-- Outbound messages queue [size=" + m.getOutboundMessagesQueueSize() + "]";

                            log.info(msg);

                            ctx.cache().context().database().dumpStatistics(log);
                        }
                        catch (IgniteClientDisconnectedException ignore) {
                            // No-op.
                        }
                    }
                }
            }, metricsLogFreq, metricsLogFreq);
        }

        final long longOpDumpTimeout =
            IgniteSystemProperties.getLong(IgniteSystemProperties.IGNITE_LONG_OPERATIONS_DUMP_TIMEOUT, 60_000);

        if (longOpDumpTimeout > 0) {
            longOpDumpTask = ctx.timeout().schedule(new Runnable() {
                @Override public void run() {
                    GridKernalContext ctx = IgniteKernal.this.ctx;

                    if (ctx != null)
                        ctx.cache().context().exchange().dumpLongRunningOperations(longOpDumpTimeout);
                }
            }, longOpDumpTimeout, longOpDumpTimeout);
        }

        ctx.performance().add("Disable assertions (remove '-ea' from JVM options)", !U.assertionsEnabled());

        ctx.performance().logSuggestions(log, igniteInstanceName);

        U.quietAndInfo(log, "To start Console Management & Monitoring run ignitevisorcmd.{sh|bat}");

        ackStart(rtBean);

        if (!isDaemon())
            ctx.discovery().ackTopology(localNode().order());
    }

    /**
     * Create Hadoop component.
     *
     * @return Non-null Hadoop component: workable or no-op.
     * @throws IgniteCheckedException If the component is mandatory and cannot be initialized.
     */
    private HadoopProcessorAdapter createHadoopComponent() throws IgniteCheckedException {
        boolean mandatory = cfg.getHadoopConfiguration() != null;

        if (mandatory) {
            if (cfg.isPeerClassLoadingEnabled())
                throw new IgniteCheckedException("Hadoop module cannot be used with peer class loading enabled " +
                    "(set IgniteConfiguration.peerClassLoadingEnabled to \"false\").");

            HadoopProcessorAdapter res = IgniteComponentType.HADOOP.createIfInClassPath(ctx, true);

            res.validateEnvironment();

            return res;
        }
        else {
            HadoopProcessorAdapter cmp = null;

            if (!ctx.hadoopHelper().isNoOp() && cfg.isPeerClassLoadingEnabled()) {
                U.warn(log, "Hadoop module is found in classpath, but will not be started because peer class " +
                    "loading is enabled (set IgniteConfiguration.peerClassLoadingEnabled to \"false\" if you want " +
                    "to use Hadoop module).");
            }
            else {
                cmp = IgniteComponentType.HADOOP.createIfInClassPath(ctx, false);

                try {
                    cmp.validateEnvironment();
                }
                catch (IgniteException | IgniteCheckedException e) {
                    U.quietAndWarn(log, "Hadoop module will not start due to exception: " + e.getMessage());

                    cmp = null;
                }
            }

            if (cmp == null)
                cmp = IgniteComponentType.HADOOP.create(ctx, true);

            return cmp;
        }
    }

    /**
     * Validates common configuration parameters.
     *
     * @param cfg Configuration.
     */
    private void validateCommon(IgniteConfiguration cfg) {
        A.notNull(cfg.getNodeId(), "cfg.getNodeId()");

        A.notNull(cfg.getMBeanServer(), "cfg.getMBeanServer()");
        A.notNull(cfg.getGridLogger(), "cfg.getGridLogger()");
        A.notNull(cfg.getMarshaller(), "cfg.getMarshaller()");
        A.notNull(cfg.getUserAttributes(), "cfg.getUserAttributes()");

        // All SPIs should be non-null.
        A.notNull(cfg.getCheckpointSpi(), "cfg.getCheckpointSpi()");
        A.notNull(cfg.getCommunicationSpi(), "cfg.getCommunicationSpi()");
        A.notNull(cfg.getDeploymentSpi(), "cfg.getDeploymentSpi()");
        A.notNull(cfg.getDiscoverySpi(), "cfg.getDiscoverySpi()");
        A.notNull(cfg.getEventStorageSpi(), "cfg.getEventStorageSpi()");
        A.notNull(cfg.getCollisionSpi(), "cfg.getCollisionSpi()");
        A.notNull(cfg.getFailoverSpi(), "cfg.getFailoverSpi()");
        A.notNull(cfg.getLoadBalancingSpi(), "cfg.getLoadBalancingSpi()");
        A.notNull(cfg.getIndexingSpi(), "cfg.getIndexingSpi()");

        A.ensure(cfg.getNetworkTimeout() > 0, "cfg.getNetworkTimeout() > 0");
        A.ensure(cfg.getNetworkSendRetryDelay() > 0, "cfg.getNetworkSendRetryDelay() > 0");
        A.ensure(cfg.getNetworkSendRetryCount() > 0, "cfg.getNetworkSendRetryCount() > 0");
    }

    /**
     * Checks whether physical RAM is not exceeded.
     */
    @SuppressWarnings("ConstantConditions")
    private void checkPhysicalRam() {
        long ram = ctx.discovery().localNode().attribute(ATTR_PHY_RAM);

        if (ram != -1) {
            String macs = ctx.discovery().localNode().attribute(ATTR_MACS);

            long totalHeap = 0;

            for (ClusterNode node : ctx.discovery().allNodes()) {
                if (macs.equals(node.attribute(ATTR_MACS))) {
                    long heap = node.metrics().getHeapMemoryMaximum();

                    if (heap != -1)
                        totalHeap += heap;
                }
            }

            if (totalHeap > ram) {
                U.quietAndWarn(log, "Attempting to start more nodes than physical RAM " +
                    "available on current host (this can cause significant slowdown)");
            }
        }
    }

    /**
     * @param cfg Configuration to check for possible performance issues.
     */
    private void suggestOptimizations(IgniteConfiguration cfg) {
        GridPerformanceSuggestions perf = ctx.performance();

        if (ctx.collision().enabled())
            perf.add("Disable collision resolution (remove 'collisionSpi' from configuration)");

        if (ctx.checkpoint().enabled())
            perf.add("Disable checkpoints (remove 'checkpointSpi' from configuration)");

        if (cfg.isMarshalLocalJobs())
            perf.add("Disable local jobs marshalling (set 'marshalLocalJobs' to false)");

        if (cfg.getIncludeEventTypes() != null && cfg.getIncludeEventTypes().length != 0)
            perf.add("Disable grid events (remove 'includeEventTypes' from configuration)");

        if (BinaryMarshaller.available() && (cfg.getMarshaller() != null && !(cfg.getMarshaller() instanceof BinaryMarshaller)))
            perf.add("Use default binary marshaller (do not set 'marshaller' explicitly)");
    }

    /**
     * Creates attributes map and fills it in.
     *
     * @param notifyEnabled Update notifier flag.
     * @throws IgniteCheckedException thrown if was unable to set up attribute.
     */
    @SuppressWarnings({"SuspiciousMethodCalls", "unchecked", "TypeMayBeWeakened"})
    private void fillNodeAttributes(boolean notifyEnabled) throws IgniteCheckedException {
        final String[] incProps = cfg.getIncludeProperties();

        try {
            // Stick all environment settings into node attributes.
            for (Map.Entry<String, String> sysEntry : System.getenv().entrySet()) {
                String name = sysEntry.getKey();

                if (incProps == null || U.containsStringArray(incProps, name, true) ||
                    U.isVisorNodeStartProperty(name) || U.isVisorRequiredProperty(name))
                    ctx.addNodeAttribute(name, sysEntry.getValue());
            }

            if (log.isDebugEnabled())
                log.debug("Added environment properties to node attributes.");
        }
        catch (SecurityException e) {
            throw new IgniteCheckedException("Failed to add environment properties to node attributes due to " +
                "security violation: " + e.getMessage());
        }

        try {
            // Stick all system properties into node's attributes overwriting any
            // identical names from environment properties.
            for (Map.Entry<Object, Object> e : snapshot().entrySet()) {
                String key = (String)e.getKey();

                if (incProps == null || U.containsStringArray(incProps, key, true) ||
                    U.isVisorRequiredProperty(key)) {
                    Object val = ctx.nodeAttribute(key);

                    if (val != null && !val.equals(e.getValue()))
                        U.warn(log, "System property will override environment variable with the same name: " + key);

                    ctx.addNodeAttribute(key, e.getValue());
                }
            }

            ctx.addNodeAttribute(IgniteNodeAttributes.ATTR_UPDATE_NOTIFIER_ENABLED, notifyEnabled);

            if (log.isDebugEnabled())
                log.debug("Added system properties to node attributes.");
        }
        catch (SecurityException e) {
            throw new IgniteCheckedException("Failed to add system properties to node attributes due to security " +
                "violation: " + e.getMessage());
        }

        // Add local network IPs and MACs.
        String ips = F.concat(U.allLocalIps(), ", "); // Exclude loopbacks.
        String macs = F.concat(U.allLocalMACs(), ", "); // Only enabled network interfaces.

        // Ack network context.
        if (log.isInfoEnabled()) {
            log.info("Non-loopback local IPs: " + (F.isEmpty(ips) ? "N/A" : ips));
            log.info("Enabled local MACs: " + (F.isEmpty(macs) ? "N/A" : macs));
        }

        // Warn about loopback.
        if (ips.isEmpty() && macs.isEmpty())
            U.warn(log, "Ignite is starting on loopback address... Only nodes on the same physical " +
                    "computer can participate in topology.",
                "Ignite is starting on loopback address...");

        // Stick in network context into attributes.
        add(ATTR_IPS, (ips.isEmpty() ? "" : ips));
        add(ATTR_MACS, (macs.isEmpty() ? "" : macs));

        // Stick in some system level attributes
        add(ATTR_JIT_NAME, U.getCompilerMx() == null ? "" : U.getCompilerMx().getName());
        add(ATTR_BUILD_VER, VER_STR);
        add(ATTR_BUILD_DATE, BUILD_TSTAMP_STR);
        add(ATTR_MARSHALLER, cfg.getMarshaller().getClass().getName());
        add(ATTR_MARSHALLER_USE_DFLT_SUID,
            getBoolean(IGNITE_OPTIMIZED_MARSHALLER_USE_DEFAULT_SUID, OptimizedMarshaller.USE_DFLT_SUID));
        add(ATTR_LATE_AFFINITY_ASSIGNMENT, cfg.isLateAffinityAssignment());
        add(ATTR_ACTIVE_ON_START, cfg.isActiveOnStart());

        if (cfg.getMarshaller() instanceof BinaryMarshaller) {
            add(ATTR_MARSHALLER_COMPACT_FOOTER, cfg.getBinaryConfiguration() == null ?
                BinaryConfiguration.DFLT_COMPACT_FOOTER :
                cfg.getBinaryConfiguration().isCompactFooter());

            add(ATTR_MARSHALLER_USE_BINARY_STRING_SER_VER_2,
                getBoolean(IGNITE_BINARY_MARSHALLER_USE_STRING_SERIALIZATION_VER_2,
                    BinaryUtils.USE_STR_SERIALIZATION_VER_2));
        }

        add(ATTR_USER_NAME, System.getProperty("user.name"));
        add(ATTR_IGNITE_INSTANCE_NAME, igniteInstanceName);

        add(ATTR_PEER_CLASSLOADING, cfg.isPeerClassLoadingEnabled());
        add(ATTR_DEPLOYMENT_MODE, cfg.getDeploymentMode());
        add(ATTR_LANG_RUNTIME, getLanguage());

        add(ATTR_JVM_PID, U.jvmPid());

        add(ATTR_CLIENT_MODE, cfg.isClientMode());

        add(ATTR_CONSISTENCY_CHECK_SKIPPED, getBoolean(IGNITE_SKIP_CONFIGURATION_CONSISTENCY_CHECK));

        if (cfg.getConsistentId() != null)
            add(ATTR_NODE_CONSISTENT_ID, cfg.getConsistentId());

        // Build a string from JVM arguments, because parameters with spaces are split.
        SB jvmArgs = new SB(512);

        for (String arg : U.jvmArgs()) {
            if (arg.startsWith("-"))
                jvmArgs.a("@@@");
            else
                jvmArgs.a(' ');

            jvmArgs.a(arg);
        }
        // Add it to attributes.
        add(ATTR_JVM_ARGS, jvmArgs.toString());

        // Check daemon system property and override configuration if it's set.
        if (isDaemon())
            add(ATTR_DAEMON, "true");

        // In case of the parsing error, JMX remote disabled or port not being set
        // node attribute won't be set.
        if (isJmxRemoteEnabled()) {
            String portStr = System.getProperty("com.sun.management.jmxremote.port");

            if (portStr != null)
                try {
                    add(ATTR_JMX_PORT, Integer.parseInt(portStr));
                }
                catch (NumberFormatException ignore) {
                    // No-op.
                }
        }

        // Whether restart is enabled and stick the attribute.
        add(ATTR_RESTART_ENABLED, Boolean.toString(isRestartEnabled()));

        // Save port range, port numbers will be stored by rest processor at runtime.
        if (cfg.getConnectorConfiguration() != null)
            add(ATTR_REST_PORT_RANGE, cfg.getConnectorConfiguration().getPortRange());

        // Stick in SPI versions and classes attributes.
        addSpiAttributes(cfg.getCollisionSpi());
        addSpiAttributes(cfg.getDiscoverySpi());
        addSpiAttributes(cfg.getFailoverSpi());
        addSpiAttributes(cfg.getCommunicationSpi());
        addSpiAttributes(cfg.getEventStorageSpi());
        addSpiAttributes(cfg.getCheckpointSpi());
        addSpiAttributes(cfg.getLoadBalancingSpi());
        addSpiAttributes(cfg.getDeploymentSpi());

        // Set user attributes for this node.
        if (cfg.getUserAttributes() != null) {
            for (Map.Entry<String, ?> e : cfg.getUserAttributes().entrySet()) {
                if (ctx.hasNodeAttribute(e.getKey()))
                    U.warn(log, "User or internal attribute has the same name as environment or system " +
                        "property and will take precedence: " + e.getKey());

                ctx.addNodeAttribute(e.getKey(), e.getValue());
            }
        }
    }

    /**
     * Add SPI version and class attributes into node attributes.
     *
     * @param spiList Collection of SPIs to get attributes from.
     * @throws IgniteCheckedException Thrown if was unable to set up attribute.
     */
    private void addSpiAttributes(IgniteSpi... spiList) throws IgniteCheckedException {
        for (IgniteSpi spi : spiList) {
            Class<? extends IgniteSpi> spiCls = spi.getClass();

            add(U.spiAttribute(spi, ATTR_SPI_CLASS), spiCls.getName());
        }
    }

    /** @throws IgniteCheckedException If registration failed. */
    private void registerKernalMBean() throws IgniteCheckedException {
        try {
            kernalMBean = U.registerMBean(
                cfg.getMBeanServer(),
                cfg.getIgniteInstanceName(),
                "Kernal",
                getClass().getSimpleName(),
                this,
                IgniteMXBean.class);

            if (log.isDebugEnabled())
                log.debug("Registered kernal MBean: " + kernalMBean);
        }
        catch (JMException e) {
            kernalMBean = null;

            throw new IgniteCheckedException("Failed to register kernal MBean.", e);
        }
    }

    /** @throws IgniteCheckedException If registration failed. */
    private void registerLocalNodeMBean() throws IgniteCheckedException {
        ClusterLocalNodeMetricsMXBean mbean = new ClusterLocalNodeMetricsMXBeanImpl(ctx.discovery().localNode());

        try {
            locNodeMBean = U.registerMBean(
                cfg.getMBeanServer(),
                cfg.getIgniteInstanceName(),
                "Kernal",
                mbean.getClass().getSimpleName(),
                mbean,
                ClusterLocalNodeMetricsMXBean.class);

            if (log.isDebugEnabled())
                log.debug("Registered local node MBean: " + locNodeMBean);
        }
        catch (JMException e) {
            locNodeMBean = null;

            throw new IgniteCheckedException("Failed to register local node MBean.", e);
        }
    }

    /**
     * @param execSvc Public executor service.
     * @param sysExecSvc System executor service.
     * @param p2pExecSvc P2P executor service.
     * @param mgmtExecSvc Management executor service.
     * @param restExecSvc Query executor service.
     * @param schemaExecSvc Schema executor service.
     * @throws IgniteCheckedException If failed.
     */
    private void registerExecutorMBeans(ExecutorService execSvc,
        ExecutorService sysExecSvc,
        ExecutorService p2pExecSvc,
        ExecutorService mgmtExecSvc,
        ExecutorService restExecSvc,
        ExecutorService qryExecSvc,
        ExecutorService schemaExecSvc) throws IgniteCheckedException {
        pubExecSvcMBean = registerExecutorMBean(execSvc, "GridExecutionExecutor");
        sysExecSvcMBean = registerExecutorMBean(sysExecSvc, "GridSystemExecutor");
        mgmtExecSvcMBean = registerExecutorMBean(mgmtExecSvc, "GridManagementExecutor");
        p2PExecSvcMBean = registerExecutorMBean(p2pExecSvc, "GridClassLoadingExecutor");
        qryExecSvcMBean = registerExecutorMBean(qryExecSvc, "GridQueryExecutor");
        schemaExecSvcMBean = registerExecutorMBean(schemaExecSvc, "GridSchemaExecutor");

        ConnectorConfiguration clientCfg = cfg.getConnectorConfiguration();

        if (clientCfg != null)
            restExecSvcMBean = registerExecutorMBean(restExecSvc, "GridRestExecutor");
    }

    /**
     * @param exec Executor service to register.
     * @param name Property name for executor.
     * @return Name for created MBean.
     * @throws IgniteCheckedException If registration failed.
     */
    private ObjectName registerExecutorMBean(ExecutorService exec, String name) throws IgniteCheckedException {
        assert exec != null;

        try {
            ObjectName res = U.registerMBean(
                cfg.getMBeanServer(),
                cfg.getIgniteInstanceName(),
                "Thread Pools",
                name,
                new ThreadPoolMXBeanAdapter(exec),
                ThreadPoolMXBean.class);

            if (log.isDebugEnabled())
                log.debug("Registered executor service MBean: " + res);

            return res;
        }
        catch (JMException e) {
            throw new IgniteCheckedException("Failed to register executor service MBean [name=" + name +
                ", exec=" + exec + ']', e);
        }
    }

    /**
     * @param stripedExecSvc Executor service.
     * @throws IgniteCheckedException If registration failed.
     */
    private void registerStripedExecutorMBean(StripedExecutor stripedExecSvc) throws IgniteCheckedException {
        if (stripedExecSvc != null) {
            String name = "StripedExecutor";

            try {
                stripedExecSvcMBean = U.registerMBean(
                    cfg.getMBeanServer(),
                    cfg.getIgniteInstanceName(),
                    "Thread Pools",
                    name,
                    new StripedExecutorMXBeanAdapter(stripedExecSvc),
                    StripedExecutorMXBean.class);

                if (log.isDebugEnabled())
                    log.debug("Registered executor service MBean: " + stripedExecSvcMBean);
            } catch (JMException e) {
                throw new IgniteCheckedException("Failed to register executor service MBean [name="
                    + name + ", exec=" + stripedExecSvc + ']', e);
            }
        }
    }

    /**
     * Unregisters given mbean.
     *
     * @param mbean MBean to unregister.
     * @return {@code True} if successfully unregistered, {@code false} otherwise.
     */
    private boolean unregisterMBean(@Nullable ObjectName mbean) {
        if (mbean != null)
            try {
                cfg.getMBeanServer().unregisterMBean(mbean);

                if (log.isDebugEnabled())
                    log.debug("Unregistered MBean: " + mbean);

                return true;
            }
            catch (JMException e) {
                U.error(log, "Failed to unregister MBean.", e);

                return false;
            }

        return true;
    }

    /**
     * @param mgr Manager to start.
     * @throws IgniteCheckedException Throw in case of any errors.
     */
    private void startManager(GridManager mgr) throws IgniteCheckedException {
        // Add manager to registry before it starts to avoid cases when manager is started
        // but registry does not have it yet.
        ctx.add(mgr);

        try {
            if (!skipDaemon(mgr))
                mgr.start(cfg.isActiveOnStart());
        }
        catch (IgniteCheckedException e) {
            U.error(log, "Failed to start manager: " + mgr, e);

            throw new IgniteCheckedException("Failed to start manager: " + mgr, e);
        }
    }

    /**
     * @param proc Processor to start.
     * @throws IgniteCheckedException Thrown in case of any error.
     */
    private void startProcessor(GridProcessor proc) throws IgniteCheckedException {
        ctx.add(proc);

        try {
            if (!skipDaemon(proc))
                proc.start(cfg.isActiveOnStart());
        }
        catch (IgniteCheckedException e) {
            throw new IgniteCheckedException("Failed to start processor: " + proc, e);
        }
    }

    /**
     * Add helper.
     *
     * @param helper Helper.
     */
    private void addHelper(Object helper) {
        ctx.addHelper(helper);
    }

    /**
     * Gets "on" or "off" string for given boolean value.
     *
     * @param b Boolean value to convert.
     * @return Result string.
     */
    private String onOff(boolean b) {
        return b ? "on" : "off";
    }

    /**
     *
     * @return Whether or not REST is enabled.
     */
    private boolean isRestEnabled() {
        assert cfg != null;

        return cfg.getConnectorConfiguration() != null &&
            // By default rest processor doesn't start on client nodes.
            (!isClientNode() || (isClientNode() && IgniteSystemProperties.getBoolean(IGNITE_REST_START_ON_CLIENT)));
    }

    /**
     * @return {@code True} if node client or daemon otherwise {@code false}.
     */
    private boolean isClientNode() {
        return cfg.isClientMode() || cfg.isDaemon();
    }

    /**
     * Acks remote management.
     */
    private void ackRemoteManagement() {
        assert log != null;

        if (!log.isInfoEnabled())
            return;

        SB sb = new SB();

        sb.a("Remote Management [");

        boolean on = isJmxRemoteEnabled();

        sb.a("restart: ").a(onOff(isRestartEnabled())).a(", ");
        sb.a("REST: ").a(onOff(isRestEnabled())).a(", ");
        sb.a("JMX (");
        sb.a("remote: ").a(onOff(on));

        if (on) {
            sb.a(", ");

            sb.a("port: ").a(System.getProperty("com.sun.management.jmxremote.port", "<n/a>")).a(", ");
            sb.a("auth: ").a(onOff(Boolean.getBoolean("com.sun.management.jmxremote.authenticate"))).a(", ");

            // By default SSL is enabled, that's why additional check for null is needed.
            // See http://docs.oracle.com/javase/6/docs/technotes/guides/management/agent.html
            sb.a("ssl: ").a(onOff(Boolean.getBoolean("com.sun.management.jmxremote.ssl") ||
                System.getProperty("com.sun.management.jmxremote.ssl") == null));
        }

        sb.a(")");

        sb.a(']');

        log.info(sb.toString());
    }

    /**
     * Acks configuration URL.
     */
    private void ackConfigUrl() {
        assert log != null;

        if (log.isInfoEnabled())
            log.info("Config URL: " + System.getProperty(IGNITE_CONFIG_URL, "n/a"));
    }

    /**
     * Acks ASCII-logo. Thanks to http://patorjk.com/software/taag
     */
    private void ackAsciiLogo() {
        assert log != null;

        if (System.getProperty(IGNITE_NO_ASCII) == null) {
            String ver = "ver. " + ACK_VER_STR;

            // Big thanks to: http://patorjk.com/software/taag
            // Font name "Small Slant"
            if (log.isInfoEnabled()) {
                log.info(NL + NL +
                    ">>>    __________  ________________  " + NL +
                    ">>>   /  _/ ___/ |/ /  _/_  __/ __/  " + NL +
                    ">>>  _/ // (7 7    // /  / / / _/    " + NL +
                    ">>> /___/\\___/_/|_/___/ /_/ /___/   " + NL +
                    ">>> " + NL +
                    ">>> " + ver + NL +
                    ">>> " + COPYRIGHT + NL +
                    ">>> " + NL +
                    ">>> Ignite documentation: " + "http://" + SITE + NL
                );
            }

            if (log.isQuiet()) {
                U.quiet(false,
                    "   __________  ________________ ",
                    "  /  _/ ___/ |/ /  _/_  __/ __/ ",
                    " _/ // (7 7    // /  / / / _/   ",
                    "/___/\\___/_/|_/___/ /_/ /___/  ",
                    "",
                    ver,
                    COPYRIGHT,
                    "",
                    "Ignite documentation: " + "http://" + SITE,
                    "",
                    "Quiet mode.");

                String fileName = log.fileName();

                if (fileName != null)
                    U.quiet(false, "  ^-- Logging to file '" + fileName + '\'');

                U.quiet(false,
                    "  ^-- To see **FULL** console log here add -DIGNITE_QUIET=false or \"-v\" to ignite.{sh|bat}",
                    "");
            }
        }
    }

    /**
     * Prints start info.
     *
     * @param rtBean Java runtime bean.
     */
    private void ackStart(RuntimeMXBean rtBean) {
        ClusterNode locNode = localNode();

        if (log.isQuiet()) {
            U.quiet(false, "");
            U.quiet(false, "Ignite node started OK (id=" + U.id8(locNode.id()) +
                (F.isEmpty(igniteInstanceName) ? "" : ", instance name=" + igniteInstanceName) + ')');
        }

        if (log.isInfoEnabled()) {
            log.info("");

            String ack = "Ignite ver. " + VER_STR + '#' + BUILD_TSTAMP_STR + "-sha1:" + REV_HASH_STR;

            String dash = U.dash(ack.length());

            SB sb = new SB();

            for (GridPortRecord rec : ctx.ports().records())
                sb.a(rec.protocol()).a(":").a(rec.port()).a(" ");

            String str =
                NL + NL +
                    ">>> " + dash + NL +
                    ">>> " + ack + NL +
                    ">>> " + dash + NL +
                    ">>> OS name: " + U.osString() + NL +
                    ">>> CPU(s): " + locNode.metrics().getTotalCpus() + NL +
                    ">>> Heap: " + U.heapSize(locNode, 2) + "GB" + NL +
                    ">>> VM name: " + rtBean.getName() + NL +
                    (igniteInstanceName == null ? "" : ">>> Ignite instance name: " + igniteInstanceName + NL) +
                    ">>> Local node [" +
                    "ID=" + locNode.id().toString().toUpperCase() +
                    ", order=" + locNode.order() + ", clientMode=" + ctx.clientNode() +
                    "]" + NL +
                    ">>> Local node addresses: " + U.addressesAsString(locNode) + NL +
                    ">>> Local ports: " + sb + NL;

            log.info(str);
        }
    }

    /**
     * Logs out OS information.
     */
    private void ackOsInfo() {
        assert log != null;

        if (log.isQuiet())
            U.quiet(false, "OS: " + U.osString());

        if (log.isInfoEnabled()) {
            log.info("OS: " + U.osString());
            log.info("OS user: " + System.getProperty("user.name"));

            int jvmPid = U.jvmPid();

            log.info("PID: " + (jvmPid == -1 ? "N/A" : jvmPid));
        }
    }

    /**
     * Logs out language runtime.
     */
    private void ackLanguageRuntime() {
        assert log != null;

        if (log.isQuiet())
            U.quiet(false, "VM information: " + U.jdkString());

        if (log.isInfoEnabled()) {
            log.info("Language runtime: " + getLanguage());
            log.info("VM information: " + U.jdkString());
            log.info("VM total memory: " + U.heapSize(2) + "GB");
        }
    }

    /**
     * @return Language runtime.
     */
    @SuppressWarnings("ThrowableInstanceNeverThrown")
    private String getLanguage() {
        boolean scala = false;
        boolean groovy = false;
        boolean clojure = false;

        for (StackTraceElement elem : Thread.currentThread().getStackTrace()) {
            String s = elem.getClassName().toLowerCase();

            if (s.contains("scala")) {
                scala = true;

                break;
            }
            else if (s.contains("groovy")) {
                groovy = true;

                break;
            }
            else if (s.contains("clojure")) {
                clojure = true;

                break;
            }
        }

        if (scala) {
            try (InputStream in = getClass().getResourceAsStream("/library.properties")) {
                Properties props = new Properties();

                if (in != null)
                    props.load(in);

                return "Scala ver. " + props.getProperty("version.number", "<unknown>");
            }
            catch (Exception ignore) {
                return "Scala ver. <unknown>";
            }
        }

        // How to get Groovy and Clojure version at runtime?!?
        return groovy ? "Groovy" : clojure ? "Clojure" : U.jdkName() + " ver. " + U.jdkVersion();
    }

    /**
     * Stops grid instance.
     *
     * @param cancel Whether or not to cancel running jobs.
     */
    public void stop(boolean cancel) {
        // Make sure that thread stopping grid is not interrupted.
        boolean interrupted = Thread.interrupted();

        try {
            stop0(cancel);
        }
        finally {
            if (interrupted)
                Thread.currentThread().interrupt();
        }
    }

    /**
     * @return {@code True} if node started shutdown sequence.
     */
    public boolean isStopping() {
        return stopGuard.get();
    }

    /**
     * @param cancel Whether or not to cancel running jobs.
     */
    private void stop0(boolean cancel) {
        gw.compareAndSet(null, new GridKernalGatewayImpl(igniteInstanceName));

        GridKernalGateway gw = this.gw.get();

        if (stopGuard.compareAndSet(false, true)) {
            // Only one thread is allowed to perform stop sequence.
            boolean firstStop = false;

            GridKernalState state = gw.getState();

            if (state == STARTED || state == DISCONNECTED)
                firstStop = true;
            else if (state == STARTING)
                U.warn(log, "Attempt to stop starting grid. This operation " +
                    "cannot be guaranteed to be successful.");

            if (firstStop) {
                // Notify lifecycle beans.
                if (log.isDebugEnabled())
                    log.debug("Notifying lifecycle beans.");

                notifyLifecycleBeansEx(LifecycleEventType.BEFORE_NODE_STOP);
            }

            List<GridComponent> comps = ctx.components();

            // Callback component in reverse order while kernal is still functional
            // if called in the same thread, at least.
            for (ListIterator<GridComponent> it = comps.listIterator(comps.size()); it.hasPrevious(); ) {
                GridComponent comp = it.previous();

                try {
                    if (!skipDaemon(comp))
                        comp.onKernalStop(cancel);
                }
                catch (Throwable e) {
                    errOnStop = true;

                    U.error(log, "Failed to pre-stop processor: " + comp, e);

                    if (e instanceof Error)
                        throw e;
                }
            }

            if (starveTask != null)
                starveTask.close();

            if (metricsLogTask != null)
                metricsLogTask.close();

            if (longOpDumpTask != null)
                longOpDumpTask.close();

            boolean interrupted = false;

            while (true) {
                try {
                    if (gw.tryWriteLock(10))
                        break;
                }
                catch (InterruptedException ignored) {
                    // Preserve interrupt status & ignore.
                    // Note that interrupted flag is cleared.
                    interrupted = true;
                }
            }

            if (interrupted)
                Thread.currentThread().interrupt();

            try {
                assert gw.getState() == STARTED || gw.getState() == STARTING || gw.getState() == DISCONNECTED;

                // No more kernal calls from this point on.
                gw.setState(STOPPING);

                ctx.cluster().get().clearNodeMap();

                if (log.isDebugEnabled())
                    log.debug("Grid " + (igniteInstanceName == null ? "" : '\'' + igniteInstanceName + "' ") +
                        "is stopping.");
            }
            finally {
                gw.writeUnlock();
            }

            // Stopping cache operations.
            GridCacheProcessor cache = ctx.cache();

            if (cache != null)
                cache.blockGateways();

            // Unregister MBeans.
            if (!(
                unregisterMBean(pubExecSvcMBean) &
                    unregisterMBean(sysExecSvcMBean) &
                    unregisterMBean(mgmtExecSvcMBean) &
                    unregisterMBean(p2PExecSvcMBean) &
                    unregisterMBean(kernalMBean) &
                    unregisterMBean(locNodeMBean) &
                    unregisterMBean(restExecSvcMBean) &
                    unregisterMBean(qryExecSvcMBean) &
                    unregisterMBean(schemaExecSvcMBean) &
                    unregisterMBean(stripedExecSvcMBean)
            ))
                errOnStop = false;

            // Stop components in reverse order.
            for (ListIterator<GridComponent> it = comps.listIterator(comps.size()); it.hasPrevious(); ) {
                GridComponent comp = it.previous();

                try {
                    if (!skipDaemon(comp)) {
                        comp.stop(cancel);

                        if (log.isDebugEnabled())
                            log.debug("Component stopped: " + comp);
                    }
                }
                catch (Throwable e) {
                    errOnStop = true;

                    U.error(log, "Failed to stop component (ignoring): " + comp, e);

                    if (e instanceof Error)
                        throw (Error)e;
                }
            }

            // Stops lifecycle aware components.
            U.stopLifecycleAware(log, lifecycleAwares(cfg));

            // Lifecycle notification.
            notifyLifecycleBeansEx(LifecycleEventType.AFTER_NODE_STOP);

            // Clean internal class/classloader caches to avoid stopped contexts held in memory.
            U.clearClassCache();
            MarshallerExclusions.clearCache();
            BinaryEnumCache.clear();

            gw.writeLock();

            try {
                gw.setState(STOPPED);
            }
            finally {
                gw.writeUnlock();
            }

            // Ack stop.
            if (log.isQuiet()) {
                String nodeName = igniteInstanceName == null ? "" : "name=" + igniteInstanceName + ", ";

                if (!errOnStop)
                    U.quiet(false, "Ignite node stopped OK [" + nodeName + "uptime=" +
                        X.timeSpan2HMSM(U.currentTimeMillis() - startTime) + ']');
                else
                    U.quiet(true, "Ignite node stopped wih ERRORS [" + nodeName + "uptime=" +
                        X.timeSpan2HMSM(U.currentTimeMillis() - startTime) + ']');
            }

            if (log.isInfoEnabled())
                if (!errOnStop) {
                    String ack = "Ignite ver. " + VER_STR + '#' + BUILD_TSTAMP_STR + "-sha1:" + REV_HASH_STR +
                        " stopped OK";

                    String dash = U.dash(ack.length());

                    log.info(NL + NL +
                        ">>> " + dash + NL +
                        ">>> " + ack + NL +
                        ">>> " + dash + NL +
                        (igniteInstanceName == null ? "" : ">>> Ignite instance name: " + igniteInstanceName + NL) +
                        ">>> Grid uptime: " + X.timeSpan2HMSM(U.currentTimeMillis() - startTime) +
                        NL +
                        NL);
                }
                else {
                    String ack = "Ignite ver. " + VER_STR + '#' + BUILD_TSTAMP_STR + "-sha1:" + REV_HASH_STR +
                        " stopped with ERRORS";

                    String dash = U.dash(ack.length());

                    log.info(NL + NL +
                        ">>> " + ack + NL +
                        ">>> " + dash + NL +
                        (igniteInstanceName == null ? "" : ">>> Ignite instance name: " + igniteInstanceName + NL) +
                        ">>> Grid uptime: " + X.timeSpan2HMSM(U.currentTimeMillis() - startTime) +
                        NL +
                        ">>> See log above for detailed error message." + NL +
                        ">>> Note that some errors during stop can prevent grid from" + NL +
                        ">>> maintaining correct topology since this node may have" + NL +
                        ">>> not exited grid properly." + NL +
                        NL);
                }

            try {
                U.onGridStop();
            }
            catch (InterruptedException ignored) {
                // Preserve interrupt status.
                Thread.currentThread().interrupt();
            }
        }
        else {
            // Proper notification.
            if (log.isDebugEnabled()) {
                if (gw.getState() == STOPPED)
                    log.debug("Grid is already stopped. Nothing to do.");
                else
                    log.debug("Grid is being stopped by another thread. Aborting this stop sequence " +
                        "allowing other thread to finish.");
            }
        }
    }

    /**
     * USED ONLY FOR TESTING.
     *
     * @param name Cache name.
     * @param <K>  Key type.
     * @param <V>  Value type.
     * @return Internal cache instance.
     */
    /*@java.test.only*/
    public <K, V> GridCacheAdapter<K, V> internalCache(String name) {
        CU.validateCacheName(name);
        checkClusterState();

        return ctx.cache().internalCache(name);
    }

    /**
     * It's intended for use by internal marshalling implementation only.
     *
     * @return Kernal context.
     */
    @Override public GridKernalContext context() {
        return ctx;
    }

    /**
     * Prints all system properties in debug mode.
     */
    private void ackSystemProperties() {
        assert log != null;

        if (log.isDebugEnabled())
            for (Map.Entry<Object, Object> entry : snapshot().entrySet())
                log.debug("System property [" + entry.getKey() + '=' + entry.getValue() + ']');
    }

    /**
     * Prints all user attributes in info mode.
     */
    private void logNodeUserAttributes() {
        assert log != null;

        if (log.isInfoEnabled())
            for (Map.Entry<?, ?> attr : cfg.getUserAttributes().entrySet())
                log.info("Local node user attribute [" + attr.getKey() + '=' + attr.getValue() + ']');
    }

    /**
     * Prints all environment variables in debug mode.
     */
    private void ackEnvironmentVariables() {
        assert log != null;

        if (log.isDebugEnabled())
            for (Map.Entry<?, ?> envVar : System.getenv().entrySet())
                log.debug("Environment variable [" + envVar.getKey() + '=' + envVar.getValue() + ']');
    }

    /**
     * Acks daemon mode status.
     */
    private void ackDaemon() {
        assert log != null;

        if (log.isInfoEnabled())
            log.info("Daemon mode: " + (isDaemon() ? "on" : "off"));
    }

    /**
     *
     * @return {@code True} is this node is daemon.
     */
    private boolean isDaemon() {
        assert cfg != null;

        return cfg.isDaemon() || "true".equalsIgnoreCase(System.getProperty(IGNITE_DAEMON));
    }

    /**
     * Whether or not remote JMX management is enabled for this node. Remote JMX management is
     * enabled when the following system property is set:
     * <ul>
     *     <li>{@code com.sun.management.jmxremote}</li>
     * </ul>
     *
     * @return {@code True} if remote JMX management is enabled - {@code false} otherwise.
     */
    @Override public boolean isJmxRemoteEnabled() {
        return System.getProperty("com.sun.management.jmxremote") != null;
    }

    /**
     * Whether or not node restart is enabled. Node restart us supported when this node was started
     * with {@code bin/ignite.{sh|bat}} script using {@code -r} argument. Node can be
     * programmatically restarted using {@link Ignition#restart(boolean)}} method.
     *
     * @return {@code True} if restart mode is enabled, {@code false} otherwise.
     * @see Ignition#restart(boolean)
     */
    @Override public boolean isRestartEnabled() {
        return System.getProperty(IGNITE_SUCCESS_FILE) != null;
    }

    /**
     * Prints all configuration properties in info mode and SPIs in debug mode.
     */
    private void ackSpis() {
        assert log != null;

        if (log.isDebugEnabled()) {
            log.debug("+-------------+");
            log.debug("START SPI LIST:");
            log.debug("+-------------+");
            log.debug("Grid checkpoint SPI     : " + Arrays.toString(cfg.getCheckpointSpi()));
            log.debug("Grid collision SPI      : " + cfg.getCollisionSpi());
            log.debug("Grid communication SPI  : " + cfg.getCommunicationSpi());
            log.debug("Grid deployment SPI     : " + cfg.getDeploymentSpi());
            log.debug("Grid discovery SPI      : " + cfg.getDiscoverySpi());
            log.debug("Grid event storage SPI  : " + cfg.getEventStorageSpi());
            log.debug("Grid failover SPI       : " + Arrays.toString(cfg.getFailoverSpi()));
            log.debug("Grid load balancing SPI : " + Arrays.toString(cfg.getLoadBalancingSpi()));
        }
    }

    /**
     *
     */
    private void ackRebalanceConfiguration() throws IgniteCheckedException {
        if (cfg.getSystemThreadPoolSize() <= cfg.getRebalanceThreadPoolSize())
            throw new IgniteCheckedException("Rebalance thread pool size exceed or equals System thread pool size. " +
                "Change IgniteConfiguration.rebalanceThreadPoolSize property before next start.");

        if (cfg.getRebalanceThreadPoolSize() < 1)
            throw new IgniteCheckedException("Rebalance thread pool size minimal allowed value is 1. " +
                "Change IgniteConfiguration.rebalanceThreadPoolSize property before next start.");

        for (CacheConfiguration ccfg : cfg.getCacheConfiguration()) {
            if (ccfg.getRebalanceBatchesPrefetchCount() < 1)
                throw new IgniteCheckedException("Rebalance batches prefetch count minimal allowed value is 1. " +
                    "Change CacheConfiguration.rebalanceBatchesPrefetchCount property before next start. " +
                    "[cache=" + ccfg.getName() + "]");
        }
    }

    /**
     *
     */
    private void ackMemoryConfiguration() {
        MemoryConfiguration memCfg = cfg.getMemoryConfiguration();

        if (memCfg == null)
            return;

        U.log(log, "System cache's MemoryPolicy size is configured to " +
            (memCfg.getSystemCacheInitialSize() / (1024 * 1024)) + " MB. " +
            "Use MemoryConfiguration.systemCacheMemorySize property to change the setting.");
    }

    /**
     *
     */
    private void ackCacheConfiguration() {
        CacheConfiguration[] cacheCfgs = cfg.getCacheConfiguration();

        if (cacheCfgs == null || cacheCfgs.length == 0)
            U.warn(log, "Cache is not configured - in-memory data grid is off.");
        else {
            SB sb = new SB();

            HashMap<String, ArrayList<String>> memPlcNamesMapping = new HashMap<>();

            for (CacheConfiguration c : cacheCfgs) {
                String cacheName = U.maskName(c.getName());

                String memPlcName = U.maskName(c.getMemoryPolicyName());

                if (!memPlcNamesMapping.containsKey(memPlcName))
                    memPlcNamesMapping.put(memPlcName, new ArrayList<String>());

                ArrayList<String> cacheNames = memPlcNamesMapping.get(memPlcName);

                cacheNames.add(cacheName);
            }

            for (Map.Entry<String, ArrayList<String>> e : memPlcNamesMapping.entrySet()) {
                sb.a("in '").a(e.getKey()).a("' memoryPolicy: [");

                for (String s : e.getValue())
                    sb.a("'").a(s).a("', ");

                sb.d(sb.length() - 2, sb.length()).a("]");
            }

            U.log(log, "Configured caches [" + sb.toString() + ']');
        }
    }

    /**
     *
     */
    private void ackP2pConfiguration() {
        assert cfg != null;

        if (cfg.isPeerClassLoadingEnabled())
            U.warn(
                log,
                "Peer class loading is enabled (disable it in production for performance and " +
                    "deployment consistency reasons)",
                "Peer class loading is enabled (disable it for better performance)"
            );
    }

    /**
     * Prints security status.
     */
    private void ackSecurity() {
        assert log != null;

        U.quietAndInfo(log, "Security status [authentication=" + onOff(ctx.security().enabled())
            + ", tls/ssl=" + onOff(ctx.config().getSslContextFactory() != null) + ']');
    }

    /**
     * Prints out VM arguments and IGNITE_HOME in info mode.
     *
     * @param rtBean Java runtime bean.
     */
    private void ackVmArguments(RuntimeMXBean rtBean) {
        assert log != null;

        // Ack IGNITE_HOME and VM arguments.
        if (log.isInfoEnabled()) {
            log.info("IGNITE_HOME=" + cfg.getIgniteHome());
            log.info("VM arguments: " + rtBean.getInputArguments());
        }
    }

    /**
     * Prints out class paths in debug mode.
     *
     * @param rtBean Java runtime bean.
     */
    private void ackClassPaths(RuntimeMXBean rtBean) {
        assert log != null;

        // Ack all class paths.
        if (log.isDebugEnabled()) {
            log.debug("Boot class path: " + rtBean.getBootClassPath());
            log.debug("Class path: " + rtBean.getClassPath());
            log.debug("Library path: " + rtBean.getLibraryPath());
        }
    }

    /**
     * @param cfg Grid configuration.
     * @return Components provided in configuration which can implement {@link LifecycleAware} interface.
     */
    private Iterable<Object> lifecycleAwares(IgniteConfiguration cfg) {
        Collection<Object> objs = new ArrayList<>();

        if (cfg.getLifecycleBeans() != null)
            Collections.addAll(objs, cfg.getLifecycleBeans());

        if (cfg.getSegmentationResolvers() != null)
            Collections.addAll(objs, cfg.getSegmentationResolvers());

        if (cfg.getConnectorConfiguration() != null) {
            objs.add(cfg.getConnectorConfiguration().getMessageInterceptor());
            objs.add(cfg.getConnectorConfiguration().getSslContextFactory());
        }

        objs.add(cfg.getMarshaller());
        objs.add(cfg.getGridLogger());
        objs.add(cfg.getMBeanServer());

        return objs;
    }

    /** {@inheritDoc} */
    @Override public IgniteConfiguration configuration() {
        return cfg;
    }

    /** {@inheritDoc} */
    @Override public IgniteLogger log() {
        return cfg.getGridLogger();
    }

    /** {@inheritDoc} */
    @Override public boolean removeCheckpoint(String key) {
        A.notNull(key, "key");

        guard();

        try {
            checkClusterState();

            return ctx.checkpoint().removeCheckpoint(key);
        }
        finally {
            unguard();
        }
    }

    /** {@inheritDoc} */
    @Override public boolean pingNode(String nodeId) {
        A.notNull(nodeId, "nodeId");

        return cluster().pingNode(UUID.fromString(nodeId));
    }

    /** {@inheritDoc} */
    @Override public void undeployTaskFromGrid(String taskName) throws JMException {
        A.notNull(taskName, "taskName");

        try {
            compute().undeployTask(taskName);
        }
        catch (IgniteException e) {
            throw U.jmException(e);
        }
    }

    /** {@inheritDoc} */
    @SuppressWarnings("unchecked")
    @Override public String executeTask(String taskName, String arg) throws JMException {
        try {
            return compute().execute(taskName, arg);
        }
        catch (IgniteException e) {
            throw U.jmException(e);
        }
    }

    /** {@inheritDoc} */
    @Override public boolean pingNodeByAddress(String host) {
        guard();

        try {
            for (ClusterNode n : cluster().nodes())
                if (n.addresses().contains(host))
                    return ctx.discovery().pingNode(n.id());

            return false;
        }
        catch (IgniteCheckedException e) {
            throw U.convertException(e);
        }
        finally {
            unguard();
        }
    }

    /** {@inheritDoc} */
    @Override public boolean eventUserRecordable(int type) {
        guard();

        try {
            return ctx.event().isUserRecordable(type);
        }
        finally {
            unguard();
        }
    }

    /** {@inheritDoc} */
    @Override public boolean allEventsUserRecordable(int[] types) {
        A.notNull(types, "types");

        guard();

        try {
            return ctx.event().isAllUserRecordable(types);
        }
        finally {
            unguard();
        }
    }

    /** {@inheritDoc} */
    @Override public IgniteTransactions transactions() {
        guard();

        try {
            checkClusterState();

            return ctx.cache().transactions();
        }
        finally {
            unguard();
        }
    }

    /**
     * @param name Cache name.
     * @return Cache.
     */
    public <K, V> IgniteInternalCache<K, V> getCache(String name) {
        CU.validateCacheName(name);

        guard();

        try {
            checkClusterState();

            return ctx.cache().publicCache(name);
        }
        finally {
            unguard();
        }
    }

    /** {@inheritDoc} */
    @Override public <K, V> IgniteCache<K, V> cache(String name) {
        CU.validateCacheName(name);

        guard();

        try {
            checkClusterState();

            return ctx.cache().publicJCache(name, false, true);
        }
        catch (IgniteCheckedException e) {
            throw CU.convertToCacheException(e);
        }
        finally {
            unguard();
        }
    }

    /** {@inheritDoc} */
    @Override public <K, V> IgniteCache<K, V> createCache(CacheConfiguration<K, V> cacheCfg) {
        A.notNull(cacheCfg, "cacheCfg");
        CU.validateCacheName(cacheCfg.getName());

        guard();

        try {
            checkClusterState();

            ctx.cache().dynamicStartCache(cacheCfg,
                cacheCfg.getName(),
                null,
                true,
                true,
                true).get();

            return ctx.cache().publicJCache(cacheCfg.getName());
        }
        catch (IgniteCheckedException e) {
            throw CU.convertToCacheException(e);
        }
        finally {
            unguard();
        }
    }


    /** {@inheritDoc} */
    @Override public Collection<IgniteCache> createCaches(Collection<CacheConfiguration> cacheCfgs) {
        A.notNull(cacheCfgs, "cacheCfgs");
        CU.validateConfigurationCacheNames(cacheCfgs);

        guard();

        try {
            ctx.cache().dynamicStartCaches(cacheCfgs,
                true,
                true).get();

            List<IgniteCache> createdCaches = new ArrayList<>(cacheCfgs.size());

            for (CacheConfiguration cacheCfg : cacheCfgs)
                createdCaches.add(ctx.cache().publicJCache(cacheCfg.getName()));

            return createdCaches;
        }
        catch (IgniteCheckedException e) {
            throw CU.convertToCacheException(e);
        }
        finally {
            unguard();
        }
    }

    /** {@inheritDoc} */
    @Override public <K, V> IgniteCache<K, V> createCache(String cacheName) {
        CU.validateCacheName(cacheName);

        guard();

        try {
            checkClusterState();

            ctx.cache().createFromTemplate(cacheName).get();

            return ctx.cache().publicJCache(cacheName);
        }
        catch (IgniteCheckedException e) {
            throw CU.convertToCacheException(e);
        }
        finally {
            unguard();
        }
    }

    /** {@inheritDoc} */
    @Override public <K, V> IgniteCache<K, V> getOrCreateCache(CacheConfiguration<K, V> cacheCfg) {
        A.notNull(cacheCfg, "cacheCfg");
        CU.validateCacheName(cacheCfg.getName());

        guard();

        try {
            checkClusterState();

            if (ctx.cache().cache(cacheCfg.getName()) == null) {
                ctx.cache().dynamicStartCache(cacheCfg,
                    cacheCfg.getName(),
                    null,
                    false,
                    true,
                    true).get();
            }

            return ctx.cache().publicJCache(cacheCfg.getName());
        }
        catch (IgniteCheckedException e) {
            throw CU.convertToCacheException(e);
        }
        finally {
            unguard();
        }
    }

    /** {@inheritDoc} */
    @Override public Collection<IgniteCache> getOrCreateCaches(Collection<CacheConfiguration> cacheCfgs) {
        A.notNull(cacheCfgs, "cacheCfgs");
        CU.validateConfigurationCacheNames(cacheCfgs);

        guard();

        try {
            ctx.cache().dynamicStartCaches(cacheCfgs,
                false,
                true).get();

            List<IgniteCache> createdCaches = new ArrayList<>(cacheCfgs.size());

            for (CacheConfiguration cacheCfg : cacheCfgs)
                createdCaches.add(ctx.cache().publicJCache(cacheCfg.getName()));

            return createdCaches;
        }
        catch (IgniteCheckedException e) {
            throw CU.convertToCacheException(e);
        }
        finally {
            unguard();
        }
    }

    /** {@inheritDoc} */
    @Override public <K, V> IgniteCache<K, V> createCache(
        CacheConfiguration<K, V> cacheCfg,
        NearCacheConfiguration<K, V> nearCfg
    ) {
        A.notNull(cacheCfg, "cacheCfg");
        CU.validateCacheName(cacheCfg.getName());
        A.notNull(nearCfg, "nearCfg");

        guard();

        try {
            checkClusterState();

            ctx.cache().dynamicStartCache(cacheCfg,
                cacheCfg.getName(),
                nearCfg,
                true,
                true,
                true).get();

            return ctx.cache().publicJCache(cacheCfg.getName());
        }
        catch (IgniteCheckedException e) {
            throw CU.convertToCacheException(e);
        }
        finally {
            unguard();
        }
    }

    /** {@inheritDoc} */
    @Override public <K, V> IgniteCache<K, V> getOrCreateCache(CacheConfiguration<K, V> cacheCfg,
        NearCacheConfiguration<K, V> nearCfg) {
        A.notNull(cacheCfg, "cacheCfg");
        CU.validateCacheName(cacheCfg.getName());
        A.notNull(nearCfg, "nearCfg");

        guard();

        try {
            checkClusterState();

            IgniteInternalCache<Object, Object> cache = ctx.cache().cache(cacheCfg.getName());

            if (cache == null) {
                ctx.cache().dynamicStartCache(cacheCfg,
                    cacheCfg.getName(),
                    nearCfg,
                    false,
                    true,
                    true).get();
            }
            else {
                if (cache.configuration().getNearConfiguration() == null) {
                    ctx.cache().dynamicStartCache(cacheCfg,
                        cacheCfg.getName(),
                        nearCfg,
                        false,
                        true,
                        true).get();
                }
            }

            return ctx.cache().publicJCache(cacheCfg.getName());
        }
        catch (IgniteCheckedException e) {
            throw CU.convertToCacheException(e);
        }
        finally {
            unguard();
        }
    }

    /** {@inheritDoc} */
    @Override public <K, V> IgniteCache<K, V> createNearCache(String cacheName, NearCacheConfiguration<K, V> nearCfg) {
        CU.validateCacheName(cacheName);
        A.notNull(nearCfg, "nearCfg");

        guard();

        try {
            checkClusterState();

            ctx.cache().dynamicStartCache(null,
                cacheName,
                nearCfg,
                true,
                true,
                true).get();

            IgniteCacheProxy<K, V> cache = ctx.cache().publicJCache(cacheName);

            checkNearCacheStarted(cache);

            return cache;
        }
        catch (IgniteCheckedException e) {
            throw CU.convertToCacheException(e);
        }
        finally {
            unguard();
        }
    }

    /** {@inheritDoc} */
    @Override public <K, V> IgniteCache<K, V> getOrCreateNearCache(String cacheName,
        NearCacheConfiguration<K, V> nearCfg) {
        CU.validateCacheName(cacheName);
        A.notNull(nearCfg, "nearCfg");

        guard();

        try {
            checkClusterState();

            IgniteInternalCache<Object, Object> internalCache = ctx.cache().cache(cacheName);

            if (internalCache == null) {
                ctx.cache().dynamicStartCache(null,
                    cacheName,
                    nearCfg,
                    false,
                    true,
                    true).get();
            }
            else {
                if (internalCache.configuration().getNearConfiguration() == null) {
                    ctx.cache().dynamicStartCache(null,
                        cacheName,
                        nearCfg,
                        false,
                        true,
                        true).get();
                }
            }

            IgniteCacheProxy<K, V> cache = ctx.cache().publicJCache(cacheName);

            checkNearCacheStarted(cache);

            return cache;
        }
        catch (IgniteCheckedException e) {
            throw CU.convertToCacheException(e);
        }
        finally {
            unguard();
        }
    }

    /**
     * @param cache Cache.
     * @throws IgniteCheckedException If cache without near cache was already started.
     */
    private void checkNearCacheStarted(IgniteCacheProxy<?, ?> cache) throws IgniteCheckedException {
        if (!cache.context().isNear())
            throw new IgniteCheckedException("Failed to start near cache " +
                "(a cache with the same name without near cache is already started)");
    }

    /** {@inheritDoc} */
    @Override public void destroyCache(String cacheName) {
        CU.validateCacheName(cacheName);

        IgniteInternalFuture stopFut = destroyCacheAsync(cacheName, true);

        try {
            stopFut.get();
        }
        catch (IgniteCheckedException e) {
            throw CU.convertToCacheException(e);
        }
    }

    /** {@inheritDoc} */
    @Override public void destroyCaches(Collection<String> cacheNames) {
        CU.validateCacheNames(cacheNames);

        IgniteInternalFuture stopFut = destroyCachesAsync(cacheNames, true);

        try {
            stopFut.get();
        }
        catch (IgniteCheckedException e) {
            throw CU.convertToCacheException(e);
        }
    }

    /**
     * @param cacheName Cache name.
     * @param checkThreadTx If {@code true} checks that current thread does not have active transactions.
     * @return Ignite future.
     */
    public IgniteInternalFuture<?> destroyCacheAsync(String cacheName, boolean checkThreadTx) {
        CU.validateCacheName(cacheName);

        guard();

        try {
            checkClusterState();

            return ctx.cache().dynamicDestroyCache(cacheName, checkThreadTx, false);
        }
        finally {
            unguard();
        }
    }

    /**
     * @param cacheNames Collection of cache names.
     * @param checkThreadTx If {@code true} checks that current thread does not have active transactions.
     * @return Ignite future.
     */
    public IgniteInternalFuture<?> destroyCachesAsync(Collection<String> cacheNames, boolean checkThreadTx) {
        CU.validateCacheNames(cacheNames);

        guard();

        try {
            return ctx.cache().dynamicDestroyCaches(cacheNames, checkThreadTx, false);
        }
        finally {
            unguard();
        }
    }

    /** {@inheritDoc} */
    @Override public <K, V> IgniteCache<K, V> getOrCreateCache(String cacheName) {
        CU.validateCacheName(cacheName);

        guard();

        try {
            checkClusterState();

            if (ctx.cache().cache(cacheName) == null)
                ctx.cache().getOrCreateFromTemplate(cacheName, true).get();

            return ctx.cache().publicJCache(cacheName);
        }
        catch (IgniteCheckedException e) {
            throw CU.convertToCacheException(e);
        }
        finally {
            unguard();
        }
    }

    /**
     * @param cacheName Cache name.
     * @param checkThreadTx If {@code true} checks that current thread does not have active transactions.
     * @return Future that will be completed when cache is deployed.
     */
    public IgniteInternalFuture<?> getOrCreateCacheAsync(String cacheName, boolean checkThreadTx) {
        CU.validateCacheName(cacheName);

        guard();

        try {
            checkClusterState();

            if (ctx.cache().cache(cacheName) == null)
                return ctx.cache().getOrCreateFromTemplate(cacheName, checkThreadTx);

            return new GridFinishedFuture<>();
        }
        finally {
            unguard();
        }
    }

    /** {@inheritDoc} */
    @Override public <K, V> void addCacheConfiguration(CacheConfiguration<K, V> cacheCfg) {
        A.notNull(cacheCfg, "cacheCfg");
        CU.validateCacheName(cacheCfg.getName());

        guard();

        try {
            checkClusterState();

            ctx.cache().addCacheConfiguration(cacheCfg);
        }
        catch (IgniteCheckedException e) {
            throw CU.convertToCacheException(e);
        }
        finally {
            unguard();
        }
    }

    /**
     * @return Public caches.
     */
    public Collection<IgniteCacheProxy<?, ?>> caches() {
        guard();

        try {
            checkClusterState();

            return ctx.cache().publicCaches();
        }
        finally {
            unguard();
        }
    }

    /** {@inheritDoc} */
    @Override public Collection<String> cacheNames() {
        guard();

        try {
            checkClusterState();

            return ctx.cache().publicCacheNames();
        }
        finally {
            unguard();
        }
    }

    /** {@inheritDoc} */
    @Override public <K extends GridCacheUtilityKey, V> IgniteInternalCache<K, V> utilityCache() {
        guard();

        try {
            checkClusterState();

            return ctx.cache().utilityCache();
        }
        finally {
            unguard();
        }
    }

    /** {@inheritDoc} */
    @Override public <K, V> IgniteInternalCache<K, V> cachex(String name) {
        CU.validateCacheName(name);

        guard();

        try {
            checkClusterState();

            return ctx.cache().cache(name);
        }
        finally {
            unguard();
        }
    }

    /** {@inheritDoc} */
    @Override public Collection<IgniteInternalCache<?, ?>> cachesx(
        IgnitePredicate<? super IgniteInternalCache<?, ?>>[] p) {
        guard();

        try {
            checkClusterState();

            return F.retain(ctx.cache().caches(), true, p);
        }
        finally {
            unguard();
        }
    }

    /** {@inheritDoc} */
    @Override public <K, V> IgniteDataStreamer<K, V> dataStreamer(String cacheName) {
        CU.validateCacheName(cacheName);

        guard();

        try {
            checkClusterState();

            return ctx.<K, V>dataStream().dataStreamer(cacheName);
        }
        finally {
            unguard();
        }
    }

    /** {@inheritDoc} */
    @Override public IgniteFileSystem fileSystem(String name) {
        if (name == null)
            throw new IllegalArgumentException("IGFS name cannot be null");

        guard();

        try {
            checkClusterState();

            IgniteFileSystem fs = ctx.igfs().igfs(name);

            if (fs == null)
                throw new IllegalArgumentException("IGFS is not configured: " + name);

            return fs;
        }
        finally {
            unguard();
        }
    }

    /** {@inheritDoc} */
    @Nullable @Override public IgniteFileSystem igfsx(String name) {
        if (name == null)
            throw new IllegalArgumentException("IGFS name cannot be null");

        guard();

        try {
            checkClusterState();

            return ctx.igfs().igfs(name);
        }
        finally {
            unguard();
        }
    }

    /** {@inheritDoc} */
    @Override public Collection<IgniteFileSystem> fileSystems() {
        guard();

        try {
            checkClusterState();

            return ctx.igfs().igfss();
        }
        finally {
            unguard();
        }
    }

    /** {@inheritDoc} */
    @Override public Hadoop hadoop() {
        guard();

        try {
            checkClusterState();

            return ctx.hadoop().hadoop();
        }
        finally {
            unguard();
        }
    }

    /** {@inheritDoc} */
    @Override public <T extends IgnitePlugin> T plugin(String name) throws PluginNotFoundException {
        guard();

        try {
            return (T)ctx.pluginProvider(name).plugin();
        }
        finally {
            unguard();
        }
    }

    /** {@inheritDoc} */
    @Override public IgniteBinary binary() {
        checkClusterState();

        IgniteCacheObjectProcessor objProc = ctx.cacheObjects();

        return objProc.binary();
    }

    /** {@inheritDoc} */
    @Override public IgniteProductVersion version() {
        return VER;
    }

    /** {@inheritDoc} */
    @Override public String latestVersion() {
        ctx.gateway().readLock();

        try {
            return ctx.cluster().latestVersion();
        }
        finally {
            ctx.gateway().readUnlock();
        }
    }

    /** {@inheritDoc} */
    @Override public IgniteScheduler scheduler() {
        return scheduler;
    }

    /** {@inheritDoc} */
    @Override public void close() throws IgniteException {
        Ignition.stop(igniteInstanceName, true);
    }

    @Override public <K> Affinity<K> affinity(String cacheName) {
        CU.validateCacheName(cacheName);
        checkClusterState();

        GridCacheAdapter<K, ?> cache = ctx.cache().internalCache(cacheName);

        if (cache != null)
            return cache.affinity();

        return ctx.affinity().affinityProxy(cacheName);
    }

    /** {@inheritDoc} */
    @Override public boolean active() {
        guard();

        try {
            return context().state().active();
        }
        finally {
            unguard();
        }
    }

    /** {@inheritDoc} */
    @Override public void active(boolean active) {
        guard();

        try {
            context().state().changeGlobalState(active).get();
        }
        catch (IgniteCheckedException e) {
            throw U.convertException(e);
        }
        finally {
            unguard();
        }
    }

    /** {@inheritDoc} */
    @Override public void resetLostPartitions(Collection<String> cacheNames) {
        CU.validateCacheNames(cacheNames);

        guard();

        try {
            ctx.cache().resetCacheState(cacheNames).get();
        }
        catch (IgniteCheckedException e) {
            throw U.convertException(e);
        }
        finally {
            unguard();
        }
    }

    /** {@inheritDoc} */
    @Override public Collection<MemoryMetrics> memoryMetrics() {
        guard();

        try {
            return ctx.cache().context().database().memoryMetrics();
        }
        finally {
            unguard();
        }
    }

    /** {@inheritDoc} */
    @Nullable @Override public IgniteAtomicSequence atomicSequence(String name, long initVal, boolean create) {
        guard();

        try {
            checkClusterState();

            return ctx.dataStructures().sequence(name, initVal, create);
        }
        catch (IgniteCheckedException e) {
            throw U.convertException(e);
        }
        finally {
            unguard();
        }
    }

    /** {@inheritDoc} */
    @Nullable @Override public IgniteAtomicLong atomicLong(String name, long initVal, boolean create) {
        guard();

        try {
            checkClusterState();

            return ctx.dataStructures().atomicLong(name, initVal, create);
        }
        catch (IgniteCheckedException e) {
            throw U.convertException(e);
        }
        finally {
            unguard();
        }
    }

    /** {@inheritDoc} */
    @Nullable @Override public <T> IgniteAtomicReference<T> atomicReference(
        String name,
        @Nullable T initVal,
        boolean create
    ) {
        guard();

        try {
            checkClusterState();

            return ctx.dataStructures().atomicReference(name, initVal, create);
        }
        catch (IgniteCheckedException e) {
            throw U.convertException(e);
        }
        finally {
            unguard();
        }
    }

    /** {@inheritDoc} */
    @Nullable @Override public <T, S> IgniteAtomicStamped<T, S> atomicStamped(String name,
        @Nullable T initVal,
        @Nullable S initStamp,
        boolean create) {
        guard();

        try {
            checkClusterState();

            return ctx.dataStructures().atomicStamped(name, initVal, initStamp, create);
        }
        catch (IgniteCheckedException e) {
            throw U.convertException(e);
        }
        finally {
            unguard();
        }
    }

    /** {@inheritDoc} */
    @Nullable @Override public IgniteCountDownLatch countDownLatch(String name,
        int cnt,
        boolean autoDel,
        boolean create) {
        guard();

        try {
            checkClusterState();

            return ctx.dataStructures().countDownLatch(name, cnt, autoDel, create);
        }
        catch (IgniteCheckedException e) {
            throw U.convertException(e);
        }
        finally {
            unguard();
        }
    }

    /** {@inheritDoc} */
    @Nullable @Override public IgniteSemaphore semaphore(
        String name,
        int cnt,
        boolean failoverSafe,
        boolean create
    ) {
        guard();

        try {
            checkClusterState();

            return ctx.dataStructures().semaphore(name, cnt, failoverSafe, create);
        }
        catch (IgniteCheckedException e) {
            throw U.convertException(e);
        }
        finally {
            unguard();
        }
    }

    /** {@inheritDoc} */
    @Nullable @Override public IgniteLock reentrantLock(
        String name,
        boolean failoverSafe,
        boolean fair,
        boolean create
    ) {
        guard();

        try {
            checkClusterState();

            return ctx.dataStructures().reentrantLock(name, failoverSafe, fair, create);
        }
        catch (IgniteCheckedException e) {
            throw U.convertException(e);
        }
        finally {
            unguard();
        }
    }

    /** {@inheritDoc} */
    @Nullable @Override public <T> IgniteQueue<T> queue(String name,
        int cap,
        CollectionConfiguration cfg) {
        guard();

        try {
            checkClusterState();

            return ctx.dataStructures().queue(name, cap, cfg);
        }
        catch (IgniteCheckedException e) {
            throw U.convertException(e);
        }
        finally {
            unguard();
        }
    }

    /** {@inheritDoc} */
    @Nullable @Override public <T> IgniteSet<T> set(String name,
        CollectionConfiguration cfg) {
        guard();

        try {
            checkClusterState();

            return ctx.dataStructures().set(name, cfg);
        }
        catch (IgniteCheckedException e) {
            throw U.convertException(e);
        }
        finally {
            unguard();
        }
    }

    /**
     * <tt>ctx.gateway().readLock()</tt>
     */
    private void guard() {
        assert ctx != null;

        ctx.gateway().readLock();
    }

    /**
     * <tt>ctx.gateway().readUnlock()</tt>
     */
    private void unguard() {
        assert ctx != null;

        ctx.gateway().readUnlock();
    }

    /**
     * Validate operation on cluster. Check current cluster state.
     *
     * @throws IgniteException if cluster in inActive state
     */
    private void checkClusterState() throws IgniteException {
        if (!ctx.state().active())
            throw new IgniteException("can not perform operation, because cluster inactive");
    }

    /**
     *
     */
    public void onDisconnected() {
        Throwable err = null;

        reconnectState.waitPreviousReconnect();

        GridFutureAdapter<?> reconnectFut = ctx.gateway().onDisconnected();

        if (reconnectFut == null) {
            assert ctx.gateway().getState() != STARTED : ctx.gateway().getState();

            return;
        }

        IgniteFutureImpl<?> curFut = (IgniteFutureImpl<?>)ctx.cluster().get().clientReconnectFuture();

        IgniteFuture<?> userFut;

        // In case of previous reconnect did not finish keep reconnect future.
        if (curFut != null && curFut.internalFuture() == reconnectFut)
            userFut = curFut;
        else {
            userFut = new IgniteFutureImpl<>(reconnectFut);

            ctx.cluster().get().clientReconnectFuture(userFut);
        }

        ctx.disconnected(true);

        List<GridComponent> comps = ctx.components();

        for (ListIterator<GridComponent> it = comps.listIterator(comps.size()); it.hasPrevious(); ) {
            GridComponent comp = it.previous();

            try {
                if (!skipDaemon(comp))
                    comp.onDisconnected(userFut);
            }
            catch (IgniteCheckedException e) {
                err = e;
            }
            catch (Throwable e) {
                err = e;

                if (e instanceof Error)
                    throw e;
            }
        }

        for (GridCacheContext cctx : ctx.cache().context().cacheContexts()) {
            cctx.gate().writeLock();

            cctx.gate().writeUnlock();
        }

        ctx.gateway().writeLock();

        ctx.gateway().writeUnlock();

        if (err != null) {
            reconnectFut.onDone(err);

            U.error(log, "Failed to reconnect, will stop node", err);

            close();
        }
    }

    /**
     * @param clusterRestarted {@code True} if all cluster nodes restarted while client was disconnected.
     */
    @SuppressWarnings("unchecked")
    public void onReconnected(final boolean clusterRestarted) {
        Throwable err = null;

        try {
            ctx.disconnected(false);

            GridCompoundFuture curReconnectFut = reconnectState.curReconnectFut = new GridCompoundFuture<>();

            reconnectState.reconnectDone = new GridFutureAdapter<>();

            for (GridComponent comp : ctx.components()) {
                IgniteInternalFuture<?> fut = comp.onReconnected(clusterRestarted);

                if (fut != null)
                    curReconnectFut.add(fut);
            }

            curReconnectFut.add(ctx.cache().context().exchange().reconnectExchangeFuture());

            curReconnectFut.markInitialized();

            final GridFutureAdapter reconnectDone = reconnectState.reconnectDone;

            curReconnectFut.listen(new CI1<IgniteInternalFuture<?>>() {
                @Override public void apply(IgniteInternalFuture<?> fut) {
                    try {
                        Object res = fut.get();

                        if (res == STOP_RECONNECT)
                            return;

                        ctx.gateway().onReconnected();

                        reconnectState.firstReconnectFut.onDone();
                    }
                    catch (IgniteCheckedException e) {
                        if (!X.hasCause(e, IgniteNeedReconnectException.class,
                            IgniteClientDisconnectedCheckedException.class)) {
                            U.error(log, "Failed to reconnect, will stop node.", e);

                            reconnectState.firstReconnectFut.onDone(e);

                            close();
                        }
                        else {
                            assert ctx.discovery().reconnectSupported();

                            U.error(log, "Failed to finish reconnect, will retry [locNodeId=" + ctx.localNodeId() +
                                ", err=" + e.getMessage() + ']');
                        }
                    }
                    finally {
                        reconnectDone.onDone();
                    }
                }
            });
        }
        catch (IgniteCheckedException e) {
            err = e;
        }
        catch (Throwable e) {
            err = e;

            if (e instanceof Error)
                throw e;
        }

        if (err != null) {
            U.error(log, "Failed to reconnect, will stop node", err);

            close();
        }
    }

    /**
     * Creates optional component.
     *
     * @param cls Component interface.
     * @param ctx Kernal context.
     * @return Created component.
     * @throws IgniteCheckedException If failed to create component.
     */
    private static <T extends GridComponent> T createComponent(Class<T> cls, GridKernalContext ctx)
        throws IgniteCheckedException {
        assert cls.isInterface() : cls;

        T comp = ctx.plugins().createComponent(cls);

        if (comp != null)
            return comp;

        if (cls.equals(IgniteCacheObjectProcessor.class))
            return (T)new CacheObjectBinaryProcessorImpl(ctx);

        if (cls.equals(DiscoveryNodeValidationProcessor.class))
            return (T)new OsDiscoveryNodeValidationProcessor(ctx);

        Class<T> implCls = null;

        try {
            String clsName;

            // Handle special case for PlatformProcessor
            if (cls.equals(PlatformProcessor.class))
                clsName = ctx.config().getPlatformConfiguration() == null ?
                    PlatformNoopProcessor.class.getName() : cls.getName() + "Impl";
            else
                clsName = componentClassName(cls);

            implCls = (Class<T>)Class.forName(clsName);
        }
        catch (ClassNotFoundException ignore) {
            // No-op.
        }

        if (implCls == null)
            throw new IgniteCheckedException("Failed to find component implementation: " + cls.getName());

        if (!cls.isAssignableFrom(implCls))
            throw new IgniteCheckedException("Component implementation does not implement component interface " +
                "[component=" + cls.getName() + ", implementation=" + implCls.getName() + ']');

        Constructor<T> constructor;

        try {
            constructor = implCls.getConstructor(GridKernalContext.class);
        }
        catch (NoSuchMethodException e) {
            throw new IgniteCheckedException("Component does not have expected constructor: " + implCls.getName(), e);
        }

        try {
            return constructor.newInstance(ctx);
        }
        catch (ReflectiveOperationException e) {
            throw new IgniteCheckedException("Failed to create component [component=" + cls.getName() +
                ", implementation=" + implCls.getName() + ']', e);
        }
    }

    /**
     * @param cls Component interface.
     * @return Name of component implementation class for open source edition.
     */
    private static String componentClassName(Class<?> cls) {
        return cls.getPackage().getName() + ".os." + cls.getSimpleName().replace("Grid", "GridOs");
    }

    /** {@inheritDoc} */
    @Override public void readExternal(ObjectInput in) throws IOException, ClassNotFoundException {
        igniteInstanceName = U.readString(in);
    }

    /** {@inheritDoc} */
    @Override public void writeExternal(ObjectOutput out) throws IOException {
        U.writeString(out, igniteInstanceName);
    }

    /**
     * @return IgniteKernal instance.
     *
     * @throws ObjectStreamException If failed.
     */
    protected Object readResolve() throws ObjectStreamException {
        try {
            return IgnitionEx.localIgnite();
        }
        catch (IllegalStateException e) {
            throw U.withCause(new InvalidObjectException(e.getMessage()), e);
        }
    }

    /**
     * @param comp Grid component.
     * @return {@code true} if node running in daemon mode and component marked by {@code SkipDaemon} annotation.
     */
    private boolean skipDaemon(GridComponent comp) {
        return ctx.isDaemon() && U.hasAnnotation(comp.getClass(), SkipDaemon.class);
    }

    /** {@inheritDoc} */
    public void dumpDebugInfo() {
        try {
            GridKernalContextImpl ctx = this.ctx;

            GridDiscoveryManager discoMrg = ctx != null ? ctx.discovery() : null;

            ClusterNode locNode = discoMrg != null ? discoMrg.localNode() : null;

            if (ctx != null && discoMrg != null && locNode != null) {
                boolean client = ctx.clientNode();

                UUID routerId = locNode instanceof TcpDiscoveryNode ? ((TcpDiscoveryNode)locNode).clientRouterNodeId() : null;

                U.warn(log, "Dumping debug info for node [id=" + locNode.id() +
                    ", name=" + ctx.igniteInstanceName() +
                    ", order=" + locNode.order() +
                    ", topVer=" + discoMrg.topologyVersion() +
                    ", client=" + client +
                    (client && routerId != null ? ", routerId=" + routerId : "") + ']');

                ctx.cache().context().exchange().dumpDebugInfo();
            }
            else
                U.warn(log, "Dumping debug info for node, context is not initialized [name=" + igniteInstanceName +
                    ']');
        }
        catch (Exception e) {
            U.error(log, "Failed to dump debug info for node: " + e, e);
        }
    }

    /**
     * @param node Node.
     * @param payload Message payload.
     * @param procFromNioThread If {@code true} message is processed from NIO thread.
     * @return Response future.
     */
    public IgniteInternalFuture sendIoTest(ClusterNode node, byte[] payload, boolean procFromNioThread) {
        return ctx.io().sendIoTest(node, payload, procFromNioThread);
    }

    /**
     * @param nodes Nodes.
     * @param payload Message payload.
     * @param procFromNioThread If {@code true} message is processed from NIO thread.
     * @return Response future.
     */
    public IgniteInternalFuture sendIoTest(List<ClusterNode> nodes, byte[] payload, boolean procFromNioThread) {
        return ctx.io().sendIoTest(nodes, payload, procFromNioThread);
    }

    /**
     *
     */
    private class ReconnectState {
        /** */
        private final GridFutureAdapter firstReconnectFut = new GridFutureAdapter();

        /** */
        private GridCompoundFuture<?, Object> curReconnectFut;

        /** */
        private GridFutureAdapter<?> reconnectDone;

        /**
         * @throws IgniteCheckedException If failed.
         */
        void waitFirstReconnect() throws IgniteCheckedException {
            firstReconnectFut.get();
        }

        /**
         *
         */
        void waitPreviousReconnect() {
            if (curReconnectFut != null && !curReconnectFut.isDone()) {
                assert reconnectDone != null;

                curReconnectFut.onDone(STOP_RECONNECT);

                try {
                    reconnectDone.get();
                }
                catch (IgniteCheckedException ignote) {
                    // No-op.
                }
            }

        }
    }

    /** {@inheritDoc} */
    @Override public void runIoTest(
        long warmup,
        long duration,
        int threads,
        long maxLatency,
        int rangesCnt,
        int payLoadSize,
        boolean procFromNioThread
    ) {
        ctx.io().runIoTest(warmup, duration, threads, maxLatency, rangesCnt, payLoadSize, procFromNioThread,
            new ArrayList(ctx.cluster().get().forServers().forRemotes().nodes()));
    }

    /** {@inheritDoc} */
    @Override public String toString() {
        return S.toString(IgniteKernal.class, this);
    }
}<|MERGE_RESOLUTION|>--- conflicted
+++ resolved
@@ -946,16 +946,11 @@
                     provider.start(ctx.plugins().pluginContextForProvider(provider));
                 }
 
-<<<<<<< HEAD
+                ctx.cluster().initListeners();
+
                 // Start platform plugins.
                 if (ctx.config().getPlatformConfiguration() != null)
                     startProcessor(new PlatformPluginProcessor(ctx));fillNodeAttributes(clusterProc.updateNotifierEnabled());}
-=======
-                ctx.cluster().initListeners();
-
-                fillNodeAttributes(clusterProc.updateNotifierEnabled());
-            }
->>>>>>> f2482927
             catch (Throwable e) {
                 U.error(
                     log, "Exception during start processors, node will be stopped and close connections", e);
