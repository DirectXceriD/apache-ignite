/*
 * Licensed to the Apache Software Foundation (ASF) under one or more
 * contributor license agreements.  See the NOTICE file distributed with
 * this work for additional information regarding copyright ownership.
 * The ASF licenses this file to You under the Apache License, Version 2.0
 * (the "License"); you may not use this file except in compliance with
 * the License.  You may obtain a copy of the License at
 *
 *      http://www.apache.org/licenses/LICENSE-2.0
 *
 * Unless required by applicable law or agreed to in writing, software
 * distributed under the License is distributed on an "AS IS" BASIS,
 * WITHOUT WARRANTIES OR CONDITIONS OF ANY KIND, either express or implied.
 * See the License for the specific language governing permissions and
 * limitations under the License.
 */

package org.apache.ignite.internal;

import java.io.Externalizable;
import java.io.File;
import java.io.IOException;
import java.io.InputStream;
import java.io.InvalidObjectException;
import java.io.ObjectInput;
import java.io.ObjectOutput;
import java.io.ObjectStreamException;
import java.io.Serializable;
import java.lang.management.ManagementFactory;
import java.lang.management.RuntimeMXBean;
import java.lang.reflect.Constructor;
import java.text.DateFormat;
import java.text.DecimalFormat;
import java.util.ArrayList;
import java.util.Arrays;
import java.util.Collection;
import java.util.Collections;
import java.util.Date;
import java.util.HashMap;
import java.util.List;
import java.util.ListIterator;
import java.util.Map;
import java.util.Properties;
import java.util.UUID;
import java.util.concurrent.ExecutorService;
import java.util.concurrent.ThreadPoolExecutor;
import java.util.concurrent.atomic.AtomicBoolean;
import java.util.concurrent.atomic.AtomicReference;
import javax.cache.CacheException;
import javax.management.JMException;
import javax.management.ObjectName;
import org.apache.ignite.IgniteAtomicLong;
import org.apache.ignite.IgniteAtomicReference;
import org.apache.ignite.IgniteAtomicSequence;
import org.apache.ignite.IgniteAtomicStamped;
import org.apache.ignite.IgniteBinary;
import org.apache.ignite.IgniteCache;
import org.apache.ignite.IgniteCheckedException;
import org.apache.ignite.IgniteClientDisconnectedException;
import org.apache.ignite.IgniteCompute;
import org.apache.ignite.IgniteCountDownLatch;
import org.apache.ignite.IgniteDataStreamer;
import org.apache.ignite.IgniteEvents;
import org.apache.ignite.IgniteException;
import org.apache.ignite.IgniteFileSystem;
import org.apache.ignite.IgniteLock;
import org.apache.ignite.IgniteLogger;
import org.apache.ignite.IgniteMessaging;
import org.apache.ignite.IgniteQueue;
import org.apache.ignite.IgniteScheduler;
import org.apache.ignite.IgniteSemaphore;
import org.apache.ignite.IgniteServices;
import org.apache.ignite.IgniteSet;
import org.apache.ignite.IgniteSystemProperties;
import org.apache.ignite.IgniteTransactions;
import org.apache.ignite.Ignition;
import org.apache.ignite.MemoryMetrics;
import org.apache.ignite.PersistenceMetrics;
import org.apache.ignite.cache.affinity.Affinity;
import org.apache.ignite.cluster.ClusterGroup;
import org.apache.ignite.cluster.ClusterMetrics;
import org.apache.ignite.cluster.ClusterNode;
import org.apache.ignite.configuration.BinaryConfiguration;
import org.apache.ignite.configuration.CacheConfiguration;
import org.apache.ignite.configuration.CollectionConfiguration;
import org.apache.ignite.configuration.ConnectorConfiguration;
import org.apache.ignite.configuration.IgniteConfiguration;
import org.apache.ignite.configuration.MemoryConfiguration;
import org.apache.ignite.configuration.NearCacheConfiguration;
import org.apache.ignite.internal.binary.BinaryEnumCache;
import org.apache.ignite.internal.binary.BinaryMarshaller;
import org.apache.ignite.internal.binary.BinaryUtils;
import org.apache.ignite.internal.cluster.ClusterGroupAdapter;
import org.apache.ignite.internal.cluster.IgniteClusterEx;
import org.apache.ignite.internal.managers.GridManager;
import org.apache.ignite.internal.managers.checkpoint.GridCheckpointManager;
import org.apache.ignite.internal.managers.collision.GridCollisionManager;
import org.apache.ignite.internal.managers.communication.GridIoManager;
import org.apache.ignite.internal.managers.deployment.GridDeploymentManager;
import org.apache.ignite.internal.managers.discovery.GridDiscoveryManager;
import org.apache.ignite.internal.managers.eventstorage.GridEventStorageManager;
import org.apache.ignite.internal.managers.failover.GridFailoverManager;
import org.apache.ignite.internal.managers.indexing.GridIndexingManager;
import org.apache.ignite.internal.managers.loadbalancer.GridLoadBalancerManager;
import org.apache.ignite.internal.marshaller.optimized.OptimizedMarshaller;
import org.apache.ignite.internal.processors.GridProcessor;
import org.apache.ignite.internal.processors.affinity.GridAffinityProcessor;
import org.apache.ignite.internal.processors.cache.GridCacheAdapter;
import org.apache.ignite.internal.processors.cache.GridCacheContext;
import org.apache.ignite.internal.processors.cache.GridCacheProcessor;
import org.apache.ignite.internal.processors.cache.GridCacheUtilityKey;
import org.apache.ignite.internal.processors.cache.IgniteCacheProxy;
import org.apache.ignite.internal.processors.cache.IgniteInternalCache;
import org.apache.ignite.internal.processors.cache.binary.CacheObjectBinaryProcessorImpl;
import org.apache.ignite.internal.processors.cache.database.MemoryPolicy;
import org.apache.ignite.internal.processors.cacheobject.IgniteCacheObjectProcessor;
import org.apache.ignite.internal.processors.closure.GridClosureProcessor;
import org.apache.ignite.internal.processors.cluster.ClusterProcessor;
import org.apache.ignite.internal.processors.cluster.GridClusterStateProcessor;
import org.apache.ignite.internal.processors.continuous.GridContinuousProcessor;
import org.apache.ignite.internal.processors.datastreamer.DataStreamProcessor;
import org.apache.ignite.internal.processors.datastructures.DataStructuresProcessor;
import org.apache.ignite.internal.processors.hadoop.Hadoop;
import org.apache.ignite.internal.processors.hadoop.HadoopProcessorAdapter;
import org.apache.ignite.internal.processors.job.GridJobProcessor;
import org.apache.ignite.internal.processors.jobmetrics.GridJobMetricsProcessor;
import org.apache.ignite.internal.processors.marshaller.GridMarshallerMappingProcessor;
import org.apache.ignite.internal.processors.nodevalidation.DiscoveryNodeValidationProcessor;
import org.apache.ignite.internal.processors.nodevalidation.OsDiscoveryNodeValidationProcessor;
import org.apache.ignite.internal.processors.odbc.SqlListenerProcessor;
import org.apache.ignite.internal.processors.platform.PlatformNoopProcessor;
import org.apache.ignite.internal.processors.platform.PlatformProcessor;
import org.apache.ignite.internal.processors.platform.plugin.PlatformPluginProcessor;
import org.apache.ignite.internal.processors.plugin.IgnitePluginProcessor;
import org.apache.ignite.internal.processors.pool.PoolProcessor;
import org.apache.ignite.internal.processors.port.GridPortProcessor;
import org.apache.ignite.internal.processors.port.GridPortRecord;
import org.apache.ignite.internal.processors.query.GridQueryProcessor;
import org.apache.ignite.internal.processors.resource.GridResourceProcessor;
import org.apache.ignite.internal.processors.resource.GridSpringResourceContext;
import org.apache.ignite.internal.processors.rest.GridRestProcessor;
import org.apache.ignite.internal.processors.security.GridSecurityProcessor;
import org.apache.ignite.internal.processors.segmentation.GridSegmentationProcessor;
import org.apache.ignite.internal.processors.service.GridServiceProcessor;
import org.apache.ignite.internal.processors.session.GridTaskSessionProcessor;
import org.apache.ignite.internal.processors.task.GridTaskProcessor;
import org.apache.ignite.internal.processors.timeout.GridTimeoutProcessor;
import org.apache.ignite.internal.suggestions.GridPerformanceSuggestions;
import org.apache.ignite.internal.suggestions.JvmConfigurationSuggestions;
import org.apache.ignite.internal.suggestions.OsConfigurationSuggestions;
import org.apache.ignite.internal.util.StripedExecutor;
import org.apache.ignite.internal.util.future.GridCompoundFuture;
import org.apache.ignite.internal.util.future.GridFinishedFuture;
import org.apache.ignite.internal.util.future.GridFutureAdapter;
import org.apache.ignite.internal.util.future.IgniteFutureImpl;
import org.apache.ignite.internal.util.lang.GridAbsClosure;
import org.apache.ignite.internal.util.tostring.GridToStringExclude;
import org.apache.ignite.internal.util.typedef.C1;
import org.apache.ignite.internal.util.typedef.CI1;
import org.apache.ignite.internal.util.typedef.F;
import org.apache.ignite.internal.util.typedef.X;
import org.apache.ignite.internal.util.typedef.internal.A;
import org.apache.ignite.internal.util.typedef.internal.CU;
import org.apache.ignite.internal.util.typedef.internal.LT;
import org.apache.ignite.internal.util.typedef.internal.S;
import org.apache.ignite.internal.util.typedef.internal.SB;
import org.apache.ignite.internal.util.typedef.internal.U;
import org.apache.ignite.lang.IgniteBiTuple;
import org.apache.ignite.lang.IgniteFuture;
import org.apache.ignite.lang.IgnitePredicate;
import org.apache.ignite.lang.IgniteProductVersion;
import org.apache.ignite.lifecycle.LifecycleAware;
import org.apache.ignite.lifecycle.LifecycleBean;
import org.apache.ignite.lifecycle.LifecycleEventType;
import org.apache.ignite.marshaller.MarshallerExclusions;
import org.apache.ignite.mxbean.ClusterLocalNodeMetricsMXBean;
import org.apache.ignite.mxbean.IgniteMXBean;
import org.apache.ignite.mxbean.StripedExecutorMXBean;
import org.apache.ignite.mxbean.ThreadPoolMXBean;
import org.apache.ignite.plugin.IgnitePlugin;
import org.apache.ignite.plugin.PluginNotFoundException;
import org.apache.ignite.plugin.PluginProvider;
import org.apache.ignite.spi.IgniteSpi;
import org.apache.ignite.spi.IgniteSpiVersionCheckException;
import org.apache.ignite.spi.discovery.tcp.internal.TcpDiscoveryNode;
import org.apache.ignite.thread.IgniteStripedThreadPoolExecutor;
import org.jetbrains.annotations.Nullable;

import static org.apache.ignite.IgniteSystemProperties.IGNITE_BINARY_MARSHALLER_USE_STRING_SERIALIZATION_VER_2;
import static org.apache.ignite.IgniteSystemProperties.IGNITE_CONFIG_URL;
import static org.apache.ignite.IgniteSystemProperties.IGNITE_DAEMON;
import static org.apache.ignite.IgniteSystemProperties.IGNITE_NO_ASCII;
import static org.apache.ignite.IgniteSystemProperties.IGNITE_OPTIMIZED_MARSHALLER_USE_DEFAULT_SUID;
import static org.apache.ignite.IgniteSystemProperties.IGNITE_REST_START_ON_CLIENT;
import static org.apache.ignite.IgniteSystemProperties.IGNITE_SKIP_CONFIGURATION_CONSISTENCY_CHECK;
import static org.apache.ignite.IgniteSystemProperties.IGNITE_STARVATION_CHECK_INTERVAL;
import static org.apache.ignite.IgniteSystemProperties.IGNITE_SUCCESS_FILE;
import static org.apache.ignite.IgniteSystemProperties.getBoolean;
import static org.apache.ignite.IgniteSystemProperties.snapshot;
import static org.apache.ignite.internal.GridKernalState.DISCONNECTED;
import static org.apache.ignite.internal.GridKernalState.STARTED;
import static org.apache.ignite.internal.GridKernalState.STARTING;
import static org.apache.ignite.internal.GridKernalState.STOPPED;
import static org.apache.ignite.internal.GridKernalState.STOPPING;
import static org.apache.ignite.internal.IgniteComponentType.HADOOP_HELPER;
import static org.apache.ignite.internal.IgniteComponentType.IGFS;
import static org.apache.ignite.internal.IgniteComponentType.IGFS_HELPER;
import static org.apache.ignite.internal.IgniteComponentType.SCHEDULE;
import static org.apache.ignite.internal.IgniteNodeAttributes.ATTR_ACTIVE_ON_START;
import static org.apache.ignite.internal.IgniteNodeAttributes.ATTR_BUILD_DATE;
import static org.apache.ignite.internal.IgniteNodeAttributes.ATTR_BUILD_VER;
import static org.apache.ignite.internal.IgniteNodeAttributes.ATTR_CLIENT_MODE;
import static org.apache.ignite.internal.IgniteNodeAttributes.ATTR_CONSISTENCY_CHECK_SKIPPED;
import static org.apache.ignite.internal.IgniteNodeAttributes.ATTR_DAEMON;
import static org.apache.ignite.internal.IgniteNodeAttributes.ATTR_DEPLOYMENT_MODE;
import static org.apache.ignite.internal.IgniteNodeAttributes.ATTR_IGNITE_INSTANCE_NAME;
import static org.apache.ignite.internal.IgniteNodeAttributes.ATTR_IPS;
import static org.apache.ignite.internal.IgniteNodeAttributes.ATTR_JIT_NAME;
import static org.apache.ignite.internal.IgniteNodeAttributes.ATTR_JMX_PORT;
import static org.apache.ignite.internal.IgniteNodeAttributes.ATTR_JVM_ARGS;
import static org.apache.ignite.internal.IgniteNodeAttributes.ATTR_JVM_PID;
import static org.apache.ignite.internal.IgniteNodeAttributes.ATTR_LANG_RUNTIME;
import static org.apache.ignite.internal.IgniteNodeAttributes.ATTR_LATE_AFFINITY_ASSIGNMENT;
import static org.apache.ignite.internal.IgniteNodeAttributes.ATTR_MACS;
import static org.apache.ignite.internal.IgniteNodeAttributes.ATTR_MARSHALLER;
import static org.apache.ignite.internal.IgniteNodeAttributes.ATTR_MARSHALLER_COMPACT_FOOTER;
import static org.apache.ignite.internal.IgniteNodeAttributes.ATTR_MARSHALLER_USE_BINARY_STRING_SER_VER_2;
import static org.apache.ignite.internal.IgniteNodeAttributes.ATTR_MARSHALLER_USE_DFLT_SUID;
import static org.apache.ignite.internal.IgniteNodeAttributes.ATTR_NODE_CONSISTENT_ID;
import static org.apache.ignite.internal.IgniteNodeAttributes.ATTR_PEER_CLASSLOADING;
import static org.apache.ignite.internal.IgniteNodeAttributes.ATTR_PHY_RAM;
import static org.apache.ignite.internal.IgniteNodeAttributes.ATTR_PREFIX;
import static org.apache.ignite.internal.IgniteNodeAttributes.ATTR_RESTART_ENABLED;
import static org.apache.ignite.internal.IgniteNodeAttributes.ATTR_REST_PORT_RANGE;
import static org.apache.ignite.internal.IgniteNodeAttributes.ATTR_SPI_CLASS;
import static org.apache.ignite.internal.IgniteNodeAttributes.ATTR_USER_NAME;
import static org.apache.ignite.internal.IgniteVersionUtils.ACK_VER_STR;
import static org.apache.ignite.internal.IgniteVersionUtils.BUILD_TSTAMP_STR;
import static org.apache.ignite.internal.IgniteVersionUtils.COPYRIGHT;
import static org.apache.ignite.internal.IgniteVersionUtils.REV_HASH_STR;
import static org.apache.ignite.internal.IgniteVersionUtils.VER;
import static org.apache.ignite.internal.IgniteVersionUtils.VER_STR;
import static org.apache.ignite.lifecycle.LifecycleEventType.AFTER_NODE_START;
import static org.apache.ignite.lifecycle.LifecycleEventType.BEFORE_NODE_START;

/**
 * Ignite kernal.
 * <p/>
 * See <a href="http://en.wikipedia.org/wiki/Kernal">http://en.wikipedia.org/wiki/Kernal</a> for information on the
 * misspelling.
 */
public class IgniteKernal implements IgniteEx, IgniteMXBean, Externalizable {
    /** */
    private static final long serialVersionUID = 0L;

    /** Ignite site that is shown in log messages. */
    public static final String SITE = "ignite.apache.org";

    /** System line separator. */
    private static final String NL = U.nl();

    /** Periodic starvation check interval. */
    private static final long PERIODIC_STARVATION_CHECK_FREQ = 1000 * 30;

    /** Force complete reconnect future. */
    private static final Object STOP_RECONNECT = new Object();

    /** */
    @GridToStringExclude
    private GridKernalContextImpl ctx;

    /** Configuration. */
    private IgniteConfiguration cfg;

    /** */
    @SuppressWarnings({"FieldAccessedSynchronizedAndUnsynchronized"})
    @GridToStringExclude
    private GridLoggerProxy log;

    /** */
    private String igniteInstanceName;

    /** */
    @GridToStringExclude
    private ObjectName kernalMBean;

    /** */
    @GridToStringExclude
    private ObjectName locNodeMBean;

    /** */
    @GridToStringExclude
    private ObjectName pubExecSvcMBean;

    /** */
    @GridToStringExclude
    private ObjectName sysExecSvcMBean;

    /** */
    @GridToStringExclude
    private ObjectName mgmtExecSvcMBean;

    /** */
    @GridToStringExclude
    private ObjectName p2PExecSvcMBean;

    /** */
    @GridToStringExclude
    private ObjectName restExecSvcMBean;

    /** */
    @GridToStringExclude
    private ObjectName qryExecSvcMBean;

    /** */
    @GridToStringExclude
    private ObjectName schemaExecSvcMBean;

    /** */
    @GridToStringExclude
    private ObjectName stripedExecSvcMBean;

    /** Kernal start timestamp. */
    private long startTime = U.currentTimeMillis();

    /** Spring context, potentially {@code null}. */
    private GridSpringResourceContext rsrcCtx;

    /** */
    @GridToStringExclude
    private GridTimeoutProcessor.CancelableTask starveTask;

    /** */
    @GridToStringExclude
    private GridTimeoutProcessor.CancelableTask metricsLogTask;

    /** */
    @GridToStringExclude
    private GridTimeoutProcessor.CancelableTask longOpDumpTask;

    /** Indicate error on grid stop. */
    @GridToStringExclude
    private boolean errOnStop;

    /** Scheduler. */
    @GridToStringExclude
    private IgniteScheduler scheduler;

    /** Kernal gateway. */
    @GridToStringExclude
    private final AtomicReference<GridKernalGateway> gw = new AtomicReference<>();

    /** Stop guard. */
    @GridToStringExclude
    private final AtomicBoolean stopGuard = new AtomicBoolean();

    /** */
    private final ReconnectState reconnectState = new ReconnectState();

    /**
     * No-arg constructor is required by externalization.
     */
    public IgniteKernal() {
        this(null);
    }

    /**
     * @param rsrcCtx Optional Spring application context.
     */
    public IgniteKernal(@Nullable GridSpringResourceContext rsrcCtx) {
        this.rsrcCtx = rsrcCtx;
    }

    /** {@inheritDoc} */
    @Override public IgniteClusterEx cluster() {
        return ctx.cluster().get();
    }

    /** {@inheritDoc} */
    @Override public ClusterNode localNode() {
        return ctx.cluster().get().localNode();
    }

    /** {@inheritDoc} */
    @Override public IgniteCompute compute() {
        return ((ClusterGroupAdapter)ctx.cluster().get().forServers()).compute();
    }

    /** {@inheritDoc} */
    @Override public IgniteMessaging message() {
        return ctx.cluster().get().message();
    }

    /** {@inheritDoc} */
    @Override public IgniteEvents events() {
        return ctx.cluster().get().events();
    }

    /** {@inheritDoc} */
    @Override public IgniteServices services() {
        checkClusterState();

        return ((ClusterGroupAdapter)ctx.cluster().get().forServers()).services();
    }

    /** {@inheritDoc} */
    @Override public ExecutorService executorService() {
        return ctx.cluster().get().executorService();
    }

    /** {@inheritDoc} */
    @Override public final IgniteCompute compute(ClusterGroup grp) {
        return ((ClusterGroupAdapter)grp).compute();
    }

    /** {@inheritDoc} */
    @Override public final IgniteMessaging message(ClusterGroup prj) {
        return ((ClusterGroupAdapter)prj).message();
    }

    /** {@inheritDoc} */
    @Override public final IgniteEvents events(ClusterGroup grp) {
        return ((ClusterGroupAdapter)grp).events();
    }

    /** {@inheritDoc} */
    @Override public IgniteServices services(ClusterGroup grp) {
        checkClusterState();

        return ((ClusterGroupAdapter)grp).services();
    }

    /** {@inheritDoc} */
    @Override public ExecutorService executorService(ClusterGroup grp) {
        return ((ClusterGroupAdapter)grp).executorService();
    }

    /** {@inheritDoc} */
    @Override public String name() {
        return igniteInstanceName;
    }

    /** {@inheritDoc} */
    @Override public String getCopyright() {
        return COPYRIGHT;
    }

    /** {@inheritDoc} */
    @Override public long getStartTimestamp() {
        return startTime;
    }

    /** {@inheritDoc} */
    @Override public String getStartTimestampFormatted() {
        return DateFormat.getDateTimeInstance().format(new Date(startTime));
    }

    /** {@inheritDoc} */
    @Override public long getUpTime() {
        return U.currentTimeMillis() - startTime;
    }

    /** {@inheritDoc} */
    @Override public String getUpTimeFormatted() {
        return X.timeSpan2HMSM(U.currentTimeMillis() - startTime);
    }

    /** {@inheritDoc} */
    @Override public String getFullVersion() {
        return VER_STR + '-' + BUILD_TSTAMP_STR;
    }

    /** {@inheritDoc} */
    @Override public String getCheckpointSpiFormatted() {
        assert cfg != null;

        return Arrays.toString(cfg.getCheckpointSpi());
    }

    /** {@inheritDoc} */
    @Override public String getCommunicationSpiFormatted() {
        assert cfg != null;

        return cfg.getCommunicationSpi().toString();
    }

    /** {@inheritDoc} */
    @Override public String getDeploymentSpiFormatted() {
        assert cfg != null;

        return cfg.getDeploymentSpi().toString();
    }

    /** {@inheritDoc} */
    @Override public String getDiscoverySpiFormatted() {
        assert cfg != null;

        return cfg.getDiscoverySpi().toString();
    }

    /** {@inheritDoc} */
    @Override public String getEventStorageSpiFormatted() {
        assert cfg != null;

        return cfg.getEventStorageSpi().toString();
    }

    /** {@inheritDoc} */
    @Override public String getCollisionSpiFormatted() {
        assert cfg != null;

        return cfg.getCollisionSpi().toString();
    }

    /** {@inheritDoc} */
    @Override public String getFailoverSpiFormatted() {
        assert cfg != null;

        return Arrays.toString(cfg.getFailoverSpi());
    }

    /** {@inheritDoc} */
    @Override public String getLoadBalancingSpiFormatted() {
        assert cfg != null;

        return Arrays.toString(cfg.getLoadBalancingSpi());
    }

    /** {@inheritDoc} */
    @Override public String getOsInformation() {
        return U.osString();
    }

    /** {@inheritDoc} */
    @Override public String getJdkInformation() {
        return U.jdkString();
    }

    /** {@inheritDoc} */
    @Override public String getOsUser() {
        return System.getProperty("user.name");
    }

    /** {@inheritDoc} */
    @Override public void printLastErrors() {
        ctx.exceptionRegistry().printErrors(log);
    }

    /** {@inheritDoc} */
    @Override public String getVmName() {
        return ManagementFactory.getRuntimeMXBean().getName();
    }

    /** {@inheritDoc} */
    @Override public String getInstanceName() {
        return igniteInstanceName;
    }

    /** {@inheritDoc} */
    @Override public String getExecutorServiceFormatted() {
        assert cfg != null;

        return String.valueOf(cfg.getPublicThreadPoolSize());
    }

    /** {@inheritDoc} */
    @Override public String getIgniteHome() {
        assert cfg != null;

        return cfg.getIgniteHome();
    }

    /** {@inheritDoc} */
    @Override public String getGridLoggerFormatted() {
        assert cfg != null;

        return cfg.getGridLogger().toString();
    }

    /** {@inheritDoc} */
    @Override public String getMBeanServerFormatted() {
        assert cfg != null;

        return cfg.getMBeanServer().toString();
    }

    /** {@inheritDoc} */
    @Override public UUID getLocalNodeId() {
        assert cfg != null;

        return cfg.getNodeId();
    }

    /** {@inheritDoc} */
    @SuppressWarnings("unchecked")
    @Override public List<String> getUserAttributesFormatted() {
        assert cfg != null;

        return (List<String>)F.transform(cfg.getUserAttributes().entrySet(), new C1<Map.Entry<String, ?>, String>() {
            @Override public String apply(Map.Entry<String, ?> e) {
                return e.getKey() + ", " + e.getValue().toString();
            }
        });
    }

    /** {@inheritDoc} */
    @Override public boolean isPeerClassLoadingEnabled() {
        assert cfg != null;

        return cfg.isPeerClassLoadingEnabled();
    }

    /** {@inheritDoc} */
    @Override public List<String> getLifecycleBeansFormatted() {
        LifecycleBean[] beans = cfg.getLifecycleBeans();

        if (F.isEmpty(beans))
            return Collections.emptyList();
        else {
            List<String> res = new ArrayList<>(beans.length);

            for (LifecycleBean bean : beans)
                res.add(String.valueOf(bean));

            return res;
        }
    }

    /**
     * @param name  New attribute name.
     * @param val New attribute value.
     * @throws IgniteCheckedException If duplicated SPI name found.
     */
    private void add(String name, @Nullable Serializable val) throws IgniteCheckedException {
        assert name != null;

        if (ctx.addNodeAttribute(name, val) != null) {
            if (name.endsWith(ATTR_SPI_CLASS))
                // User defined duplicated names for the different SPIs.
                throw new IgniteCheckedException("Failed to set SPI attribute. Duplicated SPI name found: " +
                    name.substring(0, name.length() - ATTR_SPI_CLASS.length()));

            // Otherwise it's a mistake of setting up duplicated attribute.
            assert false : "Duplicate attribute: " + name;
        }
    }

    /**
     * Notifies life-cycle beans of grid event.
     *
     * @param evt Grid event.
     * @throws IgniteCheckedException If user threw exception during start.
     */
    @SuppressWarnings({"CatchGenericClass"})
    private void notifyLifecycleBeans(LifecycleEventType evt) throws IgniteCheckedException {
        if (!cfg.isDaemon() && cfg.getLifecycleBeans() != null) {
            for (LifecycleBean bean : cfg.getLifecycleBeans())
                if (bean != null) {
                    try {
                        bean.onLifecycleEvent(evt);
                    }
                    catch (Exception e) {
                        throw new IgniteCheckedException(e);
                    }
                }
        }
    }

    /**
     * Notifies life-cycle beans of grid event.
     *
     * @param evt Grid event.
     */
    @SuppressWarnings({"CatchGenericClass"})
    private void notifyLifecycleBeansEx(LifecycleEventType evt) {
        try {
            notifyLifecycleBeans(evt);
        }
        // Catch generic throwable to secure against user assertions.
        catch (Throwable e) {
            U.error(log, "Failed to notify lifecycle bean (safely ignored) [evt=" + evt +
                (igniteInstanceName == null ? "" : ", igniteInstanceName=" + igniteInstanceName) + ']', e);

            if (e instanceof Error)
                throw (Error)e;
        }
    }

    /**
     * @param cfg Configuration to use.
     * @param utilityCachePool Utility cache pool.
     * @param execSvc Executor service.
     * @param sysExecSvc System executor service.
     * @param stripedExecSvc Striped executor.
     * @param p2pExecSvc P2P executor service.
     * @param mgmtExecSvc Management executor service.
     * @param igfsExecSvc IGFS executor service.
     * @param dataStreamExecSvc data stream executor service.
     * @param restExecSvc Reset executor service.
     * @param affExecSvc Affinity executor service.
     * @param idxExecSvc Indexing executor service.
     * @param callbackExecSvc Callback executor service.
     * @param qryExecSvc Query executor service.
     * @param schemaExecSvc Schema executor service.
     * @param customExecSvcs Custom named executors.
     * @param errHnd Error handler to use for notification about startup problems.
     * @throws IgniteCheckedException Thrown in case of any errors.
     */
    @SuppressWarnings({"CatchGenericClass", "unchecked"})
    public void start(
        final IgniteConfiguration cfg,
        ExecutorService utilityCachePool,
        final ExecutorService execSvc,
        final ExecutorService svcExecSvc,
        final ExecutorService sysExecSvc,
        final StripedExecutor stripedExecSvc,
        ExecutorService p2pExecSvc,
        ExecutorService mgmtExecSvc,
        ExecutorService igfsExecSvc,
        ExecutorService dataStreamExecSvc,
        ExecutorService restExecSvc,
        ExecutorService affExecSvc,
        @Nullable ExecutorService idxExecSvc,
        IgniteStripedThreadPoolExecutor callbackExecSvc,
        ExecutorService qryExecSvc,
        ExecutorService schemaExecSvc,
        Map<String, ? extends ExecutorService> customExecSvcs,
        GridAbsClosure errHnd
    )
        throws IgniteCheckedException
    {
        gw.compareAndSet(null, new GridKernalGatewayImpl(cfg.getIgniteInstanceName()));

        GridKernalGateway gw = this.gw.get();

        gw.writeLock();

        try {
            switch (gw.getState()) {
                case STARTED: {
                    U.warn(log, "Grid has already been started (ignored).");

                    return;
                }

                case STARTING: {
                    U.warn(log, "Grid is already in process of being started (ignored).");

                    return;
                }

                case STOPPING: {
                    throw new IgniteCheckedException("Grid is in process of being stopped");
                }

                case STOPPED: {
                    break;
                }
            }

            gw.setState(STARTING);
        }
        finally {
            gw.writeUnlock();
        }

        assert cfg != null;

        // Make sure we got proper configuration.
        validateCommon(cfg);

        igniteInstanceName = cfg.getIgniteInstanceName();

        this.cfg = cfg;

        log = (GridLoggerProxy)cfg.getGridLogger().getLogger(
            getClass().getName() + (igniteInstanceName != null ? '%' + igniteInstanceName : ""));

        RuntimeMXBean rtBean = ManagementFactory.getRuntimeMXBean();

        // Ack various information.
        ackAsciiLogo();
        ackConfigUrl();
        ackDaemon();
        ackOsInfo();
        ackLanguageRuntime();
        ackRemoteManagement();
        ackVmArguments(rtBean);
        ackClassPaths(rtBean);
        ackSystemProperties();
        ackEnvironmentVariables();
        ackMemoryConfiguration();
        ackCacheConfiguration();
        ackP2pConfiguration();
        ackRebalanceConfiguration();

        // Run background network diagnostics.
        GridDiagnostic.runBackgroundCheck(igniteInstanceName, execSvc, log);

        // Ack 3-rd party licenses location.
        if (log.isInfoEnabled() && cfg.getIgniteHome() != null)
            log.info("3-rd party licenses can be found at: " + cfg.getIgniteHome() + File.separatorChar + "libs" +
                File.separatorChar + "licenses");

        // Check that user attributes are not conflicting
        // with internally reserved names.
        for (String name : cfg.getUserAttributes().keySet())
            if (name.startsWith(ATTR_PREFIX))
                throw new IgniteCheckedException("User attribute has illegal name: '" + name + "'. Note that all names " +
                    "starting with '" + ATTR_PREFIX + "' are reserved for internal use.");

        // Ack local node user attributes.
        logNodeUserAttributes();

        // Ack configuration.
        ackSpis();

        List<PluginProvider> plugins = U.allPluginProviders();

        final boolean activeOnStart = cfg.isActiveOnStart();

        // Spin out SPIs & managers.
        try {
            ctx = new GridKernalContextImpl(log,
                this,
                cfg,
                gw,
                utilityCachePool,
                execSvc,
                svcExecSvc,
                sysExecSvc,
                stripedExecSvc,
                p2pExecSvc,
                mgmtExecSvc,
                igfsExecSvc,
                dataStreamExecSvc,
                restExecSvc,
                affExecSvc,
                idxExecSvc,
                callbackExecSvc,
                qryExecSvc,
                schemaExecSvc,
                customExecSvcs,
                plugins
            );

            cfg.getMarshaller().setContext(ctx.marshallerContext());

            ClusterProcessor clusterProc = new ClusterProcessor(ctx);

            startProcessor(clusterProc);

            U.onGridStart();

            // Start and configure resource processor first as it contains resources used
            // by all other managers and processors.
            GridResourceProcessor rsrcProc = new GridResourceProcessor(ctx);

            rsrcProc.setSpringContext(rsrcCtx);

            scheduler = new IgniteSchedulerImpl(ctx);

            startProcessor(rsrcProc);

            // Inject resources into lifecycle beans.
            if (!cfg.isDaemon() && cfg.getLifecycleBeans() != null) {
                for (LifecycleBean bean : cfg.getLifecycleBeans()) {
                    if (bean != null)
                        rsrcProc.inject(bean);
                }
            }

            // Lifecycle notification.
            notifyLifecycleBeans(BEFORE_NODE_START);

            // Starts lifecycle aware components.
            U.startLifecycleAware(lifecycleAwares(cfg));

            addHelper(IGFS_HELPER.create(F.isEmpty(cfg.getFileSystemConfiguration())));

            addHelper(HADOOP_HELPER.createIfInClassPath(ctx, false));

            startProcessor(new IgnitePluginProcessor(ctx, cfg, plugins));

            startProcessor(new PoolProcessor(ctx));

            // Closure processor should be started before all others
            // (except for resource processor), as many components can depend on it.
            startProcessor(new GridClosureProcessor(ctx));

            // Start some other processors (order & place is important).
            startProcessor(new GridPortProcessor(ctx));
            startProcessor(new GridJobMetricsProcessor(ctx));

            // Timeout processor needs to be started before managers,
            // as managers may depend on it.
            startProcessor(new GridTimeoutProcessor(ctx));

            // Start security processors.
            startProcessor(createComponent(GridSecurityProcessor.class, ctx));

            // Start SPI managers.
            // NOTE: that order matters as there are dependencies between managers.
            startManager(new GridIoManager(ctx));
            startManager(new GridCheckpointManager(ctx));

            startManager(new GridEventStorageManager(ctx));
            startManager(new GridDeploymentManager(ctx));
            startManager(new GridLoadBalancerManager(ctx));
            startManager(new GridFailoverManager(ctx));
            startManager(new GridCollisionManager(ctx));
            startManager(new GridIndexingManager(ctx));

            ackSecurity();

            // Assign discovery manager to context before other processors start so they
            // are able to register custom event listener.
            GridManager discoMgr = new GridDiscoveryManager(ctx);

            ctx.add(discoMgr, false);

            // Start processors before discovery manager, so they will
            // be able to start receiving messages once discovery completes.
<<<<<<< HEAD
            try {startProcessor(createComponent(DiscoveryNodeValidationProcessor.class, ctx));
            startProcessor(new  GridAffinityProcessor(ctx));
            startProcessor(createComponent(GridSegmentationProcessor.class, ctx));
            startProcessor(createComponent(IgniteCacheObjectProcessor.class, ctx));
            startProcessor(new GridClusterStateProcessor(ctx));
            startProcessor(new GridCacheProcessor(ctx));
            startProcessor(new GridQueryProcessor(ctx));
            startProcessor(new SqlListenerProcessor(ctx));
            startProcessor(new GridServiceProcessor(ctx));
            startProcessor(new GridTaskSessionProcessor(ctx));
            startProcessor(new GridJobProcessor(ctx));
            startProcessor(new GridTaskProcessor(ctx));
            startProcessor((GridProcessor)SCHEDULE.createOptional(ctx));
            startProcessor(new GridRestProcessor(ctx));
            startProcessor(new DataStreamProcessor(ctx));
            startProcessor((GridProcessor)IGFS.create(ctx, F.isEmpty(cfg.getFileSystemConfiguration())));
            startProcessor(new GridContinuousProcessor(ctx));
            startProcessor(createHadoopComponent());
            startProcessor(new DataStructuresProcessor(ctx));
            startProcessor(createComponent(PlatformProcessor.class, ctx));
            startProcessor(new GridMarshallerMappingProcessor(ctx));
=======
            try {
                startProcessor(createComponent(DiscoveryNodeValidationProcessor.class, ctx));
                startProcessor(new  GridAffinityProcessor(ctx));
                startProcessor(createComponent(GridSegmentationProcessor.class, ctx));
                startProcessor(createComponent(IgniteCacheObjectProcessor.class, ctx));
                startProcessor(new GridCacheProcessor(ctx));startProcessor(new GridClusterStateProcessor(ctx));
                startProcessor(new GridQueryProcessor(ctx));
                startProcessor(new SqlListenerProcessor(ctx));
                startProcessor(new GridServiceProcessor(ctx));
                startProcessor(new GridTaskSessionProcessor(ctx));
                startProcessor(new GridJobProcessor(ctx));
                startProcessor(new GridTaskProcessor(ctx));
                startProcessor((GridProcessor)SCHEDULE.createOptional(ctx));
                startProcessor(new GridRestProcessor(ctx));
                startProcessor(new DataStreamProcessor(ctx));
                startProcessor((GridProcessor)IGFS.create(ctx, F.isEmpty(cfg.getFileSystemConfiguration())));
                startProcessor(new GridContinuousProcessor(ctx));
                startProcessor(createHadoopComponent());
                startProcessor(new DataStructuresProcessor(ctx));
                startProcessor(createComponent(PlatformProcessor.class, ctx));
                startProcessor(new GridMarshallerMappingProcessor(ctx));
>>>>>>> eff3e09c

                // Start plugins.
                for (PluginProvider provider : ctx.plugins().allProviders()) {
                    ctx.add(new GridPluginComponent(provider));

                    provider.start(ctx.plugins().pluginContextForProvider(provider));
                }

                ctx.cluster().initListeners();

                // Start platform plugins.
                if (ctx.config().getPlatformConfiguration() != null)
                    startProcessor(new PlatformPluginProcessor(ctx));fillNodeAttributes(clusterProc.updateNotifierEnabled());
            }
            catch (Throwable e) {
                U.error(
                    log, "Exception during start processors, node will be stopped and close connections", e);

                // Stop discovery spi to close tcp socket.
                ctx.discovery().stop(true);

                throw e;
            }

            gw.writeLock();

            try {
                gw.setState(STARTED);

                // Start discovery manager last to make sure that grid is fully initialized.
                startManager(discoMgr);
            }
            finally {
                gw.writeUnlock();
            }

            // Check whether physical RAM is not exceeded.
            checkPhysicalRam();

            // Suggest configuration optimizations.
            suggestOptimizations(cfg);

            // Suggest JVM optimizations.
            ctx.performance().addAll(JvmConfigurationSuggestions.getSuggestions());

            // Suggest Operation System optimizations.
            ctx.performance().addAll(OsConfigurationSuggestions.getSuggestions());

            // Notify discovery manager the first to make sure that topology is discovered.
            ctx.discovery().onKernalStart();

            // Notify IO manager the second so further components can send and receive messages.
            ctx.io().onKernalStart();

            // Start plugins.
            for (PluginProvider provider : ctx.plugins().allProviders())
                provider.onIgniteStart();

            boolean recon = false;

            // Callbacks.
            for (GridComponent comp : ctx) {
                // Skip discovery manager.
                if (comp instanceof GridDiscoveryManager)
                    continue;

                // Skip IO manager.
                if (comp instanceof GridIoManager)
                    continue;

                if (comp instanceof GridPluginComponent)
                    continue;

                if (!skipDaemon(comp)) {
                    try {
                        comp.onKernalStart();
                    }
                    catch (IgniteNeedReconnectException e) {
                        assert ctx.discovery().reconnectSupported();

                        if (log.isDebugEnabled())
                            log.debug("Failed to start node components on node start, will wait for reconnect: " + e);

                        recon = true;
                    }
                }
            }

            if (recon)
                reconnectState.waitFirstReconnect();

            // Register MBeans.
            registerKernalMBean();
            registerLocalNodeMBean();
            registerExecutorMBeans(execSvc, sysExecSvc, p2pExecSvc, mgmtExecSvc, restExecSvc, qryExecSvc,
                schemaExecSvc);

            registerStripedExecutorMBean(stripedExecSvc);

            // Lifecycle bean notifications.
            notifyLifecycleBeans(AFTER_NODE_START);
        }
        catch (Throwable e) {
            IgniteSpiVersionCheckException verCheckErr = X.cause(e, IgniteSpiVersionCheckException.class);

            if (verCheckErr != null)
                U.error(log, verCheckErr.getMessage());
            else if (X.hasCause(e, InterruptedException.class, IgniteInterruptedCheckedException.class))
                U.warn(log, "Grid startup routine has been interrupted (will rollback).");
            else
                U.error(log, "Got exception while starting (will rollback startup routine).", e);

            errHnd.apply();

            stop(true);

            if (e instanceof Error)
                throw e;
            else if (e instanceof IgniteCheckedException)
                throw (IgniteCheckedException)e;
            else
                throw new IgniteCheckedException(e);
        }

        // Mark start timestamp.
        startTime = U.currentTimeMillis();

        String intervalStr = IgniteSystemProperties.getString(IGNITE_STARVATION_CHECK_INTERVAL);

        // Start starvation checker if enabled.
        boolean starveCheck = !isDaemon() && !"0".equals(intervalStr);

        if (starveCheck) {
            final long interval = F.isEmpty(intervalStr) ? PERIODIC_STARVATION_CHECK_FREQ : Long.parseLong(intervalStr);

            starveTask = ctx.timeout().schedule(new Runnable() {
                /** Last completed task count. */
                private long lastCompletedCntPub;

                /** Last completed task count. */
                private long lastCompletedCntSys;

                @Override public void run() {
                    if (execSvc instanceof ThreadPoolExecutor) {
                        ThreadPoolExecutor exec = (ThreadPoolExecutor)execSvc;

                        lastCompletedCntPub = checkPoolStarvation(exec, lastCompletedCntPub, "public");
                    }

                    if (sysExecSvc instanceof ThreadPoolExecutor) {
                        ThreadPoolExecutor exec = (ThreadPoolExecutor)sysExecSvc;

                        lastCompletedCntSys = checkPoolStarvation(exec, lastCompletedCntSys, "system");
                    }

                    if (stripedExecSvc != null)
                        stripedExecSvc.checkStarvation();
                }

                /**
                 * @param exec Thread pool executor to check.
                 * @param lastCompletedCnt Last completed tasks count.
                 * @param pool Pool name for message.
                 * @return Current completed tasks count.
                 */
                private long checkPoolStarvation(
                    ThreadPoolExecutor exec,
                    long lastCompletedCnt,
                    String pool
                ) {
                    long completedCnt = exec.getCompletedTaskCount();

                    // If all threads are active and no task has completed since last time and there is
                    // at least one waiting request, then it is possible starvation.
                    if (exec.getPoolSize() == exec.getActiveCount() && completedCnt == lastCompletedCnt &&
                        !exec.getQueue().isEmpty())
                        LT.warn(
                            log,
                            "Possible thread pool starvation detected (no task completed in last " +
                                interval + "ms, is " + pool + " thread pool size large enough?)");

                    return completedCnt;
                }
            }, interval, interval);
        }

        long metricsLogFreq = cfg.getMetricsLogFrequency();

        if (metricsLogFreq > 0) {
            metricsLogTask = ctx.timeout().schedule(new Runnable() {
                private final DecimalFormat dblFmt = new DecimalFormat("#.##");

                @Override public void run() {
                    if (log.isInfoEnabled()) {
                        try {
                            ClusterMetrics m = cluster().localNode().metrics();

                            double cpuLoadPct = m.getCurrentCpuLoad() * 100;
                            double avgCpuLoadPct = m.getAverageCpuLoad() * 100;
                            double gcPct = m.getCurrentGcCpuLoad() * 100;

                            //Heap params
                            long heapUsed = m.getHeapMemoryUsed();
                            long heapMax = m.getHeapMemoryMaximum();

                            long heapUsedInMBytes = heapUsed / 1024 / 1024;
                            long heapCommInMBytes = m.getHeapMemoryCommitted() / 1024 / 1024;

                            double freeHeapPct = heapMax > 0 ? ((double)((heapMax - heapUsed) * 100)) / heapMax : -1;

                            //Non heap params
                            long nonHeapUsed = m.getNonHeapMemoryUsed();
                            long nonHeapMax = m.getNonHeapMemoryMaximum();

                            long nonHeapUsedInMBytes = nonHeapUsed / 1024 / 1024;
                            long nonHeapCommInMBytes = m.getNonHeapMemoryCommitted() / 1024 / 1024;

                            double freeNonHeapPct = nonHeapMax > 0 ? ((double)((nonHeapMax - nonHeapUsed) * 100)) / nonHeapMax : -1;

                            int hosts = 0;
                            int nodes = 0;
                            int cpus = 0;

                            try {
                                ClusterMetrics metrics = cluster().metrics();

                                Collection<ClusterNode> nodes0 = cluster().nodes();

                                hosts = U.neighborhood(nodes0).size();
                                nodes = metrics.getTotalNodes();
                                cpus = metrics.getTotalCpus();
                            }
                            catch (IgniteException ignore) {
                                // No-op.
                            }

                            int pubPoolActiveThreads = 0;
                            int pubPoolIdleThreads = 0;
                            int pubPoolQSize = 0;

                            if (execSvc instanceof ThreadPoolExecutor) {
                                ThreadPoolExecutor exec = (ThreadPoolExecutor)execSvc;

                                int poolSize = exec.getPoolSize();

                                pubPoolActiveThreads = Math.min(poolSize, exec.getActiveCount());
                                pubPoolIdleThreads = poolSize - pubPoolActiveThreads;
                                pubPoolQSize = exec.getQueue().size();
                            }

                            int sysPoolActiveThreads = 0;
                            int sysPoolIdleThreads = 0;
                            int sysPoolQSize = 0;

                            if (sysExecSvc instanceof ThreadPoolExecutor) {
                                ThreadPoolExecutor exec = (ThreadPoolExecutor)sysExecSvc;

                                int poolSize = exec.getPoolSize();

                                sysPoolActiveThreads = Math.min(poolSize, exec.getActiveCount());
                                sysPoolIdleThreads = poolSize - sysPoolActiveThreads;
                                sysPoolQSize = exec.getQueue().size();
                            }

                            int loadedPages = 0;

                            Collection<MemoryPolicy> policies = ctx.cache().context().database().memoryPolicies();

                            if (!F.isEmpty(policies)) {
                                for (MemoryPolicy memPlc : policies)
                                    loadedPages += memPlc.pageMemory().loadedPages();
                            }

                            String id = U.id8(localNode().id());

                            String msg = NL +
                                "Metrics for local node (to disable set 'metricsLogFrequency' to 0)" + NL +
                                "    ^-- Node [id=" + id + ", name=" + name() + ", uptime=" + getUpTimeFormatted() + "]" + NL +
                                "    ^-- H/N/C [hosts=" + hosts + ", nodes=" + nodes + ", CPUs=" + cpus + "]" + NL +
                                "    ^-- CPU [cur=" + dblFmt.format(cpuLoadPct) + "%, avg=" +
                                dblFmt.format(avgCpuLoadPct) + "%, GC=" + dblFmt.format(gcPct) + "%]" + NL +
                                "    ^-- PageMemory [pages=" + loadedPages + "]" + NL +
                                "    ^-- Heap [used=" + dblFmt.format(heapUsedInMBytes) + "MB, free=" +
                                dblFmt.format(freeHeapPct) + "%, comm=" + dblFmt.format(heapCommInMBytes) + "MB]" + NL +
                                "    ^-- Non heap [used=" + dblFmt.format(nonHeapUsedInMBytes) + "MB, free=" +
                                dblFmt.format(freeNonHeapPct) + "%, comm=" + dblFmt.format(nonHeapCommInMBytes) + "MB]" + NL +
                                "    ^-- Public thread pool [active=" + pubPoolActiveThreads + ", idle=" +
                                pubPoolIdleThreads + ", qSize=" + pubPoolQSize + "]" + NL +
                                "    ^-- System thread pool [active=" + sysPoolActiveThreads + ", idle=" +
                                sysPoolIdleThreads + ", qSize=" + sysPoolQSize + "]" + NL +
                                "    ^-- Outbound messages queue [size=" + m.getOutboundMessagesQueueSize() + "]";

                            log.info(msg);

                            ctx.cache().context().database().dumpStatistics(log);
                        }
                        catch (IgniteClientDisconnectedException ignore) {
                            // No-op.
                        }
                    }
                }
            }, metricsLogFreq, metricsLogFreq);
        }

        final long longOpDumpTimeout =
            IgniteSystemProperties.getLong(IgniteSystemProperties.IGNITE_LONG_OPERATIONS_DUMP_TIMEOUT, 60_000);

        if (longOpDumpTimeout > 0) {
            longOpDumpTask = ctx.timeout().schedule(new Runnable() {
                @Override public void run() {
                    GridKernalContext ctx = IgniteKernal.this.ctx;

                    if (ctx != null)
                        ctx.cache().context().exchange().dumpLongRunningOperations(longOpDumpTimeout);
                }
            }, longOpDumpTimeout, longOpDumpTimeout);
        }

        ctx.performance().add("Disable assertions (remove '-ea' from JVM options)", !U.assertionsEnabled());

        ctx.performance().logSuggestions(log, igniteInstanceName);

        U.quietAndInfo(log, "To start Console Management & Monitoring run ignitevisorcmd.{sh|bat}");

        ackStart(rtBean);

        if (!isDaemon())
            ctx.discovery().ackTopology(localNode().order());
    }

    /**
     * Create Hadoop component.
     *
     * @return Non-null Hadoop component: workable or no-op.
     * @throws IgniteCheckedException If the component is mandatory and cannot be initialized.
     */
    private HadoopProcessorAdapter createHadoopComponent() throws IgniteCheckedException {
        boolean mandatory = cfg.getHadoopConfiguration() != null;

        if (mandatory) {
            if (cfg.isPeerClassLoadingEnabled())
                throw new IgniteCheckedException("Hadoop module cannot be used with peer class loading enabled " +
                    "(set IgniteConfiguration.peerClassLoadingEnabled to \"false\").");

            HadoopProcessorAdapter res = IgniteComponentType.HADOOP.createIfInClassPath(ctx, true);

            res.validateEnvironment();

            return res;
        }
        else {
            HadoopProcessorAdapter cmp = null;

            if (!ctx.hadoopHelper().isNoOp() && cfg.isPeerClassLoadingEnabled()) {
                U.warn(log, "Hadoop module is found in classpath, but will not be started because peer class " +
                    "loading is enabled (set IgniteConfiguration.peerClassLoadingEnabled to \"false\" if you want " +
                    "to use Hadoop module).");
            }
            else {
                cmp = IgniteComponentType.HADOOP.createIfInClassPath(ctx, false);

                try {
                    cmp.validateEnvironment();
                }
                catch (IgniteException | IgniteCheckedException e) {
                    U.quietAndWarn(log, "Hadoop module will not start due to exception: " + e.getMessage());

                    cmp = null;
                }
            }

            if (cmp == null)
                cmp = IgniteComponentType.HADOOP.create(ctx, true);

            return cmp;
        }
    }

    /**
     * Validates common configuration parameters.
     *
     * @param cfg Configuration.
     */
    private void validateCommon(IgniteConfiguration cfg) {
        A.notNull(cfg.getNodeId(), "cfg.getNodeId()");

        A.notNull(cfg.getMBeanServer(), "cfg.getMBeanServer()");
        A.notNull(cfg.getGridLogger(), "cfg.getGridLogger()");
        A.notNull(cfg.getMarshaller(), "cfg.getMarshaller()");
        A.notNull(cfg.getUserAttributes(), "cfg.getUserAttributes()");

        // All SPIs should be non-null.
        A.notNull(cfg.getCheckpointSpi(), "cfg.getCheckpointSpi()");
        A.notNull(cfg.getCommunicationSpi(), "cfg.getCommunicationSpi()");
        A.notNull(cfg.getDeploymentSpi(), "cfg.getDeploymentSpi()");
        A.notNull(cfg.getDiscoverySpi(), "cfg.getDiscoverySpi()");
        A.notNull(cfg.getEventStorageSpi(), "cfg.getEventStorageSpi()");
        A.notNull(cfg.getCollisionSpi(), "cfg.getCollisionSpi()");
        A.notNull(cfg.getFailoverSpi(), "cfg.getFailoverSpi()");
        A.notNull(cfg.getLoadBalancingSpi(), "cfg.getLoadBalancingSpi()");
        A.notNull(cfg.getIndexingSpi(), "cfg.getIndexingSpi()");

        A.ensure(cfg.getNetworkTimeout() > 0, "cfg.getNetworkTimeout() > 0");
        A.ensure(cfg.getNetworkSendRetryDelay() > 0, "cfg.getNetworkSendRetryDelay() > 0");
        A.ensure(cfg.getNetworkSendRetryCount() > 0, "cfg.getNetworkSendRetryCount() > 0");
    }

    /**
     * Checks whether physical RAM is not exceeded.
     */
    @SuppressWarnings("ConstantConditions")
    private void checkPhysicalRam() {
        long ram = ctx.discovery().localNode().attribute(ATTR_PHY_RAM);

        if (ram != -1) {
            String macs = ctx.discovery().localNode().attribute(ATTR_MACS);

            long totalHeap = 0;

            for (ClusterNode node : ctx.discovery().allNodes()) {
                if (macs.equals(node.attribute(ATTR_MACS))) {
                    long heap = node.metrics().getHeapMemoryMaximum();

                    if (heap != -1)
                        totalHeap += heap;
                }
            }

            if (totalHeap > ram) {
                U.quietAndWarn(log, "Attempting to start more nodes than physical RAM " +
                    "available on current host (this can cause significant slowdown)");
            }
        }
    }

    /**
     * @param cfg Configuration to check for possible performance issues.
     */
    private void suggestOptimizations(IgniteConfiguration cfg) {
        GridPerformanceSuggestions perf = ctx.performance();

        if (ctx.collision().enabled())
            perf.add("Disable collision resolution (remove 'collisionSpi' from configuration)");

        if (ctx.checkpoint().enabled())
            perf.add("Disable checkpoints (remove 'checkpointSpi' from configuration)");

        if (cfg.isMarshalLocalJobs())
            perf.add("Disable local jobs marshalling (set 'marshalLocalJobs' to false)");

        if (cfg.getIncludeEventTypes() != null && cfg.getIncludeEventTypes().length != 0)
            perf.add("Disable grid events (remove 'includeEventTypes' from configuration)");

        if (BinaryMarshaller.available() && (cfg.getMarshaller() != null && !(cfg.getMarshaller() instanceof BinaryMarshaller)))
            perf.add("Use default binary marshaller (do not set 'marshaller' explicitly)");
    }

    /**
     * Creates attributes map and fills it in.
     *
     * @param notifyEnabled Update notifier flag.
     * @throws IgniteCheckedException thrown if was unable to set up attribute.
     */
    @SuppressWarnings({"SuspiciousMethodCalls", "unchecked", "TypeMayBeWeakened"})
    private void fillNodeAttributes(boolean notifyEnabled) throws IgniteCheckedException {
        final String[] incProps = cfg.getIncludeProperties();

        try {
            // Stick all environment settings into node attributes.
            for (Map.Entry<String, String> sysEntry : System.getenv().entrySet()) {
                String name = sysEntry.getKey();

                if (incProps == null || U.containsStringArray(incProps, name, true) ||
                    U.isVisorNodeStartProperty(name) || U.isVisorRequiredProperty(name))
                    ctx.addNodeAttribute(name, sysEntry.getValue());
            }

            if (log.isDebugEnabled())
                log.debug("Added environment properties to node attributes.");
        }
        catch (SecurityException e) {
            throw new IgniteCheckedException("Failed to add environment properties to node attributes due to " +
                "security violation: " + e.getMessage());
        }

        try {
            // Stick all system properties into node's attributes overwriting any
            // identical names from environment properties.
            for (Map.Entry<Object, Object> e : snapshot().entrySet()) {
                String key = (String)e.getKey();

                if (incProps == null || U.containsStringArray(incProps, key, true) ||
                    U.isVisorRequiredProperty(key)) {
                    Object val = ctx.nodeAttribute(key);

                    if (val != null && !val.equals(e.getValue()))
                        U.warn(log, "System property will override environment variable with the same name: " + key);

                    ctx.addNodeAttribute(key, e.getValue());
                }
            }

            ctx.addNodeAttribute(IgniteNodeAttributes.ATTR_UPDATE_NOTIFIER_ENABLED, notifyEnabled);

            if (log.isDebugEnabled())
                log.debug("Added system properties to node attributes.");
        }
        catch (SecurityException e) {
            throw new IgniteCheckedException("Failed to add system properties to node attributes due to security " +
                "violation: " + e.getMessage());
        }

        // Add local network IPs and MACs.
        String ips = F.concat(U.allLocalIps(), ", "); // Exclude loopbacks.
        String macs = F.concat(U.allLocalMACs(), ", "); // Only enabled network interfaces.

        // Ack network context.
        if (log.isInfoEnabled()) {
            log.info("Non-loopback local IPs: " + (F.isEmpty(ips) ? "N/A" : ips));
            log.info("Enabled local MACs: " + (F.isEmpty(macs) ? "N/A" : macs));
        }

        // Warn about loopback.
        if (ips.isEmpty() && macs.isEmpty())
            U.warn(log, "Ignite is starting on loopback address... Only nodes on the same physical " +
                    "computer can participate in topology.",
                "Ignite is starting on loopback address...");

        // Stick in network context into attributes.
        add(ATTR_IPS, (ips.isEmpty() ? "" : ips));
        add(ATTR_MACS, (macs.isEmpty() ? "" : macs));

        // Stick in some system level attributes
        add(ATTR_JIT_NAME, U.getCompilerMx() == null ? "" : U.getCompilerMx().getName());
        add(ATTR_BUILD_VER, VER_STR);
        add(ATTR_BUILD_DATE, BUILD_TSTAMP_STR);
        add(ATTR_MARSHALLER, cfg.getMarshaller().getClass().getName());
        add(ATTR_MARSHALLER_USE_DFLT_SUID,
            getBoolean(IGNITE_OPTIMIZED_MARSHALLER_USE_DEFAULT_SUID, OptimizedMarshaller.USE_DFLT_SUID));
        add(ATTR_LATE_AFFINITY_ASSIGNMENT, cfg.isLateAffinityAssignment());
        add(ATTR_ACTIVE_ON_START, cfg.isActiveOnStart());

        if (cfg.getMarshaller() instanceof BinaryMarshaller) {
            add(ATTR_MARSHALLER_COMPACT_FOOTER, cfg.getBinaryConfiguration() == null ?
                BinaryConfiguration.DFLT_COMPACT_FOOTER :
                cfg.getBinaryConfiguration().isCompactFooter());

            add(ATTR_MARSHALLER_USE_BINARY_STRING_SER_VER_2,
                getBoolean(IGNITE_BINARY_MARSHALLER_USE_STRING_SERIALIZATION_VER_2,
                    BinaryUtils.USE_STR_SERIALIZATION_VER_2));
        }

        add(ATTR_USER_NAME, System.getProperty("user.name"));
        add(ATTR_IGNITE_INSTANCE_NAME, igniteInstanceName);

        add(ATTR_PEER_CLASSLOADING, cfg.isPeerClassLoadingEnabled());
        add(ATTR_DEPLOYMENT_MODE, cfg.getDeploymentMode());
        add(ATTR_LANG_RUNTIME, getLanguage());

        add(ATTR_JVM_PID, U.jvmPid());

        add(ATTR_CLIENT_MODE, cfg.isClientMode());

        add(ATTR_CONSISTENCY_CHECK_SKIPPED, getBoolean(IGNITE_SKIP_CONFIGURATION_CONSISTENCY_CHECK));

        if (cfg.getConsistentId() != null)
            add(ATTR_NODE_CONSISTENT_ID, cfg.getConsistentId());

        // Build a string from JVM arguments, because parameters with spaces are split.
        SB jvmArgs = new SB(512);

        for (String arg : U.jvmArgs()) {
            if (arg.startsWith("-"))
                jvmArgs.a("@@@");
            else
                jvmArgs.a(' ');

            jvmArgs.a(arg);
        }
        // Add it to attributes.
        add(ATTR_JVM_ARGS, jvmArgs.toString());

        // Check daemon system property and override configuration if it's set.
        if (isDaemon())
            add(ATTR_DAEMON, "true");

        // In case of the parsing error, JMX remote disabled or port not being set
        // node attribute won't be set.
        if (isJmxRemoteEnabled()) {
            String portStr = System.getProperty("com.sun.management.jmxremote.port");

            if (portStr != null)
                try {
                    add(ATTR_JMX_PORT, Integer.parseInt(portStr));
                }
                catch (NumberFormatException ignore) {
                    // No-op.
                }
        }

        // Whether restart is enabled and stick the attribute.
        add(ATTR_RESTART_ENABLED, Boolean.toString(isRestartEnabled()));

        // Save port range, port numbers will be stored by rest processor at runtime.
        if (cfg.getConnectorConfiguration() != null)
            add(ATTR_REST_PORT_RANGE, cfg.getConnectorConfiguration().getPortRange());

        // Stick in SPI versions and classes attributes.
        addSpiAttributes(cfg.getCollisionSpi());
        addSpiAttributes(cfg.getDiscoverySpi());
        addSpiAttributes(cfg.getFailoverSpi());
        addSpiAttributes(cfg.getCommunicationSpi());
        addSpiAttributes(cfg.getEventStorageSpi());
        addSpiAttributes(cfg.getCheckpointSpi());
        addSpiAttributes(cfg.getLoadBalancingSpi());
        addSpiAttributes(cfg.getDeploymentSpi());

        // Set user attributes for this node.
        if (cfg.getUserAttributes() != null) {
            for (Map.Entry<String, ?> e : cfg.getUserAttributes().entrySet()) {
                if (ctx.hasNodeAttribute(e.getKey()))
                    U.warn(log, "User or internal attribute has the same name as environment or system " +
                        "property and will take precedence: " + e.getKey());

                ctx.addNodeAttribute(e.getKey(), e.getValue());
            }
        }
    }

    /**
     * Add SPI version and class attributes into node attributes.
     *
     * @param spiList Collection of SPIs to get attributes from.
     * @throws IgniteCheckedException Thrown if was unable to set up attribute.
     */
    private void addSpiAttributes(IgniteSpi... spiList) throws IgniteCheckedException {
        for (IgniteSpi spi : spiList) {
            Class<? extends IgniteSpi> spiCls = spi.getClass();

            add(U.spiAttribute(spi, ATTR_SPI_CLASS), spiCls.getName());
        }
    }

    /** @throws IgniteCheckedException If registration failed. */
    private void registerKernalMBean() throws IgniteCheckedException {
        try {
            kernalMBean = U.registerMBean(
                cfg.getMBeanServer(),
                cfg.getIgniteInstanceName(),
                "Kernal",
                getClass().getSimpleName(),
                this,
                IgniteMXBean.class);

            if (log.isDebugEnabled())
                log.debug("Registered kernal MBean: " + kernalMBean);
        }
        catch (JMException e) {
            kernalMBean = null;

            throw new IgniteCheckedException("Failed to register kernal MBean.", e);
        }
    }

    /** @throws IgniteCheckedException If registration failed. */
    private void registerLocalNodeMBean() throws IgniteCheckedException {
        ClusterLocalNodeMetricsMXBean mbean = new ClusterLocalNodeMetricsMXBeanImpl(ctx.discovery().localNode());

        try {
            locNodeMBean = U.registerMBean(
                cfg.getMBeanServer(),
                cfg.getIgniteInstanceName(),
                "Kernal",
                mbean.getClass().getSimpleName(),
                mbean,
                ClusterLocalNodeMetricsMXBean.class);

            if (log.isDebugEnabled())
                log.debug("Registered local node MBean: " + locNodeMBean);
        }
        catch (JMException e) {
            locNodeMBean = null;

            throw new IgniteCheckedException("Failed to register local node MBean.", e);
        }
    }

    /**
     * @param execSvc Public executor service.
     * @param sysExecSvc System executor service.
     * @param p2pExecSvc P2P executor service.
     * @param mgmtExecSvc Management executor service.
     * @param restExecSvc Query executor service.
     * @param schemaExecSvc Schema executor service.
     * @throws IgniteCheckedException If failed.
     */
    private void registerExecutorMBeans(ExecutorService execSvc,
        ExecutorService sysExecSvc,
        ExecutorService p2pExecSvc,
        ExecutorService mgmtExecSvc,
        ExecutorService restExecSvc,
        ExecutorService qryExecSvc,
        ExecutorService schemaExecSvc) throws IgniteCheckedException {
        pubExecSvcMBean = registerExecutorMBean(execSvc, "GridExecutionExecutor");
        sysExecSvcMBean = registerExecutorMBean(sysExecSvc, "GridSystemExecutor");
        mgmtExecSvcMBean = registerExecutorMBean(mgmtExecSvc, "GridManagementExecutor");
        p2PExecSvcMBean = registerExecutorMBean(p2pExecSvc, "GridClassLoadingExecutor");
        qryExecSvcMBean = registerExecutorMBean(qryExecSvc, "GridQueryExecutor");
        schemaExecSvcMBean = registerExecutorMBean(schemaExecSvc, "GridSchemaExecutor");

        ConnectorConfiguration clientCfg = cfg.getConnectorConfiguration();

        if (clientCfg != null)
            restExecSvcMBean = registerExecutorMBean(restExecSvc, "GridRestExecutor");
    }

    /**
     * @param exec Executor service to register.
     * @param name Property name for executor.
     * @return Name for created MBean.
     * @throws IgniteCheckedException If registration failed.
     */
    private ObjectName registerExecutorMBean(ExecutorService exec, String name) throws IgniteCheckedException {
        assert exec != null;

        try {
            ObjectName res = U.registerMBean(
                cfg.getMBeanServer(),
                cfg.getIgniteInstanceName(),
                "Thread Pools",
                name,
                new ThreadPoolMXBeanAdapter(exec),
                ThreadPoolMXBean.class);

            if (log.isDebugEnabled())
                log.debug("Registered executor service MBean: " + res);

            return res;
        }
        catch (JMException e) {
            throw new IgniteCheckedException("Failed to register executor service MBean [name=" + name +
                ", exec=" + exec + ']', e);
        }
    }

    /**
     * @param stripedExecSvc Executor service.
     * @throws IgniteCheckedException If registration failed.
     */
    private void registerStripedExecutorMBean(StripedExecutor stripedExecSvc) throws IgniteCheckedException {
        if (stripedExecSvc != null) {
            String name = "StripedExecutor";

            try {
                stripedExecSvcMBean = U.registerMBean(
                    cfg.getMBeanServer(),
                    cfg.getIgniteInstanceName(),
                    "Thread Pools",
                    name,
                    new StripedExecutorMXBeanAdapter(stripedExecSvc),
                    StripedExecutorMXBean.class);

                if (log.isDebugEnabled())
                    log.debug("Registered executor service MBean: " + stripedExecSvcMBean);
            } catch (JMException e) {
                throw new IgniteCheckedException("Failed to register executor service MBean [name="
                    + name + ", exec=" + stripedExecSvc + ']', e);
            }
        }
    }

    /**
     * Unregisters given mbean.
     *
     * @param mbean MBean to unregister.
     * @return {@code True} if successfully unregistered, {@code false} otherwise.
     */
    private boolean unregisterMBean(@Nullable ObjectName mbean) {
        if (mbean != null)
            try {
                cfg.getMBeanServer().unregisterMBean(mbean);

                if (log.isDebugEnabled())
                    log.debug("Unregistered MBean: " + mbean);

                return true;
            }
            catch (JMException e) {
                U.error(log, "Failed to unregister MBean.", e);

                return false;
            }

        return true;
    }

    /**
     * @param mgr Manager to start.
     * @throws IgniteCheckedException Throw in case of any errors.
     */
    private void startManager(GridManager mgr) throws IgniteCheckedException {
        // Add manager to registry before it starts to avoid cases when manager is started
        // but registry does not have it yet.
        ctx.add(mgr);

        try {
            if (!skipDaemon(mgr))
                mgr.start();
        }
        catch (IgniteCheckedException e) {
            U.error(log, "Failed to start manager: " + mgr, e);

            throw new IgniteCheckedException("Failed to start manager: " + mgr, e);
        }
    }

    /**
     * @param proc Processor to start.
     * @throws IgniteCheckedException Thrown in case of any error.
     */
    private void startProcessor(GridProcessor proc) throws IgniteCheckedException {
        ctx.add(proc);

        try {
            if (!skipDaemon(proc))
                proc.start();
        }
        catch (IgniteCheckedException e) {
            throw new IgniteCheckedException("Failed to start processor: " + proc, e);
        }
    }

    /**
     * Add helper.
     *
     * @param helper Helper.
     */
    private void addHelper(Object helper) {
        ctx.addHelper(helper);
    }

    /**
     * Gets "on" or "off" string for given boolean value.
     *
     * @param b Boolean value to convert.
     * @return Result string.
     */
    private String onOff(boolean b) {
        return b ? "on" : "off";
    }

    /**
     *
     * @return Whether or not REST is enabled.
     */
    private boolean isRestEnabled() {
        assert cfg != null;

        return cfg.getConnectorConfiguration() != null &&
            // By default rest processor doesn't start on client nodes.
            (!isClientNode() || (isClientNode() && IgniteSystemProperties.getBoolean(IGNITE_REST_START_ON_CLIENT)));
    }

    /**
     * @return {@code True} if node client or daemon otherwise {@code false}.
     */
    private boolean isClientNode() {
        return cfg.isClientMode() || cfg.isDaemon();
    }

    /**
     * Acks remote management.
     */
    private void ackRemoteManagement() {
        assert log != null;

        if (!log.isInfoEnabled())
            return;

        SB sb = new SB();

        sb.a("Remote Management [");

        boolean on = isJmxRemoteEnabled();

        sb.a("restart: ").a(onOff(isRestartEnabled())).a(", ");
        sb.a("REST: ").a(onOff(isRestEnabled())).a(", ");
        sb.a("JMX (");
        sb.a("remote: ").a(onOff(on));

        if (on) {
            sb.a(", ");

            sb.a("port: ").a(System.getProperty("com.sun.management.jmxremote.port", "<n/a>")).a(", ");
            sb.a("auth: ").a(onOff(Boolean.getBoolean("com.sun.management.jmxremote.authenticate"))).a(", ");

            // By default SSL is enabled, that's why additional check for null is needed.
            // See http://docs.oracle.com/javase/6/docs/technotes/guides/management/agent.html
            sb.a("ssl: ").a(onOff(Boolean.getBoolean("com.sun.management.jmxremote.ssl") ||
                System.getProperty("com.sun.management.jmxremote.ssl") == null));
        }

        sb.a(")");

        sb.a(']');

        log.info(sb.toString());
    }

    /**
     * Acks configuration URL.
     */
    private void ackConfigUrl() {
        assert log != null;

        if (log.isInfoEnabled())
            log.info("Config URL: " + System.getProperty(IGNITE_CONFIG_URL, "n/a"));
    }

    /**
     * Acks ASCII-logo. Thanks to http://patorjk.com/software/taag
     */
    private void ackAsciiLogo() {
        assert log != null;

        if (System.getProperty(IGNITE_NO_ASCII) == null) {
            String ver = "ver. " + ACK_VER_STR;

            // Big thanks to: http://patorjk.com/software/taag
            // Font name "Small Slant"
            if (log.isInfoEnabled()) {
                log.info(NL + NL +
                    ">>>    __________  ________________  " + NL +
                    ">>>   /  _/ ___/ |/ /  _/_  __/ __/  " + NL +
                    ">>>  _/ // (7 7    // /  / / / _/    " + NL +
                    ">>> /___/\\___/_/|_/___/ /_/ /___/   " + NL +
                    ">>> " + NL +
                    ">>> " + ver + NL +
                    ">>> " + COPYRIGHT + NL +
                    ">>> " + NL +
                    ">>> Ignite documentation: " + "http://" + SITE + NL
                );
            }

            if (log.isQuiet()) {
                U.quiet(false,
                    "   __________  ________________ ",
                    "  /  _/ ___/ |/ /  _/_  __/ __/ ",
                    " _/ // (7 7    // /  / / / _/   ",
                    "/___/\\___/_/|_/___/ /_/ /___/  ",
                    "",
                    ver,
                    COPYRIGHT,
                    "",
                    "Ignite documentation: " + "http://" + SITE,
                    "",
                    "Quiet mode.");

                String fileName = log.fileName();

                if (fileName != null)
                    U.quiet(false, "  ^-- Logging to file '" + fileName + '\'');

                U.quiet(false,
                    "  ^-- To see **FULL** console log here add -DIGNITE_QUIET=false or \"-v\" to ignite.{sh|bat}",
                    "");
            }
        }
    }

    /**
     * Prints start info.
     *
     * @param rtBean Java runtime bean.
     */
    private void ackStart(RuntimeMXBean rtBean) {
        ClusterNode locNode = localNode();

        if (log.isQuiet()) {
            U.quiet(false, "");
            U.quiet(false, "Ignite node started OK (id=" + U.id8(locNode.id()) +
                (F.isEmpty(igniteInstanceName) ? "" : ", instance name=" + igniteInstanceName) + ')');
        }

        if (log.isInfoEnabled()) {
            log.info("");

            String ack = "Ignite ver. " + VER_STR + '#' + BUILD_TSTAMP_STR + "-sha1:" + REV_HASH_STR;

            String dash = U.dash(ack.length());

            SB sb = new SB();

            for (GridPortRecord rec : ctx.ports().records())
                sb.a(rec.protocol()).a(":").a(rec.port()).a(" ");

            String str =
                NL + NL +
                    ">>> " + dash + NL +
                    ">>> " + ack + NL +
                    ">>> " + dash + NL +
                    ">>> OS name: " + U.osString() + NL +
                    ">>> CPU(s): " + locNode.metrics().getTotalCpus() + NL +
                    ">>> Heap: " + U.heapSize(locNode, 2) + "GB" + NL +
                    ">>> VM name: " + rtBean.getName() + NL +
                    (igniteInstanceName == null ? "" : ">>> Ignite instance name: " + igniteInstanceName + NL) +
                    ">>> Local node [" +
                    "ID=" + locNode.id().toString().toUpperCase() +
                    ", order=" + locNode.order() + ", clientMode=" + ctx.clientNode() +
                    "]" + NL +
                    ">>> Local node addresses: " + U.addressesAsString(locNode) + NL +
                    ">>> Local ports: " + sb + NL;

            log.info(str);
        }
    }

    /**
     * Logs out OS information.
     */
    private void ackOsInfo() {
        assert log != null;

        if (log.isQuiet())
            U.quiet(false, "OS: " + U.osString());

        if (log.isInfoEnabled()) {
            log.info("OS: " + U.osString());
            log.info("OS user: " + System.getProperty("user.name"));

            int jvmPid = U.jvmPid();

            log.info("PID: " + (jvmPid == -1 ? "N/A" : jvmPid));
        }
    }

    /**
     * Logs out language runtime.
     */
    private void ackLanguageRuntime() {
        assert log != null;

        if (log.isQuiet())
            U.quiet(false, "VM information: " + U.jdkString());

        if (log.isInfoEnabled()) {
            log.info("Language runtime: " + getLanguage());
            log.info("VM information: " + U.jdkString());
            log.info("VM total memory: " + U.heapSize(2) + "GB");
        }
    }

    /**
     * @return Language runtime.
     */
    @SuppressWarnings("ThrowableInstanceNeverThrown")
    private String getLanguage() {
        boolean scala = false;
        boolean groovy = false;
        boolean clojure = false;

        for (StackTraceElement elem : Thread.currentThread().getStackTrace()) {
            String s = elem.getClassName().toLowerCase();

            if (s.contains("scala")) {
                scala = true;

                break;
            }
            else if (s.contains("groovy")) {
                groovy = true;

                break;
            }
            else if (s.contains("clojure")) {
                clojure = true;

                break;
            }
        }

        if (scala) {
            try (InputStream in = getClass().getResourceAsStream("/library.properties")) {
                Properties props = new Properties();

                if (in != null)
                    props.load(in);

                return "Scala ver. " + props.getProperty("version.number", "<unknown>");
            }
            catch (Exception ignore) {
                return "Scala ver. <unknown>";
            }
        }

        // How to get Groovy and Clojure version at runtime?!?
        return groovy ? "Groovy" : clojure ? "Clojure" : U.jdkName() + " ver. " + U.jdkVersion();
    }

    /**
     * Stops grid instance.
     *
     * @param cancel Whether or not to cancel running jobs.
     */
    public void stop(boolean cancel) {
        // Make sure that thread stopping grid is not interrupted.
        boolean interrupted = Thread.interrupted();

        try {
            stop0(cancel);
        }
        finally {
            if (interrupted)
                Thread.currentThread().interrupt();
        }
    }

    /**
     * @return {@code True} if node started shutdown sequence.
     */
    public boolean isStopping() {
        return stopGuard.get();
    }

    /**
     * @param cancel Whether or not to cancel running jobs.
     */
    private void stop0(boolean cancel) {
        gw.compareAndSet(null, new GridKernalGatewayImpl(igniteInstanceName));

        GridKernalGateway gw = this.gw.get();

        if (stopGuard.compareAndSet(false, true)) {
            // Only one thread is allowed to perform stop sequence.
            boolean firstStop = false;

            GridKernalState state = gw.getState();

            if (state == STARTED || state == DISCONNECTED)
                firstStop = true;
            else if (state == STARTING)
                U.warn(log, "Attempt to stop starting grid. This operation " +
                    "cannot be guaranteed to be successful.");

            if (firstStop) {
                // Notify lifecycle beans.
                if (log.isDebugEnabled())
                    log.debug("Notifying lifecycle beans.");

                notifyLifecycleBeansEx(LifecycleEventType.BEFORE_NODE_STOP);
            }

            List<GridComponent> comps = ctx.components();

            // Callback component in reverse order while kernal is still functional
            // if called in the same thread, at least.
            for (ListIterator<GridComponent> it = comps.listIterator(comps.size()); it.hasPrevious(); ) {
                GridComponent comp = it.previous();

                try {
                    if (!skipDaemon(comp))
                        comp.onKernalStop(cancel);
                }
                catch (Throwable e) {
                    errOnStop = true;

                    U.error(log, "Failed to pre-stop processor: " + comp, e);

                    if (e instanceof Error)
                        throw e;
                }
            }

            if (starveTask != null)
                starveTask.close();

            if (metricsLogTask != null)
                metricsLogTask.close();

            if (longOpDumpTask != null)
                longOpDumpTask.close();

            boolean interrupted = false;

            while (true) {
                try {
                    if (gw.tryWriteLock(10))
                        break;
                }
                catch (InterruptedException ignored) {
                    // Preserve interrupt status & ignore.
                    // Note that interrupted flag is cleared.
                    interrupted = true;
                }
            }

            if (interrupted)
                Thread.currentThread().interrupt();

            try {
                assert gw.getState() == STARTED || gw.getState() == STARTING || gw.getState() == DISCONNECTED;

                // No more kernal calls from this point on.
                gw.setState(STOPPING);

                ctx.cluster().get().clearNodeMap();

                if (log.isDebugEnabled())
                    log.debug("Grid " + (igniteInstanceName == null ? "" : '\'' + igniteInstanceName + "' ") +
                        "is stopping.");
            }
            finally {
                gw.writeUnlock();
            }

            // Stopping cache operations.
            GridCacheProcessor cache = ctx.cache();

            if (cache != null)
                cache.blockGateways();

            // Unregister MBeans.
            if (!(
                unregisterMBean(pubExecSvcMBean) &
                    unregisterMBean(sysExecSvcMBean) &
                    unregisterMBean(mgmtExecSvcMBean) &
                    unregisterMBean(p2PExecSvcMBean) &
                    unregisterMBean(kernalMBean) &
                    unregisterMBean(locNodeMBean) &
                    unregisterMBean(restExecSvcMBean) &
                    unregisterMBean(qryExecSvcMBean) &
                    unregisterMBean(schemaExecSvcMBean) &
                    unregisterMBean(stripedExecSvcMBean)
            ))
                errOnStop = false;

            // Stop components in reverse order.
            for (ListIterator<GridComponent> it = comps.listIterator(comps.size()); it.hasPrevious(); ) {
                GridComponent comp = it.previous();

                try {
                    if (!skipDaemon(comp)) {
                        comp.stop(cancel);

                        if (log.isDebugEnabled())
                            log.debug("Component stopped: " + comp);
                    }
                }
                catch (Throwable e) {
                    errOnStop = true;

                    U.error(log, "Failed to stop component (ignoring): " + comp, e);

                    if (e instanceof Error)
                        throw (Error)e;
                }
            }

            // Stops lifecycle aware components.
            U.stopLifecycleAware(log, lifecycleAwares(cfg));

            // Lifecycle notification.
            notifyLifecycleBeansEx(LifecycleEventType.AFTER_NODE_STOP);

            // Clean internal class/classloader caches to avoid stopped contexts held in memory.
            U.clearClassCache();
            MarshallerExclusions.clearCache();
            BinaryEnumCache.clear();

            gw.writeLock();

            try {
                gw.setState(STOPPED);
            }
            finally {
                gw.writeUnlock();
            }

            // Ack stop.
            if (log.isQuiet()) {
                String nodeName = igniteInstanceName == null ? "" : "name=" + igniteInstanceName + ", ";

                if (!errOnStop)
                    U.quiet(false, "Ignite node stopped OK [" + nodeName + "uptime=" +
                        X.timeSpan2HMSM(U.currentTimeMillis() - startTime) + ']');
                else
                    U.quiet(true, "Ignite node stopped wih ERRORS [" + nodeName + "uptime=" +
                        X.timeSpan2HMSM(U.currentTimeMillis() - startTime) + ']');
            }

            if (log.isInfoEnabled())
                if (!errOnStop) {
                    String ack = "Ignite ver. " + VER_STR + '#' + BUILD_TSTAMP_STR + "-sha1:" + REV_HASH_STR +
                        " stopped OK";

                    String dash = U.dash(ack.length());

                    log.info(NL + NL +
                        ">>> " + dash + NL +
                        ">>> " + ack + NL +
                        ">>> " + dash + NL +
                        (igniteInstanceName == null ? "" : ">>> Ignite instance name: " + igniteInstanceName + NL) +
                        ">>> Grid uptime: " + X.timeSpan2HMSM(U.currentTimeMillis() - startTime) +
                        NL +
                        NL);
                }
                else {
                    String ack = "Ignite ver. " + VER_STR + '#' + BUILD_TSTAMP_STR + "-sha1:" + REV_HASH_STR +
                        " stopped with ERRORS";

                    String dash = U.dash(ack.length());

                    log.info(NL + NL +
                        ">>> " + ack + NL +
                        ">>> " + dash + NL +
                        (igniteInstanceName == null ? "" : ">>> Ignite instance name: " + igniteInstanceName + NL) +
                        ">>> Grid uptime: " + X.timeSpan2HMSM(U.currentTimeMillis() - startTime) +
                        NL +
                        ">>> See log above for detailed error message." + NL +
                        ">>> Note that some errors during stop can prevent grid from" + NL +
                        ">>> maintaining correct topology since this node may have" + NL +
                        ">>> not exited grid properly." + NL +
                        NL);
                }

            try {
                U.onGridStop();
            }
            catch (InterruptedException ignored) {
                // Preserve interrupt status.
                Thread.currentThread().interrupt();
            }
        }
        else {
            // Proper notification.
            if (log.isDebugEnabled()) {
                if (gw.getState() == STOPPED)
                    log.debug("Grid is already stopped. Nothing to do.");
                else
                    log.debug("Grid is being stopped by another thread. Aborting this stop sequence " +
                        "allowing other thread to finish.");
            }
        }
    }

    /**
     * USED ONLY FOR TESTING.
     *
     * @param name Cache name.
     * @param <K>  Key type.
     * @param <V>  Value type.
     * @return Internal cache instance.
     */
    /*@java.test.only*/
    public <K, V> GridCacheAdapter<K, V> internalCache(String name) {
        CU.validateCacheName(name);
        checkClusterState();

        return ctx.cache().internalCache(name);
    }

    /**
     * It's intended for use by internal marshalling implementation only.
     *
     * @return Kernal context.
     */
    @Override public GridKernalContext context() {
        return ctx;
    }

    /**
     * Prints all system properties in debug mode.
     */
    private void ackSystemProperties() {
        assert log != null;

        if (log.isDebugEnabled())
            for (Map.Entry<Object, Object> entry : snapshot().entrySet())
                log.debug("System property [" + entry.getKey() + '=' + entry.getValue() + ']');
    }

    /**
     * Prints all user attributes in info mode.
     */
    private void logNodeUserAttributes() {
        assert log != null;

        if (log.isInfoEnabled())
            for (Map.Entry<?, ?> attr : cfg.getUserAttributes().entrySet())
                log.info("Local node user attribute [" + attr.getKey() + '=' + attr.getValue() + ']');
    }

    /**
     * Prints all environment variables in debug mode.
     */
    private void ackEnvironmentVariables() {
        assert log != null;

        if (log.isDebugEnabled())
            for (Map.Entry<?, ?> envVar : System.getenv().entrySet())
                log.debug("Environment variable [" + envVar.getKey() + '=' + envVar.getValue() + ']');
    }

    /**
     * Acks daemon mode status.
     */
    private void ackDaemon() {
        assert log != null;

        if (log.isInfoEnabled())
            log.info("Daemon mode: " + (isDaemon() ? "on" : "off"));
    }

    /**
     *
     * @return {@code True} is this node is daemon.
     */
    private boolean isDaemon() {
        assert cfg != null;

        return cfg.isDaemon() || "true".equalsIgnoreCase(System.getProperty(IGNITE_DAEMON));
    }

    /**
     * Whether or not remote JMX management is enabled for this node. Remote JMX management is
     * enabled when the following system property is set:
     * <ul>
     *     <li>{@code com.sun.management.jmxremote}</li>
     * </ul>
     *
     * @return {@code True} if remote JMX management is enabled - {@code false} otherwise.
     */
    @Override public boolean isJmxRemoteEnabled() {
        return System.getProperty("com.sun.management.jmxremote") != null;
    }

    /**
     * Whether or not node restart is enabled. Node restart us supported when this node was started
     * with {@code bin/ignite.{sh|bat}} script using {@code -r} argument. Node can be
     * programmatically restarted using {@link Ignition#restart(boolean)}} method.
     *
     * @return {@code True} if restart mode is enabled, {@code false} otherwise.
     * @see Ignition#restart(boolean)
     */
    @Override public boolean isRestartEnabled() {
        return System.getProperty(IGNITE_SUCCESS_FILE) != null;
    }

    /**
     * Prints all configuration properties in info mode and SPIs in debug mode.
     */
    private void ackSpis() {
        assert log != null;

        if (log.isDebugEnabled()) {
            log.debug("+-------------+");
            log.debug("START SPI LIST:");
            log.debug("+-------------+");
            log.debug("Grid checkpoint SPI     : " + Arrays.toString(cfg.getCheckpointSpi()));
            log.debug("Grid collision SPI      : " + cfg.getCollisionSpi());
            log.debug("Grid communication SPI  : " + cfg.getCommunicationSpi());
            log.debug("Grid deployment SPI     : " + cfg.getDeploymentSpi());
            log.debug("Grid discovery SPI      : " + cfg.getDiscoverySpi());
            log.debug("Grid event storage SPI  : " + cfg.getEventStorageSpi());
            log.debug("Grid failover SPI       : " + Arrays.toString(cfg.getFailoverSpi()));
            log.debug("Grid load balancing SPI : " + Arrays.toString(cfg.getLoadBalancingSpi()));
        }
    }

    /**
     *
     */
    private void ackRebalanceConfiguration() throws IgniteCheckedException {
        if (cfg.getSystemThreadPoolSize() <= cfg.getRebalanceThreadPoolSize())
            throw new IgniteCheckedException("Rebalance thread pool size exceed or equals System thread pool size. " +
                "Change IgniteConfiguration.rebalanceThreadPoolSize property before next start.");

        if (cfg.getRebalanceThreadPoolSize() < 1)
            throw new IgniteCheckedException("Rebalance thread pool size minimal allowed value is 1. " +
                "Change IgniteConfiguration.rebalanceThreadPoolSize property before next start.");

        for (CacheConfiguration ccfg : cfg.getCacheConfiguration()) {
            if (ccfg.getRebalanceBatchesPrefetchCount() < 1)
                throw new IgniteCheckedException("Rebalance batches prefetch count minimal allowed value is 1. " +
                    "Change CacheConfiguration.rebalanceBatchesPrefetchCount property before next start. " +
                    "[cache=" + ccfg.getName() + "]");
        }
    }

    /**
     *
     */
    private void ackMemoryConfiguration() {
        MemoryConfiguration memCfg = cfg.getMemoryConfiguration();

        if (memCfg == null)
            return;

        U.log(log, "System cache's MemoryPolicy size is configured to " +
            (memCfg.getSystemCacheInitialSize() / (1024 * 1024)) + " MB. " +
            "Use MemoryConfiguration.systemCacheMemorySize property to change the setting.");
    }

    /**
     *
     */
    private void ackCacheConfiguration() {
        CacheConfiguration[] cacheCfgs = cfg.getCacheConfiguration();

        if (cacheCfgs == null || cacheCfgs.length == 0)
            U.warn(log, "Cache is not configured - in-memory data grid is off.");
        else {
            SB sb = new SB();

            HashMap<String, ArrayList<String>> memPlcNamesMapping = new HashMap<>();

            for (CacheConfiguration c : cacheCfgs) {
                String cacheName = U.maskName(c.getName());

                String memPlcName = U.maskName(c.getMemoryPolicyName());

                if (!memPlcNamesMapping.containsKey(memPlcName))
                    memPlcNamesMapping.put(memPlcName, new ArrayList<String>());

                ArrayList<String> cacheNames = memPlcNamesMapping.get(memPlcName);

                cacheNames.add(cacheName);
            }

            for (Map.Entry<String, ArrayList<String>> e : memPlcNamesMapping.entrySet()) {
                sb.a("in '").a(e.getKey()).a("' memoryPolicy: [");

                for (String s : e.getValue())
                    sb.a("'").a(s).a("', ");

                sb.d(sb.length() - 2, sb.length()).a("]");
            }

            U.log(log, "Configured caches [" + sb.toString() + ']');
        }
    }

    /**
     *
     */
    private void ackP2pConfiguration() {
        assert cfg != null;

        if (cfg.isPeerClassLoadingEnabled())
            U.warn(
                log,
                "Peer class loading is enabled (disable it in production for performance and " +
                    "deployment consistency reasons)",
                "Peer class loading is enabled (disable it for better performance)"
            );
    }

    /**
     * Prints security status.
     */
    private void ackSecurity() {
        assert log != null;

        U.quietAndInfo(log, "Security status [authentication=" + onOff(ctx.security().enabled())
            + ", tls/ssl=" + onOff(ctx.config().getSslContextFactory() != null) + ']');
    }

    /**
     * Prints out VM arguments and IGNITE_HOME in info mode.
     *
     * @param rtBean Java runtime bean.
     */
    private void ackVmArguments(RuntimeMXBean rtBean) {
        assert log != null;

        // Ack IGNITE_HOME and VM arguments.
        if (log.isInfoEnabled()) {
            log.info("IGNITE_HOME=" + cfg.getIgniteHome());
            log.info("VM arguments: " + rtBean.getInputArguments());
        }
    }

    /**
     * Prints out class paths in debug mode.
     *
     * @param rtBean Java runtime bean.
     */
    private void ackClassPaths(RuntimeMXBean rtBean) {
        assert log != null;

        // Ack all class paths.
        if (log.isDebugEnabled()) {
            log.debug("Boot class path: " + rtBean.getBootClassPath());
            log.debug("Class path: " + rtBean.getClassPath());
            log.debug("Library path: " + rtBean.getLibraryPath());
        }
    }

    /**
     * @param cfg Grid configuration.
     * @return Components provided in configuration which can implement {@link LifecycleAware} interface.
     */
    private Iterable<Object> lifecycleAwares(IgniteConfiguration cfg) {
        Collection<Object> objs = new ArrayList<>();

        if (cfg.getLifecycleBeans() != null)
            Collections.addAll(objs, cfg.getLifecycleBeans());

        if (cfg.getSegmentationResolvers() != null)
            Collections.addAll(objs, cfg.getSegmentationResolvers());

        if (cfg.getConnectorConfiguration() != null) {
            objs.add(cfg.getConnectorConfiguration().getMessageInterceptor());
            objs.add(cfg.getConnectorConfiguration().getSslContextFactory());
        }

        objs.add(cfg.getMarshaller());
        objs.add(cfg.getGridLogger());
        objs.add(cfg.getMBeanServer());

        return objs;
    }

    /** {@inheritDoc} */
    @Override public IgniteConfiguration configuration() {
        return cfg;
    }

    /** {@inheritDoc} */
    @Override public IgniteLogger log() {
        return cfg.getGridLogger();
    }

    /** {@inheritDoc} */
    @Override public boolean removeCheckpoint(String key) {
        A.notNull(key, "key");

        guard();

        try {
            checkClusterState();

            return ctx.checkpoint().removeCheckpoint(key);
        }
        finally {
            unguard();
        }
    }

    /** {@inheritDoc} */
    @Override public boolean pingNode(String nodeId) {
        A.notNull(nodeId, "nodeId");

        return cluster().pingNode(UUID.fromString(nodeId));
    }

    /** {@inheritDoc} */
    @Override public void undeployTaskFromGrid(String taskName) throws JMException {
        A.notNull(taskName, "taskName");

        try {
            compute().undeployTask(taskName);
        }
        catch (IgniteException e) {
            throw U.jmException(e);
        }
    }

    /** {@inheritDoc} */
    @SuppressWarnings("unchecked")
    @Override public String executeTask(String taskName, String arg) throws JMException {
        try {
            return compute().execute(taskName, arg);
        }
        catch (IgniteException e) {
            throw U.jmException(e);
        }
    }

    /** {@inheritDoc} */
    @Override public boolean pingNodeByAddress(String host) {
        guard();

        try {
            for (ClusterNode n : cluster().nodes())
                if (n.addresses().contains(host))
                    return ctx.discovery().pingNode(n.id());

            return false;
        }
        catch (IgniteCheckedException e) {
            throw U.convertException(e);
        }
        finally {
            unguard();
        }
    }

    /** {@inheritDoc} */
    @Override public boolean eventUserRecordable(int type) {
        guard();

        try {
            return ctx.event().isUserRecordable(type);
        }
        finally {
            unguard();
        }
    }

    /** {@inheritDoc} */
    @Override public boolean allEventsUserRecordable(int[] types) {
        A.notNull(types, "types");

        guard();

        try {
            return ctx.event().isAllUserRecordable(types);
        }
        finally {
            unguard();
        }
    }

    /** {@inheritDoc} */
    @Override public IgniteTransactions transactions() {
        guard();

        try {
            checkClusterState();

            return ctx.cache().transactions();
        }
        finally {
            unguard();
        }
    }

    /**
     * @param name Cache name.
     * @return Cache.
     */
    public <K, V> IgniteInternalCache<K, V> getCache(String name) {
        CU.validateCacheName(name);

        guard();

        try {
            checkClusterState();

            return ctx.cache().publicCache(name);
        }
        finally {
            unguard();
        }
    }

    /** {@inheritDoc} */
    @Override public <K, V> IgniteCache<K, V> cache(String name) {
        CU.validateCacheName(name);

        guard();

        try {
            checkClusterState();

            return ctx.cache().publicJCache(name, false, true);
        }
        catch (IgniteCheckedException e) {
            throw CU.convertToCacheException(e);
        }
        finally {
            unguard();
        }
    }

    /** {@inheritDoc} */
    @Override public <K, V> IgniteCache<K, V> createCache(CacheConfiguration<K, V> cacheCfg) {
        A.notNull(cacheCfg, "cacheCfg");
        CU.validateCacheName(cacheCfg.getName());

        guard();

        try {
            checkClusterState();

            ctx.cache().dynamicStartCache(cacheCfg,
                cacheCfg.getName(),
                null,
                true,
                true,
                true).get();

            return ctx.cache().publicJCache(cacheCfg.getName());
        }
        catch (IgniteCheckedException e) {
            throw CU.convertToCacheException(e);
        }
        finally {
            unguard();
        }
    }


    /** {@inheritDoc} */
    @Override public Collection<IgniteCache> createCaches(Collection<CacheConfiguration> cacheCfgs) {
        A.notNull(cacheCfgs, "cacheCfgs");
        CU.validateConfigurationCacheNames(cacheCfgs);

        guard();

        try {
            ctx.cache().dynamicStartCaches(cacheCfgs,
                true,
                true).get();

            List<IgniteCache> createdCaches = new ArrayList<>(cacheCfgs.size());

            for (CacheConfiguration cacheCfg : cacheCfgs)
                createdCaches.add(ctx.cache().publicJCache(cacheCfg.getName()));

            return createdCaches;
        }
        catch (IgniteCheckedException e) {
            throw CU.convertToCacheException(e);
        }
        finally {
            unguard();
        }
    }

    /** {@inheritDoc} */
    @Override public <K, V> IgniteCache<K, V> createCache(String cacheName) {
        CU.validateCacheName(cacheName);

        guard();

        try {
            checkClusterState();

            ctx.cache().createFromTemplate(cacheName).get();

            return ctx.cache().publicJCache(cacheName);
        }
        catch (IgniteCheckedException e) {
            throw CU.convertToCacheException(e);
        }
        finally {
            unguard();
        }
    }

    /** {@inheritDoc} */
    @Override public <K, V> IgniteCache<K, V> getOrCreateCache(CacheConfiguration<K, V> cacheCfg) {
        return getOrCreateCache0(cacheCfg, false).get1();
    }

    /** {@inheritDoc} */
    @SuppressWarnings("unchecked")
    @Override public <K, V> IgniteBiTuple<IgniteCache<K, V>, Boolean> getOrCreateCache0(
        CacheConfiguration<K, V> cacheCfg, boolean sql) {
        A.notNull(cacheCfg, "cacheCfg");
        CU.validateCacheName(cacheCfg.getName());

        guard();

        try {
            checkClusterState();

            Boolean res = false;

            if (ctx.cache().cache(cacheCfg.getName()) == null) {
                res =
                    sql ? ctx.cache().dynamicStartSqlCache(cacheCfg).get() :
                    ctx.cache().dynamicStartCache(cacheCfg,
                    cacheCfg.getName(),
                    null,
                    false,
                    true,
                    true).get();
            }

            return new IgniteBiTuple<>((IgniteCache<K, V>)ctx.cache().publicJCache(cacheCfg.getName()), res);
        }
        catch (IgniteCheckedException e) {
            throw CU.convertToCacheException(e);
        }
        finally {
            unguard();
        }
    }

    /** {@inheritDoc} */
    @Override public Collection<IgniteCache> getOrCreateCaches(Collection<CacheConfiguration> cacheCfgs) {
        A.notNull(cacheCfgs, "cacheCfgs");
        CU.validateConfigurationCacheNames(cacheCfgs);

        guard();

        try {
            ctx.cache().dynamicStartCaches(cacheCfgs,
                false,
                true).get();

            List<IgniteCache> createdCaches = new ArrayList<>(cacheCfgs.size());

            for (CacheConfiguration cacheCfg : cacheCfgs)
                createdCaches.add(ctx.cache().publicJCache(cacheCfg.getName()));

            return createdCaches;
        }
        catch (IgniteCheckedException e) {
            throw CU.convertToCacheException(e);
        }
        finally {
            unguard();
        }
    }

    /** {@inheritDoc} */
    @Override public <K, V> IgniteCache<K, V> createCache(
        CacheConfiguration<K, V> cacheCfg,
        NearCacheConfiguration<K, V> nearCfg
    ) {
        A.notNull(cacheCfg, "cacheCfg");
        CU.validateCacheName(cacheCfg.getName());
        A.notNull(nearCfg, "nearCfg");

        guard();

        try {
            checkClusterState();

            ctx.cache().dynamicStartCache(cacheCfg,
                cacheCfg.getName(),
                nearCfg,
                true,
                true,
                true).get();

            return ctx.cache().publicJCache(cacheCfg.getName());
        }
        catch (IgniteCheckedException e) {
            throw CU.convertToCacheException(e);
        }
        finally {
            unguard();
        }
    }

    /** {@inheritDoc} */
    @Override public <K, V> IgniteCache<K, V> getOrCreateCache(CacheConfiguration<K, V> cacheCfg,
        NearCacheConfiguration<K, V> nearCfg) {
        A.notNull(cacheCfg, "cacheCfg");
        CU.validateCacheName(cacheCfg.getName());
        A.notNull(nearCfg, "nearCfg");

        guard();

        try {
            checkClusterState();

            IgniteInternalCache<Object, Object> cache = ctx.cache().cache(cacheCfg.getName());

            if (cache == null) {
                ctx.cache().dynamicStartCache(cacheCfg,
                    cacheCfg.getName(),
                    nearCfg,
                    false,
                    true,
                    true).get();
            }
            else {
                if (cache.configuration().getNearConfiguration() == null) {
                    ctx.cache().dynamicStartCache(cacheCfg,
                        cacheCfg.getName(),
                        nearCfg,
                        false,
                        true,
                        true).get();
                }
            }

            return ctx.cache().publicJCache(cacheCfg.getName());
        }
        catch (IgniteCheckedException e) {
            throw CU.convertToCacheException(e);
        }
        finally {
            unguard();
        }
    }

    /** {@inheritDoc} */
    @Override public <K, V> IgniteCache<K, V> createNearCache(String cacheName, NearCacheConfiguration<K, V> nearCfg) {
        CU.validateCacheName(cacheName);
        A.notNull(nearCfg, "nearCfg");

        guard();

        try {
            checkClusterState();

            ctx.cache().dynamicStartCache(null,
                cacheName,
                nearCfg,
                true,
                true,
                true).get();

            IgniteCacheProxy<K, V> cache = ctx.cache().publicJCache(cacheName);

            checkNearCacheStarted(cache);

            return cache;
        }
        catch (IgniteCheckedException e) {
            throw CU.convertToCacheException(e);
        }
        finally {
            unguard();
        }
    }

    /** {@inheritDoc} */
    @Override public <K, V> IgniteCache<K, V> getOrCreateNearCache(String cacheName,
        NearCacheConfiguration<K, V> nearCfg) {
        CU.validateCacheName(cacheName);
        A.notNull(nearCfg, "nearCfg");

        guard();

        try {
            checkClusterState();

            IgniteInternalCache<Object, Object> internalCache = ctx.cache().cache(cacheName);

            if (internalCache == null) {
                ctx.cache().dynamicStartCache(null,
                    cacheName,
                    nearCfg,
                    false,
                    true,
                    true).get();
            }
            else {
                if (internalCache.configuration().getNearConfiguration() == null) {
                    ctx.cache().dynamicStartCache(null,
                        cacheName,
                        nearCfg,
                        false,
                        true,
                        true).get();
                }
            }

            IgniteCacheProxy<K, V> cache = ctx.cache().publicJCache(cacheName);

            checkNearCacheStarted(cache);

            return cache;
        }
        catch (IgniteCheckedException e) {
            throw CU.convertToCacheException(e);
        }
        finally {
            unguard();
        }
    }

    /**
     * @param cache Cache.
     * @throws IgniteCheckedException If cache without near cache was already started.
     */
    private void checkNearCacheStarted(IgniteCacheProxy<?, ?> cache) throws IgniteCheckedException {
        if (!cache.context().isNear())
            throw new IgniteCheckedException("Failed to start near cache " +
                "(a cache with the same name without near cache is already started)");
    }

    /** {@inheritDoc} */
    @Override public void destroyCache(String cacheName) {
        destroyCache0(cacheName, false);
    }

    /** {@inheritDoc} */
    @Override public boolean destroyCache0(String cacheName, boolean sql) throws CacheException {
        CU.validateCacheName(cacheName);

        IgniteInternalFuture<Boolean> stopFut = destroyCacheAsync(cacheName, sql, true);

        try {
            return stopFut.get();
        }
        catch (IgniteCheckedException e) {
            throw CU.convertToCacheException(e);
        }
    }

    /** {@inheritDoc} */
    @Override public void destroyCaches(Collection<String> cacheNames) {
        CU.validateCacheNames(cacheNames);

        IgniteInternalFuture stopFut = destroyCachesAsync(cacheNames, true);

        try {
            stopFut.get();
        }
        catch (IgniteCheckedException e) {
            throw CU.convertToCacheException(e);
        }
    }

    /**
     * @param cacheName Cache name.
     * @param sql If the cache needs to be destroyed only if it was created by SQL {@code CREATE TABLE} command.
     * @param checkThreadTx If {@code true} checks that current thread does not have active transactions.
     * @return Ignite future.
     */
    public IgniteInternalFuture<Boolean> destroyCacheAsync(String cacheName, boolean sql, boolean checkThreadTx) {
        CU.validateCacheName(cacheName);

        guard();

        try {
            checkClusterState();

            return ctx.cache().dynamicDestroyCache(cacheName, sql, checkThreadTx, false);
        }
        finally {
            unguard();
        }
    }

    /**
     * @param cacheNames Collection of cache names.
     * @param checkThreadTx If {@code true} checks that current thread does not have active transactions.
     * @return Ignite future.
     */
    public IgniteInternalFuture<?> destroyCachesAsync(Collection<String> cacheNames, boolean checkThreadTx) {
        CU.validateCacheNames(cacheNames);

        guard();

        try {
            return ctx.cache().dynamicDestroyCaches(cacheNames, checkThreadTx, false);
        }
        finally {
            unguard();
        }
    }

    /** {@inheritDoc} */
    @Override public <K, V> IgniteCache<K, V> getOrCreateCache(String cacheName) {
        CU.validateCacheName(cacheName);

        guard();

        try {
            checkClusterState();

            if (ctx.cache().cache(cacheName) == null)
                ctx.cache().getOrCreateFromTemplate(cacheName, true).get();

            return ctx.cache().publicJCache(cacheName);
        }
        catch (IgniteCheckedException e) {
            throw CU.convertToCacheException(e);
        }
        finally {
            unguard();
        }
    }

    /**
     * @param cacheName Cache name.
     * @param checkThreadTx If {@code true} checks that current thread does not have active transactions.
     * @return Future that will be completed when cache is deployed.
     */
    public IgniteInternalFuture<?> getOrCreateCacheAsync(String cacheName, boolean checkThreadTx) {
        CU.validateCacheName(cacheName);

        guard();

        try {
            checkClusterState();

            if (ctx.cache().cache(cacheName) == null)
                return ctx.cache().getOrCreateFromTemplate(cacheName, checkThreadTx);

            return new GridFinishedFuture<>();
        }
        finally {
            unguard();
        }
    }

    /** {@inheritDoc} */
    @Override public <K, V> void addCacheConfiguration(CacheConfiguration<K, V> cacheCfg) {
        A.notNull(cacheCfg, "cacheCfg");
        CU.validateCacheName(cacheCfg.getName());

        guard();

        try {
            checkClusterState();

            ctx.cache().addCacheConfiguration(cacheCfg);
        }
        catch (IgniteCheckedException e) {
            throw CU.convertToCacheException(e);
        }
        finally {
            unguard();
        }
    }

    /**
     * @return Public caches.
     */
    public Collection<IgniteCacheProxy<?, ?>> caches() {
        guard();

        try {
            checkClusterState();

            return ctx.cache().publicCaches();
        }
        finally {
            unguard();
        }
    }

    /** {@inheritDoc} */
    @Override public Collection<String> cacheNames() {
        guard();

        try {
            checkClusterState();

            return ctx.cache().publicCacheNames();
        }
        finally {
            unguard();
        }
    }

    /** {@inheritDoc} */
    @Override public <K extends GridCacheUtilityKey, V> IgniteInternalCache<K, V> utilityCache() {
        guard();

        try {
            checkClusterState();

            return ctx.cache().utilityCache();
        }
        finally {
            unguard();
        }
    }

    /** {@inheritDoc} */
    @Override public <K, V> IgniteInternalCache<K, V> cachex(String name) {
        CU.validateCacheName(name);

        guard();

        try {
            checkClusterState();

            return ctx.cache().cache(name);
        }
        finally {
            unguard();
        }
    }

    /** {@inheritDoc} */
    @Override public Collection<IgniteInternalCache<?, ?>> cachesx(
        IgnitePredicate<? super IgniteInternalCache<?, ?>>[] p) {
        guard();

        try {
            checkClusterState();

            return F.retain(ctx.cache().caches(), true, p);
        }
        finally {
            unguard();
        }
    }

    /** {@inheritDoc} */
    @Override public <K, V> IgniteDataStreamer<K, V> dataStreamer(String cacheName) {
        CU.validateCacheName(cacheName);

        guard();

        try {
            checkClusterState();

            return ctx.<K, V>dataStream().dataStreamer(cacheName);
        }
        finally {
            unguard();
        }
    }

    /** {@inheritDoc} */
    @Override public IgniteFileSystem fileSystem(String name) {
        if (name == null)
            throw new IllegalArgumentException("IGFS name cannot be null");

        guard();

        try {
            checkClusterState();

            IgniteFileSystem fs = ctx.igfs().igfs(name);

            if (fs == null)
                throw new IllegalArgumentException("IGFS is not configured: " + name);

            return fs;
        }
        finally {
            unguard();
        }
    }

    /** {@inheritDoc} */
    @Nullable @Override public IgniteFileSystem igfsx(String name) {
        if (name == null)
            throw new IllegalArgumentException("IGFS name cannot be null");

        guard();

        try {
            checkClusterState();

            return ctx.igfs().igfs(name);
        }
        finally {
            unguard();
        }
    }

    /** {@inheritDoc} */
    @Override public Collection<IgniteFileSystem> fileSystems() {
        guard();

        try {
            checkClusterState();

            return ctx.igfs().igfss();
        }
        finally {
            unguard();
        }
    }

    /** {@inheritDoc} */
    @Override public Hadoop hadoop() {
        guard();

        try {
            checkClusterState();

            return ctx.hadoop().hadoop();
        }
        finally {
            unguard();
        }
    }

    /** {@inheritDoc} */
    @Override public <T extends IgnitePlugin> T plugin(String name) throws PluginNotFoundException {
        guard();

        try {
            return (T)ctx.pluginProvider(name).plugin();
        }
        finally {
            unguard();
        }
    }

    /** {@inheritDoc} */
    @Override public IgniteBinary binary() {
        checkClusterState();

        IgniteCacheObjectProcessor objProc = ctx.cacheObjects();

        return objProc.binary();
    }

    /** {@inheritDoc} */
    @Override public IgniteProductVersion version() {
        return VER;
    }

    /** {@inheritDoc} */
    @Override public String latestVersion() {
        ctx.gateway().readLock();

        try {
            return ctx.cluster().latestVersion();
        }
        finally {
            ctx.gateway().readUnlock();
        }
    }

    /** {@inheritDoc} */
    @Override public IgniteScheduler scheduler() {
        return scheduler;
    }

    /** {@inheritDoc} */
    @Override public void close() throws IgniteException {
        Ignition.stop(igniteInstanceName, true);
    }

    @Override public <K> Affinity<K> affinity(String cacheName) {
        CU.validateCacheName(cacheName);
        checkClusterState();

        GridCacheAdapter<K, ?> cache = ctx.cache().internalCache(cacheName);

        if (cache != null)
            return cache.affinity();

        return ctx.affinity().affinityProxy(cacheName);
    }

    /** {@inheritDoc} */
    @Override public boolean active() {
        guard();

        try {
            return context().state().active();
        }
        finally {
            unguard();
        }
    }

    /** {@inheritDoc} */
    @Override public void active(boolean active) {
        guard();

        try {
            context().state().changeGlobalState(active).get();
        }
        catch (IgniteCheckedException e) {
            throw U.convertException(e);
        }
        finally {
            unguard();
        }
    }

    /** {@inheritDoc} */
    @Override public void resetLostPartitions(Collection<String> cacheNames) {
        CU.validateCacheNames(cacheNames);

        guard();

        try {
            ctx.cache().resetCacheState(cacheNames).get();
        }
        catch (IgniteCheckedException e) {
            throw U.convertException(e);
        }
        finally {
            unguard();
        }
    }

    /** {@inheritDoc} */
    @Override public Collection<MemoryMetrics> memoryMetrics() {
        guard();

        try {
            return ctx.cache().context().database().memoryMetrics();
        }
        finally {
            unguard();
        }
    }

    /** {@inheritDoc} */
    @Nullable @Override public MemoryMetrics memoryMetrics(String memPlcName) {
        guard();

        try {
            return ctx.cache().context().database().memoryMetrics(memPlcName);
        }
        finally {
            unguard();
        }
    }

    /** {@inheritDoc} */
    @Override public PersistenceMetrics persistentStoreMetrics() {
        guard();

        try {
            return ctx.cache().context().database().persistentStoreMetrics();
        }
        finally {
            unguard();
        }
    }

    /** {@inheritDoc} */
    @Nullable @Override public IgniteAtomicSequence atomicSequence(String name, long initVal, boolean create) {
        guard();

        try {
            checkClusterState();

            return ctx.dataStructures().sequence(name, initVal, create);
        }
        catch (IgniteCheckedException e) {
            throw U.convertException(e);
        }
        finally {
            unguard();
        }
    }

    /** {@inheritDoc} */
    @Nullable @Override public IgniteAtomicLong atomicLong(String name, long initVal, boolean create) {
        guard();

        try {
            checkClusterState();

            return ctx.dataStructures().atomicLong(name, initVal, create);
        }
        catch (IgniteCheckedException e) {
            throw U.convertException(e);
        }
        finally {
            unguard();
        }
    }

    /** {@inheritDoc} */
    @Nullable @Override public <T> IgniteAtomicReference<T> atomicReference(
        String name,
        @Nullable T initVal,
        boolean create
    ) {
        guard();

        try {
            checkClusterState();

            return ctx.dataStructures().atomicReference(name, initVal, create);
        }
        catch (IgniteCheckedException e) {
            throw U.convertException(e);
        }
        finally {
            unguard();
        }
    }

    /** {@inheritDoc} */
    @Nullable @Override public <T, S> IgniteAtomicStamped<T, S> atomicStamped(String name,
        @Nullable T initVal,
        @Nullable S initStamp,
        boolean create) {
        guard();

        try {
            checkClusterState();

            return ctx.dataStructures().atomicStamped(name, initVal, initStamp, create);
        }
        catch (IgniteCheckedException e) {
            throw U.convertException(e);
        }
        finally {
            unguard();
        }
    }

    /** {@inheritDoc} */
    @Nullable @Override public IgniteCountDownLatch countDownLatch(String name,
        int cnt,
        boolean autoDel,
        boolean create) {
        guard();

        try {
            checkClusterState();

            return ctx.dataStructures().countDownLatch(name, cnt, autoDel, create);
        }
        catch (IgniteCheckedException e) {
            throw U.convertException(e);
        }
        finally {
            unguard();
        }
    }

    /** {@inheritDoc} */
    @Nullable @Override public IgniteSemaphore semaphore(
        String name,
        int cnt,
        boolean failoverSafe,
        boolean create
    ) {
        guard();

        try {
            checkClusterState();

            return ctx.dataStructures().semaphore(name, cnt, failoverSafe, create);
        }
        catch (IgniteCheckedException e) {
            throw U.convertException(e);
        }
        finally {
            unguard();
        }
    }

    /** {@inheritDoc} */
    @Nullable @Override public IgniteLock reentrantLock(
        String name,
        boolean failoverSafe,
        boolean fair,
        boolean create
    ) {
        guard();

        try {
            checkClusterState();

            return ctx.dataStructures().reentrantLock(name, failoverSafe, fair, create);
        }
        catch (IgniteCheckedException e) {
            throw U.convertException(e);
        }
        finally {
            unguard();
        }
    }

    /** {@inheritDoc} */
    @Nullable @Override public <T> IgniteQueue<T> queue(String name,
        int cap,
        CollectionConfiguration cfg) {
        guard();

        try {
            checkClusterState();

            return ctx.dataStructures().queue(name, cap, cfg);
        }
        catch (IgniteCheckedException e) {
            throw U.convertException(e);
        }
        finally {
            unguard();
        }
    }

    /** {@inheritDoc} */
    @Nullable @Override public <T> IgniteSet<T> set(String name,
        CollectionConfiguration cfg) {
        guard();

        try {
            checkClusterState();

            return ctx.dataStructures().set(name, cfg);
        }
        catch (IgniteCheckedException e) {
            throw U.convertException(e);
        }
        finally {
            unguard();
        }
    }

    /**
     * <tt>ctx.gateway().readLock()</tt>
     */
    private void guard() {
        assert ctx != null;

        ctx.gateway().readLock();
    }

    /**
     * <tt>ctx.gateway().readUnlock()</tt>
     */
    private void unguard() {
        assert ctx != null;

        ctx.gateway().readUnlock();
    }

    /**
     * Validate operation on cluster. Check current cluster state.
     *
     * @throws IgniteException if cluster in inActive state
     */
    private void checkClusterState() throws IgniteException {
        if (!ctx.state().active())
            throw new IgniteException("can not perform operation, because cluster inactive");
    }

    /**
     *
     */
    public void onDisconnected() {
        Throwable err = null;

        reconnectState.waitPreviousReconnect();

        GridFutureAdapter<?> reconnectFut = ctx.gateway().onDisconnected();

        if (reconnectFut == null) {
            assert ctx.gateway().getState() != STARTED : ctx.gateway().getState();

            return;
        }

        IgniteFutureImpl<?> curFut = (IgniteFutureImpl<?>)ctx.cluster().get().clientReconnectFuture();

        IgniteFuture<?> userFut;

        // In case of previous reconnect did not finish keep reconnect future.
        if (curFut != null && curFut.internalFuture() == reconnectFut)
            userFut = curFut;
        else {
            userFut = new IgniteFutureImpl<>(reconnectFut);

            ctx.cluster().get().clientReconnectFuture(userFut);
        }

        ctx.disconnected(true);

        List<GridComponent> comps = ctx.components();

        for (ListIterator<GridComponent> it = comps.listIterator(comps.size()); it.hasPrevious(); ) {
            GridComponent comp = it.previous();

            try {
                if (!skipDaemon(comp))
                    comp.onDisconnected(userFut);
            }
            catch (IgniteCheckedException e) {
                err = e;
            }
            catch (Throwable e) {
                err = e;

                if (e instanceof Error)
                    throw e;
            }
        }

        for (GridCacheContext cctx : ctx.cache().context().cacheContexts()) {
            cctx.gate().writeLock();

            cctx.gate().writeUnlock();
        }

        ctx.gateway().writeLock();

        ctx.gateway().writeUnlock();

        if (err != null) {
            reconnectFut.onDone(err);

            U.error(log, "Failed to reconnect, will stop node", err);

            close();
        }
    }

    /**
     * @param clusterRestarted {@code True} if all cluster nodes restarted while client was disconnected.
     */
    @SuppressWarnings("unchecked")
    public void onReconnected(final boolean clusterRestarted) {
        Throwable err = null;

        try {
            ctx.disconnected(false);

            GridCompoundFuture curReconnectFut = reconnectState.curReconnectFut = new GridCompoundFuture<>();

            reconnectState.reconnectDone = new GridFutureAdapter<>();

            for (GridComponent comp : ctx.components()) {
                IgniteInternalFuture<?> fut = comp.onReconnected(clusterRestarted);

                if (fut != null)
                    curReconnectFut.add(fut);
            }

            curReconnectFut.add(ctx.cache().context().exchange().reconnectExchangeFuture());

            curReconnectFut.markInitialized();

            final GridFutureAdapter reconnectDone = reconnectState.reconnectDone;

            curReconnectFut.listen(new CI1<IgniteInternalFuture<?>>() {
                @Override public void apply(IgniteInternalFuture<?> fut) {
                    try {
                        Object res = fut.get();

                        if (res == STOP_RECONNECT)
                            return;

                        ctx.gateway().onReconnected();

                        reconnectState.firstReconnectFut.onDone();
                    }
                    catch (IgniteCheckedException e) {
                        if (!X.hasCause(e, IgniteNeedReconnectException.class,
                            IgniteClientDisconnectedCheckedException.class)) {
                            U.error(log, "Failed to reconnect, will stop node.", e);

                            reconnectState.firstReconnectFut.onDone(e);

                            close();
                        }
                        else {
                            assert ctx.discovery().reconnectSupported();

                            U.error(log, "Failed to finish reconnect, will retry [locNodeId=" + ctx.localNodeId() +
                                ", err=" + e.getMessage() + ']');
                        }
                    }
                    finally {
                        reconnectDone.onDone();
                    }
                }
            });
        }
        catch (IgniteCheckedException e) {
            err = e;
        }
        catch (Throwable e) {
            err = e;

            if (e instanceof Error)
                throw e;
        }

        if (err != null) {
            U.error(log, "Failed to reconnect, will stop node", err);

            close();
        }
    }

    /**
     * Creates optional component.
     *
     * @param cls Component interface.
     * @param ctx Kernal context.
     * @return Created component.
     * @throws IgniteCheckedException If failed to create component.
     */
    private static <T extends GridComponent> T createComponent(Class<T> cls, GridKernalContext ctx)
        throws IgniteCheckedException {
        assert cls.isInterface() : cls;

        T comp = ctx.plugins().createComponent(cls);

        if (comp != null)
            return comp;

        if (cls.equals(IgniteCacheObjectProcessor.class))
            return (T)new CacheObjectBinaryProcessorImpl(ctx);

        if (cls.equals(DiscoveryNodeValidationProcessor.class))
            return (T)new OsDiscoveryNodeValidationProcessor(ctx);

        Class<T> implCls = null;

        try {
            String clsName;

            // Handle special case for PlatformProcessor
            if (cls.equals(PlatformProcessor.class))
                clsName = ctx.config().getPlatformConfiguration() == null ?
                    PlatformNoopProcessor.class.getName() : cls.getName() + "Impl";
            else
                clsName = componentClassName(cls);

            implCls = (Class<T>)Class.forName(clsName);
        }
        catch (ClassNotFoundException ignore) {
            // No-op.
        }

        if (implCls == null)
            throw new IgniteCheckedException("Failed to find component implementation: " + cls.getName());

        if (!cls.isAssignableFrom(implCls))
            throw new IgniteCheckedException("Component implementation does not implement component interface " +
                "[component=" + cls.getName() + ", implementation=" + implCls.getName() + ']');

        Constructor<T> constructor;

        try {
            constructor = implCls.getConstructor(GridKernalContext.class);
        }
        catch (NoSuchMethodException e) {
            throw new IgniteCheckedException("Component does not have expected constructor: " + implCls.getName(), e);
        }

        try {
            return constructor.newInstance(ctx);
        }
        catch (ReflectiveOperationException e) {
            throw new IgniteCheckedException("Failed to create component [component=" + cls.getName() +
                ", implementation=" + implCls.getName() + ']', e);
        }
    }

    /**
     * @param cls Component interface.
     * @return Name of component implementation class for open source edition.
     */
    private static String componentClassName(Class<?> cls) {
        return cls.getPackage().getName() + ".os." + cls.getSimpleName().replace("Grid", "GridOs");
    }

    /** {@inheritDoc} */
    @Override public void readExternal(ObjectInput in) throws IOException, ClassNotFoundException {
        igniteInstanceName = U.readString(in);
    }

    /** {@inheritDoc} */
    @Override public void writeExternal(ObjectOutput out) throws IOException {
        U.writeString(out, igniteInstanceName);
    }

    /**
     * @return IgniteKernal instance.
     *
     * @throws ObjectStreamException If failed.
     */
    protected Object readResolve() throws ObjectStreamException {
        try {
            return IgnitionEx.localIgnite();
        }
        catch (IllegalStateException e) {
            throw U.withCause(new InvalidObjectException(e.getMessage()), e);
        }
    }

    /**
     * @param comp Grid component.
     * @return {@code true} if node running in daemon mode and component marked by {@code SkipDaemon} annotation.
     */
    private boolean skipDaemon(GridComponent comp) {
        return ctx.isDaemon() && U.hasAnnotation(comp.getClass(), SkipDaemon.class);
    }

    /** {@inheritDoc} */
    public void dumpDebugInfo() {
        try {
            GridKernalContextImpl ctx = this.ctx;

            GridDiscoveryManager discoMrg = ctx != null ? ctx.discovery() : null;

            ClusterNode locNode = discoMrg != null ? discoMrg.localNode() : null;

            if (ctx != null && discoMrg != null && locNode != null) {
                boolean client = ctx.clientNode();

                UUID routerId = locNode instanceof TcpDiscoveryNode ? ((TcpDiscoveryNode)locNode).clientRouterNodeId() : null;

                U.warn(log, "Dumping debug info for node [id=" + locNode.id() +
                    ", name=" + ctx.igniteInstanceName() +
                    ", order=" + locNode.order() +
                    ", topVer=" + discoMrg.topologyVersion() +
                    ", client=" + client +
                    (client && routerId != null ? ", routerId=" + routerId : "") + ']');

                ctx.cache().context().exchange().dumpDebugInfo();
            }
            else
                U.warn(log, "Dumping debug info for node, context is not initialized [name=" + igniteInstanceName +
                    ']');
        }
        catch (Exception e) {
            U.error(log, "Failed to dump debug info for node: " + e, e);
        }
    }

    /**
     * @param node Node.
     * @param payload Message payload.
     * @param procFromNioThread If {@code true} message is processed from NIO thread.
     * @return Response future.
     */
    public IgniteInternalFuture sendIoTest(ClusterNode node, byte[] payload, boolean procFromNioThread) {
        return ctx.io().sendIoTest(node, payload, procFromNioThread);
    }

    /**
     * @param nodes Nodes.
     * @param payload Message payload.
     * @param procFromNioThread If {@code true} message is processed from NIO thread.
     * @return Response future.
     */
    public IgniteInternalFuture sendIoTest(List<ClusterNode> nodes, byte[] payload, boolean procFromNioThread) {
        return ctx.io().sendIoTest(nodes, payload, procFromNioThread);
    }

    /**
     *
     */
    private class ReconnectState {
        /** */
        private final GridFutureAdapter firstReconnectFut = new GridFutureAdapter();

        /** */
        private GridCompoundFuture<?, Object> curReconnectFut;

        /** */
        private GridFutureAdapter<?> reconnectDone;

        /**
         * @throws IgniteCheckedException If failed.
         */
        void waitFirstReconnect() throws IgniteCheckedException {
            firstReconnectFut.get();
        }

        /**
         *
         */
        void waitPreviousReconnect() {
            if (curReconnectFut != null && !curReconnectFut.isDone()) {
                assert reconnectDone != null;

                curReconnectFut.onDone(STOP_RECONNECT);

                try {
                    reconnectDone.get();
                }
                catch (IgniteCheckedException ignote) {
                    // No-op.
                }
            }

        }
    }

    /** {@inheritDoc} */
    @Override public void runIoTest(
        long warmup,
        long duration,
        int threads,
        long maxLatency,
        int rangesCnt,
        int payLoadSize,
        boolean procFromNioThread
    ) {
        ctx.io().runIoTest(warmup, duration, threads, maxLatency, rangesCnt, payLoadSize, procFromNioThread,
            new ArrayList(ctx.cluster().get().forServers().forRemotes().nodes()));
    }

    /** {@inheritDoc} */
    @Override public String toString() {
        return S.toString(IgniteKernal.class, this);
    }
}<|MERGE_RESOLUTION|>--- conflicted
+++ resolved
@@ -921,35 +921,13 @@
 
             // Start processors before discovery manager, so they will
             // be able to start receiving messages once discovery completes.
-<<<<<<< HEAD
-            try {startProcessor(createComponent(DiscoveryNodeValidationProcessor.class, ctx));
-            startProcessor(new  GridAffinityProcessor(ctx));
-            startProcessor(createComponent(GridSegmentationProcessor.class, ctx));
-            startProcessor(createComponent(IgniteCacheObjectProcessor.class, ctx));
-            startProcessor(new GridClusterStateProcessor(ctx));
-            startProcessor(new GridCacheProcessor(ctx));
-            startProcessor(new GridQueryProcessor(ctx));
-            startProcessor(new SqlListenerProcessor(ctx));
-            startProcessor(new GridServiceProcessor(ctx));
-            startProcessor(new GridTaskSessionProcessor(ctx));
-            startProcessor(new GridJobProcessor(ctx));
-            startProcessor(new GridTaskProcessor(ctx));
-            startProcessor((GridProcessor)SCHEDULE.createOptional(ctx));
-            startProcessor(new GridRestProcessor(ctx));
-            startProcessor(new DataStreamProcessor(ctx));
-            startProcessor((GridProcessor)IGFS.create(ctx, F.isEmpty(cfg.getFileSystemConfiguration())));
-            startProcessor(new GridContinuousProcessor(ctx));
-            startProcessor(createHadoopComponent());
-            startProcessor(new DataStructuresProcessor(ctx));
-            startProcessor(createComponent(PlatformProcessor.class, ctx));
-            startProcessor(new GridMarshallerMappingProcessor(ctx));
-=======
             try {
                 startProcessor(createComponent(DiscoveryNodeValidationProcessor.class, ctx));
                 startProcessor(new  GridAffinityProcessor(ctx));
                 startProcessor(createComponent(GridSegmentationProcessor.class, ctx));
                 startProcessor(createComponent(IgniteCacheObjectProcessor.class, ctx));
-                startProcessor(new GridCacheProcessor(ctx));startProcessor(new GridClusterStateProcessor(ctx));
+                startProcessor(new GridClusterStateProcessor(ctx));
+                startProcessor(new GridCacheProcessor(ctx));
                 startProcessor(new GridQueryProcessor(ctx));
                 startProcessor(new SqlListenerProcessor(ctx));
                 startProcessor(new GridServiceProcessor(ctx));
@@ -965,7 +943,6 @@
                 startProcessor(new DataStructuresProcessor(ctx));
                 startProcessor(createComponent(PlatformProcessor.class, ctx));
                 startProcessor(new GridMarshallerMappingProcessor(ctx));
->>>>>>> eff3e09c
 
                 // Start plugins.
                 for (PluginProvider provider : ctx.plugins().allProviders()) {
