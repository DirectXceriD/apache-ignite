/*
 * Licensed to the Apache Software Foundation (ASF) under one or more
 * contributor license agreements.  See the NOTICE file distributed with
 * this work for additional information regarding copyright ownership.
 * The ASF licenses this file to You under the Apache License, Version 2.0
 * (the "License"); you may not use this file except in compliance with
 * the License.  You may obtain a copy of the License at
 *
 *      http://www.apache.org/licenses/LICENSE-2.0
 *
 * Unless required by applicable law or agreed to in writing, software
 * distributed under the License is distributed on an "AS IS" BASIS,
 * WITHOUT WARRANTIES OR CONDITIONS OF ANY KIND, either express or implied.
 * See the License for the specific language governing permissions and
 * limitations under the License.
 */

package org.apache.ignite.internal;

import java.io.BufferedReader;
import java.io.Externalizable;
import java.io.File;
import java.io.FileInputStream;
import java.io.FileNotFoundException;
import java.io.IOException;
import java.io.InputStream;
import java.io.InputStreamReader;
import java.io.InvalidObjectException;
import java.io.ObjectInput;
import java.io.ObjectOutput;
import java.io.ObjectStreamException;
import java.io.Serializable;
import java.lang.management.ManagementFactory;
import java.lang.management.RuntimeMXBean;
import java.lang.reflect.Constructor;
import java.text.DateFormat;
import java.text.DecimalFormat;
import java.util.ArrayList;
import java.util.Arrays;
import java.util.Collection;
import java.util.Collections;
import java.util.Date;
import java.util.HashMap;
import java.util.HashSet;
import java.util.List;
import java.util.ListIterator;
import java.util.Map;
import java.util.Properties;
import java.util.Set;
import java.util.UUID;
import java.util.concurrent.ExecutorService;
import java.util.concurrent.ThreadPoolExecutor;
import java.util.concurrent.atomic.AtomicBoolean;
import java.util.concurrent.atomic.AtomicReference;
import javax.cache.CacheException;
import javax.management.JMException;
import javax.management.ObjectName;
import org.apache.ignite.DataRegionMetrics;
import org.apache.ignite.DataRegionMetricsAdapter;
import org.apache.ignite.DataStorageMetrics;
import org.apache.ignite.DataStorageMetricsAdapter;
import org.apache.ignite.IgniteAtomicLong;
import org.apache.ignite.IgniteAtomicReference;
import org.apache.ignite.IgniteAtomicSequence;
import org.apache.ignite.IgniteAtomicStamped;
import org.apache.ignite.IgniteBinary;
import org.apache.ignite.IgniteCache;
import org.apache.ignite.IgniteCheckedException;
import org.apache.ignite.IgniteClientDisconnectedException;
import org.apache.ignite.IgniteCompute;
import org.apache.ignite.IgniteCountDownLatch;
import org.apache.ignite.IgniteDataStreamer;
import org.apache.ignite.IgniteEvents;
import org.apache.ignite.IgniteException;
import org.apache.ignite.IgniteFileSystem;
import org.apache.ignite.IgniteLock;
import org.apache.ignite.IgniteLogger;
import org.apache.ignite.IgniteMessaging;
import org.apache.ignite.IgniteQueue;
import org.apache.ignite.IgniteScheduler;
import org.apache.ignite.IgniteSemaphore;
import org.apache.ignite.IgniteServices;
import org.apache.ignite.IgniteSet;
import org.apache.ignite.IgniteSystemProperties;
import org.apache.ignite.IgniteTransactions;
import org.apache.ignite.Ignition;
import org.apache.ignite.MemoryMetrics;
import org.apache.ignite.PersistenceMetrics;
import org.apache.ignite.cache.affinity.Affinity;
import org.apache.ignite.cluster.BaselineNode;
import org.apache.ignite.cluster.ClusterGroup;
import org.apache.ignite.cluster.ClusterMetrics;
import org.apache.ignite.cluster.ClusterNode;
import org.apache.ignite.configuration.AtomicConfiguration;
import org.apache.ignite.configuration.BinaryConfiguration;
import org.apache.ignite.configuration.CacheConfiguration;
import org.apache.ignite.configuration.CollectionConfiguration;
import org.apache.ignite.configuration.DataStorageConfiguration;
import org.apache.ignite.configuration.IgniteConfiguration;
import org.apache.ignite.configuration.MemoryConfiguration;
import org.apache.ignite.configuration.NearCacheConfiguration;
import org.apache.ignite.internal.binary.BinaryEnumCache;
import org.apache.ignite.internal.binary.BinaryMarshaller;
import org.apache.ignite.internal.binary.BinaryUtils;
import org.apache.ignite.internal.cluster.ClusterGroupAdapter;
import org.apache.ignite.internal.cluster.IgniteClusterEx;
import org.apache.ignite.internal.managers.GridManager;
import org.apache.ignite.internal.managers.checkpoint.GridCheckpointManager;
import org.apache.ignite.internal.managers.collision.GridCollisionManager;
import org.apache.ignite.internal.managers.communication.GridIoManager;
import org.apache.ignite.internal.managers.deployment.GridDeploymentManager;
import org.apache.ignite.internal.managers.discovery.DiscoveryLocalJoinData;
import org.apache.ignite.internal.managers.discovery.GridDiscoveryManager;
import org.apache.ignite.internal.managers.eventstorage.GridEventStorageManager;
import org.apache.ignite.internal.managers.failover.GridFailoverManager;
import org.apache.ignite.internal.managers.indexing.GridIndexingManager;
import org.apache.ignite.internal.managers.loadbalancer.GridLoadBalancerManager;
import org.apache.ignite.internal.marshaller.optimized.OptimizedMarshaller;
import org.apache.ignite.internal.processors.GridProcessor;
import org.apache.ignite.internal.processors.affinity.GridAffinityProcessor;
import org.apache.ignite.internal.processors.cache.CacheConfigurationOverride;
import org.apache.ignite.internal.processors.cache.GridCacheAdapter;
import org.apache.ignite.internal.processors.cache.GridCacheContext;
import org.apache.ignite.internal.processors.cache.GridCacheProcessor;
import org.apache.ignite.internal.processors.cache.GridCacheUtilityKey;
import org.apache.ignite.internal.processors.cache.IgniteCacheProxy;
import org.apache.ignite.internal.processors.cache.IgniteInternalCache;
import org.apache.ignite.internal.processors.cache.binary.CacheObjectBinaryProcessorImpl;
import org.apache.ignite.internal.processors.cache.mvcc.MvccProcessor;
import org.apache.ignite.internal.processors.cache.persistence.DataRegion;
import org.apache.ignite.internal.processors.cache.persistence.filename.PdsConsistentIdProcessor;
import org.apache.ignite.internal.processors.cacheobject.IgniteCacheObjectProcessor;
import org.apache.ignite.internal.processors.closure.GridClosureProcessor;
import org.apache.ignite.internal.processors.cluster.ClusterProcessor;
import org.apache.ignite.internal.processors.cluster.GridClusterStateProcessor;
import org.apache.ignite.internal.processors.cluster.IGridClusterStateProcessor;
import org.apache.ignite.internal.processors.continuous.GridContinuousProcessor;
import org.apache.ignite.internal.processors.datastreamer.DataStreamProcessor;
import org.apache.ignite.internal.processors.datastructures.DataStructuresProcessor;
import org.apache.ignite.internal.processors.hadoop.Hadoop;
import org.apache.ignite.internal.processors.hadoop.HadoopProcessorAdapter;
import org.apache.ignite.internal.processors.job.GridJobProcessor;
import org.apache.ignite.internal.processors.jobmetrics.GridJobMetricsProcessor;
import org.apache.ignite.internal.processors.marshaller.GridMarshallerMappingProcessor;
import org.apache.ignite.internal.processors.nodevalidation.DiscoveryNodeValidationProcessor;
import org.apache.ignite.internal.processors.nodevalidation.OsDiscoveryNodeValidationProcessor;
import org.apache.ignite.internal.processors.odbc.ClientListenerProcessor;
import org.apache.ignite.internal.processors.platform.PlatformNoopProcessor;
import org.apache.ignite.internal.processors.platform.PlatformProcessor;
import org.apache.ignite.internal.processors.platform.plugin.PlatformPluginProcessor;
import org.apache.ignite.internal.processors.plugin.IgnitePluginProcessor;
import org.apache.ignite.internal.processors.pool.PoolProcessor;
import org.apache.ignite.internal.processors.port.GridPortProcessor;
import org.apache.ignite.internal.processors.port.GridPortRecord;
import org.apache.ignite.internal.processors.query.GridQueryProcessor;
import org.apache.ignite.internal.processors.resource.GridResourceProcessor;
import org.apache.ignite.internal.processors.resource.GridSpringResourceContext;
import org.apache.ignite.internal.processors.rest.GridRestProcessor;
import org.apache.ignite.internal.processors.security.GridSecurityProcessor;
import org.apache.ignite.internal.processors.segmentation.GridSegmentationProcessor;
import org.apache.ignite.internal.processors.service.GridServiceProcessor;
import org.apache.ignite.internal.processors.session.GridTaskSessionProcessor;
import org.apache.ignite.internal.processors.subscription.GridInternalSubscriptionProcessor;
import org.apache.ignite.internal.processors.task.GridTaskProcessor;
import org.apache.ignite.internal.processors.timeout.GridTimeoutProcessor;
import org.apache.ignite.internal.suggestions.GridPerformanceSuggestions;
import org.apache.ignite.internal.suggestions.JvmConfigurationSuggestions;
import org.apache.ignite.internal.suggestions.OsConfigurationSuggestions;
import org.apache.ignite.internal.util.StripedExecutor;
import org.apache.ignite.internal.util.future.GridCompoundFuture;
import org.apache.ignite.internal.util.future.GridFinishedFuture;
import org.apache.ignite.internal.util.future.GridFutureAdapter;
import org.apache.ignite.internal.util.future.IgniteFutureImpl;
import org.apache.ignite.internal.util.lang.GridAbsClosure;
import org.apache.ignite.internal.util.tostring.GridToStringExclude;
import org.apache.ignite.internal.util.typedef.C1;
import org.apache.ignite.internal.util.typedef.CI1;
import org.apache.ignite.internal.util.typedef.F;
import org.apache.ignite.internal.util.typedef.X;
import org.apache.ignite.internal.util.typedef.internal.A;
import org.apache.ignite.internal.util.typedef.internal.CU;
import org.apache.ignite.internal.util.typedef.internal.LT;
import org.apache.ignite.internal.util.typedef.internal.S;
import org.apache.ignite.internal.util.typedef.internal.SB;
import org.apache.ignite.internal.util.typedef.internal.U;
import org.apache.ignite.lang.IgniteBiTuple;
import org.apache.ignite.lang.IgniteFuture;
import org.apache.ignite.lang.IgnitePredicate;
import org.apache.ignite.lang.IgniteProductVersion;
import org.apache.ignite.lifecycle.LifecycleAware;
import org.apache.ignite.lifecycle.LifecycleBean;
import org.apache.ignite.lifecycle.LifecycleEventType;
import org.apache.ignite.marshaller.MarshallerExclusions;
import org.apache.ignite.marshaller.jdk.JdkMarshaller;
import org.apache.ignite.mxbean.ClusterMetricsMXBean;
import org.apache.ignite.mxbean.IgniteMXBean;
import org.apache.ignite.mxbean.StripedExecutorMXBean;
import org.apache.ignite.mxbean.ThreadPoolMXBean;
import org.apache.ignite.plugin.IgnitePlugin;
import org.apache.ignite.plugin.PluginNotFoundException;
import org.apache.ignite.plugin.PluginProvider;
import org.apache.ignite.spi.IgniteSpi;
import org.apache.ignite.spi.IgniteSpiVersionCheckException;
import org.apache.ignite.spi.discovery.tcp.internal.TcpDiscoveryNode;
import org.apache.ignite.thread.IgniteStripedThreadPoolExecutor;
import org.jetbrains.annotations.Nullable;

import static org.apache.ignite.IgniteSystemProperties.IGNITE_BINARY_MARSHALLER_USE_STRING_SERIALIZATION_VER_2;
import static org.apache.ignite.IgniteSystemProperties.IGNITE_CONFIG_URL;
import static org.apache.ignite.IgniteSystemProperties.IGNITE_DAEMON;
import static org.apache.ignite.IgniteSystemProperties.IGNITE_NO_ASCII;
import static org.apache.ignite.IgniteSystemProperties.IGNITE_OPTIMIZED_MARSHALLER_USE_DEFAULT_SUID;
import static org.apache.ignite.IgniteSystemProperties.IGNITE_REST_START_ON_CLIENT;
import static org.apache.ignite.IgniteSystemProperties.IGNITE_SKIP_CONFIGURATION_CONSISTENCY_CHECK;
import static org.apache.ignite.IgniteSystemProperties.IGNITE_STARVATION_CHECK_INTERVAL;
import static org.apache.ignite.IgniteSystemProperties.IGNITE_SUCCESS_FILE;
import static org.apache.ignite.IgniteSystemProperties.getBoolean;
import static org.apache.ignite.IgniteSystemProperties.snapshot;
import static org.apache.ignite.internal.GridKernalState.DISCONNECTED;
import static org.apache.ignite.internal.GridKernalState.STARTED;
import static org.apache.ignite.internal.GridKernalState.STARTING;
import static org.apache.ignite.internal.GridKernalState.STOPPED;
import static org.apache.ignite.internal.GridKernalState.STOPPING;
import static org.apache.ignite.internal.IgniteComponentType.HADOOP_HELPER;
import static org.apache.ignite.internal.IgniteComponentType.IGFS;
import static org.apache.ignite.internal.IgniteComponentType.IGFS_HELPER;
import static org.apache.ignite.internal.IgniteComponentType.SCHEDULE;
import static org.apache.ignite.internal.IgniteNodeAttributes.ATTR_BUILD_DATE;
import static org.apache.ignite.internal.IgniteNodeAttributes.ATTR_BUILD_VER;
import static org.apache.ignite.internal.IgniteNodeAttributes.ATTR_CLIENT_MODE;
import static org.apache.ignite.internal.IgniteNodeAttributes.ATTR_CONSISTENCY_CHECK_SKIPPED;
import static org.apache.ignite.internal.IgniteNodeAttributes.ATTR_DAEMON;
import static org.apache.ignite.internal.IgniteNodeAttributes.ATTR_DATA_STORAGE_CONFIG;
import static org.apache.ignite.internal.IgniteNodeAttributes.ATTR_DATA_STREAMER_POOL_SIZE;
import static org.apache.ignite.internal.IgniteNodeAttributes.ATTR_DEPLOYMENT_MODE;
import static org.apache.ignite.internal.IgniteNodeAttributes.ATTR_IGNITE_INSTANCE_NAME;
import static org.apache.ignite.internal.IgniteNodeAttributes.ATTR_IPS;
import static org.apache.ignite.internal.IgniteNodeAttributes.ATTR_JIT_NAME;
import static org.apache.ignite.internal.IgniteNodeAttributes.ATTR_JMX_PORT;
import static org.apache.ignite.internal.IgniteNodeAttributes.ATTR_JVM_ARGS;
import static org.apache.ignite.internal.IgniteNodeAttributes.ATTR_JVM_PID;
import static org.apache.ignite.internal.IgniteNodeAttributes.ATTR_LANG_RUNTIME;
import static org.apache.ignite.internal.IgniteNodeAttributes.ATTR_LATE_AFFINITY_ASSIGNMENT;
import static org.apache.ignite.internal.IgniteNodeAttributes.ATTR_MACS;
import static org.apache.ignite.internal.IgniteNodeAttributes.ATTR_MARSHALLER;
import static org.apache.ignite.internal.IgniteNodeAttributes.ATTR_MARSHALLER_COMPACT_FOOTER;
import static org.apache.ignite.internal.IgniteNodeAttributes.ATTR_MARSHALLER_USE_BINARY_STRING_SER_VER_2;
import static org.apache.ignite.internal.IgniteNodeAttributes.ATTR_MARSHALLER_USE_DFLT_SUID;
import static org.apache.ignite.internal.IgniteNodeAttributes.ATTR_MEMORY_CONFIG;
import static org.apache.ignite.internal.IgniteNodeAttributes.ATTR_NODE_CONSISTENT_ID;
import static org.apache.ignite.internal.IgniteNodeAttributes.ATTR_OFFHEAP_SIZE;
import static org.apache.ignite.internal.IgniteNodeAttributes.ATTR_PEER_CLASSLOADING;
import static org.apache.ignite.internal.IgniteNodeAttributes.ATTR_PHY_RAM;
import static org.apache.ignite.internal.IgniteNodeAttributes.ATTR_PREFIX;
import static org.apache.ignite.internal.IgniteNodeAttributes.ATTR_RESTART_ENABLED;
import static org.apache.ignite.internal.IgniteNodeAttributes.ATTR_REST_PORT_RANGE;
import static org.apache.ignite.internal.IgniteNodeAttributes.ATTR_SPI_CLASS;
import static org.apache.ignite.internal.IgniteNodeAttributes.ATTR_TX_CONFIG;
import static org.apache.ignite.internal.IgniteNodeAttributes.ATTR_USER_NAME;
import static org.apache.ignite.internal.IgniteVersionUtils.ACK_VER_STR;
import static org.apache.ignite.internal.IgniteVersionUtils.BUILD_TSTAMP_STR;
import static org.apache.ignite.internal.IgniteVersionUtils.COPYRIGHT;
import static org.apache.ignite.internal.IgniteVersionUtils.REV_HASH_STR;
import static org.apache.ignite.internal.IgniteVersionUtils.VER;
import static org.apache.ignite.internal.IgniteVersionUtils.VER_STR;
import static org.apache.ignite.lifecycle.LifecycleEventType.AFTER_NODE_START;
import static org.apache.ignite.lifecycle.LifecycleEventType.BEFORE_NODE_START;
import static org.apache.ignite.marshaller.MarshallerUtils.CLS_NAMES_FILE;
import static org.apache.ignite.marshaller.MarshallerUtils.JDK_CLS_NAMES_FILE;

/**
 * Ignite kernal.
 * <p/>
 * See <a href="http://en.wikipedia.org/wiki/Kernal">http://en.wikipedia.org/wiki/Kernal</a> for information on the
 * misspelling.
 */
public class IgniteKernal implements IgniteEx, IgniteMXBean, Externalizable {
    /** */
    private static final long serialVersionUID = 0L;

    /** Ignite site that is shown in log messages. */
    public static final String SITE = "ignite.apache.org";

    /** System line separator. */
    private static final String NL = U.nl();

    /** Periodic starvation check interval. */
    private static final long PERIODIC_STARVATION_CHECK_FREQ = 1000 * 30;

    /** Force complete reconnect future. */
    private static final Object STOP_RECONNECT = new Object();

    static {
        LongJVMPauseDetector.start();
    }

    /** */
    @GridToStringExclude
    private GridKernalContextImpl ctx;

    /** Helper that registers MBeans */
    @GridToStringExclude
    private final MBeansManager mBeansMgr = new MBeansManager();

    /** Configuration. */
    private IgniteConfiguration cfg;

    /** */
    @SuppressWarnings({"FieldAccessedSynchronizedAndUnsynchronized"})
    @GridToStringExclude
    private GridLoggerProxy log;

    /** */
    private String igniteInstanceName;

    /** Kernal start timestamp. */
    private long startTime = U.currentTimeMillis();

    /** Spring context, potentially {@code null}. */
    private GridSpringResourceContext rsrcCtx;

    /** */
    @GridToStringExclude
    private GridTimeoutProcessor.CancelableTask starveTask;

    /** */
    @GridToStringExclude
    private GridTimeoutProcessor.CancelableTask metricsLogTask;

    /** */
    @GridToStringExclude
    private GridTimeoutProcessor.CancelableTask longOpDumpTask;

    /** Indicate error on grid stop. */
    @GridToStringExclude
    private boolean errOnStop;

    /** Scheduler. */
    @GridToStringExclude
    private IgniteScheduler scheduler;

    /** Kernal gateway. */
    @GridToStringExclude
    private final AtomicReference<GridKernalGateway> gw = new AtomicReference<>();

    /** Stop guard. */
    @GridToStringExclude
    private final AtomicBoolean stopGuard = new AtomicBoolean();

    /** */
    private final ReconnectState reconnectState = new ReconnectState();

    /**
     * No-arg constructor is required by externalization.
     */
    public IgniteKernal() {
        this(null);
    }

    /**
     * @param rsrcCtx Optional Spring application context.
     */
    public IgniteKernal(@Nullable GridSpringResourceContext rsrcCtx) {
        this.rsrcCtx = rsrcCtx;
    }

    /** {@inheritDoc} */
    @Override public IgniteClusterEx cluster() {
        return ctx.cluster().get();
    }

    /** {@inheritDoc} */
    @Override public ClusterNode localNode() {
        return ctx.cluster().get().localNode();
    }

    /** {@inheritDoc} */
    @Override public IgniteCompute compute() {
        return ((ClusterGroupAdapter)ctx.cluster().get().forServers()).compute();
    }

    /** {@inheritDoc} */
    @Override public IgniteMessaging message() {
        return ctx.cluster().get().message();
    }

    /** {@inheritDoc} */
    @Override public IgniteEvents events() {
        return ctx.cluster().get().events();
    }

    /** {@inheritDoc} */
    @Override public IgniteServices services() {
        checkClusterState();

        return ((ClusterGroupAdapter)ctx.cluster().get().forServers()).services();
    }

    /** {@inheritDoc} */
    @Override public ExecutorService executorService() {
        return ctx.cluster().get().executorService();
    }

    /** {@inheritDoc} */
    @Override public final IgniteCompute compute(ClusterGroup grp) {
        return ((ClusterGroupAdapter)grp).compute();
    }

    /** {@inheritDoc} */
    @Override public final IgniteMessaging message(ClusterGroup prj) {
        return ((ClusterGroupAdapter)prj).message();
    }

    /** {@inheritDoc} */
    @Override public final IgniteEvents events(ClusterGroup grp) {
        return ((ClusterGroupAdapter)grp).events();
    }

    /** {@inheritDoc} */
    @Override public IgniteServices services(ClusterGroup grp) {
        checkClusterState();

        return ((ClusterGroupAdapter)grp).services();
    }

    /** {@inheritDoc} */
    @Override public ExecutorService executorService(ClusterGroup grp) {
        return ((ClusterGroupAdapter)grp).executorService();
    }

    /** {@inheritDoc} */
    @Override public String name() {
        return igniteInstanceName;
    }

    /** {@inheritDoc} */
    @Override public String getCopyright() {
        return COPYRIGHT;
    }

    /** {@inheritDoc} */
    @Override public long getStartTimestamp() {
        return startTime;
    }

    /** {@inheritDoc} */
    @Override public String getStartTimestampFormatted() {
        return DateFormat.getDateTimeInstance().format(new Date(startTime));
    }

    /** {@inheritDoc} */
    @Override public boolean isRebalanceEnabled() {
        return ctx.cache().context().isRebalanceEnabled();
    }

    /** {@inheritDoc} */
    @Override public void rebalanceEnabled(boolean rebalanceEnabled) {
        ctx.cache().context().rebalanceEnabled(rebalanceEnabled);
    }

    /** {@inheritDoc} */
    @Override public long getUpTime() {
        return U.currentTimeMillis() - startTime;
    }

    /** {@inheritDoc} */
    @Override public long getLongJVMPausesCount() {
        return LongJVMPauseDetector.longPausesCount();
    }

    /** {@inheritDoc} */
    @Override public long getLongJVMPausesTotalDuration() {
        return LongJVMPauseDetector.longPausesTotalDuration();
    }

    /** {@inheritDoc} */
    @Override public Map<Long, Long> getLongJVMPauseLastEvents() {
        return LongJVMPauseDetector.longPauseEvents();
    }

    /** {@inheritDoc} */
    @Override public String getUpTimeFormatted() {
        return X.timeSpan2HMSM(U.currentTimeMillis() - startTime);
    }

    /** {@inheritDoc} */
    @Override public String getFullVersion() {
        return VER_STR + '-' + BUILD_TSTAMP_STR;
    }

    /** {@inheritDoc} */
    @Override public String getCheckpointSpiFormatted() {
        assert cfg != null;

        return Arrays.toString(cfg.getCheckpointSpi());
    }

    /** {@inheritDoc} */
    @Override public String getCommunicationSpiFormatted() {
        assert cfg != null;

        return cfg.getCommunicationSpi().toString();
    }

    /** {@inheritDoc} */
    @Override public String getDeploymentSpiFormatted() {
        assert cfg != null;

        return cfg.getDeploymentSpi().toString();
    }

    /** {@inheritDoc} */
    @Override public String getDiscoverySpiFormatted() {
        assert cfg != null;

        return cfg.getDiscoverySpi().toString();
    }

    /** {@inheritDoc} */
    @Override public String getEventStorageSpiFormatted() {
        assert cfg != null;

        return cfg.getEventStorageSpi().toString();
    }

    /** {@inheritDoc} */
    @Override public String getCollisionSpiFormatted() {
        assert cfg != null;

        return cfg.getCollisionSpi().toString();
    }

    /** {@inheritDoc} */
    @Override public String getFailoverSpiFormatted() {
        assert cfg != null;

        return Arrays.toString(cfg.getFailoverSpi());
    }

    /** {@inheritDoc} */
    @Override public String getLoadBalancingSpiFormatted() {
        assert cfg != null;

        return Arrays.toString(cfg.getLoadBalancingSpi());
    }

    /** {@inheritDoc} */
    @Override public String getOsInformation() {
        return U.osString();
    }

    /** {@inheritDoc} */
    @Override public String getJdkInformation() {
        return U.jdkString();
    }

    /** {@inheritDoc} */
    @Override public String getOsUser() {
        return System.getProperty("user.name");
    }

    /** {@inheritDoc} */
    @Override public void printLastErrors() {
        ctx.exceptionRegistry().printErrors(log);
    }

    /** {@inheritDoc} */
    @Override public String getVmName() {
        return ManagementFactory.getRuntimeMXBean().getName();
    }

    /** {@inheritDoc} */
    @Override public String getInstanceName() {
        return igniteInstanceName;
    }

    /** {@inheritDoc} */
    @Override public String getExecutorServiceFormatted() {
        assert cfg != null;

        return String.valueOf(cfg.getPublicThreadPoolSize());
    }

    /** {@inheritDoc} */
    @Override public String getIgniteHome() {
        assert cfg != null;

        return cfg.getIgniteHome();
    }

    /** {@inheritDoc} */
    @Override public String getGridLoggerFormatted() {
        assert cfg != null;

        return cfg.getGridLogger().toString();
    }

    /** {@inheritDoc} */
    @Override public String getMBeanServerFormatted() {
        assert cfg != null;

        return cfg.getMBeanServer().toString();
    }

    /** {@inheritDoc} */
    @Override public UUID getLocalNodeId() {
        assert cfg != null;

        return cfg.getNodeId();
    }

    /** {@inheritDoc} */
    @SuppressWarnings("unchecked")
    @Override public List<String> getUserAttributesFormatted() {
        assert cfg != null;

        return (List<String>)F.transform(cfg.getUserAttributes().entrySet(), new C1<Map.Entry<String, ?>, String>() {
            @Override public String apply(Map.Entry<String, ?> e) {
                return e.getKey() + ", " + e.getValue().toString();
            }
        });
    }

    /** {@inheritDoc} */
    @Override public boolean isPeerClassLoadingEnabled() {
        assert cfg != null;

        return cfg.isPeerClassLoadingEnabled();
    }

    /** {@inheritDoc} */
    @Override public List<String> getLifecycleBeansFormatted() {
        LifecycleBean[] beans = cfg.getLifecycleBeans();

        if (F.isEmpty(beans))
            return Collections.emptyList();
        else {
            List<String> res = new ArrayList<>(beans.length);

            for (LifecycleBean bean : beans)
                res.add(String.valueOf(bean));

            return res;
        }
    }

    /**
     * @param name  New attribute name.
     * @param val New attribute value.
     * @throws IgniteCheckedException If duplicated SPI name found.
     */
    private void add(String name, @Nullable Serializable val) throws IgniteCheckedException {
        assert name != null;

        if (ctx.addNodeAttribute(name, val) != null) {
            if (name.endsWith(ATTR_SPI_CLASS))
                // User defined duplicated names for the different SPIs.
                throw new IgniteCheckedException("Failed to set SPI attribute. Duplicated SPI name found: " +
                    name.substring(0, name.length() - ATTR_SPI_CLASS.length()));

            // Otherwise it's a mistake of setting up duplicated attribute.
            assert false : "Duplicate attribute: " + name;
        }
    }

    /**
     * Notifies life-cycle beans of grid event.
     *
     * @param evt Grid event.
     * @throws IgniteCheckedException If user threw exception during start.
     */
    @SuppressWarnings({"CatchGenericClass"})
    private void notifyLifecycleBeans(LifecycleEventType evt) throws IgniteCheckedException {
        if (!cfg.isDaemon() && cfg.getLifecycleBeans() != null) {
            for (LifecycleBean bean : cfg.getLifecycleBeans())
                if (bean != null) {
                    try {
                        bean.onLifecycleEvent(evt);
                    }
                    catch (Exception e) {
                        throw new IgniteCheckedException(e);
                    }
                }
        }
    }

    /**
     * Notifies life-cycle beans of grid event.
     *
     * @param evt Grid event.
     */
    @SuppressWarnings({"CatchGenericClass"})
    private void notifyLifecycleBeansEx(LifecycleEventType evt) {
        try {
            notifyLifecycleBeans(evt);
        }
        // Catch generic throwable to secure against user assertions.
        catch (Throwable e) {
            U.error(log, "Failed to notify lifecycle bean (safely ignored) [evt=" + evt +
                (igniteInstanceName == null ? "" : ", igniteInstanceName=" + igniteInstanceName) + ']', e);

            if (e instanceof Error)
                throw (Error)e;
        }
    }

    /**
     * @param cfg Configuration to use.
     * @param utilityCachePool Utility cache pool.
     * @param execSvc Executor service.
     * @param sysExecSvc System executor service.
     * @param stripedExecSvc Striped executor.
     * @param p2pExecSvc P2P executor service.
     * @param mgmtExecSvc Management executor service.
     * @param igfsExecSvc IGFS executor service.
     * @param dataStreamExecSvc data stream executor service.
     * @param restExecSvc Reset executor service.
     * @param affExecSvc Affinity executor service.
     * @param idxExecSvc Indexing executor service.
     * @param callbackExecSvc Callback executor service.
     * @param qryExecSvc Query executor service.
     * @param schemaExecSvc Schema executor service.
     * @param customExecSvcs Custom named executors.
     * @param errHnd Error handler to use for notification about startup problems.
     * @throws IgniteCheckedException Thrown in case of any errors.
     */
    @SuppressWarnings({"CatchGenericClass", "unchecked"})
    public void start(
        final IgniteConfiguration cfg,
        ExecutorService utilityCachePool,
        final ExecutorService execSvc,
        final ExecutorService svcExecSvc,
        final ExecutorService sysExecSvc,
        final StripedExecutor stripedExecSvc,
        ExecutorService p2pExecSvc,
        ExecutorService mgmtExecSvc,
        ExecutorService igfsExecSvc,
        StripedExecutor dataStreamExecSvc,
        ExecutorService restExecSvc,
        ExecutorService affExecSvc,
        @Nullable ExecutorService idxExecSvc,
        IgniteStripedThreadPoolExecutor callbackExecSvc,
        ExecutorService qryExecSvc,
        ExecutorService schemaExecSvc,
        @Nullable final Map<String, ? extends ExecutorService> customExecSvcs,
        GridAbsClosure errHnd
    )
        throws IgniteCheckedException
    {
        gw.compareAndSet(null, new GridKernalGatewayImpl(cfg.getIgniteInstanceName()));

        GridKernalGateway gw = this.gw.get();

        gw.writeLock();

        try {
            switch (gw.getState()) {
                case STARTED: {
                    U.warn(log, "Grid has already been started (ignored).");

                    return;
                }

                case STARTING: {
                    U.warn(log, "Grid is already in process of being started (ignored).");

                    return;
                }

                case STOPPING: {
                    throw new IgniteCheckedException("Grid is in process of being stopped");
                }

                case STOPPED: {
                    break;
                }
            }

            gw.setState(STARTING);
        }
        finally {
            gw.writeUnlock();
        }

        assert cfg != null;

        // Make sure we got proper configuration.
        validateCommon(cfg);

        igniteInstanceName = cfg.getIgniteInstanceName();

        this.cfg = cfg;

        log = (GridLoggerProxy)cfg.getGridLogger().getLogger(
            getClass().getName() + (igniteInstanceName != null ? '%' + igniteInstanceName : ""));

        RuntimeMXBean rtBean = ManagementFactory.getRuntimeMXBean();

        // Ack various information.
        ackAsciiLogo();
        ackConfigUrl();
        ackConfiguration(cfg);
        ackDaemon();
        ackOsInfo();
        ackLanguageRuntime();
        ackRemoteManagement();
        ackLogger();
        ackVmArguments(rtBean);
        ackClassPaths(rtBean);
        ackSystemProperties();
        ackEnvironmentVariables();
        ackMemoryConfiguration();
        ackCacheConfiguration();
        ackP2pConfiguration();
        ackRebalanceConfiguration();

        // Run background network diagnostics.
        GridDiagnostic.runBackgroundCheck(igniteInstanceName, execSvc, log);

        // Ack 3-rd party licenses location.
        if (log.isInfoEnabled() && cfg.getIgniteHome() != null)
            log.info("3-rd party licenses can be found at: " + cfg.getIgniteHome() + File.separatorChar + "libs" +
                File.separatorChar + "licenses");

        // Check that user attributes are not conflicting
        // with internally reserved names.
        for (String name : cfg.getUserAttributes().keySet())
            if (name.startsWith(ATTR_PREFIX))
                throw new IgniteCheckedException("User attribute has illegal name: '" + name + "'. Note that all names " +
                    "starting with '" + ATTR_PREFIX + "' are reserved for internal use.");

        // Ack local node user attributes.
        logNodeUserAttributes();

        // Ack configuration.
        ackSpis();

        List<PluginProvider> plugins = U.allPluginProviders();

        // Spin out SPIs & managers.
        try {
            ctx = new GridKernalContextImpl(log,
                this,
                cfg,
                gw,
                utilityCachePool,
                execSvc,
                svcExecSvc,
                sysExecSvc,
                stripedExecSvc,
                p2pExecSvc,
                mgmtExecSvc,
                igfsExecSvc,
                dataStreamExecSvc,
                restExecSvc,
                affExecSvc,
                idxExecSvc,
                callbackExecSvc,
                qryExecSvc,
                schemaExecSvc,
                customExecSvcs,
                plugins,
                classNameFilter()
            );

            cfg.getMarshaller().setContext(ctx.marshallerContext());

            GridInternalSubscriptionProcessor subscriptionProc = new GridInternalSubscriptionProcessor(ctx);

            startProcessor(subscriptionProc);

            ClusterProcessor clusterProc = new ClusterProcessor(ctx);

            startProcessor(clusterProc);

            U.onGridStart();

            // Start and configure resource processor first as it contains resources used
            // by all other managers and processors.
            GridResourceProcessor rsrcProc = new GridResourceProcessor(ctx);

            rsrcProc.setSpringContext(rsrcCtx);

            scheduler = new IgniteSchedulerImpl(ctx);

            startProcessor(rsrcProc);

            // Inject resources into lifecycle beans.
            if (!cfg.isDaemon() && cfg.getLifecycleBeans() != null) {
                for (LifecycleBean bean : cfg.getLifecycleBeans()) {
                    if (bean != null)
                        rsrcProc.inject(bean);
                }
            }

            // Lifecycle notification.
            notifyLifecycleBeans(BEFORE_NODE_START);

            // Starts lifecycle aware components.
            U.startLifecycleAware(lifecycleAwares(cfg));

            addHelper(IGFS_HELPER.create(F.isEmpty(cfg.getFileSystemConfiguration())));

            addHelper(HADOOP_HELPER.createIfInClassPath(ctx, false));

            startProcessor(new IgnitePluginProcessor(ctx, cfg, plugins));

            startProcessor(new PoolProcessor(ctx));

            // Closure processor should be started before all others
            // (except for resource processor), as many components can depend on it.
            startProcessor(new GridClosureProcessor(ctx));

            // Start some other processors (order & place is important).
            startProcessor(new GridPortProcessor(ctx));
            startProcessor(new GridJobMetricsProcessor(ctx));

            // Timeout processor needs to be started before managers,
            // as managers may depend on it.
            startProcessor(new GridTimeoutProcessor(ctx));

            // Start security processors.
            startProcessor(createComponent(GridSecurityProcessor.class, ctx));

            // Start SPI managers.
            // NOTE: that order matters as there are dependencies between managers.
            startManager(new GridIoManager(ctx));
            startManager(new GridCheckpointManager(ctx));

            startManager(new GridEventStorageManager(ctx));
            startManager(new GridDeploymentManager(ctx));
            startManager(new GridLoadBalancerManager(ctx));
            startManager(new GridFailoverManager(ctx));
            startManager(new GridCollisionManager(ctx));
            startManager(new GridIndexingManager(ctx));

            ackSecurity();

            // Assign discovery manager to context before other processors start so they
            // are able to register custom event listener.
            final GridManager discoMgr = new GridDiscoveryManager(ctx);

            ctx.add(discoMgr, false);

            // Start processors before discovery manager, so they will
            // be able to start receiving messages once discovery completes.
            try {
                startProcessor(new PdsConsistentIdProcessor(ctx));
                startProcessor(new MvccProcessor(ctx));
                startProcessor(createComponent(DiscoveryNodeValidationProcessor.class, ctx));
                startProcessor(new GridAffinityProcessor(ctx));
                startProcessor(createComponent(GridSegmentationProcessor.class, ctx));
                startProcessor(createComponent(IgniteCacheObjectProcessor.class, ctx));
                startProcessor(createComponent(IGridClusterStateProcessor.class, ctx));
                startProcessor(new GridCacheProcessor(ctx));
                startProcessor(new GridQueryProcessor(ctx));
                startProcessor(new ClientListenerProcessor(ctx));
                startProcessor(new GridServiceProcessor(ctx));
                startProcessor(new GridTaskSessionProcessor(ctx));
                startProcessor(new GridJobProcessor(ctx));
                startProcessor(new GridTaskProcessor(ctx));
                startProcessor((GridProcessor)SCHEDULE.createOptional(ctx));
                startProcessor(new GridRestProcessor(ctx));
                startProcessor(new DataStreamProcessor(ctx));
                startProcessor((GridProcessor)IGFS.create(ctx, F.isEmpty(cfg.getFileSystemConfiguration())));
                startProcessor(new GridContinuousProcessor(ctx));
                startProcessor(createHadoopComponent());
                startProcessor(new DataStructuresProcessor(ctx));
                startProcessor(createComponent(PlatformProcessor.class, ctx));
                startProcessor(new GridMarshallerMappingProcessor(ctx));

                // Start plugins.
                for (PluginProvider provider : ctx.plugins().allProviders()) {
                    ctx.add(new GridPluginComponent(provider));

                    provider.start(ctx.plugins().pluginContextForProvider(provider));
                }

                // Start platform plugins.
                if (ctx.config().getPlatformConfiguration() != null)
                    startProcessor(new PlatformPluginProcessor(ctx));

                ctx.cluster().initDiagnosticListeners();

                fillNodeAttributes(clusterProc.updateNotifierEnabled());
            }
            catch (Throwable e) {
                U.error(
                    log, "Exception during start processors, node will be stopped and close connections", e);

                // Stop discovery spi to close tcp socket.
                ctx.discovery().stop(true);

                throw e;
            }

            gw.writeLock();

            try {
                gw.setState(STARTED);

                // Start discovery manager last to make sure that grid is fully initialized.
                startManager(discoMgr);
            }
            finally {
                gw.writeUnlock();
            }

            // Check whether physical RAM is not exceeded.
            checkPhysicalRam();

            // Suggest configuration optimizations.
            suggestOptimizations(cfg);

            // Suggest JVM optimizations.
            ctx.performance().addAll(JvmConfigurationSuggestions.getSuggestions());

            // Suggest Operation System optimizations.
            ctx.performance().addAll(OsConfigurationSuggestions.getSuggestions());

            DiscoveryLocalJoinData joinData = ctx.discovery().localJoin();

            IgniteInternalFuture<Boolean> transitionWaitFut = joinData.transitionWaitFuture();

            boolean active;

            if (transitionWaitFut != null) {
                if (log.isInfoEnabled()) {
                    log.info("Join cluster while cluster state transition is in progress, " +
                        "waiting when transition finish.");
                }

                active = transitionWaitFut.get();
            }
            else
                active = joinData.active();

            // Notify discovery manager the first to make sure that topology is discovered.
            ctx.discovery().onKernalStart(active);

            // Notify IO manager the second so further components can send and receive messages.
            ctx.io().onKernalStart(active);

            boolean recon = false;

            // Callbacks.
            for (GridComponent comp : ctx) {
                // Skip discovery manager.
                if (comp instanceof GridDiscoveryManager)
                    continue;

                // Skip IO manager.
                if (comp instanceof GridIoManager)
                    continue;

                if (comp instanceof GridPluginComponent)
                    continue;

                if (!skipDaemon(comp)) {
                    try {
                        comp.onKernalStart(active);
                    }
                    catch (IgniteNeedReconnectException e) {
                        assert ctx.discovery().reconnectSupported();

                        if (log.isDebugEnabled())
                            log.debug("Failed to start node components on node start, will wait for reconnect: " + e);

                        recon = true;
                    }
                }
            }

            // Start plugins.
            for (PluginProvider provider : ctx.plugins().allProviders())
                provider.onIgniteStart();

            if (recon)
                reconnectState.waitFirstReconnect();

            // Register MBeans.
            mBeansMgr.registerAllMBeans(utilityCachePool, execSvc, svcExecSvc, sysExecSvc, stripedExecSvc, p2pExecSvc,
                mgmtExecSvc, igfsExecSvc, dataStreamExecSvc, restExecSvc, affExecSvc, idxExecSvc, callbackExecSvc,
                qryExecSvc, schemaExecSvc, customExecSvcs);

            // Lifecycle bean notifications.
            notifyLifecycleBeans(AFTER_NODE_START);
        }
        catch (Throwable e) {
            IgniteSpiVersionCheckException verCheckErr = X.cause(e, IgniteSpiVersionCheckException.class);

            if (verCheckErr != null)
                U.error(log, verCheckErr.getMessage());
            else if (X.hasCause(e, InterruptedException.class, IgniteInterruptedCheckedException.class))
                U.warn(log, "Grid startup routine has been interrupted (will rollback).");
            else
                U.error(log, "Got exception while starting (will rollback startup routine).", e);

            errHnd.apply();

            stop(true);

            if (e instanceof Error)
                throw e;
            else if (e instanceof IgniteCheckedException)
                throw (IgniteCheckedException)e;
            else
                throw new IgniteCheckedException(e);
        }

        // Mark start timestamp.
        startTime = U.currentTimeMillis();

        String intervalStr = IgniteSystemProperties.getString(IGNITE_STARVATION_CHECK_INTERVAL);

        // Start starvation checker if enabled.
        boolean starveCheck = !isDaemon() && !"0".equals(intervalStr);

        if (starveCheck) {
            final long interval = F.isEmpty(intervalStr) ? PERIODIC_STARVATION_CHECK_FREQ : Long.parseLong(intervalStr);

            starveTask = ctx.timeout().schedule(new Runnable() {
                /** Last completed task count. */
                private long lastCompletedCntPub;

                /** Last completed task count. */
                private long lastCompletedCntSys;

                @Override public void run() {
                    if (execSvc instanceof ThreadPoolExecutor) {
                        ThreadPoolExecutor exec = (ThreadPoolExecutor)execSvc;

                        lastCompletedCntPub = checkPoolStarvation(exec, lastCompletedCntPub, "public");
                    }

                    if (sysExecSvc instanceof ThreadPoolExecutor) {
                        ThreadPoolExecutor exec = (ThreadPoolExecutor)sysExecSvc;

                        lastCompletedCntSys = checkPoolStarvation(exec, lastCompletedCntSys, "system");
                    }

                    if (stripedExecSvc != null)
                        stripedExecSvc.checkStarvation();
                }

                /**
                 * @param exec Thread pool executor to check.
                 * @param lastCompletedCnt Last completed tasks count.
                 * @param pool Pool name for message.
                 * @return Current completed tasks count.
                 */
                private long checkPoolStarvation(
                    ThreadPoolExecutor exec,
                    long lastCompletedCnt,
                    String pool
                ) {
                    long completedCnt = exec.getCompletedTaskCount();

                    // If all threads are active and no task has completed since last time and there is
                    // at least one waiting request, then it is possible starvation.
                    if (exec.getPoolSize() == exec.getActiveCount() && completedCnt == lastCompletedCnt &&
                        !exec.getQueue().isEmpty())
                        LT.warn(
                            log,
                            "Possible thread pool starvation detected (no task completed in last " +
                                interval + "ms, is " + pool + " thread pool size large enough?)");

                    return completedCnt;
                }
            }, interval, interval);
        }

        long metricsLogFreq = cfg.getMetricsLogFrequency();

        if (metricsLogFreq > 0) {
            metricsLogTask = ctx.timeout().schedule(new Runnable() {
                private final DecimalFormat dblFmt = new DecimalFormat("#.##");

                @Override public void run() {
                    if (log.isInfoEnabled()) {
                        try {
                            ClusterMetrics m = cluster().localNode().metrics();

                            double cpuLoadPct = m.getCurrentCpuLoad() * 100;
                            double avgCpuLoadPct = m.getAverageCpuLoad() * 100;
                            double gcPct = m.getCurrentGcCpuLoad() * 100;

                            //Heap params
                            long heapUsed = m.getHeapMemoryUsed();
                            long heapMax = m.getHeapMemoryMaximum();

                            long heapUsedInMBytes = heapUsed / 1024 / 1024;
                            long heapCommInMBytes = m.getHeapMemoryCommitted() / 1024 / 1024;

                            double freeHeapPct = heapMax > 0 ? ((double)((heapMax - heapUsed) * 100)) / heapMax : -1;

                            //Non heap params
                            long nonHeapUsed = m.getNonHeapMemoryUsed();
                            long nonHeapMax = m.getNonHeapMemoryMaximum();

                            long nonHeapUsedInMBytes = nonHeapUsed / 1024 / 1024;
                            long nonHeapCommInMBytes = m.getNonHeapMemoryCommitted() / 1024 / 1024;

                            double freeNonHeapPct = nonHeapMax > 0 ? ((double)((nonHeapMax - nonHeapUsed) * 100)) / nonHeapMax : -1;

                            int hosts = 0;
                            int nodes = 0;
                            int cpus = 0;

                            try {
                                ClusterMetrics metrics = cluster().metrics();

                                Collection<ClusterNode> nodes0 = cluster().nodes();

                                hosts = U.neighborhood(nodes0).size();
                                nodes = metrics.getTotalNodes();
                                cpus = metrics.getTotalCpus();
                            }
                            catch (IgniteException ignore) {
                                // No-op.
                            }

                            int loadedPages = 0;

                            Collection<DataRegion> policies = ctx.cache().context().database().dataRegions();

                            if (!F.isEmpty(policies)) {
                                for (DataRegion memPlc : policies)
                                    loadedPages += memPlc.pageMemory().loadedPages();
                            }

                            String id = U.id8(localNode().id());

                            String msg = NL +
                                "Metrics for local node (to disable set 'metricsLogFrequency' to 0)" + NL +
                                "    ^-- Node [id=" + id + (name() != null ? ", name=" + name() : "") + ", uptime=" +
                                getUpTimeFormatted() + "]" + NL +
                                "    ^-- H/N/C [hosts=" + hosts + ", nodes=" + nodes + ", CPUs=" + cpus + "]" + NL +
                                "    ^-- CPU [cur=" + dblFmt.format(cpuLoadPct) + "%, avg=" +
                                dblFmt.format(avgCpuLoadPct) + "%, GC=" + dblFmt.format(gcPct) + "%]" + NL +
                                "    ^-- PageMemory [pages=" + loadedPages + "]" + NL +
                                "    ^-- Heap [used=" + dblFmt.format(heapUsedInMBytes) + "MB, free=" +
                                dblFmt.format(freeHeapPct) + "%, comm=" + dblFmt.format(heapCommInMBytes) + "MB]" + NL +
                                "    ^-- Non heap [used=" + dblFmt.format(nonHeapUsedInMBytes) + "MB, free=" +
                                dblFmt.format(freeNonHeapPct) + "%, comm=" + dblFmt.format(nonHeapCommInMBytes) + "MB]" + NL +
                                "    ^-- Outbound messages queue [size=" + m.getOutboundMessagesQueueSize() + "]" + NL +
                                "    ^-- " + createExecutorDescription("Public thread pool", execSvc) + NL +
                                "    ^-- " + createExecutorDescription("System thread pool", sysExecSvc);

                            if (customExecSvcs != null) {
                                StringBuilder customSvcsMsg = new StringBuilder();

                                for (Map.Entry<String, ? extends ExecutorService> entry : customExecSvcs.entrySet()) {
                                    customSvcsMsg.append(NL).append("    ^-- ")
                                        .append(createExecutorDescription(entry.getKey(), entry.getValue()));
                                }

                                msg = msg + customSvcsMsg;
                            }

                            if (log.isInfoEnabled())
                                log.info(msg);

                            ctx.cache().context().database().dumpStatistics(log);
                        }
                        catch (IgniteClientDisconnectedException ignore) {
                            // No-op.
                        }
                    }
                }
            }, metricsLogFreq, metricsLogFreq);
        }

        final long longOpDumpTimeout =
            IgniteSystemProperties.getLong(IgniteSystemProperties.IGNITE_LONG_OPERATIONS_DUMP_TIMEOUT, 60_000);

        if (longOpDumpTimeout > 0) {
            longOpDumpTask = ctx.timeout().schedule(new Runnable() {
                @Override public void run() {
                    GridKernalContext ctx = IgniteKernal.this.ctx;

                    if (ctx != null)
                        ctx.cache().context().exchange().dumpLongRunningOperations(longOpDumpTimeout);
                }
            }, longOpDumpTimeout, longOpDumpTimeout);
        }

        ctx.performance().add("Disable assertions (remove '-ea' from JVM options)", !U.assertionsEnabled());

        ctx.performance().logSuggestions(log, igniteInstanceName);

        U.quietAndInfo(log, "To start Console Management & Monitoring run ignitevisorcmd.{sh|bat}");

        ackStart(rtBean);

        if (!isDaemon())
            ctx.discovery().ackTopology(localNode().order());
    }

    /**
     * Create description of an executor service for logging.
     *
     * @param execSvcName name of the service
     * @param execSvc service to create a description for
     */
    private String createExecutorDescription(String execSvcName, ExecutorService execSvc) {
        int poolActiveThreads = 0;
        int poolIdleThreads = 0;
        int poolQSize = 0;

        if (execSvc instanceof ThreadPoolExecutor) {
            ThreadPoolExecutor exec = (ThreadPoolExecutor)execSvc;

            int poolSize = exec.getPoolSize();

            poolActiveThreads = Math.min(poolSize, exec.getActiveCount());
            poolIdleThreads = poolSize - poolActiveThreads;
            poolQSize = exec.getQueue().size();
        }

        return execSvcName + " [active=" + poolActiveThreads + ", idle=" + poolIdleThreads + ", qSize=" + poolQSize + "]";
    }

    /**
     * Create Hadoop component.
     *
     * @return Non-null Hadoop component: workable or no-op.
     * @throws IgniteCheckedException If the component is mandatory and cannot be initialized.
     */
    private HadoopProcessorAdapter createHadoopComponent() throws IgniteCheckedException {
        boolean mandatory = cfg.getHadoopConfiguration() != null;

        if (mandatory) {
            if (cfg.isPeerClassLoadingEnabled())
                throw new IgniteCheckedException("Hadoop module cannot be used with peer class loading enabled " +
                    "(set IgniteConfiguration.peerClassLoadingEnabled to \"false\").");

            HadoopProcessorAdapter res = IgniteComponentType.HADOOP.createIfInClassPath(ctx, true);

            res.validateEnvironment();

            return res;
        }
        else {
            HadoopProcessorAdapter cmp = null;

            if (!ctx.hadoopHelper().isNoOp() && cfg.isPeerClassLoadingEnabled()) {
                U.warn(log, "Hadoop module is found in classpath, but will not be started because peer class " +
                    "loading is enabled (set IgniteConfiguration.peerClassLoadingEnabled to \"false\" if you want " +
                    "to use Hadoop module).");
            }
            else {
                cmp = IgniteComponentType.HADOOP.createIfInClassPath(ctx, false);

                try {
                    cmp.validateEnvironment();
                }
                catch (IgniteException | IgniteCheckedException e) {
                    U.quietAndWarn(log, "Hadoop module will not start due to exception: " + e.getMessage());

                    cmp = null;
                }
            }

            if (cmp == null)
                cmp = IgniteComponentType.HADOOP.create(ctx, true);

            return cmp;
        }
    }

    /**
     * Validates common configuration parameters.
     *
     * @param cfg Configuration.
     */
    private void validateCommon(IgniteConfiguration cfg) {
        A.notNull(cfg.getNodeId(), "cfg.getNodeId()");

        A.notNull(cfg.getMBeanServer(), "cfg.getMBeanServer()");
        A.notNull(cfg.getGridLogger(), "cfg.getGridLogger()");
        A.notNull(cfg.getMarshaller(), "cfg.getMarshaller()");
        A.notNull(cfg.getUserAttributes(), "cfg.getUserAttributes()");

        // All SPIs should be non-null.
        A.notNull(cfg.getCheckpointSpi(), "cfg.getCheckpointSpi()");
        A.notNull(cfg.getCommunicationSpi(), "cfg.getCommunicationSpi()");
        A.notNull(cfg.getDeploymentSpi(), "cfg.getDeploymentSpi()");
        A.notNull(cfg.getDiscoverySpi(), "cfg.getDiscoverySpi()");
        A.notNull(cfg.getEventStorageSpi(), "cfg.getEventStorageSpi()");
        A.notNull(cfg.getCollisionSpi(), "cfg.getCollisionSpi()");
        A.notNull(cfg.getFailoverSpi(), "cfg.getFailoverSpi()");
        A.notNull(cfg.getLoadBalancingSpi(), "cfg.getLoadBalancingSpi()");
        A.notNull(cfg.getIndexingSpi(), "cfg.getIndexingSpi()");

        A.ensure(cfg.getNetworkTimeout() > 0, "cfg.getNetworkTimeout() > 0");
        A.ensure(cfg.getNetworkSendRetryDelay() > 0, "cfg.getNetworkSendRetryDelay() > 0");
        A.ensure(cfg.getNetworkSendRetryCount() > 0, "cfg.getNetworkSendRetryCount() > 0");
    }

    /**
     * Checks whether physical RAM is not exceeded.
     */
    @SuppressWarnings("ConstantConditions")
    private void checkPhysicalRam() {
        long ram = ctx.discovery().localNode().attribute(ATTR_PHY_RAM);

        if (ram != -1) {
            String macs = ctx.discovery().localNode().attribute(ATTR_MACS);

            long totalHeap = 0;
            long totalOffheap = 0;

            for (ClusterNode node : ctx.discovery().allNodes()) {
                if (macs.equals(node.attribute(ATTR_MACS))) {
                    long heap = node.metrics().getHeapMemoryMaximum();
                    Long offheap = node.<Long>attribute(ATTR_OFFHEAP_SIZE);

                    if (heap != -1)
                        totalHeap += heap;

                    if (offheap != null)
                        totalOffheap += offheap;
                }
            }

            long total = totalHeap + totalOffheap;

            if (total < 0)
                total = Long.MAX_VALUE;

            // 4GB or 20% of available memory is expected to be used by OS and user applications
            long safeToUse = ram - Math.max(4L << 30, (long)(ram * 0.2));

            if (total > safeToUse) {
                U.quietAndWarn(log, "Nodes started on local machine require more than 20% of physical RAM what can " +
                    "lead to significant slowdown due to swapping (please decrease JVM heap size, data region " +
                    "size or checkpoint buffer size) [required=" + (total >> 20) + "MB, available=" +
                    (ram >> 20) + "MB]");
            }
        }
    }

    /**
     * @param cfg Configuration to check for possible performance issues.
     */
    private void suggestOptimizations(IgniteConfiguration cfg) {
        GridPerformanceSuggestions perf = ctx.performance();

        if (ctx.collision().enabled())
            perf.add("Disable collision resolution (remove 'collisionSpi' from configuration)");

        if (ctx.checkpoint().enabled())
            perf.add("Disable checkpoints (remove 'checkpointSpi' from configuration)");

        if (cfg.isMarshalLocalJobs())
            perf.add("Disable local jobs marshalling (set 'marshalLocalJobs' to false)");

        if (cfg.getIncludeEventTypes() != null && cfg.getIncludeEventTypes().length != 0)
            perf.add("Disable grid events (remove 'includeEventTypes' from configuration)");

        if (BinaryMarshaller.available() && (cfg.getMarshaller() != null && !(cfg.getMarshaller() instanceof BinaryMarshaller)))
            perf.add("Use default binary marshaller (do not set 'marshaller' explicitly)");
    }

    /**
     * Creates attributes map and fills it in.
     *
     * @param notifyEnabled Update notifier flag.
     * @throws IgniteCheckedException thrown if was unable to set up attribute.
     */
    @SuppressWarnings({"SuspiciousMethodCalls", "unchecked", "TypeMayBeWeakened"})
    private void fillNodeAttributes(boolean notifyEnabled) throws IgniteCheckedException {
        ctx.addNodeAttribute(ATTR_DATA_STREAMER_POOL_SIZE, configuration().getDataStreamerThreadPoolSize());

        final String[] incProps = cfg.getIncludeProperties();

        try {
            // Stick all environment settings into node attributes.
            for (Map.Entry<String, String> sysEntry : System.getenv().entrySet()) {
                String name = sysEntry.getKey();

                if (incProps == null || U.containsStringArray(incProps, name, true) ||
                    U.isVisorNodeStartProperty(name) || U.isVisorRequiredProperty(name))
                    ctx.addNodeAttribute(name, sysEntry.getValue());
            }

            if (log.isDebugEnabled())
                log.debug("Added environment properties to node attributes.");
        }
        catch (SecurityException e) {
            throw new IgniteCheckedException("Failed to add environment properties to node attributes due to " +
                "security violation: " + e.getMessage());
        }

        try {
            // Stick all system properties into node's attributes overwriting any
            // identical names from environment properties.
            for (Map.Entry<Object, Object> e : snapshot().entrySet()) {
                String key = (String)e.getKey();

                if (incProps == null || U.containsStringArray(incProps, key, true) ||
                    U.isVisorRequiredProperty(key)) {
                    Object val = ctx.nodeAttribute(key);

                    if (val != null && !val.equals(e.getValue()))
                        U.warn(log, "System property will override environment variable with the same name: " + key);

                    ctx.addNodeAttribute(key, e.getValue());
                }
            }

            ctx.addNodeAttribute(IgniteNodeAttributes.ATTR_UPDATE_NOTIFIER_ENABLED, notifyEnabled);

            if (log.isDebugEnabled())
                log.debug("Added system properties to node attributes.");
        }
        catch (SecurityException e) {
            throw new IgniteCheckedException("Failed to add system properties to node attributes due to security " +
                "violation: " + e.getMessage());
        }

        // Add local network IPs and MACs.
        String ips = F.concat(U.allLocalIps(), ", "); // Exclude loopbacks.
        String macs = F.concat(U.allLocalMACs(), ", "); // Only enabled network interfaces.

        // Ack network context.
        if (log.isInfoEnabled()) {
            log.info("Non-loopback local IPs: " + (F.isEmpty(ips) ? "N/A" : ips));
            log.info("Enabled local MACs: " + (F.isEmpty(macs) ? "N/A" : macs));
        }

        // Warn about loopback.
        if (ips.isEmpty() && macs.isEmpty())
            U.warn(log, "Ignite is starting on loopback address... Only nodes on the same physical " +
                    "computer can participate in topology.",
                "Ignite is starting on loopback address...");

        // Stick in network context into attributes.
        add(ATTR_IPS, (ips.isEmpty() ? "" : ips));
        add(ATTR_MACS, (macs.isEmpty() ? "" : macs));

        // Stick in some system level attributes
        add(ATTR_JIT_NAME, U.getCompilerMx() == null ? "" : U.getCompilerMx().getName());
        add(ATTR_BUILD_VER, VER_STR);
        add(ATTR_BUILD_DATE, BUILD_TSTAMP_STR);
        add(ATTR_MARSHALLER, cfg.getMarshaller().getClass().getName());
        add(ATTR_MARSHALLER_USE_DFLT_SUID,
            getBoolean(IGNITE_OPTIMIZED_MARSHALLER_USE_DEFAULT_SUID, OptimizedMarshaller.USE_DFLT_SUID));
        add(ATTR_LATE_AFFINITY_ASSIGNMENT, cfg.isLateAffinityAssignment());

        if (cfg.getMarshaller() instanceof BinaryMarshaller) {
            add(ATTR_MARSHALLER_COMPACT_FOOTER, cfg.getBinaryConfiguration() == null ?
                BinaryConfiguration.DFLT_COMPACT_FOOTER :
                cfg.getBinaryConfiguration().isCompactFooter());

            add(ATTR_MARSHALLER_USE_BINARY_STRING_SER_VER_2,
                getBoolean(IGNITE_BINARY_MARSHALLER_USE_STRING_SERIALIZATION_VER_2,
                    BinaryUtils.USE_STR_SERIALIZATION_VER_2));
        }

        add(ATTR_USER_NAME, System.getProperty("user.name"));
        add(ATTR_IGNITE_INSTANCE_NAME, igniteInstanceName);

        add(ATTR_PEER_CLASSLOADING, cfg.isPeerClassLoadingEnabled());
        add(ATTR_DEPLOYMENT_MODE, cfg.getDeploymentMode());
        add(ATTR_LANG_RUNTIME, getLanguage());

        add(ATTR_JVM_PID, U.jvmPid());

        add(ATTR_CLIENT_MODE, cfg.isClientMode());

        add(ATTR_CONSISTENCY_CHECK_SKIPPED, getBoolean(IGNITE_SKIP_CONFIGURATION_CONSISTENCY_CHECK));

        if (cfg.getConsistentId() != null)
            add(ATTR_NODE_CONSISTENT_ID, cfg.getConsistentId());

        // Build a string from JVM arguments, because parameters with spaces are split.
        SB jvmArgs = new SB(512);

        for (String arg : U.jvmArgs()) {
            if (arg.startsWith("-"))
                jvmArgs.a("@@@");
            else
                jvmArgs.a(' ');

            jvmArgs.a(arg);
        }
        // Add it to attributes.
        add(ATTR_JVM_ARGS, jvmArgs.toString());

        // Check daemon system property and override configuration if it's set.
        if (isDaemon())
            add(ATTR_DAEMON, "true");

        // In case of the parsing error, JMX remote disabled or port not being set
        // node attribute won't be set.
        if (isJmxRemoteEnabled()) {
            String portStr = System.getProperty("com.sun.management.jmxremote.port");

            if (portStr != null)
                try {
                    add(ATTR_JMX_PORT, Integer.parseInt(portStr));
                }
                catch (NumberFormatException ignore) {
                    // No-op.
                }
        }

        // Whether restart is enabled and stick the attribute.
        add(ATTR_RESTART_ENABLED, Boolean.toString(isRestartEnabled()));

        // Save port range, port numbers will be stored by rest processor at runtime.
        if (cfg.getConnectorConfiguration() != null)
            add(ATTR_REST_PORT_RANGE, cfg.getConnectorConfiguration().getPortRange());

        // Save data storage configuration.
        addDataStorageConfigurationAttributes();

        // Save transactions configuration.
        add(ATTR_TX_CONFIG, cfg.getTransactionConfiguration());

        // Stick in SPI versions and classes attributes.
        addSpiAttributes(cfg.getCollisionSpi());
        addSpiAttributes(cfg.getDiscoverySpi());
        addSpiAttributes(cfg.getFailoverSpi());
        addSpiAttributes(cfg.getCommunicationSpi());
        addSpiAttributes(cfg.getEventStorageSpi());
        addSpiAttributes(cfg.getCheckpointSpi());
        addSpiAttributes(cfg.getLoadBalancingSpi());
        addSpiAttributes(cfg.getDeploymentSpi());

        // Set user attributes for this node.
        if (cfg.getUserAttributes() != null) {
            for (Map.Entry<String, ?> e : cfg.getUserAttributes().entrySet()) {
                if (ctx.hasNodeAttribute(e.getKey()))
                    U.warn(log, "User or internal attribute has the same name as environment or system " +
                        "property and will take precedence: " + e.getKey());

                ctx.addNodeAttribute(e.getKey(), e.getValue());
            }
        }
    }

    /**
     *
     */
    private void addDataStorageConfigurationAttributes() throws IgniteCheckedException {
        MemoryConfiguration memCfg = cfg.getMemoryConfiguration();

        // Save legacy memory configuration if it's present.
        if (memCfg != null) {
            // Page size initialization is suspended, see IgniteCacheDatabaseSharedManager#checkPageSize.
            // We should copy initialized value from new configuration.
            memCfg.setPageSize(cfg.getDataStorageConfiguration().getPageSize());

            add(ATTR_MEMORY_CONFIG, memCfg);
        }

        // Save data storage configuration.
        add(ATTR_DATA_STORAGE_CONFIG, new JdkMarshaller().marshal(cfg.getDataStorageConfiguration()));
    }

    /**
     * Add SPI version and class attributes into node attributes.
     *
     * @param spiList Collection of SPIs to get attributes from.
     * @throws IgniteCheckedException Thrown if was unable to set up attribute.
     */
    private void addSpiAttributes(IgniteSpi... spiList) throws IgniteCheckedException {
        for (IgniteSpi spi : spiList) {
            Class<? extends IgniteSpi> spiCls = spi.getClass();

            add(U.spiAttribute(spi, ATTR_SPI_CLASS), spiCls.getName());
        }
    }

    /**
     * @param mgr Manager to start.
     * @throws IgniteCheckedException Throw in case of any errors.
     */
    private void startManager(GridManager mgr) throws IgniteCheckedException {
        // Add manager to registry before it starts to avoid cases when manager is started
        // but registry does not have it yet.
        ctx.add(mgr);

        try {
            if (!skipDaemon(mgr))
                mgr.start();
        }
        catch (IgniteCheckedException e) {
            U.error(log, "Failed to start manager: " + mgr, e);

            throw new IgniteCheckedException("Failed to start manager: " + mgr, e);
        }
    }

    /**
     * @param proc Processor to start.
     * @throws IgniteCheckedException Thrown in case of any error.
     */
    private void startProcessor(GridProcessor proc) throws IgniteCheckedException {
        ctx.add(proc);

        try {
            if (!skipDaemon(proc))
                proc.start();
        }
        catch (IgniteCheckedException e) {
            throw new IgniteCheckedException("Failed to start processor: " + proc, e);
        }
    }

    /**
     * Returns class name filter for marshaller.
     * @return Class name filter for marshaller.
     */
    private IgnitePredicate<String> classNameFilter() throws IgniteCheckedException {
        ClassSet whiteList = classWhiteList();
        ClassSet blackList = classBlackList();

        return new IgnitePredicate<String>() {
            @Override public boolean apply(String s) {
                // Allows all primitive arrays and checks arrays' type.
                if ((blackList != null || whiteList != null) && s.charAt(0) == '[') {
                    if (s.charAt(1) == 'L' && s.length() > 2)
                        s = s.substring(2, s.length() - 1);
                    else
                        return true;
                }

                return (blackList == null || !blackList.contains(s)) && (whiteList == null || whiteList.contains(s));
            }
        };
    }

    /**
     * @return White list of classes.
     */
    private ClassSet classWhiteList() throws IgniteCheckedException {
        ClassSet clsSet = null;

        String fileName = IgniteSystemProperties.getString(IgniteSystemProperties.IGNITE_MARSHALLER_WHITELIST);

        if (fileName != null) {
            clsSet = new ClassSet();

            addClassNames(JDK_CLS_NAMES_FILE, clsSet);
            addClassNames(CLS_NAMES_FILE, clsSet);
            addClassNames(fileName, clsSet);
        }

        return clsSet;
    }

    /**
     * @return Black list of classes.
     */
    private ClassSet classBlackList() throws IgniteCheckedException {
        ClassSet clsSet = null;

        String blackListFileName = IgniteSystemProperties.getString(IgniteSystemProperties.IGNITE_MARSHALLER_BLACKLIST);

        if (blackListFileName != null)
            addClassNames(blackListFileName, clsSet = new ClassSet());

        return clsSet;
    }


    /**
     * Reads class names from resource referred by given system property name and returns set of classes.
     * @param fileName File name containing list of classes.
     * @param clsSet Class set for update.
     * @return Set of classes.
     */
    private void addClassNames(String fileName, ClassSet clsSet) throws IgniteCheckedException {
        InputStream is = this.getClass().getClassLoader().getResourceAsStream(fileName);

        if (is == null) {
            try {
                is = new FileInputStream(new File(fileName));
            }
            catch (FileNotFoundException e) {
                throw new IgniteCheckedException("File " + fileName + " not found.");
            }
        }

        try (BufferedReader reader = new BufferedReader(new InputStreamReader(is))) {
            String line;

            for (int i = 1; (line = reader.readLine()) != null; i++) {
                String s = line.trim();

                if (!s.isEmpty() && s.charAt(0) != '#' && s.charAt(0) != '[') {
                    try {
                        clsSet.add(s);
                    }
                    catch (IllegalArgumentException e) {
                        throw new IgniteCheckedException("Exception occurred while reading list of classes" +
                        "[path=" + fileName + ", row=" + i + ", line=" + s + ']', e);
                    }
                }
            }
        }
        catch (IOException e) {
            throw new IgniteCheckedException("Exception occurred while reading and creating list of classes " +
                "[path=" + fileName + ']', e);
        }
    }

    /**
     * Add helper.
     *
     * @param helper Helper.
     */
    private void addHelper(Object helper) {
        ctx.addHelper(helper);
    }

    /**
     * Gets "on" or "off" string for given boolean value.
     *
     * @param b Boolean value to convert.
     * @return Result string.
     */
    private String onOff(boolean b) {
        return b ? "on" : "off";
    }

    /**
     *
     * @return Whether or not REST is enabled.
     */
    private boolean isRestEnabled() {
        assert cfg != null;

        return cfg.getConnectorConfiguration() != null &&
            // By default rest processor doesn't start on client nodes.
            (!isClientNode() || (isClientNode() && IgniteSystemProperties.getBoolean(IGNITE_REST_START_ON_CLIENT)));
    }

    /**
     * @return {@code True} if node client or daemon otherwise {@code false}.
     */
    private boolean isClientNode() {
        return cfg.isClientMode() || cfg.isDaemon();
    }

    /**
     * Acks remote management.
     */
    private void ackRemoteManagement() {
        assert log != null;

        if (!log.isInfoEnabled())
            return;

        SB sb = new SB();

        sb.a("Remote Management [");

        boolean on = isJmxRemoteEnabled();

        sb.a("restart: ").a(onOff(isRestartEnabled())).a(", ");
        sb.a("REST: ").a(onOff(isRestEnabled())).a(", ");
        sb.a("JMX (");
        sb.a("remote: ").a(onOff(on));

        if (on) {
            sb.a(", ");

            sb.a("port: ").a(System.getProperty("com.sun.management.jmxremote.port", "<n/a>")).a(", ");
            sb.a("auth: ").a(onOff(Boolean.getBoolean("com.sun.management.jmxremote.authenticate"))).a(", ");

            // By default SSL is enabled, that's why additional check for null is needed.
            // See http://docs.oracle.com/javase/6/docs/technotes/guides/management/agent.html
            sb.a("ssl: ").a(onOff(Boolean.getBoolean("com.sun.management.jmxremote.ssl") ||
                System.getProperty("com.sun.management.jmxremote.ssl") == null));
        }

        sb.a(")");

        sb.a(']');

        log.info(sb.toString());
    }

    /**
     * Acks configuration URL.
     */
    private void ackConfigUrl() {
        assert log != null;

        if (log.isInfoEnabled())
            log.info("Config URL: " + System.getProperty(IGNITE_CONFIG_URL, "n/a"));
    }


    /**
     * Acks configuration.
     */
    private void ackConfiguration(IgniteConfiguration cfg) {
        assert log != null;

        if (log.isInfoEnabled())
            log.info(cfg.toString());
    }

    /**
     * Acks Logger configuration.
     */
    private void ackLogger() {
        assert log != null;

        if (log.isInfoEnabled())
            log.info("Logger: " + log.getLoggerInfo() );
    }

    /**
     * Acks ASCII-logo. Thanks to http://patorjk.com/software/taag
     */
    private void ackAsciiLogo() {
        assert log != null;

        if (System.getProperty(IGNITE_NO_ASCII) == null) {
            String ver = "ver. " + ACK_VER_STR;

            // Big thanks to: http://patorjk.com/software/taag
            // Font name "Small Slant"
            if (log.isInfoEnabled()) {
                log.info(NL + NL +
                    ">>>    __________  ________________  " + NL +
                    ">>>   /  _/ ___/ |/ /  _/_  __/ __/  " + NL +
                    ">>>  _/ // (7 7    // /  / / / _/    " + NL +
                    ">>> /___/\\___/_/|_/___/ /_/ /___/   " + NL +
                    ">>> " + NL +
                    ">>> " + ver + NL +
                    ">>> " + COPYRIGHT + NL +
                    ">>> " + NL +
                    ">>> Ignite documentation: " + "http://" + SITE + NL
                );
            }

            if (log.isQuiet()) {
                U.quiet(false,
                    "   __________  ________________ ",
                    "  /  _/ ___/ |/ /  _/_  __/ __/ ",
                    " _/ // (7 7    // /  / / / _/   ",
                    "/___/\\___/_/|_/___/ /_/ /___/  ",
                    "",
                    ver,
                    COPYRIGHT,
                    "",
                    "Ignite documentation: " + "http://" + SITE,
                    "",
                    "Quiet mode.");

                String fileName = log.fileName();

                if (fileName != null)
                    U.quiet(false, "  ^-- Logging to file '" + fileName + '\'');

                U.quiet(false, "  ^-- Logging by '" + log.getLoggerInfo() + '\'');

                U.quiet(false,
                    "  ^-- To see **FULL** console log here add -DIGNITE_QUIET=false or \"-v\" to ignite.{sh|bat}",
                    "");
            }
        }
    }

    /**
     * Prints start info.
     *
     * @param rtBean Java runtime bean.
     */
    private void ackStart(RuntimeMXBean rtBean) {
        ClusterNode locNode = localNode();

        if (log.isQuiet()) {
            U.quiet(false, "");
            U.quiet(false, "Ignite node started OK (id=" + U.id8(locNode.id()) +
                (F.isEmpty(igniteInstanceName) ? "" : ", instance name=" + igniteInstanceName) + ')');
        }

        if (log.isInfoEnabled()) {
            log.info("");

            String ack = "Ignite ver. " + VER_STR + '#' + BUILD_TSTAMP_STR + "-sha1:" + REV_HASH_STR;

            String dash = U.dash(ack.length());

            SB sb = new SB();

            for (GridPortRecord rec : ctx.ports().records())
                sb.a(rec.protocol()).a(":").a(rec.port()).a(" ");

            String str =
                NL + NL +
                    ">>> " + dash + NL +
                    ">>> " + ack + NL +
                    ">>> " + dash + NL +
                    ">>> OS name: " + U.osString() + NL +
                    ">>> CPU(s): " + locNode.metrics().getTotalCpus() + NL +
                    ">>> Heap: " + U.heapSize(locNode, 2) + "GB" + NL +
                    ">>> VM name: " + rtBean.getName() + NL +
                    (igniteInstanceName == null ? "" : ">>> Ignite instance name: " + igniteInstanceName + NL) +
                    ">>> Local node [" +
                    "ID=" + locNode.id().toString().toUpperCase() +
                    ", order=" + locNode.order() + ", clientMode=" + ctx.clientNode() +
                    "]" + NL +
                    ">>> Local node addresses: " + U.addressesAsString(locNode) + NL +
                    ">>> Local ports: " + sb + NL;

            log.info(str);
        }
    }

    /**
     * Logs out OS information.
     */
    private void ackOsInfo() {
        assert log != null;

        if (log.isQuiet())
            U.quiet(false, "OS: " + U.osString());

        if (log.isInfoEnabled()) {
            log.info("OS: " + U.osString());
            log.info("OS user: " + System.getProperty("user.name"));

            int jvmPid = U.jvmPid();

            log.info("PID: " + (jvmPid == -1 ? "N/A" : jvmPid));
        }
    }

    /**
     * Logs out language runtime.
     */
    private void ackLanguageRuntime() {
        assert log != null;

        if (log.isQuiet())
            U.quiet(false, "VM information: " + U.jdkString());

        if (log.isInfoEnabled()) {
            log.info("Language runtime: " + getLanguage());
            log.info("VM information: " + U.jdkString());
            log.info("VM total memory: " + U.heapSize(2) + "GB");
        }
    }

    /**
     * @return Language runtime.
     */
    @SuppressWarnings("ThrowableInstanceNeverThrown")
    private String getLanguage() {
        boolean scala = false;
        boolean groovy = false;
        boolean clojure = false;

        for (StackTraceElement elem : Thread.currentThread().getStackTrace()) {
            String s = elem.getClassName().toLowerCase();

            if (s.contains("scala")) {
                scala = true;

                break;
            }
            else if (s.contains("groovy")) {
                groovy = true;

                break;
            }
            else if (s.contains("clojure")) {
                clojure = true;

                break;
            }
        }

        if (scala) {
            try (InputStream in = getClass().getResourceAsStream("/library.properties")) {
                Properties props = new Properties();

                if (in != null)
                    props.load(in);

                return "Scala ver. " + props.getProperty("version.number", "<unknown>");
            }
            catch (Exception ignore) {
                return "Scala ver. <unknown>";
            }
        }

        // How to get Groovy and Clojure version at runtime?!?
        return groovy ? "Groovy" : clojure ? "Clojure" : U.jdkName() + " ver. " + U.jdkVersion();
    }

    /**
     * Stops grid instance.
     *
     * @param cancel Whether or not to cancel running jobs.
     */
    public void stop(boolean cancel) {
        // Make sure that thread stopping grid is not interrupted.
        boolean interrupted = Thread.interrupted();

        try {
            stop0(cancel);
        }
        finally {
            if (interrupted)
                Thread.currentThread().interrupt();
        }
    }

    /**
     * @return {@code True} if node started shutdown sequence.
     */
    public boolean isStopping() {
        return stopGuard.get();
    }

    /**
     * @param cancel Whether or not to cancel running jobs.
     */
    private void stop0(boolean cancel) {
        gw.compareAndSet(null, new GridKernalGatewayImpl(igniteInstanceName));

        GridKernalGateway gw = this.gw.get();

        if (stopGuard.compareAndSet(false, true)) {
            // Only one thread is allowed to perform stop sequence.
            boolean firstStop = false;

            GridKernalState state = gw.getState();

            if (state == STARTED || state == DISCONNECTED)
                firstStop = true;
            else if (state == STARTING)
                U.warn(log, "Attempt to stop starting grid. This operation " +
                    "cannot be guaranteed to be successful.");

            if (firstStop) {
                // Notify lifecycle beans.
                if (log.isDebugEnabled())
                    log.debug("Notifying lifecycle beans.");

                notifyLifecycleBeansEx(LifecycleEventType.BEFORE_NODE_STOP);
            }

            List<GridComponent> comps = ctx.components();

            // Callback component in reverse order while kernal is still functional
            // if called in the same thread, at least.
            for (ListIterator<GridComponent> it = comps.listIterator(comps.size()); it.hasPrevious(); ) {
                GridComponent comp = it.previous();

                try {
                    if (!skipDaemon(comp))
                        comp.onKernalStop(cancel);
                }
                catch (Throwable e) {
                    errOnStop = true;

                    U.error(log, "Failed to pre-stop processor: " + comp, e);

                    if (e instanceof Error)
                        throw e;
                }
            }

            if (starveTask != null)
                starveTask.close();

            if (metricsLogTask != null)
                metricsLogTask.close();

            if (longOpDumpTask != null)
                longOpDumpTask.close();

            boolean interrupted = false;

            while (true) {
                try {
                    if (gw.tryWriteLock(10))
                        break;
                }
                catch (InterruptedException ignored) {
                    // Preserve interrupt status & ignore.
                    // Note that interrupted flag is cleared.
                    interrupted = true;
                }
            }

            if (interrupted)
                Thread.currentThread().interrupt();

            try {
                assert gw.getState() == STARTED || gw.getState() == STARTING || gw.getState() == DISCONNECTED;

                // No more kernal calls from this point on.
                gw.setState(STOPPING);

                ctx.cluster().get().clearNodeMap();

                if (log.isDebugEnabled())
                    log.debug("Grid " + (igniteInstanceName == null ? "" : '\'' + igniteInstanceName + "' ") +
                        "is stopping.");
            }
            finally {
                gw.writeUnlock();
            }

            // Stopping cache operations.
            GridCacheProcessor cache = ctx.cache();

            if (cache != null)
                cache.blockGateways();

            // Unregister MBeans.
            if (!mBeansMgr.unregisterAllMBeans())
                errOnStop = true;

            // Stop components in reverse order.
            for (ListIterator<GridComponent> it = comps.listIterator(comps.size()); it.hasPrevious(); ) {
                GridComponent comp = it.previous();

                try {
                    if (!skipDaemon(comp)) {
                        comp.stop(cancel);

                        if (log.isDebugEnabled())
                            log.debug("Component stopped: " + comp);
                    }
                }
                catch (Throwable e) {
                    errOnStop = true;

                    U.error(log, "Failed to stop component (ignoring): " + comp, e);

                    if (e instanceof Error)
                        throw (Error)e;
                }
            }

            // Stops lifecycle aware components.
            U.stopLifecycleAware(log, lifecycleAwares(cfg));

            // Lifecycle notification.
            notifyLifecycleBeansEx(LifecycleEventType.AFTER_NODE_STOP);

            // Clean internal class/classloader caches to avoid stopped contexts held in memory.
            U.clearClassCache();
            MarshallerExclusions.clearCache();
            BinaryEnumCache.clear();

            gw.writeLock();

            try {
                gw.setState(STOPPED);
            }
            finally {
                gw.writeUnlock();
            }

            // Ack stop.
            if (log.isQuiet()) {
                String nodeName = igniteInstanceName == null ? "" : "name=" + igniteInstanceName + ", ";

                if (!errOnStop)
                    U.quiet(false, "Ignite node stopped OK [" + nodeName + "uptime=" +
                        X.timeSpan2HMSM(U.currentTimeMillis() - startTime) + ']');
                else
                    U.quiet(true, "Ignite node stopped wih ERRORS [" + nodeName + "uptime=" +
                        X.timeSpan2HMSM(U.currentTimeMillis() - startTime) + ']');
            }

            if (log.isInfoEnabled())
                if (!errOnStop) {
                    String ack = "Ignite ver. " + VER_STR + '#' + BUILD_TSTAMP_STR + "-sha1:" + REV_HASH_STR +
                        " stopped OK";

                    String dash = U.dash(ack.length());

                    log.info(NL + NL +
                        ">>> " + dash + NL +
                        ">>> " + ack + NL +
                        ">>> " + dash + NL +
                        (igniteInstanceName == null ? "" : ">>> Ignite instance name: " + igniteInstanceName + NL) +
                        ">>> Grid uptime: " + X.timeSpan2HMSM(U.currentTimeMillis() - startTime) +
                        NL +
                        NL);
                }
                else {
                    String ack = "Ignite ver. " + VER_STR + '#' + BUILD_TSTAMP_STR + "-sha1:" + REV_HASH_STR +
                        " stopped with ERRORS";

                    String dash = U.dash(ack.length());

                    log.info(NL + NL +
                        ">>> " + ack + NL +
                        ">>> " + dash + NL +
                        (igniteInstanceName == null ? "" : ">>> Ignite instance name: " + igniteInstanceName + NL) +
                        ">>> Grid uptime: " + X.timeSpan2HMSM(U.currentTimeMillis() - startTime) +
                        NL +
                        ">>> See log above for detailed error message." + NL +
                        ">>> Note that some errors during stop can prevent grid from" + NL +
                        ">>> maintaining correct topology since this node may have" + NL +
                        ">>> not exited grid properly." + NL +
                        NL);
                }

            try {
                U.onGridStop();
            }
            catch (InterruptedException ignored) {
                // Preserve interrupt status.
                Thread.currentThread().interrupt();
            }
        }
        else {
            // Proper notification.
            if (log.isDebugEnabled()) {
                if (gw.getState() == STOPPED)
                    log.debug("Grid is already stopped. Nothing to do.");
                else
                    log.debug("Grid is being stopped by another thread. Aborting this stop sequence " +
                        "allowing other thread to finish.");
            }
        }
    }

    /**
     * USED ONLY FOR TESTING.
     *
     * @param name Cache name.
     * @param <K>  Key type.
     * @param <V>  Value type.
     * @return Internal cache instance.
     */
    /*@java.test.only*/
    public <K, V> GridCacheAdapter<K, V> internalCache(String name) {
        CU.validateCacheName(name);
        checkClusterState();

        return ctx.cache().internalCache(name);
    }

    /**
     * It's intended for use by internal marshalling implementation only.
     *
     * @return Kernal context.
     */
    @Override public GridKernalContext context() {
        return ctx;
    }

    /**
     * Prints all system properties in debug mode.
     */
    private void ackSystemProperties() {
        assert log != null;

        if (log.isDebugEnabled() && S.INCLUDE_SENSITIVE)
            for (Map.Entry<Object, Object> entry : snapshot().entrySet())
                log.debug("System property [" + entry.getKey() + '=' + entry.getValue() + ']');
    }

    /**
     * Prints all user attributes in info mode.
     */
    private void logNodeUserAttributes() {
        assert log != null;

        if (log.isInfoEnabled())
            for (Map.Entry<?, ?> attr : cfg.getUserAttributes().entrySet())
                log.info("Local node user attribute [" + attr.getKey() + '=' + attr.getValue() + ']');
    }

    /**
     * Prints all environment variables in debug mode.
     */
    private void ackEnvironmentVariables() {
        assert log != null;

        if (log.isDebugEnabled())
            for (Map.Entry<?, ?> envVar : System.getenv().entrySet())
                log.debug("Environment variable [" + envVar.getKey() + '=' + envVar.getValue() + ']');
    }

    /**
     * Acks daemon mode status.
     */
    private void ackDaemon() {
        assert log != null;

        if (log.isInfoEnabled())
            log.info("Daemon mode: " + (isDaemon() ? "on" : "off"));
    }

    /**
     *
     * @return {@code True} is this node is daemon.
     */
    private boolean isDaemon() {
        assert cfg != null;

        return cfg.isDaemon() || IgniteSystemProperties.getBoolean(IGNITE_DAEMON);
    }

    /**
     * Whether or not remote JMX management is enabled for this node. Remote JMX management is
     * enabled when the following system property is set:
     * <ul>
     *     <li>{@code com.sun.management.jmxremote}</li>
     * </ul>
     *
     * @return {@code True} if remote JMX management is enabled - {@code false} otherwise.
     */
    @Override public boolean isJmxRemoteEnabled() {
        return System.getProperty("com.sun.management.jmxremote") != null;
    }

    /**
     * Whether or not node restart is enabled. Node restart us supported when this node was started
     * with {@code bin/ignite.{sh|bat}} script using {@code -r} argument. Node can be
     * programmatically restarted using {@link Ignition#restart(boolean)}} method.
     *
     * @return {@code True} if restart mode is enabled, {@code false} otherwise.
     * @see Ignition#restart(boolean)
     */
    @Override public boolean isRestartEnabled() {
        return System.getProperty(IGNITE_SUCCESS_FILE) != null;
    }

    /**
     * Prints all configuration properties in info mode and SPIs in debug mode.
     */
    private void ackSpis() {
        assert log != null;

        if (log.isDebugEnabled()) {
            log.debug("+-------------+");
            log.debug("START SPI LIST:");
            log.debug("+-------------+");
            log.debug("Grid checkpoint SPI     : " + Arrays.toString(cfg.getCheckpointSpi()));
            log.debug("Grid collision SPI      : " + cfg.getCollisionSpi());
            log.debug("Grid communication SPI  : " + cfg.getCommunicationSpi());
            log.debug("Grid deployment SPI     : " + cfg.getDeploymentSpi());
            log.debug("Grid discovery SPI      : " + cfg.getDiscoverySpi());
            log.debug("Grid event storage SPI  : " + cfg.getEventStorageSpi());
            log.debug("Grid failover SPI       : " + Arrays.toString(cfg.getFailoverSpi()));
            log.debug("Grid load balancing SPI : " + Arrays.toString(cfg.getLoadBalancingSpi()));
        }
    }

    /**
     *
     */
    private void ackRebalanceConfiguration() throws IgniteCheckedException {
        if (cfg.getSystemThreadPoolSize() <= cfg.getRebalanceThreadPoolSize())
            throw new IgniteCheckedException("Rebalance thread pool size exceed or equals System thread pool size. " +
                "Change IgniteConfiguration.rebalanceThreadPoolSize property before next start.");

        if (cfg.getRebalanceThreadPoolSize() < 1)
            throw new IgniteCheckedException("Rebalance thread pool size minimal allowed value is 1. " +
                "Change IgniteConfiguration.rebalanceThreadPoolSize property before next start.");

        for (CacheConfiguration ccfg : cfg.getCacheConfiguration()) {
            if (ccfg.getRebalanceBatchesPrefetchCount() < 1)
                throw new IgniteCheckedException("Rebalance batches prefetch count minimal allowed value is 1. " +
                    "Change CacheConfiguration.rebalanceBatchesPrefetchCount property before next start. " +
                    "[cache=" + ccfg.getName() + "]");
        }
    }

    /**
     *
     */
    private void ackMemoryConfiguration() {
        DataStorageConfiguration memCfg = cfg.getDataStorageConfiguration();

        if (memCfg == null)
            return;

        U.log(log, "System cache's DataRegion size is configured to " +
            (memCfg.getSystemRegionInitialSize() / (1024 * 1024)) + " MB. " +
            "Use DataStorageConfiguration.systemCacheMemorySize property to change the setting.");
    }

    /**
     *
     */
    private void ackCacheConfiguration() {
        CacheConfiguration[] cacheCfgs = cfg.getCacheConfiguration();

        if (cacheCfgs == null || cacheCfgs.length == 0)
            U.warn(log, "Cache is not configured - in-memory data grid is off.");
        else {
            SB sb = new SB();

            HashMap<String, ArrayList<String>> memPlcNamesMapping = new HashMap<>();

            for (CacheConfiguration c : cacheCfgs) {
                String cacheName = U.maskName(c.getName());

                String memPlcName = c.getDataRegionName();

                if (CU.isSystemCache(cacheName))
                    memPlcName = "sysMemPlc";
                else if (memPlcName == null && cfg.getDataStorageConfiguration() != null)
                    memPlcName = cfg.getDataStorageConfiguration().getDefaultDataRegionConfiguration().getName();

                if (!memPlcNamesMapping.containsKey(memPlcName))
                    memPlcNamesMapping.put(memPlcName, new ArrayList<String>());

                ArrayList<String> cacheNames = memPlcNamesMapping.get(memPlcName);

                cacheNames.add(cacheName);
            }

            for (Map.Entry<String, ArrayList<String>> e : memPlcNamesMapping.entrySet()) {
                sb.a("in '").a(e.getKey()).a("' dataRegion: [");

                for (String s : e.getValue())
                    sb.a("'").a(s).a("', ");

                sb.d(sb.length() - 2, sb.length()).a("], ");
            }

            U.log(log, "Configured caches [" + sb.d(sb.length() - 2, sb.length()).toString() + ']');
        }
    }

    /**
     *
     */
    private void ackP2pConfiguration() {
        assert cfg != null;

        if (cfg.isPeerClassLoadingEnabled())
            U.warn(
                log,
                "Peer class loading is enabled (disable it in production for performance and " +
                    "deployment consistency reasons)",
                "Peer class loading is enabled (disable it for better performance)"
            );
    }

    /**
     * Prints security status.
     */
    private void ackSecurity() {
        assert log != null;

        U.quietAndInfo(log, "Security status [authentication=" + onOff(ctx.security().enabled())
            + ", tls/ssl=" + onOff(ctx.config().getSslContextFactory() != null) + ']');
    }

    /**
     * Prints out VM arguments and IGNITE_HOME in info mode.
     *
     * @param rtBean Java runtime bean.
     */
    private void ackVmArguments(RuntimeMXBean rtBean) {
        assert log != null;

        // Ack IGNITE_HOME and VM arguments.
        if (log.isInfoEnabled() && S.INCLUDE_SENSITIVE) {
            log.info("IGNITE_HOME=" + cfg.getIgniteHome());
            log.info("VM arguments: " + rtBean.getInputArguments());
        }
    }

    /**
     * Prints out class paths in debug mode.
     *
     * @param rtBean Java runtime bean.
     */
    private void ackClassPaths(RuntimeMXBean rtBean) {
        assert log != null;

        // Ack all class paths.
        if (log.isDebugEnabled()) {
            try {
                log.debug("Boot class path: " + rtBean.getBootClassPath());
                log.debug("Class path: " + rtBean.getClassPath());
                log.debug("Library path: " + rtBean.getLibraryPath());
            }
            catch (Exception ignore) {
                // No-op: ignore for Java 9+ and non-standard JVMs.
            }
        }
    }

    /**
     * @param cfg Grid configuration.
     * @return Components provided in configuration which can implement {@link LifecycleAware} interface.
     */
    private Iterable<Object> lifecycleAwares(IgniteConfiguration cfg) {
        Collection<Object> objs = new ArrayList<>();

        if (cfg.getLifecycleBeans() != null)
            Collections.addAll(objs, cfg.getLifecycleBeans());

        if (cfg.getSegmentationResolvers() != null)
            Collections.addAll(objs, cfg.getSegmentationResolvers());

        if (cfg.getConnectorConfiguration() != null) {
            objs.add(cfg.getConnectorConfiguration().getMessageInterceptor());
            objs.add(cfg.getConnectorConfiguration().getSslContextFactory());
        }

        objs.add(cfg.getMarshaller());
        objs.add(cfg.getGridLogger());
        objs.add(cfg.getMBeanServer());

        return objs;
    }

    /** {@inheritDoc} */
    @Override public IgniteConfiguration configuration() {
        return cfg;
    }

    /** {@inheritDoc} */
    @Override public IgniteLogger log() {
        return cfg.getGridLogger();
    }

    /** {@inheritDoc} */
    @Override public boolean removeCheckpoint(String key) {
        A.notNull(key, "key");

        guard();

        try {
            checkClusterState();

            return ctx.checkpoint().removeCheckpoint(key);
        }
        finally {
            unguard();
        }
    }

    /** {@inheritDoc} */
    @Override public boolean pingNode(String nodeId) {
        A.notNull(nodeId, "nodeId");

        return cluster().pingNode(UUID.fromString(nodeId));
    }

    /** {@inheritDoc} */
    @Override public void undeployTaskFromGrid(String taskName) throws JMException {
        A.notNull(taskName, "taskName");

        try {
            compute().undeployTask(taskName);
        }
        catch (IgniteException e) {
            throw U.jmException(e);
        }
    }

    /** {@inheritDoc} */
    @SuppressWarnings("unchecked")
    @Override public String executeTask(String taskName, String arg) throws JMException {
        try {
            return compute().execute(taskName, arg);
        }
        catch (IgniteException e) {
            throw U.jmException(e);
        }
    }

    /** {@inheritDoc} */
    @Override public boolean pingNodeByAddress(String host) {
        guard();

        try {
            for (ClusterNode n : cluster().nodes())
                if (n.addresses().contains(host))
                    return ctx.discovery().pingNode(n.id());

            return false;
        }
        catch (IgniteCheckedException e) {
            throw U.convertException(e);
        }
        finally {
            unguard();
        }
    }

    /** {@inheritDoc} */
    @Override public boolean eventUserRecordable(int type) {
        guard();

        try {
            return ctx.event().isUserRecordable(type);
        }
        finally {
            unguard();
        }
    }

    /** {@inheritDoc} */
    @Override public boolean allEventsUserRecordable(int[] types) {
        A.notNull(types, "types");

        guard();

        try {
            return ctx.event().isAllUserRecordable(types);
        }
        finally {
            unguard();
        }
    }

    /** {@inheritDoc} */
    @Override public IgniteTransactions transactions() {
        guard();

        try {
            checkClusterState();

            return ctx.cache().transactions();
        }
        finally {
            unguard();
        }
    }

    /**
     * @param name Cache name.
     * @return Cache.
     */
    public <K, V> IgniteInternalCache<K, V> getCache(String name) {
        CU.validateCacheName(name);

        guard();

        try {
            checkClusterState();

            return ctx.cache().publicCache(name);
        }
        finally {
            unguard();
        }
    }

    /** {@inheritDoc} */
    @Override public <K, V> IgniteCache<K, V> cache(String name) {
        CU.validateCacheName(name);

        guard();

        try {
            checkClusterState();

            return ctx.cache().publicJCache(name, false, true);
        }
        catch (IgniteCheckedException e) {
            throw CU.convertToCacheException(e);
        }
        finally {
            unguard();
        }
    }

    /** {@inheritDoc} */
    @Override public <K, V> IgniteCache<K, V> createCache(CacheConfiguration<K, V> cacheCfg) {
        A.notNull(cacheCfg, "cacheCfg");
        CU.validateNewCacheName(cacheCfg.getName());

        guard();

        try {
            checkClusterState();

            ctx.cache().dynamicStartCache(cacheCfg,
                cacheCfg.getName(),
                null,
                true,
                true,
                true).get();

            return ctx.cache().publicJCache(cacheCfg.getName());
        }
        catch (IgniteCheckedException e) {
            throw CU.convertToCacheException(e);
        }
        finally {
            unguard();
        }
    }


    /** {@inheritDoc} */
    @Override public Collection<IgniteCache> createCaches(Collection<CacheConfiguration> cacheCfgs) {
        A.notNull(cacheCfgs, "cacheCfgs");
        CU.validateConfigurationCacheNames(cacheCfgs);

        guard();

        try {
            checkClusterState();

            ctx.cache().dynamicStartCaches(cacheCfgs,
                true,
                true,
                false).get();

            List<IgniteCache> createdCaches = new ArrayList<>(cacheCfgs.size());

            for (CacheConfiguration cacheCfg : cacheCfgs)
                createdCaches.add(ctx.cache().publicJCache(cacheCfg.getName()));

            return createdCaches;
        }
        catch (IgniteCheckedException e) {
            throw CU.convertToCacheException(e);
        }
        finally {
            unguard();
        }
    }

    /** {@inheritDoc} */
    @Override public <K, V> IgniteCache<K, V> createCache(String cacheName) {
        CU.validateNewCacheName(cacheName);

        guard();

        try {
            checkClusterState();

            ctx.cache().createFromTemplate(cacheName).get();

            return ctx.cache().publicJCache(cacheName);
        }
        catch (IgniteCheckedException e) {
            throw CU.convertToCacheException(e);
        }
        finally {
            unguard();
        }
    }

    /** {@inheritDoc} */
    @Override public <K, V> IgniteCache<K, V> getOrCreateCache(CacheConfiguration<K, V> cacheCfg) {
        return getOrCreateCache0(cacheCfg, false).get1();
    }

    /** {@inheritDoc} */
    @SuppressWarnings("unchecked")
    @Override public <K, V> IgniteBiTuple<IgniteCache<K, V>, Boolean> getOrCreateCache0(
        CacheConfiguration<K, V> cacheCfg, boolean sql) {
        A.notNull(cacheCfg, "cacheCfg");
        CU.validateNewCacheName(cacheCfg.getName());

        guard();

        try {
            checkClusterState();

            Boolean res = false;

            if (ctx.cache().cache(cacheCfg.getName()) == null) {
                res =
                    sql ? ctx.cache().dynamicStartSqlCache(cacheCfg).get() :
                    ctx.cache().dynamicStartCache(cacheCfg,
                    cacheCfg.getName(),
                    null,
                    false,
                    true,
                    true).get();
            }

            return new IgniteBiTuple<>((IgniteCache<K, V>)ctx.cache().publicJCache(cacheCfg.getName()), res);
        }
        catch (IgniteCheckedException e) {
            throw CU.convertToCacheException(e);
        }
        finally {
            unguard();
        }
    }

    /** {@inheritDoc} */
    @Override public Collection<IgniteCache> getOrCreateCaches(Collection<CacheConfiguration> cacheCfgs) {
        A.notNull(cacheCfgs, "cacheCfgs");
        CU.validateConfigurationCacheNames(cacheCfgs);

        guard();

        try {
            checkClusterState();

            ctx.cache().dynamicStartCaches(cacheCfgs,
                false,
                true,
                false).get();

            List<IgniteCache> createdCaches = new ArrayList<>(cacheCfgs.size());

            for (CacheConfiguration cacheCfg : cacheCfgs)
                createdCaches.add(ctx.cache().publicJCache(cacheCfg.getName()));

            return createdCaches;
        }
        catch (IgniteCheckedException e) {
            throw CU.convertToCacheException(e);
        }
        finally {
            unguard();
        }
    }

    /** {@inheritDoc} */
    @Override public <K, V> IgniteCache<K, V> createCache(
        CacheConfiguration<K, V> cacheCfg,
        NearCacheConfiguration<K, V> nearCfg
    ) {
        A.notNull(cacheCfg, "cacheCfg");
        CU.validateNewCacheName(cacheCfg.getName());
        A.notNull(nearCfg, "nearCfg");

        guard();

        try {
            checkClusterState();

            ctx.cache().dynamicStartCache(cacheCfg,
                cacheCfg.getName(),
                nearCfg,
                true,
                true,
                true).get();

            return ctx.cache().publicJCache(cacheCfg.getName());
        }
        catch (IgniteCheckedException e) {
            throw CU.convertToCacheException(e);
        }
        finally {
            unguard();
        }
    }

    /** {@inheritDoc} */
    @Override public <K, V> IgniteCache<K, V> getOrCreateCache(CacheConfiguration<K, V> cacheCfg,
        NearCacheConfiguration<K, V> nearCfg) {
        A.notNull(cacheCfg, "cacheCfg");
        CU.validateNewCacheName(cacheCfg.getName());
        A.notNull(nearCfg, "nearCfg");

        guard();

        try {
            checkClusterState();

            IgniteInternalCache<Object, Object> cache = ctx.cache().cache(cacheCfg.getName());

            if (cache == null) {
                ctx.cache().dynamicStartCache(cacheCfg,
                    cacheCfg.getName(),
                    nearCfg,
                    false,
                    true,
                    true).get();
            }
            else {
                if (cache.configuration().getNearConfiguration() == null) {
                    ctx.cache().dynamicStartCache(cacheCfg,
                        cacheCfg.getName(),
                        nearCfg,
                        false,
                        true,
                        true).get();
                }
            }

            return ctx.cache().publicJCache(cacheCfg.getName());
        }
        catch (IgniteCheckedException e) {
            throw CU.convertToCacheException(e);
        }
        finally {
            unguard();
        }
    }

    /** {@inheritDoc} */
    @Override public <K, V> IgniteCache<K, V> createNearCache(String cacheName, NearCacheConfiguration<K, V> nearCfg) {
        CU.validateNewCacheName(cacheName);
        A.notNull(nearCfg, "nearCfg");

        guard();

        try {
            checkClusterState();

            ctx.cache().dynamicStartCache(null,
                cacheName,
                nearCfg,
                true,
                true,
                true).get();

            IgniteCacheProxy<K, V> cache = ctx.cache().publicJCache(cacheName);

            checkNearCacheStarted(cache);

            return cache;
        }
        catch (IgniteCheckedException e) {
            throw CU.convertToCacheException(e);
        }
        finally {
            unguard();
        }
    }

    /** {@inheritDoc} */
    @Override public <K, V> IgniteCache<K, V> getOrCreateNearCache(String cacheName,
        NearCacheConfiguration<K, V> nearCfg) {
        CU.validateNewCacheName(cacheName);
        A.notNull(nearCfg, "nearCfg");

        guard();

        try {
            checkClusterState();

            IgniteInternalCache<Object, Object> internalCache = ctx.cache().cache(cacheName);

            if (internalCache == null) {
                ctx.cache().dynamicStartCache(null,
                    cacheName,
                    nearCfg,
                    false,
                    true,
                    true).get();
            }
            else {
                if (internalCache.configuration().getNearConfiguration() == null) {
                    ctx.cache().dynamicStartCache(null,
                        cacheName,
                        nearCfg,
                        false,
                        true,
                        true).get();
                }
            }

            IgniteCacheProxy<K, V> cache = ctx.cache().publicJCache(cacheName);

            checkNearCacheStarted(cache);

            return cache;
        }
        catch (IgniteCheckedException e) {
            throw CU.convertToCacheException(e);
        }
        finally {
            unguard();
        }
    }

    /**
     * @param cache Cache.
     * @throws IgniteCheckedException If cache without near cache was already started.
     */
    private void checkNearCacheStarted(IgniteCacheProxy<?, ?> cache) throws IgniteCheckedException {
        if (!cache.context().isNear())
            throw new IgniteCheckedException("Failed to start near cache " +
                "(a cache with the same name without near cache is already started)");
    }

    /** {@inheritDoc} */
    @Override public void destroyCache(String cacheName) {
        destroyCache0(cacheName, false);
    }

    /** {@inheritDoc} */
    @Override public boolean destroyCache0(String cacheName, boolean sql) throws CacheException {
        CU.validateCacheName(cacheName);

        IgniteInternalFuture<Boolean> stopFut = destroyCacheAsync(cacheName, sql, true);

        try {
            return stopFut.get();
        }
        catch (IgniteCheckedException e) {
            throw CU.convertToCacheException(e);
        }
    }

    /** {@inheritDoc} */
    @Override public void destroyCaches(Collection<String> cacheNames) {
        CU.validateCacheNames(cacheNames);

        IgniteInternalFuture stopFut = destroyCachesAsync(cacheNames, true);

        try {
            stopFut.get();
        }
        catch (IgniteCheckedException e) {
            throw CU.convertToCacheException(e);
        }
    }

    /**
     * @param cacheName Cache name.
     * @param sql If the cache needs to be destroyed only if it was created by SQL {@code CREATE TABLE} command.
     * @param checkThreadTx If {@code true} checks that current thread does not have active transactions.
     * @return Ignite future.
     */
    public IgniteInternalFuture<Boolean> destroyCacheAsync(String cacheName, boolean sql, boolean checkThreadTx) {
        CU.validateCacheName(cacheName);

        guard();

        try {
            checkClusterState();

            return ctx.cache().dynamicDestroyCache(cacheName, sql, checkThreadTx, false);
        }
        finally {
            unguard();
        }
    }

    /**
     * @param cacheNames Collection of cache names.
     * @param checkThreadTx If {@code true} checks that current thread does not have active transactions.
     * @return Ignite future.
     */
    public IgniteInternalFuture<?> destroyCachesAsync(Collection<String> cacheNames, boolean checkThreadTx) {
        CU.validateCacheNames(cacheNames);

        guard();

        try {
            checkClusterState();

            return ctx.cache().dynamicDestroyCaches(cacheNames, checkThreadTx, false);
        }
        finally {
            unguard();
        }
    }

    /** {@inheritDoc} */
    @Override public <K, V> IgniteCache<K, V> getOrCreateCache(String cacheName) {
        CU.validateNewCacheName(cacheName);

        guard();

        try {
            checkClusterState();

            if (ctx.cache().cache(cacheName) == null)
                ctx.cache().getOrCreateFromTemplate(cacheName, true).get();

            return ctx.cache().publicJCache(cacheName);
        }
        catch (IgniteCheckedException e) {
            throw CU.convertToCacheException(e);
        }
        finally {
            unguard();
        }
    }

    /**
     * @param cacheName Cache name.
     * @param templateName Template name.
     * @param cfgOverride Cache config properties to override.
     * @param checkThreadTx If {@code true} checks that current thread does not have active transactions.
     * @return Future that will be completed when cache is deployed.
     */
<<<<<<< HEAD
    public IgniteInternalFuture<?> getOrCreateCacheAsync(String cacheName, boolean checkThreadTx) {
        CU.validateNewCacheName(cacheName);
=======
    public IgniteInternalFuture<?> getOrCreateCacheAsync(String cacheName, String templateName,
        CacheConfigurationOverride cfgOverride, boolean checkThreadTx) {
        CU.validateCacheName(cacheName);
>>>>>>> 7c854465

        guard();

        try {
            checkClusterState();

            if (ctx.cache().cache(cacheName) == null)
                return ctx.cache().getOrCreateFromTemplate(cacheName, templateName, cfgOverride, checkThreadTx);

            return new GridFinishedFuture<>();
        }
        finally {
            unguard();
        }
    }

    /** {@inheritDoc} */
    @Override public <K, V> void addCacheConfiguration(CacheConfiguration<K, V> cacheCfg) {
        A.notNull(cacheCfg, "cacheCfg");
        CU.validateNewCacheName(cacheCfg.getName());

        guard();

        try {
            checkClusterState();

            ctx.cache().addCacheConfiguration(cacheCfg);
        }
        catch (IgniteCheckedException e) {
            throw CU.convertToCacheException(e);
        }
        finally {
            unguard();
        }
    }

    /**
     * @return Public caches.
     */
    public Collection<IgniteCacheProxy<?, ?>> caches() {
        guard();

        try {
            checkClusterState();

            return ctx.cache().publicCaches();
        }
        finally {
            unguard();
        }
    }

    /** {@inheritDoc} */
    @Override public Collection<String> cacheNames() {
        guard();

        try {
            checkClusterState();

            return ctx.cache().publicCacheNames();
        }
        finally {
            unguard();
        }
    }

    /** {@inheritDoc} */
    @Override public <K extends GridCacheUtilityKey, V> IgniteInternalCache<K, V> utilityCache() {
        guard();

        try {
            checkClusterState();

            return ctx.cache().utilityCache();
        }
        finally {
            unguard();
        }
    }

    /** {@inheritDoc} */
    @Override public <K, V> IgniteInternalCache<K, V> cachex(String name) {
        CU.validateCacheName(name);

        guard();

        try {
            checkClusterState();

            return ctx.cache().cache(name);
        }
        finally {
            unguard();
        }
    }

    /** {@inheritDoc} */
    @Override public Collection<IgniteInternalCache<?, ?>> cachesx(
        IgnitePredicate<? super IgniteInternalCache<?, ?>>[] p) {
        guard();

        try {
            checkClusterState();

            return F.retain(ctx.cache().caches(), true, p);
        }
        finally {
            unguard();
        }
    }

    /** {@inheritDoc} */
    @Override public <K, V> IgniteDataStreamer<K, V> dataStreamer(String cacheName) {
        CU.validateCacheName(cacheName);

        guard();

        try {
            checkClusterState();

            return ctx.<K, V>dataStream().dataStreamer(cacheName);
        }
        finally {
            unguard();
        }
    }

    /** {@inheritDoc} */
    @Override public IgniteFileSystem fileSystem(String name) {
        if (name == null)
            throw new IllegalArgumentException("IGFS name cannot be null");

        guard();

        try {
            checkClusterState();

            IgniteFileSystem fs = ctx.igfs().igfs(name);

            if (fs == null)
                throw new IllegalArgumentException("IGFS is not configured: " + name);

            return fs;
        }
        finally {
            unguard();
        }
    }

    /** {@inheritDoc} */
    @Nullable @Override public IgniteFileSystem igfsx(String name) {
        if (name == null)
            throw new IllegalArgumentException("IGFS name cannot be null");

        guard();

        try {
            checkClusterState();

            return ctx.igfs().igfs(name);
        }
        finally {
            unguard();
        }
    }

    /** {@inheritDoc} */
    @Override public Collection<IgniteFileSystem> fileSystems() {
        guard();

        try {
            checkClusterState();

            return ctx.igfs().igfss();
        }
        finally {
            unguard();
        }
    }

    /** {@inheritDoc} */
    @Override public Hadoop hadoop() {
        guard();

        try {
            checkClusterState();

            return ctx.hadoop().hadoop();
        }
        finally {
            unguard();
        }
    }

    /** {@inheritDoc} */
    @Override public <T extends IgnitePlugin> T plugin(String name) throws PluginNotFoundException {
        guard();

        try {
            checkClusterState();

            return (T)ctx.pluginProvider(name).plugin();
        }
        finally {
            unguard();
        }
    }

    /** {@inheritDoc} */
    @Override public IgniteBinary binary() {
        checkClusterState();

        IgniteCacheObjectProcessor objProc = ctx.cacheObjects();

        return objProc.binary();
    }

    /** {@inheritDoc} */
    @Override public IgniteProductVersion version() {
        return VER;
    }

    /** {@inheritDoc} */
    @Override public String latestVersion() {
        ctx.gateway().readLock();

        try {
            return ctx.cluster().latestVersion();
        }
        finally {
            ctx.gateway().readUnlock();
        }
    }

    /** {@inheritDoc} */
    @Override public IgniteScheduler scheduler() {
        return scheduler;
    }

    /** {@inheritDoc} */
    @Override public void close() throws IgniteException {
        Ignition.stop(igniteInstanceName, true);
    }

    @Override public <K> Affinity<K> affinity(String cacheName) {
        CU.validateCacheName(cacheName);
        checkClusterState();

        GridCacheAdapter<K, ?> cache = ctx.cache().internalCache(cacheName);

        if (cache != null)
            return cache.affinity();

        return ctx.affinity().affinityProxy(cacheName);
    }

    /** {@inheritDoc} */
    @Override public boolean active() {
        guard();

        try {
            return context().state().publicApiActiveState(true);
        }
        finally {
            unguard();
        }
    }

    /** {@inheritDoc} */
    @Override public void active(boolean active) {
        cluster().active(active);
    }

    /** */
    private Collection<BaselineNode> baselineNodes() {
        Collection<ClusterNode> srvNodes = cluster().forServers().nodes();

        ArrayList baselineNodes = new ArrayList(srvNodes.size());

        for (ClusterNode clN : srvNodes)
            baselineNodes.add(clN);

        return baselineNodes;
    }

    /** {@inheritDoc} */
    @Override public void resetLostPartitions(Collection<String> cacheNames) {
        CU.validateCacheNames(cacheNames);

        guard();

        try {
            ctx.cache().resetCacheState(cacheNames).get();
        }
        catch (IgniteCheckedException e) {
            throw U.convertException(e);
        }
        finally {
            unguard();
        }
    }

    /** {@inheritDoc} */
    @Override public Collection<DataRegionMetrics> dataRegionMetrics() {
        guard();

        try {
            return ctx.cache().context().database().memoryMetrics();
        }
        finally {
            unguard();
        }
    }

    /** {@inheritDoc} */
    @Nullable @Override public DataRegionMetrics dataRegionMetrics(String memPlcName) {
        guard();

        try {
            return ctx.cache().context().database().memoryMetrics(memPlcName);
        }
        finally {
            unguard();
        }
    }

    /** {@inheritDoc} */
    @Override public DataStorageMetrics dataStorageMetrics() {
        guard();

        try {
            return ctx.cache().context().database().persistentStoreMetrics();
        }
        finally {
            unguard();
        }
    }

    /** {@inheritDoc} */
    @Override public Collection<MemoryMetrics> memoryMetrics() {
        return DataRegionMetricsAdapter.collectionOf(dataRegionMetrics());
    }

    /** {@inheritDoc} */
    @Nullable @Override public MemoryMetrics memoryMetrics(String memPlcName) {
        return DataRegionMetricsAdapter.valueOf(dataRegionMetrics(memPlcName));
    }

    /** {@inheritDoc} */
    @Override public PersistenceMetrics persistentStoreMetrics() {
        return DataStorageMetricsAdapter.valueOf(dataStorageMetrics());
    }

    /** {@inheritDoc} */
    @Nullable @Override public IgniteAtomicSequence atomicSequence(String name, long initVal, boolean create) {
        return atomicSequence(name, null, initVal, create);
    }

    /** {@inheritDoc} */
    @Nullable @Override public IgniteAtomicSequence atomicSequence(String name, AtomicConfiguration cfg, long initVal,
        boolean create) throws IgniteException {
        guard();

        try {
            checkClusterState();

            return ctx.dataStructures().sequence(name, cfg, initVal, create);
        }
        catch (IgniteCheckedException e) {
            throw U.convertException(e);
        }
        finally {
            unguard();
        }
    }

    /** {@inheritDoc} */
    @Nullable @Override public IgniteAtomicLong atomicLong(String name, long initVal, boolean create) {
        return atomicLong(name, null, initVal, create);
    }

    /** {@inheritDoc} */
    @Nullable @Override public IgniteAtomicLong atomicLong(String name, AtomicConfiguration cfg, long initVal,
        boolean create) throws IgniteException {
        guard();

        try {
            checkClusterState();

            return ctx.dataStructures().atomicLong(name, cfg, initVal, create);
        }
        catch (IgniteCheckedException e) {
            throw U.convertException(e);
        }
        finally {
            unguard();
        }
    }

    /** {@inheritDoc} */
    @Nullable @Override public <T> IgniteAtomicReference<T> atomicReference(
        String name,
        @Nullable T initVal,
        boolean create
    ) {
        return atomicReference(name, null, initVal, create);
    }

    /** {@inheritDoc} */
    @Override public <T> IgniteAtomicReference<T> atomicReference(String name, AtomicConfiguration cfg,
        @Nullable T initVal, boolean create) throws IgniteException {
        guard();

        try {
            checkClusterState();

            return ctx.dataStructures().atomicReference(name, cfg, initVal, create);
        }
        catch (IgniteCheckedException e) {
            throw U.convertException(e);
        }
        finally {
            unguard();
        }
    }

    /** {@inheritDoc} */
    @Nullable @Override public <T, S> IgniteAtomicStamped<T, S> atomicStamped(String name,
        @Nullable T initVal,
        @Nullable S initStamp,
        boolean create) {
        return atomicStamped(name, null, initVal, initStamp, create);
    }

    /** {@inheritDoc} */
    @Override public <T, S> IgniteAtomicStamped<T, S> atomicStamped(String name, AtomicConfiguration cfg,
        @Nullable T initVal, @Nullable S initStamp, boolean create) throws IgniteException {
        guard();

        try {
            checkClusterState();

            return ctx.dataStructures().atomicStamped(name, cfg, initVal, initStamp, create);
        }
        catch (IgniteCheckedException e) {
            throw U.convertException(e);
        }
        finally {
            unguard();
        }
    }

    /** {@inheritDoc} */
    @Nullable @Override public IgniteCountDownLatch countDownLatch(String name,
        int cnt,
        boolean autoDel,
        boolean create) {
        guard();

        try {
            checkClusterState();

            return ctx.dataStructures().countDownLatch(name, null, cnt, autoDel, create);
        }
        catch (IgniteCheckedException e) {
            throw U.convertException(e);
        }
        finally {
            unguard();
        }
    }

    /** {@inheritDoc} */
    @Nullable @Override public IgniteSemaphore semaphore(
        String name,
        int cnt,
        boolean failoverSafe,
        boolean create
    ) {
        guard();

        try {
            checkClusterState();

            return ctx.dataStructures().semaphore(name, null, cnt, failoverSafe, create);
        }
        catch (IgniteCheckedException e) {
            throw U.convertException(e);
        }
        finally {
            unguard();
        }
    }

    /** {@inheritDoc} */
    @Nullable @Override public IgniteLock reentrantLock(
        String name,
        boolean failoverSafe,
        boolean fair,
        boolean create
    ) {
        guard();

        try {
            checkClusterState();

            return ctx.dataStructures().reentrantLock(name, null, failoverSafe, fair, create);
        }
        catch (IgniteCheckedException e) {
            throw U.convertException(e);
        }
        finally {
            unguard();
        }
    }

    /** {@inheritDoc} */
    @Nullable @Override public <T> IgniteQueue<T> queue(String name,
        int cap,
        CollectionConfiguration cfg) {
        guard();

        try {
            checkClusterState();

            return ctx.dataStructures().queue(name, null, cap, cfg);
        }
        catch (IgniteCheckedException e) {
            throw U.convertException(e);
        }
        finally {
            unguard();
        }
    }

    /** {@inheritDoc} */
    @Nullable @Override public <T> IgniteSet<T> set(String name,
        CollectionConfiguration cfg) {
        guard();

        try {
            checkClusterState();

            return ctx.dataStructures().set(name, null, cfg);
        }
        catch (IgniteCheckedException e) {
            throw U.convertException(e);
        }
        finally {
            unguard();
        }
    }

    /**
     * <tt>ctx.gateway().readLock()</tt>
     */
    private void guard() {
        assert ctx != null;

        ctx.gateway().readLock();
    }

    /**
     * <tt>ctx.gateway().readUnlock()</tt>
     */
    private void unguard() {
        assert ctx != null;

        ctx.gateway().readUnlock();
    }

    /**
     * Validate operation on cluster. Check current cluster state.
     *
     * @throws IgniteException if cluster in inActive state
     */
    private void checkClusterState() throws IgniteException {
        if (!ctx.state().publicApiActiveState(true)) {
            throw new IgniteException("Can not perform the operation because the cluster is inactive. Note, that " +
                "the cluster is considered inactive by default if Ignite Persistent Store is used to let all the nodes " +
                "join the cluster. To activate the cluster call Ignite.active(true).");
        }
    }

    /**
     *
     */
    public void onDisconnected() {
        Throwable err = null;

        reconnectState.waitPreviousReconnect();

        GridFutureAdapter<?> reconnectFut = ctx.gateway().onDisconnected();

        if (reconnectFut == null) {
            assert ctx.gateway().getState() != STARTED : ctx.gateway().getState();

            return;
        }

        IgniteFutureImpl<?> curFut = (IgniteFutureImpl<?>)ctx.cluster().get().clientReconnectFuture();

        IgniteFuture<?> userFut;

        // In case of previous reconnect did not finish keep reconnect future.
        if (curFut != null && curFut.internalFuture() == reconnectFut)
            userFut = curFut;
        else {
            userFut = new IgniteFutureImpl<>(reconnectFut);

            ctx.cluster().get().clientReconnectFuture(userFut);
        }

        ctx.disconnected(true);

        List<GridComponent> comps = ctx.components();

        for (ListIterator<GridComponent> it = comps.listIterator(comps.size()); it.hasPrevious(); ) {
            GridComponent comp = it.previous();

            try {
                if (!skipDaemon(comp))
                    comp.onDisconnected(userFut);
            }
            catch (IgniteCheckedException e) {
                err = e;
            }
            catch (Throwable e) {
                err = e;

                if (e instanceof Error)
                    throw e;
            }
        }

        for (GridCacheContext cctx : ctx.cache().context().cacheContexts()) {
            cctx.gate().writeLock();

            cctx.gate().writeUnlock();
        }

        ctx.gateway().writeLock();

        ctx.gateway().writeUnlock();

        if (err != null) {
            reconnectFut.onDone(err);

            U.error(log, "Failed to reconnect, will stop node", err);

            close();
        }
    }

    /**
     * @param clusterRestarted {@code True} if all cluster nodes restarted while client was disconnected.
     */
    @SuppressWarnings("unchecked")
    public void onReconnected(final boolean clusterRestarted) {
        Throwable err = null;

        try {
            ctx.disconnected(false);

            GridCompoundFuture curReconnectFut = reconnectState.curReconnectFut = new GridCompoundFuture<>();

            reconnectState.reconnectDone = new GridFutureAdapter<>();

            for (GridComponent comp : ctx.components()) {
                IgniteInternalFuture<?> fut = comp.onReconnected(clusterRestarted);

                if (fut != null)
                    curReconnectFut.add(fut);
            }

            curReconnectFut.add(ctx.cache().context().exchange().reconnectExchangeFuture());

            curReconnectFut.markInitialized();

            final GridFutureAdapter reconnectDone = reconnectState.reconnectDone;

            curReconnectFut.listen(new CI1<IgniteInternalFuture<?>>() {
                @Override public void apply(IgniteInternalFuture<?> fut) {
                    try {
                        Object res = fut.get();

                        if (res == STOP_RECONNECT)
                            return;

                        ctx.gateway().onReconnected();

                        reconnectState.firstReconnectFut.onDone();
                    }
                    catch (IgniteCheckedException e) {
                        if (!X.hasCause(e, IgniteNeedReconnectException.class,
                            IgniteClientDisconnectedCheckedException.class)) {
                            U.error(log, "Failed to reconnect, will stop node.", e);

                            reconnectState.firstReconnectFut.onDone(e);

                            close();
                        }
                        else {
                            assert ctx.discovery().reconnectSupported();

                            U.error(log, "Failed to finish reconnect, will retry [locNodeId=" + ctx.localNodeId() +
                                ", err=" + e.getMessage() + ']');
                        }
                    }
                    finally {
                        reconnectDone.onDone();
                    }
                }
            });
        }
        catch (IgniteCheckedException e) {
            err = e;
        }
        catch (Throwable e) {
            err = e;

            if (e instanceof Error)
                throw e;
        }

        if (err != null) {
            U.error(log, "Failed to reconnect, will stop node", err);

            close();
        }
    }

    /**
     * Creates optional component.
     *
     * @param cls Component interface.
     * @param ctx Kernal context.
     * @return Created component.
     * @throws IgniteCheckedException If failed to create component.
     */
    private static <T extends GridComponent> T createComponent(Class<T> cls, GridKernalContext ctx)
        throws IgniteCheckedException {
        assert cls.isInterface() : cls;

        T comp = ctx.plugins().createComponent(cls);

        if (comp != null)
            return comp;

        if (cls.equals(IgniteCacheObjectProcessor.class))
            return (T)new CacheObjectBinaryProcessorImpl(ctx);

        if (cls.equals(DiscoveryNodeValidationProcessor.class))
            return (T)new OsDiscoveryNodeValidationProcessor(ctx);

        if (cls.equals(IGridClusterStateProcessor.class))
            return (T)new GridClusterStateProcessor(ctx);

        Class<T> implCls = null;

        try {
            String clsName;

            // Handle special case for PlatformProcessor
            if (cls.equals(PlatformProcessor.class))
                clsName = ctx.config().getPlatformConfiguration() == null ?
                    PlatformNoopProcessor.class.getName() : cls.getName() + "Impl";
            else
                clsName = componentClassName(cls);

            implCls = (Class<T>)Class.forName(clsName);
        }
        catch (ClassNotFoundException ignore) {
            // No-op.
        }

        if (implCls == null)
            throw new IgniteCheckedException("Failed to find component implementation: " + cls.getName());

        if (!cls.isAssignableFrom(implCls))
            throw new IgniteCheckedException("Component implementation does not implement component interface " +
                "[component=" + cls.getName() + ", implementation=" + implCls.getName() + ']');

        Constructor<T> constructor;

        try {
            constructor = implCls.getConstructor(GridKernalContext.class);
        }
        catch (NoSuchMethodException e) {
            throw new IgniteCheckedException("Component does not have expected constructor: " + implCls.getName(), e);
        }

        try {
            return constructor.newInstance(ctx);
        }
        catch (ReflectiveOperationException e) {
            throw new IgniteCheckedException("Failed to create component [component=" + cls.getName() +
                ", implementation=" + implCls.getName() + ']', e);
        }
    }

    /**
     * @param cls Component interface.
     * @return Name of component implementation class for open source edition.
     */
    private static String componentClassName(Class<?> cls) {
        return cls.getPackage().getName() + ".os." + cls.getSimpleName().replace("Grid", "GridOs");
    }

    /** {@inheritDoc} */
    @Override public void readExternal(ObjectInput in) throws IOException, ClassNotFoundException {
        igniteInstanceName = U.readString(in);
    }

    /** {@inheritDoc} */
    @Override public void writeExternal(ObjectOutput out) throws IOException {
        U.writeString(out, igniteInstanceName);
    }

    /**
     * @return IgniteKernal instance.
     *
     * @throws ObjectStreamException If failed.
     */
    protected Object readResolve() throws ObjectStreamException {
        try {
            return IgnitionEx.localIgnite();
        }
        catch (IllegalStateException e) {
            throw U.withCause(new InvalidObjectException(e.getMessage()), e);
        }
    }

    /**
     * @param comp Grid component.
     * @return {@code true} if node running in daemon mode and component marked by {@code SkipDaemon} annotation.
     */
    private boolean skipDaemon(GridComponent comp) {
        return ctx.isDaemon() && U.hasAnnotation(comp.getClass(), SkipDaemon.class);
    }

    /** {@inheritDoc} */
    @Override public void dumpDebugInfo() {
        try {
            GridKernalContextImpl ctx = this.ctx;

            GridDiscoveryManager discoMrg = ctx != null ? ctx.discovery() : null;

            ClusterNode locNode = discoMrg != null ? discoMrg.localNode() : null;

            if (ctx != null && discoMrg != null && locNode != null) {
                boolean client = ctx.clientNode();

                UUID routerId = locNode instanceof TcpDiscoveryNode ? ((TcpDiscoveryNode)locNode).clientRouterNodeId() : null;

                U.warn(ctx.cluster().diagnosticLog(), "Dumping debug info for node [id=" + locNode.id() +
                    ", name=" + ctx.igniteInstanceName() +
                    ", order=" + locNode.order() +
                    ", topVer=" + discoMrg.topologyVersion() +
                    ", client=" + client +
                    (client && routerId != null ? ", routerId=" + routerId : "") + ']');

                ctx.cache().context().exchange().dumpDebugInfo(null);
            }
            else
                U.warn(log, "Dumping debug info for node, context is not initialized [name=" + igniteInstanceName +
                    ']');
        }
        catch (Exception e) {
            U.error(log, "Failed to dump debug info for node: " + e, e);
        }
    }

    /**
     * @param node Node.
     * @param payload Message payload.
     * @param procFromNioThread If {@code true} message is processed from NIO thread.
     * @return Response future.
     */
    public IgniteInternalFuture sendIoTest(ClusterNode node, byte[] payload, boolean procFromNioThread) {
        return ctx.io().sendIoTest(node, payload, procFromNioThread);
    }

    /**
     * @param nodes Nodes.
     * @param payload Message payload.
     * @param procFromNioThread If {@code true} message is processed from NIO thread.
     * @return Response future.
     */
    public IgniteInternalFuture sendIoTest(List<ClusterNode> nodes, byte[] payload, boolean procFromNioThread) {
        return ctx.io().sendIoTest(nodes, payload, procFromNioThread);
    }

    /**
     *
     */
    private class ReconnectState {
        /** */
        private final GridFutureAdapter firstReconnectFut = new GridFutureAdapter();

        /** */
        private GridCompoundFuture<?, Object> curReconnectFut;

        /** */
        private GridFutureAdapter<?> reconnectDone;

        /**
         * @throws IgniteCheckedException If failed.
         */
        void waitFirstReconnect() throws IgniteCheckedException {
            firstReconnectFut.get();
        }

        /**
         *
         */
        void waitPreviousReconnect() {
            if (curReconnectFut != null && !curReconnectFut.isDone()) {
                assert reconnectDone != null;

                curReconnectFut.onDone(STOP_RECONNECT);

                try {
                    reconnectDone.get();
                }
                catch (IgniteCheckedException ignote) {
                    // No-op.
                }
            }

        }
    }

    /**
     * Class that registers and unregisters MBeans for kernal.
     */
    private class MBeansManager {
        /** MBean names stored to be unregistered later. */
        private final Set<ObjectName> mBeanNames = new HashSet<>();

        /**
         * Registers all kernal MBeans (for kernal, metrics, thread pools).
         *
         * @param utilityCachePool Utility cache pool
         * @param execSvc Executor service
         * @param sysExecSvc System executor service
         * @param stripedExecSvc Striped executor
         * @param p2pExecSvc P2P executor service
         * @param mgmtExecSvc Management executor service
         * @param igfsExecSvc IGFS executor service
         * @param dataStreamExecSvc data stream executor service
         * @param restExecSvc Reset executor service
         * @param affExecSvc Affinity executor service
         * @param idxExecSvc Indexing executor service
         * @param callbackExecSvc Callback executor service
         * @param qryExecSvc Query executor service
         * @param schemaExecSvc Schema executor service
         * @param customExecSvcs Custom named executors
         *
         * @throws IgniteCheckedException if fails to register any of the MBeans
         */
        private void registerAllMBeans(
            ExecutorService utilityCachePool,
            final ExecutorService execSvc,
            final ExecutorService svcExecSvc,
            final ExecutorService sysExecSvc,
            final StripedExecutor stripedExecSvc,
            ExecutorService p2pExecSvc,
            ExecutorService mgmtExecSvc,
            ExecutorService igfsExecSvc,
            StripedExecutor dataStreamExecSvc,
            ExecutorService restExecSvc,
            ExecutorService affExecSvc,
            @Nullable ExecutorService idxExecSvc,
            IgniteStripedThreadPoolExecutor callbackExecSvc,
            ExecutorService qryExecSvc,
            ExecutorService schemaExecSvc,
            @Nullable final Map<String, ? extends ExecutorService> customExecSvcs
        ) throws IgniteCheckedException {
            if (U.IGNITE_MBEANS_DISABLED)
                return;

            // Kernal
            registerMBean("Kernal", IgniteKernal.class.getSimpleName(), IgniteKernal.this, IgniteMXBean.class);

            // Metrics
            ClusterMetricsMXBean locMetricsBean = new ClusterLocalNodeMetricsMXBeanImpl(ctx.discovery());
            registerMBean("Kernal", locMetricsBean.getClass().getSimpleName(), locMetricsBean, ClusterMetricsMXBean.class);
            ClusterMetricsMXBean metricsBean = new ClusterMetricsMXBeanImpl(cluster());
            registerMBean("Kernal", metricsBean.getClass().getSimpleName(), metricsBean, ClusterMetricsMXBean.class);

            // Executors
            registerExecutorMBean("GridUtilityCacheExecutor", utilityCachePool);
            registerExecutorMBean("GridExecutionExecutor", execSvc);
            registerExecutorMBean("GridServicesExecutor", svcExecSvc);
            registerExecutorMBean("GridSystemExecutor", sysExecSvc);
            registerExecutorMBean("GridClassLoadingExecutor", p2pExecSvc);
            registerExecutorMBean("GridManagementExecutor", mgmtExecSvc);
            registerExecutorMBean("GridIgfsExecutor", igfsExecSvc);
            registerExecutorMBean("GridDataStreamExecutor", dataStreamExecSvc);
            registerExecutorMBean("GridAffinityExecutor", affExecSvc);
            registerExecutorMBean("GridCallbackExecutor", callbackExecSvc);
            registerExecutorMBean("GridQueryExecutor", qryExecSvc);
            registerExecutorMBean("GridSchemaExecutor", schemaExecSvc);

            if (idxExecSvc != null)
                registerExecutorMBean("GridIndexingExecutor", idxExecSvc);

            if (cfg.getConnectorConfiguration() != null)
                registerExecutorMBean("GridRestExecutor", restExecSvc);

            if (stripedExecSvc != null) {
                // striped executor uses a custom adapter
                registerMBean("Thread Pools",
                    "StripedExecutor",
                    new StripedExecutorMXBeanAdapter(stripedExecSvc),
                    StripedExecutorMXBean.class);
            }

            if (customExecSvcs != null) {
                for (Map.Entry<String, ? extends ExecutorService> entry : customExecSvcs.entrySet())
                    registerExecutorMBean(entry.getKey(), entry.getValue());
            }
        }

        /**
         * Registers a {@link ThreadPoolMXBean} for an executor.
         *
         * @param name name of the bean to register
         * @param exec executor to register a bean for
         *
         * @throws IgniteCheckedException if registration fails.
         */
        private void registerExecutorMBean(String name, ExecutorService exec) throws IgniteCheckedException {
            registerMBean("Thread Pools", name, new ThreadPoolMXBeanAdapter(exec), ThreadPoolMXBean.class);
        }

        /**
         * Register an Ignite MBean.
         *
         * @param grp bean group name
         * @param name bean name
         * @param impl bean implementation
         * @param itf bean interface
         * @param <T> bean type
         *
         * @throws IgniteCheckedException if registration fails
         */
        private <T> void registerMBean(String grp, String name, T impl, Class<T> itf) throws IgniteCheckedException {
            assert !U.IGNITE_MBEANS_DISABLED;

            try {
                ObjectName objName = U.registerMBean(
                    cfg.getMBeanServer(),
                    cfg.getIgniteInstanceName(),
                    grp, name, impl, itf);

                if (log.isDebugEnabled())
                    log.debug("Registered MBean: " + objName);

                mBeanNames.add(objName);
            }
            catch (JMException e) {
                throw new IgniteCheckedException("Failed to register MBean " + name, e);
            }
        }

        /**
         * Unregisters all previously registered MBeans.
         *
         * @return {@code true} if all mbeans were unregistered successfully; {@code false} otherwise.
         */
        private boolean unregisterAllMBeans() {
            boolean success = true;

            for (ObjectName name : mBeanNames)
                success = success && unregisterMBean(name);

            return success;
        }

        /**
         * Unregisters given MBean.
         *
         * @param mbean MBean to unregister.
         * @return {@code true} if successfully unregistered, {@code false} otherwise.
         */
        private boolean unregisterMBean(ObjectName mbean) {
            assert !U.IGNITE_MBEANS_DISABLED;

            try {
                cfg.getMBeanServer().unregisterMBean(mbean);

                if (log.isDebugEnabled())
                    log.debug("Unregistered MBean: " + mbean);

                return true;
            }
            catch (JMException e) {
                U.error(log, "Failed to unregister MBean.", e);

                return false;
            }
        }
    }

    /** {@inheritDoc} */
    @Override public void runIoTest(
        long warmup,
        long duration,
        int threads,
        long maxLatency,
        int rangesCnt,
        int payLoadSize,
        boolean procFromNioThread
    ) {
        ctx.io().runIoTest(warmup, duration, threads, maxLatency, rangesCnt, payLoadSize, procFromNioThread,
            new ArrayList(ctx.cluster().get().forServers().forRemotes().nodes()));
    }

    /** {@inheritDoc} */
    @Override public String toString() {
        return S.toString(IgniteKernal.class, this);
    }
}<|MERGE_RESOLUTION|>--- conflicted
+++ resolved
@@ -3188,14 +3188,9 @@
      * @param checkThreadTx If {@code true} checks that current thread does not have active transactions.
      * @return Future that will be completed when cache is deployed.
      */
-<<<<<<< HEAD
-    public IgniteInternalFuture<?> getOrCreateCacheAsync(String cacheName, boolean checkThreadTx) {
-        CU.validateNewCacheName(cacheName);
-=======
     public IgniteInternalFuture<?> getOrCreateCacheAsync(String cacheName, String templateName,
         CacheConfigurationOverride cfgOverride, boolean checkThreadTx) {
-        CU.validateCacheName(cacheName);
->>>>>>> 7c854465
+        CU.validateNewCacheName(cacheName);
 
         guard();
 
