/*
 * Licensed to the Apache Software Foundation (ASF) under one or more
 * contributor license agreements.  See the NOTICE file distributed with
 * this work for additional information regarding copyright ownership.
 * The ASF licenses this file to You under the Apache License, Version 2.0
 * (the "License"); you may not use this file except in compliance with
 * the License.  You may obtain a copy of the License at
 *
 *      http://www.apache.org/licenses/LICENSE-2.0
 *
 * Unless required by applicable law or agreed to in writing, software
 * distributed under the License is distributed on an "AS IS" BASIS,
 * WITHOUT WARRANTIES OR CONDITIONS OF ANY KIND, either express or implied.
 * See the License for the specific language governing permissions and
 * limitations under the License.
 */

package org.apache.ignite.internal;

import java.io.Externalizable;
import java.io.File;
import java.io.IOException;
import java.io.InputStream;
import java.io.InvalidObjectException;
import java.io.ObjectInput;
import java.io.ObjectOutput;
import java.io.ObjectStreamException;
import java.io.Serializable;
import java.lang.management.ManagementFactory;
import java.lang.management.RuntimeMXBean;
import java.lang.reflect.Constructor;
import java.text.DateFormat;
import java.text.DecimalFormat;
import java.util.ArrayList;
import java.util.Arrays;
import java.util.Collection;
import java.util.Collections;
import java.util.Date;
import java.util.HashMap;
import java.util.List;
import java.util.ListIterator;
import java.util.Map;
import java.util.Properties;
import java.util.Set;
import java.util.UUID;
import java.util.concurrent.ExecutorService;
import java.util.concurrent.ThreadPoolExecutor;
import java.util.concurrent.atomic.AtomicBoolean;
import java.util.concurrent.atomic.AtomicReference;
import javax.cache.CacheException;
import javax.management.JMException;
import javax.management.ObjectName;
import org.apache.ignite.DataRegionMetrics;
import org.apache.ignite.DataRegionMetricsAdapter;
import org.apache.ignite.DataStorageMetrics;
import org.apache.ignite.DataStorageMetricsAdapter;
import org.apache.ignite.IgniteAtomicLong;
import org.apache.ignite.IgniteAtomicReference;
import org.apache.ignite.IgniteAtomicSequence;
import org.apache.ignite.IgniteAtomicStamped;
import org.apache.ignite.IgniteBinary;
import org.apache.ignite.IgniteCache;
import org.apache.ignite.IgniteCheckedException;
import org.apache.ignite.IgniteClientDisconnectedException;
import org.apache.ignite.IgniteCompute;
import org.apache.ignite.IgniteCountDownLatch;
import org.apache.ignite.IgniteDataStreamer;
import org.apache.ignite.IgniteEvents;
import org.apache.ignite.IgniteException;
import org.apache.ignite.IgniteFileSystem;
import org.apache.ignite.IgniteLock;
import org.apache.ignite.IgniteLogger;
import org.apache.ignite.IgniteMessaging;
import org.apache.ignite.IgniteQueue;
import org.apache.ignite.IgniteScheduler;
import org.apache.ignite.IgniteSemaphore;
import org.apache.ignite.IgniteServices;
import org.apache.ignite.IgniteSet;
import org.apache.ignite.IgniteSystemProperties;
import org.apache.ignite.IgniteTransactions;
import org.apache.ignite.Ignition;
import org.apache.ignite.MemoryMetrics;
import org.apache.ignite.PersistenceMetrics;
import org.apache.ignite.cache.affinity.Affinity;
import org.apache.ignite.cluster.ClusterGroup;
import org.apache.ignite.cluster.ClusterMetrics;
import org.apache.ignite.cluster.ClusterNode;
import org.apache.ignite.configuration.AtomicConfiguration;
import org.apache.ignite.configuration.BinaryConfiguration;
import org.apache.ignite.configuration.CacheConfiguration;
import org.apache.ignite.configuration.CollectionConfiguration;
import org.apache.ignite.configuration.ConnectorConfiguration;
import org.apache.ignite.configuration.DataStorageConfiguration;
import org.apache.ignite.configuration.IgniteConfiguration;
import org.apache.ignite.configuration.MemoryConfiguration;
import org.apache.ignite.configuration.NearCacheConfiguration;
import org.apache.ignite.internal.binary.BinaryEnumCache;
import org.apache.ignite.internal.binary.BinaryMarshaller;
import org.apache.ignite.internal.binary.BinaryUtils;
import org.apache.ignite.internal.cluster.ClusterGroupAdapter;
import org.apache.ignite.internal.cluster.IgniteClusterEx;
import org.apache.ignite.internal.managers.GridManager;
import org.apache.ignite.internal.managers.checkpoint.GridCheckpointManager;
import org.apache.ignite.internal.managers.collision.GridCollisionManager;
import org.apache.ignite.internal.managers.communication.GridIoManager;
import org.apache.ignite.internal.managers.deployment.GridDeploymentManager;
import org.apache.ignite.internal.managers.discovery.DiscoveryLocalJoinData;
import org.apache.ignite.internal.managers.discovery.GridDiscoveryManager;
import org.apache.ignite.internal.managers.eventstorage.GridEventStorageManager;
import org.apache.ignite.internal.managers.failover.GridFailoverManager;
import org.apache.ignite.internal.managers.indexing.GridIndexingManager;
import org.apache.ignite.internal.managers.loadbalancer.GridLoadBalancerManager;
import org.apache.ignite.internal.marshaller.optimized.OptimizedMarshaller;
import org.apache.ignite.internal.processors.GridProcessor;
import org.apache.ignite.internal.processors.affinity.GridAffinityProcessor;
import org.apache.ignite.internal.processors.cache.GridCacheAdapter;
import org.apache.ignite.internal.processors.cache.GridCacheContext;
import org.apache.ignite.internal.processors.cache.GridCacheProcessor;
import org.apache.ignite.internal.processors.cache.GridCacheUtilityKey;
import org.apache.ignite.internal.processors.cache.IgniteCacheProxy;
import org.apache.ignite.internal.processors.cache.IgniteInternalCache;
import org.apache.ignite.internal.processors.cache.binary.CacheObjectBinaryProcessorImpl;
import org.apache.ignite.internal.processors.cache.persistence.DataRegion;
import org.apache.ignite.internal.processors.cache.persistence.filename.PdsConsistentIdProcessor;
import org.apache.ignite.internal.processors.cacheobject.IgniteCacheObjectProcessor;
import org.apache.ignite.internal.processors.closure.GridClosureProcessor;
import org.apache.ignite.internal.processors.cluster.ClusterProcessor;
import org.apache.ignite.internal.processors.cluster.GridClusterStateProcessor;
import org.apache.ignite.internal.processors.cluster.GridClusterStateProcessorImpl;
import org.apache.ignite.internal.processors.continuous.GridContinuousProcessor;
import org.apache.ignite.internal.processors.datastreamer.DataStreamProcessor;
import org.apache.ignite.internal.processors.datastructures.DataStructuresProcessor;
import org.apache.ignite.internal.processors.hadoop.Hadoop;
import org.apache.ignite.internal.processors.hadoop.HadoopProcessorAdapter;
import org.apache.ignite.internal.processors.job.GridJobProcessor;
import org.apache.ignite.internal.processors.jobmetrics.GridJobMetricsProcessor;
import org.apache.ignite.internal.processors.marshaller.GridMarshallerMappingProcessor;
import org.apache.ignite.internal.processors.nodevalidation.DiscoveryNodeValidationProcessor;
import org.apache.ignite.internal.processors.nodevalidation.OsDiscoveryNodeValidationProcessor;
import org.apache.ignite.internal.processors.odbc.ClientListenerProcessor;
import org.apache.ignite.internal.processors.platform.PlatformNoopProcessor;
import org.apache.ignite.internal.processors.platform.PlatformProcessor;
import org.apache.ignite.internal.processors.platform.plugin.PlatformPluginProcessor;
import org.apache.ignite.internal.processors.plugin.IgnitePluginProcessor;
import org.apache.ignite.internal.processors.pool.PoolProcessor;
import org.apache.ignite.internal.processors.port.GridPortProcessor;
import org.apache.ignite.internal.processors.port.GridPortRecord;
import org.apache.ignite.internal.processors.query.GridQueryProcessor;
import org.apache.ignite.internal.processors.resource.GridResourceProcessor;
import org.apache.ignite.internal.processors.resource.GridSpringResourceContext;
import org.apache.ignite.internal.processors.rest.GridRestProcessor;
import org.apache.ignite.internal.processors.security.GridSecurityProcessor;
import org.apache.ignite.internal.processors.segmentation.GridSegmentationProcessor;
import org.apache.ignite.internal.processors.service.GridServiceProcessor;
import org.apache.ignite.internal.processors.session.GridTaskSessionProcessor;
import org.apache.ignite.internal.processors.task.GridTaskProcessor;
import org.apache.ignite.internal.processors.timeout.GridTimeoutProcessor;
import org.apache.ignite.internal.suggestions.GridPerformanceSuggestions;
import org.apache.ignite.internal.suggestions.JvmConfigurationSuggestions;
import org.apache.ignite.internal.suggestions.OsConfigurationSuggestions;
import org.apache.ignite.internal.util.StripedExecutor;
import org.apache.ignite.internal.util.future.GridCompoundFuture;
import org.apache.ignite.internal.util.future.GridFinishedFuture;
import org.apache.ignite.internal.util.future.GridFutureAdapter;
import org.apache.ignite.internal.util.future.IgniteFutureImpl;
import org.apache.ignite.internal.util.lang.GridAbsClosure;
import org.apache.ignite.internal.util.tostring.GridToStringExclude;
import org.apache.ignite.internal.util.typedef.C1;
import org.apache.ignite.internal.util.typedef.CI1;
import org.apache.ignite.internal.util.typedef.F;
import org.apache.ignite.internal.util.typedef.X;
import org.apache.ignite.internal.util.typedef.internal.A;
import org.apache.ignite.internal.util.typedef.internal.CU;
import org.apache.ignite.internal.util.typedef.internal.LT;
import org.apache.ignite.internal.util.typedef.internal.S;
import org.apache.ignite.internal.util.typedef.internal.SB;
import org.apache.ignite.internal.util.typedef.internal.U;
import org.apache.ignite.lang.IgniteBiTuple;
import org.apache.ignite.lang.IgniteFuture;
import org.apache.ignite.lang.IgnitePredicate;
import org.apache.ignite.lang.IgniteProductVersion;
import org.apache.ignite.lifecycle.LifecycleAware;
import org.apache.ignite.lifecycle.LifecycleBean;
import org.apache.ignite.lifecycle.LifecycleEventType;
import org.apache.ignite.marshaller.MarshallerExclusions;
import org.apache.ignite.marshaller.jdk.JdkMarshaller;
import org.apache.ignite.mxbean.ClusterLocalNodeMetricsMXBean;
import org.apache.ignite.mxbean.IgniteMXBean;
import org.apache.ignite.mxbean.StripedExecutorMXBean;
import org.apache.ignite.mxbean.ThreadPoolMXBean;
import org.apache.ignite.plugin.IgnitePlugin;
import org.apache.ignite.plugin.PluginNotFoundException;
import org.apache.ignite.plugin.PluginProvider;
import org.apache.ignite.spi.IgniteSpi;
import org.apache.ignite.spi.IgniteSpiVersionCheckException;
import org.apache.ignite.spi.discovery.tcp.internal.TcpDiscoveryNode;
import org.apache.ignite.thread.IgniteStripedThreadPoolExecutor;
import org.jetbrains.annotations.Nullable;

import static org.apache.ignite.IgniteSystemProperties.IGNITE_BINARY_MARSHALLER_USE_STRING_SERIALIZATION_VER_2;
import static org.apache.ignite.IgniteSystemProperties.IGNITE_CONFIG_URL;
import static org.apache.ignite.IgniteSystemProperties.IGNITE_DAEMON;
import static org.apache.ignite.IgniteSystemProperties.IGNITE_NO_ASCII;
import static org.apache.ignite.IgniteSystemProperties.IGNITE_OPTIMIZED_MARSHALLER_USE_DEFAULT_SUID;
import static org.apache.ignite.IgniteSystemProperties.IGNITE_REST_START_ON_CLIENT;
import static org.apache.ignite.IgniteSystemProperties.IGNITE_SKIP_CONFIGURATION_CONSISTENCY_CHECK;
import static org.apache.ignite.IgniteSystemProperties.IGNITE_STARVATION_CHECK_INTERVAL;
import static org.apache.ignite.IgniteSystemProperties.IGNITE_SUCCESS_FILE;
import static org.apache.ignite.IgniteSystemProperties.getBoolean;
import static org.apache.ignite.IgniteSystemProperties.snapshot;
import static org.apache.ignite.internal.GridKernalState.DISCONNECTED;
import static org.apache.ignite.internal.GridKernalState.STARTED;
import static org.apache.ignite.internal.GridKernalState.STARTING;
import static org.apache.ignite.internal.GridKernalState.STOPPED;
import static org.apache.ignite.internal.GridKernalState.STOPPING;
import static org.apache.ignite.internal.IgniteComponentType.HADOOP_HELPER;
import static org.apache.ignite.internal.IgniteComponentType.IGFS;
import static org.apache.ignite.internal.IgniteComponentType.IGFS_HELPER;
import static org.apache.ignite.internal.IgniteComponentType.SCHEDULE;
import static org.apache.ignite.internal.IgniteNodeAttributes.ATTR_BUILD_DATE;
import static org.apache.ignite.internal.IgniteNodeAttributes.ATTR_BUILD_VER;
import static org.apache.ignite.internal.IgniteNodeAttributes.ATTR_CLIENT_MODE;
import static org.apache.ignite.internal.IgniteNodeAttributes.ATTR_CONSISTENCY_CHECK_SKIPPED;
import static org.apache.ignite.internal.IgniteNodeAttributes.ATTR_DAEMON;
import static org.apache.ignite.internal.IgniteNodeAttributes.ATTR_DATA_STORAGE_CONFIG;
import static org.apache.ignite.internal.IgniteNodeAttributes.ATTR_DATA_STREAMER_POOL_SIZE;
import static org.apache.ignite.internal.IgniteNodeAttributes.ATTR_DEPLOYMENT_MODE;
import static org.apache.ignite.internal.IgniteNodeAttributes.ATTR_IGNITE_INSTANCE_NAME;
import static org.apache.ignite.internal.IgniteNodeAttributes.ATTR_IPS;
import static org.apache.ignite.internal.IgniteNodeAttributes.ATTR_JIT_NAME;
import static org.apache.ignite.internal.IgniteNodeAttributes.ATTR_JMX_PORT;
import static org.apache.ignite.internal.IgniteNodeAttributes.ATTR_JVM_ARGS;
import static org.apache.ignite.internal.IgniteNodeAttributes.ATTR_JVM_PID;
import static org.apache.ignite.internal.IgniteNodeAttributes.ATTR_LANG_RUNTIME;
import static org.apache.ignite.internal.IgniteNodeAttributes.ATTR_LATE_AFFINITY_ASSIGNMENT;
import static org.apache.ignite.internal.IgniteNodeAttributes.ATTR_MACS;
import static org.apache.ignite.internal.IgniteNodeAttributes.ATTR_MARSHALLER;
import static org.apache.ignite.internal.IgniteNodeAttributes.ATTR_MARSHALLER_COMPACT_FOOTER;
import static org.apache.ignite.internal.IgniteNodeAttributes.ATTR_MARSHALLER_USE_BINARY_STRING_SER_VER_2;
import static org.apache.ignite.internal.IgniteNodeAttributes.ATTR_MARSHALLER_USE_DFLT_SUID;
import static org.apache.ignite.internal.IgniteNodeAttributes.ATTR_MEMORY_CONFIG;
import static org.apache.ignite.internal.IgniteNodeAttributes.ATTR_NODE_CONSISTENT_ID;
import static org.apache.ignite.internal.IgniteNodeAttributes.ATTR_OFFHEAP_SIZE;
import static org.apache.ignite.internal.IgniteNodeAttributes.ATTR_PEER_CLASSLOADING;
import static org.apache.ignite.internal.IgniteNodeAttributes.ATTR_PHY_RAM;
import static org.apache.ignite.internal.IgniteNodeAttributes.ATTR_PREFIX;
import static org.apache.ignite.internal.IgniteNodeAttributes.ATTR_RESTART_ENABLED;
import static org.apache.ignite.internal.IgniteNodeAttributes.ATTR_REST_PORT_RANGE;
import static org.apache.ignite.internal.IgniteNodeAttributes.ATTR_SPI_CLASS;
import static org.apache.ignite.internal.IgniteNodeAttributes.ATTR_TX_CONFIG;
import static org.apache.ignite.internal.IgniteNodeAttributes.ATTR_USER_NAME;
import static org.apache.ignite.internal.IgniteVersionUtils.ACK_VER_STR;
import static org.apache.ignite.internal.IgniteVersionUtils.BUILD_TSTAMP_STR;
import static org.apache.ignite.internal.IgniteVersionUtils.COPYRIGHT;
import static org.apache.ignite.internal.IgniteVersionUtils.REV_HASH_STR;
import static org.apache.ignite.internal.IgniteVersionUtils.VER;
import static org.apache.ignite.internal.IgniteVersionUtils.VER_STR;
import static org.apache.ignite.lifecycle.LifecycleEventType.AFTER_NODE_START;
import static org.apache.ignite.lifecycle.LifecycleEventType.BEFORE_NODE_START;

/**
 * Ignite kernal.
 * <p/>
 * See <a href="http://en.wikipedia.org/wiki/Kernal">http://en.wikipedia.org/wiki/Kernal</a> for information on the
 * misspelling.
 */
public class IgniteKernal implements IgniteEx, IgniteMXBean, Externalizable {
    /** */
    private static final long serialVersionUID = 0L;

    /** Ignite site that is shown in log messages. */
    public static final String SITE = "ignite.apache.org";

    /** System line separator. */
    private static final String NL = U.nl();

    /** Periodic starvation check interval. */
    private static final long PERIODIC_STARVATION_CHECK_FREQ = 1000 * 30;

    /** Force complete reconnect future. */
    private static final Object STOP_RECONNECT = new Object();

    /** */
    @GridToStringExclude
    private GridKernalContextImpl ctx;

    /** Configuration. */
    private IgniteConfiguration cfg;

    /** */
    @SuppressWarnings({"FieldAccessedSynchronizedAndUnsynchronized"})
    @GridToStringExclude
    private GridLoggerProxy log;

    /** */
    private String igniteInstanceName;

    /** */
    @GridToStringExclude
    private ObjectName kernalMBean;

    /** */
    @GridToStringExclude
    private ObjectName locNodeMBean;

    /** */
    @GridToStringExclude
    private ObjectName pubExecSvcMBean;

    /** */
    @GridToStringExclude
    private ObjectName sysExecSvcMBean;

    /** */
    @GridToStringExclude
    private ObjectName mgmtExecSvcMBean;

    /** */
    @GridToStringExclude
    private ObjectName p2PExecSvcMBean;

    /** */
    @GridToStringExclude
    private ObjectName restExecSvcMBean;

    /** */
    @GridToStringExclude
    private ObjectName qryExecSvcMBean;

    /** */
    @GridToStringExclude
    private ObjectName schemaExecSvcMBean;

    /** */
    @GridToStringExclude
    private ObjectName stripedExecSvcMBean;

    /** Kernal start timestamp. */
    private long startTime = U.currentTimeMillis();

    /** Spring context, potentially {@code null}. */
    private GridSpringResourceContext rsrcCtx;

    /** */
    @GridToStringExclude
    private GridTimeoutProcessor.CancelableTask starveTask;

    /** */
    @GridToStringExclude
    private GridTimeoutProcessor.CancelableTask metricsLogTask;

    /** */
    @GridToStringExclude
    private GridTimeoutProcessor.CancelableTask longOpDumpTask;

    /** Indicate error on grid stop. */
    @GridToStringExclude
    private boolean errOnStop;

    /** Scheduler. */
    @GridToStringExclude
    private IgniteScheduler scheduler;

    /** Kernal gateway. */
    @GridToStringExclude
    private final AtomicReference<GridKernalGateway> gw = new AtomicReference<>();

    /** Stop guard. */
    @GridToStringExclude
    private final AtomicBoolean stopGuard = new AtomicBoolean();

    /** */
    private final ReconnectState reconnectState = new ReconnectState();

    /**
     * No-arg constructor is required by externalization.
     */
    public IgniteKernal() {
        this(null);
    }

    /**
     * @param rsrcCtx Optional Spring application context.
     */
    public IgniteKernal(@Nullable GridSpringResourceContext rsrcCtx) {
        this.rsrcCtx = rsrcCtx;
    }

    /** {@inheritDoc} */
    @Override public IgniteClusterEx cluster() {
        return ctx.cluster().get();
    }

    /** {@inheritDoc} */
    @Override public ClusterNode localNode() {
        return ctx.cluster().get().localNode();
    }

    /** {@inheritDoc} */
    @Override public IgniteCompute compute() {
        return ((ClusterGroupAdapter)ctx.cluster().get().forServers()).compute();
    }

    /** {@inheritDoc} */
    @Override public IgniteMessaging message() {
        return ctx.cluster().get().message();
    }

    /** {@inheritDoc} */
    @Override public IgniteEvents events() {
        return ctx.cluster().get().events();
    }

    /** {@inheritDoc} */
    @Override public IgniteServices services() {
        checkClusterState();

        return ((ClusterGroupAdapter)ctx.cluster().get().forServers()).services();
    }

    /** {@inheritDoc} */
    @Override public ExecutorService executorService() {
        return ctx.cluster().get().executorService();
    }

    /** {@inheritDoc} */
    @Override public final IgniteCompute compute(ClusterGroup grp) {
        return ((ClusterGroupAdapter)grp).compute();
    }

    /** {@inheritDoc} */
    @Override public final IgniteMessaging message(ClusterGroup prj) {
        return ((ClusterGroupAdapter)prj).message();
    }

    /** {@inheritDoc} */
    @Override public final IgniteEvents events(ClusterGroup grp) {
        return ((ClusterGroupAdapter)grp).events();
    }

    /** {@inheritDoc} */
    @Override public IgniteServices services(ClusterGroup grp) {
        checkClusterState();

        return ((ClusterGroupAdapter)grp).services();
    }

    /** {@inheritDoc} */
    @Override public ExecutorService executorService(ClusterGroup grp) {
        return ((ClusterGroupAdapter)grp).executorService();
    }

    /** {@inheritDoc} */
    @Override public String name() {
        return igniteInstanceName;
    }

    /** {@inheritDoc} */
    @Override public String getCopyright() {
        return COPYRIGHT;
    }

    /** {@inheritDoc} */
    @Override public long getStartTimestamp() {
        return startTime;
    }

    /** {@inheritDoc} */
    @Override public String getStartTimestampFormatted() {
        return DateFormat.getDateTimeInstance().format(new Date(startTime));
    }

    /** {@inheritDoc} */
    @Override
    public boolean isRebalanceEnabled() {
        return ctx.cache().context().isRebalanceEnabled();
    }

    /** {@inheritDoc} */
    @Override
    public void rebalanceEnabled(boolean rebalanceEnabled) {
        ctx.cache().context().rebalanceEnabled(rebalanceEnabled);
    }

    /** {@inheritDoc} */
    @Override public long getUpTime() {
        return U.currentTimeMillis() - startTime;
    }

    /** {@inheritDoc} */
    @Override public String getUpTimeFormatted() {
        return X.timeSpan2HMSM(U.currentTimeMillis() - startTime);
    }

    /** {@inheritDoc} */
    @Override public String getFullVersion() {
        return VER_STR + '-' + BUILD_TSTAMP_STR;
    }

    /** {@inheritDoc} */
    @Override public String getCheckpointSpiFormatted() {
        assert cfg != null;

        return Arrays.toString(cfg.getCheckpointSpi());
    }

    /** {@inheritDoc} */
    @Override public String getCommunicationSpiFormatted() {
        assert cfg != null;

        return cfg.getCommunicationSpi().toString();
    }

    /** {@inheritDoc} */
    @Override public String getDeploymentSpiFormatted() {
        assert cfg != null;

        return cfg.getDeploymentSpi().toString();
    }

    /** {@inheritDoc} */
    @Override public String getDiscoverySpiFormatted() {
        assert cfg != null;

        return cfg.getDiscoverySpi().toString();
    }

    /** {@inheritDoc} */
    @Override public String getEventStorageSpiFormatted() {
        assert cfg != null;

        return cfg.getEventStorageSpi().toString();
    }

    /** {@inheritDoc} */
    @Override public String getCollisionSpiFormatted() {
        assert cfg != null;

        return cfg.getCollisionSpi().toString();
    }

    /** {@inheritDoc} */
    @Override public String getFailoverSpiFormatted() {
        assert cfg != null;

        return Arrays.toString(cfg.getFailoverSpi());
    }

    /** {@inheritDoc} */
    @Override public String getLoadBalancingSpiFormatted() {
        assert cfg != null;

        return Arrays.toString(cfg.getLoadBalancingSpi());
    }

    /** {@inheritDoc} */
    @Override public String getOsInformation() {
        return U.osString();
    }

    /** {@inheritDoc} */
    @Override public String getJdkInformation() {
        return U.jdkString();
    }

    /** {@inheritDoc} */
    @Override public String getOsUser() {
        return System.getProperty("user.name");
    }

    /** {@inheritDoc} */
    @Override public void printLastErrors() {
        ctx.exceptionRegistry().printErrors(log);
    }

    /** {@inheritDoc} */
    @Override public String getVmName() {
        return ManagementFactory.getRuntimeMXBean().getName();
    }

    /** {@inheritDoc} */
    @Override public String getInstanceName() {
        return igniteInstanceName;
    }

    /** {@inheritDoc} */
    @Override public String getExecutorServiceFormatted() {
        assert cfg != null;

        return String.valueOf(cfg.getPublicThreadPoolSize());
    }

    /** {@inheritDoc} */
    @Override public String getIgniteHome() {
        assert cfg != null;

        return cfg.getIgniteHome();
    }

    /** {@inheritDoc} */
    @Override public String getGridLoggerFormatted() {
        assert cfg != null;

        return cfg.getGridLogger().toString();
    }

    /** {@inheritDoc} */
    @Override public String getMBeanServerFormatted() {
        assert cfg != null;

        return cfg.getMBeanServer().toString();
    }

    /** {@inheritDoc} */
    @Override public UUID getLocalNodeId() {
        assert cfg != null;

        return cfg.getNodeId();
    }

    /** {@inheritDoc} */
    @SuppressWarnings("unchecked")
    @Override public List<String> getUserAttributesFormatted() {
        assert cfg != null;

        return (List<String>)F.transform(cfg.getUserAttributes().entrySet(), new C1<Map.Entry<String, ?>, String>() {
            @Override public String apply(Map.Entry<String, ?> e) {
                return e.getKey() + ", " + e.getValue().toString();
            }
        });
    }

    /** {@inheritDoc} */
    @Override public boolean isPeerClassLoadingEnabled() {
        assert cfg != null;

        return cfg.isPeerClassLoadingEnabled();
    }

    /** {@inheritDoc} */
    @Override public List<String> getLifecycleBeansFormatted() {
        LifecycleBean[] beans = cfg.getLifecycleBeans();

        if (F.isEmpty(beans))
            return Collections.emptyList();
        else {
            List<String> res = new ArrayList<>(beans.length);

            for (LifecycleBean bean : beans)
                res.add(String.valueOf(bean));

            return res;
        }
    }

    /**
     * @param name  New attribute name.
     * @param val New attribute value.
     * @throws IgniteCheckedException If duplicated SPI name found.
     */
    private void add(String name, @Nullable Serializable val) throws IgniteCheckedException {
        assert name != null;

        if (ctx.addNodeAttribute(name, val) != null) {
            if (name.endsWith(ATTR_SPI_CLASS))
                // User defined duplicated names for the different SPIs.
                throw new IgniteCheckedException("Failed to set SPI attribute. Duplicated SPI name found: " +
                    name.substring(0, name.length() - ATTR_SPI_CLASS.length()));

            // Otherwise it's a mistake of setting up duplicated attribute.
            assert false : "Duplicate attribute: " + name;
        }
    }

    /**
     * Notifies life-cycle beans of grid event.
     *
     * @param evt Grid event.
     * @throws IgniteCheckedException If user threw exception during start.
     */
    @SuppressWarnings({"CatchGenericClass"})
    private void notifyLifecycleBeans(LifecycleEventType evt) throws IgniteCheckedException {
        if (!cfg.isDaemon() && cfg.getLifecycleBeans() != null) {
            for (LifecycleBean bean : cfg.getLifecycleBeans())
                if (bean != null) {
                    try {
                        bean.onLifecycleEvent(evt);
                    }
                    catch (Exception e) {
                        throw new IgniteCheckedException(e);
                    }
                }
        }
    }

    /**
     * Notifies life-cycle beans of grid event.
     *
     * @param evt Grid event.
     */
    @SuppressWarnings({"CatchGenericClass"})
    private void notifyLifecycleBeansEx(LifecycleEventType evt) {
        try {
            notifyLifecycleBeans(evt);
        }
        // Catch generic throwable to secure against user assertions.
        catch (Throwable e) {
            U.error(log, "Failed to notify lifecycle bean (safely ignored) [evt=" + evt +
                (igniteInstanceName == null ? "" : ", igniteInstanceName=" + igniteInstanceName) + ']', e);

            if (e instanceof Error)
                throw (Error)e;
        }
    }

    /**
     * @param cfg Configuration to use.
     * @param utilityCachePool Utility cache pool.
     * @param execSvc Executor service.
     * @param sysExecSvc System executor service.
     * @param stripedExecSvc Striped executor.
     * @param p2pExecSvc P2P executor service.
     * @param mgmtExecSvc Management executor service.
     * @param igfsExecSvc IGFS executor service.
     * @param dataStreamExecSvc data stream executor service.
     * @param restExecSvc Reset executor service.
     * @param affExecSvc Affinity executor service.
     * @param idxExecSvc Indexing executor service.
     * @param callbackExecSvc Callback executor service.
     * @param qryExecSvc Query executor service.
     * @param schemaExecSvc Schema executor service.
     * @param customExecSvcs Custom named executors.
     * @param errHnd Error handler to use for notification about startup problems.
     * @throws IgniteCheckedException Thrown in case of any errors.
     */
    @SuppressWarnings({"CatchGenericClass", "unchecked"})
    public void start(
        final IgniteConfiguration cfg,
        ExecutorService utilityCachePool,
        final ExecutorService execSvc,
        final ExecutorService svcExecSvc,
        final ExecutorService sysExecSvc,
        final StripedExecutor stripedExecSvc,
        ExecutorService p2pExecSvc,
        ExecutorService mgmtExecSvc,
        ExecutorService igfsExecSvc,
        StripedExecutor dataStreamExecSvc,
        ExecutorService restExecSvc,
        ExecutorService affExecSvc,
        @Nullable ExecutorService idxExecSvc,
        IgniteStripedThreadPoolExecutor callbackExecSvc,
        ExecutorService qryExecSvc,
        ExecutorService schemaExecSvc,
        Map<String, ? extends ExecutorService> customExecSvcs,
        GridAbsClosure errHnd
    )
        throws IgniteCheckedException
    {
        gw.compareAndSet(null, new GridKernalGatewayImpl(cfg.getIgniteInstanceName()));

        GridKernalGateway gw = this.gw.get();

        gw.writeLock();

        try {
            switch (gw.getState()) {
                case STARTED: {
                    U.warn(log, "Grid has already been started (ignored).");

                    return;
                }

                case STARTING: {
                    U.warn(log, "Grid is already in process of being started (ignored).");

                    return;
                }

                case STOPPING: {
                    throw new IgniteCheckedException("Grid is in process of being stopped");
                }

                case STOPPED: {
                    break;
                }
            }

            gw.setState(STARTING);
        }
        finally {
            gw.writeUnlock();
        }

        assert cfg != null;

        // Make sure we got proper configuration.
        validateCommon(cfg);

        igniteInstanceName = cfg.getIgniteInstanceName();

        this.cfg = cfg;

        log = (GridLoggerProxy)cfg.getGridLogger().getLogger(
            getClass().getName() + (igniteInstanceName != null ? '%' + igniteInstanceName : ""));

        RuntimeMXBean rtBean = ManagementFactory.getRuntimeMXBean();

        // Ack various information.
        ackAsciiLogo();
        ackConfigUrl();
        ackDaemon();
        ackOsInfo();
        ackLanguageRuntime();
        ackRemoteManagement();
        ackVmArguments(rtBean);
        ackClassPaths(rtBean);
        ackSystemProperties();
        ackEnvironmentVariables();
        ackMemoryConfiguration();
        ackCacheConfiguration();
        ackP2pConfiguration();
        ackRebalanceConfiguration();

        // Run background network diagnostics.
        GridDiagnostic.runBackgroundCheck(igniteInstanceName, execSvc, log);

        // Ack 3-rd party licenses location.
        if (log.isInfoEnabled() && cfg.getIgniteHome() != null)
            log.info("3-rd party licenses can be found at: " + cfg.getIgniteHome() + File.separatorChar + "libs" +
                File.separatorChar + "licenses");

        // Check that user attributes are not conflicting
        // with internally reserved names.
        for (String name : cfg.getUserAttributes().keySet())
            if (name.startsWith(ATTR_PREFIX))
                throw new IgniteCheckedException("User attribute has illegal name: '" + name + "'. Note that all names " +
                    "starting with '" + ATTR_PREFIX + "' are reserved for internal use.");

        // Ack local node user attributes.
        logNodeUserAttributes();

        // Ack configuration.
        ackSpis();

        List<PluginProvider> plugins = U.allPluginProviders();

        // Spin out SPIs & managers.
        try {
            ctx = new GridKernalContextImpl(log,
                this,
                cfg,
                gw,
                utilityCachePool,
                execSvc,
                svcExecSvc,
                sysExecSvc,
                stripedExecSvc,
                p2pExecSvc,
                mgmtExecSvc,
                igfsExecSvc,
                dataStreamExecSvc,
                restExecSvc,
                affExecSvc,
                idxExecSvc,
                callbackExecSvc,
                qryExecSvc,
                schemaExecSvc,
                customExecSvcs,
                plugins
            );

            cfg.getMarshaller().setContext(ctx.marshallerContext());

            ClusterProcessor clusterProc = new ClusterProcessor(ctx);

            startProcessor(clusterProc);

            U.onGridStart();

            // Start and configure resource processor first as it contains resources used
            // by all other managers and processors.
            GridResourceProcessor rsrcProc = new GridResourceProcessor(ctx);

            rsrcProc.setSpringContext(rsrcCtx);

            scheduler = new IgniteSchedulerImpl(ctx);

            startProcessor(rsrcProc);

            // Inject resources into lifecycle beans.
            if (!cfg.isDaemon() && cfg.getLifecycleBeans() != null) {
                for (LifecycleBean bean : cfg.getLifecycleBeans()) {
                    if (bean != null)
                        rsrcProc.inject(bean);
                }
            }

            // Lifecycle notification.
            notifyLifecycleBeans(BEFORE_NODE_START);

            // Starts lifecycle aware components.
            U.startLifecycleAware(lifecycleAwares(cfg));

            addHelper(IGFS_HELPER.create(F.isEmpty(cfg.getFileSystemConfiguration())));

            addHelper(HADOOP_HELPER.createIfInClassPath(ctx, false));

            startProcessor(new IgnitePluginProcessor(ctx, cfg, plugins));

            startProcessor(new PoolProcessor(ctx));

            // Closure processor should be started before all others
            // (except for resource processor), as many components can depend on it.
            startProcessor(new GridClosureProcessor(ctx));

            // Start some other processors (order & place is important).
            startProcessor(new GridPortProcessor(ctx));
            startProcessor(new GridJobMetricsProcessor(ctx));

            // Timeout processor needs to be started before managers,
            // as managers may depend on it.
            startProcessor(new GridTimeoutProcessor(ctx));

            // Start security processors.
            startProcessor(createComponent(GridSecurityProcessor.class, ctx));

            // Start SPI managers.
            // NOTE: that order matters as there are dependencies between managers.
            startManager(new GridIoManager(ctx));
            startManager(new GridCheckpointManager(ctx));

            startManager(new GridEventStorageManager(ctx));
            startManager(new GridDeploymentManager(ctx));
            startManager(new GridLoadBalancerManager(ctx));
            startManager(new GridFailoverManager(ctx));
            startManager(new GridCollisionManager(ctx));
            startManager(new GridIndexingManager(ctx));

            ackSecurity();

            // Assign discovery manager to context before other processors start so they
            // are able to register custom event listener.
            final GridManager discoMgr = new GridDiscoveryManager(ctx);

            ctx.add(discoMgr, false);

            // Start processors before discovery manager, so they will
            // be able to start receiving messages once discovery completes.
            try {
                startProcessor(new PdsConsistentIdProcessor(ctx));
                startProcessor(createComponent(DiscoveryNodeValidationProcessor.class, ctx));
                startProcessor(new  GridAffinityProcessor(ctx));
                startProcessor(createComponent(GridSegmentationProcessor.class, ctx));
                startProcessor(createComponent(IgniteCacheObjectProcessor.class, ctx));
                startProcessor(createComponent(GridClusterStateProcessor.class, ctx));
                startProcessor(new GridCacheProcessor(ctx));
                startProcessor(new GridQueryProcessor(ctx));
                startProcessor(new ClientListenerProcessor(ctx));
                startProcessor(new GridServiceProcessor(ctx));
                startProcessor(new GridTaskSessionProcessor(ctx));
                startProcessor(new GridJobProcessor(ctx));
                startProcessor(new GridTaskProcessor(ctx));
                startProcessor((GridProcessor)SCHEDULE.createOptional(ctx));
                startProcessor(new GridRestProcessor(ctx));
                startProcessor(new DataStreamProcessor(ctx));
                startProcessor((GridProcessor)IGFS.create(ctx, F.isEmpty(cfg.getFileSystemConfiguration())));
                startProcessor(new GridContinuousProcessor(ctx));
                startProcessor(createHadoopComponent());
                startProcessor(new DataStructuresProcessor(ctx));
                startProcessor(createComponent(PlatformProcessor.class, ctx));
                startProcessor(new GridMarshallerMappingProcessor(ctx));

                // Start plugins.
                for (PluginProvider provider : ctx.plugins().allProviders()) {
                    ctx.add(new GridPluginComponent(provider));

                    provider.start(ctx.plugins().pluginContextForProvider(provider));
                }

                // Start platform plugins.
                if (ctx.config().getPlatformConfiguration() != null)
                    startProcessor(new PlatformPluginProcessor(ctx));

                ctx.cluster().initDiagnosticListeners();

                fillNodeAttributes(clusterProc.updateNotifierEnabled());
            }
            catch (Throwable e) {
                U.error(
                    log, "Exception during start processors, node will be stopped and close connections", e);

                // Stop discovery spi to close tcp socket.
                ctx.discovery().stop(true);

                throw e;
            }

            gw.writeLock();

            try {
                gw.setState(STARTED);

                // Start discovery manager last to make sure that grid is fully initialized.
                startManager(discoMgr);
            }
            finally {
                gw.writeUnlock();
            }

            // Check whether physical RAM is not exceeded.
            checkPhysicalRam();

            // Suggest configuration optimizations.
            suggestOptimizations(cfg);

            // Suggest JVM optimizations.
            ctx.performance().addAll(JvmConfigurationSuggestions.getSuggestions());

            // Suggest Operation System optimizations.
            ctx.performance().addAll(OsConfigurationSuggestions.getSuggestions());

            DiscoveryLocalJoinData joinData = ctx.discovery().localJoin();

            IgniteInternalFuture<Boolean> transitionWaitFut = joinData.transitionWaitFuture();

            boolean active;

            if (transitionWaitFut != null) {
                if (log.isInfoEnabled()) {
                    log.info("Join cluster while cluster state transition is in progress, " +
                        "waiting when transition finish.");
                }

                active = transitionWaitFut.get();
            }
            else
                active = joinData.active();

            // Notify discovery manager the first to make sure that topology is discovered.
            ctx.discovery().onKernalStart(active);

            // Notify IO manager the second so further components can send and receive messages.
            ctx.io().onKernalStart(active);

            boolean recon = false;

            // Callbacks.
            for (GridComponent comp : ctx) {
                // Skip discovery manager.
                if (comp instanceof GridDiscoveryManager)
                    continue;

                // Skip IO manager.
                if (comp instanceof GridIoManager)
                    continue;

                if (comp instanceof GridPluginComponent)
                    continue;

                if (!skipDaemon(comp)) {
                    try {
                        comp.onKernalStart(active);
                    }
                    catch (IgniteNeedReconnectException e) {
                        assert ctx.discovery().reconnectSupported();

                        if (log.isDebugEnabled())
                            log.debug("Failed to start node components on node start, will wait for reconnect: " + e);

                        recon = true;
                    }
                }
            }

            // Start plugins.
            for (PluginProvider provider : ctx.plugins().allProviders())
                provider.onIgniteStart();

            if (recon)
                reconnectState.waitFirstReconnect();

            // Register MBeans.
            registerKernalMBean();
            registerLocalNodeMBean();
            registerExecutorMBeans(execSvc, sysExecSvc, p2pExecSvc, mgmtExecSvc, restExecSvc, qryExecSvc,
                schemaExecSvc);

            registerStripedExecutorMBean(stripedExecSvc);

            // Lifecycle bean notifications.
            notifyLifecycleBeans(AFTER_NODE_START);
        }
        catch (Throwable e) {
            IgniteSpiVersionCheckException verCheckErr = X.cause(e, IgniteSpiVersionCheckException.class);

            if (verCheckErr != null)
                U.error(log, verCheckErr.getMessage());
            else if (X.hasCause(e, InterruptedException.class, IgniteInterruptedCheckedException.class))
                U.warn(log, "Grid startup routine has been interrupted (will rollback).");
            else
                U.error(log, "Got exception while starting (will rollback startup routine).", e);

            errHnd.apply();

            stop(true);

            if (e instanceof Error)
                throw e;
            else if (e instanceof IgniteCheckedException)
                throw (IgniteCheckedException)e;
            else
                throw new IgniteCheckedException(e);
        }

        // Mark start timestamp.
        startTime = U.currentTimeMillis();

        String intervalStr = IgniteSystemProperties.getString(IGNITE_STARVATION_CHECK_INTERVAL);

        // Start starvation checker if enabled.
        boolean starveCheck = !isDaemon() && !"0".equals(intervalStr);

        if (starveCheck) {
            final long interval = F.isEmpty(intervalStr) ? PERIODIC_STARVATION_CHECK_FREQ : Long.parseLong(intervalStr);

            starveTask = ctx.timeout().schedule(new Runnable() {
                /** Last completed task count. */
                private long lastCompletedCntPub;

                /** Last completed task count. */
                private long lastCompletedCntSys;

                @Override public void run() {
                    if (execSvc instanceof ThreadPoolExecutor) {
                        ThreadPoolExecutor exec = (ThreadPoolExecutor)execSvc;

                        lastCompletedCntPub = checkPoolStarvation(exec, lastCompletedCntPub, "public");
                    }

                    if (sysExecSvc instanceof ThreadPoolExecutor) {
                        ThreadPoolExecutor exec = (ThreadPoolExecutor)sysExecSvc;

                        lastCompletedCntSys = checkPoolStarvation(exec, lastCompletedCntSys, "system");
                    }

                    if (stripedExecSvc != null)
                        stripedExecSvc.checkStarvation();
                }

                /**
                 * @param exec Thread pool executor to check.
                 * @param lastCompletedCnt Last completed tasks count.
                 * @param pool Pool name for message.
                 * @return Current completed tasks count.
                 */
                private long checkPoolStarvation(
                    ThreadPoolExecutor exec,
                    long lastCompletedCnt,
                    String pool
                ) {
                    long completedCnt = exec.getCompletedTaskCount();

                    // If all threads are active and no task has completed since last time and there is
                    // at least one waiting request, then it is possible starvation.
                    if (exec.getPoolSize() == exec.getActiveCount() && completedCnt == lastCompletedCnt &&
                        !exec.getQueue().isEmpty())
                        LT.warn(
                            log,
                            "Possible thread pool starvation detected (no task completed in last " +
                                interval + "ms, is " + pool + " thread pool size large enough?)");

                    return completedCnt;
                }
            }, interval, interval);
        }

        long metricsLogFreq = cfg.getMetricsLogFrequency();

        if (metricsLogFreq > 0) {
            metricsLogTask = ctx.timeout().schedule(new Runnable() {
                private final DecimalFormat dblFmt = new DecimalFormat("#.##");

                @Override public void run() {
                    if (log.isInfoEnabled()) {
                        try {
                            ClusterMetrics m = cluster().localNode().metrics();

                            double cpuLoadPct = m.getCurrentCpuLoad() * 100;
                            double avgCpuLoadPct = m.getAverageCpuLoad() * 100;
                            double gcPct = m.getCurrentGcCpuLoad() * 100;

                            //Heap params
                            long heapUsed = m.getHeapMemoryUsed();
                            long heapMax = m.getHeapMemoryMaximum();

                            long heapUsedInMBytes = heapUsed / 1024 / 1024;
                            long heapCommInMBytes = m.getHeapMemoryCommitted() / 1024 / 1024;

                            double freeHeapPct = heapMax > 0 ? ((double)((heapMax - heapUsed) * 100)) / heapMax : -1;

                            //Non heap params
                            long nonHeapUsed = m.getNonHeapMemoryUsed();
                            long nonHeapMax = m.getNonHeapMemoryMaximum();

                            long nonHeapUsedInMBytes = nonHeapUsed / 1024 / 1024;
                            long nonHeapCommInMBytes = m.getNonHeapMemoryCommitted() / 1024 / 1024;

                            double freeNonHeapPct = nonHeapMax > 0 ? ((double)((nonHeapMax - nonHeapUsed) * 100)) / nonHeapMax : -1;

                            int hosts = 0;
                            int nodes = 0;
                            int cpus = 0;

                            try {
                                ClusterMetrics metrics = cluster().metrics();

                                Collection<ClusterNode> nodes0 = cluster().nodes();

                                hosts = U.neighborhood(nodes0).size();
                                nodes = metrics.getTotalNodes();
                                cpus = metrics.getTotalCpus();
                            }
                            catch (IgniteException ignore) {
                                // No-op.
                            }

                            int pubPoolActiveThreads = 0;
                            int pubPoolIdleThreads = 0;
                            int pubPoolQSize = 0;

                            if (execSvc instanceof ThreadPoolExecutor) {
                                ThreadPoolExecutor exec = (ThreadPoolExecutor)execSvc;

                                int poolSize = exec.getPoolSize();

                                pubPoolActiveThreads = Math.min(poolSize, exec.getActiveCount());
                                pubPoolIdleThreads = poolSize - pubPoolActiveThreads;
                                pubPoolQSize = exec.getQueue().size();
                            }

                            int sysPoolActiveThreads = 0;
                            int sysPoolIdleThreads = 0;
                            int sysPoolQSize = 0;

                            if (sysExecSvc instanceof ThreadPoolExecutor) {
                                ThreadPoolExecutor exec = (ThreadPoolExecutor)sysExecSvc;

                                int poolSize = exec.getPoolSize();

                                sysPoolActiveThreads = Math.min(poolSize, exec.getActiveCount());
                                sysPoolIdleThreads = poolSize - sysPoolActiveThreads;
                                sysPoolQSize = exec.getQueue().size();
                            }

                            int loadedPages = 0;

                            Collection<DataRegion> policies = ctx.cache().context().database().dataRegions();

                            if (!F.isEmpty(policies)) {
                                for (DataRegion memPlc : policies)
                                    loadedPages += memPlc.pageMemory().loadedPages();
                            }

                            String id = U.id8(localNode().id());

                            String msg = NL +
                                "Metrics for local node (to disable set 'metricsLogFrequency' to 0)" + NL +
                                "    ^-- Node [id=" + id + (name() != null ? ", name=" + name() : "") + ", uptime=" +
                                getUpTimeFormatted() + "]" + NL +
                                "    ^-- H/N/C [hosts=" + hosts + ", nodes=" + nodes + ", CPUs=" + cpus + "]" + NL +
                                "    ^-- CPU [cur=" + dblFmt.format(cpuLoadPct) + "%, avg=" +
                                dblFmt.format(avgCpuLoadPct) + "%, GC=" + dblFmt.format(gcPct) + "%]" + NL +
                                "    ^-- PageMemory [pages=" + loadedPages + "]" + NL +
                                "    ^-- Heap [used=" + dblFmt.format(heapUsedInMBytes) + "MB, free=" +
                                dblFmt.format(freeHeapPct) + "%, comm=" + dblFmt.format(heapCommInMBytes) + "MB]" + NL +
                                "    ^-- Non heap [used=" + dblFmt.format(nonHeapUsedInMBytes) + "MB, free=" +
                                dblFmt.format(freeNonHeapPct) + "%, comm=" + dblFmt.format(nonHeapCommInMBytes) + "MB]" + NL +
                                "    ^-- Public thread pool [active=" + pubPoolActiveThreads + ", idle=" +
                                pubPoolIdleThreads + ", qSize=" + pubPoolQSize + "]" + NL +
                                "    ^-- System thread pool [active=" + sysPoolActiveThreads + ", idle=" +
                                sysPoolIdleThreads + ", qSize=" + sysPoolQSize + "]" + NL +
                                "    ^-- Outbound messages queue [size=" + m.getOutboundMessagesQueueSize() + "]";

                            if (log.isInfoEnabled())
                                log.info(msg);

                            ctx.cache().context().database().dumpStatistics(log);
                        }
                        catch (IgniteClientDisconnectedException ignore) {
                            // No-op.
                        }
                    }
                }
            }, metricsLogFreq, metricsLogFreq);
        }

        final long longOpDumpTimeout =
            IgniteSystemProperties.getLong(IgniteSystemProperties.IGNITE_LONG_OPERATIONS_DUMP_TIMEOUT, 60_000);

        if (longOpDumpTimeout > 0) {
            longOpDumpTask = ctx.timeout().schedule(new Runnable() {
                @Override public void run() {
                    GridKernalContext ctx = IgniteKernal.this.ctx;

                    if (ctx != null)
                        ctx.cache().context().exchange().dumpLongRunningOperations(longOpDumpTimeout);
                }
            }, longOpDumpTimeout, longOpDumpTimeout);
        }

        ctx.performance().add("Disable assertions (remove '-ea' from JVM options)", !U.assertionsEnabled());

        ctx.performance().logSuggestions(log, igniteInstanceName);

        U.quietAndInfo(log, "To start Console Management & Monitoring run ignitevisorcmd.{sh|bat}");

        ackStart(rtBean);

        if (!isDaemon())
            ctx.discovery().ackTopology(localNode().order());
    }

    /**
     * Create Hadoop component.
     *
     * @return Non-null Hadoop component: workable or no-op.
     * @throws IgniteCheckedException If the component is mandatory and cannot be initialized.
     */
    private HadoopProcessorAdapter createHadoopComponent() throws IgniteCheckedException {
        boolean mandatory = cfg.getHadoopConfiguration() != null;

        if (mandatory) {
            if (cfg.isPeerClassLoadingEnabled())
                throw new IgniteCheckedException("Hadoop module cannot be used with peer class loading enabled " +
                    "(set IgniteConfiguration.peerClassLoadingEnabled to \"false\").");

            HadoopProcessorAdapter res = IgniteComponentType.HADOOP.createIfInClassPath(ctx, true);

            res.validateEnvironment();

            return res;
        }
        else {
            HadoopProcessorAdapter cmp = null;

            if (!ctx.hadoopHelper().isNoOp() && cfg.isPeerClassLoadingEnabled()) {
                U.warn(log, "Hadoop module is found in classpath, but will not be started because peer class " +
                    "loading is enabled (set IgniteConfiguration.peerClassLoadingEnabled to \"false\" if you want " +
                    "to use Hadoop module).");
            }
            else {
                cmp = IgniteComponentType.HADOOP.createIfInClassPath(ctx, false);

                try {
                    cmp.validateEnvironment();
                }
                catch (IgniteException | IgniteCheckedException e) {
                    U.quietAndWarn(log, "Hadoop module will not start due to exception: " + e.getMessage());

                    cmp = null;
                }
            }

            if (cmp == null)
                cmp = IgniteComponentType.HADOOP.create(ctx, true);

            return cmp;
        }
    }

    /**
     * Validates common configuration parameters.
     *
     * @param cfg Configuration.
     */
    private void validateCommon(IgniteConfiguration cfg) {
        A.notNull(cfg.getNodeId(), "cfg.getNodeId()");

        A.notNull(cfg.getMBeanServer(), "cfg.getMBeanServer()");
        A.notNull(cfg.getGridLogger(), "cfg.getGridLogger()");
        A.notNull(cfg.getMarshaller(), "cfg.getMarshaller()");
        A.notNull(cfg.getUserAttributes(), "cfg.getUserAttributes()");

        // All SPIs should be non-null.
        A.notNull(cfg.getCheckpointSpi(), "cfg.getCheckpointSpi()");
        A.notNull(cfg.getCommunicationSpi(), "cfg.getCommunicationSpi()");
        A.notNull(cfg.getDeploymentSpi(), "cfg.getDeploymentSpi()");
        A.notNull(cfg.getDiscoverySpi(), "cfg.getDiscoverySpi()");
        A.notNull(cfg.getEventStorageSpi(), "cfg.getEventStorageSpi()");
        A.notNull(cfg.getCollisionSpi(), "cfg.getCollisionSpi()");
        A.notNull(cfg.getFailoverSpi(), "cfg.getFailoverSpi()");
        A.notNull(cfg.getLoadBalancingSpi(), "cfg.getLoadBalancingSpi()");
        A.notNull(cfg.getIndexingSpi(), "cfg.getIndexingSpi()");

        A.ensure(cfg.getNetworkTimeout() > 0, "cfg.getNetworkTimeout() > 0");
        A.ensure(cfg.getNetworkSendRetryDelay() > 0, "cfg.getNetworkSendRetryDelay() > 0");
        A.ensure(cfg.getNetworkSendRetryCount() > 0, "cfg.getNetworkSendRetryCount() > 0");
    }

    /**
     * Checks whether physical RAM is not exceeded.
     */
    @SuppressWarnings("ConstantConditions")
    private void checkPhysicalRam() {
        long ram = ctx.discovery().localNode().attribute(ATTR_PHY_RAM);

        if (ram != -1) {
            String macs = ctx.discovery().localNode().attribute(ATTR_MACS);

            long totalHeap = 0;
            long totalOffheap = 0;

            for (ClusterNode node : ctx.discovery().allNodes()) {
                if (macs.equals(node.attribute(ATTR_MACS))) {
                    long heap = node.metrics().getHeapMemoryMaximum();
                    Long offheap = node.<Long>attribute(ATTR_OFFHEAP_SIZE);

                    if (heap != -1)
                        totalHeap += heap;

                    if (offheap != null)
                        totalOffheap += offheap;
                }
            }

            long total = totalHeap + totalOffheap;

            if (total < 0)
                total = Long.MAX_VALUE;

            // 4GB or 20% of available memory is expected to be used by OS and user applications
            long safeToUse = ram - Math.max(4L << 30, (long)(ram * 0.2));

            if (total > safeToUse) {
                U.quietAndWarn(log, "Nodes started on local machine require more than 80% of physical RAM what can " +
                    "lead to significant slowdown due to swapping (please decrease JVM heap size, data region " +
                    "size or checkpoint buffer size) [required=" + (total >> 20) + "MB, available=" +
                    (ram >> 20) + "MB]");
            }
        }
    }

    /**
     * @param cfg Configuration to check for possible performance issues.
     */
    private void suggestOptimizations(IgniteConfiguration cfg) {
        GridPerformanceSuggestions perf = ctx.performance();

        if (ctx.collision().enabled())
            perf.add("Disable collision resolution (remove 'collisionSpi' from configuration)");

        if (ctx.checkpoint().enabled())
            perf.add("Disable checkpoints (remove 'checkpointSpi' from configuration)");

        if (cfg.isMarshalLocalJobs())
            perf.add("Disable local jobs marshalling (set 'marshalLocalJobs' to false)");

        if (cfg.getIncludeEventTypes() != null && cfg.getIncludeEventTypes().length != 0)
            perf.add("Disable grid events (remove 'includeEventTypes' from configuration)");

        if (BinaryMarshaller.available() && (cfg.getMarshaller() != null && !(cfg.getMarshaller() instanceof BinaryMarshaller)))
            perf.add("Use default binary marshaller (do not set 'marshaller' explicitly)");
    }

    /**
     * Creates attributes map and fills it in.
     *
     * @param notifyEnabled Update notifier flag.
     * @throws IgniteCheckedException thrown if was unable to set up attribute.
     */
    @SuppressWarnings({"SuspiciousMethodCalls", "unchecked", "TypeMayBeWeakened"})
    private void fillNodeAttributes(boolean notifyEnabled) throws IgniteCheckedException {
        ctx.addNodeAttribute(ATTR_DATA_STREAMER_POOL_SIZE, configuration().getDataStreamerThreadPoolSize());

        final String[] incProps = cfg.getIncludeProperties();

        try {
            // Stick all environment settings into node attributes.
            for (Map.Entry<String, String> sysEntry : System.getenv().entrySet()) {
                String name = sysEntry.getKey();

                if (incProps == null || U.containsStringArray(incProps, name, true) ||
                    U.isVisorNodeStartProperty(name) || U.isVisorRequiredProperty(name))
                    ctx.addNodeAttribute(name, sysEntry.getValue());
            }

            if (log.isDebugEnabled())
                log.debug("Added environment properties to node attributes.");
        }
        catch (SecurityException e) {
            throw new IgniteCheckedException("Failed to add environment properties to node attributes due to " +
                "security violation: " + e.getMessage());
        }

        try {
            // Stick all system properties into node's attributes overwriting any
            // identical names from environment properties.
            for (Map.Entry<Object, Object> e : snapshot().entrySet()) {
                String key = (String)e.getKey();

                if (incProps == null || U.containsStringArray(incProps, key, true) ||
                    U.isVisorRequiredProperty(key)) {
                    Object val = ctx.nodeAttribute(key);

                    if (val != null && !val.equals(e.getValue()))
                        U.warn(log, "System property will override environment variable with the same name: " + key);

                    ctx.addNodeAttribute(key, e.getValue());
                }
            }

            ctx.addNodeAttribute(IgniteNodeAttributes.ATTR_UPDATE_NOTIFIER_ENABLED, notifyEnabled);

            if (log.isDebugEnabled())
                log.debug("Added system properties to node attributes.");
        }
        catch (SecurityException e) {
            throw new IgniteCheckedException("Failed to add system properties to node attributes due to security " +
                "violation: " + e.getMessage());
        }

        // Add local network IPs and MACs.
        String ips = F.concat(U.allLocalIps(), ", "); // Exclude loopbacks.
        String macs = F.concat(U.allLocalMACs(), ", "); // Only enabled network interfaces.

        // Ack network context.
        if (log.isInfoEnabled()) {
            log.info("Non-loopback local IPs: " + (F.isEmpty(ips) ? "N/A" : ips));
            log.info("Enabled local MACs: " + (F.isEmpty(macs) ? "N/A" : macs));
        }

        // Warn about loopback.
        if (ips.isEmpty() && macs.isEmpty())
            U.warn(log, "Ignite is starting on loopback address... Only nodes on the same physical " +
                    "computer can participate in topology.",
                "Ignite is starting on loopback address...");

        // Stick in network context into attributes.
        add(ATTR_IPS, (ips.isEmpty() ? "" : ips));
        add(ATTR_MACS, (macs.isEmpty() ? "" : macs));

        // Stick in some system level attributes
        add(ATTR_JIT_NAME, U.getCompilerMx() == null ? "" : U.getCompilerMx().getName());
        add(ATTR_BUILD_VER, VER_STR);
        add(ATTR_BUILD_DATE, BUILD_TSTAMP_STR);
        add(ATTR_MARSHALLER, cfg.getMarshaller().getClass().getName());
        add(ATTR_MARSHALLER_USE_DFLT_SUID,
            getBoolean(IGNITE_OPTIMIZED_MARSHALLER_USE_DEFAULT_SUID, OptimizedMarshaller.USE_DFLT_SUID));
        add(ATTR_LATE_AFFINITY_ASSIGNMENT, cfg.isLateAffinityAssignment());

        if (cfg.getMarshaller() instanceof BinaryMarshaller) {
            add(ATTR_MARSHALLER_COMPACT_FOOTER, cfg.getBinaryConfiguration() == null ?
                BinaryConfiguration.DFLT_COMPACT_FOOTER :
                cfg.getBinaryConfiguration().isCompactFooter());

            add(ATTR_MARSHALLER_USE_BINARY_STRING_SER_VER_2,
                getBoolean(IGNITE_BINARY_MARSHALLER_USE_STRING_SERIALIZATION_VER_2,
                    BinaryUtils.USE_STR_SERIALIZATION_VER_2));
        }

        add(ATTR_USER_NAME, System.getProperty("user.name"));
        add(ATTR_IGNITE_INSTANCE_NAME, igniteInstanceName);

        add(ATTR_PEER_CLASSLOADING, cfg.isPeerClassLoadingEnabled());
        add(ATTR_DEPLOYMENT_MODE, cfg.getDeploymentMode());
        add(ATTR_LANG_RUNTIME, getLanguage());

        add(ATTR_JVM_PID, U.jvmPid());

        add(ATTR_CLIENT_MODE, cfg.isClientMode());

        add(ATTR_CONSISTENCY_CHECK_SKIPPED, getBoolean(IGNITE_SKIP_CONFIGURATION_CONSISTENCY_CHECK));

        if (cfg.getConsistentId() != null)
            add(ATTR_NODE_CONSISTENT_ID, cfg.getConsistentId());

        // Build a string from JVM arguments, because parameters with spaces are split.
        SB jvmArgs = new SB(512);

        for (String arg : U.jvmArgs()) {
            if (arg.startsWith("-"))
                jvmArgs.a("@@@");
            else
                jvmArgs.a(' ');

            jvmArgs.a(arg);
        }
        // Add it to attributes.
        add(ATTR_JVM_ARGS, jvmArgs.toString());

        // Check daemon system property and override configuration if it's set.
        if (isDaemon())
            add(ATTR_DAEMON, "true");

        // In case of the parsing error, JMX remote disabled or port not being set
        // node attribute won't be set.
        if (isJmxRemoteEnabled()) {
            String portStr = System.getProperty("com.sun.management.jmxremote.port");

            if (portStr != null)
                try {
                    add(ATTR_JMX_PORT, Integer.parseInt(portStr));
                }
                catch (NumberFormatException ignore) {
                    // No-op.
                }
        }

        // Whether restart is enabled and stick the attribute.
        add(ATTR_RESTART_ENABLED, Boolean.toString(isRestartEnabled()));

        // Save port range, port numbers will be stored by rest processor at runtime.
        if (cfg.getConnectorConfiguration() != null)
            add(ATTR_REST_PORT_RANGE, cfg.getConnectorConfiguration().getPortRange());

        // Save data storage configuration.
        addDataStorageConfigurationAttributes();

        // Save transactions configuration.
        add(ATTR_TX_CONFIG, cfg.getTransactionConfiguration());

        // Stick in SPI versions and classes attributes.
        addSpiAttributes(cfg.getCollisionSpi());
        addSpiAttributes(cfg.getDiscoverySpi());
        addSpiAttributes(cfg.getFailoverSpi());
        addSpiAttributes(cfg.getCommunicationSpi());
        addSpiAttributes(cfg.getEventStorageSpi());
        addSpiAttributes(cfg.getCheckpointSpi());
        addSpiAttributes(cfg.getLoadBalancingSpi());
        addSpiAttributes(cfg.getDeploymentSpi());

        // Set user attributes for this node.
        if (cfg.getUserAttributes() != null) {
            for (Map.Entry<String, ?> e : cfg.getUserAttributes().entrySet()) {
                if (ctx.hasNodeAttribute(e.getKey()))
                    U.warn(log, "User or internal attribute has the same name as environment or system " +
                        "property and will take precedence: " + e.getKey());

                ctx.addNodeAttribute(e.getKey(), e.getValue());
            }
        }
    }

    /**
     *
     */
    private void addDataStorageConfigurationAttributes() throws IgniteCheckedException {
        MemoryConfiguration memCfg = cfg.getMemoryConfiguration();

        // Save legacy memory configuration if it's present.
        if (memCfg != null) {
            // Page size initialization is suspended, see IgniteCacheDatabaseSharedManager#checkPageSize.
            // We should copy initialized value from new configuration.
            memCfg.setPageSize(cfg.getDataStorageConfiguration().getPageSize());

            add(ATTR_MEMORY_CONFIG, memCfg);
        }

        // Save data storage configuration.
        add(ATTR_DATA_STORAGE_CONFIG, new JdkMarshaller().marshal(cfg.getDataStorageConfiguration()));
    }

    /**
     * Add SPI version and class attributes into node attributes.
     *
     * @param spiList Collection of SPIs to get attributes from.
     * @throws IgniteCheckedException Thrown if was unable to set up attribute.
     */
    private void addSpiAttributes(IgniteSpi... spiList) throws IgniteCheckedException {
        for (IgniteSpi spi : spiList) {
            Class<? extends IgniteSpi> spiCls = spi.getClass();

            add(U.spiAttribute(spi, ATTR_SPI_CLASS), spiCls.getName());
        }
    }

    /** @throws IgniteCheckedException If registration failed. */
    private void registerKernalMBean() throws IgniteCheckedException {
        if(U.IGNITE_MBEANS_DISABLED)
            return;

        try {
            kernalMBean = U.registerMBean(
                cfg.getMBeanServer(),
                cfg.getIgniteInstanceName(),
                "Kernal",
                getClass().getSimpleName(),
                this,
                IgniteMXBean.class);

            if (log.isDebugEnabled())
                log.debug("Registered kernal MBean: " + kernalMBean);
        }
        catch (JMException e) {
            kernalMBean = null;

            throw new IgniteCheckedException("Failed to register kernal MBean.", e);
        }
    }

    /** @throws IgniteCheckedException If registration failed. */
    private void registerLocalNodeMBean() throws IgniteCheckedException {
        if(U.IGNITE_MBEANS_DISABLED)
            return;

        ClusterLocalNodeMetricsMXBean mbean = new ClusterLocalNodeMetricsMXBeanImpl(ctx.discovery().localNode());

        try {
            locNodeMBean = U.registerMBean(
                cfg.getMBeanServer(),
                cfg.getIgniteInstanceName(),
                "Kernal",
                mbean.getClass().getSimpleName(),
                mbean,
                ClusterLocalNodeMetricsMXBean.class);

            if (log.isDebugEnabled())
                log.debug("Registered local node MBean: " + locNodeMBean);
        }
        catch (JMException e) {
            locNodeMBean = null;

            throw new IgniteCheckedException("Failed to register local node MBean.", e);
        }
    }

    /**
     * @param execSvc Public executor service.
     * @param sysExecSvc System executor service.
     * @param p2pExecSvc P2P executor service.
     * @param mgmtExecSvc Management executor service.
     * @param restExecSvc Query executor service.
     * @param schemaExecSvc Schema executor service.
     * @throws IgniteCheckedException If failed.
     */
    private void registerExecutorMBeans(ExecutorService execSvc,
        ExecutorService sysExecSvc,
        ExecutorService p2pExecSvc,
        ExecutorService mgmtExecSvc,
        ExecutorService restExecSvc,
        ExecutorService qryExecSvc,
        ExecutorService schemaExecSvc
    ) throws IgniteCheckedException {if(U.IGNITE_MBEANS_DISABLED)
            return;
        pubExecSvcMBean = registerExecutorMBean(execSvc, "GridExecutionExecutor");
        sysExecSvcMBean = registerExecutorMBean(sysExecSvc, "GridSystemExecutor");
        mgmtExecSvcMBean = registerExecutorMBean(mgmtExecSvc, "GridManagementExecutor");
        p2PExecSvcMBean = registerExecutorMBean(p2pExecSvc, "GridClassLoadingExecutor");
        qryExecSvcMBean = registerExecutorMBean(qryExecSvc, "GridQueryExecutor");
        schemaExecSvcMBean = registerExecutorMBean(schemaExecSvc, "GridSchemaExecutor");

        ConnectorConfiguration clientCfg = cfg.getConnectorConfiguration();

        if (clientCfg != null)
            restExecSvcMBean = registerExecutorMBean(restExecSvc, "GridRestExecutor");
    }

    /**
     * @param exec Executor service to register.
     * @param name Property name for executor.
     * @return Name for created MBean.
     * @throws IgniteCheckedException If registration failed.
     */
    private ObjectName registerExecutorMBean(ExecutorService exec, String name) throws IgniteCheckedException {
        assert exec != null;
        assert !U.IGNITE_MBEANS_DISABLED;

        try {
            ObjectName res = U.registerMBean(
                cfg.getMBeanServer(),
                cfg.getIgniteInstanceName(),
                "Thread Pools",
                name,
                new ThreadPoolMXBeanAdapter(exec),
                ThreadPoolMXBean.class);

            if (log.isDebugEnabled())
                log.debug("Registered executor service MBean: " + res);

            return res;
        }
        catch (JMException e) {
            throw new IgniteCheckedException("Failed to register executor service MBean [name=" + name +
                ", exec=" + exec + ']', e);
        }
    }

    /**
     * @param stripedExecSvc Executor service.
     * @throws IgniteCheckedException If registration failed.
     */
    private void registerStripedExecutorMBean(StripedExecutor stripedExecSvc) throws IgniteCheckedException {
        if (stripedExecSvc == null || U.IGNITE_MBEANS_DISABLED)
            return;

        String name = "StripedExecutor";

        try {
            stripedExecSvcMBean = U.registerMBean(
                cfg.getMBeanServer(),
                cfg.getIgniteInstanceName(),
                "Thread Pools",
                name,
                new StripedExecutorMXBeanAdapter(stripedExecSvc),
                StripedExecutorMXBean.class);

            if (log.isDebugEnabled())
                log.debug("Registered executor service MBean: " + stripedExecSvcMBean);
        }
        catch (JMException e) {
            throw new IgniteCheckedException("Failed to register executor service MBean [name="
                + name + ", exec=" + stripedExecSvc + ']', e);
        }
    }

    /**
     * Unregisters given mbean.
     *
     * @param mbean MBean to unregister.
     * @return {@code True} if successfully unregistered, {@code false} otherwise.
     */
    private boolean unregisterMBean(@Nullable ObjectName mbean) {
        if (mbean == null)
            return true;

        assert !U.IGNITE_MBEANS_DISABLED;

        try {
            cfg.getMBeanServer().unregisterMBean(mbean);

            if (log.isDebugEnabled())
                log.debug("Unregistered MBean: " + mbean);

            return true;
        }
        catch (JMException e) {
            U.error(log, "Failed to unregister MBean.", e);

            return false;
        }
    }

    /**
     * @param mgr Manager to start.
     * @throws IgniteCheckedException Throw in case of any errors.
     */
    private void startManager(GridManager mgr) throws IgniteCheckedException {
        // Add manager to registry before it starts to avoid cases when manager is started
        // but registry does not have it yet.
        ctx.add(mgr);

        try {
            if (!skipDaemon(mgr))
                mgr.start();
        }
        catch (IgniteCheckedException e) {
            U.error(log, "Failed to start manager: " + mgr, e);

            throw new IgniteCheckedException("Failed to start manager: " + mgr, e);
        }
    }

    /**
     * @param proc Processor to start.
     * @throws IgniteCheckedException Thrown in case of any error.
     */
    private void startProcessor(GridProcessor proc) throws IgniteCheckedException {
        ctx.add(proc);

        try {
            if (!skipDaemon(proc))
                proc.start();
        }
        catch (IgniteCheckedException e) {
            throw new IgniteCheckedException("Failed to start processor: " + proc, e);
        }
    }

    /**
     * Add helper.
     *
     * @param helper Helper.
     */
    private void addHelper(Object helper) {
        ctx.addHelper(helper);
    }

    /**
     * Gets "on" or "off" string for given boolean value.
     *
     * @param b Boolean value to convert.
     * @return Result string.
     */
    private String onOff(boolean b) {
        return b ? "on" : "off";
    }

    /**
     *
     * @return Whether or not REST is enabled.
     */
    private boolean isRestEnabled() {
        assert cfg != null;

        return cfg.getConnectorConfiguration() != null &&
            // By default rest processor doesn't start on client nodes.
            (!isClientNode() || (isClientNode() && IgniteSystemProperties.getBoolean(IGNITE_REST_START_ON_CLIENT)));
    }

    /**
     * @return {@code True} if node client or daemon otherwise {@code false}.
     */
    private boolean isClientNode() {
        return cfg.isClientMode() || cfg.isDaemon();
    }

    /**
     * Acks remote management.
     */
    private void ackRemoteManagement() {
        assert log != null;

        if (!log.isInfoEnabled())
            return;

        SB sb = new SB();

        sb.a("Remote Management [");

        boolean on = isJmxRemoteEnabled();

        sb.a("restart: ").a(onOff(isRestartEnabled())).a(", ");
        sb.a("REST: ").a(onOff(isRestEnabled())).a(", ");
        sb.a("JMX (");
        sb.a("remote: ").a(onOff(on));

        if (on) {
            sb.a(", ");

            sb.a("port: ").a(System.getProperty("com.sun.management.jmxremote.port", "<n/a>")).a(", ");
            sb.a("auth: ").a(onOff(Boolean.getBoolean("com.sun.management.jmxremote.authenticate"))).a(", ");

            // By default SSL is enabled, that's why additional check for null is needed.
            // See http://docs.oracle.com/javase/6/docs/technotes/guides/management/agent.html
            sb.a("ssl: ").a(onOff(Boolean.getBoolean("com.sun.management.jmxremote.ssl") ||
                System.getProperty("com.sun.management.jmxremote.ssl") == null));
        }

        sb.a(")");

        sb.a(']');

        log.info(sb.toString());
    }

    /**
     * Acks configuration URL.
     */
    private void ackConfigUrl() {
        assert log != null;

        if (log.isInfoEnabled())
            log.info("Config URL: " + System.getProperty(IGNITE_CONFIG_URL, "n/a"));
    }

    /**
     * Acks ASCII-logo. Thanks to http://patorjk.com/software/taag
     */
    private void ackAsciiLogo() {
        assert log != null;

        if (System.getProperty(IGNITE_NO_ASCII) == null) {
            String ver = "ver. " + ACK_VER_STR;

            // Big thanks to: http://patorjk.com/software/taag
            // Font name "Small Slant"
            if (log.isInfoEnabled()) {
                log.info(NL + NL +
                    ">>>    __________  ________________  " + NL +
                    ">>>   /  _/ ___/ |/ /  _/_  __/ __/  " + NL +
                    ">>>  _/ // (7 7    // /  / / / _/    " + NL +
                    ">>> /___/\\___/_/|_/___/ /_/ /___/   " + NL +
                    ">>> " + NL +
                    ">>> " + ver + NL +
                    ">>> " + COPYRIGHT + NL +
                    ">>> " + NL +
                    ">>> Ignite documentation: " + "http://" + SITE + NL
                );
            }

            if (log.isQuiet()) {
                U.quiet(false,
                    "   __________  ________________ ",
                    "  /  _/ ___/ |/ /  _/_  __/ __/ ",
                    " _/ // (7 7    // /  / / / _/   ",
                    "/___/\\___/_/|_/___/ /_/ /___/  ",
                    "",
                    ver,
                    COPYRIGHT,
                    "",
                    "Ignite documentation: " + "http://" + SITE,
                    "",
                    "Quiet mode.");

                String fileName = log.fileName();

                if (fileName != null)
                    U.quiet(false, "  ^-- Logging to file '" + fileName + '\'');

                U.quiet(false,
                    "  ^-- To see **FULL** console log here add -DIGNITE_QUIET=false or \"-v\" to ignite.{sh|bat}",
                    "");
            }
        }
    }

    /**
     * Prints start info.
     *
     * @param rtBean Java runtime bean.
     */
    private void ackStart(RuntimeMXBean rtBean) {
        ClusterNode locNode = localNode();

        if (log.isQuiet()) {
            U.quiet(false, "");
            U.quiet(false, "Ignite node started OK (id=" + U.id8(locNode.id()) +
                (F.isEmpty(igniteInstanceName) ? "" : ", instance name=" + igniteInstanceName) + ')');
        }

        if (log.isInfoEnabled()) {
            log.info("");

            String ack = "Ignite ver. " + VER_STR + '#' + BUILD_TSTAMP_STR + "-sha1:" + REV_HASH_STR;

            String dash = U.dash(ack.length());

            SB sb = new SB();

            for (GridPortRecord rec : ctx.ports().records())
                sb.a(rec.protocol()).a(":").a(rec.port()).a(" ");

            String str =
                NL + NL +
                    ">>> " + dash + NL +
                    ">>> " + ack + NL +
                    ">>> " + dash + NL +
                    ">>> OS name: " + U.osString() + NL +
                    ">>> CPU(s): " + locNode.metrics().getTotalCpus() + NL +
                    ">>> Heap: " + U.heapSize(locNode, 2) + "GB" + NL +
                    ">>> VM name: " + rtBean.getName() + NL +
                    (igniteInstanceName == null ? "" : ">>> Ignite instance name: " + igniteInstanceName + NL) +
                    ">>> Local node [" +
                    "ID=" + locNode.id().toString().toUpperCase() +
                    ", order=" + locNode.order() + ", clientMode=" + ctx.clientNode() +
                    "]" + NL +
                    ">>> Local node addresses: " + U.addressesAsString(locNode) + NL +
                    ">>> Local ports: " + sb + NL;

            log.info(str);
        }
    }

    /**
     * Logs out OS information.
     */
    private void ackOsInfo() {
        assert log != null;

        if (log.isQuiet())
            U.quiet(false, "OS: " + U.osString());

        if (log.isInfoEnabled()) {
            log.info("OS: " + U.osString());
            log.info("OS user: " + System.getProperty("user.name"));

            int jvmPid = U.jvmPid();

            log.info("PID: " + (jvmPid == -1 ? "N/A" : jvmPid));
        }
    }

    /**
     * Logs out language runtime.
     */
    private void ackLanguageRuntime() {
        assert log != null;

        if (log.isQuiet())
            U.quiet(false, "VM information: " + U.jdkString());

        if (log.isInfoEnabled()) {
            log.info("Language runtime: " + getLanguage());
            log.info("VM information: " + U.jdkString());
            log.info("VM total memory: " + U.heapSize(2) + "GB");
        }
    }

    /**
     * @return Language runtime.
     */
    @SuppressWarnings("ThrowableInstanceNeverThrown")
    private String getLanguage() {
        boolean scala = false;
        boolean groovy = false;
        boolean clojure = false;

        for (StackTraceElement elem : Thread.currentThread().getStackTrace()) {
            String s = elem.getClassName().toLowerCase();

            if (s.contains("scala")) {
                scala = true;

                break;
            }
            else if (s.contains("groovy")) {
                groovy = true;

                break;
            }
            else if (s.contains("clojure")) {
                clojure = true;

                break;
            }
        }

        if (scala) {
            try (InputStream in = getClass().getResourceAsStream("/library.properties")) {
                Properties props = new Properties();

                if (in != null)
                    props.load(in);

                return "Scala ver. " + props.getProperty("version.number", "<unknown>");
            }
            catch (Exception ignore) {
                return "Scala ver. <unknown>";
            }
        }

        // How to get Groovy and Clojure version at runtime?!?
        return groovy ? "Groovy" : clojure ? "Clojure" : U.jdkName() + " ver. " + U.jdkVersion();
    }

    /**
     * Stops grid instance.
     *
     * @param cancel Whether or not to cancel running jobs.
     */
    public void stop(boolean cancel) {
        // Make sure that thread stopping grid is not interrupted.
        boolean interrupted = Thread.interrupted();

        try {
            stop0(cancel);
        }
        finally {
            if (interrupted)
                Thread.currentThread().interrupt();
        }
    }

    /**
     * @return {@code True} if node started shutdown sequence.
     */
    public boolean isStopping() {
        return stopGuard.get();
    }

    /**
     * @param cancel Whether or not to cancel running jobs.
     */
    private void stop0(boolean cancel) {
        gw.compareAndSet(null, new GridKernalGatewayImpl(igniteInstanceName));

        GridKernalGateway gw = this.gw.get();

        if (stopGuard.compareAndSet(false, true)) {
            // Only one thread is allowed to perform stop sequence.
            boolean firstStop = false;

            GridKernalState state = gw.getState();

            if (state == STARTED || state == DISCONNECTED)
                firstStop = true;
            else if (state == STARTING)
                U.warn(log, "Attempt to stop starting grid. This operation " +
                    "cannot be guaranteed to be successful.");

            if (firstStop) {
                // Notify lifecycle beans.
                if (log.isDebugEnabled())
                    log.debug("Notifying lifecycle beans.");

                notifyLifecycleBeansEx(LifecycleEventType.BEFORE_NODE_STOP);
            }

            List<GridComponent> comps = ctx.components();

            // Callback component in reverse order while kernal is still functional
            // if called in the same thread, at least.
            for (ListIterator<GridComponent> it = comps.listIterator(comps.size()); it.hasPrevious(); ) {
                GridComponent comp = it.previous();

                try {
                    if (!skipDaemon(comp))
                        comp.onKernalStop(cancel);
                }
                catch (Throwable e) {
                    errOnStop = true;

                    U.error(log, "Failed to pre-stop processor: " + comp, e);

                    if (e instanceof Error)
                        throw e;
                }
            }

            if (starveTask != null)
                starveTask.close();

            if (metricsLogTask != null)
                metricsLogTask.close();

            if (longOpDumpTask != null)
                longOpDumpTask.close();

            boolean interrupted = false;

            while (true) {
                try {
                    if (gw.tryWriteLock(10))
                        break;
                }
                catch (InterruptedException ignored) {
                    // Preserve interrupt status & ignore.
                    // Note that interrupted flag is cleared.
                    interrupted = true;
                }
            }

            if (interrupted)
                Thread.currentThread().interrupt();

            try {
                assert gw.getState() == STARTED || gw.getState() == STARTING || gw.getState() == DISCONNECTED;

                // No more kernal calls from this point on.
                gw.setState(STOPPING);

                ctx.cluster().get().clearNodeMap();

                if (log.isDebugEnabled())
                    log.debug("Grid " + (igniteInstanceName == null ? "" : '\'' + igniteInstanceName + "' ") +
                        "is stopping.");
            }
            finally {
                gw.writeUnlock();
            }

            // Stopping cache operations.
            GridCacheProcessor cache = ctx.cache();

            if (cache != null)
                cache.blockGateways();

            // Unregister MBeans.
            if (!(
                unregisterMBean(pubExecSvcMBean) &
                    unregisterMBean(sysExecSvcMBean) &
                    unregisterMBean(mgmtExecSvcMBean) &
                    unregisterMBean(p2PExecSvcMBean) &
                    unregisterMBean(kernalMBean) &
                    unregisterMBean(locNodeMBean) &
                    unregisterMBean(restExecSvcMBean) &
                    unregisterMBean(qryExecSvcMBean) &
                    unregisterMBean(schemaExecSvcMBean) &
                    unregisterMBean(stripedExecSvcMBean)
            ))
                errOnStop = false;

            // Stop components in reverse order.
            for (ListIterator<GridComponent> it = comps.listIterator(comps.size()); it.hasPrevious(); ) {
                GridComponent comp = it.previous();

                try {
                    if (!skipDaemon(comp)) {
                        comp.stop(cancel);

                        if (log.isDebugEnabled())
                            log.debug("Component stopped: " + comp);
                    }
                }
                catch (Throwable e) {
                    errOnStop = true;

                    U.error(log, "Failed to stop component (ignoring): " + comp, e);

                    if (e instanceof Error)
                        throw (Error)e;
                }
            }

            // Stops lifecycle aware components.
            U.stopLifecycleAware(log, lifecycleAwares(cfg));

            // Lifecycle notification.
            notifyLifecycleBeansEx(LifecycleEventType.AFTER_NODE_STOP);

            // Clean internal class/classloader caches to avoid stopped contexts held in memory.
            U.clearClassCache();
            MarshallerExclusions.clearCache();
            BinaryEnumCache.clear();

            gw.writeLock();

            try {
                gw.setState(STOPPED);
            }
            finally {
                gw.writeUnlock();
            }

            // Ack stop.
            if (log.isQuiet()) {
                String nodeName = igniteInstanceName == null ? "" : "name=" + igniteInstanceName + ", ";

                if (!errOnStop)
                    U.quiet(false, "Ignite node stopped OK [" + nodeName + "uptime=" +
                        X.timeSpan2HMSM(U.currentTimeMillis() - startTime) + ']');
                else
                    U.quiet(true, "Ignite node stopped wih ERRORS [" + nodeName + "uptime=" +
                        X.timeSpan2HMSM(U.currentTimeMillis() - startTime) + ']');
            }

            if (log.isInfoEnabled())
                if (!errOnStop) {
                    String ack = "Ignite ver. " + VER_STR + '#' + BUILD_TSTAMP_STR + "-sha1:" + REV_HASH_STR +
                        " stopped OK";

                    String dash = U.dash(ack.length());

                    log.info(NL + NL +
                        ">>> " + dash + NL +
                        ">>> " + ack + NL +
                        ">>> " + dash + NL +
                        (igniteInstanceName == null ? "" : ">>> Ignite instance name: " + igniteInstanceName + NL) +
                        ">>> Grid uptime: " + X.timeSpan2HMSM(U.currentTimeMillis() - startTime) +
                        NL +
                        NL);
                }
                else {
                    String ack = "Ignite ver. " + VER_STR + '#' + BUILD_TSTAMP_STR + "-sha1:" + REV_HASH_STR +
                        " stopped with ERRORS";

                    String dash = U.dash(ack.length());

                    log.info(NL + NL +
                        ">>> " + ack + NL +
                        ">>> " + dash + NL +
                        (igniteInstanceName == null ? "" : ">>> Ignite instance name: " + igniteInstanceName + NL) +
                        ">>> Grid uptime: " + X.timeSpan2HMSM(U.currentTimeMillis() - startTime) +
                        NL +
                        ">>> See log above for detailed error message." + NL +
                        ">>> Note that some errors during stop can prevent grid from" + NL +
                        ">>> maintaining correct topology since this node may have" + NL +
                        ">>> not exited grid properly." + NL +
                        NL);
                }

            try {
                U.onGridStop();
            }
            catch (InterruptedException ignored) {
                // Preserve interrupt status.
                Thread.currentThread().interrupt();
            }
        }
        else {
            // Proper notification.
            if (log.isDebugEnabled()) {
                if (gw.getState() == STOPPED)
                    log.debug("Grid is already stopped. Nothing to do.");
                else
                    log.debug("Grid is being stopped by another thread. Aborting this stop sequence " +
                        "allowing other thread to finish.");
            }
        }
    }

    /**
     * USED ONLY FOR TESTING.
     *
     * @param name Cache name.
     * @param <K>  Key type.
     * @param <V>  Value type.
     * @return Internal cache instance.
     */
    /*@java.test.only*/
    public <K, V> GridCacheAdapter<K, V> internalCache(String name) {
        CU.validateCacheName(name);
        checkClusterState();

        return ctx.cache().internalCache(name);
    }

    /**
     * It's intended for use by internal marshalling implementation only.
     *
     * @return Kernal context.
     */
    @Override public GridKernalContext context() {
        return ctx;
    }

    /**
     * Prints all system properties in debug mode.
     */
    private void ackSystemProperties() {
        assert log != null;

        if (log.isDebugEnabled() && S.INCLUDE_SENSITIVE)
            for (Map.Entry<Object, Object> entry : snapshot().entrySet())
                log.debug("System property [" + entry.getKey() + '=' + entry.getValue() + ']');
    }

    /**
     * Prints all user attributes in info mode.
     */
    private void logNodeUserAttributes() {
        assert log != null;

        if (log.isInfoEnabled())
            for (Map.Entry<?, ?> attr : cfg.getUserAttributes().entrySet())
                log.info("Local node user attribute [" + attr.getKey() + '=' + attr.getValue() + ']');
    }

    /**
     * Prints all environment variables in debug mode.
     */
    private void ackEnvironmentVariables() {
        assert log != null;

        if (log.isDebugEnabled())
            for (Map.Entry<?, ?> envVar : System.getenv().entrySet())
                log.debug("Environment variable [" + envVar.getKey() + '=' + envVar.getValue() + ']');
    }

    /**
     * Acks daemon mode status.
     */
    private void ackDaemon() {
        assert log != null;

        if (log.isInfoEnabled())
            log.info("Daemon mode: " + (isDaemon() ? "on" : "off"));
    }

    /**
     *
     * @return {@code True} is this node is daemon.
     */
    private boolean isDaemon() {
        assert cfg != null;

        return cfg.isDaemon() || "true".equalsIgnoreCase(System.getProperty(IGNITE_DAEMON));
    }

    /**
     * Whether or not remote JMX management is enabled for this node. Remote JMX management is
     * enabled when the following system property is set:
     * <ul>
     *     <li>{@code com.sun.management.jmxremote}</li>
     * </ul>
     *
     * @return {@code True} if remote JMX management is enabled - {@code false} otherwise.
     */
    @Override public boolean isJmxRemoteEnabled() {
        return System.getProperty("com.sun.management.jmxremote") != null;
    }

    /**
     * Whether or not node restart is enabled. Node restart us supported when this node was started
     * with {@code bin/ignite.{sh|bat}} script using {@code -r} argument. Node can be
     * programmatically restarted using {@link Ignition#restart(boolean)}} method.
     *
     * @return {@code True} if restart mode is enabled, {@code false} otherwise.
     * @see Ignition#restart(boolean)
     */
    @Override public boolean isRestartEnabled() {
        return System.getProperty(IGNITE_SUCCESS_FILE) != null;
    }

    /**
     * Prints all configuration properties in info mode and SPIs in debug mode.
     */
    private void ackSpis() {
        assert log != null;

        if (log.isDebugEnabled()) {
            log.debug("+-------------+");
            log.debug("START SPI LIST:");
            log.debug("+-------------+");
            log.debug("Grid checkpoint SPI     : " + Arrays.toString(cfg.getCheckpointSpi()));
            log.debug("Grid collision SPI      : " + cfg.getCollisionSpi());
            log.debug("Grid communication SPI  : " + cfg.getCommunicationSpi());
            log.debug("Grid deployment SPI     : " + cfg.getDeploymentSpi());
            log.debug("Grid discovery SPI      : " + cfg.getDiscoverySpi());
            log.debug("Grid event storage SPI  : " + cfg.getEventStorageSpi());
            log.debug("Grid failover SPI       : " + Arrays.toString(cfg.getFailoverSpi()));
            log.debug("Grid load balancing SPI : " + Arrays.toString(cfg.getLoadBalancingSpi()));
        }
    }

    /**
     *
     */
    private void ackRebalanceConfiguration() throws IgniteCheckedException {
        if (cfg.getSystemThreadPoolSize() <= cfg.getRebalanceThreadPoolSize())
            throw new IgniteCheckedException("Rebalance thread pool size exceed or equals System thread pool size. " +
                "Change IgniteConfiguration.rebalanceThreadPoolSize property before next start.");

        if (cfg.getRebalanceThreadPoolSize() < 1)
            throw new IgniteCheckedException("Rebalance thread pool size minimal allowed value is 1. " +
                "Change IgniteConfiguration.rebalanceThreadPoolSize property before next start.");

        for (CacheConfiguration ccfg : cfg.getCacheConfiguration()) {
            if (ccfg.getRebalanceBatchesPrefetchCount() < 1)
                throw new IgniteCheckedException("Rebalance batches prefetch count minimal allowed value is 1. " +
                    "Change CacheConfiguration.rebalanceBatchesPrefetchCount property before next start. " +
                    "[cache=" + ccfg.getName() + "]");
        }
    }

    /**
     *
     */
    private void ackMemoryConfiguration() {
        DataStorageConfiguration memCfg = cfg.getDataStorageConfiguration();

        if (memCfg == null)
            return;

        U.log(log, "System cache's DataRegion size is configured to " +
            (memCfg.getSystemRegionInitialSize() / (1024 * 1024)) + " MB. " +
            "Use DataStorageConfiguration.systemCacheMemorySize property to change the setting.");
    }

    /**
     *
     */
    private void ackCacheConfiguration() {
        CacheConfiguration[] cacheCfgs = cfg.getCacheConfiguration();

        if (cacheCfgs == null || cacheCfgs.length == 0)
            U.warn(log, "Cache is not configured - in-memory data grid is off.");
        else {
            SB sb = new SB();

            HashMap<String, ArrayList<String>> memPlcNamesMapping = new HashMap<>();

            for (CacheConfiguration c : cacheCfgs) {
                String cacheName = U.maskName(c.getName());

                String memPlcName = c.getDataRegionName();

                if (CU.isSystemCache(cacheName))
                    memPlcName = "sysMemPlc";
                else if (memPlcName == null && cfg.getDataStorageConfiguration() != null)
                    memPlcName = cfg.getDataStorageConfiguration().getDefaultDataRegionConfiguration().getName();

                if (!memPlcNamesMapping.containsKey(memPlcName))
                    memPlcNamesMapping.put(memPlcName, new ArrayList<String>());

                ArrayList<String> cacheNames = memPlcNamesMapping.get(memPlcName);

                cacheNames.add(cacheName);
            }

            for (Map.Entry<String, ArrayList<String>> e : memPlcNamesMapping.entrySet()) {
                sb.a("in '").a(e.getKey()).a("' dataRegion: [");

                for (String s : e.getValue())
                    sb.a("'").a(s).a("', ");

                sb.d(sb.length() - 2, sb.length()).a("], ");
            }

            U.log(log, "Configured caches [" + sb.d(sb.length() - 2, sb.length()).toString() + ']');
        }
    }

    /**
     *
     */
    private void ackP2pConfiguration() {
        assert cfg != null;

        if (cfg.isPeerClassLoadingEnabled())
            U.warn(
                log,
                "Peer class loading is enabled (disable it in production for performance and " +
                    "deployment consistency reasons)",
                "Peer class loading is enabled (disable it for better performance)"
            );
    }

    /**
     * Prints security status.
     */
    private void ackSecurity() {
        assert log != null;

        U.quietAndInfo(log, "Security status [authentication=" + onOff(ctx.security().enabled())
            + ", tls/ssl=" + onOff(ctx.config().getSslContextFactory() != null) + ']');
    }

    /**
     * Prints out VM arguments and IGNITE_HOME in info mode.
     *
     * @param rtBean Java runtime bean.
     */
    private void ackVmArguments(RuntimeMXBean rtBean) {
        assert log != null;

        // Ack IGNITE_HOME and VM arguments.
        if (log.isInfoEnabled() && S.INCLUDE_SENSITIVE) {
            log.info("IGNITE_HOME=" + cfg.getIgniteHome());
            log.info("VM arguments: " + rtBean.getInputArguments());
        }
    }

    /**
     * Prints out class paths in debug mode.
     *
     * @param rtBean Java runtime bean.
     */
    private void ackClassPaths(RuntimeMXBean rtBean) {
        assert log != null;

        // Ack all class paths.
        if (log.isDebugEnabled()) {
            log.debug("Boot class path: " + rtBean.getBootClassPath());
            log.debug("Class path: " + rtBean.getClassPath());
            log.debug("Library path: " + rtBean.getLibraryPath());
        }
    }

    /**
     * @param cfg Grid configuration.
     * @return Components provided in configuration which can implement {@link LifecycleAware} interface.
     */
    private Iterable<Object> lifecycleAwares(IgniteConfiguration cfg) {
        Collection<Object> objs = new ArrayList<>();

        if (cfg.getLifecycleBeans() != null)
            Collections.addAll(objs, cfg.getLifecycleBeans());

        if (cfg.getSegmentationResolvers() != null)
            Collections.addAll(objs, cfg.getSegmentationResolvers());

        if (cfg.getConnectorConfiguration() != null) {
            objs.add(cfg.getConnectorConfiguration().getMessageInterceptor());
            objs.add(cfg.getConnectorConfiguration().getSslContextFactory());
        }

        objs.add(cfg.getMarshaller());
        objs.add(cfg.getGridLogger());
        objs.add(cfg.getMBeanServer());

        return objs;
    }

    /** {@inheritDoc} */
    @Override public IgniteConfiguration configuration() {
        return cfg;
    }

    /** {@inheritDoc} */
    @Override public IgniteLogger log() {
        return cfg.getGridLogger();
    }

    /** {@inheritDoc} */
    @Override public boolean removeCheckpoint(String key) {
        A.notNull(key, "key");

        guard();

        try {
            checkClusterState();

            return ctx.checkpoint().removeCheckpoint(key);
        }
        finally {
            unguard();
        }
    }

    /** {@inheritDoc} */
    @Override public boolean pingNode(String nodeId) {
        A.notNull(nodeId, "nodeId");

        return cluster().pingNode(UUID.fromString(nodeId));
    }

    /** {@inheritDoc} */
    @Override public void undeployTaskFromGrid(String taskName) throws JMException {
        A.notNull(taskName, "taskName");

        try {
            compute().undeployTask(taskName);
        }
        catch (IgniteException e) {
            throw U.jmException(e);
        }
    }

    /** {@inheritDoc} */
    @SuppressWarnings("unchecked")
    @Override public String executeTask(String taskName, String arg) throws JMException {
        try {
            return compute().execute(taskName, arg);
        }
        catch (IgniteException e) {
            throw U.jmException(e);
        }
    }

    /** {@inheritDoc} */
    @Override public boolean pingNodeByAddress(String host) {
        guard();

        try {
            for (ClusterNode n : cluster().nodes())
                if (n.addresses().contains(host))
                    return ctx.discovery().pingNode(n.id());

            return false;
        }
        catch (IgniteCheckedException e) {
            throw U.convertException(e);
        }
        finally {
            unguard();
        }
    }

    /** {@inheritDoc} */
    @Override public boolean eventUserRecordable(int type) {
        guard();

        try {
            return ctx.event().isUserRecordable(type);
        }
        finally {
            unguard();
        }
    }

    /** {@inheritDoc} */
    @Override public boolean allEventsUserRecordable(int[] types) {
        A.notNull(types, "types");

        guard();

        try {
            return ctx.event().isAllUserRecordable(types);
        }
        finally {
            unguard();
        }
    }

    /** {@inheritDoc} */
    @Override public IgniteTransactions transactions() {
        guard();

        try {
            checkClusterState();

            return ctx.cache().transactions();
        }
        finally {
            unguard();
        }
    }

    /**
     * @param name Cache name.
     * @return Cache.
     */
    public <K, V> IgniteInternalCache<K, V> getCache(String name) {
        CU.validateCacheName(name);

        guard();

        try {
            checkClusterState();

            return ctx.cache().publicCache(name);
        }
        finally {
            unguard();
        }
    }

    /** {@inheritDoc} */
    @Override public <K, V> IgniteCache<K, V> cache(String name) {
        CU.validateCacheName(name);

        guard();

        try {
            checkClusterState();

            return ctx.cache().publicJCache(name, false, true);
        }
        catch (IgniteCheckedException e) {
            throw CU.convertToCacheException(e);
        }
        finally {
            unguard();
        }
    }

    /** {@inheritDoc} */
    @Override public <K, V> IgniteCache<K, V> createCache(CacheConfiguration<K, V> cacheCfg) {
        A.notNull(cacheCfg, "cacheCfg");
        CU.validateCacheName(cacheCfg.getName());

        guard();

        try {
            checkClusterState();

            ctx.cache().dynamicStartCache(cacheCfg,
                cacheCfg.getName(),
                null,
                true,
                true,
                true).get();

            return ctx.cache().publicJCache(cacheCfg.getName());
        }
        catch (IgniteCheckedException e) {
            throw CU.convertToCacheException(e);
        }
        finally {
            unguard();
        }
    }


    /** {@inheritDoc} */
    @Override public Collection<IgniteCache> createCaches(Collection<CacheConfiguration> cacheCfgs) {
        A.notNull(cacheCfgs, "cacheCfgs");
        CU.validateConfigurationCacheNames(cacheCfgs);

        guard();

        try {
            checkClusterState();

            ctx.cache().dynamicStartCaches(cacheCfgs,
                true,
                true,
<<<<<<< HEAD
                true).get();
=======
                false).get();
>>>>>>> 60b99b80

            List<IgniteCache> createdCaches = new ArrayList<>(cacheCfgs.size());

            for (CacheConfiguration cacheCfg : cacheCfgs)
                createdCaches.add(ctx.cache().publicJCache(cacheCfg.getName()));

            return createdCaches;
        }
        catch (IgniteCheckedException e) {
            throw CU.convertToCacheException(e);
        }
        finally {
            unguard();
        }
    }

    /** {@inheritDoc} */
    @Override public <K, V> IgniteCache<K, V> createCache(String cacheName) {
        CU.validateCacheName(cacheName);

        guard();

        try {
            checkClusterState();

            ctx.cache().createFromTemplate(cacheName).get();

            return ctx.cache().publicJCache(cacheName);
        }
        catch (IgniteCheckedException e) {
            throw CU.convertToCacheException(e);
        }
        finally {
            unguard();
        }
    }

    /** {@inheritDoc} */
    @Override public <K, V> IgniteCache<K, V> getOrCreateCache(CacheConfiguration<K, V> cacheCfg) {
        return getOrCreateCache0(cacheCfg, false).get1();
    }

    /** {@inheritDoc} */
    @SuppressWarnings("unchecked")
    @Override public <K, V> IgniteBiTuple<IgniteCache<K, V>, Boolean> getOrCreateCache0(
        CacheConfiguration<K, V> cacheCfg, boolean sql) {
        A.notNull(cacheCfg, "cacheCfg");
        CU.validateCacheName(cacheCfg.getName());

        guard();

        try {
            checkClusterState();

            Boolean res = false;

            if (ctx.cache().cache(cacheCfg.getName()) == null) {
                res =
                    sql ? ctx.cache().dynamicStartSqlCache(cacheCfg).get() :
                    ctx.cache().dynamicStartCache(cacheCfg,
                    cacheCfg.getName(),
                    null,
                    false,
                    true,
                    true).get();
            }

            return new IgniteBiTuple<>((IgniteCache<K, V>)ctx.cache().publicJCache(cacheCfg.getName()), res);
        }
        catch (IgniteCheckedException e) {
            throw CU.convertToCacheException(e);
        }
        finally {
            unguard();
        }
    }

    /** {@inheritDoc} */
    @Override public Collection<IgniteCache> getOrCreateCaches(Collection<CacheConfiguration> cacheCfgs) {
        A.notNull(cacheCfgs, "cacheCfgs");
        CU.validateConfigurationCacheNames(cacheCfgs);

        guard();

        try {
            checkClusterState();

            ctx.cache().dynamicStartCaches(cacheCfgs,
                false,
                true,
<<<<<<< HEAD
                true).get();
=======
                false).get();
>>>>>>> 60b99b80

            List<IgniteCache> createdCaches = new ArrayList<>(cacheCfgs.size());

            for (CacheConfiguration cacheCfg : cacheCfgs)
                createdCaches.add(ctx.cache().publicJCache(cacheCfg.getName()));

            return createdCaches;
        }
        catch (IgniteCheckedException e) {
            throw CU.convertToCacheException(e);
        }
        finally {
            unguard();
        }
    }

    /** {@inheritDoc} */
    @Override public <K, V> IgniteCache<K, V> createCache(
        CacheConfiguration<K, V> cacheCfg,
        NearCacheConfiguration<K, V> nearCfg
    ) {
        A.notNull(cacheCfg, "cacheCfg");
        CU.validateCacheName(cacheCfg.getName());
        A.notNull(nearCfg, "nearCfg");

        guard();

        try {
            checkClusterState();

            ctx.cache().dynamicStartCache(cacheCfg,
                cacheCfg.getName(),
                nearCfg,
                true,
                true,
                true).get();

            return ctx.cache().publicJCache(cacheCfg.getName());
        }
        catch (IgniteCheckedException e) {
            throw CU.convertToCacheException(e);
        }
        finally {
            unguard();
        }
    }

    /** {@inheritDoc} */
    @Override public <K, V> IgniteCache<K, V> getOrCreateCache(CacheConfiguration<K, V> cacheCfg,
        NearCacheConfiguration<K, V> nearCfg) {
        A.notNull(cacheCfg, "cacheCfg");
        CU.validateCacheName(cacheCfg.getName());
        A.notNull(nearCfg, "nearCfg");

        guard();

        try {
            checkClusterState();

            IgniteInternalCache<Object, Object> cache = ctx.cache().cache(cacheCfg.getName());

            if (cache == null) {
                ctx.cache().dynamicStartCache(cacheCfg,
                    cacheCfg.getName(),
                    nearCfg,
                    false,
                    true,
                    true).get();
            }
            else {
                if (cache.configuration().getNearConfiguration() == null) {
                    ctx.cache().dynamicStartCache(cacheCfg,
                        cacheCfg.getName(),
                        nearCfg,
                        false,
                        true,
                        true).get();
                }
            }

            return ctx.cache().publicJCache(cacheCfg.getName());
        }
        catch (IgniteCheckedException e) {
            throw CU.convertToCacheException(e);
        }
        finally {
            unguard();
        }
    }

    /** {@inheritDoc} */
    @Override public <K, V> IgniteCache<K, V> createNearCache(String cacheName, NearCacheConfiguration<K, V> nearCfg) {
        CU.validateCacheName(cacheName);
        A.notNull(nearCfg, "nearCfg");

        guard();

        try {
            checkClusterState();

            ctx.cache().dynamicStartCache(null,
                cacheName,
                nearCfg,
                true,
                true,
                true).get();

            IgniteCacheProxy<K, V> cache = ctx.cache().publicJCache(cacheName);

            checkNearCacheStarted(cache);

            return cache;
        }
        catch (IgniteCheckedException e) {
            throw CU.convertToCacheException(e);
        }
        finally {
            unguard();
        }
    }

    /** {@inheritDoc} */
    @Override public <K, V> IgniteCache<K, V> getOrCreateNearCache(String cacheName,
        NearCacheConfiguration<K, V> nearCfg) {
        CU.validateCacheName(cacheName);
        A.notNull(nearCfg, "nearCfg");

        guard();

        try {
            checkClusterState();

            IgniteInternalCache<Object, Object> internalCache = ctx.cache().cache(cacheName);

            if (internalCache == null) {
                ctx.cache().dynamicStartCache(null,
                    cacheName,
                    nearCfg,
                    false,
                    true,
                    true).get();
            }
            else {
                if (internalCache.configuration().getNearConfiguration() == null) {
                    ctx.cache().dynamicStartCache(null,
                        cacheName,
                        nearCfg,
                        false,
                        true,
                        true).get();
                }
            }

            IgniteCacheProxy<K, V> cache = ctx.cache().publicJCache(cacheName);

            checkNearCacheStarted(cache);

            return cache;
        }
        catch (IgniteCheckedException e) {
            throw CU.convertToCacheException(e);
        }
        finally {
            unguard();
        }
    }

    /**
     * @param cache Cache.
     * @throws IgniteCheckedException If cache without near cache was already started.
     */
    private void checkNearCacheStarted(IgniteCacheProxy<?, ?> cache) throws IgniteCheckedException {
        if (!cache.context().isNear())
            throw new IgniteCheckedException("Failed to start near cache " +
                "(a cache with the same name without near cache is already started)");
    }

    /** {@inheritDoc} */
    @Override public void destroyCache(String cacheName) {
        destroyCache0(cacheName, false);
    }

    /** {@inheritDoc} */
    @Override public boolean destroyCache0(String cacheName, boolean sql) throws CacheException {
        CU.validateCacheName(cacheName);

        IgniteInternalFuture<Boolean> stopFut = destroyCacheAsync(cacheName, sql, true);

        try {
            return stopFut.get();
        }
        catch (IgniteCheckedException e) {
            throw CU.convertToCacheException(e);
        }
    }

    /** {@inheritDoc} */
    @Override public void destroyCaches(Collection<String> cacheNames) {
        CU.validateCacheNames(cacheNames);

        IgniteInternalFuture stopFut = destroyCachesAsync(cacheNames, true);

        try {
            stopFut.get();
        }
        catch (IgniteCheckedException e) {
            throw CU.convertToCacheException(e);
        }
    }

    /**
     * @param cacheName Cache name.
     * @param sql If the cache needs to be destroyed only if it was created by SQL {@code CREATE TABLE} command.
     * @param checkThreadTx If {@code true} checks that current thread does not have active transactions.
     * @return Ignite future.
     */
    public IgniteInternalFuture<Boolean> destroyCacheAsync(String cacheName, boolean sql, boolean checkThreadTx) {
        CU.validateCacheName(cacheName);

        guard();

        try {
            checkClusterState();

            return ctx.cache().dynamicDestroyCache(cacheName, sql, checkThreadTx, false);
        }
        finally {
            unguard();
        }
    }

    /**
     * @param cacheNames Collection of cache names.
     * @param checkThreadTx If {@code true} checks that current thread does not have active transactions.
     * @return Ignite future.
     */
    public IgniteInternalFuture<?> destroyCachesAsync(Collection<String> cacheNames, boolean checkThreadTx) {
        CU.validateCacheNames(cacheNames);

        guard();

        try {
            checkClusterState();

            return ctx.cache().dynamicDestroyCaches(cacheNames, checkThreadTx, false);
        }
        finally {
            unguard();
        }
    }

    /** {@inheritDoc} */
    @Override public <K, V> IgniteCache<K, V> getOrCreateCache(String cacheName) {
        CU.validateCacheName(cacheName);

        guard();

        try {
            checkClusterState();

            if (ctx.cache().cache(cacheName) == null)
                ctx.cache().getOrCreateFromTemplate(cacheName, true).get();

            return ctx.cache().publicJCache(cacheName);
        }
        catch (IgniteCheckedException e) {
            throw CU.convertToCacheException(e);
        }
        finally {
            unguard();
        }
    }

    /**
     * @param cacheName Cache name.
     * @param checkThreadTx If {@code true} checks that current thread does not have active transactions.
     * @return Future that will be completed when cache is deployed.
     */
    public IgniteInternalFuture<?> getOrCreateCacheAsync(String cacheName, boolean checkThreadTx) {
        CU.validateCacheName(cacheName);

        guard();

        try {
            checkClusterState();

            if (ctx.cache().cache(cacheName) == null)
                return ctx.cache().getOrCreateFromTemplate(cacheName, checkThreadTx);

            return new GridFinishedFuture<>();
        }
        finally {
            unguard();
        }
    }

    /** {@inheritDoc} */
    @Override public <K, V> void addCacheConfiguration(CacheConfiguration<K, V> cacheCfg) {
        A.notNull(cacheCfg, "cacheCfg");
        CU.validateCacheName(cacheCfg.getName());

        guard();

        try {
            checkClusterState();

            ctx.cache().addCacheConfiguration(cacheCfg);
        }
        catch (IgniteCheckedException e) {
            throw CU.convertToCacheException(e);
        }
        finally {
            unguard();
        }
    }

    /**
     * @return Public caches.
     */
    public Collection<IgniteCacheProxy<?, ?>> caches() {
        guard();

        try {
            checkClusterState();

            return ctx.cache().publicCaches();
        }
        finally {
            unguard();
        }
    }

    /** {@inheritDoc} */
    @Override public Collection<String> cacheNames() {
        guard();

        try {
            checkClusterState();

            return ctx.cache().publicCacheNames();
        }
        finally {
            unguard();
        }
    }

    /** {@inheritDoc} */
    @Override public <K extends GridCacheUtilityKey, V> IgniteInternalCache<K, V> utilityCache() {
        guard();

        try {
            checkClusterState();

            return ctx.cache().utilityCache();
        }
        finally {
            unguard();
        }
    }

    /** {@inheritDoc} */
    @Override public <K, V> IgniteInternalCache<K, V> cachex(String name) {
        CU.validateCacheName(name);

        guard();

        try {
            checkClusterState();

            return ctx.cache().cache(name);
        }
        finally {
            unguard();
        }
    }

    /** {@inheritDoc} */
    @Override public Collection<IgniteInternalCache<?, ?>> cachesx(
        IgnitePredicate<? super IgniteInternalCache<?, ?>>[] p) {
        guard();

        try {
            checkClusterState();

            return F.retain(ctx.cache().caches(), true, p);
        }
        finally {
            unguard();
        }
    }

    /** {@inheritDoc} */
    @Override public <K, V> IgniteDataStreamer<K, V> dataStreamer(String cacheName) {
        CU.validateCacheName(cacheName);

        guard();

        try {
            checkClusterState();

            return ctx.<K, V>dataStream().dataStreamer(cacheName);
        }
        finally {
            unguard();
        }
    }

    /** {@inheritDoc} */
    @Override public IgniteFileSystem fileSystem(String name) {
        if (name == null)
            throw new IllegalArgumentException("IGFS name cannot be null");

        guard();

        try {
            checkClusterState();

            IgniteFileSystem fs = ctx.igfs().igfs(name);

            if (fs == null)
                throw new IllegalArgumentException("IGFS is not configured: " + name);

            return fs;
        }
        finally {
            unguard();
        }
    }

    /** {@inheritDoc} */
    @Nullable @Override public IgniteFileSystem igfsx(String name) {
        if (name == null)
            throw new IllegalArgumentException("IGFS name cannot be null");

        guard();

        try {
            checkClusterState();

            return ctx.igfs().igfs(name);
        }
        finally {
            unguard();
        }
    }

    /** {@inheritDoc} */
    @Override public Collection<IgniteFileSystem> fileSystems() {
        guard();

        try {
            checkClusterState();

            return ctx.igfs().igfss();
        }
        finally {
            unguard();
        }
    }

    /** {@inheritDoc} */
    @Override public Hadoop hadoop() {
        guard();

        try {
            checkClusterState();

            return ctx.hadoop().hadoop();
        }
        finally {
            unguard();
        }
    }

    /** {@inheritDoc} */
    @Override public <T extends IgnitePlugin> T plugin(String name) throws PluginNotFoundException {
        guard();

        try {
            checkClusterState();

            return (T)ctx.pluginProvider(name).plugin();
        }
        finally {
            unguard();
        }
    }

    /** {@inheritDoc} */
    @Override public IgniteBinary binary() {
        checkClusterState();

        IgniteCacheObjectProcessor objProc = ctx.cacheObjects();

        return objProc.binary();
    }

    /** {@inheritDoc} */
    @Override public IgniteProductVersion version() {
        return VER;
    }

    /** {@inheritDoc} */
    @Override public String latestVersion() {
        ctx.gateway().readLock();

        try {
            return ctx.cluster().latestVersion();
        }
        finally {
            ctx.gateway().readUnlock();
        }
    }

    /** {@inheritDoc} */
    @Override public IgniteScheduler scheduler() {
        return scheduler;
    }

    /** {@inheritDoc} */
    @Override public void close() throws IgniteException {
        Ignition.stop(igniteInstanceName, true);
    }

    @Override public <K> Affinity<K> affinity(String cacheName) {
        CU.validateCacheName(cacheName);
        checkClusterState();

        GridCacheAdapter<K, ?> cache = ctx.cache().internalCache(cacheName);

        if (cache != null)
            return cache.affinity();

        return ctx.affinity().affinityProxy(cacheName);
    }

    /** {@inheritDoc} */
    @Override public boolean active() {
        guard();

        try {
            return context().state().publicApiActiveState();
        }
        finally {
            unguard();
        }
    }

    /** {@inheritDoc} */
    @Override public void active(boolean active) {
        guard();

        try {
            context().state().changeGlobalState(active).get();
        }
        catch (IgniteCheckedException e) {
            throw U.convertException(e);
        }
        finally {
            unguard();
        }
    }

    /** {@inheritDoc} */
    @Override public void activeEx(boolean active, Collection<ClusterNode> nodes) {
        guard();

        try {
            context().state().changeGlobalState(active, nodes).get();
        }
        catch (IgniteCheckedException e) {
            throw U.convertException(e);
        }
        finally {
            unguard();
        }
    }

    /** {@inheritDoc} */
    @Override public void resetLostPartitions(Collection<String> cacheNames) {
        CU.validateCacheNames(cacheNames);

        guard();

        try {
            ctx.cache().resetCacheState(cacheNames).get();
        }
        catch (IgniteCheckedException e) {
            throw U.convertException(e);
        }
        finally {
            unguard();
        }
    }

    /** {@inheritDoc} */
    @Override public Collection<DataRegionMetrics> dataRegionMetrics() {
        guard();

        try {
            return ctx.cache().context().database().memoryMetrics();
        }
        finally {
            unguard();
        }
    }

    /** {@inheritDoc} */
    @Nullable @Override public DataRegionMetrics dataRegionMetrics(String memPlcName) {
        guard();

        try {
            return ctx.cache().context().database().memoryMetrics(memPlcName);
        }
        finally {
            unguard();
        }
    }

    /** {@inheritDoc} */
    @Override public DataStorageMetrics dataStorageMetrics() {
        guard();

        try {
            return ctx.cache().context().database().persistentStoreMetrics();
        }
        finally {
            unguard();
        }
    }

    /** {@inheritDoc} */
    @Override public Collection<MemoryMetrics> memoryMetrics() {
        return DataRegionMetricsAdapter.collectionOf(dataRegionMetrics());
    }

    /** {@inheritDoc} */
    @Nullable @Override public MemoryMetrics memoryMetrics(String memPlcName) {
        return DataRegionMetricsAdapter.valueOf(dataRegionMetrics(memPlcName));
    }

    /** {@inheritDoc} */
    @Override public PersistenceMetrics persistentStoreMetrics() {
        return DataStorageMetricsAdapter.valueOf(dataStorageMetrics());
    }

    /** {@inheritDoc} */
    @Nullable @Override public IgniteAtomicSequence atomicSequence(String name, long initVal, boolean create) {
        return atomicSequence(name, null, initVal, create);
    }

    /** {@inheritDoc} */
    @Nullable @Override public IgniteAtomicSequence atomicSequence(String name, AtomicConfiguration cfg, long initVal,
        boolean create) throws IgniteException {
        guard();

        try {
            checkClusterState();

            return ctx.dataStructures().sequence(name, cfg, initVal, create);
        }
        catch (IgniteCheckedException e) {
            throw U.convertException(e);
        }
        finally {
            unguard();
        }
    }

    /** {@inheritDoc} */
    @Nullable @Override public IgniteAtomicLong atomicLong(String name, long initVal, boolean create) {
        return atomicLong(name, null, initVal, create);
    }

    /** {@inheritDoc} */
    @Nullable @Override public IgniteAtomicLong atomicLong(String name, AtomicConfiguration cfg, long initVal,
        boolean create) throws IgniteException {
        guard();

        try {
            checkClusterState();

            return ctx.dataStructures().atomicLong(name, cfg, initVal, create);
        }
        catch (IgniteCheckedException e) {
            throw U.convertException(e);
        }
        finally {
            unguard();
        }
    }

    /** {@inheritDoc} */
    @Nullable @Override public <T> IgniteAtomicReference<T> atomicReference(
        String name,
        @Nullable T initVal,
        boolean create
    ) {
        return atomicReference(name, null, initVal, create);
    }

    /** {@inheritDoc} */
    @Override public <T> IgniteAtomicReference<T> atomicReference(String name, AtomicConfiguration cfg,
        @Nullable T initVal, boolean create) throws IgniteException {
        guard();

        try {
            checkClusterState();

            return ctx.dataStructures().atomicReference(name, cfg, initVal, create);
        }
        catch (IgniteCheckedException e) {
            throw U.convertException(e);
        }
        finally {
            unguard();
        }
    }

    /** {@inheritDoc} */
    @Nullable @Override public <T, S> IgniteAtomicStamped<T, S> atomicStamped(String name,
        @Nullable T initVal,
        @Nullable S initStamp,
        boolean create) {
        return atomicStamped(name, null, initVal, initStamp, create);
    }

    /** {@inheritDoc} */
    @Override public <T, S> IgniteAtomicStamped<T, S> atomicStamped(String name, AtomicConfiguration cfg,
        @Nullable T initVal, @Nullable S initStamp, boolean create) throws IgniteException {
        guard();

        try {
            checkClusterState();

            return ctx.dataStructures().atomicStamped(name, cfg, initVal, initStamp, create);
        }
        catch (IgniteCheckedException e) {
            throw U.convertException(e);
        }
        finally {
            unguard();
        }
    }

    /** {@inheritDoc} */
    @Nullable @Override public IgniteCountDownLatch countDownLatch(String name,
        int cnt,
        boolean autoDel,
        boolean create) {
        guard();

        try {
            checkClusterState();

            return ctx.dataStructures().countDownLatch(name, null, cnt, autoDel, create);
        }
        catch (IgniteCheckedException e) {
            throw U.convertException(e);
        }
        finally {
            unguard();
        }
    }

    /** {@inheritDoc} */
    @Nullable @Override public IgniteSemaphore semaphore(
        String name,
        int cnt,
        boolean failoverSafe,
        boolean create
    ) {
        guard();

        try {
            checkClusterState();

            return ctx.dataStructures().semaphore(name, null, cnt, failoverSafe, create);
        }
        catch (IgniteCheckedException e) {
            throw U.convertException(e);
        }
        finally {
            unguard();
        }
    }

    /** {@inheritDoc} */
    @Nullable @Override public IgniteLock reentrantLock(
        String name,
        boolean failoverSafe,
        boolean fair,
        boolean create
    ) {
        guard();

        try {
            checkClusterState();

            return ctx.dataStructures().reentrantLock(name, null, failoverSafe, fair, create);
        }
        catch (IgniteCheckedException e) {
            throw U.convertException(e);
        }
        finally {
            unguard();
        }
    }

    /** {@inheritDoc} */
    @Nullable @Override public <T> IgniteQueue<T> queue(String name,
        int cap,
        CollectionConfiguration cfg) {
        guard();

        try {
            checkClusterState();

            return ctx.dataStructures().queue(name, null, cap, cfg);
        }
        catch (IgniteCheckedException e) {
            throw U.convertException(e);
        }
        finally {
            unguard();
        }
    }

    /** {@inheritDoc} */
    @Nullable @Override public <T> IgniteSet<T> set(String name,
        CollectionConfiguration cfg) {
        guard();

        try {
            checkClusterState();

            return ctx.dataStructures().set(name, null, cfg);
        }
        catch (IgniteCheckedException e) {
            throw U.convertException(e);
        }
        finally {
            unguard();
        }
    }

    /**
     * <tt>ctx.gateway().readLock()</tt>
     */
    private void guard() {
        assert ctx != null;

        ctx.gateway().readLock();
    }

    /**
     * <tt>ctx.gateway().readUnlock()</tt>
     */
    private void unguard() {
        assert ctx != null;

        ctx.gateway().readUnlock();
    }

    /**
     * Validate operation on cluster. Check current cluster state.
     *
     * @throws IgniteException if cluster in inActive state
     */
    private void checkClusterState() throws IgniteException {
        if (!ctx.state().publicApiActiveState()) {
            throw new IgniteException("Can not perform the operation because the cluster is inactive. Note, that " +
                "the cluster is considered inactive by default if Ignite Persistent Store is used to let all the nodes " +
                "join the cluster. To activate the cluster call Ignite.active(true).");
        }
    }

    /**
     *
     */
    public void onDisconnected() {
        Throwable err = null;

        reconnectState.waitPreviousReconnect();

        GridFutureAdapter<?> reconnectFut = ctx.gateway().onDisconnected();

        if (reconnectFut == null) {
            assert ctx.gateway().getState() != STARTED : ctx.gateway().getState();

            return;
        }

        IgniteFutureImpl<?> curFut = (IgniteFutureImpl<?>)ctx.cluster().get().clientReconnectFuture();

        IgniteFuture<?> userFut;

        // In case of previous reconnect did not finish keep reconnect future.
        if (curFut != null && curFut.internalFuture() == reconnectFut)
            userFut = curFut;
        else {
            userFut = new IgniteFutureImpl<>(reconnectFut);

            ctx.cluster().get().clientReconnectFuture(userFut);
        }

        ctx.disconnected(true);

        List<GridComponent> comps = ctx.components();

        for (ListIterator<GridComponent> it = comps.listIterator(comps.size()); it.hasPrevious(); ) {
            GridComponent comp = it.previous();

            try {
                if (!skipDaemon(comp))
                    comp.onDisconnected(userFut);
            }
            catch (IgniteCheckedException e) {
                err = e;
            }
            catch (Throwable e) {
                err = e;

                if (e instanceof Error)
                    throw e;
            }
        }

        for (GridCacheContext cctx : ctx.cache().context().cacheContexts()) {
            cctx.gate().writeLock();

            cctx.gate().writeUnlock();
        }

        ctx.gateway().writeLock();

        ctx.gateway().writeUnlock();

        if (err != null) {
            reconnectFut.onDone(err);

            U.error(log, "Failed to reconnect, will stop node", err);

            close();
        }
    }

    /**
     * @param clusterRestarted {@code True} if all cluster nodes restarted while client was disconnected.
     */
    @SuppressWarnings("unchecked")
    public void onReconnected(final boolean clusterRestarted) {
        Throwable err = null;

        try {
            ctx.disconnected(false);

            GridCompoundFuture curReconnectFut = reconnectState.curReconnectFut = new GridCompoundFuture<>();

            reconnectState.reconnectDone = new GridFutureAdapter<>();

            for (GridComponent comp : ctx.components()) {
                IgniteInternalFuture<?> fut = comp.onReconnected(clusterRestarted);

                if (fut != null)
                    curReconnectFut.add(fut);
            }

            curReconnectFut.add(ctx.cache().context().exchange().reconnectExchangeFuture());

            curReconnectFut.markInitialized();

            final GridFutureAdapter reconnectDone = reconnectState.reconnectDone;

            curReconnectFut.listen(new CI1<IgniteInternalFuture<?>>() {
                @Override public void apply(IgniteInternalFuture<?> fut) {
                    try {
                        Object res = fut.get();

                        if (res == STOP_RECONNECT)
                            return;

                        ctx.gateway().onReconnected();

                        reconnectState.firstReconnectFut.onDone();
                    }
                    catch (IgniteCheckedException e) {
                        if (!X.hasCause(e, IgniteNeedReconnectException.class,
                            IgniteClientDisconnectedCheckedException.class)) {
                            U.error(log, "Failed to reconnect, will stop node.", e);

                            reconnectState.firstReconnectFut.onDone(e);

                            close();
                        }
                        else {
                            assert ctx.discovery().reconnectSupported();

                            U.error(log, "Failed to finish reconnect, will retry [locNodeId=" + ctx.localNodeId() +
                                ", err=" + e.getMessage() + ']');
                        }
                    }
                    finally {
                        reconnectDone.onDone();
                    }
                }
            });
        }
        catch (IgniteCheckedException e) {
            err = e;
        }
        catch (Throwable e) {
            err = e;

            if (e instanceof Error)
                throw e;
        }

        if (err != null) {
            U.error(log, "Failed to reconnect, will stop node", err);

            close();
        }
    }

    /**
     * Creates optional component.
     *
     * @param cls Component interface.
     * @param ctx Kernal context.
     * @return Created component.
     * @throws IgniteCheckedException If failed to create component.
     */
    private static <T extends GridComponent> T createComponent(Class<T> cls, GridKernalContext ctx)
        throws IgniteCheckedException {
        assert cls.isInterface() : cls;

        T comp = ctx.plugins().createComponent(cls);

        if (comp != null)
            return comp;

        if (cls.equals(IgniteCacheObjectProcessor.class))
            return (T)new CacheObjectBinaryProcessorImpl(ctx);

        if (cls.equals(DiscoveryNodeValidationProcessor.class))
            return (T)new OsDiscoveryNodeValidationProcessor(ctx);

        if (cls.equals(GridClusterStateProcessor.class))
            return (T)new GridClusterStateProcessorImpl(ctx);

        Class<T> implCls = null;

        try {
            String clsName;

            // Handle special case for PlatformProcessor
            if (cls.equals(PlatformProcessor.class))
                clsName = ctx.config().getPlatformConfiguration() == null ?
                    PlatformNoopProcessor.class.getName() : cls.getName() + "Impl";
            else
                clsName = componentClassName(cls);

            implCls = (Class<T>)Class.forName(clsName);
        }
        catch (ClassNotFoundException ignore) {
            // No-op.
        }

        if (implCls == null)
            throw new IgniteCheckedException("Failed to find component implementation: " + cls.getName());

        if (!cls.isAssignableFrom(implCls))
            throw new IgniteCheckedException("Component implementation does not implement component interface " +
                "[component=" + cls.getName() + ", implementation=" + implCls.getName() + ']');

        Constructor<T> constructor;

        try {
            constructor = implCls.getConstructor(GridKernalContext.class);
        }
        catch (NoSuchMethodException e) {
            throw new IgniteCheckedException("Component does not have expected constructor: " + implCls.getName(), e);
        }

        try {
            return constructor.newInstance(ctx);
        }
        catch (ReflectiveOperationException e) {
            throw new IgniteCheckedException("Failed to create component [component=" + cls.getName() +
                ", implementation=" + implCls.getName() + ']', e);
        }
    }

    /**
     * @param cls Component interface.
     * @return Name of component implementation class for open source edition.
     */
    private static String componentClassName(Class<?> cls) {
        return cls.getPackage().getName() + ".os." + cls.getSimpleName().replace("Grid", "GridOs");
    }

    /** {@inheritDoc} */
    @Override public void readExternal(ObjectInput in) throws IOException, ClassNotFoundException {
        igniteInstanceName = U.readString(in);
    }

    /** {@inheritDoc} */
    @Override public void writeExternal(ObjectOutput out) throws IOException {
        U.writeString(out, igniteInstanceName);
    }

    /**
     * @return IgniteKernal instance.
     *
     * @throws ObjectStreamException If failed.
     */
    protected Object readResolve() throws ObjectStreamException {
        try {
            return IgnitionEx.localIgnite();
        }
        catch (IllegalStateException e) {
            throw U.withCause(new InvalidObjectException(e.getMessage()), e);
        }
    }

    /**
     * @param comp Grid component.
     * @return {@code true} if node running in daemon mode and component marked by {@code SkipDaemon} annotation.
     */
    private boolean skipDaemon(GridComponent comp) {
        return ctx.isDaemon() && U.hasAnnotation(comp.getClass(), SkipDaemon.class);
    }

    /** {@inheritDoc} */
    public void dumpDebugInfo() {
        try {
            GridKernalContextImpl ctx = this.ctx;

            GridDiscoveryManager discoMrg = ctx != null ? ctx.discovery() : null;

            ClusterNode locNode = discoMrg != null ? discoMrg.localNode() : null;

            if (ctx != null && discoMrg != null && locNode != null) {
                boolean client = ctx.clientNode();

                UUID routerId = locNode instanceof TcpDiscoveryNode ? ((TcpDiscoveryNode)locNode).clientRouterNodeId() : null;

                U.warn(ctx.cluster().diagnosticLog(), "Dumping debug info for node [id=" + locNode.id() +
                    ", name=" + ctx.igniteInstanceName() +
                    ", order=" + locNode.order() +
                    ", topVer=" + discoMrg.topologyVersion() +
                    ", client=" + client +
                    (client && routerId != null ? ", routerId=" + routerId : "") + ']');

                ctx.cache().context().exchange().dumpDebugInfo(null);
            }
            else
                U.warn(log, "Dumping debug info for node, context is not initialized [name=" + igniteInstanceName +
                    ']');
        }
        catch (Exception e) {
            U.error(log, "Failed to dump debug info for node: " + e, e);
        }
    }

    /**
     * @param node Node.
     * @param payload Message payload.
     * @param procFromNioThread If {@code true} message is processed from NIO thread.
     * @return Response future.
     */
    public IgniteInternalFuture sendIoTest(ClusterNode node, byte[] payload, boolean procFromNioThread) {
        return ctx.io().sendIoTest(node, payload, procFromNioThread);
    }

    /**
     * @param nodes Nodes.
     * @param payload Message payload.
     * @param procFromNioThread If {@code true} message is processed from NIO thread.
     * @return Response future.
     */
    public IgniteInternalFuture sendIoTest(List<ClusterNode> nodes, byte[] payload, boolean procFromNioThread) {
        return ctx.io().sendIoTest(nodes, payload, procFromNioThread);
    }

    /**
     *
     */
    private class ReconnectState {
        /** */
        private final GridFutureAdapter firstReconnectFut = new GridFutureAdapter();

        /** */
        private GridCompoundFuture<?, Object> curReconnectFut;

        /** */
        private GridFutureAdapter<?> reconnectDone;

        /**
         * @throws IgniteCheckedException If failed.
         */
        void waitFirstReconnect() throws IgniteCheckedException {
            firstReconnectFut.get();
        }

        /**
         *
         */
        void waitPreviousReconnect() {
            if (curReconnectFut != null && !curReconnectFut.isDone()) {
                assert reconnectDone != null;

                curReconnectFut.onDone(STOP_RECONNECT);

                try {
                    reconnectDone.get();
                }
                catch (IgniteCheckedException ignote) {
                    // No-op.
                }
            }

        }
    }

    /** {@inheritDoc} */
    @Override public void runIoTest(
        long warmup,
        long duration,
        int threads,
        long maxLatency,
        int rangesCnt,
        int payLoadSize,
        boolean procFromNioThread
    ) {
        ctx.io().runIoTest(warmup, duration, threads, maxLatency, rangesCnt, payLoadSize, procFromNioThread,
            new ArrayList(ctx.cluster().get().forServers().forRemotes().nodes()));
    }

    /** {@inheritDoc} */
    @Override public String toString() {
        return S.toString(IgniteKernal.class, this);
    }
}<|MERGE_RESOLUTION|>--- conflicted
+++ resolved
@@ -2866,11 +2866,7 @@
             ctx.cache().dynamicStartCaches(cacheCfgs,
                 true,
                 true,
-<<<<<<< HEAD
-                true).get();
-=======
                 false).get();
->>>>>>> 60b99b80
 
             List<IgniteCache> createdCaches = new ArrayList<>(cacheCfgs.size());
 
@@ -2961,11 +2957,7 @@
             ctx.cache().dynamicStartCaches(cacheCfgs,
                 false,
                 true,
-<<<<<<< HEAD
-                true).get();
-=======
                 false).get();
->>>>>>> 60b99b80
 
             List<IgniteCache> createdCaches = new ArrayList<>(cacheCfgs.size());
 
