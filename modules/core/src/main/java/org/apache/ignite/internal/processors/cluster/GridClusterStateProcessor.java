--- conflicted
+++ resolved
@@ -1160,11 +1160,9 @@
 
                     ctx.task().onActivate(ctx);
 
-<<<<<<< HEAD
+                    ctx.encryption().onActivate(ctx);
+
                     ctx.txDr().onActivate(ctx);
-=======
-                    ctx.encryption().onActivate(ctx);
->>>>>>> b18ea005
 
                     if (log.isInfoEnabled())
                         log.info("Successfully performed final activation steps [nodeId="
