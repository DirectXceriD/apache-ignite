/*
 * Licensed to the Apache Software Foundation (ASF) under one or more
 * contributor license agreements.  See the NOTICE file distributed with
 * this work for additional information regarding copyright ownership.
 * The ASF licenses this file to You under the Apache License, Version 2.0
 * (the "License"); you may not use this file except in compliance with
 * the License.  You may obtain a copy of the License at
 *
 *      http://www.apache.org/licenses/LICENSE-2.0
 *
 * Unless required by applicable law or agreed to in writing, software
 * distributed under the License is distributed on an "AS IS" BASIS,
 * WITHOUT WARRANTIES OR CONDITIONS OF ANY KIND, either express or implied.
 * See the License for the specific language governing permissions and
 * limitations under the License.
 */

package org.apache.ignite.internal;

/**
 * This class defines constants (NOT enums) for <b>internally-used</b> node attributes.
 */
public final class IgniteNodeAttributes {
    /** Prefix for internally reserved attribute names. */
    public static final String ATTR_PREFIX = "org.apache.ignite";

    /** Node compound version. */
    public static final String ATTR_BUILD_VER = ATTR_PREFIX + ".build.ver";

    /** Internal attribute name constant. */
    public static final String ATTR_BUILD_DATE = ATTR_PREFIX + ".build.date";

    /** Internal attribute name constant. */
    public static final String ATTR_MARSHALLER = ATTR_PREFIX + ".marshaller";

    /** Internal attribute name constant. */
    public static final String ATTR_MARSHALLER_USE_DFLT_SUID = ATTR_PREFIX + ".marshaller.useDefaultSUID";

    /** Attribute for marshaller compact footers. */
    public static final String ATTR_MARSHALLER_COMPACT_FOOTER = ATTR_PREFIX + ".marshaller.compactFooter";

    /** Internal attribute constant that controls which String serialization version to use. */
    public static final String ATTR_MARSHALLER_USE_BINARY_STRING_SER_VER_2 = ATTR_PREFIX +
        ".marshaller.utf8SerializationVer2";

    /** Internal attribute name constant. */
    public static final String ATTR_JIT_NAME = ATTR_PREFIX + ".jit.name";

    /** Internal attribute name constant. */
    public static final String ATTR_LANG_RUNTIME = ATTR_PREFIX + ".lang.rt";

    /** Internal attribute name constant. */
    public static final String ATTR_USER_NAME = ATTR_PREFIX + ".user.name";

    /** Internal attribute name constant. */
    public static final String ATTR_IGNITE_INSTANCE_NAME = ATTR_PREFIX + ".ignite.name";

    /**
     * Internal attribute name constant.
     *
     * @deprecated Use {@link #ATTR_IGNITE_INSTANCE_NAME}.
     */
    @Deprecated
    public static final String ATTR_GRID_NAME = ATTR_IGNITE_INSTANCE_NAME;

    /** Deployment mode. */
    public static final String ATTR_DEPLOYMENT_MODE = ATTR_PREFIX + ".ignite.dep.mode";

    /** Peer classloading enabled flag. */
    public static final String ATTR_PEER_CLASSLOADING = ATTR_PREFIX + ".peer.classloading.enabled";

    /** Internal attribute name postfix constant. */
    public static final String ATTR_SPI_CLASS = ATTR_PREFIX + ".spi.class";

    /** Internal attribute name constant. */
    public static final String ATTR_CACHE = ATTR_PREFIX + ".cache";

    /** Internal attribute name constant. */
    public static final String ATTR_TX_CONFIG = ATTR_PREFIX + ".tx";

    /** Internal attribute name constant. */
    public static final String ATTR_IGFS = ATTR_PREFIX + ".igfs";

    /** Internal attribute name constant. */
    public static final String ATTR_MONGO = ATTR_PREFIX + ".mongo";

    /** Internal attribute name constant. */
    public static final String ATTR_DAEMON = ATTR_PREFIX + ".daemon";

    /** Internal attribute name constant. */
    public static final String ATTR_JMX_PORT = ATTR_PREFIX + ".jmx.port";

    /** Internal attribute name constant. */
    public static final String ATTR_RESTART_ENABLED = ATTR_PREFIX + ".restart.enabled";

    /** Internal attribute name constant. */
    public static final String ATTR_REST_TCP_ADDRS = ATTR_PREFIX + ".rest.tcp.addrs";

    /** Internal attribute name constant. */
    public static final String ATTR_REST_TCP_HOST_NAMES = ATTR_PREFIX + ".rest.tcp.host.names";

    /** Internal attribute name constant. */
    public static final String ATTR_REST_TCP_PORT = ATTR_PREFIX + ".rest.tcp.port";

    /** Internal attribute name constant */
    public static final String ATTR_REST_PORT_RANGE = ATTR_PREFIX + ".rest.port.range";

    /** Internal attribute name constant */
    public static final String ATTR_REST_JETTY_ADDRS = ATTR_PREFIX + ".rest.jetty.addrs";

    /** Internal attribute name constant */
    public static final String ATTR_REST_JETTY_HOST_NAMES = ATTR_PREFIX + ".rest.jetty.host.names";

    /** Internal attribute name constant */
    public static final String ATTR_REST_JETTY_PORT = ATTR_PREFIX + ".rest.jetty.port";

    /** Internal attribute name constant. */
    public static final String ATTR_IPS = ATTR_PREFIX + ".ips";

    /** Internal attribute name constant. */
    public static final String ATTR_MACS = ATTR_PREFIX + ".macs";

    /** Allows to override {@link #ATTR_MACS} by adding this attribute in the user attributes. */
    public static final String ATTR_MACS_OVERRIDE = "override." + ATTR_MACS;

    /** Internal attribute name constant. */
    public static final String ATTR_PHY_RAM = ATTR_PREFIX + ".phy.ram";

    /** Internal attribute name constant. */
    public static final String ATTR_OFFHEAP_SIZE = ATTR_PREFIX + ".offheap.size";

    /** Internal attribute name constant. */
    public static final String ATTR_DATA_REGIONS_OFFHEAP_SIZE = ATTR_PREFIX + ".data.regions.offheap.size";

    /** Internal attribute name constant. */
    public static final String ATTR_JVM_PID = ATTR_PREFIX + ".jvm.pid";

    /** Internal attribute name constant. */
    public static final String ATTR_JVM_ARGS = ATTR_PREFIX + ".jvm.args";

    /** Internal attribute name constant. */
    public static final String ATTR_STREAMER = ATTR_PREFIX + ".streamer";

    /** Time server host attribute name. */
    public static final String ATTR_TIME_SERVER_HOST = ATTR_PREFIX + ".time.host";

    /** Time server port attribute name. */
    public static final String ATTR_TIME_SERVER_PORT = ATTR_PREFIX + ".time.port";

    /** Security credentials attribute name. Attribute is not available via public API. */
    public static final String ATTR_SECURITY_CREDENTIALS = ATTR_PREFIX + ".security.cred";

    /** Security subject for authenticated node. */
    public static final String ATTR_SECURITY_SUBJECT = ATTR_PREFIX + ".security.subject";

    /** V2 security subject for authenticated node. */
    public static final String ATTR_SECURITY_SUBJECT_V2 = ATTR_PREFIX + ".security.subject.v2";

    /** Client mode flag. */
    public static final String ATTR_CLIENT_MODE = ATTR_PREFIX + ".cache.client";

    /** Configuration consistency check disabled flag. */
    public static final String ATTR_CONSISTENCY_CHECK_SKIPPED = ATTR_PREFIX + ".consistency.check.skipped";

    /** Node consistent id. */
    public static final String ATTR_NODE_CONSISTENT_ID = ATTR_PREFIX + ".consistent.id";

    /** Binary protocol version. */
    public static final String ATTR_BINARY_PROTO_VER = ATTR_PREFIX + ".binary.proto.ver";

    /** Update notifier enabled. */
    public static final String ATTR_UPDATE_NOTIFIER_ENABLED = ATTR_PREFIX + ".update.notifier.enabled";

    /** Binary configuration. */
    public static final String ATTR_BINARY_CONFIGURATION = ATTR_PREFIX + ".binary.config";

    /** Late affinity assignment mode. */
    public static final String ATTR_LATE_AFFINITY_ASSIGNMENT = ATTR_PREFIX + ".cache.lateAffinity";

    /** Ignite services compatibility mode (can be {@code null}). */
    public static final String ATTR_SERVICES_COMPATIBILITY_MODE = ATTR_PREFIX + ".services.compatibility.enabled";

    /** Late affinity assignment mode. */
    public static final String ATTR_ACTIVE_ON_START = ATTR_PREFIX + ".active.on.start";

    /** Ignite security compatibility mode. */
    public static final String ATTR_SECURITY_COMPATIBILITY_MODE = ATTR_PREFIX + ".security.compatibility.enabled";

    /** */
    public static final String ATTR_DATA_STREAMER_POOL_SIZE = ATTR_PREFIX + ".data.streamer.pool.size";

    /** Memory configuration. */
    @Deprecated
    public static final String ATTR_MEMORY_CONFIG = ATTR_PREFIX + ".memory";

    /** Data storage configuration. */
    public static final String ATTR_DATA_STORAGE_CONFIG = ATTR_PREFIX + ".data.storage.config";

    /** User authentication enabled flag. */
    public static final String ATTR_AUTHENTICATION_ENABLED = ATTR_PREFIX + ".authentication.enabled";

<<<<<<< HEAD
    /** Encryption master key digest. */
    public static final String ATTR_ENCRYPTION_MASTER_KEY_DIGEST = ATTR_PREFIX + ".master.key.digest";
=======
    /** Rebalance thread pool size. */
    public static final String ATTR_REBALANCE_POOL_SIZE = ATTR_PREFIX + ".rebalance.pool.size";
>>>>>>> 203fe4ca

    /**
     * Enforces singleton.
     */
    private IgniteNodeAttributes() {
        /* No-op. */
    }
}<|MERGE_RESOLUTION|>--- conflicted
+++ resolved
@@ -199,13 +199,11 @@
     /** User authentication enabled flag. */
     public static final String ATTR_AUTHENTICATION_ENABLED = ATTR_PREFIX + ".authentication.enabled";
 
-<<<<<<< HEAD
     /** Encryption master key digest. */
     public static final String ATTR_ENCRYPTION_MASTER_KEY_DIGEST = ATTR_PREFIX + ".master.key.digest";
-=======
+
     /** Rebalance thread pool size. */
     public static final String ATTR_REBALANCE_POOL_SIZE = ATTR_PREFIX + ".rebalance.pool.size";
->>>>>>> 203fe4ca
 
     /**
      * Enforces singleton.
