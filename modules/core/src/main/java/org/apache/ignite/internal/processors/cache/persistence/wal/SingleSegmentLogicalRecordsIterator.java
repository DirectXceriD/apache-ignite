--- conflicted
+++ resolved
@@ -102,12 +102,8 @@
         else {
             segmentInitialized = true;
 
-<<<<<<< HEAD
-            FileDescriptor fd = new FileDescriptor(new File(archiveDir, FileDescriptor.fileName(archivedSegIdx)));
-=======
-            FileWriteAheadLogManager.FileDescriptor fd = new FileWriteAheadLogManager.FileDescriptor(
-                new File(archiveDir, FileWriteAheadLogManager.FileDescriptor.fileName(curWalSegmIdx)));
->>>>>>> fa34308b
+            FileDescriptor fd = new FileDescriptor(
+                new File(archiveDir, FileDescriptor.fileName(curWalSegmIdx)));
 
             try {
                 return initReadHandle(fd, null);
