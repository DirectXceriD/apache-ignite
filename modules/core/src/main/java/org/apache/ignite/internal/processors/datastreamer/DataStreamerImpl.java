--- conflicted
+++ resolved
@@ -1278,11 +1278,7 @@
          * @param newEntries Infos.
          * @param topVer Topology version.
          * @param lsnr Listener for the operation future.
-<<<<<<< HEAD
          * @param remap Remapping flag.
-         * @throws IgniteInterruptedCheckedException If failed.
-=======
->>>>>>> de50287d
          * @return Future for operation.
          * @throws IgniteInterruptedCheckedException If failed.
          */
@@ -1501,7 +1497,6 @@
             assert !entries.isEmpty();
             assert curFut != null;
 
-<<<<<<< HEAD
             if (!remap)
                 try {
                     incrementActiveTasks();
@@ -1511,15 +1506,6 @@
 
                     throw e;
                 }
-=======
-            try {
-                incrementActiveTasks();
-            }
-            catch (IgniteDataStreamerTimeoutException e) {
-                curFut.onDone(e);
-                throw e;
-            }
->>>>>>> de50287d
 
             IgniteInternalFuture<Object> fut;
 
