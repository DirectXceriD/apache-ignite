/*
 * Licensed to the Apache Software Foundation (ASF) under one or more
 * contributor license agreements.  See the NOTICE file distributed with
 * this work for additional information regarding copyright ownership.
 * The ASF licenses this file to You under the Apache License, Version 2.0
 * (the "License"); you may not use this file except in compliance with
 * the License.  You may obtain a copy of the License at
 *
 *      http://www.apache.org/licenses/LICENSE-2.0
 *
 * Unless required by applicable law or agreed to in writing, software
 * distributed under the License is distributed on an "AS IS" BASIS,
 * WITHOUT WARRANTIES OR CONDITIONS OF ANY KIND, either express or implied.
 * See the License for the specific language governing permissions and
 * limitations under the License.
 */

package org.apache.ignite.internal.pagemem.impl;

import java.io.Closeable;
import java.io.IOException;
import java.nio.ByteBuffer;
import java.nio.ByteOrder;
import java.util.concurrent.atomic.AtomicInteger;
import java.util.concurrent.locks.ReentrantReadWriteLock;
import org.apache.ignite.IgniteCheckedException;
import org.apache.ignite.IgniteException;
import org.apache.ignite.IgniteLogger;
import org.apache.ignite.internal.mem.DirectMemory;
import org.apache.ignite.internal.mem.DirectMemoryRegion;
import org.apache.ignite.internal.mem.DirectMemoryProvider;
import org.apache.ignite.internal.mem.OutOfMemoryException;
import org.apache.ignite.internal.pagemem.Page;
import org.apache.ignite.internal.pagemem.PageIdUtils;
import org.apache.ignite.internal.pagemem.PageMemory;
import org.apache.ignite.internal.processors.cache.GridCacheSharedContext;
import org.apache.ignite.internal.util.GridUnsafe;
import org.apache.ignite.internal.util.OffheapReadWriteLock;
import org.apache.ignite.internal.util.offheap.GridOffHeapOutOfMemoryException;
import org.apache.ignite.internal.util.typedef.internal.U;
import org.apache.ignite.lifecycle.LifecycleAware;
import org.jsr166.ConcurrentHashMap8;
import sun.misc.JavaNioAccess;
import sun.misc.SharedSecrets;

/**
 * Page header structure is described by the following diagram.
 *
 * When page is not allocated (in a free list):
 * <pre>
 * +--------+--------+---------------------------------------------+
 * |8 bytes |8 bytes |     PAGE_SIZE + PAGE_OVERHEAD - 16 bytes    |
 * +--------+--------+---------------------------------------------+
 * |Next ptr|Rel ptr |              Empty                          |
 * +--------+--------+---------------------------------------------+
 * </pre>
 * <p/>
 * When page is allocated and is in use:
 * <pre>
 * +--------+--------+--------+--------+---------------------------+
 * |8 bytes |8 bytes |8 bytes |8 bytes |        PAGE_SIZE          |
 * +--------+--------+--------+--------+---------------------------+
 * | Marker |Page ID |Pin CNT |  Lock  |        Page data          |
 * +--------+--------+--------+--------+---------------------------+
 * </pre>
 *
 * Note that first 8 bytes of page header are used either for page marker or for next relative pointer depending
 * on whether the page is in use or not.
 */
@SuppressWarnings({"LockAcquiredButNotSafelyReleased", "FieldAccessedSynchronizedAndUnsynchronized"})
public class PageMemoryNoStoreImpl implements PageMemory {
    /** */
    public static final long PAGE_MARKER = 0x0000000000000001L;

    /** Full relative pointer mask. */
    private static final long RELATIVE_PTR_MASK = 0xFFFFFFFFFFFFFFL;

    /** Invalid relative pointer value. */
    private static final long INVALID_REL_PTR = RELATIVE_PTR_MASK;

    /** Address mask to avoid ABA problem. */
    private static final long ADDRESS_MASK = 0xFFFFFFFFFFFFFFL;

    /** Counter mask to avoid ABA problem. */
    private static final long COUNTER_MASK = ~ADDRESS_MASK;

    /** Counter increment to avoid ABA problem. */
    private static final long COUNTER_INC = ADDRESS_MASK + 1;

    /** Page ID offset. */
    public static final int PAGE_ID_OFFSET = 8;

    /** Page pin counter offset. */
    public static final int PIN_CNT_OFFSET = 16;

    /** Page pin counter offset. */
    public static final int LOCK_OFFSET = 24;

    /**
     * Need a 8-byte pointer for linked list, 8 bytes for internal needs (flags),
     * 4 bytes cache ID, 8 bytes timestamp.
     */
    public static final int PAGE_OVERHEAD = LOCK_OFFSET + OffheapReadWriteLock.LOCK_SIZE;

    /** Page size. */
    private int sysPageSize;

    /** Direct byte buffer factory. */
    private JavaNioAccess nioAccess;

    /** */
    private final IgniteLogger log;

    /** Direct memory allocator. */
    private final DirectMemoryProvider directMemoryProvider;

    /** Segments array. */
    private Segment[] segments;

    /** Number of bits required to store segment index. */
    private int segBits;

    /** Number of bits left to store page index. */
    private int idxBits;

    /** */
    private int segMask;

    /** */
    private int idxMask;

    /** */
    private AtomicInteger selector = new AtomicInteger();

    /** */
    private final ConcurrentHashMap8<Integer, CacheMeta> cacheMetas = new ConcurrentHashMap8<>();

    /** */
    private OffheapReadWriteLock rwLock;

    /**
     * @param directMemoryProvider Memory allocator to use.
     * @param sharedCtx Cache shared context.
     * @param pageSize Page size.
     */
    public PageMemoryNoStoreImpl(
        IgniteLogger log,
        DirectMemoryProvider directMemoryProvider,
        GridCacheSharedContext<?, ?> sharedCtx,
        int pageSize
    ) {
        assert log != null || sharedCtx != null;

        this.log = sharedCtx != null ? sharedCtx.logger(PageMemoryNoStoreImpl.class) : log;
        this.directMemoryProvider = directMemoryProvider;

        sysPageSize = pageSize + PAGE_OVERHEAD;

        // TODO configure concurrency level.
        rwLock = new OffheapReadWriteLock(128);
    }

    /** {@inheritDoc} */
    @Override public void start() throws IgniteException {
        if (directMemoryProvider instanceof LifecycleAware)
            ((LifecycleAware)directMemoryProvider).start();

        DirectMemory memory = directMemoryProvider.memory();

        nioAccess = SharedSecrets.getJavaNioAccess();

        segments = new Segment[memory.regions().size()];

        for (int i = 0; i < segments.length; i++) {
            segments[i] = new Segment(i, memory.regions().get(i));

            segments[i].init();
        }

        segBits = Integer.SIZE - Integer.numberOfLeadingZeros(segments.length - 1);
        idxBits = PageIdUtils.PAGE_IDX_SIZE - segBits;

        segMask = ~(-1 << segBits);
        idxMask = ~(-1 << idxBits);
    }

    /** {@inheritDoc} */
    @SuppressWarnings("OverlyStrongTypeCast")
    @Override public void stop() throws IgniteException {
        if (log.isDebugEnabled())
            log.debug("Stopping page memory.");

        if (directMemoryProvider instanceof LifecycleAware)
            ((LifecycleAware)directMemoryProvider).stop();

        if (directMemoryProvider instanceof Closeable) {
            try {
                ((Closeable)directMemoryProvider).close();
            }
            catch (IOException e) {
                throw new IgniteException(e);
            }
        }
    }

    /** {@inheritDoc} */
    @Override public long allocatePage(int cacheId, int partId, byte flags) {
        long relPtr = INVALID_REL_PTR;
        long absPtr = 0;

        for (Segment seg : segments) {
            relPtr = seg.borrowFreePage();

            if (relPtr != INVALID_REL_PTR) {
                absPtr = seg.absolute(relPtr);

                break;
            }
        }

        // No segments conatined a free page.
        if (relPtr == INVALID_REL_PTR) {
            int segAllocIdx = nextRoundRobinIndex();

            for (int i = 0; i < segments.length; i++) {
                int idx = (segAllocIdx + i) % segments.length;

                Segment seg = segments[idx];

                relPtr = seg.allocateFreePage();

                if (relPtr != INVALID_REL_PTR) {
                    absPtr = seg.absolute(relPtr);

                    break;
                }
            }
        }

        if (relPtr == INVALID_REL_PTR)
            throw new OutOfMemoryException();

        assert (relPtr & ~PageIdUtils.PAGE_IDX_MASK) == 0;

        // Assign page ID according to flags and partition ID.
        long pageId = PageIdUtils.pageId(partId, flags, (int)relPtr);

        writePageId(absPtr, pageId);

        // Clear pin counter.
        GridUnsafe.putLong(absPtr + PIN_CNT_OFFSET, 0);

        // TODO pass an argument to decide whether the page should be cleaned.
        GridUnsafe.setMemory(absPtr + PAGE_OVERHEAD, sysPageSize - PAGE_OVERHEAD, (byte)0);

        return pageId;
    }

    /** {@inheritDoc} */
    @Override public boolean freePage(int cacheId, long pageId) throws IgniteCheckedException {
        Segment seg = segment(pageId);

        seg.releaseFreePage(pageId);

        cacheMetas.remove(cacheId, pageId);

        return true;
    }

    /** {@inheritDoc} */
    @Override public Page metaPage(int cacheId) throws IgniteCheckedException {
        return page(cacheId, cacheMeta(cacheId).metapage);
    }

    /** {@inheritDoc} */
    @Override public Page partMetaPage(final int cacheId, final int partId) throws IgniteCheckedException {
        ConcurrentHashMap8<Integer, Long> pages = cacheMeta(cacheId).partMetaPages;

        Long pageId = pages.get(partId);

        if (pageId == null) {
            pageId = pages.computeIfAbsent(partId, new ConcurrentHashMap8.Fun<Integer, Long>() {
                @Override public Long apply(Integer integer) {
<<<<<<< HEAD
                    return allocatePage(cacheId, partId, FLAG_PART_IDX);
=======
                    return allocatePage(cacheId, partId, FLAG_DATA);
>>>>>>> 3971e23b
                }
            });
        }

        return page(cacheId, pageId);
    }

    /**
     * @param cacheId Cache ID.
     * @return Meta pages for given cache.
     */
    private CacheMeta cacheMeta(int cacheId) {
        CacheMeta cacheMeta = cacheMetas.get(cacheId);

        if (cacheMeta == null) {
            cacheMeta = cacheMetas.computeIfAbsent(cacheId, new ConcurrentHashMap8.Fun<Integer, CacheMeta>() {
                @Override public CacheMeta apply(Integer cacheId) {
                    return new CacheMeta(allocatePage(cacheId, 0, FLAG_IDX));
                }
            });
        }

        return cacheMeta;
    }

    /** {@inheritDoc} */
    @Override public Page page(int cacheId, long pageId) throws IgniteCheckedException {
        Segment seg = segment(pageId);

        return seg.acquirePage(cacheId, pageId);
    }

    /** {@inheritDoc} */
    @Override public void releasePage(Page p) {
        PageNoStoreImpl page = (PageNoStoreImpl)p;

        Segment seg = segments[page.segmentIndex()];

        seg.releasePage(page);
    }

    /** {@inheritDoc} */
    @Override public int pageSize() {
        return sysPageSize - PAGE_OVERHEAD;
    }

    /** {@inheritDoc} */
    @Override public int systemPageSize() {
        return sysPageSize;
    }

    /** {@inheritDoc} */
    @Override public void clear(int cacheId) {
        cacheMetas.remove(cacheId);
<<<<<<< HEAD
=======
    }

    @Override public void clear(int cacheId, int partId, byte allocSpace) {
        // No-op
>>>>>>> 3971e23b
    }

    /** */
    private int nextRoundRobinIndex() {
        while (true) {
            int idx = selector.get();

            int nextIdx = idx + 1;

            if (nextIdx >= segments.length)
                nextIdx = 0;

            if (selector.compareAndSet(idx, nextIdx))
                return nextIdx;
        }
    }

    /**
     * @return Total number of loaded pages in memory.
     */
    public long loadedPages() {
        long total = 0;

        for (Segment seg : segments) {
            seg.readLock().lock();

            try {
                total += seg.allocatedPages();
            }
            finally {
                seg.readLock().unlock();
            }
        }

        return total;
    }

    /**
     * @return Total number of acquired pages.
     */
    public long acquiredPages() {
        long total = 0;

        for (Segment seg : segments) {
            seg.readLock().lock();

            try {
                total += seg.acquiredPages();
            }
            finally {
                seg.readLock().unlock();
            }
        }

        return total;
    }

    /**
     * @param absPtr Page absolute address.
     */
    void readLockPage(long absPtr) {
        rwLock.readLock(absPtr + LOCK_OFFSET);
    }

    /**
     * @param absPtr Page absolute address.
     */
    void readUnlockPage(long absPtr) {
        rwLock.readUnlock(absPtr + LOCK_OFFSET);
    }

    /**
     * @param absPtr Page absolute address.
     */
    void writeLockPage(long absPtr) {
        rwLock.writeLock(absPtr + LOCK_OFFSET);
    }

    /**
     * @param absPtr Page absolute address.
     */
    void writeUnlockPage(long absPtr) {
        rwLock.writeUnlock(absPtr + LOCK_OFFSET);
    }

    /**
     * @param absPtr Absolute pointer to the page.
     * @return {@code True} if write lock acquired for the page.
     */
    boolean isPageWriteLocked(long absPtr) {
        return rwLock.isWriteLocked(absPtr + LOCK_OFFSET);
    }

    /**
     * @param absPtr Absolute pointer to the page.
     * @return {@code True} if read lock acquired for the page.
     */
    boolean isPageReadLocked(long absPtr) {
        return rwLock.isReadLocked(absPtr + LOCK_OFFSET);
    }

    /**
     * @param ptr Pointer to wrap.
     * @param len Memory location length.
     * @return Wrapped buffer.
     */
    ByteBuffer wrapPointer(long ptr, int len) {
        ByteBuffer buf = nioAccess.newDirectByteBuffer(ptr, len, null);

        buf.order(ByteOrder.nativeOrder());

        return buf;
    }

    /**
     * Reads page ID from the page at the given absolute position.
     *
     * @param absPtr Absolute memory pointer to the page header.
     * @return Page ID written to the page.
     */
    long readPageId(long absPtr) {
        return GridUnsafe.getLong(absPtr + PAGE_ID_OFFSET);
    }

    /**
     * Writes page ID to the page at the given absolute position.
     *
     * @param absPtr Absolute memory pointer to the page header.
     * @param pageId Page ID to write.
     */
    void writePageId(long absPtr, long pageId) {
        GridUnsafe.putLong(absPtr + PAGE_ID_OFFSET, pageId);
    }

    /**
     * @param pageId Page ID.
     * @return Segment.
     */
    private Segment segment(long pageId) {
        long pageIdx = PageIdUtils.pageIndex(pageId);

        int segIdx = segmentIndex(pageIdx);

        return segments[segIdx];
    }

    /**
     * @param pageIdx Page index to extract segment index from.
     * @return Segment index.
     */
    private int segmentIndex(long pageIdx) {
        return (int)((pageIdx >> idxBits) & segMask);
    }

    /**
     * @param segIdx Segment index.
     * @param pageIdx Page index.
     * @return Full page index.
     */
    private long fromSegmentIndex(int segIdx, long pageIdx) {
        long res = 0;

        res = (res << segBits) | (segIdx & segMask);
        res = (res << idxBits) | (pageIdx & idxMask);

        return res;
    }

    /**
     *
     */
    private class Segment extends ReentrantReadWriteLock {
        /** */
        private static final long serialVersionUID = 0L;

        /** Segment index. */
        private int idx;

        /** Direct memory chunk. */
        private DirectMemoryRegion region;

        /** Pointer to the address of the free page list. */
        private long freePageListPtr;

        /** Last allocated page index. */
        private long lastAllocatedIdxPtr;

        /** Base address for all pages. */
        private long pagesBase;

        /** */
        private final AtomicInteger allocatedPages;

        /** */
        private final AtomicInteger acquiredPages;

        /**
         * @param idx Index.
         * @param region Memory region to use.
         */
        private Segment(int idx, DirectMemoryRegion region) {
            this.idx = idx;
            this.region = region;

            allocatedPages = new AtomicInteger();
            acquiredPages = new AtomicInteger();
        }

        /**
         * Initializes page memory segment.
         */
        private void init() {
            long base = region.address();

            freePageListPtr = base;

            base += 8;

            lastAllocatedIdxPtr = base;

            base += 8;

            // Align by 8 bytes.
            pagesBase = (base + 7) & ~0x7;

            GridUnsafe.putLong(freePageListPtr, INVALID_REL_PTR);
            GridUnsafe.putLong(lastAllocatedIdxPtr, 0);
        }

        /**
         * @param pageId Page ID to pin.
         * @return Pinned page impl.
         */
        @SuppressWarnings("TypeMayBeWeakened")
        private PageNoStoreImpl acquirePage(int cacheId, long pageId) {
            long absPtr = absolute(pageId);

            long marker = GridUnsafe.getLong(absPtr);

            if (marker != PAGE_MARKER)
                throw new IllegalStateException("Page was not allocated: " + U.hexLong(absPtr));

            while (true) {
                long pinCnt = GridUnsafe.getLong(absPtr + PIN_CNT_OFFSET);

                if (pinCnt < 0)
                    throw new IllegalStateException("Page has been deallocated [absPtr=" + U.hexLong(absPtr) +
                        ", cacheId=" + cacheId + ", pageId=" + U.hexLong(pageId) + ", pinCnt=" + pinCnt + ']');

                if (GridUnsafe.compareAndSwapLong(null, absPtr + PIN_CNT_OFFSET, pinCnt, pinCnt + 1))
                    break;
            }

            acquiredPages.incrementAndGet();

            return new PageNoStoreImpl(PageMemoryNoStoreImpl.this, idx, absPtr, cacheId, pageId);
        }

        /**
         * @param pinnedPage Page to unpin.
         */
        private void releasePage(PageNoStoreImpl pinnedPage) {
            long absPtr = pinnedPage.absolutePointer();

            while (true) {
                long pinCnt = GridUnsafe.getLong(absPtr + PIN_CNT_OFFSET);

                assert pinCnt > 0 : "Pinned page cannot be deallocated: " + pinnedPage;

                if (GridUnsafe.compareAndSwapLong(null, absPtr + PIN_CNT_OFFSET, pinCnt, pinCnt - 1))
                    break;
            }

            acquiredPages.decrementAndGet();
        }

        /**
         * @param relativePtr Relative pointer.
         * @return Absolute pointer.
         */
        private long absolute(long relativePtr) {
            int pageIdx = PageIdUtils.pageIndex(relativePtr);

            pageIdx &= idxMask;

            long offset = pageIdx * sysPageSize;

            return pagesBase + offset;
        }

        /**
         * @return Total number of loaded pages for the segment.
         */
        private int allocatedPages() {
            return allocatedPages.get();
        }

        /**
         * @return Total number of currently acquired pages.
         */
        private int acquiredPages() {
            return acquiredPages.get();
        }

        /**
         * @param pageId Page ID to release.
         */
        private void releaseFreePage(long pageId) {
            // Clear out flags and file ID.
            long relPtr = PageIdUtils.pageId(0, (byte)0, PageIdUtils.pageIndex(pageId));

            long absPtr = absolute(relPtr);

            // Prepare page to free.
            // First, swap pin counter down to -1.
            while (true) {
                long pinCnt = GridUnsafe.getLong(absPtr + PIN_CNT_OFFSET);

                assert pinCnt >= 0 : "pinCnt=" + pinCnt + ", relPtr=" + U.hexLong(relPtr);

                if (pinCnt > 0)
                    throw new IllegalStateException("Releasing a page being in use: " + U.hexLong(relPtr));

                if (GridUnsafe.compareAndSwapLong(null, absPtr + PIN_CNT_OFFSET, 0, -1))
                    break;
            }

            // Second, write clean relative pointer instead of page ID.
            writePageId(absPtr, relPtr);

            // Third, link the free page.
            while (true) {
                long freePageRelPtrMasked = GridUnsafe.getLong(freePageListPtr);

                long freePageRelPtr = freePageRelPtrMasked & RELATIVE_PTR_MASK;

                GridUnsafe.putLong(absPtr, freePageRelPtr);

                if (GridUnsafe.compareAndSwapLong(null, freePageListPtr, freePageRelPtrMasked, relPtr)) {
                    allocatedPages.decrementAndGet();

                    return;
                }
            }
        }

        /**
         * @return Relative pointer to a free page that was borrowed from the allocated pool.
         */
        private long borrowFreePage() {
            while (true) {
                long freePageRelPtrMasked = GridUnsafe.getLong(freePageListPtr);

                long freePageRelPtr = freePageRelPtrMasked & ADDRESS_MASK;
                long cnt = ((freePageRelPtrMasked & COUNTER_MASK) + COUNTER_INC) & COUNTER_MASK;

                if (freePageRelPtr != INVALID_REL_PTR) {
                    long freePageAbsPtr = absolute(freePageRelPtr);

                    long nextFreePageRelPtr = GridUnsafe.getLong(freePageAbsPtr) & ADDRESS_MASK;

                    if (GridUnsafe.compareAndSwapLong(null, freePageListPtr, freePageRelPtrMasked, nextFreePageRelPtr | cnt)) {
                        GridUnsafe.putLong(freePageAbsPtr, PAGE_MARKER);

                        allocatedPages.incrementAndGet();

                        return freePageRelPtr;
                    }
                }
                else
                    return INVALID_REL_PTR;
            }
        }

        /**
         * @return Relative pointer of the allocated page.
         * @throws GridOffHeapOutOfMemoryException
         */
        private long allocateFreePage() throws GridOffHeapOutOfMemoryException {
            long limit = region.address() + region.size();

            while (true) {
                long lastIdx = GridUnsafe.getLong(lastAllocatedIdxPtr);

                // Check if we have enough space to allocate a page.
                if (pagesBase + (lastIdx + 1) * sysPageSize > limit)
                    return INVALID_REL_PTR;

                if (GridUnsafe.compareAndSwapLong(null, lastAllocatedIdxPtr, lastIdx, lastIdx + 1)) {
                    long absPtr = pagesBase + lastIdx * sysPageSize;

                    assert lastIdx <= PageIdUtils.MAX_PAGE_NUM : lastIdx;

                    long pageIdx = fromSegmentIndex(idx, lastIdx);

                    assert pageIdx != INVALID_REL_PTR;

                    writePageId(absPtr, pageIdx);

                    GridUnsafe.putLong(absPtr, PAGE_MARKER);

                    rwLock.init(absPtr + LOCK_OFFSET);

                    allocatedPages.incrementAndGet();

                    return pageIdx;
                }
            }
        }
    }

    /**
     *
     */
    private static class CacheMeta {
        /** */
        private final long metapage;

        /** */
        private final ConcurrentHashMap8<Integer, Long> partMetaPages = new ConcurrentHashMap8<>();

        /**
         *
         */
        public CacheMeta(long metapage) {
            this.metapage = metapage;
        }
    }
}<|MERGE_RESOLUTION|>--- conflicted
+++ resolved
@@ -281,11 +281,7 @@
         if (pageId == null) {
             pageId = pages.computeIfAbsent(partId, new ConcurrentHashMap8.Fun<Integer, Long>() {
                 @Override public Long apply(Integer integer) {
-<<<<<<< HEAD
-                    return allocatePage(cacheId, partId, FLAG_PART_IDX);
-=======
                     return allocatePage(cacheId, partId, FLAG_DATA);
->>>>>>> 3971e23b
                 }
             });
         }
@@ -340,13 +336,10 @@
     /** {@inheritDoc} */
     @Override public void clear(int cacheId) {
         cacheMetas.remove(cacheId);
-<<<<<<< HEAD
-=======
     }
 
     @Override public void clear(int cacheId, int partId, byte allocSpace) {
         // No-op
->>>>>>> 3971e23b
     }
 
     /** */
