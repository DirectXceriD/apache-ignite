/*
 * Licensed to the Apache Software Foundation (ASF) under one or more
 * contributor license agreements.  See the NOTICE file distributed with
 * this work for additional information regarding copyright ownership.
 * The ASF licenses this file to You under the Apache License, Version 2.0
 * (the "License"); you may not use this file except in compliance with
 * the License.  You may obtain a copy of the License at
 *
 *      http://www.apache.org/licenses/LICENSE-2.0
 *
 * Unless required by applicable law or agreed to in writing, software
 * distributed under the License is distributed on an "AS IS" BASIS,
 * WITHOUT WARRANTIES OR CONDITIONS OF ANY KIND, either express or implied.
 * See the License for the specific language governing permissions and
 * limitations under the License.
 */

package org.apache.ignite.internal.pagemem.impl;

import java.io.Closeable;
import java.io.File;
import java.io.IOException;
import java.nio.ByteBuffer;
import java.nio.ByteOrder;
import java.util.ArrayList;
import java.util.List;
import java.util.concurrent.atomic.AtomicInteger;
import java.util.concurrent.atomic.AtomicIntegerFieldUpdater;
import java.util.concurrent.atomic.AtomicReferenceFieldUpdater;
import java.util.concurrent.locks.ReentrantReadWriteLock;
import org.apache.ignite.IgniteCheckedException;
import org.apache.ignite.IgniteException;
import org.apache.ignite.IgniteLogger;
import org.apache.ignite.configuration.MemoryConfiguration;
import org.apache.ignite.configuration.MemoryPoolConfiguration;
import org.apache.ignite.configuration.MemoryPoolLink;
import org.apache.ignite.internal.mem.DirectMemoryRegion;
import org.apache.ignite.internal.mem.DirectMemoryProvider;
import org.apache.ignite.internal.mem.OutOfMemoryException;
import org.apache.ignite.internal.mem.file.MappedFileMemoryProvider;
import org.apache.ignite.internal.mem.unsafe.UnsafeMemoryProvider;
import org.apache.ignite.internal.pagemem.Page;
import org.apache.ignite.internal.pagemem.PageIdUtils;
import org.apache.ignite.internal.pagemem.PageMemory;
import org.apache.ignite.internal.processors.cache.GridCacheSharedContext;
import org.apache.ignite.internal.processors.cache.database.freelist.FreeList;
import org.apache.ignite.internal.processors.cache.database.freelist.FreeListImpl;
import org.apache.ignite.internal.processors.cache.database.tree.reuse.ReuseList;
import org.apache.ignite.internal.util.GridInt2IntOpenHashMap;
import org.apache.ignite.internal.util.GridUnsafe;
import org.apache.ignite.internal.util.OffheapReadWriteLock;
import org.apache.ignite.internal.util.offheap.GridOffHeapOutOfMemoryException;
import org.apache.ignite.internal.util.typedef.internal.U;
import org.apache.ignite.lifecycle.LifecycleAware;
<<<<<<< HEAD
import org.jetbrains.annotations.NotNull;
import org.jetbrains.annotations.Nullable;
import org.jsr166.ConcurrentHashMap8;
=======
>>>>>>> 891f7b8b
import sun.misc.JavaNioAccess;
import sun.misc.SharedSecrets;

/**
 * Page header structure is described by the following diagram.
 *
 * When page is not allocated (in a free list):
 * <pre>
 * +--------+--------+---------------------------------------------+
 * |8 bytes |8 bytes |     PAGE_SIZE + PAGE_OVERHEAD - 16 bytes    |
 * +--------+--------+---------------------------------------------+
 * |Next ptr|Rel ptr |              Empty                          |
 * +--------+--------+---------------------------------------------+
 * </pre>
 * <p/>
 * When page is allocated and is in use:
 * <pre>
 * +--------+--------+--------+--------+---------------------------+
 * |8 bytes |8 bytes |8 bytes |8 bytes |        PAGE_SIZE          |
 * +--------+--------+--------+--------+---------------------------+
 * | Marker |Page ID |Pin CNT |  Lock  |        Page data          |
 * +--------+--------+--------+--------+---------------------------+
 * </pre>
 *
 * Note that first 8 bytes of page header are used either for page marker or for next relative pointer depending
 * on whether the page is in use or not.
 */
@SuppressWarnings({"LockAcquiredButNotSafelyReleased", "FieldAccessedSynchronizedAndUnsynchronized"})
public class PageMemoryNoStoreImpl implements PageMemory {
    /** */
    public static final long PAGE_MARKER = 0xBEEAAFDEADBEEF01L;

    /** Full relative pointer mask. */
    private static final long RELATIVE_PTR_MASK = 0xFFFFFFFFFFFFFFL;

    /** Invalid relative pointer value. */
    private static final long INVALID_REL_PTR = RELATIVE_PTR_MASK;

    /** Address mask to avoid ABA problem. */
    private static final long ADDRESS_MASK = 0xFFFFFFFFFFFFFFL;

    /** Counter mask to avoid ABA problem. */
    private static final long COUNTER_MASK = ~ADDRESS_MASK;

    /** Counter increment to avoid ABA problem. */
    private static final long COUNTER_INC = ADDRESS_MASK + 1;

    /** Page ID offset. */
    public static final int PAGE_ID_OFFSET = 8;

    /** Page pin counter offset. */
    public static final int PIN_CNT_OFFSET = 16;

    /** Page pin counter offset. */
    public static final int LOCK_OFFSET = 24;

    /**
     * Need a 8-byte pointer for linked list, 8 bytes for internal needs (flags),
     * 4 bytes cache ID, 8 bytes timestamp.
     */
    public static final int PAGE_OVERHEAD = LOCK_OFFSET + OffheapReadWriteLock.LOCK_SIZE;

    /** Page size. */
    private int sysPageSize;

    /** Direct byte buffer factory. */
    private JavaNioAccess nioAccess;

    /** */
    private final IgniteLogger log;

    /** Segments array. */
    private Segment[] segments;

    /** Number of bits required to store segment index. */
    private int segBits;

    /** Number of bits left to store page index. */
    private int idxBits;

    /** */
    private int segMask;

    /** */
    private int idxMask;

    private volatile GridInt2IntOpenHashMap cachePageMemory;

    private final long cachePageMemoryOff;

    private final List<MemoryPool> memoryPools;

    private final GridCacheSharedContext<?, ?> sharedCtx;

    /** */
    private OffheapReadWriteLock rwLock;

    public PageMemoryNoStoreImpl(@NotNull  MemoryConfiguration memCfg,
        @NotNull GridCacheSharedContext<?, ?> sharedCtx,
        @Nullable IgniteLogger log,
        boolean clean
    ) {
        this.sharedCtx = sharedCtx;

        this.log = log != null ? log : sharedCtx.logger(PageMemoryNoStoreImpl.class) ;
        // TODO configure concurrency level.
        this.rwLock = new OffheapReadWriteLock(128);

        sysPageSize = memCfg.getPageSize() + PAGE_OVERHEAD;

        String consId = String.valueOf(sharedCtx.discovery().consistentId());

        consId = consId.replaceAll("[:,\\.]", "_");

        List<MemoryPool> map = new ArrayList<>();

        int segmentCnt = 0;

        String dfltAllocationPath = memCfg.getFileCacheAllocationPath();

        for (MemoryPoolConfiguration pool : memCfg.getPageMemoryConfigurations()) {
            int concLvl = pool.getConcurrencyLevel();

            if (concLvl < 2)
                pool.setConcLvl(concLvl = Runtime.getRuntime().availableProcessors());

            segmentCnt += concLvl;

            long fragmentSize = pool.getSize() / concLvl;

            if (fragmentSize < 1024 * 1024)
                fragmentSize = 1024 * 1024;

            long[] sizes = new long[concLvl];

            for (int i = 0; i < concLvl; i++)
                sizes[i] = fragmentSize;

            String path = pool.getTmpFsPath();

            File allocPath = path != null ? buildPath(path, consId) :
                dfltAllocationPath != null ? buildPath(dfltAllocationPath, consId) : null;

            DirectMemoryProvider memProvider = allocPath == null ?
                new UnsafeMemoryProvider(sizes) :
                new MappedFileMemoryProvider(log, allocPath, clean, sizes);

            map.add(new MemoryPool(pool.getLink(), memProvider, segmentCnt - concLvl, segmentCnt));
        }

        memoryPools = map;

        try {
            this.cachePageMemoryOff = GridUnsafe.objectFieldOffset(PageMemoryNoStoreImpl.class.getDeclaredField("cachePageMemory"));
        }
        catch (NoSuchFieldException e) {
            throw new IllegalStateException();
        }
    }

    /**
     * @param path   Path to the working directory.
     * @param consId Consistent ID of the local node.
     * @return DB storage path.
     */
    private File buildPath(String path, String consId) {
        File pathAsFile = new File(path);

        if (pathAsFile.isAbsolute())
            return new File(pathAsFile, consId);

        String igniteHomeStr = U.getIgniteHome();

        File igniteHome = igniteHomeStr != null ? new File(igniteHomeStr) : null;

        File workDir = igniteHome == null ? pathAsFile : new File(igniteHome, path);

        return new File(workDir, consId);
    }

    /** {@inheritDoc} */
    @Override public void start() throws IgniteException {
        if (segments != null)
            throw new IllegalStateException("Already started");

        List<Segment> segments = new ArrayList<>();

        for (MemoryPool pool : memoryPools) {
            if (pool.directMemoryProvider instanceof LifecycleAware)
                ((LifecycleAware)pool.directMemoryProvider).start();

            for (int i = pool.startIdx; i < pool.lastIdx; i++) {
                segments.add(new Segment(i, pool.directMemoryProvider.memory().regions().get(i - pool.startIdx)));

                segments.get(i).init();
            }
        }

        nioAccess = SharedSecrets.getJavaNioAccess();

        this.segments = segments.toArray(new Segment[segments.size()]);

        segBits = Integer.SIZE - Integer.numberOfLeadingZeros(segments.size() - 1);
        idxBits = PageIdUtils.PAGE_IDX_SIZE - segBits;

        segMask = ~(-1 << segBits);
        idxMask = ~(-1 << idxBits);
    }

    /** {@inheritDoc} */
    @SuppressWarnings("OverlyStrongTypeCast")
    @Override public void stop() throws IgniteException {
        if (log.isDebugEnabled())
            log.debug("Stopping page memory.");

        for (MemoryPool region : memoryPools) {
            DirectMemoryProvider directMemoryProvider = region.directMemoryProvider;

            if (directMemoryProvider instanceof LifecycleAware)
                ((LifecycleAware)directMemoryProvider).stop();

            if (directMemoryProvider instanceof Closeable) {
                try {
                    ((Closeable)directMemoryProvider).close();
                }
                catch (IOException e) {
                    throw new IgniteException(e);
                }
            }
        }
    }

    /** {@inheritDoc} */
    @Override public long allocatePage(int cacheId, int partId, byte flags) {
        long relPtr = INVALID_REL_PTR;
        long absPtr = 0;

        MemoryPool region = memoryPools.get(cachePageMemory.get(cacheId));

        for (int i = region.startIdx; i < region.lastIdx; i++) {
            Segment seg = segments[i];

            relPtr = seg.borrowFreePage();

            if (relPtr != INVALID_REL_PTR) {
                absPtr = seg.absolute(relPtr);

                break;
            }
        }

        // No segments conatined a free page.
        if (relPtr == INVALID_REL_PTR) {
            int segAllocIdx = region.nextRoundRobinIndex();

            for (int i = region.startIdx; i < region.lastIdx; i++) {
                int idx = segAllocIdx + i;

                if (idx >= region.lastIdx)
                    idx = idx % (region.lastIdx - region.startIdx)  + region.startIdx;

                Segment seg = segments[idx];

                relPtr = seg.allocateFreePage();

                if (relPtr != INVALID_REL_PTR) {
                    absPtr = seg.absolute(relPtr);

                    break;
                }
            }
        }

        if (relPtr == INVALID_REL_PTR)
            throw new OutOfMemoryException();

        assert (relPtr & ~PageIdUtils.PAGE_IDX_MASK) == 0;

        // Assign page ID according to flags and partition ID.
        long pageId = PageIdUtils.pageId(partId, flags, (int)relPtr);

        writePageId(absPtr, pageId);

        // Clear pin counter.
        GridUnsafe.putLong(absPtr + PIN_CNT_OFFSET, 0);

        // TODO pass an argument to decide whether the page should be cleaned.
        GridUnsafe.setMemory(absPtr + PAGE_OVERHEAD, sysPageSize - PAGE_OVERHEAD, (byte)0);

        return pageId;
    }

    /** {@inheritDoc} */
    @Override public boolean freePage(int cacheId, long pageId) {
        Segment seg = segment(pageId);

        seg.releaseFreePage(pageId);

        return true;
    }

    /** {@inheritDoc} */
    @Override public Page page(int cacheId, long pageId) throws IgniteCheckedException {
        Segment seg = segment(pageId);

        return seg.acquirePage(cacheId, pageId);
    }

    /** {@inheritDoc} */
    @Override public void releasePage(Page p) {
        PageNoStoreImpl page = (PageNoStoreImpl)p;

        Segment seg = segments[page.segmentIndex()];

        seg.releasePage(page);
    }

    /** {@inheritDoc} */
    @Override public int pageSize() {
        return sysPageSize - PAGE_OVERHEAD;
    }

    /** {@inheritDoc} */
    @Override public int systemPageSize() {
        return sysPageSize;
    }

<<<<<<< HEAD
    /** {@inheritDoc} */
    @Override public void clear(int cacheId) {
        Long metaPageId = cacheMetaPages.remove(cacheId);

        if (metaPageId != null)
            freePage(cacheId, metaPageId);
    }

    @Override public void registerCache(int cacheId, MemoryPoolLink configuration) {
        int idx = -1;

        for (int i = 0; i < memoryPools.size(); i++) {
            if (memoryPools.get(i).link.equals(configuration)) {
                idx = i;

                break;
            }
        }

        assert idx != -1;


=======
    /** */
    private int nextRoundRobinIndex() {
>>>>>>> 891f7b8b
        while (true) {
            GridInt2IntOpenHashMap map = cachePageMemory;

            GridInt2IntOpenHashMap cp;

            if (map != null)
                cp = new GridInt2IntOpenHashMap(map, 0.33f);
            else
                cp = new GridInt2IntOpenHashMap(1, 0.33f);

            cp.put(cacheId, idx);


            if (GridUnsafe.compareAndSwapObject(this, cachePageMemoryOff, map, cp))
                break;
        }
    }

    @Override public ReuseList reuseList(int cacheId) {
        return getFreeListImpl(cacheId);
    }

    private FreeListImpl getFreeListImpl(int cacheId) {
        MemoryPool region = memoryPools.get(cachePageMemory.get(cacheId));

        FreeListImpl list = region.freeList;

        if (list == null) {

            try {
                MemoryPool.freeListUpdater.compareAndSet(region, null,
                    new FreeListImpl(cacheId, "", this, null, sharedCtx.wal(), 0L, true));

                list = region.freeList;
            }
            catch (IgniteCheckedException e) {
                throw new IllegalStateException();
            }

        }

        return list;
    }

    @Override public FreeList freeList(int cacheId) {
        return getFreeListImpl(cacheId);
    }

    /**
     * @return Total number of loaded pages in memory.
     */
    public long loadedPages() {
        long total = 0;

        for (Segment seg : segments) {
            seg.readLock().lock();

            try {
                total += seg.allocatedPages();
            }
            finally {
                seg.readLock().unlock();
            }
        }

        return total;
    }

    /**
     * @return Total number of acquired pages.
     */
    public long acquiredPages() {
        long total = 0;

        for (Segment seg : segments) {
            seg.readLock().lock();

            try {
                total += seg.acquiredPages();
            }
            finally {
                seg.readLock().unlock();
            }
        }

        return total;
    }

    /**
     * @param absPtr Page absolute address.
     */
    boolean readLockPage(long absPtr, int tag) {
        return rwLock.readLock(absPtr + LOCK_OFFSET, tag);
    }

    /**
     * @param absPtr Page absolute address.
     */
    void readUnlockPage(long absPtr) {
        rwLock.readUnlock(absPtr + LOCK_OFFSET);
    }

    /**
     * @param absPtr Page absolute address.
     */
    boolean writeLockPage(long absPtr, int tag) {
        return rwLock.writeLock(absPtr + LOCK_OFFSET, tag);
    }

    /**
     * @param absPtr Page absolute address.
     * @return {@code True} if locked page.
     */
    boolean tryWriteLockPage(long absPtr, int tag) {
        return rwLock.tryWriteLock(absPtr + LOCK_OFFSET, tag);
    }

    /**
     * @param absPtr Page absolute address.
     */
    void writeUnlockPage(long absPtr, int newTag) {
        rwLock.writeUnlock(absPtr + LOCK_OFFSET, newTag);
    }

    /**
     * @param absPtr Absolute pointer to the page.
     * @return {@code True} if write lock acquired for the page.
     */
    boolean isPageWriteLocked(long absPtr) {
        return rwLock.isWriteLocked(absPtr + LOCK_OFFSET);
    }

    /**
     * @param absPtr Absolute pointer to the page.
     * @return {@code True} if read lock acquired for the page.
     */
    boolean isPageReadLocked(long absPtr) {
        return rwLock.isReadLocked(absPtr + LOCK_OFFSET);
    }

    /**
     * @param ptr Pointer to wrap.
     * @param len Memory location length.
     * @return Wrapped buffer.
     */
    ByteBuffer wrapPointer(long ptr, int len) {
        ByteBuffer buf = nioAccess.newDirectByteBuffer(ptr, len, null);

        buf.order(ByteOrder.nativeOrder());

        return buf;
    }

    /**
     * Reads page ID from the page at the given absolute position.
     *
     * @param absPtr Absolute memory pointer to the page header.
     * @return Page ID written to the page.
     */
    long readPageId(long absPtr) {
        return GridUnsafe.getLong(absPtr + PAGE_ID_OFFSET);
    }

    /**
     * Writes page ID to the page at the given absolute position.
     *
     * @param absPtr Absolute memory pointer to the page header.
     * @param pageId Page ID to write.
     */
    void writePageId(long absPtr, long pageId) {
        GridUnsafe.putLong(absPtr + PAGE_ID_OFFSET, pageId);
    }

    /**
     * @param pageId Page ID.
     * @return Segment.
     */
    private Segment segment(long pageId) {
        long pageIdx = PageIdUtils.pageIndex(pageId);

        int segIdx = segmentIndex(pageIdx);

        return segments[segIdx];
    }

    /**
     * @param pageIdx Page index to extract segment index from.
     * @return Segment index.
     */
    private int segmentIndex(long pageIdx) {
        return (int)((pageIdx >> idxBits) & segMask);
    }

    /**
     * @param segIdx Segment index.
     * @param pageIdx Page index.
     * @return Full page index.
     */
    private long fromSegmentIndex(int segIdx, long pageIdx) {
        long res = 0;

        res = (res << segBits) | (segIdx & segMask);
        res = (res << idxBits) | (pageIdx & idxMask);

        return res;
    }

    /**
     *
     */
    private class Segment extends ReentrantReadWriteLock {
        /** */
        private static final long serialVersionUID = 0L;

        /** Segment index. */
        private int idx;

        /** Direct memory chunk. */
        private DirectMemoryRegion region;

        /** Pointer to the address of the free page list. */
        private long freePageListPtr;

        /** Last allocated page index. */
        private long lastAllocatedIdxPtr;

        /** Base address for all pages. */
        private long pagesBase;

        /** */
        private final AtomicInteger allocatedPages;

        /** */
        private final AtomicInteger acquiredPages;

        /**
         * @param idx Index.
         * @param region Memory region to use.
         */
        private Segment(int idx, DirectMemoryRegion region) {
            this.idx = idx;
            this.region = region;

            allocatedPages = new AtomicInteger();
            acquiredPages = new AtomicInteger();
        }

        /**
         * Initializes page memory segment.
         */
        private void init() {
            long base = region.address();

            freePageListPtr = base;

            base += 8;

            lastAllocatedIdxPtr = base;

            base += 8;

            // Align by 8 bytes.
            pagesBase = (base + 7) & ~0x7;

            GridUnsafe.putLong(freePageListPtr, INVALID_REL_PTR);
            GridUnsafe.putLong(lastAllocatedIdxPtr, 0);
        }

        /**
         * @param pageId Page ID to pin.
         * @return Pinned page impl.
         */
        @SuppressWarnings("TypeMayBeWeakened")
        private PageNoStoreImpl acquirePage(int cacheId, long pageId) {
            long absPtr = absolute(pageId);

            long marker = GridUnsafe.getLong(absPtr);

            if (marker != PAGE_MARKER)
                throw new IllegalStateException("Page was not allocated [absPtr=" + U.hexLong(absPtr) +
                    ", cacheId=" + cacheId + ", pageId=" + U.hexLong(pageId) +
                    ", marker=" + U.hexLong(marker) + ']');

            while (true) {
                long pinCnt = GridUnsafe.getLong(absPtr + PIN_CNT_OFFSET);

                if (pinCnt < 0)
                    throw new IllegalStateException("Page has been deallocated [absPtr=" + U.hexLong(absPtr) +
                        ", cacheId=" + cacheId + ", pageId=" + U.hexLong(pageId) + ", pinCnt=" + pinCnt + ']');

                if (GridUnsafe.compareAndSwapLong(null, absPtr + PIN_CNT_OFFSET, pinCnt, pinCnt + 1))
                    break;
            }

            acquiredPages.incrementAndGet();

            return new PageNoStoreImpl(PageMemoryNoStoreImpl.this, idx, absPtr, cacheId, pageId);
        }

        /**
         * @param pinnedPage Page to unpin.
         */
        private void releasePage(PageNoStoreImpl pinnedPage) {
            long absPtr = pinnedPage.absolutePointer();

            while (true) {
                long pinCnt = GridUnsafe.getLong(absPtr + PIN_CNT_OFFSET);

                assert pinCnt > 0 : "Releasing a page that was not pinned [page=" + pinnedPage +
                    ", pinCnt=" + pinCnt + ']';

                if (GridUnsafe.compareAndSwapLong(null, absPtr + PIN_CNT_OFFSET, pinCnt, pinCnt - 1))
                    break;
            }

            acquiredPages.decrementAndGet();
        }

        /**
         * @param relativePtr Relative pointer.
         * @return Absolute pointer.
         */
        private long absolute(long relativePtr) {
            int pageIdx = PageIdUtils.pageIndex(relativePtr);

            pageIdx &= idxMask;

            long offset = pageIdx * sysPageSize;

            return pagesBase + offset;
        }

        /**
         * @return Total number of loaded pages for the segment.
         */
        private int allocatedPages() {
            return allocatedPages.get();
        }

        /**
         * @return Total number of currently acquired pages.
         */
        private int acquiredPages() {
            return acquiredPages.get();
        }

        /**
         * @param pageId Page ID to release.
         */
        private void releaseFreePage(long pageId) {
            // Clear out flags and file ID.
            long relPtr = PageIdUtils.pageId(0, (byte)0, PageIdUtils.pageIndex(pageId));

            long absPtr = absolute(relPtr);

            // Prepare page to free.
            // First, swap pin counter down to -1.
            while (true) {
                long pinCnt = GridUnsafe.getLong(absPtr + PIN_CNT_OFFSET);

                assert pinCnt >= 0 : "pinCnt=" + pinCnt + ", relPtr=" + U.hexLong(relPtr);

                if (pinCnt > 0)
                    throw new IllegalStateException("Releasing a page being in use: " + U.hexLong(relPtr));

                if (GridUnsafe.compareAndSwapLong(null, absPtr + PIN_CNT_OFFSET, 0, -1))
                    break;
            }

            // Second, write clean relative pointer instead of page ID.
            writePageId(absPtr, relPtr);

            // Third, link the free page.
            while (true) {
                long freePageRelPtrMasked = GridUnsafe.getLong(freePageListPtr);

                long freePageRelPtr = freePageRelPtrMasked & RELATIVE_PTR_MASK;

                GridUnsafe.putLong(absPtr, freePageRelPtr);

                if (GridUnsafe.compareAndSwapLong(null, freePageListPtr, freePageRelPtrMasked, relPtr)) {
                    allocatedPages.decrementAndGet();

                    return;
                }
            }
        }

        /**
         * @return Relative pointer to a free page that was borrowed from the allocated pool.
         */
        private long borrowFreePage() {
            while (true) {
                long freePageRelPtrMasked = GridUnsafe.getLong(freePageListPtr);

                long freePageRelPtr = freePageRelPtrMasked & ADDRESS_MASK;
                long cnt = ((freePageRelPtrMasked & COUNTER_MASK) + COUNTER_INC) & COUNTER_MASK;

                if (freePageRelPtr != INVALID_REL_PTR) {
                    long freePageAbsPtr = absolute(freePageRelPtr);

                    long nextFreePageRelPtr = GridUnsafe.getLong(freePageAbsPtr) & ADDRESS_MASK;

                    if (GridUnsafe.compareAndSwapLong(null, freePageListPtr, freePageRelPtrMasked, nextFreePageRelPtr | cnt)) {
                        GridUnsafe.putLong(freePageAbsPtr, PAGE_MARKER);

                        allocatedPages.incrementAndGet();

                        return freePageRelPtr;
                    }
                }
                else
                    return INVALID_REL_PTR;
            }
        }

        /**
         * @return Relative pointer of the allocated page.
         * @throws GridOffHeapOutOfMemoryException
         */
        private long allocateFreePage() throws GridOffHeapOutOfMemoryException {
            long limit = region.address() + region.size();

            while (true) {
                long lastIdx = GridUnsafe.getLong(lastAllocatedIdxPtr);

                // Check if we have enough space to allocate a page.
                if (pagesBase + (lastIdx + 1) * sysPageSize > limit)
                    return INVALID_REL_PTR;

                if (GridUnsafe.compareAndSwapLong(null, lastAllocatedIdxPtr, lastIdx, lastIdx + 1)) {
                    long absPtr = pagesBase + lastIdx * sysPageSize;

                    assert lastIdx <= PageIdUtils.MAX_PAGE_NUM : lastIdx;

                    long pageIdx = fromSegmentIndex(idx, lastIdx);

                    assert pageIdx != INVALID_REL_PTR;

                    writePageId(absPtr, pageIdx);

                    GridUnsafe.putLong(absPtr, PAGE_MARKER);

                    rwLock.init(absPtr + LOCK_OFFSET, 0);

                    allocatedPages.incrementAndGet();

                    return pageIdx;
                }
            }
        }
    }

    private static class MemoryPool {
        private static final AtomicIntegerFieldUpdater<MemoryPool> updater =
            AtomicIntegerFieldUpdater.newUpdater(MemoryPool.class, "selector");

        private static final AtomicReferenceFieldUpdater<MemoryPool, FreeListImpl> freeListUpdater =
            AtomicReferenceFieldUpdater.newUpdater(MemoryPool.class, FreeListImpl.class, "freeList");


        private final MemoryPoolLink link;
        /** Direct memory allocator. */
        private final DirectMemoryProvider directMemoryProvider;

        private final int startIdx; //inclusive
        private final int lastIdx;  //exclusive

        private volatile int selector = 0;

        private volatile FreeListImpl freeList;

        public MemoryPool(MemoryPoolLink link, DirectMemoryProvider directMemoryProvider, int startIdx, int lastIdx) {
            this.link = link;
            assert startIdx < lastIdx;

            this.directMemoryProvider = directMemoryProvider;
            this.startIdx = startIdx;
            this.lastIdx = lastIdx;
        }

        /** */
        private int nextRoundRobinIndex() {
            while (true) {
                int idx = selector;

                int nextIdx = idx + 1;

                if (nextIdx >= lastIdx)
                    nextIdx = startIdx;

                if (updater.compareAndSet(this, idx, nextIdx))
                    return nextIdx;
            }
        }
    }
}<|MERGE_RESOLUTION|>--- conflicted
+++ resolved
@@ -52,12 +52,9 @@
 import org.apache.ignite.internal.util.offheap.GridOffHeapOutOfMemoryException;
 import org.apache.ignite.internal.util.typedef.internal.U;
 import org.apache.ignite.lifecycle.LifecycleAware;
-<<<<<<< HEAD
 import org.jetbrains.annotations.NotNull;
 import org.jetbrains.annotations.Nullable;
 import org.jsr166.ConcurrentHashMap8;
-=======
->>>>>>> 891f7b8b
 import sun.misc.JavaNioAccess;
 import sun.misc.SharedSecrets;
 
@@ -385,15 +382,6 @@
         return sysPageSize;
     }
 
-<<<<<<< HEAD
-    /** {@inheritDoc} */
-    @Override public void clear(int cacheId) {
-        Long metaPageId = cacheMetaPages.remove(cacheId);
-
-        if (metaPageId != null)
-            freePage(cacheId, metaPageId);
-    }
-
     @Override public void registerCache(int cacheId, MemoryPoolLink configuration) {
         int idx = -1;
 
@@ -408,10 +396,6 @@
         assert idx != -1;
 
 
-=======
-    /** */
-    private int nextRoundRobinIndex() {
->>>>>>> 891f7b8b
         while (true) {
             GridInt2IntOpenHashMap map = cachePageMemory;
 
