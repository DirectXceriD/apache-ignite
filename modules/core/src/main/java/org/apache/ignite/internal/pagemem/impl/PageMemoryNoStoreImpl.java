/*
 * Licensed to the Apache Software Foundation (ASF) under one or more
 * contributor license agreements.  See the NOTICE file distributed with
 * this work for additional information regarding copyright ownership.
 * The ASF licenses this file to You under the Apache License, Version 2.0
 * (the "License"); you may not use this file except in compliance with
 * the License.  You may obtain a copy of the License at
 *
 *      http://www.apache.org/licenses/LICENSE-2.0
 *
 * Unless required by applicable law or agreed to in writing, software
 * distributed under the License is distributed on an "AS IS" BASIS,
 * WITHOUT WARRANTIES OR CONDITIONS OF ANY KIND, either express or implied.
 * See the License for the specific language governing permissions and
 * limitations under the License.
 */

package org.apache.ignite.internal.pagemem.impl;

import java.io.Closeable;
import java.io.IOException;
import java.nio.ByteBuffer;
import java.util.Arrays;
import java.util.concurrent.atomic.AtomicInteger;
import java.util.concurrent.atomic.AtomicLong;
import java.util.concurrent.locks.ReentrantReadWriteLock;
import org.apache.ignite.IgniteException;
import org.apache.ignite.IgniteLogger;
import org.apache.ignite.IgniteSystemProperties;
import org.apache.ignite.configuration.DataRegionConfiguration;
import org.apache.ignite.failure.FailureContext;
import org.apache.ignite.failure.FailureType;
import org.apache.ignite.internal.mem.DirectMemoryProvider;
import org.apache.ignite.internal.mem.DirectMemoryRegion;
import org.apache.ignite.internal.mem.IgniteOutOfMemoryException;
import org.apache.ignite.internal.pagemem.PageIdUtils;
import org.apache.ignite.internal.pagemem.PageMemory;
import org.apache.ignite.internal.processors.cache.GridCacheSharedContext;
import org.apache.ignite.internal.processors.cache.persistence.DataRegionMetricsImpl;
import org.apache.ignite.internal.processors.cache.persistence.tree.io.PageIO;
import org.apache.ignite.internal.stat.GridIoStatManager;
<<<<<<< HEAD
=======
import org.apache.ignite.internal.stat.StatisticsHolder;
>>>>>>> c615f2b6
import org.apache.ignite.internal.util.GridUnsafe;
import org.apache.ignite.internal.util.IgniteUtils;
import org.apache.ignite.internal.util.OffheapReadWriteLock;
import org.apache.ignite.internal.util.offheap.GridOffHeapOutOfMemoryException;
import org.apache.ignite.internal.util.typedef.internal.U;

import static org.apache.ignite.IgniteSystemProperties.IGNITE_OFFHEAP_LOCK_CONCURRENCY_LEVEL;
import static org.apache.ignite.internal.util.GridUnsafe.wrapPointer;

/**
 * Page header structure is described by the following diagram.
 *
 * When page is not allocated (in a free list):
 * <pre>
 * +--------+--------+---------------------------------------------+
 * |8 bytes |8 bytes |     PAGE_SIZE + PAGE_OVERHEAD - 16 bytes    |
 * +--------+--------+---------------------------------------------+
 * |Next ptr|Rel ptr |              Empty                          |
 * +--------+--------+---------------------------------------------+
 * </pre>
 * <p/>
 * When page is allocated and is in use:
 * <pre>
 * +--------+--------+--------+--------+---------------------------+
 * |8 bytes |8 bytes |8 bytes |8 bytes |        PAGE_SIZE          |
 * +--------+--------+--------+--------+---------------------------+
 * | Marker |Page ID |Pin CNT |  Lock  |        Page data          |
 * +--------+--------+--------+--------+---------------------------+
 * </pre>
 *
 * Note that first 8 bytes of page header are used either for page marker or for next relative pointer depending
 * on whether the page is in use or not.
 */
@SuppressWarnings({"LockAcquiredButNotSafelyReleased", "FieldAccessedSynchronizedAndUnsynchronized"})
public class PageMemoryNoStoreImpl implements PageMemory {
    /** */
    public static final long PAGE_MARKER = 0xBEEAAFDEADBEEF01L;

    /** Full relative pointer mask. */
    private static final long RELATIVE_PTR_MASK = 0xFFFFFFFFFFFFFFL;

    /** Invalid relative pointer value. */
    private static final long INVALID_REL_PTR = RELATIVE_PTR_MASK;

    /** Address mask to avoid ABA problem. */
    private static final long ADDRESS_MASK = 0xFFFFFFFFFFFFFFL;

    /** Counter mask to avoid ABA problem. */
    private static final long COUNTER_MASK = ~ADDRESS_MASK;

    /** Counter increment to avoid ABA problem. */
    private static final long COUNTER_INC = ADDRESS_MASK + 1;

    /** Page ID offset. */
    public static final int PAGE_ID_OFFSET = 8;

    /** Page pin counter offset. */
    public static final int LOCK_OFFSET = 16;

    /**
     * Need a 8-byte pointer for linked list, 8 bytes for internal needs (flags),
     * 4 bytes cache ID, 8 bytes timestamp.
     */
    public static final int PAGE_OVERHEAD = LOCK_OFFSET + OffheapReadWriteLock.LOCK_SIZE;

    /** Number of bits required to store segment index. */
    private static final int SEG_BITS = 4;

    /** Number of bits required to store segment index. */
    private static final int SEG_CNT = (1 << SEG_BITS);

    /** Number of bits left to store page index. */
    private static final int IDX_BITS = PageIdUtils.PAGE_IDX_SIZE - SEG_BITS;

    /** Segment mask. */
    private static final int SEG_MASK = ~(-1 << SEG_BITS);

    /** Index mask. */
    private static final int IDX_MASK = ~(-1 << IDX_BITS);

    /** Page size. */
    private int sysPageSize;

    /** */
    private final IgniteLogger log;

    /** Direct memory allocator. */
    private final DirectMemoryProvider directMemoryProvider;

    /** Name of DataRegion this PageMemory is associated with. */
    private final DataRegionConfiguration dataRegionCfg;

    /** Object to collect memory usage metrics. */
    private final DataRegionMetricsImpl memMetrics;

    /** */
    private AtomicLong freePageListHead = new AtomicLong(INVALID_REL_PTR);

    /** Segments array. */
    private volatile Segment[] segments;

    /** */
    private final AtomicInteger allocatedPages = new AtomicInteger();

    /** */
    private AtomicInteger selector = new AtomicInteger();

    /** */
    private OffheapReadWriteLock rwLock;

    /** Concurrency lvl. */
    private final int lockConcLvl = IgniteSystemProperties.getInteger(
        IGNITE_OFFHEAP_LOCK_CONCURRENCY_LEVEL,
        IgniteUtils.nearestPow2(Runtime.getRuntime().availableProcessors() * 4)
    );

    /** */
    private final int totalPages;

    /** */
    private final boolean trackAcquiredPages;

    /** Shared context. */
    private final GridCacheSharedContext<?, ?> ctx;

    /** IO statistic manager. */
    private final GridIoStatManager ioStatMgr;

    /**
     * @param log Logger.
     * @param directMemoryProvider Memory allocator to use.
     * @param sharedCtx Cache shared context.
     * @param pageSize Page size.
     * @param dataRegionCfg Data region configuration.
     * @param memMetrics Memory Metrics.
     * @param trackAcquiredPages If {@code true} tracks number of allocated pages (for tests purpose only).
     */
    public PageMemoryNoStoreImpl(
        IgniteLogger log,
        DirectMemoryProvider directMemoryProvider,
        GridCacheSharedContext<?, ?> sharedCtx,
        int pageSize,
        DataRegionConfiguration dataRegionCfg,
        DataRegionMetricsImpl memMetrics,
        boolean trackAcquiredPages
    ) {
        assert log != null || sharedCtx != null;
        assert pageSize % 8 == 0;

        this.log = sharedCtx != null ? sharedCtx.logger(PageMemoryNoStoreImpl.class) : log;
        this.directMemoryProvider = directMemoryProvider;
        this.trackAcquiredPages = trackAcquiredPages;
        this.memMetrics = memMetrics;
        this.dataRegionCfg = dataRegionCfg;
        this.ctx = sharedCtx;

        sysPageSize = pageSize + PAGE_OVERHEAD;

        assert sysPageSize % 8 == 0 : sysPageSize;

        totalPages = (int)(dataRegionCfg.getMaxSize() / sysPageSize);

        rwLock = new OffheapReadWriteLock(lockConcLvl);

        ioStatMgr = ctx != null ? ctx.kernalContext().ioStats() : new GridIoStatManager();
    }

    /** {@inheritDoc} */
    @Override public void start() throws IgniteException {
        long startSize = dataRegionCfg.getInitialSize();
        long maxSize = dataRegionCfg.getMaxSize();

        long[] chunks = new long[SEG_CNT];

        chunks[0] = startSize;

        long total = startSize;

        long allocChunkSize = Math.max((maxSize - startSize) / (SEG_CNT - 1), 256L * 1024 * 1024);

        int lastIdx = 0;

        for (int i = 1; i < SEG_CNT; i++) {
            long allocSize = Math.min(allocChunkSize, maxSize - total);

            if (allocSize <= 0)
                break;

            chunks[i] = allocSize;

            total += allocSize;

            lastIdx = i;
        }

        if (lastIdx != SEG_CNT - 1)
            chunks = Arrays.copyOf(chunks, lastIdx + 1);

        if (segments == null)
            directMemoryProvider.initialize(chunks);

        addSegment(null);
    }

    /** {@inheritDoc} */
    @SuppressWarnings("OverlyStrongTypeCast")
    @Override public void stop(boolean deallocate) throws IgniteException {
        if (log.isDebugEnabled())
            log.debug("Stopping page memory.");

        directMemoryProvider.shutdown(deallocate);

        if (directMemoryProvider instanceof Closeable) {
            try {
                ((Closeable)directMemoryProvider).close();
            }
            catch (IOException e) {
                throw new IgniteException(e);
            }
        }
    }

    /** {@inheritDoc} */
    @Override public ByteBuffer pageBuffer(long pageAddr) {
        return wrapPointer(pageAddr, pageSize());
    }

    /** {@inheritDoc} */
    @Override public long allocatePage(int grpId, int partId, byte flags) {
        long relPtr = borrowFreePage();
        long absPtr = 0;

        if (relPtr != INVALID_REL_PTR) {
            int pageIdx = PageIdUtils.pageIndex(relPtr);

            Segment seg = segment(pageIdx);

            absPtr = seg.absolute(pageIdx);
        }

        // No segments contained a free page.
        if (relPtr == INVALID_REL_PTR) {
            Segment[] seg0 = segments;
            Segment allocSeg = seg0[seg0.length - 1];

            while (allocSeg != null) {
                relPtr = allocSeg.allocateFreePage(flags);

                if (relPtr != INVALID_REL_PTR) {
                    absPtr = allocSeg.absolute(PageIdUtils.pageIndex(relPtr));

                    break;
                }
                else
                    allocSeg = addSegment(seg0);
            }
        }

        if (relPtr == INVALID_REL_PTR) {
            IgniteOutOfMemoryException oom = new IgniteOutOfMemoryException("Out of memory in data region [" +
                "name=" + dataRegionCfg.getName() +
                ", initSize=" + U.readableSize(dataRegionCfg.getInitialSize(), false) +
                ", maxSize=" + U.readableSize(dataRegionCfg.getMaxSize(), false) +
                ", persistenceEnabled=" + dataRegionCfg.isPersistenceEnabled() + "] Try the following:" + U.nl() +
                "  ^-- Increase maximum off-heap memory size (DataRegionConfiguration.maxSize)" + U.nl() +
                "  ^-- Enable Ignite persistence (DataRegionConfiguration.persistenceEnabled)" + U.nl() +
                "  ^-- Enable eviction or expiration policies"
            );

            if (ctx != null)
                ctx.kernalContext().failure().process(new FailureContext(FailureType.CRITICAL_ERROR, oom));

            throw oom;
        }


        assert (relPtr & ~PageIdUtils.PAGE_IDX_MASK) == 0 : U.hexLong(relPtr & ~PageIdUtils.PAGE_IDX_MASK);

        // Assign page ID according to flags and partition ID.
        long pageId = PageIdUtils.pageId(partId, flags, (int)relPtr);

        writePageId(absPtr, pageId);

        // TODO pass an argument to decide whether the page should be cleaned.
        GridUnsafe.setMemory(absPtr + PAGE_OVERHEAD, sysPageSize - PAGE_OVERHEAD, (byte)0);

        return pageId;
    }

    /** {@inheritDoc} */
    @Override public boolean freePage(int cacheId, long pageId) {
        releaseFreePage(pageId);

        return true;
    }

    /** {@inheritDoc} */
    @Override public int pageSize() {
        return sysPageSize - PAGE_OVERHEAD;
    }

    /** {@inheritDoc} */
    @Override public int systemPageSize() {
        return sysPageSize;
    }

    /** {@inheritDoc} */
    @Override public int realPageSize(int grpId) {
        return pageSize();
    }

    /**
     * @return Next index.
     */
    private int nextRoundRobinIndex() {
        while (true) {
            int idx = selector.get();

            int nextIdx = idx + 1;

            if (nextIdx >= segments.length)
                nextIdx = 0;

            if (selector.compareAndSet(idx, nextIdx))
                return nextIdx;
        }
    }

    /** {@inheritDoc} */
    @Override public long loadedPages() {
        return allocatedPages.get();
    }

    /**
     * @return Total number of pages may be allocated for this instance.
     */
    public int totalPages() {
        return totalPages;
    }

    /**
     * @return Total number of acquired pages.
     */
    public long acquiredPages() {
        long total = 0;

        for (Segment seg : segments) {
            seg.readLock().lock();

            try {
                int acquired = seg.acquiredPages();

                assert acquired >= 0;

                total += acquired;
            }
            finally {
                seg.readLock().unlock();
            }
        }

        return total;
    }

    /**
     * Writes page ID to the page at the given absolute position.
     *
     * @param absPtr Absolute memory pointer to the page header.
     * @param pageId Page ID to write.
     */
    private void writePageId(long absPtr, long pageId) {
        GridUnsafe.putLong(absPtr + PAGE_ID_OFFSET, pageId);
    }

    /**
     * @param pageIdx Page index.
     * @return Segment.
     */
    private Segment segment(int pageIdx) {
        int segIdx = segmentIndex(pageIdx);

        return segments[segIdx];
    }

    /**
     * @param pageIdx Page index to extract segment index from.
     * @return Segment index.
     */
    private int segmentIndex(long pageIdx) {
        return (int)((pageIdx >> IDX_BITS) & SEG_MASK);
    }

    /**
     * @param segIdx Segment index.
     * @param pageIdx Page index.
     * @return Full page index.
     */
    private long fromSegmentIndex(int segIdx, long pageIdx) {
        long res = 0;

        res = (res << SEG_BITS) | (segIdx & SEG_MASK);
        res = (res << IDX_BITS) | (pageIdx & IDX_MASK);

        return res;
    }

    // *** PageSupport methods ***

    /** {@inheritDoc} */
    @Override public long acquirePage(int cacheId, long pageId) {
        return acquirePage(cacheId, pageId, GridIoStatManager.NO_OP_STATISTIC_HOLDER);
    }

    /** {@inheritDoc} */
    @Override public long acquirePage(int cacheId, long pageId, StatisticsHolder statHolder) {
        int pageIdx = PageIdUtils.pageIndex(pageId);

        Segment seg = segment(pageIdx);

        long absPtr = seg.acquirePage(pageIdx);

<<<<<<< HEAD
        ioStatMgr.trackLogicalRead(absPtr + PAGE_OVERHEAD);
=======
        statHolder.trackLogicalRead(absPtr + PAGE_OVERHEAD);
>>>>>>> c615f2b6

        return absPtr;
    }

    /** {@inheritDoc} */
    @Override public void releasePage(int cacheId, long pageId, long page) {
        if (trackAcquiredPages) {
            Segment seg = segment(PageIdUtils.pageIndex(pageId));

            seg.onPageRelease();
        }
    }

    /** {@inheritDoc} */
    @Override public long readLock(int cacheId, long pageId, long page) {
        if (rwLock.readLock(page + LOCK_OFFSET, PageIdUtils.tag(pageId)))
            return page + PAGE_OVERHEAD;

        return 0L;
    }

    /** {@inheritDoc} */
    @Override public long readLockForce(int cacheId, long pageId, long page) {
        if (rwLock.readLock(page + LOCK_OFFSET, -1))
            return page + PAGE_OVERHEAD;

        return 0L;
    }

    /** {@inheritDoc} */
    @Override public void readUnlock(int cacheId, long pageId, long page) {
        rwLock.readUnlock(page + LOCK_OFFSET);
    }

    /** {@inheritDoc} */
    @Override public long writeLock(int cacheId, long pageId, long page) {
        if (rwLock.writeLock(page + LOCK_OFFSET, PageIdUtils.tag(pageId)))
            return page + PAGE_OVERHEAD;

        return 0L;
    }

    /** {@inheritDoc} */
    @Override public long tryWriteLock(int cacheId, long pageId, long page) {
        if (rwLock.tryWriteLock(page + LOCK_OFFSET, PageIdUtils.tag(pageId)))
            return page + PAGE_OVERHEAD;

        return 0L;
    }

    /** {@inheritDoc} */
    @Override public void writeUnlock(
        int cacheId,
        long pageId,
        long page,
        Boolean walPlc,
        boolean dirtyFlag
    ) {
        long actualId = PageIO.getPageId(page + PAGE_OVERHEAD);

        rwLock.writeUnlock(page + LOCK_OFFSET, PageIdUtils.tag(actualId));
    }

    /** {@inheritDoc} */
    @Override public boolean isDirty(int cacheId, long pageId, long page) {
        // always false for page no store.
        return false;
    }

    /**
     * @param pageIdx Page index.
     * @return Total page sequence number.
     */
    public int pageSequenceNumber(int pageIdx) {
        Segment seg = segment(pageIdx);

        return seg.sequenceNumber(pageIdx);
    }

    /**
     * @param seqNo Page sequence number.
     * @return Page index.
     */
    public int pageIndex(int seqNo) {
        Segment[] segs = segments;

        int low = 0, high = segs.length - 1;

        while (low <= high) {
            int mid = (low + high) >>> 1;

            Segment seg = segs[mid];

            int cmp = seg.containsPageBySequence(seqNo);

            if (cmp < 0)
                high = mid - 1;
            else if (cmp > 0)
                low = mid + 1;
            else
                return seg.pageIndex(seqNo);
        }

        throw new IgniteException("Allocated page must always be present in one of the segments [seqNo=" + seqNo +
            ", segments=" + Arrays.toString(segs) + ']');
    }

    /**
     * @param pageId Page ID to release.
     */
    private void releaseFreePage(long pageId) {
        int pageIdx = PageIdUtils.pageIndex(pageId);

        // Clear out flags and file ID.
        long relPtr = PageIdUtils.pageId(0, (byte)0, pageIdx);

        Segment seg = segment(pageIdx);

        long absPtr = seg.absolute(pageIdx);

        // Second, write clean relative pointer instead of page ID.
        writePageId(absPtr, relPtr);

        // Third, link the free page.
        while (true) {
            long freePageRelPtrMasked = freePageListHead.get();

            long freePageRelPtr = freePageRelPtrMasked & RELATIVE_PTR_MASK;

            GridUnsafe.putLong(absPtr, freePageRelPtr);

            if (freePageListHead.compareAndSet(freePageRelPtrMasked, relPtr)) {
                allocatedPages.decrementAndGet();

                memMetrics.updateTotalAllocatedPages(-1L);

                return;
            }
        }
    }

    /**
     * @return Relative pointer to a free page that was borrowed from the allocated pool.
     */
    private long borrowFreePage() {
        while (true) {
            long freePageRelPtrMasked = freePageListHead.get();

            long freePageRelPtr = freePageRelPtrMasked & ADDRESS_MASK;

            if (freePageRelPtr != INVALID_REL_PTR) {
                int pageIdx = PageIdUtils.pageIndex(freePageRelPtr);

                Segment seg = segment(pageIdx);

                long freePageAbsPtr = seg.absolute(pageIdx);
                long nextFreePageRelPtr = GridUnsafe.getLong(freePageAbsPtr) & ADDRESS_MASK;
                long cnt = ((freePageRelPtrMasked & COUNTER_MASK) + COUNTER_INC) & COUNTER_MASK;

                if (freePageListHead.compareAndSet(freePageRelPtrMasked, nextFreePageRelPtr | cnt)) {
                    GridUnsafe.putLong(freePageAbsPtr, PAGE_MARKER);

                    allocatedPages.incrementAndGet();

                    memMetrics.updateTotalAllocatedPages(1L);

                    return freePageRelPtr;
                }
            }
            else
                return INVALID_REL_PTR;
        }
    }

    /**
     * Attempts to add a new memory segment.
     *
     * @param oldRef Old segments array. If this method observes another segments array, it will allocate a new
     *      segment (if possible). If the array has already been updated, it will return the last element in the
     *      new array.
     * @return Added segment, if successfull, {@code null} if failed to add.
     */
    private synchronized Segment addSegment(Segment[] oldRef) {
        if (segments == oldRef) {
            DirectMemoryRegion region = directMemoryProvider.nextRegion();

            // No more memory is available.
            if (region == null)
                return null;

            if (oldRef != null) {
                if (log.isInfoEnabled())
                    log.info("Allocated next memory segment [plcName=" + dataRegionCfg.getName() +
                        ", chunkSize=" + U.readableSize(region.size(), true) + ']');
            }

            Segment[] newRef = new Segment[oldRef == null ? 1 : oldRef.length + 1];

            if (oldRef != null)
                System.arraycopy(oldRef, 0, newRef, 0, oldRef.length);

            Segment lastSeg = oldRef == null ? null : oldRef[oldRef.length - 1];

            Segment allocated = new Segment(newRef.length - 1, region, lastSeg == null ? 0 : lastSeg.sumPages());

            allocated.init();

            newRef[newRef.length - 1] = allocated;

            segments = newRef;
        }

        // Only this synchronized method writes to segments, so it is safe to read twice.
        return segments[segments.length - 1];
    }

    /**
     *
     */
    private class Segment extends ReentrantReadWriteLock {
        /** */
        private static final long serialVersionUID = 0L;

        /** Segment index. */
        private int idx;

        /** Direct memory chunk. */
        private DirectMemoryRegion region;

        /** Last allocated page index. */
        private long lastAllocatedIdxPtr;

        /** Base address for all pages. */
        private long pagesBase;

        /** */
        private int pagesInPrevSegments;

        /** */
        private int maxPages;

        /** */
        private final AtomicInteger acquiredPages;

        /**
         * @param idx Index.
         * @param region Memory region to use.
         * @param pagesInPrevSegments Number of pages in previously allocated segments.
         */
        private Segment(int idx, DirectMemoryRegion region, int pagesInPrevSegments) {
            this.idx = idx;
            this.region = region;
            this.pagesInPrevSegments = pagesInPrevSegments;

            acquiredPages = new AtomicInteger();
        }

        /**
         * Initializes page memory segment.
         */
        private void init() {
            long base = region.address();

            lastAllocatedIdxPtr = base;

            base += 8;

            // Align by 8 bytes.
            pagesBase = (base + 7) & ~0x7;

            GridUnsafe.putLong(lastAllocatedIdxPtr, 0);

            long limit = region.address() + region.size();

            maxPages = (int)((limit - pagesBase) / sysPageSize);
        }

        /**
         * @param pageIdx Page index.
         * @return Page absolute pointer.
         */
        private long acquirePage(int pageIdx) {
            long absPtr = absolute(pageIdx);

            assert absPtr % 8 == 0 : absPtr;

            if (trackAcquiredPages)
                acquiredPages.incrementAndGet();

            return absPtr;
        }

        /**
         */
        private void onPageRelease() {
            acquiredPages.decrementAndGet();
        }

        /**
         * @param pageIdx Page index.
         * @return Absolute pointer.
         */
        private long absolute(int pageIdx) {
            pageIdx &= IDX_MASK;

            long off = ((long)pageIdx) * sysPageSize;

            return pagesBase + off;
        }

        /**
         * @param pageIdx Page index with encoded segment.
         * @return Absolute page sequence number.
         */
        private int sequenceNumber(int pageIdx) {
            pageIdx &= IDX_MASK;

            return pagesInPrevSegments + pageIdx;
        }

        /**
         * @return Page sequence number upper bound.
         */
        private int sumPages() {
            return pagesInPrevSegments + maxPages;
        }

        /**
         * @return Total number of currently acquired pages.
         */
        private int acquiredPages() {
            return acquiredPages.get();
        }

        /**
         * @param tag Tag to initialize RW lock.
         * @return Relative pointer of the allocated page.
         * @throws GridOffHeapOutOfMemoryException If failed to allocate.
         */
        private long allocateFreePage(int tag) throws GridOffHeapOutOfMemoryException {
            long limit = region.address() + region.size();

            while (true) {
                long lastIdx = GridUnsafe.getLongVolatile(null, lastAllocatedIdxPtr);

                // Check if we have enough space to allocate a page.
                if (pagesBase + (lastIdx + 1) * sysPageSize > limit)
                    return INVALID_REL_PTR;

                if (GridUnsafe.compareAndSwapLong(null, lastAllocatedIdxPtr, lastIdx, lastIdx + 1)) {
                    long absPtr = pagesBase + lastIdx * sysPageSize;

                    assert lastIdx <= PageIdUtils.MAX_PAGE_NUM : lastIdx;

                    long pageIdx = fromSegmentIndex(idx, lastIdx);

                    assert pageIdx != INVALID_REL_PTR;

                    writePageId(absPtr, pageIdx);

                    GridUnsafe.putLong(absPtr, PAGE_MARKER);

                    rwLock.init(absPtr + LOCK_OFFSET, tag);

                    allocatedPages.incrementAndGet();

                    memMetrics.updateTotalAllocatedPages(1L);

                    return pageIdx;
                }
            }
        }

        /**
         * @param seqNo Page sequence number.
         * @return {@code 0} if this segment contains the page with the given sequence number,
         *      {@code -1} if one of the previous segments contains the page with the given sequence number,
         *      {@code 1} if one of the next segments contains the page with the given sequence number.
         */
        public int containsPageBySequence(int seqNo) {
            if (seqNo < pagesInPrevSegments)
                return -1;
            else if (seqNo < pagesInPrevSegments + maxPages)
                return 0;
            else
                return 1;
        }

        /**
         * @param seqNo Page sequence number.
         * @return Page index
         */
        public int pageIndex(int seqNo) {
            return PageIdUtils.pageIndex(fromSegmentIndex(idx, seqNo - pagesInPrevSegments));
        }
    }

    /** {@inheritDoc} */
    @Override public int checkpointBufferPagesCount() {
        return 0;
    }
}<|MERGE_RESOLUTION|>--- conflicted
+++ resolved
@@ -39,10 +39,7 @@
 import org.apache.ignite.internal.processors.cache.persistence.DataRegionMetricsImpl;
 import org.apache.ignite.internal.processors.cache.persistence.tree.io.PageIO;
 import org.apache.ignite.internal.stat.GridIoStatManager;
-<<<<<<< HEAD
-=======
 import org.apache.ignite.internal.stat.StatisticsHolder;
->>>>>>> c615f2b6
 import org.apache.ignite.internal.util.GridUnsafe;
 import org.apache.ignite.internal.util.IgniteUtils;
 import org.apache.ignite.internal.util.OffheapReadWriteLock;
@@ -168,9 +165,6 @@
     /** Shared context. */
     private final GridCacheSharedContext<?, ?> ctx;
 
-    /** IO statistic manager. */
-    private final GridIoStatManager ioStatMgr;
-
     /**
      * @param log Logger.
      * @param directMemoryProvider Memory allocator to use.
@@ -206,8 +200,6 @@
         totalPages = (int)(dataRegionCfg.getMaxSize() / sysPageSize);
 
         rwLock = new OffheapReadWriteLock(lockConcLvl);
-
-        ioStatMgr = ctx != null ? ctx.kernalContext().ioStats() : new GridIoStatManager();
     }
 
     /** {@inheritDoc} */
@@ -464,11 +456,7 @@
 
         long absPtr = seg.acquirePage(pageIdx);
 
-<<<<<<< HEAD
-        ioStatMgr.trackLogicalRead(absPtr + PAGE_OVERHEAD);
-=======
         statHolder.trackLogicalRead(absPtr + PAGE_OVERHEAD);
->>>>>>> c615f2b6
 
         return absPtr;
     }
