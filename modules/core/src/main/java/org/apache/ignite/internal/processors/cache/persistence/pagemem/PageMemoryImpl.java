/*
 * Licensed to the Apache Software Foundation (ASF) under one or more
 * contributor license agreements.  See the NOTICE file distributed with
 * this work for additional information regarding copyright ownership.
 * The ASF licenses this file to You under the Apache License, Version 2.0
 * (the "License"); you may not use this file except in compliance with
 * the License.  You may obtain a copy of the License at
 *
 *      http://www.apache.org/licenses/LICENSE-2.0
 *
 * Unless required by applicable law or agreed to in writing, software
 * distributed under the License is distributed on an "AS IS" BASIS,
 * WITHOUT WARRANTIES OR CONDITIONS OF ANY KIND, either express or implied.
 * See the License for the specific language governing permissions and
 * limitations under the License.
 */

package org.apache.ignite.internal.processors.cache.persistence.pagemem;

import java.nio.ByteBuffer;
import java.nio.ByteOrder;
import java.util.ArrayList;
import java.util.Collection;
import java.util.HashMap;
import java.util.HashSet;
import java.util.Iterator;
import java.util.List;
import java.util.Map;
import java.util.Set;
import java.util.concurrent.ArrayBlockingQueue;
import java.util.concurrent.ExecutorService;
import java.util.concurrent.RejectedExecutionException;
import java.util.concurrent.ThreadLocalRandom;
import java.util.concurrent.ThreadPoolExecutor;
import java.util.concurrent.TimeUnit;
import java.util.concurrent.locks.ReentrantReadWriteLock;
import org.apache.ignite.IgniteCheckedException;
import org.apache.ignite.IgniteException;
import org.apache.ignite.IgniteLogger;
import org.apache.ignite.internal.IgniteInternalFuture;
import org.apache.ignite.internal.mem.DirectMemoryProvider;
import org.apache.ignite.internal.mem.DirectMemoryRegion;
import org.apache.ignite.internal.mem.IgniteOutOfMemoryException;
import org.apache.ignite.internal.pagemem.FullPageId;
import org.apache.ignite.internal.pagemem.PageIdAllocator;
import org.apache.ignite.internal.pagemem.PageIdUtils;
import org.apache.ignite.internal.pagemem.PageUtils;
import org.apache.ignite.internal.pagemem.store.IgnitePageStoreManager;
import org.apache.ignite.internal.pagemem.wal.IgniteWriteAheadLogManager;
import org.apache.ignite.internal.pagemem.wal.WALPointer;
import org.apache.ignite.internal.pagemem.wal.record.CheckpointRecord;
import org.apache.ignite.internal.pagemem.wal.record.PageSnapshot;
import org.apache.ignite.internal.pagemem.wal.record.WALRecord;
import org.apache.ignite.internal.pagemem.wal.record.delta.InitNewPageRecord;
import org.apache.ignite.internal.pagemem.wal.record.delta.PageDeltaRecord;
import org.apache.ignite.internal.processors.cache.GridCacheSharedContext;
import org.apache.ignite.internal.processors.cache.persistence.CheckpointLockStateChecker;
import org.apache.ignite.internal.processors.cache.persistence.MemoryMetricsImpl;
import org.apache.ignite.internal.processors.cache.persistence.tree.io.PageIO;
import org.apache.ignite.internal.processors.cache.persistence.tree.io.TrackingPageIO;
import org.apache.ignite.internal.processors.cache.persistence.wal.crc.IgniteDataIntegrityViolationException;
import org.apache.ignite.internal.util.GridConcurrentHashSet;
import org.apache.ignite.internal.util.GridLongList;
import org.apache.ignite.internal.util.GridMultiCollectionWrapper;
import org.apache.ignite.internal.util.GridUnsafe;
import org.apache.ignite.internal.util.OffheapReadWriteLock;
import org.apache.ignite.internal.util.future.CountDownFuture;
import org.apache.ignite.internal.util.lang.GridInClosure3X;
import org.apache.ignite.internal.util.lang.GridPredicate3;
import org.apache.ignite.internal.util.offheap.GridOffHeapOutOfMemoryException;
import org.apache.ignite.internal.util.typedef.T2;
import org.apache.ignite.internal.util.typedef.internal.U;
import org.apache.ignite.lang.IgniteBiTuple;
import sun.misc.JavaNioAccess;
import sun.misc.SharedSecrets;
import sun.nio.ch.DirectBuffer;

import static java.lang.Boolean.FALSE;
import static java.lang.Boolean.TRUE;

/**
 * Page header structure is described by the following diagram.
 *
 * When page is not allocated (in a free list):
 * <pre>
 * +--------+------------------------------------------------------+
 * |8 bytes |         PAGE_SIZE + PAGE_OVERHEAD - 8 bytes          |
 * +--------+------------------------------------------------------+
 * |Next ptr|                      Page data                       |
 * +--------+------------------------------------------------------+
 * </pre>
 * <p/>
 * When page is allocated and is in use:
 * <pre>
 * +------------------+--------+--------+----+----+--------+--------+----------------------+
 * |     8 bytes      |8 bytes |8 bytes |4 b |4 b |8 bytes |8 bytes |       PAGE_SIZE      |
 * +------------------+--------+--------+----+----+--------+--------+----------------------+
 * | Marker/Timestamp |Rel ptr |Page ID |C ID|PIN | LOCK   |TMP BUF |       Page data      |
 * +------------------+--------+--------+----+----+--------+--------+----------------------+
 * </pre>
 *
 * Note that first 8 bytes of page header are used either for page marker or for next relative pointer depending
 * on whether the page is in use or not.
 */
@SuppressWarnings({"LockAcquiredButNotSafelyReleased", "FieldAccessedSynchronizedAndUnsynchronized"})
public class PageMemoryImpl implements PageMemoryEx {
    /** */
    public static final long PAGE_MARKER = 0x0000000000000001L;

    /** Relative pointer chunk index mask. */
    private static final long SEGMENT_INDEX_MASK = 0xFFFFFF0000000000L;

    /** Full relative pointer mask. */
    private static final long RELATIVE_PTR_MASK = 0xFFFFFFFFFFFFFFL;

    /** Dirty flag. */
    private static final long DIRTY_FLAG = 0x0100000000000000L;

    /** Dirty flag. */
    private static final long TMP_DIRTY_FLAG = 0x0200000000000000L;

    /** Invalid relative pointer value. */
    private static final long INVALID_REL_PTR = RELATIVE_PTR_MASK;

    /** */
    private static final long OUTDATED_REL_PTR = INVALID_REL_PTR + 1;

    /** Address mask to avoid ABA problem. */
    private static final long ADDRESS_MASK = 0xFFFFFFFFFFFFFFL;

    /** Counter mask to avoid ABA problem. */
    private static final long COUNTER_MASK = ~ADDRESS_MASK;

    /** Counter increment to avoid ABA problem. */
    private static final long COUNTER_INC = ADDRESS_MASK + 1;

    /** Page relative pointer. Does not change once a page is allocated. */
    public static final int RELATIVE_PTR_OFFSET = 8;

    /** Page ID offset */
    public static final int PAGE_ID_OFFSET = 16;

    /** Page cache ID offset. */
    public static final int PAGE_CACHE_ID_OFFSET = 24;

    /** Page pin counter offset. */
    public static final int PAGE_PIN_CNT_OFFSET = 28;

    /** Page lock offset. */
    public static final int PAGE_LOCK_OFFSET = 32;

    /** Page lock offset. */
    public static final int PAGE_TMP_BUF_OFFSET = 40;

    /**
     * 8b Marker/timestamp
     * 8b Relative pointer
     * 8b Page ID
     * 4b Cache ID
     * 4b Pin count
     * 8b Lock
     * 8b Temporary buffer
     */
    public static final int PAGE_OVERHEAD = 48;

    /** Number of random pages that will be picked for eviction. */
    public static final int RANDOM_PAGES_EVICT_NUM = 5;

    /** Tracking io. */
    private static final TrackingPageIO trackingIO = TrackingPageIO.VERSIONS.latest();

    /** Page size. */
    private final int sysPageSize;

    /** Shared context. */
    private final GridCacheSharedContext<?, ?> sharedCtx;

    /** State checker. */
    private final CheckpointLockStateChecker stateChecker;

    /** */
    private ExecutorService asyncRunner = new ThreadPoolExecutor(
        0,
        Runtime.getRuntime().availableProcessors(),
        30L,
        TimeUnit.SECONDS,
        new ArrayBlockingQueue<Runnable>(Runtime.getRuntime().availableProcessors()));

    /** Page store manager. */
    private IgnitePageStoreManager storeMgr;

    /** */
    private IgniteWriteAheadLogManager walMgr;

    /** Direct byte buffer factory. */
    private JavaNioAccess nioAccess;

    /** */
    private final IgniteLogger log;

    /** Direct memory allocator. */
    private final DirectMemoryProvider directMemoryProvider;

    /** Segments array. */
    private Segment[] segments;

    /** */
    private PagePool checkpointPool;

    /** */
    private OffheapReadWriteLock rwLock;

    /** Flush dirty page closure. When possible, will be called by evictPage(). */
    private final GridInClosure3X<FullPageId, ByteBuffer, Integer> flushDirtyPage;

    /** Flush dirty page closure. When possible, will be called by evictPage(). */
    private final GridInClosure3X<Long, FullPageId, PageMemoryEx> changeTracker;

    /**  */
    private boolean pageEvictWarned;

    /** */
    private long[] sizes;

    /** */
    private MemoryMetricsImpl memMetrics;

    /**
     * @param directMemoryProvider Memory allocator to use.
     * @param sharedCtx Cache shared context.
     * @param pageSize Page size.
     * @param flushDirtyPage Callback invoked when a dirty page is evicted.
     * @param changeTracker Callback invoked to track changes in pages.
     */
    public PageMemoryImpl(
        DirectMemoryProvider directMemoryProvider,
        long[] sizes,
        GridCacheSharedContext<?, ?> sharedCtx,
        int pageSize,
        GridInClosure3X<FullPageId, ByteBuffer, Integer> flushDirtyPage,
        GridInClosure3X<Long, FullPageId, PageMemoryEx> changeTracker,
        CheckpointLockStateChecker stateChecker,
        MemoryMetricsImpl memMetrics
    ) {
        assert sharedCtx != null;

        log = sharedCtx.logger(PageMemoryImpl.class);

        this.sharedCtx = sharedCtx;
        this.directMemoryProvider = directMemoryProvider;
        this.sizes = sizes;
        this.flushDirtyPage = flushDirtyPage;
        this.changeTracker = changeTracker;
        this.stateChecker = stateChecker;

        storeMgr = sharedCtx.pageStore();
        walMgr = sharedCtx.wal();

        assert storeMgr != null;
        assert walMgr != null;

        sysPageSize = pageSize + PAGE_OVERHEAD;

        rwLock = new OffheapReadWriteLock(128);

        this.memMetrics = memMetrics;
    }

    /** {@inheritDoc} */
    @Override public void start() throws IgniteException {
        directMemoryProvider.initialize(sizes);

        List<DirectMemoryRegion> regions = new ArrayList<>(sizes.length);

        while (true) {
            DirectMemoryRegion reg = directMemoryProvider.nextRegion();

            if (reg == null)
                break;

            regions.add(reg);
        }

        nioAccess = SharedSecrets.getJavaNioAccess();

        int regs = regions.size();

        segments = new Segment[regs - 1];

        DirectMemoryRegion cpReg = regions.get(regs - 1);

        checkpointPool = new PagePool(regs - 1, cpReg);

        long checkpointBuf = cpReg.size();

        long totalAllocated = 0;
        int pages = 0;
        long totalTblSize = 0;

        for (int i = 0; i < regs - 1; i++) {
            assert i < segments.length;

            DirectMemoryRegion reg = regions.get(i);

            totalAllocated += reg.size();

            segments[i] = new Segment(i, regions.get(i), checkpointPool.pages() / segments.length);

            pages += segments[i].pages();
            totalTblSize += segments[i].tableSize();
        }

        if (log.isInfoEnabled())
            log.info("Started page memory [memoryAllocated=" + U.readableSize(totalAllocated, false) +
                ", pages=" + pages +
                ", tableSize=" + U.readableSize(totalTblSize, false) +
                ", checkpointBuffer=" + U.readableSize(checkpointBuf, false) +
                ']');
    }

    /** {@inheritDoc} */
    @SuppressWarnings("OverlyStrongTypeCast")
    @Override public void stop() throws IgniteException {
        if (log.isDebugEnabled())
            log.debug("Stopping page memory.");

        U.shutdownNow(getClass(), asyncRunner, log);

        directMemoryProvider.shutdown();
    }

    /** {@inheritDoc} */
    @Override public void releasePage(int cacheId, long pageId, long page) {
        Segment seg = segment(cacheId, pageId);

        seg.readLock().lock();

        try {
            seg.releasePage(page);
        }
        finally {
            seg.readLock().unlock();
        }
    }

    /** {@inheritDoc} */
    @Override public long readLock(int cacheId, long pageId, long page) {
        return readLockPage(page, new FullPageId(pageId, cacheId), false);
    }

    /** {@inheritDoc} */
    @Override public void readUnlock(int cacheId, long pageId, long page) {
        readUnlockPage(page);
    }

    /** {@inheritDoc} */
    @Override public long writeLock(int cacheId, long pageId, long page) {
        return writeLock(cacheId, pageId, page, false);
    }

    /** {@inheritDoc} */
    @Override public long writeLock(int cacheId, long pageId, long page, boolean restore) {
        return writeLockPage(page, new FullPageId(pageId, cacheId), !restore);
    }

    /** {@inheritDoc} */
    @Override public long tryWriteLock(int cacheId, long pageId, long page) {
        return tryWriteLockPage(page, new FullPageId(pageId, cacheId), true);
    }

    /** {@inheritDoc} */
    @Override public void writeUnlock(int cacheId, long pageId, long page, Boolean walPlc,
        boolean dirtyFlag) {
        writeUnlock(cacheId, pageId, page, walPlc, dirtyFlag, false);
    }

    /** {@inheritDoc} */
    @Override public void writeUnlock(int cacheId, long pageId, long page, Boolean walPlc,
        boolean dirtyFlag, boolean restore) {
        writeUnlockPage(page, new FullPageId(pageId, cacheId), walPlc, dirtyFlag, restore);
    }

    /** {@inheritDoc} */
    @Override public boolean isDirty(int cacheId, long pageId, long page) {
        return isDirty(page);
    }

    /** {@inheritDoc} */
    @Override public long allocatePage(int cacheId, int partId, byte flags) throws IgniteCheckedException {
        assert flags == PageIdAllocator.FLAG_DATA && partId <= PageIdAllocator.MAX_PARTITION_ID ||
            flags == PageIdAllocator.FLAG_IDX && partId == PageIdAllocator.INDEX_PARTITION :
            "flags = " + flags + ", partId = " + partId;

        long pageId = storeMgr.allocatePage(cacheId, partId, flags);

        assert PageIdUtils.pageIndex(pageId) > 0; //it's crucial for tracking pages (zero page is super one)

        // We need to allocate page in memory for marking it dirty to save it in the next checkpoint.
        // Otherwise it is possible that on file will be empty page which will be saved at snapshot and read with error
        // because there is no crc inside them.
        Segment seg = segment(cacheId, pageId);

        FullPageId fullId = new FullPageId(pageId, cacheId);

        seg.writeLock().lock();

        boolean isTrackingPage = trackingIO.trackingPageFor(pageId, pageSize()) == pageId;

        try {
            long relPtr = seg.borrowOrAllocateFreePage(pageId);

            if (relPtr == INVALID_REL_PTR)
                relPtr = seg.evictPage();

            long absPtr = seg.absolute(relPtr);

            GridUnsafe.setMemory(absPtr + PAGE_OVERHEAD, pageSize(), (byte)0);

            PageHeader.fullPageId(absPtr, fullId);
            PageHeader.writeTimestamp(absPtr, U.currentTimeMillis());
            rwLock.init(absPtr + PAGE_LOCK_OFFSET, PageIdUtils.tag(pageId));

            assert GridUnsafe.getInt(absPtr + PAGE_OVERHEAD + 4) == 0; //TODO GG-11480

            assert !PageHeader.isAcquired(absPtr) :
                "Pin counter must be 0 for a new page [relPtr=" + U.hexLong(relPtr) +
                    ", absPtr=" + U.hexLong(absPtr) + ']';

            setDirty(fullId, absPtr, true, true);

            if (isTrackingPage) {
                long pageAddr = absPtr + PAGE_OVERHEAD;

                // We are inside segment write lock, so no other thread can pin this tracking page yet.
                // We can modify page buffer directly.
                if (PageIO.getType(pageAddr) == 0) {
                    trackingIO.initNewPage(pageAddr, pageId, pageSize());

                    if (!sharedCtx.wal().isAlwaysWriteFullPages())
                        sharedCtx.wal().log(
                            new InitNewPageRecord(
                                cacheId,
                                pageId,
                                trackingIO.getType(),
                                trackingIO.getVersion(), pageId
                            )
                        );
                    else
                        sharedCtx.wal().log(new PageSnapshot(fullId, absPtr + PAGE_OVERHEAD, pageSize()));
                }
            }

            seg.loadedPages.put(cacheId, PageIdUtils.effectivePageId(pageId), relPtr, seg.partTag(cacheId, partId));
        }
        finally {
            seg.writeLock().unlock();
        }

        //we have allocated 'tracking' page, we need to allocate regular one
        return isTrackingPage ? allocatePage(cacheId, partId, flags) : pageId;
    }

    /** {@inheritDoc} */
    @Override public ByteBuffer pageBuffer(long pageAddr) {
        return wrapPointer(pageAddr, pageSize());
    }

    /** {@inheritDoc} */
    @Override public boolean freePage(int cacheId, long pageId) throws IgniteCheckedException {
        assert false : "Free page should be never called directly when persistence is enabled.";

        return false;
    }

    /** {@inheritDoc} */
    @Override public long metaPageId(int cacheId) throws IgniteCheckedException {
        return storeMgr.metaPageId(cacheId);
    }

    /** {@inheritDoc} */
    @Override public long partitionMetaPageId(int cacheId, int partId) throws IgniteCheckedException {
        return PageIdUtils.pageId(partId, PageIdAllocator.FLAG_DATA, 0);
    }

    /** {@inheritDoc} */
    @Override public long acquirePage(int cacheId, long pageId) throws IgniteCheckedException {
        return acquirePage(cacheId, pageId, false);
    }

    /** {@inheritDoc} */
    @Override public long acquirePage(int cacheId, long pageId, boolean restore) throws IgniteCheckedException {
        FullPageId fullId = new FullPageId(pageId, cacheId);

        int partId = PageIdUtils.partId(pageId);

        Segment seg = segment(cacheId, pageId);

        seg.readLock().lock();

        try {
            long relPtr = seg.loadedPages.get(
                cacheId,
                PageIdUtils.effectivePageId(pageId),
                seg.partTag(cacheId, partId),
                INVALID_REL_PTR,
                INVALID_REL_PTR
            );

            // The page is loaded to the memory.
            if (relPtr != INVALID_REL_PTR) {
                long absPtr = seg.absolute(relPtr);

                seg.acquirePage(absPtr);

                return absPtr;
            }
        }
        finally {
            seg.readLock().unlock();
        }

        seg.writeLock().lock();

        try {
            // Double-check.
            long relPtr = seg.loadedPages.get(
                cacheId,
                PageIdUtils.effectivePageId(pageId),
                seg.partTag(cacheId, partId),
                INVALID_REL_PTR,
                OUTDATED_REL_PTR
            );

            long absPtr;

            if (relPtr == INVALID_REL_PTR) {
                relPtr = seg.borrowOrAllocateFreePage(pageId);

                if (relPtr == INVALID_REL_PTR)
                    relPtr = seg.evictPage();

                absPtr = seg.absolute(relPtr);

                PageHeader.fullPageId(absPtr, fullId);
                PageHeader.writeTimestamp(absPtr, U.currentTimeMillis());

                assert !PageHeader.isAcquired(absPtr) :
                    "Pin counter must be 0 for a new page [relPtr=" + U.hexLong(relPtr) +
                        ", absPtr=" + U.hexLong(absPtr) + ']';

                // We can clear dirty flag after the page has been allocated.
                setDirty(fullId, absPtr, false, false);

                seg.loadedPages.put(
                    cacheId,
                    PageIdUtils.effectivePageId(pageId),
                    relPtr,
                    seg.partTag(cacheId, partId)
                );

                long pageAddr = absPtr + PAGE_OVERHEAD;

                if (!restore) {
                    try {
                        ByteBuffer buf = wrapPointer(pageAddr, pageSize());

                        memMetrics.updatePageReplaceRate();

                        storeMgr.read(cacheId, pageId, buf);
                    }
                    catch (IgniteDataIntegrityViolationException ignore) {
                        U.warn(log, "Failed to read page (data integrity violation encountered, will try to " +
                            "restore using existing WAL) [fullPageId=" + fullId + ']');

                        tryToRestorePage(fullId, absPtr);

                        seg.acquirePage(absPtr);

                        return absPtr;
                    }
                }
                else {
                    GridUnsafe.setMemory(absPtr + PAGE_OVERHEAD, pageSize(), (byte)0);

                    // Must init page ID in order to ensure RWLock tag consistency.
                    PageIO.setPageId(pageAddr, pageId);
                }

                rwLock.init(absPtr + PAGE_LOCK_OFFSET, PageIdUtils.tag(pageId));
            }
            else if (relPtr == OUTDATED_REL_PTR) {
                assert PageIdUtils.pageIndex(pageId) == 0 : fullId;

                relPtr = refreshOutdatedPage(seg, cacheId, pageId, false);

                absPtr = seg.absolute(relPtr);

                long pageAddr = absPtr + PAGE_OVERHEAD;

                GridUnsafe.setMemory(absPtr + PAGE_OVERHEAD, pageSize(), (byte)0);

                PageHeader.fullPageId(absPtr, fullId);
                PageHeader.writeTimestamp(absPtr, U.currentTimeMillis());
                PageIO.setPageId(pageAddr, pageId);

                assert !PageHeader.isAcquired(absPtr) :
                    "Pin counter must be 0 for a new page [relPtr=" + U.hexLong(relPtr) +
                        ", absPtr=" + U.hexLong(absPtr) + ']';

                rwLock.init(absPtr + PAGE_LOCK_OFFSET, PageIdUtils.tag(pageId));
            }
            else
                absPtr = seg.absolute(relPtr);

            seg.acquirePage(absPtr);

            return absPtr;
        }
        finally {
            seg.writeLock().unlock();
        }
    }

    /**
     * @param seg Segment.
     * @param cacheId Cache ID.
     * @param pageId Page ID.
     * @param rmv {@code True} if page should be removed.
     * @return Relative pointer to refreshed page.
     */
    private long refreshOutdatedPage(Segment seg, int cacheId, long pageId, boolean rmv) {
        assert seg.writeLock().isHeldByCurrentThread();

        int tag = seg.partTag(cacheId, PageIdUtils.partId(pageId));

        long relPtr = seg.loadedPages.refresh(cacheId, PageIdUtils.effectivePageId(pageId), tag);

        long absPtr = seg.absolute(relPtr);

        GridUnsafe.setMemory(absPtr + PAGE_OVERHEAD, pageSize(), (byte)0);

        long tmpBufPtr = PageHeader.tempBufferPointer(absPtr);

        if (tmpBufPtr != INVALID_REL_PTR) {
            GridUnsafe.setMemory(checkpointPool.absolute(tmpBufPtr) + PAGE_OVERHEAD, pageSize(), (byte)0);

            PageHeader.tempBufferPointer(absPtr, INVALID_REL_PTR);
            PageHeader.dirty(absPtr, false);

            // We pinned the page when allocated the temp buffer, release it now.
            PageHeader.releasePage(absPtr);

            checkpointPool.releaseFreePage(tmpBufPtr);
        }

        if (rmv)
            seg.loadedPages.remove(cacheId, PageIdUtils.effectivePageId(pageId), tag);

        return relPtr;
    }

    /**
     * @param fullId Full id.
     * @param absPtr Absolute pointer.
     */
    private void tryToRestorePage(FullPageId fullId, long absPtr) throws IgniteCheckedException {
        Long tmpAddr = null;

        try {
            ByteBuffer curPage = null;
            ByteBuffer lastValidPage = null;

            for (IgniteBiTuple<WALPointer, WALRecord> tuple : walMgr.replay(null)) {
                switch (tuple.getValue().type()) {
                    case PAGE_RECORD:
                        PageSnapshot snapshot = (PageSnapshot)tuple.getValue();

                        if (snapshot.fullPageId().equals(fullId)) {
                            if (tmpAddr == null) {
                                assert snapshot.pageData().length <= pageSize() : snapshot.pageData().length;

                                tmpAddr = GridUnsafe.allocateMemory(pageSize());
                            }

                            if (curPage == null)
                                curPage = wrapPointer(tmpAddr, pageSize());

                            PageUtils.putBytes(tmpAddr, 0, snapshot.pageData());
                        }

                        break;

                    case CHECKPOINT_RECORD:
                        CheckpointRecord rec = (CheckpointRecord)tuple.getValue();

                        assert !rec.end();

                        if (curPage != null) {
                            lastValidPage = curPage;
                            curPage = null;
                        }

                        break;

                    case MEMORY_RECOVERY: // It means that previous checkpoint was broken.
                        curPage = null;

                        break;

                    default:
                        if (tuple.getValue() instanceof PageDeltaRecord) {
                            PageDeltaRecord deltaRecord = (PageDeltaRecord)tuple.getValue();

                            if (curPage != null
                                && deltaRecord.pageId() == fullId.pageId()
                                && deltaRecord.groupId() == fullId.groupId()) {
                                assert tmpAddr != null;

                                deltaRecord.applyDelta(this, tmpAddr);
                            }
                        }
                }
            }

            ByteBuffer restored = curPage == null ? lastValidPage : curPage;

            if (restored == null)
                throw new AssertionError(String.format(
                    "Page is broken. Can't restore it from WAL. (grpId = %d, pageId = %X).",
                    fullId.groupId(), fullId.pageId()
                ));

            long pageAddr = writeLockPage(absPtr, fullId, false);

            try {
                pageBuffer(pageAddr).put(restored);
            }
            finally {
                writeUnlockPage(absPtr, fullId, null, true, false);
            }
        }
        finally {
            if (tmpAddr != null)
                GridUnsafe.freeMemory(tmpAddr);
        }
    }

    /** {@inheritDoc} */
    @Override public int pageSize() {
        return sysPageSize - PAGE_OVERHEAD;
    }

    /** {@inheritDoc} */
    @Override public int systemPageSize() {
        return sysPageSize;
    }

    /** {@inheritDoc} */
    @Override public boolean safeToUpdate() {
        for (Segment segment : segments)
            if (!segment.safeToUpdate())
                return false;

        return true;
    }

    /** {@inheritDoc} */
    @Override public GridMultiCollectionWrapper<FullPageId> beginCheckpoint() throws IgniteException {
        Collection[] collections = new Collection[segments.length];

        for (int i = 0; i < segments.length; i++) {
            Segment seg = segments[i];

            if (seg.segCheckpointPages != null)
                throw new IgniteException("Failed to begin checkpoint (it is already in progress).");

            collections[i] = seg.segCheckpointPages = seg.dirtyPages;

            seg.dirtyPages = new GridConcurrentHashSet<>();
        }

        memMetrics.resetDirtyPages();

        return new GridMultiCollectionWrapper<>(collections);
    }

    /** {@inheritDoc} */
    @SuppressWarnings({"unchecked", "TooBroadScope"})
    @Override public void finishCheckpoint() {
        for (Segment seg : segments)
            seg.segCheckpointPages = null;
    }

    /** {@inheritDoc} */
    @Override public Integer getForCheckpoint(FullPageId fullId, ByteBuffer outBuf, CheckpointMetricsTracker tracker) {
        assert outBuf.remaining() == pageSize();

        Segment seg = segment(fullId.groupId(), fullId.pageId());

        long absPtr = 0;

        long relPtr;

        int tag;

        seg.readLock().lock();

        try {
            tag = seg.partTag(fullId.groupId(), PageIdUtils.partId(fullId.pageId()));

            relPtr = seg.loadedPages.get(
                fullId.groupId(),
                PageIdUtils.effectivePageId(fullId.pageId()),
                tag,
                INVALID_REL_PTR,
                OUTDATED_REL_PTR
            );

            // Page may have been cleared during eviction. We have nothing to do in this case.
            if (relPtr == INVALID_REL_PTR)
                return null;

            if (relPtr != OUTDATED_REL_PTR) {
                absPtr = seg.absolute(relPtr);

                // Pin the page until page will not be copied.
                if (PageHeader.tempBufferPointer(absPtr) == INVALID_REL_PTR)
                    PageHeader.acquirePage(absPtr);
            }
        }
        finally {
            seg.readLock().unlock();
        }

        if (relPtr == OUTDATED_REL_PTR) {
            seg.writeLock().lock();

            try {
                // Double-check.
                relPtr = seg.loadedPages.get(
                    fullId.groupId(),
                    PageIdUtils.effectivePageId(fullId.pageId()),
                    seg.partTag(
                        fullId.groupId(),
                        PageIdUtils.partId(fullId.pageId())
                    ),
                    INVALID_REL_PTR,
                    OUTDATED_REL_PTR
                );

                if (relPtr == INVALID_REL_PTR)
                    return null;

                if (relPtr == OUTDATED_REL_PTR) {
                    relPtr = refreshOutdatedPage(
                        seg,
                        fullId.groupId(),
                        PageIdUtils.effectivePageId(fullId.pageId()),
                        true
                    );

                    seg.pool.releaseFreePage(relPtr);
                }

                return null;
            }
            finally {
                seg.writeLock().unlock();
            }
<<<<<<< HEAD

        }
        else {
            copyPageForCheckpoint(absPtr, fullId, outBuf, tracker);

            return tag;
=======
>>>>>>> f3828261
        }
        else
            return copyPageForCheckpoint(absPtr, fullId, tmpBuf, tracker) ? tag : null;
    }

    /**
     * @param absPtr Absolute ptr.
     * @param fullId Full id.
     * @param tmpBuf Tmp buffer.
     */
    private boolean copyPageForCheckpoint(long absPtr, FullPageId fullId, ByteBuffer tmpBuf, CheckpointMetricsTracker tracker) {
        assert absPtr != 0;

        rwLock.writeLock(absPtr + PAGE_LOCK_OFFSET, OffheapReadWriteLock.TAG_LOCK_ALWAYS);

        try {
            long tmpRelPtr = PageHeader.tempBufferPointer(absPtr);

            if (!clearCheckpoint(fullId)){
                assert tmpRelPtr == INVALID_REL_PTR;

                return false;
            }

            if (tmpRelPtr != INVALID_REL_PTR){
                PageHeader.tempBufferPointer(absPtr, INVALID_REL_PTR);

                long tmpAbsPtr = checkpointPool.absolute(tmpRelPtr);

                copyInBuffer(tmpAbsPtr, tmpBuf);

                GridUnsafe.setMemory(tmpAbsPtr + PAGE_OVERHEAD, pageSize(), (byte)0);

                if (tracker != null)
                    tracker.onCowPageWritten();

                checkpointPool.releaseFreePage(tmpRelPtr);

                // We pinned the page when allocated the temp buffer, release it now.
                PageHeader.releasePage(absPtr);
            }
            else {
                copyInBuffer(absPtr, tmpBuf);

                PageHeader.dirty(absPtr, false);

                // We pinned the page when resolve abs pointer.
                PageHeader.releasePage(absPtr);
            }

            return true;
        }
        finally {
            rwLock.writeUnlock(absPtr + PAGE_LOCK_OFFSET, OffheapReadWriteLock.TAG_LOCK_ALWAYS);
        }
    }

    /**
     * @param absPtr Absolute ptr.
     * @param tmpBuf Tmp buffer.
     */
    private void copyInBuffer(long absPtr, ByteBuffer tmpBuf) {
        if (tmpBuf.isDirect()) {
            long tmpPtr = ((DirectBuffer)tmpBuf).address();

            GridUnsafe.copyMemory(absPtr + PAGE_OVERHEAD, tmpPtr, pageSize());

            assert GridUnsafe.getInt(absPtr + PAGE_OVERHEAD + 4) == 0; //TODO GG-11480
            assert GridUnsafe.getInt(tmpPtr + 4) == 0; //TODO GG-11480
        }
        else {
            byte[] arr = tmpBuf.array();

            assert arr != null;
            assert arr.length == pageSize();

            GridUnsafe.copyMemory(null, absPtr + PAGE_OVERHEAD, arr, GridUnsafe.BYTE_ARR_OFF, pageSize());
        }
    }

    /** {@inheritDoc} */
    @Override public int invalidate(int cacheId, int partId) {
        int tag = 0;

        for (Segment seg : segments) {
            seg.writeLock().lock();

            try {
                int newTag = seg.incrementPartTag(cacheId, partId);

                if (tag == 0)
                    tag = newTag;

                assert tag == newTag;
            }
            finally {
                seg.writeLock().unlock();
            }
        }

        return tag;
    }

    /** {@inheritDoc} */
    @Override public void onCacheGroupDestroyed(int grpId) {
        for (Segment seg : segments) {
            seg.writeLock().lock();

            try {
                seg.resetPartTags(grpId);
            }
            finally {
                seg.writeLock().unlock();
            }
        }
    }

    /** {@inheritDoc} */
    @Override public IgniteInternalFuture<Void> clearAsync(
        GridPredicate3<Integer, Long, Integer> pred,
        boolean cleanDirty
    ) {
        CountDownFuture completeFut = new CountDownFuture(segments.length);

        for (Segment seg : segments) {
            Runnable clear = new ClearSegmentRunnable(seg, pred, cleanDirty, completeFut, pageSize());

            try {
                asyncRunner.execute(clear);
            }
            catch (RejectedExecutionException ignore) {
                clear.run();
            }
        }

        return completeFut;
    }

    /** {@inheritDoc} */
    @Override public long loadedPages() {
        long total = 0;

        Segment[] segments = this.segments;

        if (segments != null) {
            for (Segment seg : segments) {
                if (seg == null)
                    break;

                seg.readLock().lock();

                try {
                    total += seg.loadedPages.size();
                }
                finally {
                    seg.readLock().unlock();
                }
            }
        }

        return total;
    }

    /**
     * @return Total number of acquired pages.
     */
    public long acquiredPages() {
        long total = 0;

        for (Segment seg : segments) {
            seg.readLock().lock();

            try {
                total += seg.acquiredPages();
            }
            finally {
                seg.readLock().unlock();
            }
        }

        return total;
    }

    /**
     * @param absPtr Absolute pointer to read lock.
     * @param force Force flag.
     * @return Pointer to the page read buffer.
     */
    private long readLockPage(long absPtr, FullPageId fullId, boolean force) {
        int tag = force ? -1 : PageIdUtils.tag(fullId.pageId());

        boolean locked = rwLock.readLock(absPtr + PAGE_LOCK_OFFSET, tag);

        if (!locked)
            return 0;

        PageHeader.writeTimestamp(absPtr, U.currentTimeMillis());

        assert GridUnsafe.getInt(absPtr + PAGE_OVERHEAD + 4) == 0; //TODO GG-11480

        return absPtr + PAGE_OVERHEAD;
    }

    /** {@inheritDoc} */
    @Override public long readLockForce(int cacheId, long pageId, long page) {
        return readLockPage(page, new FullPageId(pageId, cacheId), true);
    }

    /**
     * @param absPtr Absolute pointer to unlock.
     */
    void readUnlockPage(long absPtr) {
        rwLock.readUnlock(absPtr + PAGE_LOCK_OFFSET);
    }

    /**
     * Checks if a page has temp copy buffer.
     *
     * @param absPtr Absolute pointer.
     * @return {@code True} if a page has temp buffer.
     */
    public boolean hasTempCopy(long absPtr) {
        return PageHeader.tempBufferPointer(absPtr) != INVALID_REL_PTR;
    }

    /**
     * @param absPtr Absolute pointer.
     * @return Pointer to the page write buffer or {@code 0} if page was not locked.
     */
    long tryWriteLockPage(long absPtr, FullPageId fullId, boolean checkTag) {
        int tag = checkTag ? PageIdUtils.tag(fullId.pageId()) : OffheapReadWriteLock.TAG_LOCK_ALWAYS;

        if (!rwLock.tryWriteLock(absPtr + PAGE_LOCK_OFFSET, tag))
            return 0;

        return postWriteLockPage(absPtr, fullId);
    }

    /**
     * @param absPtr Absolute pointer.
     * @return Pointer to the page write buffer.
     */
    private long writeLockPage(long absPtr, FullPageId fullId, boolean checkTag) {
        int tag = checkTag ? PageIdUtils.tag(fullId.pageId()) : OffheapReadWriteLock.TAG_LOCK_ALWAYS;

        boolean locked = rwLock.writeLock(absPtr + PAGE_LOCK_OFFSET, tag);

        return locked ? postWriteLockPage(absPtr, fullId) : 0;
    }

    /**
     * @param absPtr Absolute pointer.
     * @return Pointer to the page write buffer.
     */
    private long postWriteLockPage(long absPtr, FullPageId fullId) {
        PageHeader.writeTimestamp(absPtr, U.currentTimeMillis());

        // Create a buffer copy if the page is scheduled for a checkpoint.
        if (isInCheckpoint(fullId) && PageHeader.tempBufferPointer(absPtr) == INVALID_REL_PTR) {
            long tmpRelPtr = checkpointPool.borrowOrAllocateFreePage(fullId.pageId());

            if (tmpRelPtr == INVALID_REL_PTR) {
                rwLock.writeUnlock(absPtr + PAGE_LOCK_OFFSET, OffheapReadWriteLock.TAG_LOCK_ALWAYS);

                throw new IgniteException(
                    "Failed to allocate temporary buffer for checkpoint " +
                        "(increase checkpointPageBufferSize configuration property)");
            }

            // Pin the page until checkpoint is not finished.
            PageHeader.acquirePage(absPtr);

            long tmpAbsPtr = checkpointPool.absolute(tmpRelPtr);

            GridUnsafe.copyMemory(
                null,
                absPtr + PAGE_OVERHEAD,
                null,
                tmpAbsPtr + PAGE_OVERHEAD,
                pageSize()
            );

            PageHeader.dirty(absPtr, false);
            PageHeader.tempBufferPointer(absPtr, tmpRelPtr);

            assert GridUnsafe.getInt(absPtr + PAGE_OVERHEAD + 4) == 0; //TODO GG-11480
            assert GridUnsafe.getInt(tmpAbsPtr + PAGE_OVERHEAD + 4) == 0; //TODO GG-11480
        }

        assert GridUnsafe.getInt(absPtr + PAGE_OVERHEAD + 4) == 0; //TODO GG-11480

        return absPtr + PAGE_OVERHEAD;
    }

    /**
     * @param page Page pointer.
     * @param walPlc Full page WAL record policy.
     */
    private void writeUnlockPage(
        long page,
        FullPageId fullId,
        Boolean walPlc,
        boolean markDirty,
        boolean restore
    ) {
        boolean dirty = isDirty(page);

        //if page is for restore, we shouldn't mark it as changed
        if (!restore && markDirty && !dirty)
            changeTracker.apply(page, fullId, this);

        boolean pageWalRec = markDirty && walPlc != FALSE && (walPlc == TRUE || !dirty);

        assert GridUnsafe.getInt(page + PAGE_OVERHEAD + 4) == 0; //TODO GG-11480

        if (markDirty)
            setDirty(fullId, page, markDirty, false);

        beforeReleaseWrite(fullId, page + PAGE_OVERHEAD, pageWalRec);

        long pageId = PageIO.getPageId(page + PAGE_OVERHEAD);

        try {
            rwLock.writeUnlock(page + PAGE_LOCK_OFFSET, PageIdUtils.tag(pageId));
        }
        catch (AssertionError ex) {
            StringBuilder sb = new StringBuilder(sysPageSize * 2);

            for (int i = 0; i < systemPageSize(); i += 8)
                sb.append(U.hexLong(GridUnsafe.getLong(page + i)));

            U.error(log, "Failed to unlock page [fullPageId=" + fullId + ", binPage=" + sb + ']');

            throw ex;
        }
    }

    /**
     * @param absPtr Absolute pointer to the page.
     * @return {@code True} if write lock acquired for the page.
     */
    boolean isPageWriteLocked(long absPtr) {
        return rwLock.isWriteLocked(absPtr + PAGE_LOCK_OFFSET);
    }

    /**
     * @param absPtr Absolute pointer to the page.
     * @return {@code True} if read lock acquired for the page.
     */
    boolean isPageReadLocked(long absPtr) {
        return rwLock.isReadLocked(absPtr + PAGE_LOCK_OFFSET);
    }

    /**
     * @param ptr Pointer to wrap.
     * @param len Memory location length.
     * @return Wrapped buffer.
     */
    ByteBuffer wrapPointer(long ptr, int len) {
        ByteBuffer buf = nioAccess.newDirectByteBuffer(ptr, len, null);

        buf.order(ByteOrder.nativeOrder());

        return buf;
    }

    /**
     * @param pageId Page ID to check if it was added to the checkpoint list.
     * @return {@code True} if it was added to the checkpoint list.
     */
    boolean isInCheckpoint(FullPageId pageId) {
        Segment seg = segment(pageId.groupId(), pageId.pageId());

        Collection<FullPageId> pages0 = seg.segCheckpointPages;

        return pages0 != null && pages0.contains(pageId);
    }

    /**
     * @param fullPageId Page ID to clear.
     * @return {@code True} if remove successfully.
     */
    boolean clearCheckpoint(FullPageId fullPageId) {
        Segment seg = segment(fullPageId.groupId(), fullPageId.pageId());

        Collection<FullPageId> pages0 = seg.segCheckpointPages;

        assert pages0 != null;

        return pages0.remove(fullPageId);
    }

    /**
     * @param absPtr Absolute pointer.
     * @return {@code True} if page is dirty.
     */
    boolean isDirty(long absPtr) {
        return PageHeader.dirty(absPtr);
    }

    /**
     * Gets the number of active pages across all segments. Used for test purposes only.
     *
     * @return Number of active pages.
     */
    public int activePagesCount() {
        int total = 0;

        for (Segment seg : segments)
            total += seg.acquiredPages();

        return total;
    }

    /**
     * This method must be called in synchronized context.
     *
     * @param absPtr Absolute pointer.
     * @param dirty {@code True} dirty flag.
     * @param forceAdd If this flag is {@code true}, then the page will be added to the dirty set regardless whether the
     * old flag was dirty or not.
     */
    void setDirty(FullPageId pageId, long absPtr, boolean dirty, boolean forceAdd) {
        boolean wasDirty = PageHeader.dirty(absPtr, dirty);

        if (dirty) {
            if (!wasDirty || forceAdd) {
                boolean added = segment(pageId.groupId(), pageId.pageId()).dirtyPages.add(pageId);

                if (added)
                    memMetrics.incrementDirtyPages();
            }
        }
        else {
            boolean rmv = segment(pageId.groupId(), pageId.pageId()).dirtyPages.remove(pageId);

            if (rmv)
                memMetrics.decrementDirtyPages();
        }
    }

    /**
     *
     */
    void beforeReleaseWrite(FullPageId pageId, long ptr, boolean pageWalRec) {
        if (walMgr != null && (pageWalRec || walMgr.isAlwaysWriteFullPages())) {
            try {
                walMgr.log(new PageSnapshot(pageId, ptr, pageSize()));
            }
            catch (IgniteCheckedException e) {
                // TODO ignite-db.
                throw new IgniteException(e);
            }
        }
    }

    /**
     * @param grpId Cache group ID.
     * @param pageId Page ID.
     * @return Segment.
     */
    private Segment segment(int grpId, long pageId) {
        int idx = segmentIndex(grpId, pageId, segments.length);

        return segments[idx];
    }

    /**
     * @param pageId Page ID.
     * @return Segment index.
     */
    public static int segmentIndex(int grpId, long pageId, int segments) {
        pageId = PageIdUtils.effectivePageId(pageId);

        // Take a prime number larger than total number of partitions.
        int hash = U.hash(pageId * 65537 + grpId);

        return U.safeAbs(hash) % segments;
    }

    /**
     *
     */
    private class PagePool {
        /** Segment index. */
        protected final int idx;

        /** Direct memory region. */
        protected final DirectMemoryRegion region;

        /** */
        protected long lastAllocatedIdxPtr;

        /** Pointer to the address of the free page list. */
        protected long freePageListPtr;

        /** Pages base. */
        protected long pagesBase;

        /**
         * @param idx Index.
         * @param region Region
         */
        protected PagePool(int idx, DirectMemoryRegion region) {
            this.idx = idx;
            this.region = region;

            long base = (region.address() + 7) & ~0x7;

            freePageListPtr = base;

            base += 8;

            lastAllocatedIdxPtr = base;

            base += 8;

            // Align page start by
            pagesBase = base;

            GridUnsafe.putLong(freePageListPtr, INVALID_REL_PTR);
            GridUnsafe.putLong(lastAllocatedIdxPtr, 1L);
        }

        /**
         * Allocates a new free page.
         *
         * @param pageId Page ID to to initialize.
         * @return Relative pointer to the allocated page.
         * @throws GridOffHeapOutOfMemoryException If failed to allocate new free page.
         */
        private long borrowOrAllocateFreePage(long pageId) throws GridOffHeapOutOfMemoryException {
            long relPtr = borrowFreePage();

            return relPtr != INVALID_REL_PTR ? relPtr : allocateFreePage(pageId);
        }

        /**
         * @return Relative pointer to a free page that was borrowed from the allocated pool.
         */
        private long borrowFreePage() {
            while (true) {
                long freePageRelPtrMasked = GridUnsafe.getLong(freePageListPtr);

                long freePageRelPtr = freePageRelPtrMasked & ADDRESS_MASK;

                if (freePageRelPtr != INVALID_REL_PTR) {
                    long freePageAbsPtr = absolute(freePageRelPtr);

                    long nextFreePageRelPtr = GridUnsafe.getLong(freePageAbsPtr) & ADDRESS_MASK;

                    long cnt = ((freePageRelPtrMasked & COUNTER_MASK) + COUNTER_INC) & COUNTER_MASK;

                    if (GridUnsafe.compareAndSwapLong(null, freePageListPtr, freePageRelPtrMasked, nextFreePageRelPtr | cnt)) {
                        GridUnsafe.putLong(freePageAbsPtr, PAGE_MARKER);

                        return freePageRelPtr;
                    }
                }
                else
                    return INVALID_REL_PTR;
            }
        }

        /**
         * @param pageId Page ID.
         * @return Relative pointer of the allocated page.
         * @throws GridOffHeapOutOfMemoryException If failed to allocate new free page.
         */
        private long allocateFreePage(long pageId) throws GridOffHeapOutOfMemoryException {
            long limit = region.address() + region.size();

            while (true) {
                long lastIdx = GridUnsafe.getLong(lastAllocatedIdxPtr);

                // Check if we have enough space to allocate a page.
                if (pagesBase + (lastIdx + 1) * sysPageSize > limit)
                    return INVALID_REL_PTR;

                if (GridUnsafe.compareAndSwapLong(null, lastAllocatedIdxPtr, lastIdx, lastIdx + 1)) {
                    long absPtr = pagesBase + lastIdx * sysPageSize;

                    assert (lastIdx & SEGMENT_INDEX_MASK) == 0L;

                    long relative = relative(lastIdx);

                    assert relative != INVALID_REL_PTR;

                    PageHeader.initNew(absPtr, relative);

                    rwLock.init(absPtr + PAGE_LOCK_OFFSET, PageIdUtils.tag(pageId));

                    return relative;
                }
            }
        }

        /**
         * @param relPtr Relative pointer to free.
         */
        private void releaseFreePage(long relPtr) {
            long absPtr = absolute(relPtr);

            assert !PageHeader.isAcquired(absPtr) : "Release pinned page: " + PageHeader.fullPageId(absPtr);

            while (true) {
                long freePageRelPtrMasked = GridUnsafe.getLong(freePageListPtr);

                long freePageRelPtr = freePageRelPtrMasked & RELATIVE_PTR_MASK;

                GridUnsafe.putLong(absPtr, freePageRelPtr);

                if (GridUnsafe.compareAndSwapLong(null, freePageListPtr, freePageRelPtrMasked, relPtr))
                    return;
            }
        }

        /**
         * @param relativePtr Relative pointer.
         * @return Absolute pointer.
         */
        long absolute(long relativePtr) {
            int segIdx = (int)((relativePtr >> 40) & 0xFFFF);

            assert segIdx == idx : "expected=" + idx + ", actual=" + segIdx;

            long pageIdx = relativePtr & ~SEGMENT_INDEX_MASK;

            long off = pageIdx * sysPageSize;

            return pagesBase + off;
        }

        /**
         * @param pageIdx Page index in the pool.
         * @return Relative pointer.
         */
        private long relative(long pageIdx) {
            return pageIdx | ((long)idx) << 40;
        }

        /**
         * @return Max number of pages in the pool.
         */
        private int pages() {
            return (int)((region.size() - (pagesBase - region.address())) / sysPageSize);
        }
    }

    /**
     *
     */
    private class Segment extends ReentrantReadWriteLock {
        /** */
        private static final long serialVersionUID = 0L;

        /** */
        private static final double FULL_SCAN_THRESHOLD = 0.4;

        /** Page ID to relative pointer map. */
        private FullPageIdTable loadedPages;

        /** */
        private long acquiredPagesPtr;

        /** */
        private PagePool pool;

        /** */
        private long memPerTbl;

        /** Pages marked as dirty since the last checkpoint. */
        private Collection<FullPageId> dirtyPages = new GridConcurrentHashSet<>();

        /** */
        private volatile Collection<FullPageId> segCheckpointPages;

        /** */
        private final int maxDirtyPages;

        /** Maps partition (cacheId, partId) to its tag. Tag is 1-based incrementing partition file counter */
        private final Map<T2<Integer, Integer>, Integer> partTagMap = new HashMap<>();

        /**
         * @param region Memory region.
         */
        private Segment(int idx, DirectMemoryRegion region, int cpPoolPages) {
            long totalMemory = region.size();

            int pages = (int)(totalMemory / sysPageSize);

            memPerTbl = requiredSegmentTableMemory(pages);

            acquiredPagesPtr = region.address();

            GridUnsafe.putIntVolatile(null, acquiredPagesPtr, 0);

            loadedPages = new FullPageIdTable(region.address() + 8, memPerTbl, true);

            DirectMemoryRegion poolRegion = region.slice(memPerTbl + 8);

            pool = new PagePool(idx, poolRegion);

            maxDirtyPages = Math.min(pool.pages() * 2 / 3, cpPoolPages);
        }

        /**
         *
         */
        private boolean safeToUpdate() {
            return dirtyPages.size() < maxDirtyPages;
        }

        /**
         * @return Max number of pages this segment can allocate.
         */
        private int pages() {
            return pool.pages();
        }

        /**
         * @return Memory allocated for pages table.
         */
        private long tableSize() {
            return memPerTbl;
        }

        /**
         * @param absPtr Page absolute address to acquire.
         */
        private void acquirePage(long absPtr) {
            PageHeader.acquirePage(absPtr);

            updateAtomicInt(acquiredPagesPtr, 1);
        }

        /**
         * @param absPtr Page absolute address to release.
         */
        private void releasePage(long absPtr) {
            PageHeader.releasePage(absPtr);

            updateAtomicInt(acquiredPagesPtr, -1);
        }

        /**
         * @return Total number of acquired pages.
         */
        private int acquiredPages() {
            return GridUnsafe.getInt(acquiredPagesPtr);
        }

        /**
         * @param pageId Page ID.
         * @return Page relative pointer.
         */
        private long borrowOrAllocateFreePage(long pageId) {
            return pool.borrowOrAllocateFreePage(pageId);
        }

        /**
         * Prepares a page for eviction, if needed.
         *
         * @param fullPageId Candidate page full ID.
         * @param absPtr Absolute pointer of the page to evict.
         * @return {@code True} if it is ok to evict this page, {@code false} if another page should be selected.
         * @throws IgniteCheckedException If failed to write page to the underlying store during eviction.
         */
        private boolean prepareEvict(FullPageId fullPageId, long absPtr) throws IgniteCheckedException {
            assert writeLock().isHeldByCurrentThread();

            // Do not evict cache meta pages.
            if (fullPageId.pageId() == storeMgr.metaPageId(fullPageId.groupId()))
                return false;

            if (PageHeader.isAcquired(absPtr))
                return false;

            Collection<FullPageId> cpPages = segCheckpointPages;

            if (isDirty(absPtr)) {
                // Can evict a dirty page only if should be written by a checkpoint.
                // These pages does not have tmp buffer.
                if (cpPages != null && cpPages.contains(fullPageId)) {
                    assert storeMgr != null;

                    flushDirtyPage.applyx(
                        fullPageId,
                        wrapPointer(absPtr + PAGE_OVERHEAD, pageSize()),
                        partTag(
                            fullPageId.groupId(),
                            PageIdUtils.partId(fullPageId.pageId())
                        )
                    );

                    setDirty(fullPageId, absPtr, false, true);

                    cpPages.remove(fullPageId);

                    return true;
                }

                return false;
            }
            else
                // Page was not modified, ok to evict.
                return true;
        }

        /**
         * Evict random oldest page from memory to storage.
         *
         * @return Relative address for evicted page.
         * @throws IgniteCheckedException If failed to evict page.
         */
        private long evictPage() throws IgniteCheckedException {
            assert getWriteHoldCount() > 0;

            if (!pageEvictWarned) {
                pageEvictWarned = true;

                U.warn(log, "Page evictions started, this will affect storage performance (consider increasing " +
                    "MemoryConfiguration#setPageCacheSize).");
            }

            final ThreadLocalRandom rnd = ThreadLocalRandom.current();

            final int cap = loadedPages.capacity();

            if (acquiredPages() >= loadedPages.size())
                throw new IgniteOutOfMemoryException("Failed to evict page from segment (all pages are acquired).");

            // With big number of random picked pages we may fall into infinite loop, because
            // every time the same page may be found.
            Set<Long> ignored = null;

            long relEvictAddr = INVALID_REL_PTR;

            int iterations = 0;

            while (true) {
                long cleanAddr = INVALID_REL_PTR;
                long cleanTs = Long.MAX_VALUE;
                long dirtyTs = Long.MAX_VALUE;
                long dirtyAddr = INVALID_REL_PTR;

                for (int i = 0; i < RANDOM_PAGES_EVICT_NUM; i++) {
                    ++iterations;

                    if (iterations > pool.pages() * FULL_SCAN_THRESHOLD)
                        break;

                    // We need to lookup for pages only in current segment for thread safety,
                    // so peeking random memory will lead to checking for found page segment.
                    // It's much faster to check available pages for segment right away.
                    EvictCandidate nearest = loadedPages.getNearestAt(rnd.nextInt(cap), INVALID_REL_PTR);

                    assert nearest != null && nearest.relativePointer() != INVALID_REL_PTR;

                    long rndAddr = nearest.relativePointer();

                    int partTag = nearest.tag();

                    final long absPageAddr = absolute(rndAddr);

                    FullPageId fullId = PageHeader.fullPageId(absPageAddr);

                    // Check page mapping consistency.
                    assert fullId.equals(nearest.fullId()) : "Invalid page mapping [tableId=" + nearest.fullId() +
                        ", actual=" + fullId + ", nearest=" + nearest;

                    boolean outdated = partTag < partTag(fullId.groupId(), PageIdUtils.partId(fullId.pageId()));

                    if (outdated)
                        return refreshOutdatedPage(this, fullId.groupId(), fullId.pageId(), true);

                    boolean pinned = PageHeader.isAcquired(absPageAddr);

                    boolean skip = ignored != null && ignored.contains(rndAddr);

                    if (relEvictAddr == rndAddr || pinned || skip) {
                        i--;

                        continue;
                    }

                    final long pageTs = PageHeader.readTimestamp(absPageAddr);

                    final boolean dirty = isDirty(absPageAddr);

                    if (pageTs < cleanTs && !dirty) {
                        cleanAddr = rndAddr;

                        cleanTs = pageTs;
                    }
                    else if (pageTs < dirtyTs && dirty) {
                        dirtyAddr = rndAddr;

                        dirtyTs = pageTs;
                    }

                    relEvictAddr = cleanAddr == INVALID_REL_PTR ? dirtyAddr : cleanAddr;
                }

                assert relEvictAddr != INVALID_REL_PTR;

                final long absEvictAddr = absolute(relEvictAddr);

                final FullPageId fullPageId = PageHeader.fullPageId(absEvictAddr);

                if (!prepareEvict(fullPageId, absEvictAddr)) {
                    if (iterations > 10) {
                        if (ignored == null)
                            ignored = new HashSet<>();

                        ignored.add(relEvictAddr);
                    }

                    if (iterations > pool.pages() * FULL_SCAN_THRESHOLD)
                        return tryToFindSequentially(cap);

                    continue;
                }

                loadedPages.remove(
                    fullPageId.groupId(),
                    PageIdUtils.effectivePageId(fullPageId.pageId()),
                    partTag(
                        fullPageId.groupId(),
                        PageIdUtils.partId(fullPageId.pageId())
                    )
                );

                return relEvictAddr;
            }
        }

        /**
         * Will scan all segment pages to find one to evict it
         *
         * @param cap Capacity.
         */
        private long tryToFindSequentially(int cap) throws IgniteCheckedException {
            assert getWriteHoldCount() > 0;

            long prevAddr = INVALID_REL_PTR;
            int pinnedCnt = 0;
            int failToPrepare = 0;

            for (int i = 0; i < cap; i++) {
                final EvictCandidate nearest = loadedPages.getNearestAt(i, INVALID_REL_PTR);

                assert nearest != null && nearest.relativePointer() != INVALID_REL_PTR;

                final long addr = nearest.relativePointer();

                int partTag = nearest.tag();

                final long absPageAddr = absolute(addr);

                FullPageId fullId = PageHeader.fullPageId(absPageAddr);

                if (partTag < partTag(fullId.groupId(), PageIdUtils.partId(fullId.pageId())))
                    return refreshOutdatedPage(this, fullId.groupId(), fullId.pageId(), true);

                boolean pinned = PageHeader.isAcquired(absPageAddr);

                if (pinned)
                    pinnedCnt++;

                if (addr == prevAddr || pinned)
                    continue;

                final long absEvictAddr = absolute(addr);

                final FullPageId fullPageId = PageHeader.fullPageId(absEvictAddr);

                if (prepareEvict(fullPageId, absEvictAddr)) {
                    loadedPages.remove(
                        fullPageId.groupId(),
                        PageIdUtils.effectivePageId(fullPageId.pageId()),
                        partTag(
                            fullPageId.groupId(),
                            PageIdUtils.partId(fullPageId.pageId())
                        )
                    );

                    return addr;
                }
                else
                    failToPrepare++;

                prevAddr = addr;
            }

            throw new IgniteOutOfMemoryException("Failed to find a page for eviction [segmentCapacity=" + cap +
                ", loaded=" + loadedPages.size() +
                ", maxDirtyPages=" + maxDirtyPages +
                ", dirtyPages=" + dirtyPages.size() +
                ", cpPages=" + (segCheckpointPages == null ? 0 : segCheckpointPages.size()) +
                ", pinnedInSegment=" + pinnedCnt +
                ", failedToPrepare=" + failToPrepare +
                ']');
        }

        /**
         * Delegate to the corresponding page pool.
         *
         * @param relPtr Relative pointer.
         * @return Absolute pointer.
         */
        private long absolute(long relPtr) {
            return pool.absolute(relPtr);
        }

        /**
         * @param grpId Cache group ID.
         * @param partId Partition ID.
         * @return Partition tag. Growing 1 based partition file version
         */
        private int partTag(int grpId, int partId) {
            assert getReadHoldCount() > 0 || getWriteHoldCount() > 0;

            Integer tag = partTagMap.get(new T2<>(grpId, partId));

            if (tag == null)
                return 1;

            return tag;
        }

        /**
         * @param grpId Cache group ID.
         * @param partId Partition ID.
         * @return New partition tag.
         */
        private int incrementPartTag(int grpId, int partId) {
            assert getWriteHoldCount() > 0;

            T2<Integer, Integer> t = new T2<>(grpId, partId);

            Integer tag = partTagMap.get(t);

            if (tag == null) {
                partTagMap.put(t, 2);

                return 2;
            }
            else if (tag == Integer.MAX_VALUE) {
                U.warn(log, "Partition tag overflow [grpId=" + grpId + ", partId=" + partId + "]");

                partTagMap.put(t, 0);

                return 0;
            }
            else {
                partTagMap.put(t, tag + 1);

                return tag + 1;
            }
        }

        /**
         * @param grpId Cache group id.
         */
        private void resetPartTags(int grpId) {
            assert getWriteHoldCount() > 0;

            Iterator<T2<Integer, Integer>> iter = partTagMap.keySet().iterator();

            while (iter.hasNext()) {
                T2<Integer, Integer> t = iter.next();

                if (t.get1() == grpId)
                    iter.remove();
            }
        }
    }

    /**
     * Gets an estimate for the amount of memory required to store the given number of page IDs
     * in a segment table.
     *
     * @param pages Number of pages to store.
     * @return Memory size estimate.
     */
    private static long requiredSegmentTableMemory(int pages) {
        return FullPageIdTable.requiredMemory(pages) + 8;
    }

    /**
     * @param ptr Pointer to update.
     * @param delta Delta.
     */
    private static int updateAtomicInt(long ptr, int delta) {
        while (true) {
            int old = GridUnsafe.getInt(ptr);

            int updated = old + delta;

            if (GridUnsafe.compareAndSwapInt(null, ptr, old, updated))
                return updated;
        }
    }

    /**
     * @param ptr Pointer to update.
     * @param delta Delta.
     */
    private static long updateAtomicLong(long ptr, long delta) {
        while (true) {
            long old = GridUnsafe.getLong(ptr);

            long updated = old + delta;

            if (GridUnsafe.compareAndSwapLong(null, ptr, old, updated))
                return updated;
        }
    }

    /**
     *
     */
    private static class PageHeader {
        /**
         * @param absPtr Absolute pointer to initialize.
         * @param relative Relative pointer to write.
         */
        private static void initNew(long absPtr, long relative) {
            relative(absPtr, relative);

            tempBufferPointer(absPtr, INVALID_REL_PTR);

            GridUnsafe.putLong(absPtr, PAGE_MARKER);
            GridUnsafe.putInt(absPtr + PAGE_PIN_CNT_OFFSET, 0);
        }

        /**
         * @param absPtr Absolute pointer.
         * @return Dirty flag.
         */
        private static boolean dirty(long absPtr) {
            return flag(absPtr, DIRTY_FLAG);
        }

        /**
         * @param absPtr Page absolute pointer.
         * @param dirty Dirty flag.
         * @return Previous value of dirty flag.
         */
        private static boolean dirty(long absPtr, boolean dirty) {
            return flag(absPtr, DIRTY_FLAG, dirty);
        }

        /**
         * @param absPtr Absolute pointer.
         * @param flag Flag mask.
         * @return Flag value.
         */
        private static boolean flag(long absPtr, long flag) {
            assert (flag & 0xFFFFFFFFFFFFFFL) == 0;
            assert Long.bitCount(flag) == 1;

            long relPtrWithFlags = GridUnsafe.getLong(absPtr + RELATIVE_PTR_OFFSET);

            return (relPtrWithFlags & flag) != 0;
        }

        /**
         * Sets flag.
         *
         * @param absPtr Absolute pointer.
         * @param flag Flag mask.
         * @param set New flag value.
         * @return Previous flag value.
         */
        private static boolean flag(long absPtr, long flag, boolean set) {
            assert (flag & 0xFFFFFFFFFFFFFFL) == 0;
            assert Long.bitCount(flag) == 1;

            long relPtrWithFlags = GridUnsafe.getLong(absPtr + RELATIVE_PTR_OFFSET);

            boolean was = (relPtrWithFlags & flag) != 0;

            if (set)
                relPtrWithFlags |= flag;
            else
                relPtrWithFlags &= ~flag;

            GridUnsafe.putLong(absPtr + RELATIVE_PTR_OFFSET, relPtrWithFlags);

            return was;
        }

        /**
         * @param absPtr Page pointer.
         * @return If page is pinned.
         */
        private static boolean isAcquired(long absPtr) {
            return GridUnsafe.getInt(absPtr + PAGE_PIN_CNT_OFFSET) > 0;
        }

        /**
         * @param absPtr Absolute pointer.
         */
        private static void acquirePage(long absPtr) {
            updateAtomicInt(absPtr + PAGE_PIN_CNT_OFFSET, 1);
        }

        /**
         * @param absPtr Absolute pointer.
         */
        private static int releasePage(long absPtr) {
            return updateAtomicInt(absPtr + PAGE_PIN_CNT_OFFSET, -1);
        }

        /**
         * Reads relative pointer from the page at the given absolute position.
         *
         * @param absPtr Absolute memory pointer to the page header.
         * @return Relative pointer written to the page.
         */
        private static long readRelative(long absPtr) {
            return GridUnsafe.getLong(absPtr + RELATIVE_PTR_OFFSET) & RELATIVE_PTR_MASK;
        }

        /**
         * Writes relative pointer to the page at the given absolute position.
         *
         * @param absPtr Absolute memory pointer to the page header.
         * @param relPtr Relative pointer to write.
         */
        private static void relative(long absPtr, long relPtr) {
            GridUnsafe.putLong(absPtr + RELATIVE_PTR_OFFSET, relPtr & RELATIVE_PTR_MASK);
        }

        /**
         * Volatile write for current timestamp to page in {@code absAddr} address.
         *
         * @param absPtr Absolute page address.
         */
        private static void writeTimestamp(final long absPtr, long tstamp) {
            tstamp >>= 8;

            GridUnsafe.putLongVolatile(null, absPtr, (tstamp << 8) | 0x01);
        }

        /**
         * Read for timestamp from page in {@code absAddr} address.
         *
         * @param absPtr Absolute page address.
         * @return Timestamp.
         */
        private static long readTimestamp(final long absPtr) {
            long markerAndTs = GridUnsafe.getLong(absPtr);

            // Clear last byte as it is occupied by page marker.
            return markerAndTs & ~0xFF;
        }

        /**
         * @param absPtr Page absolute pointer.
         * @param tmpRelPtr Temp buffer relative pointer.
         */
        private static void tempBufferPointer(long absPtr, long tmpRelPtr) {
            GridUnsafe.putLong(absPtr + PAGE_TMP_BUF_OFFSET, tmpRelPtr);
        }

        /**
         * @param absPtr Page absolute pointer.
         * @return Temp buffer relative pointer.
         */
        private static long tempBufferPointer(long absPtr) {
            return GridUnsafe.getLong(absPtr + PAGE_TMP_BUF_OFFSET);
        }

        /**
         * Reads page ID from the page at the given absolute position.
         *
         * @param absPtr Absolute memory pointer to the page header.
         * @return Page ID written to the page.
         */
        private static long readPageId(long absPtr) {
            return GridUnsafe.getLong(absPtr + PAGE_ID_OFFSET);
        }

        /**
         * Writes page ID to the page at the given absolute position.
         *
         * @param absPtr Absolute memory pointer to the page header.
         * @param pageId Page ID to write.
         */
        private static void pageId(long absPtr, long pageId) {
            GridUnsafe.putLong(absPtr + PAGE_ID_OFFSET, pageId);
        }

        /**
         * Reads cache ID from the page at the given absolute pointer.
         *
         * @param absPtr Absolute memory pointer to the page header.
         * @return Cache ID written to the page.
         */
        private static int readPageCacheId(final long absPtr) {
            return GridUnsafe.getInt(absPtr + PAGE_CACHE_ID_OFFSET);
        }

        /**
         * Writes cache ID from the page at the given absolute pointer.
         *
         * @param absPtr Absolute memory pointer to the page header.
         * @param cacheId Cache ID to write.
         */
        private static void pageCacheId(final long absPtr, final int cacheId) {
            GridUnsafe.putInt(absPtr + PAGE_CACHE_ID_OFFSET, cacheId);
        }

        /**
         * Reads page ID and cache ID from the page at the given absolute pointer.
         *
         * @param absPtr Absolute memory pointer to the page header.
         * @return Full page ID written to the page.
         */
        private static FullPageId fullPageId(final long absPtr) {
            return new FullPageId(readPageId(absPtr), readPageCacheId(absPtr));
        }

        /**
         * Writes page ID and cache ID from the page at the given absolute pointer.
         *
         * @param absPtr Absolute memory pointer to the page header.
         * @param fullPageId Full page ID to write.
         */
        private static void fullPageId(final long absPtr, final FullPageId fullPageId) {
            pageId(absPtr, fullPageId.pageId());

            pageCacheId(absPtr, fullPageId.groupId());
        }
    }

    /**
     *
     */
    private static class ClearSegmentRunnable implements Runnable {
        /** */
        private Segment seg;

        /** */
        private GridPredicate3<Integer, Long, Integer> clearPred;

        /** */
        private CountDownFuture doneFut;

        /** */
        private int pageSize;

        /** */
        private boolean rmvDirty;

        /**
         * @param seg Segment.
         * @param clearPred Clear predicate.
         * @param doneFut Completion future.
         */
        private ClearSegmentRunnable(
            Segment seg,
            GridPredicate3<Integer, Long, Integer> clearPred,
            boolean rmvDirty,
            CountDownFuture doneFut,
            int pageSize
        ) {
            this.seg = seg;
            this.clearPred = clearPred;
            this.rmvDirty = rmvDirty;
            this.doneFut = doneFut;
            this.pageSize = pageSize;
        }

        /** {@inheritDoc} */
        @Override public void run() {
            int cap = seg.loadedPages.capacity();

            int chunkSize = 1000;
            GridLongList ptrs = new GridLongList(chunkSize);

            try {
                for (int base = 0; base < cap; ) {
                    int boundary = Math.min(cap, base + chunkSize);

                    seg.writeLock().lock();

                    try {
                        while (base < boundary) {
                            long ptr = seg.loadedPages.clearAt(base, clearPred, INVALID_REL_PTR);

                            if (ptr != INVALID_REL_PTR)
                                ptrs.add(ptr);

                            base++;
                        }
                    }
                    finally {
                        seg.writeLock().unlock();
                    }

                    for (int i = 0; i < ptrs.size(); i++) {
                        long relPtr = ptrs.get(i);

                        long absPtr = seg.pool.absolute(relPtr);

                        if (rmvDirty) {
                            FullPageId fullId = PageHeader.fullPageId(absPtr);

                            seg.dirtyPages.remove(fullId);
                        }

                        GridUnsafe.setMemory(absPtr + PAGE_OVERHEAD, pageSize, (byte)0);

                        seg.pool.releaseFreePage(relPtr);
                    }

                    ptrs.clear();
                }

                doneFut.onDone((Void)null);
            }
            catch (Throwable e) {
                doneFut.onDone(e);
            }
        }
    }
}<|MERGE_RESOLUTION|>--- conflicted
+++ resolved
@@ -867,18 +867,9 @@
             finally {
                 seg.writeLock().unlock();
             }
-<<<<<<< HEAD
-
-        }
-        else {
-            copyPageForCheckpoint(absPtr, fullId, outBuf, tracker);
-
-            return tag;
-=======
->>>>>>> f3828261
         }
         else
-            return copyPageForCheckpoint(absPtr, fullId, tmpBuf, tracker) ? tag : null;
+            return copyPageForCheckpoint(absPtr, fullId, outBuf, tracker) ? tag : null;
     }
 
     /**
