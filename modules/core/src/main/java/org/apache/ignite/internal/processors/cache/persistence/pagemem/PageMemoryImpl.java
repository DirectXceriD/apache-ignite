--- conflicted
+++ resolved
@@ -259,14 +259,10 @@
      * @param pageSize Page size.
      * @param flushDirtyPage write callback invoked when a dirty page is removed for replacement.
      * @param changeTracker Callback invoked to track changes in pages.
-<<<<<<< HEAD
      * @param stateChecker Checkpoint lock state provider. Used to ensure lock is held by thread, which modify pages.
      * @param memMetrics Memory metrics to track dirty pages count and page replace rate.
      * @param throttlingPlc Write throttle enabled and its type. Null equal to none.
      * @param cpProgressProvider checkpoint progress, base for throttling. Null disables throttling.
-=======
-     * @param throttlingPlc Write throttle enabled and type.
->>>>>>> 7b37f648
      */
     public PageMemoryImpl(
         DirectMemoryProvider directMemoryProvider,
@@ -277,12 +273,8 @@
         @Nullable GridInClosure3X<Long, FullPageId, PageMemoryEx> changeTracker,
         CheckpointLockStateChecker stateChecker,
         DataRegionMetricsImpl memMetrics,
-<<<<<<< HEAD
         @Nullable ThrottlingPolicy throttlingPlc,
         @Nullable CheckpointWriteProgressSupplier cpProgressProvider
-=======
-        ThrottlingPolicy throttlingPlc
->>>>>>> 7b37f648
     ) {
         assert ctx != null;
         assert pageSize > 0;
@@ -299,12 +291,8 @@
                 null;
         this.changeTracker = changeTracker;
         this.stateChecker = stateChecker;
-<<<<<<< HEAD
         this.throttlingPlc = throttlingPlc != null ? throttlingPlc : ThrottlingPolicy.NONE;
         this.cpProgressProvider = cpProgressProvider;
-=======
-        this.throttlingPlc = throttlingPlc;
->>>>>>> 7b37f648
 
         storeMgr = ctx.pageStore();
         walMgr = ctx.wal();
@@ -378,7 +366,6 @@
         if (!isThrottlingEnabled())
             return;
 
-<<<<<<< HEAD
         if (cpProgressProvider == null) {
             log.error("Write throttle can't start. CP progress provider not presented");
 
@@ -389,19 +376,6 @@
             writeThrottle = new PagesWriteSpeedBasedThrottle(this, cpProgressProvider, stateChecker, log);
         else if(throttlingPlc == ThrottlingPolicy.TARGET_RATIO_BASED)
             writeThrottle = new PagesWriteThrottle(this, cpProgressProvider, stateChecker);
-=======
-            throttlingPlc = ThrottlingPolicy.NONE;
-        }
-
-        if (isThrottlingEnabled()) {
-            GridCacheDatabaseSharedManager db = (GridCacheDatabaseSharedManager)ctx.database();
-
-            if (throttlingPlc == ThrottlingPolicy.SPEED_BASED)
-                writeThrottle = new PagesWriteSpeedBasedThrottle(this, db, log);
-            else if(throttlingPlc == ThrottlingPolicy.TARGET_RATIO_BASED)
-                writeThrottle = new PagesWriteThrottle(this, db);
-        }
->>>>>>> 7b37f648
     }
 
     /** {@inheritDoc} */
