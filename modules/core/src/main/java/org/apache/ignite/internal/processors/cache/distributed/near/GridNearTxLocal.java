--- conflicted
+++ resolved
@@ -184,7 +184,12 @@
     private TransactionProxyImpl proxy;
 
     /** */
-<<<<<<< HEAD
+    @GridToStringExclude
+    private TransactionProxyImpl rollbackOnlyProxy;
+
+    /** Tx label. */
+    private @Nullable String lb;
+    /** */
     private MvccQueryTracker mvccTracker;
 
     /** Whether this transaction is for SQL operations or not.<p>
@@ -192,13 +197,6 @@
      * field actual value.
      */
     private Boolean sql;
-=======
-    @GridToStringExclude
-    private TransactionProxyImpl rollbackOnlyProxy;
-
-    /** Tx label. */
-    private @Nullable String lb;
->>>>>>> ebd669e4
 
     /**
      * Empty constructor required for {@link Externalizable}.
@@ -3572,24 +3570,15 @@
             if (!FINISH_FUT_UPD.compareAndSet(this, null, fut0 = new GridNearTxFastFinishFuture(this, true)))
                 return chainFinishFuture(finishFut, true, true, false);
 
-<<<<<<< HEAD
-            fut0.finish(true, true);
-=======
-            fut0.finish(false);
->>>>>>> ebd669e4
+            fut0.finish(true, false, false);
 
             return fut0;
         }
 
         final NearTxFinishFuture fut0;
 
-<<<<<<< HEAD
         if (!FINISH_FUT_UPD.compareAndSet(this, null, fut0 = commitFuture()))
-            return chainFinishFuture(finishFut, true);
-=======
-        if (!FINISH_FUT_UPD.compareAndSet(this, null, fut0 = new GridNearTxFinishFuture<>(cctx, this, true)))
             return chainFinishFuture(finishFut, true, true, false);
->>>>>>> ebd669e4
 
         final IgniteInternalFuture<?> prepareFut = prepareNearTxLocal();
 
@@ -3612,13 +3601,9 @@
                     COMMIT_ERR_UPD.compareAndSet(GridNearTxLocal.this, null, e);
 
                     if (!(e instanceof NodeStoppingException))
-<<<<<<< HEAD
-                        fut0.finish(false, true);
+                        fut0.finish(false, true, true);
                     else
                         fut0.onNodeStop(e);
-=======
-                        fut0.finish(false, true, true);
->>>>>>> ebd669e4
                 }
             }
         });
@@ -3674,13 +3659,9 @@
             if (!FINISH_FUT_UPD.compareAndSet(this, null, fut0 = new GridNearTxFastFinishFuture(this, false)))
                 return chainFinishFuture(finishFut, false, true, onTimeout);
 
-<<<<<<< HEAD
             rollbackFuture(fut0);
 
-            fut0.finish(false, onTimeout);
-=======
-            fut0.finish(true);
->>>>>>> ebd669e4
+            fut0.finish(false, onTimeout, onTimeout);
 
             return fut0;
         }
@@ -3759,17 +3740,8 @@
 
                                 assert rollbackFut.isDone() : rollbackFut;
                             }
-<<<<<<< HEAD
                             else
-                                rollbackFut.finish(false, true);
-=======
-                            else {
-                                if (!cctx.mvcc().addFuture(rollbackFut, rollbackFut.futureId()))
-                                    return;
-
                                 rollbackFut.finish(false, clearThreadMap, onTimeout);
-                            }
->>>>>>> ebd669e4
                         }
                         else {
                             finishFut.listen(new IgniteInClosure<IgniteInternalFuture<IgniteInternalTx>>() {
