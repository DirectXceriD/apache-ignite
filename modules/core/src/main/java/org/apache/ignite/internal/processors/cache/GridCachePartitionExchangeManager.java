--- conflicted
+++ resolved
@@ -901,13 +901,8 @@
             if (!grp.isLocal()) {
                 boolean ready;
 
-<<<<<<< HEAD
                 if (exchId != null) {
-                    AffinityTopologyVersion startTopVer = grp.groupStartVersion();
-=======
-                    if (exchId != null) {
-                        AffinityTopologyVersion startTopVer = cacheCtx.startTopologyVersion();
->>>>>>> d24b08b6
+                    AffinityTopologyVersion startTopVer = grp.localStartVersion();
 
                     ready = startTopVer.compareTo(exchId.topologyVersion()) <= 0;
                 }
@@ -1308,13 +1303,8 @@
 
                     CacheGroupInfrastructure grp = cctx.cache().cacheGroup(grpId);
 
-<<<<<<< HEAD
                     if (grp != null &&
-                        grp.groupStartVersion().compareTo(entry.getValue().topologyVersion()) > 0)
-=======
-                    if (cacheCtx != null &&
-                        cacheCtx.startTopologyVersion().compareTo(entry.getValue().topologyVersion()) > 0)
->>>>>>> d24b08b6
+                        grp.localStartVersion().compareTo(entry.getValue().topologyVersion()) > 0)
                         continue;
 
                     GridDhtPartitionTopology top = null;
