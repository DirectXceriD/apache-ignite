--- conflicted
+++ resolved
@@ -269,15 +269,10 @@
                                 exchFut = exchangeFuture(exchId, evt, cache, null, msg);
                             }
                         }
-<<<<<<< HEAD
-                        else if (msg.exchangeId().topologyVersion().topologyVersion() >= affinityTopologyVersion(cctx.discovery().localJoinEvent()).topologyVersion())
-                            exchangeFuture(msg.exchangeId(), null, null, null, null).onAffinityChangeMessage(customEvt.eventNode(), msg);
-=======
                         else if (msg.exchangeId().topologyVersion().topologyVersion() >=
                             affinityTopologyVersion(cctx.discovery().localJoinEvent()).topologyVersion())
                             exchangeFuture(msg.exchangeId(), null, null, null, null)
                                 .onAffinityChangeMessage(customEvt.eventNode(), msg);
->>>>>>> a7310e49
                     }
                     else if (customEvt.customMessage() instanceof DynamicCacheChangeFailureMessage) {
                         DynamicCacheChangeFailureMessage msg =
@@ -885,7 +880,6 @@
 
                     if (affCache != null) {
                         GridDhtPartitionFullMap locMap = cacheCtx.topology().partitionMap(true);
-<<<<<<< HEAD
 
                         if (useOldApi) {
                             locMap = new GridDhtPartitionFullMap(locMap.nodeId(),
@@ -894,16 +888,6 @@
                                 locMap);
                         }
 
-=======
-
-                        if (useOldApi) {
-                            locMap = new GridDhtPartitionFullMap(locMap.nodeId(),
-                                locMap.nodeOrder(),
-                                locMap.updateSequence(),
-                                locMap);
-                        }
-
->>>>>>> a7310e49
                         addFullPartitionsMap(m,
                             dupData,
                             compress,
