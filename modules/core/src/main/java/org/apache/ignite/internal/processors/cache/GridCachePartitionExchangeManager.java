--- conflicted
+++ resolved
@@ -56,11 +56,8 @@
 import org.apache.ignite.internal.IgniteNeedReconnectException;
 import org.apache.ignite.internal.cluster.ClusterTopologyCheckedException;
 import org.apache.ignite.internal.events.DiscoveryCustomEvent;
-<<<<<<< HEAD
-=======
 import org.apache.ignite.internal.managers.discovery.DiscoveryCustomMessage;
 import org.apache.ignite.internal.pagemem.snapshot.StartSnapshotOperationAckDiscoveryMessage;
->>>>>>> f2482927
 import org.apache.ignite.internal.managers.discovery.DiscoCache;
 import org.apache.ignite.internal.managers.discovery.DiscoveryCustomMessage;
 import org.apache.ignite.internal.managers.eventstorage.DiscoveryEventListener;
@@ -284,15 +281,9 @@
                                 exchFut = exchangeFuture(exchId, evt, cache, null, msg);
                             }
                         }
-<<<<<<< HEAD
-                        else {
+                        else
                             exchangeFuture(msg.exchangeId(), null, null, null, null)
                                 .onAffinityChangeMessage(evt.eventNode(), msg);
-                        }
-=======
-                        else
-                            exchangeFuture(msg.exchangeId(), null, null, null, null).onAffinityChangeMessage(evt.eventNode(), msg);
->>>>>>> f2482927
                     }
                     else if (customMsg instanceof StartSnapshotOperationAckDiscoveryMessage
                         && ((StartSnapshotOperationAckDiscoveryMessage)customMsg).needExchange()) {
@@ -1430,14 +1421,7 @@
 
         U.warn(log, "Last exchange future: " + lastInitializedFut);
 
-<<<<<<< HEAD
         exchWorker.dumpExchangeDebugInfo();
-=======
-        U.warn(log, "Pending exchange futures:");
-
-        for (GridDhtPartitionsExchangeFuture fut : exchWorker.futQ)
-            U.warn(log, ">>> " + fut.shortInfo());
->>>>>>> f2482927
 
         if (!readyFuts.isEmpty()) {
             U.warn(log, "Pending affinity ready futures:");
