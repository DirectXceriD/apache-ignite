/*
 * Licensed to the Apache Software Foundation (ASF) under one or more
 * contributor license agreements.  See the NOTICE file distributed with
 * this work for additional information regarding copyright ownership.
 * The ASF licenses this file to You under the Apache License, Version 2.0
 * (the "License"); you may not use this file except in compliance with
 * the License.  You may obtain a copy of the License at
 *
 *      http://www.apache.org/licenses/LICENSE-2.0
 *
 * Unless required by applicable law or agreed to in writing, software
 * distributed under the License is distributed on an "AS IS" BASIS,
 * WITHOUT WARRANTIES OR CONDITIONS OF ANY KIND, either express or implied.
 * See the License for the specific language governing permissions and
 * limitations under the License.
 */

package org.apache.ignite.internal.processors.cache;

import java.util.ArrayList;
import java.util.Collection;
import java.util.Comparator;
import java.util.HashMap;
import java.util.HashSet;
import java.util.List;
import java.util.Map;
import java.util.NavigableMap;
import java.util.Queue;
import java.util.TreeMap;
import java.util.UUID;
import java.util.concurrent.BlockingQueue;
import java.util.concurrent.Callable;
import java.util.concurrent.ConcurrentMap;
import java.util.concurrent.ConcurrentSkipListMap;
import java.util.concurrent.LinkedBlockingDeque;
import java.util.concurrent.atomic.AtomicBoolean;
import java.util.concurrent.atomic.AtomicLong;
import java.util.concurrent.atomic.AtomicReference;
import java.util.concurrent.locks.ReadWriteLock;
import java.util.concurrent.locks.ReentrantReadWriteLock;
import org.apache.ignite.IgniteCheckedException;
import org.apache.ignite.cluster.ClusterNode;
import org.apache.ignite.events.DiscoveryEvent;
import org.apache.ignite.events.Event;
import org.apache.ignite.internal.IgniteClientDisconnectedCheckedException;
import org.apache.ignite.internal.IgniteFutureTimeoutCheckedException;
import org.apache.ignite.internal.IgniteInternalFuture;
import org.apache.ignite.internal.IgniteInterruptedCheckedException;
import org.apache.ignite.internal.cluster.ClusterTopologyCheckedException;
import org.apache.ignite.internal.events.DiscoveryCustomEvent;
import org.apache.ignite.internal.managers.eventstorage.GridLocalEventListener;
import org.apache.ignite.internal.processors.affinity.AffinityTopologyVersion;
import org.apache.ignite.internal.processors.cache.distributed.dht.GridClientPartitionTopology;
import org.apache.ignite.internal.processors.cache.distributed.dht.GridDhtPartitionTopology;
import org.apache.ignite.internal.processors.cache.distributed.dht.GridDhtTopologyFuture;
import org.apache.ignite.internal.processors.cache.distributed.dht.preloader.GridDhtPartitionDemandMessage;
import org.apache.ignite.internal.processors.cache.distributed.dht.preloader.GridDhtPartitionExchangeId;
import org.apache.ignite.internal.processors.cache.distributed.dht.preloader.GridDhtPartitionFullMap;
import org.apache.ignite.internal.processors.cache.distributed.dht.preloader.GridDhtPartitionMap;
import org.apache.ignite.internal.processors.cache.distributed.dht.preloader.GridDhtPartitionMap2;
import org.apache.ignite.internal.processors.cache.distributed.dht.preloader.GridDhtPartitionSupplyMessageV2;
import org.apache.ignite.internal.processors.cache.distributed.dht.preloader.GridDhtPartitionsExchangeFuture;
import org.apache.ignite.internal.processors.cache.distributed.dht.preloader.GridDhtPartitionsFullMessage;
import org.apache.ignite.internal.processors.cache.distributed.dht.preloader.GridDhtPartitionsSingleMessage;
import org.apache.ignite.internal.processors.cache.distributed.dht.preloader.GridDhtPartitionsSingleRequest;
import org.apache.ignite.internal.processors.cache.distributed.dht.preloader.GridDhtPreloaderAssignments;
import org.apache.ignite.internal.processors.cache.transactions.IgniteInternalTx;
import org.apache.ignite.internal.processors.cache.transactions.IgniteTxManager;
import org.apache.ignite.internal.processors.timeout.GridTimeoutObject;
import org.apache.ignite.internal.util.GridListSet;
import org.apache.ignite.internal.util.future.GridFutureAdapter;
import org.apache.ignite.internal.util.lang.IgnitePair;
import org.apache.ignite.internal.util.tostring.GridToStringExclude;
import org.apache.ignite.internal.util.tostring.GridToStringInclude;
import org.apache.ignite.internal.util.typedef.CI1;
import org.apache.ignite.internal.util.typedef.CI2;
import org.apache.ignite.internal.util.typedef.F;
import org.apache.ignite.internal.util.typedef.internal.CU;
import org.apache.ignite.internal.util.typedef.internal.GPC;
import org.apache.ignite.internal.util.typedef.internal.S;
import org.apache.ignite.internal.util.typedef.internal.U;
import org.apache.ignite.internal.util.worker.GridWorker;
import org.apache.ignite.lang.IgniteBiInClosure;
import org.apache.ignite.lang.IgniteProductVersion;
import org.apache.ignite.lang.IgniteUuid;
import org.apache.ignite.thread.IgniteThread;
import org.jetbrains.annotations.Nullable;
import org.jsr166.ConcurrentHashMap8;
import org.jsr166.ConcurrentLinkedDeque8;

import static java.util.concurrent.TimeUnit.MILLISECONDS;
import static org.apache.ignite.IgniteSystemProperties.IGNITE_PRELOAD_RESEND_TIMEOUT;
import static org.apache.ignite.IgniteSystemProperties.getLong;
import static org.apache.ignite.events.EventType.EVT_CACHE_REBALANCE_STARTED;
import static org.apache.ignite.events.EventType.EVT_NODE_FAILED;
import static org.apache.ignite.events.EventType.EVT_NODE_JOINED;
import static org.apache.ignite.events.EventType.EVT_NODE_LEFT;
import static org.apache.ignite.internal.GridTopic.TOPIC_CACHE;
import static org.apache.ignite.internal.events.DiscoveryCustomEvent.EVT_DISCOVERY_CUSTOM_EVT;
import static org.apache.ignite.internal.managers.communication.GridIoPolicy.SYSTEM_POOL;
import static org.apache.ignite.internal.processors.cache.distributed.dht.preloader.GridDhtPreloader.DFLT_PRELOAD_RESEND_TIMEOUT;

/**
 * Partition exchange manager.
 */
public class GridCachePartitionExchangeManager<K, V> extends GridCacheSharedManagerAdapter<K, V> {
    /** Exchange history size. */
    private static final int EXCHANGE_HISTORY_SIZE = 1000;

    /** Atomic reference for pending timeout object. */
    private AtomicReference<ResendTimeoutObject> pendingResend = new AtomicReference<>();

    /** Partition resend timeout after eviction. */
    private final long partResendTimeout = getLong(IGNITE_PRELOAD_RESEND_TIMEOUT, DFLT_PRELOAD_RESEND_TIMEOUT);

    /** */
    private final ReadWriteLock busyLock = new ReentrantReadWriteLock();

    /** Last partition refresh. */
    private final AtomicLong lastRefresh = new AtomicLong(-1);

    /** */
    @GridToStringInclude
    private ExchangeWorker exchWorker;

    /** */
    @GridToStringExclude
    private final ConcurrentMap<Integer, GridClientPartitionTopology> clientTops = new ConcurrentHashMap8<>();

    /** */
    private volatile GridDhtPartitionsExchangeFuture lastInitializedFut;

    /** */
    private final ConcurrentMap<AffinityTopologyVersion, AffinityReadyFuture> readyFuts = new ConcurrentHashMap8<>();

    /** */
    private final ConcurrentSkipListMap<AffinityTopologyVersion, IgnitePair<IgniteProductVersion>> nodeVers =
        new ConcurrentSkipListMap<>();

    /** */
    private final AtomicReference<AffinityTopologyVersion> readyTopVer =
        new AtomicReference<>(AffinityTopologyVersion.NONE);

    /** */
    private GridFutureAdapter<?> reconnectExchangeFut;

    /** */
    private final Queue<Callable<Boolean>> rebalanceQ = new ConcurrentLinkedDeque8<>();

    /**
     * Partition map futures.
     * This set also contains already completed exchange futures to address race conditions when coordinator
     * leaves grid and new coordinator sends full partition message to a node which has not yet received
     * discovery event. In case if remote node will retry partition exchange, completed future will indicate
     * that full partition map should be sent to requesting node right away.
     */
    private ExchangeFutureSet exchFuts = new ExchangeFutureSet();

    /** */
    private volatile IgniteCheckedException stopErr;

    /** Discovery listener. */
    private final GridLocalEventListener discoLsnr = new GridLocalEventListener() {
        @Override public void onEvent(Event evt) {
            if (!enterBusy())
                return;

            try {
                DiscoveryEvent e = (DiscoveryEvent)evt;

                ClusterNode loc = cctx.localNode();

                assert e.type() == EVT_NODE_JOINED || e.type() == EVT_NODE_LEFT || e.type() == EVT_NODE_FAILED ||
                    e.type() == EVT_DISCOVERY_CUSTOM_EVT;

                final ClusterNode n = e.eventNode();

                GridDhtPartitionExchangeId exchId = null;
                GridDhtPartitionsExchangeFuture exchFut = null;

                if (e.type() != EVT_DISCOVERY_CUSTOM_EVT) {
                    assert !loc.id().equals(n.id());

                    if (e.type() == EVT_NODE_LEFT || e.type() == EVT_NODE_FAILED) {
                        assert cctx.discovery().node(n.id()) == null;

                        // Avoid race b/w initial future add and discovery event.
                        GridDhtPartitionsExchangeFuture initFut = null;

                        if (readyTopVer.get().equals(AffinityTopologyVersion.NONE)) {
                            initFut = exchangeFuture(initialExchangeId(), null, null, null);

                            initFut.onNodeLeft(n);
                        }

                        for (GridDhtPartitionsExchangeFuture f : exchFuts.values()) {
                            if (f != initFut)
                                f.onNodeLeft(n);
                        }
                    }

                    assert
                        e.type() != EVT_NODE_JOINED || n.order() > loc.order() :
                        "Node joined with smaller-than-local " +
                            "order [newOrder=" + n.order() + ", locOrder=" + loc.order() + ']';

                    exchId = exchangeId(n.id(),
                        affinityTopologyVersion(e),
                        e.type());

                    exchFut = exchangeFuture(exchId, e, null, null);
                }
                else {
                    DiscoveryCustomEvent customEvt = (DiscoveryCustomEvent)e;

                    if (customEvt.customMessage() instanceof DynamicCacheChangeBatch) {
                        DynamicCacheChangeBatch batch = (DynamicCacheChangeBatch)customEvt.customMessage();

                        Collection<DynamicCacheChangeRequest> valid = new ArrayList<>(batch.requests().size());

                        // Validate requests to check if event should trigger partition exchange.
                        for (final DynamicCacheChangeRequest req : batch.requests()) {
                            if (req.exchangeNeeded())
                                valid.add(req);
                            else {
                                IgniteInternalFuture<?> fut = null;

                                if (req.cacheFutureTopologyVersion() != null)
                                    fut = affinityReadyFuture(req.cacheFutureTopologyVersion());

                                if (fut == null || fut.isDone())
                                    cctx.cache().completeStartFuture(req);
                                else {
                                    fut.listen(new CI1<IgniteInternalFuture<?>>() {
                                        @Override public void apply(IgniteInternalFuture<?> fut) {
                                            cctx.cache().completeStartFuture(req);
                                        }
                                    });
                                }
                            }
                        }

                        if (!F.isEmpty(valid)) {
                            exchId = exchangeId(n.id(), affinityTopologyVersion(e), e.type());

                            exchFut = exchangeFuture(exchId, e, valid, null);
                        }
                    }
                    else if (customEvt.customMessage() instanceof CacheAffinityChangeMessage) {
                        CacheAffinityChangeMessage msg = (CacheAffinityChangeMessage)customEvt.customMessage();

                        if (msg.exchangeId() == null) {
                            if (msg.exchangeNeeded()) {
                                exchId = exchangeId(n.id(), affinityTopologyVersion(e), e.type());

                                exchFut = exchangeFuture(exchId, e, null, msg);
                            }
                        }
                        else
                            exchangeFuture(msg.exchangeId(), null, null, null).onAffinityChangeMessage(customEvt.eventNode(), msg);
                    }
                }

                if (exchId != null) {
                    if (log.isDebugEnabled())
                        log.debug("Discovery event (will start exchange): " + exchId);

                    // Event callback - without this callback future will never complete.
                    exchFut.onEvent(exchId, e);

                    // Start exchange process.
                    addFuture(exchFut);
                }
                else {
                    if (log.isDebugEnabled())
                        log.debug("Do not start exchange for discovery event: " + evt);
                }
            }
            finally {
                leaveBusy();
            }
        }
    };

    /** {@inheritDoc} */
    @Override protected void start0() throws IgniteCheckedException {
        super.start0();

        exchWorker = new ExchangeWorker();

        cctx.gridEvents().addLocalEventListener(discoLsnr, EVT_NODE_JOINED, EVT_NODE_LEFT, EVT_NODE_FAILED,
            EVT_DISCOVERY_CUSTOM_EVT);

        cctx.io().addHandler(0, GridDhtPartitionsSingleMessage.class,
            new MessageHandler<GridDhtPartitionsSingleMessage>() {
                @Override public void onMessage(ClusterNode node, GridDhtPartitionsSingleMessage msg) {
                    processSinglePartitionUpdate(node, msg);
                }
            });

        cctx.io().addHandler(0, GridDhtPartitionsFullMessage.class,
            new MessageHandler<GridDhtPartitionsFullMessage>() {
                @Override public void onMessage(ClusterNode node, GridDhtPartitionsFullMessage msg) {
                    processFullPartitionUpdate(node, msg);
                }
            });

        cctx.io().addHandler(0, GridDhtPartitionsSingleRequest.class,
            new MessageHandler<GridDhtPartitionsSingleRequest>() {
                @Override public void onMessage(ClusterNode node, GridDhtPartitionsSingleRequest msg) {
                    processSinglePartitionRequest(node, msg);
                }
            });
    }

    /**
     * @return Reconnect partition exchange future.
     */
    public IgniteInternalFuture<?> reconnectExchangeFuture() {
        return reconnectExchangeFut;
    }

    /**
     * @return Initial exchange ID.
     */
    private GridDhtPartitionExchangeId initialExchangeId() {
        DiscoveryEvent discoEvt = cctx.discovery().localJoinEvent();

        assert discoEvt != null;

        final AffinityTopologyVersion startTopVer = affinityTopologyVersion(discoEvt);

        assert discoEvt.topologyVersion() == startTopVer.topologyVersion();

        return exchangeId(cctx.localNode().id(), startTopVer, EVT_NODE_JOINED);
    }

    /** {@inheritDoc} */
    @Override protected void onKernalStart0(boolean reconnect) throws IgniteCheckedException {
        super.onKernalStart0(reconnect);

        ClusterNode loc = cctx.localNode();

        long startTime = loc.metrics().getStartTime();

        assert startTime > 0;

        // Generate dummy discovery event for local node joining.
        DiscoveryEvent discoEvt = cctx.discovery().localJoinEvent();

        GridDhtPartitionExchangeId exchId = initialExchangeId();

        GridDhtPartitionsExchangeFuture fut = exchangeFuture(exchId, discoEvt, null, null);

        if (reconnect)
            reconnectExchangeFut = new GridFutureAdapter<>();

        exchWorker.futQ.addFirst(fut);

        if (!cctx.kernalContext().clientNode()) {
            for (int cnt = 0; cnt < cctx.gridConfig().getRebalanceThreadPoolSize(); cnt++) {
                final int idx = cnt;

                cctx.io().addOrderedHandler(rebalanceTopic(cnt), new CI2<UUID, GridCacheMessage>() {
                    @Override public void apply(final UUID id, final GridCacheMessage m) {
                        if (!enterBusy())
                            return;

                        try {
                            GridCacheContext cacheCtx = cctx.cacheContext(m.cacheId);

                            if (cacheCtx != null) {
                                if (m instanceof GridDhtPartitionSupplyMessageV2)
                                    cacheCtx.preloader().handleSupplyMessage(
                                        idx, id, (GridDhtPartitionSupplyMessageV2)m);
                                else if (m instanceof GridDhtPartitionDemandMessage)
                                    cacheCtx.preloader().handleDemandMessage(
                                        idx, id, (GridDhtPartitionDemandMessage)m);
                                else
                                    U.error(log, "Unsupported message type: " + m.getClass().getName());
                            }
                        }
                        finally {
                            leaveBusy();
                        }
                    }
                });
            }
        }

        new IgniteThread(cctx.gridName(), "exchange-worker", exchWorker).start();

        if (reconnect) {
            fut.listen(new CI1<IgniteInternalFuture<AffinityTopologyVersion>>() {
                @Override public void apply(IgniteInternalFuture<AffinityTopologyVersion> fut) {
                    try {
                        fut.get();

                        for (GridCacheContext cacheCtx : cctx.cacheContexts())
                            cacheCtx.preloader().onInitialExchangeComplete(null);

                        reconnectExchangeFut.onDone();
                    }
                    catch (IgniteCheckedException e) {
                        for (GridCacheContext cacheCtx : cctx.cacheContexts())
                            cacheCtx.preloader().onInitialExchangeComplete(e);

                        reconnectExchangeFut.onDone(e);
                    }
                }
            });
        }
        else {
            if (log.isDebugEnabled())
                log.debug("Beginning to wait on local exchange future: " + fut);

            boolean first = true;

            while (true) {
                try {
                    fut.get(cctx.preloadExchangeTimeout());

                    break;
                }
                catch (IgniteFutureTimeoutCheckedException ignored) {
                    if (first) {
                        U.warn(log, "Failed to wait for initial partition map exchange. " +
                            "Possible reasons are: " + U.nl() +
                            "  ^-- Transactions in deadlock." + U.nl() +
                            "  ^-- Long running transactions (ignore if this is the case)." + U.nl() +
                            "  ^-- Unreleased explicit locks.");

                        first = false;
                    }
                    else
                        U.warn(log, "Still waiting for initial partition map exchange [fut=" + fut + ']');
                }
            }

            for (GridCacheContext cacheCtx : cctx.cacheContexts()) {
                if (cacheCtx.startTopologyVersion() == null)
                    cacheCtx.preloader().onInitialExchangeComplete(null);
            }

            if (log.isDebugEnabled())
                log.debug("Finished waiting for initial exchange: " + fut.exchangeId());
        }
    }

    /**
     * @param idx Index.
     * @return Topic for index.
     */
    public static Object rebalanceTopic(int idx) {
        return TOPIC_CACHE.topic("Rebalance", idx);
    }

    /** {@inheritDoc} */
    @Override protected void onKernalStop0(boolean cancel) {
        cctx.gridEvents().removeLocalEventListener(discoLsnr);

        cctx.io().removeHandler(0, GridDhtPartitionsSingleMessage.class);
        cctx.io().removeHandler(0, GridDhtPartitionsFullMessage.class);
        cctx.io().removeHandler(0, GridDhtPartitionsSingleRequest.class);

        stopErr = cctx.kernalContext().clientDisconnected() ?
            new IgniteClientDisconnectedCheckedException(cctx.kernalContext().cluster().clientReconnectFuture(),
                "Client node disconnected: " + cctx.gridName()) :
            new IgniteInterruptedCheckedException("Node is stopping: " + cctx.gridName());

        // Finish all exchange futures.
        ExchangeFutureSet exchFuts0 = exchFuts;

        if (exchFuts0 != null) {
            for (GridDhtPartitionsExchangeFuture f : exchFuts.values())
                f.onDone(stopErr);
        }

        for (AffinityReadyFuture f : readyFuts.values())
            f.onDone(stopErr);

        if (!cctx.kernalContext().clientNode()) {
            for (int cnt = 0; cnt < cctx.gridConfig().getRebalanceThreadPoolSize(); cnt++)
                cctx.io().removeOrderedHandler(rebalanceTopic(cnt));
        }

        U.cancel(exchWorker);

        if (log.isDebugEnabled())
            log.debug("Before joining on exchange worker: " + exchWorker);

        U.join(exchWorker, log);

        ResendTimeoutObject resendTimeoutObj = pendingResend.getAndSet(null);

        if (resendTimeoutObj != null)
            cctx.time().removeTimeoutObject(resendTimeoutObj);
    }

    /** {@inheritDoc} */
    @SuppressWarnings("LockAcquiredButNotSafelyReleased")
    @Override protected void stop0(boolean cancel) {
        super.stop0(cancel);

        // Do not allow any activity in exchange manager after stop.
        busyLock.writeLock().lock();

        exchFuts = null;
    }

    /**
     * @param cacheId Cache ID.
     * @param exchFut Exchange future.
     * @return Topology.
     */
    public GridDhtPartitionTopology clientTopology(int cacheId, GridDhtPartitionsExchangeFuture exchFut) {
        GridClientPartitionTopology top = clientTops.get(cacheId);

        if (top != null)
            return top;

        GridClientPartitionTopology old = clientTops.putIfAbsent(cacheId,
            top = new GridClientPartitionTopology(cctx, cacheId, exchFut));

        return old != null ? old : top;
    }

    /**
     * @return Collection of client topologies.
     */
    public Collection<GridClientPartitionTopology> clientTopologies() {
        return clientTops.values();
    }

    /**
     * @param cacheId Cache ID.
     * @return Client partition topology.
     */
    public GridClientPartitionTopology clearClientTopology(int cacheId) {
        return clientTops.remove(cacheId);
    }

    /**
     * Gets topology version of last partition exchange, it is possible that last partition exchange
     * is not completed yet.
     *
     * @return Topology version.
     */
    public AffinityTopologyVersion topologyVersion() {
        GridDhtPartitionsExchangeFuture lastInitializedFut0 = lastInitializedFut;

        return lastInitializedFut0 != null
            ? lastInitializedFut0.exchangeId().topologyVersion() : AffinityTopologyVersion.NONE;
    }

    /**
     * @return Topology version of latest completed partition exchange.
     */
    public AffinityTopologyVersion readyAffinityVersion() {
        return readyTopVer.get();
    }

    /**
     * @return Last completed topology future.
     */
    public GridDhtTopologyFuture lastTopologyFuture() {
        return lastInitializedFut;
    }

    /**
     * @param ver Topology version.
     * @return Future or {@code null} is future is already completed.
     */
    @Nullable public IgniteInternalFuture<?> affinityReadyFuture(AffinityTopologyVersion ver) {
        GridDhtPartitionsExchangeFuture lastInitializedFut0 = lastInitializedFut;

        if (lastInitializedFut0 != null && lastInitializedFut0.topologyVersion().compareTo(ver) == 0) {
            if (log.isDebugEnabled())
                log.debug("Return lastInitializedFut for topology ready future " +
                    "[ver=" + ver + ", fut=" + lastInitializedFut0 + ']');

            return lastInitializedFut0;
        }

        AffinityTopologyVersion topVer = readyTopVer.get();

        if (topVer.compareTo(ver) >= 0) {
            if (log.isDebugEnabled())
                log.debug("Return finished future for topology ready future [ver=" + ver + ", topVer=" + topVer + ']');

            return null;
        }

        GridFutureAdapter<AffinityTopologyVersion> fut = F.addIfAbsent(readyFuts, ver,
            new AffinityReadyFuture(ver));

        if (log.isDebugEnabled())
            log.debug("Created topology ready future [ver=" + ver + ", fut=" + fut + ']');

        topVer = readyTopVer.get();

        if (topVer.compareTo(ver) >= 0) {
            if (log.isDebugEnabled())
                log.debug("Completing created topology ready future " +
                    "[ver=" + topVer + ", topVer=" + topVer + ", fut=" + fut + ']');

            fut.onDone(topVer);
        }
        else if (stopErr != null)
            fut.onDone(stopErr);

        return fut;
    }

    /**
     * Gets minimum node version for the given topology version.
     *
     * @param topVer Topology version to get minimum node version for.
     * @return Minimum node version.
     */
    public IgniteProductVersion minimumNodeVersion(AffinityTopologyVersion topVer) {
        IgnitePair<IgniteProductVersion> vers = nodeVers.get(topVer);

        return vers == null ? cctx.localNode().version() : vers.get1();
    }

    /**
     * @return {@code true} if entered to busy state.
     */
    private boolean enterBusy() {
        if (busyLock.readLock().tryLock())
            return true;

        if (log.isDebugEnabled())
            log.debug("Failed to enter to busy state (exchange manager is stopping): " + cctx.localNodeId());

        return false;
    }

    /**
     *
     */
    private void leaveBusy() {
        busyLock.readLock().unlock();
    }

    /**
     * @return Exchange futures.
     */
    public List<GridDhtPartitionsExchangeFuture> exchangeFutures() {
        return exchFuts.values();
    }

    /**
     * @return {@code True} if pending future queue is empty.
     */
    public boolean hasPendingExchange() {
        return !exchWorker.futQ.isEmpty();
    }

    /**
     * @param evt Discovery event.
     * @return Affinity topology version.
     */
    private AffinityTopologyVersion affinityTopologyVersion(DiscoveryEvent evt) {
        if (evt.type() == DiscoveryCustomEvent.EVT_DISCOVERY_CUSTOM_EVT)
            return ((DiscoveryCustomEvent)evt).affinityTopologyVersion();

        return new AffinityTopologyVersion(evt.topologyVersion());
    }

    /**
     * @param exchFut Exchange future.
     * @param reassign Dummy reassign flag.
     */
    public void forceDummyExchange(boolean reassign,
        GridDhtPartitionsExchangeFuture exchFut) {
        exchWorker.addFuture(
            new GridDhtPartitionsExchangeFuture(cctx, reassign, exchFut.discoveryEvent(), exchFut.exchangeId()));
    }

    /**
     * Forces preload exchange.
     *
     * @param exchFut Exchange future.
     */
    public void forcePreloadExchange(GridDhtPartitionsExchangeFuture exchFut) {
        exchWorker.addFuture(
            new GridDhtPartitionsExchangeFuture(cctx, exchFut.discoveryEvent(), exchFut.exchangeId()));
    }

    /**
     * Schedules next full partitions update.
     */
    public void scheduleResendPartitions() {
        ResendTimeoutObject timeout = pendingResend.get();

        if (timeout == null || timeout.started()) {
            ResendTimeoutObject update = new ResendTimeoutObject();

            if (pendingResend.compareAndSet(timeout, update))
                cctx.time().addTimeoutObject(update);
        }
    }

    /**
     * Partition refresh callback.
     */
    void refreshPartitions() {
        ClusterNode oldest = CU.oldestAliveCacheServerNode(cctx, AffinityTopologyVersion.NONE);

        if (oldest == null) {
            if (log.isDebugEnabled())
                log.debug("Skip partitions refresh, there are no server nodes [loc=" + cctx.localNodeId() + ']');

            return;
        }

        if (log.isDebugEnabled())
            log.debug("Refreshing partitions [oldest=" + oldest.id() + ", loc=" + cctx.localNodeId() + ']');

        Collection<ClusterNode> rmts;

        // If this is the oldest node.
        if (oldest.id().equals(cctx.localNodeId())) {
            rmts = CU.remoteNodes(cctx, AffinityTopologyVersion.NONE);

            if (log.isDebugEnabled())
                log.debug("Refreshing partitions from oldest node: " + cctx.localNodeId());

            sendAllPartitions(rmts);
        }
        else {
            if (log.isDebugEnabled())
                log.debug("Refreshing local partitions from non-oldest node: " +
                    cctx.localNodeId());

            sendLocalPartitions(oldest, null);
        }
    }

    /**
     * @param nodes Nodes.
     * @return {@code True} if message was sent, {@code false} if node left grid.
     */
    private boolean sendAllPartitions(Collection<? extends ClusterNode> nodes) {
        GridDhtPartitionsFullMessage m = new GridDhtPartitionsFullMessage(null, null, AffinityTopologyVersion.NONE);

        boolean useOldApi = false;

        for (ClusterNode node : nodes) {
            if (node.version().compareTo(GridDhtPartitionMap2.SINCE) < 0)
                useOldApi = true;
        }

        for (GridCacheContext cacheCtx : cctx.cacheContexts()) {
            if (!cacheCtx.isLocal() && cacheCtx.started()) {
                GridDhtPartitionFullMap locMap = cacheCtx.topology().partitionMap(true);

                if (useOldApi) {
                    locMap = new GridDhtPartitionFullMap(locMap.nodeId(),
                        locMap.nodeOrder(),
                        locMap.updateSequence(),
                        locMap);
                }

                m.addFullPartitionsMap(cacheCtx.cacheId(), locMap);
            }
        }

        // It is important that client topologies be added after contexts.
        for (GridClientPartitionTopology top : cctx.exchange().clientTopologies())
            m.addFullPartitionsMap(top.cacheId(), top.partitionMap(true));

        if (log.isDebugEnabled())
            log.debug("Sending all partitions [nodeIds=" + U.nodeIds(nodes) + ", msg=" + m + ']');

        for (ClusterNode node : nodes) {
            try {
                cctx.io().sendNoRetry(node, m, SYSTEM_POOL);
            }
            catch (ClusterTopologyCheckedException ignore) {
                if (log.isDebugEnabled())
                    log.debug("Failed to send partition update to node because it left grid (will ignore) [node=" +
                        node.id() + ", msg=" + m + ']');
            }
            catch (IgniteCheckedException e) {
                U.warn(log, "Failed to send partitions full message [node=" + node + ", err=" + e + ']');
            }
        }

        return true;
    }

    /**
     * @param node Node.
     * @param id ID.
     */
    private void sendLocalPartitions(ClusterNode node, @Nullable GridDhtPartitionExchangeId id) {
        GridDhtPartitionsSingleMessage m = new GridDhtPartitionsSingleMessage(id,
            cctx.kernalContext().clientNode(),
            cctx.versions().last());

        for (GridCacheContext cacheCtx : cctx.cacheContexts()) {
            if (!cacheCtx.isLocal()) {
                GridDhtPartitionMap2 locMap = cacheCtx.topology().localPartitionMap();

                if (node.version().compareTo(GridDhtPartitionMap2.SINCE) < 0)
                    locMap = new GridDhtPartitionMap(locMap.nodeId(), locMap.updateSequence(), locMap.map());

                m.addLocalPartitionMap(cacheCtx.cacheId(), locMap);
            }
        }

        for (GridClientPartitionTopology top : clientTops.values()) {
            GridDhtPartitionMap2 locMap = top.localPartitionMap();

            m.addLocalPartitionMap(top.cacheId(), locMap);
        }

        if (log.isDebugEnabled())
            log.debug("Sending local partitions [nodeId=" + node.id() + ", msg=" + m + ']');

        try {
            cctx.io().sendNoRetry(node, m, SYSTEM_POOL);
        }
        catch (ClusterTopologyCheckedException ignore) {
            if (log.isDebugEnabled())
                log.debug("Failed to send partition update to node because it left grid (will ignore) [node=" +
                    node.id() + ", msg=" + m + ']');
        }
        catch (IgniteCheckedException e) {
            U.error(log, "Failed to send local partition map to node [node=" + node + ", exchId=" + id + ']', e);
        }
    }

    /**
     * @param nodeId Cause node ID.
     * @param topVer Topology version.
     * @param evt Event type.
     * @return Activity future ID.
     */
    private GridDhtPartitionExchangeId exchangeId(UUID nodeId, AffinityTopologyVersion topVer, int evt) {
        return new GridDhtPartitionExchangeId(nodeId, evt, topVer);
    }

    /**
     * @param exchId Exchange ID.
     * @param discoEvt Discovery event.
     * @param reqs Cache change requests.
     * @param affChangeMsg Affinity change message.
     * @return Exchange future.
     */
    GridDhtPartitionsExchangeFuture exchangeFuture(GridDhtPartitionExchangeId exchId,
        @Nullable DiscoveryEvent discoEvt,
        @Nullable Collection<DynamicCacheChangeRequest> reqs,
        @Nullable CacheAffinityChangeMessage affChangeMsg) {
        GridDhtPartitionsExchangeFuture fut;

        GridDhtPartitionsExchangeFuture old = exchFuts.addx(
            fut = new GridDhtPartitionsExchangeFuture(cctx, busyLock, exchId, reqs, affChangeMsg));

        if (old != null) {
            fut = old;

            if (reqs != null)
                fut.cacheChangeRequests(reqs);

            if (affChangeMsg != null)
                fut.affinityChangeMessage(affChangeMsg);
        }

        if (discoEvt != null)
            fut.onEvent(exchId, discoEvt);

        if (stopErr != null)
            fut.onDone(stopErr);

        return fut;
    }

    /**
     * @param exchFut Exchange.
     * @param err Error.
     */
    public void onExchangeDone(GridDhtPartitionsExchangeFuture exchFut, @Nullable Throwable err) {
        AffinityTopologyVersion topVer = exchFut.topologyVersion();

        if (log.isDebugEnabled())
            log.debug("Exchange done [topVer=" + topVer + ", fut=" + exchFut + ", err=" + err + ']');

        IgniteProductVersion minVer = cctx.localNode().version();
        IgniteProductVersion maxVer = cctx.localNode().version();

        if (err == null) {
            if (!F.isEmpty(exchFut.discoveryEvent().topologyNodes())) {
                for (ClusterNode node : exchFut.discoveryEvent().topologyNodes()) {
                    IgniteProductVersion ver = node.version();

                    if (ver.compareTo(minVer) < 0)
                        minVer = ver;

                    if (ver.compareTo(maxVer) > 0)
                        maxVer = ver;
                }
            }
        }

        nodeVers.put(topVer, new IgnitePair<>(minVer, maxVer));

        AffinityTopologyVersion histVer = new AffinityTopologyVersion(topVer.topologyVersion() - 10, 0);

        for (AffinityTopologyVersion oldVer : nodeVers.headMap(histVer).keySet())
            nodeVers.remove(oldVer);

        if (err == null) {
            while (true) {
                AffinityTopologyVersion readyVer = readyTopVer.get();

                if (readyVer.compareTo(topVer) >= 0)
                    break;

                if (readyTopVer.compareAndSet(readyVer, topVer))
                    break;
            }

            for (Map.Entry<AffinityTopologyVersion, AffinityReadyFuture> entry : readyFuts.entrySet()) {
                if (entry.getKey().compareTo(topVer) <= 0) {
                    if (log.isDebugEnabled())
                        log.debug("Completing created topology ready future " +
                            "[ver=" + topVer + ", fut=" + entry.getValue() + ']');

                    entry.getValue().onDone(topVer);
                }
            }
        }
        else {
            for (Map.Entry<AffinityTopologyVersion, AffinityReadyFuture> entry : readyFuts.entrySet()) {
                if (entry.getKey().compareTo(topVer) <= 0) {
                    if (log.isDebugEnabled())
                        log.debug("Completing created topology ready future with error " +
                            "[ver=" + topVer + ", fut=" + entry.getValue() + ']');

                    entry.getValue().onDone(err);
                }
            }
        }

        ExchangeFutureSet exchFuts0 = exchFuts;

        if (exchFuts0 != null) {
            int skipped = 0;

            for (GridDhtPartitionsExchangeFuture fut : exchFuts0.values()) {
                if (exchFut.exchangeId().topologyVersion().compareTo(fut.exchangeId().topologyVersion()) < 0)
                    continue;

                skipped++;

                if (skipped > 10)
                    fut.cleanUp();
            }
        }
    }

    /**
     * @param fut Future.
     * @return {@code True} if added.
     */
    private boolean addFuture(GridDhtPartitionsExchangeFuture fut) {
        if (fut.onAdded()) {
            exchWorker.addFuture(fut);

            return true;
        }

        return false;
    }

    /**
     * @param node Node.
     * @param msg Message.
     */
    private void processFullPartitionUpdate(ClusterNode node, GridDhtPartitionsFullMessage msg) {
        if (!enterBusy())
            return;

        try {
            if (msg.exchangeId() == null) {
                if (log.isDebugEnabled())
                    log.debug("Received full partition update [node=" + node.id() + ", msg=" + msg + ']');

                boolean updated = false;

                for (Map.Entry<Integer, GridDhtPartitionFullMap> entry : msg.partitions().entrySet()) {
                    Integer cacheId = entry.getKey();

                    GridCacheContext<K, V> cacheCtx = cctx.cacheContext(cacheId);

                    if (cacheCtx != null && !cacheCtx.started())
                        continue; // Can safely ignore background exchange.

                    GridDhtPartitionTopology top = null;

                    if (cacheCtx == null)
                        top = clientTops.get(cacheId);
                    else if (!cacheCtx.isLocal())
                        top = cacheCtx.topology();

                    if (top != null)
                        updated |= top.update(msg.exchangeId(), entry.getValue(), msg.partitionUpdateCounters(cacheId)) != null;
                }

                if (!cctx.kernalContext().clientNode() && updated)
                    refreshPartitions();
            }
            else
                exchangeFuture(msg.exchangeId(), null, null, null).onReceive(node, msg);
        }
        finally {
            leaveBusy();
        }
    }

    /**
     * @param node Node ID.
     * @param msg Message.
     */
    private void processSinglePartitionUpdate(final ClusterNode node, final GridDhtPartitionsSingleMessage msg) {
        if (!enterBusy())
            return;

        try {
            if (msg.exchangeId() == null) {
                if (log.isDebugEnabled())
                    log.debug("Received local partition update [nodeId=" + node.id() + ", parts=" +
                        msg + ']');

                boolean updated = false;

                for (Map.Entry<Integer, GridDhtPartitionMap2> entry : msg.partitions().entrySet()) {
                    Integer cacheId = entry.getKey();

                    GridCacheContext<K, V> cacheCtx = cctx.cacheContext(cacheId);

                    if (cacheCtx != null && cacheCtx.startTopologyVersion() != null &&
                        entry.getValue() != null &&
                        entry.getValue().topologyVersion() != null && // Backward compatibility.
                        cacheCtx.startTopologyVersion().compareTo(entry.getValue().topologyVersion()) > 0)
                        continue;

                    GridDhtPartitionTopology top = null;

                    if (cacheCtx == null)
                        top = clientTops.get(cacheId);
                    else if (!cacheCtx.isLocal())
                        top = cacheCtx.topology();

<<<<<<< HEAD
                    if (top != null)
                        updated |= top.update(msg.exchangeId(), entry.getValue(), msg.partitionUpdateCounters(cacheId)) != null;
=======
                    if (top != null) {
                        updated |= top.update(null, entry.getValue(), null) != null;

                        cctx.affinity().checkRebalanceState(top, cacheId);
                    }
>>>>>>> caf3aaae
                }

                if (updated)
                    scheduleResendPartitions();
            }
            else {
                if (msg.client()) {
                    final GridDhtPartitionsExchangeFuture exchFut = exchangeFuture(msg.exchangeId(),
                        null,
                        null,
                        null);

                    exchFut.listen(new CI1<IgniteInternalFuture<AffinityTopologyVersion>>() {
                        @Override public void apply(IgniteInternalFuture<AffinityTopologyVersion> fut) {
                            // Finished future should reply only to sender client node.
                            exchFut.onReceive(node, msg);
                        }
                    });
                }
                else
                    exchangeFuture(msg.exchangeId(), null, null, null).onReceive(node, msg);
            }
        }
        finally {
            leaveBusy();
        }
    }

    /**
     * @param node Node ID.
     * @param msg Message.
     */
    private void processSinglePartitionRequest(ClusterNode node, GridDhtPartitionsSingleRequest msg) {
        if (!enterBusy())
            return;

        try {
            sendLocalPartitions(node, msg.exchangeId());
        }
        finally {
            leaveBusy();
        }
    }

    /**
     *
     */
    public void dumpDebugInfo() {
        dumpDebugInfo(null);
    }

    /**
     *
     */
    public void dumpDebugInfo(@Nullable AffinityTopologyVersion exchTopVer) {
        U.warn(log, "Ready affinity version: " + readyTopVer.get());

        U.warn(log, "Last exchange future: " + lastInitializedFut);

        U.warn(log, "Pending exchange futures:");

        for (GridDhtPartitionsExchangeFuture fut : exchWorker.futQ)
            U.warn(log, ">>> " + fut);

        if (!readyFuts.isEmpty()) {
            U.warn(log, "Pending affinity ready futures:");

            for (AffinityReadyFuture fut : readyFuts.values())
                U.warn(log, ">>> " + fut);
        }

        ExchangeFutureSet exchFuts = this.exchFuts;

        if (exchFuts != null) {
            U.warn(log, "Last 10 exchange futures (total: " + exchFuts.size() + "):");

            int cnt = 0;

            for (GridDhtPartitionsExchangeFuture fut : exchFuts.values()) {
                U.warn(log, ">>> " + fut);

                if (++cnt == 10)
                    break;
            }
        }

        dumpPendingObjects(exchTopVer);

        for (GridCacheContext cacheCtx : cctx.cacheContexts())
            cacheCtx.preloader().dumpDebugInfo();

        cctx.affinity().dumpDebugInfo();

        // Dump IO manager statistics.
        cctx.gridIO().dumpStats();
    }

    /**
     * @param exchTopVer Exchange topology version.
     */
    private void dumpPendingObjects(@Nullable AffinityTopologyVersion exchTopVer) {
        IgniteTxManager tm = cctx.tm();

        if (tm != null) {
            U.warn(log, "Pending transactions:");

            for (IgniteInternalTx tx : tm.activeTransactions()) {
                if (exchTopVer != null) {
                    U.warn(log, ">>> [txVer=" + tx.topologyVersionSnapshot() +
                        ", exchWait=" + tm.needWaitTransaction(tx, exchTopVer) +
                        ", tx=" + tx + ']');
                }
                else
                    U.warn(log, ">>> [txVer=" + tx.topologyVersionSnapshot() + ", tx=" + tx + ']');
            }
        }

        GridCacheMvccManager mvcc = cctx.mvcc();

        if (mvcc != null) {
            U.warn(log, "Pending explicit locks:");

            for (GridCacheExplicitLockSpan lockSpan : mvcc.activeExplicitLocks())
                U.warn(log, ">>> " + lockSpan);

            U.warn(log, "Pending cache futures:");

            for (GridCacheFuture<?> fut : mvcc.activeFutures())
                U.warn(log, ">>> " + fut);

            U.warn(log, "Pending atomic cache futures:");

            for (GridCacheFuture<?> fut : mvcc.atomicFutures())
                U.warn(log, ">>> " + fut);
        }

        for (GridCacheContext ctx : cctx.cacheContexts()) {
            if (ctx.isLocal())
                continue;

            GridCacheContext ctx0 = ctx.isNear() ? ctx.near().dht().context() : ctx;

            GridCachePreloader preloader = ctx0.preloader();

            if (preloader != null)
                preloader.dumpDebugInfo();

            GridCacheAffinityManager affMgr = ctx0.affinity();

            if (affMgr != null)
                affMgr.dumpDebugInfo();
        }
    }

    /**
     * @param deque Deque to poll from.
     * @param time Time to wait.
     * @param w Worker.
     * @return Polled item.
     * @throws InterruptedException If interrupted.
     */
    @Nullable private <T> T poll(BlockingQueue<T> deque, long time, GridWorker w) throws InterruptedException {
        assert w != null;

        // There is currently a case where {@code interrupted}
        // flag on a thread gets flipped during stop which causes the pool to hang.  This check
        // will always make sure that interrupted flag gets reset before going into wait conditions.
        // The true fix should actually make sure that interrupted flag does not get reset or that
        // interrupted exception gets propagated. Until we find a real fix, this method should
        // always work to make sure that there is no hanging during stop.
        if (w.isCancelled())
            Thread.currentThread().interrupt();

        return deque.poll(time, MILLISECONDS);
    }

    /**
     * Exchange future thread. All exchanges happen only by one thread and next
     * exchange will not start until previous one completes.
     */
    private class ExchangeWorker extends GridWorker {
        /** Future queue. */
        private final LinkedBlockingDeque<GridDhtPartitionsExchangeFuture> futQ =
            new LinkedBlockingDeque<>();

        /** Busy flag used as performance optimization to stop current preloading. */
        private volatile boolean busy;

        /**
         *
         */
        private ExchangeWorker() {
            super(cctx.gridName(), "partition-exchanger", GridCachePartitionExchangeManager.this.log);
        }

        /**
         * @param exchFut Exchange future.
         */
        void addFuture(GridDhtPartitionsExchangeFuture exchFut) {
            assert exchFut != null;

            if (!exchFut.dummy() || (futQ.isEmpty() && !busy))
                futQ.offer(exchFut);

            if (log.isDebugEnabled())
                log.debug("Added exchange future to exchange worker: " + exchFut);
        }

        /** {@inheritDoc} */
        @Override protected void body() throws InterruptedException, IgniteInterruptedCheckedException {
            long timeout = cctx.gridConfig().getNetworkTimeout();

            boolean startEvtFired = false;

            int cnt = 0;

            IgniteInternalFuture asyncStartFut = null;

            while (!isCancelled()) {
                GridDhtPartitionsExchangeFuture exchFut = null;

                cnt++;

                try {
                    boolean preloadFinished = true;

                    for (GridCacheContext cacheCtx : cctx.cacheContexts()) {
                        preloadFinished &= cacheCtx.preloader() != null && cacheCtx.preloader().syncFuture().isDone();

                        if (!preloadFinished)
                            break;
                    }

                    // If not first preloading and no more topology events present.
                    if (!cctx.kernalContext().clientNode() && futQ.isEmpty() && preloadFinished)
                        timeout = cctx.gridConfig().getNetworkTimeout();

                    // After workers line up and before preloading starts we initialize all futures.
                    if (log.isDebugEnabled()) {
                        Collection<IgniteInternalFuture> unfinished = new HashSet<>();

                        for (GridDhtPartitionsExchangeFuture fut : exchFuts.values()) {
                            if (!fut.isDone())
                                unfinished.add(fut);
                        }

                        log.debug("Before waiting for exchange futures [futs" + unfinished + ", worker=" + this + ']');
                    }

                    // Take next exchange future.
                    exchFut = poll(futQ, timeout, this);

                    if (exchFut == null)
                        continue; // Main while loop.

                    busy = true;

                    Map<Integer, GridDhtPreloaderAssignments> assignsMap = null;

                    boolean dummyReassign = exchFut.dummyReassign();
                    boolean forcePreload = exchFut.forcePreload();

                    try {
                        if (isCancelled())
                            break;

                        if (!exchFut.dummy() && !exchFut.forcePreload()) {
                            lastInitializedFut = exchFut;

                            exchFut.init();

                            exchFut.get();

                            if (log.isDebugEnabled())
                                log.debug("After waiting for exchange future [exchFut=" + exchFut + ", worker=" +
                                    this + ']');

                            if (exchFut.exchangeId().nodeId().equals(cctx.localNodeId()))
                                lastRefresh.compareAndSet(-1, U.currentTimeMillis());

                            boolean changed = false;

                            // Just pick first worker to do this, so we don't
                            // invoke topology callback more than once for the
                            // same event.
                            for (GridCacheContext cacheCtx : cctx.cacheContexts()) {
                                if (cacheCtx.isLocal())
                                    continue;

                                changed |= cacheCtx.topology().afterExchange(exchFut);

                                // Preload event notification.
                                if (!exchFut.skipPreload() && cacheCtx.events().isRecordable(EVT_CACHE_REBALANCE_STARTED)) {
                                    if (!cacheCtx.isReplicated() || !startEvtFired) {
                                        DiscoveryEvent discoEvt = exchFut.discoveryEvent();

                                        cacheCtx.events().addPreloadEvent(-1, EVT_CACHE_REBALANCE_STARTED,
                                            discoEvt.eventNode(), discoEvt.type(), discoEvt.timestamp());
                                    }
                                }
                            }

                            startEvtFired = true;

                            if (!cctx.kernalContext().clientNode() && changed && futQ.isEmpty())
                                refreshPartitions();
                        }
                        else {
                            if (log.isDebugEnabled())
                                log.debug("Got dummy exchange (will reassign)");

                            if (!dummyReassign) {
                                timeout = 0; // Force refresh.

                                continue;
                            }
                        }

                        if (!exchFut.skipPreload()) {
                            assignsMap = new HashMap<>();

                            for (GridCacheContext cacheCtx : cctx.cacheContexts()) {
                                long delay = cacheCtx.config().getRebalanceDelay();

                                GridDhtPreloaderAssignments assigns = null;

                                // Don't delay for dummy reassigns to avoid infinite recursion.
                                if (delay == 0 || forcePreload)
                                    assigns = cacheCtx.preloader().assign(exchFut);

                                assignsMap.put(cacheCtx.cacheId(), assigns);
                            }
                        }
                    }
                    finally {
                        // Must flip busy flag before assignments are given to demand workers.
                        busy = false;
                    }

                    if (assignsMap != null) {
                        int size = assignsMap.size();

                        rebalanceQ.clear();

                        NavigableMap<Integer, List<Integer>> orderMap = new TreeMap<>();

                        for (Map.Entry<Integer, GridDhtPreloaderAssignments> e : assignsMap.entrySet()) {
                            int cacheId = e.getKey();

                            GridCacheContext<K, V> cacheCtx = cctx.cacheContext(cacheId);

                            int order = cacheCtx.config().getRebalanceOrder();

                            if (orderMap.get(order) == null)
                                orderMap.put(order, new ArrayList<Integer>(size));

                            orderMap.get(order).add(cacheId);
                        }

                        Callable<Boolean> marshR = null;
                        List<Callable<Boolean>> orderedRs = new ArrayList<>(size);

                        //Ordered rebalance scheduling.
                        for (Integer order : orderMap.keySet()) {
                            for (Integer cacheId : orderMap.get(order)) {
                                GridCacheContext<K, V> cacheCtx = cctx.cacheContext(cacheId);

                                List<String> waitList = new ArrayList<>(size - 1);

                                for (List<Integer> cIds : orderMap.headMap(order).values()) {
                                    for (Integer cId : cIds)
                                        waitList.add(cctx.cacheContext(cId).name());
                                }

                                Callable<Boolean> r = cacheCtx.preloader().addAssignments(assignsMap.get(cacheId),
                                    forcePreload,
                                    waitList,
                                    cnt);

                                if (r != null) {
                                    U.log(log, "Cache rebalancing scheduled: [cache=" + cacheCtx.name() +
                                        ", waitList=" + waitList.toString() + "]");

                                    if (cacheId == CU.cacheId(GridCacheUtils.MARSH_CACHE_NAME))
                                        marshR = r;
                                    else
                                        orderedRs.add(r);
                                }
                            }
                        }

                        if (asyncStartFut != null)
                            asyncStartFut.get(); // Wait for thread stop.

                        rebalanceQ.addAll(orderedRs);

                        if (marshR != null || !rebalanceQ.isEmpty()) {
                            if (futQ.isEmpty()) {
                                U.log(log, "Rebalancing required " +
                                    "[top=" + exchFut.topologyVersion() + ", evt=" + exchFut.discoveryEvent().name() +
                                    ", node=" + exchFut.discoveryEvent().eventNode().id() + ']');

                                if (marshR != null) {
                                    try {
                                        marshR.call(); //Marshaller cache rebalancing launches in sync way.
                                    }
                                    catch (Exception ex) {
                                        if (log.isDebugEnabled())
                                            log.debug("Failed to send initial demand request to node");

                                        continue;
                                    }
                                }

                                final GridFutureAdapter fut = new GridFutureAdapter();

                                asyncStartFut = fut;

                                cctx.kernalContext().closure().callLocalSafe(new GPC<Boolean>() {
                                    @Override public Boolean call() {
                                        try {
                                            while (true) {
                                                Callable<Boolean> r = rebalanceQ.poll();

                                                if (r == null)
                                                    return false;

                                                if (!r.call())
                                                    return false;
                                            }
                                        }
                                        catch (Exception ex) {
                                            if (log.isDebugEnabled())
                                                log.debug("Failed to send initial demand request to node");

                                            return false;
                                        }
                                        finally {
                                            fut.onDone();
                                        }
                                    }
                                }, /*system pool*/true);
                            }
                            else {
                                U.log(log, "Skipping rebalancing (obsolete exchange ID) " +
                                    "[top=" + exchFut.topologyVersion() + ", evt=" + exchFut.discoveryEvent().name() +
                                    ", node=" + exchFut.discoveryEvent().eventNode().id() + ']');
                            }
                        }
                        else {
                            U.log(log, "Skipping rebalancing (nothing scheduled) " +
                                "[top=" + exchFut.topologyVersion() + ", evt=" + exchFut.discoveryEvent().name() +
                                ", node=" + exchFut.discoveryEvent().eventNode().id() + ']');
                        }
                    }
                }
                catch (IgniteInterruptedCheckedException e) {
                    throw e;
                }
                catch (IgniteClientDisconnectedCheckedException e) {
                    return;
                }
                catch (IgniteCheckedException e) {
                    U.error(log, "Failed to wait for completion of partition map exchange " +
                        "(preloading will not start): " + exchFut, e);
                }
            }
        }
    }

    /**
     * Partition resend timeout object.
     */
    private class ResendTimeoutObject implements GridTimeoutObject {
        /** Timeout ID. */
        private final IgniteUuid timeoutId = IgniteUuid.randomUuid();

        /** Timeout start time. */
        private final long createTime = U.currentTimeMillis();

        /** Started flag. */
        private AtomicBoolean started = new AtomicBoolean();

        /** {@inheritDoc} */
        @Override public IgniteUuid timeoutId() {
            return timeoutId;
        }

        /** {@inheritDoc} */
        @Override public long endTime() {
            return createTime + partResendTimeout;
        }

        /** {@inheritDoc} */
        @Override public void onTimeout() {
            cctx.kernalContext().closure().runLocalSafe(new Runnable() {
                @Override public void run() {
                    if (!busyLock.readLock().tryLock())
                        return;

                    try {
                        if (started.compareAndSet(false, true))
                            refreshPartitions();
                    }
                    finally {
                        busyLock.readLock().unlock();

                        cctx.time().removeTimeoutObject(ResendTimeoutObject.this);

                        pendingResend.compareAndSet(ResendTimeoutObject.this, null);
                    }
                }
            });
        }

        /**
         * @return {@code True} if timeout object started to run.
         */
        public boolean started() {
            return started.get();
        }
    }

    /**
     *
     */
    private static class ExchangeFutureSet extends GridListSet<GridDhtPartitionsExchangeFuture> {
        /** */
        private static final long serialVersionUID = 0L;

        /**
         * Creates ordered, not strict list set.
         */
        private ExchangeFutureSet() {
            super(new Comparator<GridDhtPartitionsExchangeFuture>() {
                @Override public int compare(
                    GridDhtPartitionsExchangeFuture f1,
                    GridDhtPartitionsExchangeFuture f2
                ) {
                    AffinityTopologyVersion t1 = f1.exchangeId().topologyVersion();
                    AffinityTopologyVersion t2 = f2.exchangeId().topologyVersion();

                    assert t1.topologyVersion() > 0;
                    assert t2.topologyVersion() > 0;

                    // Reverse order.
                    return t2.compareTo(t1);
                }
            }, /*not strict*/false);
        }

        /**
         * @param fut Future to add.
         * @return {@code True} if added.
         */
        @Override public synchronized GridDhtPartitionsExchangeFuture addx(
            GridDhtPartitionsExchangeFuture fut) {
            GridDhtPartitionsExchangeFuture cur = super.addx(fut);

            while (size() > EXCHANGE_HISTORY_SIZE)
                removeLast();

            // Return the value in the set.
            return cur == null ? fut : cur;
        }

        /** {@inheritDoc} */
        @Nullable @Override public synchronized GridDhtPartitionsExchangeFuture removex(
            GridDhtPartitionsExchangeFuture val
        ) {
            return super.removex(val);
        }

        /**
         * @return Values.
         */
        @Override public synchronized List<GridDhtPartitionsExchangeFuture> values() {
            return super.values();
        }

        /** {@inheritDoc} */
        @Override public synchronized String toString() {
            return S.toString(ExchangeFutureSet.class, this, super.toString());
        }
    }

    /**
     *
     */
    private abstract class MessageHandler<M> implements IgniteBiInClosure<UUID, M> {
        /** */
        private static final long serialVersionUID = 0L;

        /** {@inheritDoc} */
        @Override public void apply(UUID nodeId, M msg) {
            ClusterNode node = cctx.node(nodeId);

            if (node == null) {
                if (log.isDebugEnabled())
                    log.debug("Received message from failed node [node=" + nodeId + ", msg=" + msg + ']');

                return;
            }

            if (log.isDebugEnabled())
                log.debug("Received message from node [node=" + nodeId + ", msg=" + msg + ']');

            onMessage(node , msg);
        }

        /**
         * @param node Node.
         * @param msg Message.
         */
        protected abstract void onMessage(ClusterNode node, M msg);
    }

    /**
     * Affinity ready future.
     */
    private class AffinityReadyFuture extends GridFutureAdapter<AffinityTopologyVersion> {
        /** */
        private static final long serialVersionUID = 0L;

        /** */
        @GridToStringInclude
        private AffinityTopologyVersion topVer;

        /**
         * @param topVer Topology version.
         */
        private AffinityReadyFuture(AffinityTopologyVersion topVer) {
            this.topVer = topVer;
        }

        /** {@inheritDoc} */
        @Override public boolean onDone(AffinityTopologyVersion res, @Nullable Throwable err) {
            assert res != null || err != null;

            boolean done = super.onDone(res, err);

            if (done)
                readyFuts.remove(topVer, this);

            return done;
        }

        /** {@inheritDoc} */
        @Override public String toString() {
            return S.toString(AffinityReadyFuture.class, this, super.toString());
        }
    }
}<|MERGE_RESOLUTION|>--- conflicted
+++ resolved
@@ -1056,16 +1056,11 @@
                     else if (!cacheCtx.isLocal())
                         top = cacheCtx.topology();
 
-<<<<<<< HEAD
-                    if (top != null)
-                        updated |= top.update(msg.exchangeId(), entry.getValue(), msg.partitionUpdateCounters(cacheId)) != null;
-=======
                     if (top != null) {
                         updated |= top.update(null, entry.getValue(), null) != null;
 
                         cctx.affinity().checkRebalanceState(top, cacheId);
                     }
->>>>>>> caf3aaae
                 }
 
                 if (updated)
