--- conflicted
+++ resolved
@@ -131,13 +131,8 @@
     private static final int EXCHANGE_HISTORY_SIZE =
         IgniteSystemProperties.getInteger(IgniteSystemProperties.IGNITE_EXCHANGE_HISTORY_SIZE, 1_000);
 
-<<<<<<< HEAD
     /** TODO IGNITE-5578. */
-    public static final IgniteProductVersion EXCHANGE_COALESCING_SINCE = IgniteProductVersion.fromString("2.0.0");
-=======
-    /** */
     private static final IgniteProductVersion EXCHANGE_PROTOCOL_2_SINCE = IgniteProductVersion.fromString("2.1.0");
->>>>>>> 545c76ed
 
     /** Atomic reference for pending timeout object. */
     private AtomicReference<ResendTimeoutObject> pendingResend = new AtomicReference<>();
