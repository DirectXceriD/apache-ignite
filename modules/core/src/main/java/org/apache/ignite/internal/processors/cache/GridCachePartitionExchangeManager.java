--- conflicted
+++ resolved
@@ -269,13 +269,8 @@
                                 exchFut = exchangeFuture(exchId, evt, cache, null, msg);
                             }
                         }
-                        else if (msg.exchangeId().topologyVersion().topologyVersion() >= affinityTopologyVersion(cctx.discovery().localJoinEvent()).topologyVersion())
-<<<<<<< HEAD
-                            exchangeFuture(msg.exchangeId(), null, null, null, null)
-=======
-                            exchangeFuture(msg.exchangeId(), null, null, null)
->>>>>>> 4dce965e
-                                .onAffinityChangeMessage(customEvt.eventNode(), msg);
+                        elseif (msg.exchangeId().topologyVersion().topologyVersion() >= affinityTopologyVersion(cctx.discovery().localJoinEvent()).topologyVersion())
+                            exchangeFuture(msg.exchangeId(), null, null, null, null).onAffinityChangeMessage(customEvt.eventNode(), msg);
                     }
                 }
 
