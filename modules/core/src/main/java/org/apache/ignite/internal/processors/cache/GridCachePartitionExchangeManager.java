--- conflicted
+++ resolved
@@ -1417,12 +1417,8 @@
         cctx.io().dumpPendingMessages();
 
         // Dump IO manager statistics.
-<<<<<<< HEAD
-        // cctx.gridIO().dumpStats();
-=======
         if (IgniteSystemProperties.getBoolean(IgniteSystemProperties.IGNITE_IO_DUMP_ON_TIMEOUT, false))
             cctx.gridIO().dumpStats();
->>>>>>> 560ef60b
     }
 
     /**
@@ -1508,12 +1504,8 @@
                     U.warn(log, "Found long running cache operations, dump IO statistics.");
 
                     // Dump IO manager statistics.
-<<<<<<< HEAD
-                    // cctx.gridIO().dumpStats();
-=======
                     if (IgniteSystemProperties.getBoolean(IgniteSystemProperties.IGNITE_IO_DUMP_ON_TIMEOUT, false))
                         cctx.gridIO().dumpStats();
->>>>>>> 560ef60b
                 }
             }
             else
