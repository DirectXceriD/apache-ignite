/*
 * Licensed to the Apache Software Foundation (ASF) under one or more
 * contributor license agreements.  See the NOTICE file distributed with
 * this work for additional information regarding copyright ownership.
 * The ASF licenses this file to You under the Apache License, Version 2.0
 * (the "License"); you may not use this file except in compliance with
 * the License.  You may obtain a copy of the License at
 *
 *      http://www.apache.org/licenses/LICENSE-2.0
 *
 * Unless required by applicable law or agreed to in writing, software
 * distributed under the License is distributed on an "AS IS" BASIS,
 * WITHOUT WARRANTIES OR CONDITIONS OF ANY KIND, either express or implied.
 * See the License for the specific language governing permissions and
 * limitations under the License.
 */

package org.apache.ignite.internal.processors.service;

import java.lang.Thread.UncaughtExceptionHandler;
import java.util.ArrayList;
import java.util.Arrays;
import java.util.Collection;
import java.util.Collections;
import java.util.Comparator;
import java.util.HashMap;
import java.util.HashSet;
import java.util.Iterator;
import java.util.List;
import java.util.Map;
import java.util.UUID;
import java.util.concurrent.ConcurrentHashMap;
import java.util.concurrent.ConcurrentLinkedQueue;
import java.util.concurrent.ConcurrentMap;
import java.util.concurrent.CountDownLatch;
import java.util.concurrent.ExecutorService;
import java.util.concurrent.Executors;
import java.util.concurrent.ThreadFactory;
import java.util.concurrent.TimeUnit;
import javax.cache.Cache;
import javax.cache.event.CacheEntryEvent;
import javax.cache.event.CacheEntryUpdatedListener;
import org.apache.ignite.IgniteCheckedException;
import org.apache.ignite.IgniteException;
import org.apache.ignite.IgniteLogger;
import org.apache.ignite.cluster.ClusterGroup;
import org.apache.ignite.cluster.ClusterNode;
import org.apache.ignite.compute.ComputeJobContext;
import org.apache.ignite.configuration.DeploymentMode;
import org.apache.ignite.configuration.IgniteConfiguration;
import org.apache.ignite.events.DiscoveryEvent;
import org.apache.ignite.events.EventType;
import org.apache.ignite.internal.GridClosureCallMode;
import org.apache.ignite.internal.GridKernalContext;
import org.apache.ignite.internal.IgniteClientDisconnectedCheckedException;
import org.apache.ignite.internal.IgniteEx;
import org.apache.ignite.internal.IgniteInternalFuture;
import org.apache.ignite.internal.IgniteInterruptedCheckedException;
import org.apache.ignite.internal.cluster.ClusterTopologyCheckedException;
import org.apache.ignite.internal.events.DiscoveryCustomEvent;
import org.apache.ignite.internal.managers.discovery.DiscoCache;
import org.apache.ignite.internal.managers.discovery.DiscoveryCustomMessage;
import org.apache.ignite.internal.managers.eventstorage.DiscoveryEventListener;
import org.apache.ignite.internal.processors.affinity.AffinityTopologyVersion;
import org.apache.ignite.internal.processors.cache.CacheAffinityChangeMessage;
import org.apache.ignite.internal.processors.cache.CacheIteratorConverter;
import org.apache.ignite.internal.processors.cache.DynamicCacheChangeBatch;
import org.apache.ignite.internal.processors.cache.IgniteInternalCache;
import org.apache.ignite.internal.processors.cache.binary.MetadataUpdateAcceptedMessage;
import org.apache.ignite.internal.processors.cache.binary.MetadataUpdateProposedMessage;
import org.apache.ignite.internal.processors.cache.distributed.near.GridNearTxLocal;
import org.apache.ignite.internal.processors.cache.query.CacheQuery;
import org.apache.ignite.internal.processors.cache.query.GridCacheQueryManager;
import org.apache.ignite.internal.processors.cluster.DiscoveryDataClusterState;
import org.apache.ignite.internal.processors.cluster.IgniteChangeGlobalStateSupport;
import org.apache.ignite.internal.processors.task.GridInternal;
import org.apache.ignite.internal.processors.timeout.GridTimeoutObject;
import org.apache.ignite.internal.util.GridEmptyIterator;
import org.apache.ignite.internal.util.GridSpinBusyLock;
import org.apache.ignite.internal.util.future.GridCompoundFuture;
import org.apache.ignite.internal.util.future.GridFinishedFuture;
import org.apache.ignite.internal.util.future.GridFutureAdapter;
import org.apache.ignite.internal.util.lang.GridCloseableIterator;
import org.apache.ignite.internal.util.typedef.F;
import org.apache.ignite.internal.util.typedef.X;
import org.apache.ignite.internal.util.typedef.internal.A;
import org.apache.ignite.internal.util.typedef.internal.CU;
import org.apache.ignite.internal.util.typedef.internal.LT;
import org.apache.ignite.internal.util.typedef.internal.S;
import org.apache.ignite.internal.util.typedef.internal.U;
import org.apache.ignite.lang.IgniteBiPredicate;
import org.apache.ignite.lang.IgniteCallable;
import org.apache.ignite.lang.IgniteFuture;
import org.apache.ignite.lang.IgnitePredicate;
import org.apache.ignite.lang.IgniteUuid;
import org.apache.ignite.marshaller.Marshaller;
import org.apache.ignite.plugin.security.SecurityException;
import org.apache.ignite.plugin.security.SecurityPermission;
import org.apache.ignite.resources.IgniteInstanceResource;
import org.apache.ignite.resources.JobContextResource;
import org.apache.ignite.resources.LoggerResource;
import org.apache.ignite.services.Service;
import org.apache.ignite.services.ServiceConfiguration;
import org.apache.ignite.services.ServiceDeploymentException;
import org.apache.ignite.services.ServiceDescriptor;
import org.apache.ignite.thread.IgniteThreadFactory;
import org.apache.ignite.thread.OomExceptionHandler;
import org.apache.ignite.transactions.Transaction;
import org.jetbrains.annotations.Nullable;

import static javax.cache.event.EventType.REMOVED;
import static org.apache.ignite.configuration.DeploymentMode.ISOLATED;
import static org.apache.ignite.configuration.DeploymentMode.PRIVATE;
import static org.apache.ignite.transactions.TransactionConcurrency.PESSIMISTIC;
import static org.apache.ignite.transactions.TransactionIsolation.READ_COMMITTED;
import static org.apache.ignite.transactions.TransactionIsolation.REPEATABLE_READ;

/**
 * Grid service processor.
 * <p/>
 * Obsolete implementation of service processor, based on replicated system cache.
 * <p/>
 * NOTE: if you fix a bug in this class, please take a look in {@link IgniteServiceProcessor}, perhaps the class
 * contains a similar block of code which also should be updated.
 *
 * @see IgniteServiceProcessor
 * @deprecated Here is improved, but uncompatible implementation {@link IgniteServiceProcessor}, see IEP-17 for details.
 */
@Deprecated
@SuppressWarnings({"SynchronizationOnLocalVariableOrMethodParameter", "ConstantConditions"})
public class GridServiceProcessor extends ServiceProcessorAdapter implements IgniteChangeGlobalStateSupport {
    /** Time to wait before reassignment retries. */
    private static final long RETRY_TIMEOUT = 1000;

    /** */
    private static final int[] EVTS = {
        EventType.EVT_NODE_JOINED,
        EventType.EVT_NODE_LEFT,
        EventType.EVT_NODE_FAILED,
        DiscoveryCustomEvent.EVT_DISCOVERY_CUSTOM_EVT
    };

    /** Local service instances. */
    private final Map<String, Collection<ServiceContextImpl>> locSvcs = new HashMap<>();

    /** Deployment futures. */
    private final ConcurrentMap<String, GridServiceDeploymentFuture<String>> depFuts = new ConcurrentHashMap<>();

    /** Deployment futures. */
    private final ConcurrentMap<String, GridFutureAdapter<?>> undepFuts = new ConcurrentHashMap<>();

    /** Pending compute job contexts that waiting for utility cache initialization. */
    private final List<ComputeJobContext> pendingJobCtxs = new ArrayList<>(0);

    /** Deployment executor service. */
    private volatile ExecutorService depExe;

    /** Busy lock. */
    private volatile GridSpinBusyLock busyLock = new GridSpinBusyLock();

    /** Uncaught exception handler for thread pools. */
    private final UncaughtExceptionHandler oomeHnd = new OomExceptionHandler(ctx);

    /** Thread factory. */
    private ThreadFactory threadFactory = new IgniteThreadFactory(ctx.igniteInstanceName(), "service",
        oomeHnd);

    /** Thread local for service name. */
    private ThreadLocal<String> svcName = new ThreadLocal<>();

    /** Service cache. */
    private volatile IgniteInternalCache<Object, Object> serviceCache;

    /** Topology listener. */
    private DiscoveryEventListener topLsnr = new TopologyListener();

    /** */
    private final CountDownLatch startLatch = new CountDownLatch(1);

    /**
     * @param ctx Kernal context.
     */
    public GridServiceProcessor(GridKernalContext ctx) {
        super(ctx);

        depExe = Executors.newSingleThreadExecutor(new IgniteThreadFactory(ctx.igniteInstanceName(),
            "srvc-deploy", oomeHnd));
    }

    /**
     * @param ctx Context.
     * @throws IgniteCheckedException If failed.
     */
    public void onContinuousProcessorStarted(GridKernalContext ctx) throws IgniteCheckedException {
        if (ctx.clientNode()) {
            assert !ctx.isDaemon();

            ctx.continuous().registerStaticRoutine(
                CU.UTILITY_CACHE_NAME, new ServiceEntriesListener(), null, null
            );
        }
    }

    /** {@inheritDoc} */
    @Override public void start() throws IgniteCheckedException {
        if (ctx.isDaemon())
            return;

        IgniteConfiguration cfg = ctx.config();

        DeploymentMode depMode = cfg.getDeploymentMode();

        if (cfg.isPeerClassLoadingEnabled() && (depMode == PRIVATE || depMode == ISOLATED) &&
            !F.isEmpty(cfg.getServiceConfiguration()))
            throw new IgniteCheckedException("Cannot deploy services in PRIVATE or ISOLATED deployment mode: " + depMode);
    }

    /** {@inheritDoc} */
    @Override public void onKernalStart(boolean active) throws IgniteCheckedException {
        if (ctx.isDaemon() || !active)
            return;

        onKernalStart0();
    }

    /**
     * Do kernal start.
     *
     * @throws IgniteCheckedException If failed.
     */
    private void onKernalStart0() throws IgniteCheckedException {
        if (!ctx.clientNode())
            ctx.event().addDiscoveryEventListener(topLsnr, EVTS);

        updateUtilityCache();

        startLatch.countDown();

        try {
            if (ctx.deploy().enabled())
                ctx.cache().context().deploy().ignoreOwnership(true);

            if (!ctx.clientNode()) {
                DiscoveryDataClusterState clusterState = ctx.state().clusterState();

                boolean isLocLsnr = !clusterState.hasBaselineTopology() ||
                    CU.baselineNode(ctx.cluster().get().localNode(), clusterState);

                // Register query listener and run it for local entries, if data is available locally.
                // It is also invoked on rebalancing.
                // Otherwise remote listener is registered.
                serviceCache.context().continuousQueries().executeInternalQuery(
                    new ServiceEntriesListener(), null, isLocLsnr, true, false, false
                );
            }
            else { // Listener for client nodes is registered in onContinuousProcessorStarted method.
                assert !ctx.isDaemon();

                ctx.closure().runLocalSafe(new Runnable() {
                    @Override public void run() {
                        try {
                            Iterable<CacheEntryEvent<?, ?>> entries =
                                serviceCache.context().continuousQueries().existingEntries(false, null);

                            onSystemCacheUpdated(entries);
                        }
                        catch (IgniteCheckedException e) {
                            U.error(log, "Failed to load service entries: " + e, e);
                        }
                    }
                });
            }
        }
        finally {
            if (ctx.deploy().enabled())
                ctx.cache().context().deploy().ignoreOwnership(false);
        }

        ServiceConfiguration[] cfgs = ctx.config().getServiceConfiguration();

        if (cfgs != null)
            deployAll(Arrays.asList(cfgs), ctx.cluster().get().forServers().predicate()).get();

        if (log.isDebugEnabled())
            log.debug("Started service processor.");
    }

    /**
     *
     */
    public void updateUtilityCache() {
        serviceCache = ctx.cache().utilityCache();
    }

    /**
     * @return Service cache.
     */
    private IgniteInternalCache<Object, Object> serviceCache() {
        if (serviceCache == null)
            U.awaitQuiet(startLatch);

        return serviceCache;
    }

    /** {@inheritDoc} */
    @Override public void onKernalStop(boolean cancel) {
        if (ctx.isDaemon())
            return;

        GridSpinBusyLock busyLock = this.busyLock;

        // Will not release it.
        if (busyLock != null) {
            busyLock.block();

            this.busyLock = null;
        }

        startLatch.countDown();

        U.shutdownNow(GridServiceProcessor.class, depExe, log);

        if (!ctx.clientNode())
            ctx.event().removeDiscoveryEventListener(topLsnr);

        Collection<ServiceContextImpl> ctxs = new ArrayList<>();

        synchronized (locSvcs) {
            for (Collection<ServiceContextImpl> ctxs0 : locSvcs.values())
                ctxs.addAll(ctxs0);

            locSvcs.clear();
        }

        for (ServiceContextImpl ctx : ctxs) {
            ctx.setCancelled(true);

            Service svc = ctx.service();

            if (svc != null)
                try {
                    svc.cancel(ctx);
                }
                catch (Throwable e) {
                    log.error("Failed to cancel service (ignoring) [name=" + ctx.name() +
                        ", execId=" + ctx.executionId() + ']', e);

                    if (e instanceof Error)
                        throw e;
                }

            ctx.executor().shutdownNow();
        }

        for (ServiceContextImpl ctx : ctxs) {
            try {
                if (log.isInfoEnabled() && !ctxs.isEmpty())
                    log.info("Shutting down distributed service [name=" + ctx.name() + ", execId8=" +
                        U.id8(ctx.executionId()) + ']');

                ctx.executor().awaitTermination(Long.MAX_VALUE, TimeUnit.MILLISECONDS);
            }
            catch (InterruptedException ignore) {
                Thread.currentThread().interrupt();

                U.error(log, "Got interrupted while waiting for service to shutdown (will continue stopping node): " +
                    ctx.name());
            }
        }

        Exception err = new IgniteCheckedException("Operation has been cancelled (node is stopping).");

        cancelFutures(depFuts, err);
        cancelFutures(undepFuts, err);

        if (log.isDebugEnabled())
            log.debug("Stopped service processor.");
    }

    /** {@inheritDoc} */
    @Override public void onActivate(GridKernalContext kctx) throws IgniteCheckedException {
        if (log.isDebugEnabled())
            log.debug("Activate service processor [nodeId=" + ctx.localNodeId() +
                " topVer=" + ctx.discovery().topologyVersionEx() + " ]");

        busyLock = new GridSpinBusyLock();

        depExe = Executors.newSingleThreadExecutor(new IgniteThreadFactory(ctx.igniteInstanceName(),
            "srvc-deploy", oomeHnd));

        start();

        onKernalStart0();
    }

    /** {@inheritDoc} */
    @Override public void onDeActivate(GridKernalContext kctx) {
        if (log.isDebugEnabled())
            log.debug("DeActivate service processor [nodeId=" + ctx.localNodeId() +
                " topVer=" + ctx.discovery().topologyVersionEx() + " ]");

        cancelFutures(depFuts, new IgniteCheckedException("Failed to deploy service, cluster in active."));

        cancelFutures(undepFuts, new IgniteCheckedException("Failed to undeploy service, cluster in active."));

        onKernalStop(true);
    }

    /** {@inheritDoc} */
    @Override public void onDisconnected(IgniteFuture<?> reconnectFut) throws IgniteCheckedException {
        cancelFutures(depFuts, new IgniteClientDisconnectedCheckedException(ctx.cluster().clientReconnectFuture(),
            "Failed to deploy service, client node disconnected."));

        cancelFutures(undepFuts, new IgniteClientDisconnectedCheckedException(ctx.cluster().clientReconnectFuture(),
            "Failed to undeploy service, client node disconnected."));
    }

    /**
     * @param futs Futs.
     * @param err Exception.
     */
    private void cancelFutures(ConcurrentMap<String, ? extends GridFutureAdapter<?>> futs, Exception err) {
        for (Map.Entry<String, ? extends GridFutureAdapter<?>> entry : futs.entrySet()) {
            GridFutureAdapter fut = entry.getValue();

            fut.onDone(err);

            futs.remove(entry.getKey(), fut);
        }
    }

    /**
     * Validates service configuration.
     *
     * @param c Service configuration.
     * @throws IgniteException If validation failed.
     */
    private void validate(ServiceConfiguration c) throws IgniteException {
        IgniteConfiguration cfg = ctx.config();

        DeploymentMode depMode = cfg.getDeploymentMode();

        if (cfg.isPeerClassLoadingEnabled() && (depMode == PRIVATE || depMode == ISOLATED))
            throw new IgniteException("Cannot deploy services in PRIVATE or ISOLATED deployment mode: " + depMode);

        ensure(c.getName() != null, "getName() != null", null);
        ensure(c.getTotalCount() >= 0, "getTotalCount() >= 0", c.getTotalCount());
        ensure(c.getMaxPerNodeCount() >= 0, "getMaxPerNodeCount() >= 0", c.getMaxPerNodeCount());
        ensure(c.getService() != null, "getService() != null", c.getService());
        ensure(c.getTotalCount() > 0 || c.getMaxPerNodeCount() > 0,
            "c.getTotalCount() > 0 || c.getMaxPerNodeCount() > 0", null);
    }

    /**
     * @param cond Condition.
     * @param desc Description.
     * @param v Value.
     */
    private void ensure(boolean cond, String desc, @Nullable Object v) {
        if (!cond)
            if (v != null)
                throw new IgniteException("Service configuration check failed (" + desc + "): " + v);
            else
                throw new IgniteException("Service configuration check failed (" + desc + ")");
    }

    /** {@inheritDoc} */
    @Override public IgniteInternalFuture<?> deployNodeSingleton(ClusterGroup prj, String name, Service srvc) {
        return deployMultiple(prj, name, srvc, 0, 1);
    }

    /** {@inheritDoc} */
    @Override public IgniteInternalFuture<?> deployClusterSingleton(ClusterGroup prj, String name, Service srvc) {
        return deployMultiple(prj, name, srvc, 1, 1);
    }

    /** {@inheritDoc} */
    @Override public IgniteInternalFuture<?> deployMultiple(ClusterGroup prj, String name, Service srvc, int totalCnt,
        int maxPerNodeCnt) {
        ServiceConfiguration cfg = new ServiceConfiguration();

        cfg.setName(name);
        cfg.setService(srvc);
        cfg.setTotalCount(totalCnt);
        cfg.setMaxPerNodeCount(maxPerNodeCnt);

        return deployAll(prj, Collections.singleton(cfg));
    }

    /** {@inheritDoc} */
    @Override public IgniteInternalFuture<?> deployKeyAffinitySingleton(String name, Service srvc, String cacheName,
        Object affKey) {
        A.notNull(affKey, "affKey");

        ServiceConfiguration cfg = new ServiceConfiguration();

        cfg.setName(name);
        cfg.setService(srvc);
        cfg.setCacheName(cacheName);
        cfg.setAffinityKey(affKey);
        cfg.setTotalCount(1);
        cfg.setMaxPerNodeCount(1);

        // Ignore projection here.
        return deployAll(Collections.singleton(cfg), null);
    }

    /**
     * @param cfgs Service configurations.
     * @param dfltNodeFilter Default NodeFilter.
     * @return Configurations to deploy.
     */
    private PreparedConfigurations<String> prepareServiceConfigurations(Collection<ServiceConfiguration> cfgs,
        IgnitePredicate<ClusterNode> dfltNodeFilter) {
        List<ServiceConfiguration> cfgsCp = new ArrayList<>(cfgs.size());

        Marshaller marsh = ctx.config().getMarshaller();

        List<GridServiceDeploymentFuture<String>> failedFuts = null;

        for (ServiceConfiguration cfg : cfgs) {
            Exception err = null;

            // Deploy to projection node by default
            // or only on server nodes if no projection .
            if (cfg.getNodeFilter() == null && dfltNodeFilter != null)
                cfg.setNodeFilter(dfltNodeFilter);

            try {
                validate(cfg);
            }
            catch (Exception e) {
                U.error(log, "Failed to validate service configuration [name=" + cfg.getName() +
                    ", srvc=" + cfg.getService() + ']', e);

                err = e;
            }

            if (err == null) {
                try {
                    ctx.security().authorize(cfg.getName(), SecurityPermission.SERVICE_DEPLOY, null);
                }
                catch (Exception e) {
                    U.error(log, "Failed to authorize service creation [name=" + cfg.getName() +
                        ", srvc=" + cfg.getService() + ']', e);

                    err = e;
                }
            }

            if (err == null) {
                try {
                    byte[] srvcBytes = U.marshal(marsh, cfg.getService());

                    cfgsCp.add(new LazyServiceConfiguration(cfg, srvcBytes));
                }
                catch (Exception e) {
                    U.error(log, "Failed to marshal service with configured marshaller [name=" + cfg.getName() +
                        ", srvc=" + cfg.getService() + ", marsh=" + marsh + "]", e);

                    err = e;
                }
            }

            if (err != null) {
                if (failedFuts == null)
                    failedFuts = new ArrayList<>();

                GridServiceDeploymentFuture<String> fut = new GridServiceDeploymentFuture<>(cfg);

                fut.onDone(err);

                failedFuts.add(fut);
            }
        }

        return new PreparedConfigurations<>(cfgsCp, failedFuts);
    }

    /** {@inheritDoc} */
    @Override public IgniteInternalFuture<?> deployAll(ClusterGroup prj, Collection<ServiceConfiguration> cfgs) {
        if (prj == null)
            // Deploy to servers by default if no projection specified.
            return deployAll(cfgs,  ctx.cluster().get().forServers().predicate());
        else if (prj.predicate() == F.<ClusterNode>alwaysTrue())
            return deployAll(cfgs,  null);
        else
            // Deploy to predicate nodes by default.
            return deployAll(cfgs,  prj.predicate());
    }

    /**
     * @param cfgs Service configurations.
     * @param dfltNodeFilter Default NodeFilter.
     * @return Future for deployment.
     */
    private IgniteInternalFuture<?> deployAll(Collection<ServiceConfiguration> cfgs,
        @Nullable IgnitePredicate<ClusterNode> dfltNodeFilter) {
        assert cfgs != null;

        PreparedConfigurations<String> srvCfg = prepareServiceConfigurations(cfgs, dfltNodeFilter);

        List<ServiceConfiguration> cfgsCp = srvCfg.cfgs;

        List<GridServiceDeploymentFuture<String>> failedFuts = srvCfg.failedFuts;

        Collections.sort(cfgsCp, new Comparator<ServiceConfiguration>() {
            @Override public int compare(ServiceConfiguration cfg1, ServiceConfiguration cfg2) {
                return cfg1.getName().compareTo(cfg2.getName());
            }
        });

        GridServiceDeploymentCompoundFuture<String> res;

        while (true) {
            res = new GridServiceDeploymentCompoundFuture<>();

            if (ctx.deploy().enabled())
                ctx.cache().context().deploy().ignoreOwnership(true);

            try {
                if (cfgsCp.size() == 1)
                    writeServiceToCache(res, cfgsCp.get(0));
                else if (cfgsCp.size() > 1) {
                    try (Transaction tx = serviceCache().txStart(PESSIMISTIC, READ_COMMITTED)) {
                        for (ServiceConfiguration cfg : cfgsCp) {
                            try {
                                writeServiceToCache(res, cfg);
                            }
                            catch (IgniteCheckedException e) {
                                if (X.hasCause(e, ClusterTopologyCheckedException.class))
                                    throw e; // Retry.
                                else
                                    U.error(log, e.getMessage());
                            }
                        }

                        tx.commit();
                    }
                }

                break;
            }
            catch (IgniteException | IgniteCheckedException e) {
                for (String name : res.servicesToRollback()) {
                    GridServiceDeploymentFuture<String> fut;

                    if ((fut = depFuts.remove(name)) != null)
                        fut.onDone(e);
                }

                if (X.hasCause(e, ClusterTopologyCheckedException.class)) {
                    if (log.isDebugEnabled())
                        log.debug("Topology changed while deploying services (will retry): " + e.getMessage());
                }
                else {
                    res.onDone(new IgniteCheckedException(
                        new ServiceDeploymentException("Failed to deploy provided services.", e, cfgs)));

                    return res;
                }
            }
            finally {
                if (ctx.deploy().enabled())
                    ctx.cache().context().deploy().ignoreOwnership(false);
            }
        }

        if (ctx.clientDisconnected()) {
            IgniteClientDisconnectedCheckedException err =
                new IgniteClientDisconnectedCheckedException(ctx.cluster().clientReconnectFuture(),
                    "Failed to deploy services, client node disconnected: " + cfgs);

            for (String name : res.servicesToRollback()) {
                GridServiceDeploymentFuture<String> fut = depFuts.remove(name);

                if (fut != null)
                    fut.onDone(err);
            }

            return new GridFinishedFuture<>(err);
        }

        if (failedFuts != null) {
            for (GridServiceDeploymentFuture<String> fut : failedFuts)
                res.add(fut, false);
        }

        res.markInitialized();

        return res;
    }

    /**
     * @param res Resulting compound future.
     * @param cfg Service configuration.
     * @throws IgniteCheckedException If operation failed.
     */
    private void writeServiceToCache(GridServiceDeploymentCompoundFuture<String> res, ServiceConfiguration cfg)
        throws IgniteCheckedException {
        String name = cfg.getName();

        GridServiceDeploymentFuture<String> fut = new GridServiceDeploymentFuture<>(cfg);

        GridServiceDeploymentFuture<String> old = depFuts.putIfAbsent(name, fut);

        try {
            if (old != null) {
                if (!old.configuration().equalsIgnoreNodeFilter(cfg))
                    throw new IgniteCheckedException("Failed to deploy service (service already exists with different " +
                        "configuration) [deployed=" + old.configuration() + ", new=" + cfg + ']');
                else {
                    res.add(old, false);

                    return;
                }
            }

            GridServiceDeploymentKey key = new GridServiceDeploymentKey(name);

            GridServiceDeployment dep = (GridServiceDeployment)serviceCache().getAndPutIfAbsent(key,
                new GridServiceDeployment(ctx.localNodeId(), cfg));

            if (dep != null) {
                if (!dep.configuration().equalsIgnoreNodeFilter(cfg)) {
                    throw new IgniteCheckedException("Failed to deploy service (service already exists with " +
                        "different configuration) [deployed=" + dep.configuration() + ", new=" + cfg + ']');
                }
                else {
                    res.add(fut, false);

                    Iterator<Cache.Entry<Object, Object>> it = serviceEntries(ServiceAssignmentsPredicate.INSTANCE);

                    while (it.hasNext()) {
                        Cache.Entry<Object, Object> e = it.next();

                        GridServiceAssignments assigns = (GridServiceAssignments)e.getValue();

                        if (assigns.name().equals(name)) {
                            fut.onDone();

                            depFuts.remove(name, fut);

                            break;
                        }
                    }
                }
            }
            else
                res.add(fut, true);
        }
        catch (IgniteCheckedException e) {
            fut.onDone(e);

            res.add(fut, false);

            depFuts.remove(name, fut);

            throw e;
        }
    }

    /** {@inheritDoc} */
    @Override public IgniteInternalFuture<?> cancel(String name) {
        while (true) {
            try {
                return removeServiceFromCache(name).fut;
            }
            catch (IgniteException | IgniteCheckedException e) {
                if (X.hasCause(e, ClusterTopologyCheckedException.class)) {
                    if (log.isDebugEnabled())
                        log.debug("Topology changed while cancelling service (will retry): " + e.getMessage());
                }
                else {
                    U.error(log, "Failed to undeploy service: " + name, e);

                    return new GridFinishedFuture<>(e);
                }
            }
        }
    }

    /** {@inheritDoc} */
    @Override public IgniteInternalFuture<?> cancelAll() {
        Iterator<Cache.Entry<Object, Object>> it = serviceEntries(ServiceDeploymentPredicate.INSTANCE);

        List<String> svcNames = new ArrayList<>();

        while (it.hasNext()) {
            GridServiceDeployment dep = (GridServiceDeployment)it.next().getValue();

            svcNames.add(dep.configuration().getName());
        }

        return cancelAll(svcNames);
    }

    /** {@inheritDoc} */
    @SuppressWarnings("unchecked")
    @Override public IgniteInternalFuture<?> cancelAll(Collection<String> servicesNames) {
        List<String> svcNamesCp = new ArrayList<>(servicesNames);

        Collections.sort(svcNamesCp);

        GridCompoundFuture res;

        while (true) {
            res = null;

            List<String> toRollback = new ArrayList<>();

            try (Transaction tx = serviceCache().txStart(PESSIMISTIC, READ_COMMITTED)) {
                for (String name : servicesNames) {
                    if (res == null)
                        res = new GridCompoundFuture<>();

                    try {
                        CancelResult cr = removeServiceFromCache(name);

                        if (cr.rollback)
                            toRollback.add(name);

                        res.add(cr.fut);
                    }
                    catch (IgniteException | IgniteCheckedException e) {
                        if (X.hasCause(e, ClusterTopologyCheckedException.class))
                            throw e; // Retry.
                        else {
                            U.error(log, "Failed to undeploy service: " + name, e);

                            res.add(new GridFinishedFuture<>(e));
                        }
                    }
                }

                tx.commit();

                break;
            }
            catch (IgniteException | IgniteCheckedException e) {
                for (String name : toRollback)
                    undepFuts.remove(name).onDone(e);

                if (X.hasCause(e, ClusterTopologyCheckedException.class)) {
                    if (log.isDebugEnabled())
                        log.debug("Topology changed while cancelling service (will retry): " + e.getMessage());
                }
                else
                    return new GridFinishedFuture<>(e);
            }
        }

        if (res != null) {
            res.markInitialized();

            return res;
        }
        else
            return new GridFinishedFuture<>();
    }

    /**
     * @param name Name of service to remove from internal cache.
     * @return Cancellation future and a flag whether it should be completed and removed on error.
     * @throws IgniteCheckedException If operation failed.
     */
    private CancelResult removeServiceFromCache(String name) throws IgniteCheckedException {
        try {
            ctx.security().authorize(name, SecurityPermission.SERVICE_CANCEL, null);
        }
        catch (SecurityException e) {
            return new CancelResult(new GridFinishedFuture<>(e), false);
        }

        GridFutureAdapter<?> fut = new GridFutureAdapter<>();

        GridFutureAdapter<?> old = undepFuts.putIfAbsent(name, fut);

        if (old != null)
            return new CancelResult(old, false);
        else {
            GridServiceDeploymentKey key = new GridServiceDeploymentKey(name);

            try {
                if (serviceCache().getAndRemove(key) == null) {
                    // Remove future from local map if service was not deployed.
                    undepFuts.remove(name, fut);

                    fut.onDone();

                    return new CancelResult(fut, false);
                }
                else
                    return new CancelResult(fut, true);
            }
            catch (IgniteCheckedException e) {
                undepFuts.remove(name, fut);

                fut.onDone(e);

                throw e;
            }
        }
    }

    /** {@inheritDoc} */
    @Override public Map<UUID, Integer> serviceTopology(String name, long timeout) throws IgniteCheckedException {
        IgniteInternalCache<Object, Object> cache = serviceCache();

        ClusterNode node = cache.affinity().mapKeyToNode(name);

        final ServiceTopologyCallable call = new ServiceTopologyCallable(name);

        return ctx.closure().callAsyncNoFailover(
            GridClosureCallMode.BROADCAST,
            call,
            Collections.singletonList(node),
            false,
            timeout,
            true).get();
    }

    /**
     * @param cache Utility cache.
     * @param svcName Service name.
     * @return Service topology.
     * @throws IgniteCheckedException In case of error.
     */
    private static Map<UUID, Integer> serviceTopology(IgniteInternalCache<Object, Object> cache, String svcName)
        throws IgniteCheckedException {
        GridServiceAssignments val = (GridServiceAssignments)cache.get(new GridServiceAssignmentsKey(svcName));

        return val != null ? val.assigns() : null;
    }

    /** {@inheritDoc} */
    @Override public Collection<ServiceDescriptor> serviceDescriptors() {
        Collection<ServiceDescriptor> descs = new ArrayList<>();

        Iterator<Cache.Entry<Object, Object>> it = serviceEntries(ServiceDeploymentPredicate.INSTANCE);

        while (it.hasNext()) {
            Cache.Entry<Object, Object> e = it.next();

            GridServiceDeployment dep = (GridServiceDeployment)e.getValue();

            ServiceDescriptorImpl desc = new ServiceDescriptorImpl(dep);

            try {
                GridServiceAssignments assigns = (GridServiceAssignments)serviceCache().getForcePrimary(
                    new GridServiceAssignmentsKey(dep.configuration().getName()));

                if (assigns != null) {
                    desc.topologySnapshot(assigns.assigns());

                    descs.add(desc);
                }
            }
            catch (IgniteCheckedException ex) {
                log.error("Failed to get assignments from replicated cache for service: " +
                    dep.configuration().getName(), ex);
            }
        }

        return descs;
    }

    /** {@inheritDoc} */
    @Override public <T> T service(String name) {
        ctx.security().authorize(name, SecurityPermission.SERVICE_INVOKE, null);

        Collection<ServiceContextImpl> ctxs;

        synchronized (locSvcs) {
            ctxs = locSvcs.get(name);
        }

        if (ctxs == null)
            return null;

        synchronized (ctxs) {
            if (ctxs.isEmpty())
                return null;

            for (ServiceContextImpl ctx : ctxs) {
                Service svc = ctx.service();

                if (svc != null)
                    return (T)svc;
            }

            return null;
        }
    }

    /** {@inheritDoc} */
    @Override public ServiceContextImpl serviceContext(String name) {
        Collection<ServiceContextImpl> ctxs;

        synchronized (locSvcs) {
            ctxs = locSvcs.get(name);
        }

        if (ctxs == null)
            return null;

        synchronized (ctxs) {
            if (ctxs.isEmpty())
                return null;

            for (ServiceContextImpl ctx : ctxs) {
                if (ctx.service() != null)
                    return ctx;
            }

            return null;
        }
    }

    /** {@inheritDoc} */
    @Override public <T> T serviceProxy(ClusterGroup prj, String name, Class<? super T> srvcCls, boolean sticky,
        long timeout)
        throws IgniteException {
        ctx.security().authorize(name, SecurityPermission.SERVICE_INVOKE, null);

        if (hasLocalNode(prj)) {
            ServiceContextImpl ctx = serviceContext(name);

            if (ctx != null) {
                Service svc = ctx.service();

                if (svc != null) {
                    if (!srvcCls.isAssignableFrom(svc.getClass()))
                        throw new IgniteException("Service does not implement specified interface [svcItf=" +
                            srvcCls.getName() + ", svcCls=" + svc.getClass().getName() + ']');

                    return (T)svc;
                }
            }
        }

        return new GridServiceProxy<T>(prj, name, srvcCls, sticky, timeout, ctx).proxy();
    }

    /**
     * @param prj Grid nodes projection.
     * @return Whether given projection contains any local node.
     */
    private boolean hasLocalNode(ClusterGroup prj) {
        for (ClusterNode n : prj.nodes()) {
            if (n.isLocal())
                return true;
        }

        return false;
    }

    /** {@inheritDoc} */
    @Override public <T> Collection<T> services(String name) {
        ctx.security().authorize(name, SecurityPermission.SERVICE_INVOKE, null);

        Collection<ServiceContextImpl> ctxs;

        synchronized (locSvcs) {
            ctxs = locSvcs.get(name);
        }

        if (ctxs == null)
            return null;

        synchronized (ctxs) {
            Collection<T> res = new ArrayList<>(ctxs.size());

            for (ServiceContextImpl ctx : ctxs) {
                Service svc = ctx.service();

                if (svc != null)
                    res.add((T)svc);
            }

            return res;
        }
    }

    /**
     * Reassigns service to nodes.
     *
     * @param dep Service deployment.
     * @param topVer Topology version.
     * @throws IgniteCheckedException If failed.
     */
    private void reassign(GridServiceDeployment dep, AffinityTopologyVersion topVer) throws IgniteCheckedException {
        IgniteInternalCache<Object, Object> cache = serviceCache();

        ServiceConfiguration cfg = dep.configuration();
        Object nodeFilter = cfg.getNodeFilter();

        if (nodeFilter != null)
            ctx.resource().injectGeneric(nodeFilter);

        int totalCnt = cfg.getTotalCount();
        int maxPerNodeCnt = cfg.getMaxPerNodeCount();
        String cacheName = cfg.getCacheName();
        Object affKey = cfg.getAffinityKey();

        while (true) {
            GridServiceAssignments assigns = new GridServiceAssignments(cfg, dep.nodeId(), topVer.topologyVersion());

            Collection<ClusterNode> nodes;

            // Call node filter outside of transaction.
            if (affKey == null) {
                nodes = ctx.discovery().nodes(topVer);

                if (assigns.nodeFilter() != null) {
                    Collection<ClusterNode> nodes0 = new ArrayList<>();

                    for (ClusterNode node : nodes) {
                        if (assigns.nodeFilter().apply(node))
                            nodes0.add(node);
                    }

                    nodes = nodes0;
                }
            }
            else
                nodes = null;

            try (GridNearTxLocal tx = cache.txStartEx(PESSIMISTIC, REPEATABLE_READ)) {
                GridServiceAssignmentsKey key = new GridServiceAssignmentsKey(cfg.getName());

                GridServiceAssignments oldAssigns = (GridServiceAssignments)cache.get(key);

                Map<UUID, Integer> cnts = new HashMap<>();

                if (affKey != null) {
                    ClusterNode n = ctx.affinity().mapKeyToNode(cacheName, affKey, topVer);

                    if (n != null) {
                        int cnt = maxPerNodeCnt == 0 ? totalCnt == 0 ? 1 : totalCnt : maxPerNodeCnt;

                        cnts.put(n.id(), cnt);
                    }
                }
                else {
                    if (!nodes.isEmpty()) {
                        int size = nodes.size();

                        int perNodeCnt = totalCnt != 0 ? totalCnt / size : maxPerNodeCnt;
                        int remainder = totalCnt != 0 ? totalCnt % size : 0;

                        if (perNodeCnt >= maxPerNodeCnt && maxPerNodeCnt != 0) {
                            perNodeCnt = maxPerNodeCnt;
                            remainder = 0;
                        }

                        for (ClusterNode n : nodes)
                            cnts.put(n.id(), perNodeCnt);

                        assert perNodeCnt >= 0;
                        assert remainder >= 0;

                        if (remainder > 0) {
                            int cnt = perNodeCnt + 1;

                            if (oldAssigns != null) {
                                Collection<UUID> used = new HashSet<>();

                                // Avoid redundant moving of services.
                                for (Map.Entry<UUID, Integer> e : oldAssigns.assigns().entrySet()) {
                                    // Do not assign services to left nodes.
                                    if (ctx.discovery().node(e.getKey()) == null)
                                        continue;

                                    // If old count and new count match, then reuse the assignment.
                                    if (e.getValue() == cnt) {
                                        cnts.put(e.getKey(), cnt);

                                        used.add(e.getKey());

                                        if (--remainder == 0)
                                            break;
                                    }
                                }

                                if (remainder > 0) {
                                    List<Map.Entry<UUID, Integer>> entries = new ArrayList<>(cnts.entrySet());

                                    // Randomize.
                                    Collections.shuffle(entries);

                                    for (Map.Entry<UUID, Integer> e : entries) {
                                        // Assign only the ones that have not been reused from previous assignments.
                                        if (!used.contains(e.getKey())) {
                                            if (e.getValue() < maxPerNodeCnt || maxPerNodeCnt == 0) {
                                                e.setValue(e.getValue() + 1);

                                                if (--remainder == 0)
                                                    break;
                                            }
                                        }
                                    }
                                }
                            }
                            else {
                                List<Map.Entry<UUID, Integer>> entries = new ArrayList<>(cnts.entrySet());

                                // Randomize.
                                Collections.shuffle(entries);

                                for (Map.Entry<UUID, Integer> e : entries) {
                                    e.setValue(e.getValue() + 1);

                                    if (--remainder == 0)
                                        break;
                                }
                            }
                        }
                    }
                }

                assigns.assigns(cnts);

                cache.put(key, assigns);

                tx.commit();

                break;
            }
            catch (ClusterTopologyCheckedException e) {
                if (log.isDebugEnabled())
                    log.debug("Topology changed while reassigning (will retry): " + e.getMessage());

                U.sleep(10);
            }
        }
    }

    /**
     * Redeploys local services based on assignments.
     *
     * @param assigns Assignments.
     */
    private void redeploy(GridServiceAssignments assigns) {
        if (assigns.topologyVersion() < ctx.discovery().topologyVersion()) {
            if (log.isDebugEnabled())
                log.debug("Skip outdated assignment [assigns=" + assigns +
                    ", topVer=" + ctx.discovery().topologyVersion() + ']');

            return;
        }

        String svcName = assigns.name();

        Integer assignCnt = assigns.assigns().get(ctx.localNodeId());

        if (assignCnt == null)
            assignCnt = 0;

        Collection<ServiceContextImpl> ctxs;

        synchronized (locSvcs) {
            ctxs = locSvcs.get(svcName);

            if (ctxs == null)
                locSvcs.put(svcName, ctxs = new ArrayList<>());
        }

        Collection<ServiceContextImpl> toInit = new ArrayList<>();

        synchronized (ctxs) {
            if (ctxs.size() > assignCnt) {
                int cancelCnt = ctxs.size() - assignCnt;

                cancel(ctxs, cancelCnt);
            }
            else if (ctxs.size() < assignCnt) {
                int createCnt = assignCnt - ctxs.size();

                for (int i = 0; i < createCnt; i++) {
                    ServiceContextImpl svcCtx = new ServiceContextImpl(assigns.name(),
                        UUID.randomUUID(),
                        assigns.cacheName(),
                        assigns.affinityKey(),
                        Executors.newSingleThreadExecutor(threadFactory));

                    ctxs.add(svcCtx);

                    toInit.add(svcCtx);
                }
            }
        }

        for (final ServiceContextImpl svcCtx : toInit) {
            final Service svc;

            try {
                svc = copyAndInject(assigns.configuration());

                // Initialize service.
                svc.init(svcCtx);

                svcCtx.service(svc);
            }
            catch (Throwable e) {
                U.error(log, "Failed to initialize service (service will not be deployed): " + assigns.name(), e);

                synchronized (ctxs) {
                    ctxs.removeAll(toInit);
                }

                if (e instanceof Error)
                    throw (Error)e;

                if (e instanceof RuntimeException)
                    throw (RuntimeException)e;

                return;
            }

            if (log.isInfoEnabled())
                log.info("Starting service instance [name=" + svcCtx.name() + ", execId=" +
                    svcCtx.executionId() + ']');

            // Start service in its own thread.
            final ExecutorService exe = svcCtx.executor();

            exe.execute(new Runnable() {
                @Override public void run() {
                    try {
                        svc.execute(svcCtx);
                    }
                    catch (InterruptedException | IgniteInterruptedCheckedException ignore) {
                        if (log.isDebugEnabled())
                            log.debug("Service thread was interrupted [name=" + svcCtx.name() + ", execId=" +
                                svcCtx.executionId() + ']');
                    }
                    catch (IgniteException e) {
                        if (e.hasCause(InterruptedException.class) ||
                            e.hasCause(IgniteInterruptedCheckedException.class)) {
                            if (log.isDebugEnabled())
                                log.debug("Service thread was interrupted [name=" + svcCtx.name() +
                                    ", execId=" + svcCtx.executionId() + ']');
                        }
                        else {
                            U.error(log, "Service execution stopped with error [name=" + svcCtx.name() +
                                ", execId=" + svcCtx.executionId() + ']', e);
                        }
                    }
                    catch (Throwable e) {
                        log.error("Service execution stopped with error [name=" + svcCtx.name() +
                            ", execId=" + svcCtx.executionId() + ']', e);

                        if (e instanceof Error)
                            throw (Error)e;
                    }
                    finally {
                        // Suicide.
                        exe.shutdownNow();
                    }
                }
            });
        }
    }

    /**
     * @param cfg Service configuration.
     * @return Copy of service.
     * @throws IgniteCheckedException If failed.
     */
    private Service copyAndInject(ServiceConfiguration cfg) throws IgniteCheckedException {
        Marshaller m = ctx.config().getMarshaller();

        if (cfg instanceof LazyServiceConfiguration) {
            byte[] bytes = ((LazyServiceConfiguration)cfg).serviceBytes();

            Service srvc = U.unmarshal(m, bytes, U.resolveClassLoader(null, ctx.config()));

            ctx.resource().inject(srvc);

            return srvc;
        }
        else {
            Service svc = cfg.getService();

            try {
                byte[] bytes = U.marshal(m, svc);

                Service cp = U.unmarshal(m, bytes, U.resolveClassLoader(svc.getClass().getClassLoader(), ctx.config()));

                ctx.resource().inject(cp);

                return cp;
            }
            catch (IgniteCheckedException e) {
                U.error(log, "Failed to copy service (will reuse same instance): " + svc.getClass(), e);

                return svc;
            }
        }
    }

    /**
     * @param ctxs Contexts to cancel.
     * @param cancelCnt Number of contexts to cancel.
     */
    private void cancel(Iterable<ServiceContextImpl> ctxs, int cancelCnt) {
        for (Iterator<ServiceContextImpl> it = ctxs.iterator(); it.hasNext(); ) {
            ServiceContextImpl svcCtx = it.next();

            // Flip cancelled flag.
            svcCtx.setCancelled(true);

            // Notify service about cancellation.
            Service svc = svcCtx.service();

            if (svc != null) {
                try {
                    svc.cancel(svcCtx);
                }
                catch (Throwable e) {
                    log.error("Failed to cancel service (ignoring) [name=" + svcCtx.name() +
                        ", execId=" + svcCtx.executionId() + ']', e);

                    if (e instanceof Error)
                        throw e;
                }
                finally {
                    try {
                        ctx.resource().cleanup(svc);
                    }
                    catch (IgniteCheckedException e) {
                        U.error(log, "Failed to clean up service (will ignore): " + svcCtx.name(), e);
                    }
                }
            }

            // Close out executor thread for the service.
            // This will cause the thread to be interrupted.
            svcCtx.executor().shutdownNow();

            it.remove();

            if (log.isInfoEnabled())
                log.info("Cancelled service instance [name=" + svcCtx.name() + ", execId=" +
                    svcCtx.executionId() + ']');

            if (--cancelCnt == 0)
                break;
        }
    }

    /**
     * @param p Entry predicate used to execute query from client node.
     * @return Service deployment entries.
     */
    @SuppressWarnings("unchecked")
    private Iterator<Cache.Entry<Object, Object>> serviceEntries(IgniteBiPredicate<Object, Object> p) {
        try {
            IgniteInternalCache<Object, Object> cache = serviceCache();

            GridCacheQueryManager qryMgr = cache.context().queries();

            CacheQuery<Map.Entry<Object, Object>> qry = qryMgr.createScanQuery(p, null, false);

            DiscoveryDataClusterState clusterState = ctx.state().clusterState();

<<<<<<< HEAD
            if (!cache.context().cacheApplicableNode()) {
=======
            if ((clusterState.hasBaselineTopology()
                && !CU.baselineNode(ctx.cluster().get().localNode(), clusterState))
                || !cache.context().affinityNode()) {
>>>>>>> 239a7609
                ClusterNode oldestSrvNode =
                    ctx.discovery().oldestAliveServerNode(AffinityTopologyVersion.NONE);

                if (oldestSrvNode == null)
                    return new GridEmptyIterator<>();

                qry.projection(ctx.cluster().get().forNode(oldestSrvNode));
            }
            else
                qry.projection(ctx.cluster().get().forLocal());

            GridCloseableIterator<Map.Entry<Object, Object>> iter = qry.executeScanQuery();

            return cache.context().itHolder().iterator(iter,
                new CacheIteratorConverter<Cache.Entry<Object, Object>, Map.Entry<Object, Object>>() {
                    @Override protected Cache.Entry<Object, Object> convert(Map.Entry<Object, Object> e) {
                        // Actually Scan Query returns Iterator<CacheQueryEntry> by default,
                        // CacheQueryEntry implements both Map.Entry and Cache.Entry interfaces.
                        return (Cache.Entry<Object, Object>)e;
                    }

                    @Override protected void remove(Cache.Entry<Object, Object> item) {
                        throw new UnsupportedOperationException();
                    }
                });
        }
        catch (IgniteCheckedException e) {
            throw new IgniteException(e);
        }
    }

    /**
     * Called right after utility cache is started and ready for the usage.
     */
    public void onUtilityCacheStarted() {
        synchronized (pendingJobCtxs) {
            if (pendingJobCtxs.isEmpty())
                return;

            Iterator<ComputeJobContext> iter = pendingJobCtxs.iterator();

            while (iter.hasNext()) {
                iter.next().callcc();
                iter.remove();
            }
        }
    }

    /**
     * Service deployment listener.
     */
    private class ServiceEntriesListener implements CacheEntryUpdatedListener<Object, Object> {
        /** {@inheritDoc} */
        @Override public void onUpdated(final Iterable<CacheEntryEvent<?, ?>> deps) {
            GridSpinBusyLock busyLock = GridServiceProcessor.this.busyLock;

            if (busyLock == null || !busyLock.enterBusy())
                return;

            try {
                depExe.execute(new DepRunnable() {
                    @Override public void run0() {
                        onSystemCacheUpdated(deps);
                    }
                });
            }
            finally {
                busyLock.leaveBusy();
            }
        }
    }

    /**
     * @param evts Update events.
     */
    private void onSystemCacheUpdated(final Iterable<CacheEntryEvent<?, ?>> evts) {
        for (CacheEntryEvent<?, ?> e : evts) {
            if (e.getKey() instanceof GridServiceDeploymentKey)
                processDeployment((CacheEntryEvent)e);
            else if (e.getKey() instanceof GridServiceAssignmentsKey)
                processAssignment((CacheEntryEvent)e);
        }
    }

    /**
     * @param e Entry.
     */
    private void processDeployment(CacheEntryEvent<GridServiceDeploymentKey, GridServiceDeployment> e) {
        GridServiceDeployment dep;

        try {
            dep = e.getValue();
        }
        catch (IgniteException ex) {
            if (X.hasCause(ex, ClassNotFoundException.class))
                return;
            else
                throw ex;
        }

        if (e.getEventType() != REMOVED) {
            svcName.set(dep.configuration().getName());

            // Ignore other utility cache events.
            AffinityTopologyVersion topVer = ctx.discovery().topologyVersionEx();

            ClusterNode oldest = U.oldest(ctx.discovery().nodes(topVer), null);

            // Process deployment on coordinator only.
            if (oldest.isLocal())
                onDeployment(dep, topVer);
        }
        // Handle undeployment.
        else {
            String name = e.getKey().name();

            undeploy(name);

            // Finish deployment futures if undeployment happened.
            GridFutureAdapter<?> fut = depFuts.remove(name);

            if (fut != null)
                fut.onDone();

            // Complete undeployment future.
            fut = undepFuts.remove(name);

            if (fut != null)
                fut.onDone();

            GridServiceAssignmentsKey key = new GridServiceAssignmentsKey(name);

            // Remove assignment on primary node in case of undeploy.
            IgniteInternalCache<Object, Object> cache = serviceCache();

            if (cache.cache().affinity().isPrimary(ctx.discovery().localNode(), key)) {
                try {
                    cache.getAndRemove(key);
                }
                catch (IgniteCheckedException ex) {
                    U.error(log, "Failed to remove assignments for undeployed service: " + name, ex);
                }
            }
        }
    }

    /**
     * Deployment callback.
     *
     * @param dep Service deployment.
     * @param topVer Topology version.
     */
    private void onDeployment(final GridServiceDeployment dep, final AffinityTopologyVersion topVer) {
        // Retry forever.
        try {
            AffinityTopologyVersion newTopVer = ctx.discovery().topologyVersionEx();

            // If topology version changed, reassignment will happen from topology event.
            if (newTopVer.equals(topVer))
                reassign(dep, topVer);
        }
        catch (IgniteCheckedException e) {
            if (!(e instanceof ClusterTopologyCheckedException))
                log.error("Failed to do service reassignment (will retry): " + dep.configuration().getName(), e);

            AffinityTopologyVersion newTopVer = ctx.discovery().topologyVersionEx();

            if (!newTopVer.equals(topVer)) {
                assert newTopVer.compareTo(topVer) > 0;

                // Reassignment will happen from topology event.
                return;
            }

            ctx.timeout().addTimeoutObject(new GridTimeoutObject() {
                private IgniteUuid id = IgniteUuid.randomUuid();

                private long start = System.currentTimeMillis();

                @Override public IgniteUuid timeoutId() {
                    return id;
                }

                @Override public long endTime() {
                    return start + RETRY_TIMEOUT;
                }

                @Override public void onTimeout() {
                    depExe.execute(new DepRunnable() {
                        @Override public void run0() {
                            onDeployment(dep, topVer);
                        }
                    });
                }
            });
        }
    }

    /**
     * Topology listener.
     */
    private class TopologyListener implements DiscoveryEventListener {
        /** */
        private volatile AffinityTopologyVersion currTopVer = null;

        /**
         * Check that listening-in topology version is the latest and wait until exchange is finished.
         *
         * @param initTopVer listening-in topology version.
         * @return {@code True} if current event is not last and should be skipped.
         */
        private boolean skipExchange(final AffinityTopologyVersion initTopVer) {
            AffinityTopologyVersion pendingTopVer = null;
            AffinityTopologyVersion newTopVer;

            if (!initTopVer.equals(newTopVer = currTopVer))
                pendingTopVer = newTopVer;
            else {
                IgniteInternalFuture<?> affReadyFut = ctx.cache().context().exchange().affinityReadyFuture(initTopVer);

                if (affReadyFut != null) {
                    try {
                        affReadyFut.get();
                    }
                    catch (IgniteCheckedException e) {
                        U.warn(log, "Failed to wait for affinity ready future " +
                            "(the assignment will be recalculated anyway):" + e.toString());
                    }
                }

                // If exchange already moved forward - skip current version.
                if (!initTopVer.equals(newTopVer = currTopVer))
                    pendingTopVer = newTopVer;
            }

            boolean skipExchange = pendingTopVer != null;

            if (skipExchange && log.isInfoEnabled()) {
                log.info("Service processor detected a topology change during " +
                    "assignments calculation (will abort current iteration and " +
                    "re-calculate on the newer version): " +
                    "[topVer=" + initTopVer + ", newTopVer=" + pendingTopVer + ']');
            }

            return skipExchange;
        }

        /** {@inheritDoc} */
        @Override public void onEvent(final DiscoveryEvent evt, final DiscoCache discoCache) {
            GridSpinBusyLock busyLock = GridServiceProcessor.this.busyLock;

            if (busyLock == null || !busyLock.enterBusy())
                return;

            try {
                final AffinityTopologyVersion topVer;

                if (evt instanceof DiscoveryCustomEvent) {
                    DiscoveryCustomMessage msg = ((DiscoveryCustomEvent)evt).customMessage();

                    if (msg instanceof CacheAffinityChangeMessage) {
                        if (!((CacheAffinityChangeMessage)msg).exchangeNeeded())
                            return;
                    }
                    else if (msg instanceof DynamicCacheChangeBatch) {
                        if (!((DynamicCacheChangeBatch)msg).exchangeNeeded())
                            return;
                    }
                    else
                        return;

                    if (msg instanceof MetadataUpdateProposedMessage || msg instanceof MetadataUpdateAcceptedMessage)
                        return;

                    topVer = ((DiscoveryCustomEvent)evt).affinityTopologyVersion();
                }
                else
                    topVer = new AffinityTopologyVersion((evt).topologyVersion(), 0);

                currTopVer = topVer;

                depExe.execute(new DepRunnable() {
                    @Override public void run0() {
                        // In case the cache instance isn't tracked by DiscoveryManager anymore.
                        discoCache.updateAlives(ctx.discovery());

                        ClusterNode oldest = discoCache.oldestAliveServerNode();

                        if (oldest != null && oldest.isLocal()) {
                            final Collection<GridServiceDeployment> retries = new ConcurrentLinkedQueue<>();

                            if (ctx.deploy().enabled())
                                ctx.cache().context().deploy().ignoreOwnership(true);

                            try {
                                Iterator<Cache.Entry<Object, Object>> it = serviceEntries(
                                    ServiceDeploymentPredicate.INSTANCE);

                                while (it.hasNext()) {
                                    // If topology changed again, let next event handle it.
                                    if (skipExchange(topVer))
                                        return;

                                    Cache.Entry<Object, Object> e = it.next();

                                    GridServiceDeployment dep = (GridServiceDeployment)e.getValue();

                                    try {
                                        svcName.set(dep.configuration().getName());

                                        reassign(dep, topVer);
                                    }
                                    catch (IgniteCheckedException ex) {
                                        if (!(ex instanceof ClusterTopologyCheckedException))
                                            LT.error(log, ex, "Failed to do service reassignment (will retry): " +
                                                dep.configuration().getName());

                                        retries.add(dep);
                                    }
                                }
                            }
                            finally {
                                if (ctx.deploy().enabled())
                                    ctx.cache().context().deploy().ignoreOwnership(false);
                            }

                            if (!retries.isEmpty())
                                onReassignmentFailed(topVer, retries);
                        }

                        Iterator<Cache.Entry<Object, Object>> it = serviceEntries(ServiceAssignmentsPredicate.INSTANCE);

                        // Clean up zombie assignments.
                        IgniteInternalCache<Object, Object> cache = serviceCache();

                        while (it.hasNext()) {
                            // If topology changed again, let next event handle it.
                            if (skipExchange(topVer))
                                return;

                            Cache.Entry<Object, Object> e = it.next();

                            if (cache.context().affinity().primaryByKey(ctx.grid().localNode(), e.getKey(), topVer)) {
                                String name = ((GridServiceAssignmentsKey)e.getKey()).name();

                                try {
                                    if (cache.get(new GridServiceDeploymentKey(name)) == null) {
                                        if (log.isDebugEnabled())
                                            log.debug("Removed zombie assignments: " + e.getValue());

                                        cache.getAndRemove(e.getKey());
                                    }
                                }
                                catch (IgniteCheckedException ex) {
                                    U.error(log, "Failed to clean up zombie assignments for service: " + name, ex);
                                }
                            }
                        }
                    }
                });
            }
            finally {
                busyLock.leaveBusy();
            }
        }

        /**
         * Handler for reassignment failures.
         *
         * @param topVer Topology version.
         * @param retries Retries.
         */
        private void onReassignmentFailed(final AffinityTopologyVersion topVer,
            final Collection<GridServiceDeployment> retries) {
            GridSpinBusyLock busyLock = GridServiceProcessor.this.busyLock;

            if (busyLock == null || !busyLock.enterBusy())
                return;

            try {
                // If topology changed again, let next event handle it.
                if (ctx.discovery().topologyVersionEx().equals(topVer))
                    return;

                for (Iterator<GridServiceDeployment> it = retries.iterator(); it.hasNext(); ) {
                    GridServiceDeployment dep = it.next();

                    try {
                        svcName.set(dep.configuration().getName());

                        reassign(dep, topVer);

                        it.remove();
                    }
                    catch (IgniteCheckedException e) {
                        if (!(e instanceof ClusterTopologyCheckedException))
                            LT.error(log, e, "Failed to do service reassignment (will retry): " +
                                dep.configuration().getName());
                    }
                }

                if (!retries.isEmpty()) {
                    ctx.timeout().addTimeoutObject(new GridTimeoutObject() {
                        private IgniteUuid id = IgniteUuid.randomUuid();

                        private long start = System.currentTimeMillis();

                        @Override public IgniteUuid timeoutId() {
                            return id;
                        }

                        @Override public long endTime() {
                            return start + RETRY_TIMEOUT;
                        }

                        @Override public void onTimeout() {
                            depExe.execute(new Runnable() {
                                @Override public void run() {
                                    onReassignmentFailed(topVer, retries);
                                }
                            });
                        }
                    });
                }
            }
            finally {
                busyLock.leaveBusy();
            }
        }
    }

    /**
     * @param e Entry.
     */
    private void processAssignment(CacheEntryEvent<GridServiceAssignmentsKey, GridServiceAssignments> e) {
        GridServiceAssignments assigns;

        try {
            assigns = e.getValue();
        }
        catch (IgniteException ex) {
            if (X.hasCause(ex, ClassNotFoundException.class))
                return;
            else
                throw ex;
        }

        if (e.getEventType() != REMOVED) {
            svcName.set(assigns.name());

            Throwable t = null;

            try {
                redeploy(assigns);
            }
            catch (Error | RuntimeException th) {
                t = th;
            }

            GridServiceDeploymentFuture<String> fut = depFuts.get(assigns.name());

            if (fut != null && fut.configuration().equalsIgnoreNodeFilter(assigns.configuration())) {
                depFuts.remove(assigns.name(), fut);

                // Complete deployment futures once the assignments have been stored in cache.
                fut.onDone(null, t);
            }
        }
        // Handle undeployment.
        else
            undeploy(e.getKey().name());
    }

    /**
     * @param name Name.
     */
    private void undeploy(String name) {
        svcName.set(name);

        Collection<ServiceContextImpl> ctxs;

        synchronized (locSvcs) {
            ctxs = locSvcs.remove(name);
        }

        if (ctxs != null) {
            synchronized (ctxs) {
                cancel(ctxs, ctxs.size());
            }
        }
    }

    /**
     *
     */
    private static class CancelResult {
        /** */
        IgniteInternalFuture<?> fut;

        /** */
        boolean rollback;

        /**
         * @param fut Future.
         * @param rollback {@code True} if service was cancelled during current call.
         */
        CancelResult(IgniteInternalFuture<?> fut, boolean rollback) {
            this.fut = fut;
            this.rollback = rollback;
        }
    }

    /**
     *
     */
    private abstract class DepRunnable implements Runnable {
        /** {@inheritDoc} */
        @Override public void run() {
            GridSpinBusyLock busyLock = GridServiceProcessor.this.busyLock;

            if (busyLock == null || !busyLock.enterBusy())
                return;

            // Won't block ServiceProcessor stopping process.
            busyLock.leaveBusy();

            svcName.set(null);

            try {
                run0();
            }
            catch (Throwable t) {
                log.error("Error when executing service: " + svcName.get(), t);

                if (t instanceof Error)
                    throw t;
            }
            finally {
                svcName.set(null);
            }
        }

        /**
         * Abstract run method protected by busy lock.
         */
        public abstract void run0();
    }

    /**
     *
     */
    static class ServiceDeploymentPredicate implements IgniteBiPredicate<Object, Object> {
        /** */
        static final ServiceDeploymentPredicate INSTANCE = new ServiceDeploymentPredicate();

        /** */
        private static final long serialVersionUID = 0L;

        /** {@inheritDoc} */
        @Override public boolean apply(Object key, Object val) {
            return key instanceof GridServiceDeploymentKey;
        }

        /** {@inheritDoc} */
        @Override public String toString() {
            return S.toString(ServiceDeploymentPredicate.class, this);
        }
    }

    /**
     *
     */
    static class ServiceAssignmentsPredicate implements IgniteBiPredicate<Object, Object> {
        /** */
        static final ServiceAssignmentsPredicate INSTANCE = new ServiceAssignmentsPredicate();

        /** */
        private static final long serialVersionUID = 0L;

        /** {@inheritDoc} */
        @Override public boolean apply(Object key, Object val) {
            return key instanceof GridServiceAssignmentsKey;
        }

        /** {@inheritDoc} */
        @Override public String toString() {
            return S.toString(ServiceAssignmentsPredicate.class, this);
        }
    }

    /**
     */
    @GridInternal
    private static class ServiceTopologyCallable implements IgniteCallable<Map<UUID, Integer>> {
        /** */
        private static final long serialVersionUID = 0L;

        /** */
        private final String svcName;

        /** */
        private transient boolean waitedCacheInit;

        /** */
        @IgniteInstanceResource
        private IgniteEx ignite;

        /** */
        @JobContextResource
        private transient ComputeJobContext jCtx;

        /** */
        @LoggerResource
        private transient IgniteLogger log;

        /**
         * @param svcName Service name.
         */
        public ServiceTopologyCallable(String svcName) {
            this.svcName = svcName;
        }

        /** {@inheritDoc} */
        @Override public Map<UUID, Integer> call() throws Exception {
            IgniteInternalCache<Object, Object> cache = ignite.context().cache().utilityCache();

            if (cache == null) {
                List<ComputeJobContext> pendingCtxs = ((GridServiceProcessor)ignite.context().service()).pendingJobCtxs;

                synchronized (pendingCtxs) {
                    // Double check cache reference after lock acqusition.
                    cache = ignite.context().cache().utilityCache();

                    if (cache == null) {
                        if (!waitedCacheInit) {
                            log.debug("Utility cache hasn't been initialized yet. Waiting.");

                            // waiting for a minute for cache initialization.
                            jCtx.holdcc(60 * 1000);

                            pendingCtxs.add(jCtx);

                            waitedCacheInit = true;

                            return null;
                        }
                        else {
                            log.error("Failed to gather service topology. Utility " +
                                "cache initialization is stuck.");

                            throw new IgniteCheckedException("Failed to gather service topology. Utility " +
                                "cache initialization is stuck.");
                        }
                    }
                }
            }

            return serviceTopology(cache, svcName);
        }
    }
}<|MERGE_RESOLUTION|>--- conflicted
+++ resolved
@@ -1465,13 +1465,9 @@
 
             DiscoveryDataClusterState clusterState = ctx.state().clusterState();
 
-<<<<<<< HEAD
-            if (!cache.context().cacheApplicableNode()) {
-=======
             if ((clusterState.hasBaselineTopology()
                 && !CU.baselineNode(ctx.cluster().get().localNode(), clusterState))
-                || !cache.context().affinityNode()) {
->>>>>>> 239a7609
+                || !cache.context().cacheApplicableNode()) {
                 ClusterNode oldestSrvNode =
                     ctx.discovery().oldestAliveServerNode(AffinityTopologyVersion.NONE);
 
