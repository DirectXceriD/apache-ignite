/*
 * Licensed to the Apache Software Foundation (ASF) under one or more
 * contributor license agreements.  See the NOTICE file distributed with
 * this work for additional information regarding copyright ownership.
 * The ASF licenses this file to You under the Apache License, Version 2.0
 * (the "License"); you may not use this file except in compliance with
 * the License.  You may obtain a copy of the License at
 *
 *      http://www.apache.org/licenses/LICENSE-2.0
 *
 * Unless required by applicable law or agreed to in writing, software
 * distributed under the License is distributed on an "AS IS" BASIS,
 * WITHOUT WARRANTIES OR CONDITIONS OF ANY KIND, either express or implied.
 * See the License for the specific language governing permissions and
 * limitations under the License.
 */

package org.apache.ignite.internal.processors.service;

import java.util.ArrayList;
import java.util.Arrays;
import java.util.Collection;
import java.util.Collections;
import java.util.Comparator;
import java.util.HashMap;
import java.util.HashSet;
import java.util.Iterator;
import java.util.List;
import java.util.Map;
import java.util.Set;
import java.util.TreeSet;
import java.util.UUID;
import java.util.concurrent.ConcurrentLinkedQueue;
import java.util.concurrent.ConcurrentMap;
import java.util.concurrent.ExecutorService;
import java.util.concurrent.Executors;
import java.util.concurrent.ThreadFactory;
import java.util.concurrent.TimeUnit;
import java.util.concurrent.atomic.AtomicReference;
import javax.cache.Cache;
import javax.cache.event.CacheEntryEvent;
import javax.cache.event.CacheEntryUpdatedListener;
import org.apache.ignite.IgniteCheckedException;
import org.apache.ignite.IgniteException;
import org.apache.ignite.IgniteLogger;
import org.apache.ignite.cluster.ClusterGroup;
import org.apache.ignite.cluster.ClusterNode;
import org.apache.ignite.compute.ComputeJobContext;
import org.apache.ignite.configuration.DeploymentMode;
import org.apache.ignite.configuration.IgniteConfiguration;
import org.apache.ignite.events.DiscoveryEvent;
import org.apache.ignite.events.EventType;
import org.apache.ignite.internal.GridClosureCallMode;
import org.apache.ignite.internal.GridKernalContext;
import org.apache.ignite.internal.IgniteClientDisconnectedCheckedException;
import org.apache.ignite.internal.IgniteEx;
import org.apache.ignite.internal.IgniteInternalFuture;
import org.apache.ignite.internal.IgniteInterruptedCheckedException;
import org.apache.ignite.internal.cluster.ClusterTopologyCheckedException;
import org.apache.ignite.internal.events.DiscoveryCustomEvent;
import org.apache.ignite.internal.managers.discovery.DiscoCache;
import org.apache.ignite.internal.managers.discovery.DiscoveryCustomMessage;
import org.apache.ignite.internal.managers.eventstorage.DiscoveryEventListener;
import org.apache.ignite.internal.processors.GridProcessorAdapter;
import org.apache.ignite.internal.processors.affinity.AffinityTopologyVersion;
import org.apache.ignite.internal.processors.cache.CacheAffinityChangeMessage;
import org.apache.ignite.internal.processors.cache.CacheEntryImpl;
import org.apache.ignite.internal.processors.cache.CacheIteratorConverter;
import org.apache.ignite.internal.processors.cache.DynamicCacheChangeBatch;
import org.apache.ignite.internal.processors.cache.IgniteInternalCache;
import org.apache.ignite.internal.processors.cache.query.CacheQuery;
import org.apache.ignite.internal.processors.cache.query.GridCacheQueryManager;
import org.apache.ignite.internal.processors.cache.transactions.IgniteInternalTx;
import org.apache.ignite.internal.processors.task.GridInternal;
import org.apache.ignite.internal.processors.timeout.GridTimeoutObject;
import org.apache.ignite.internal.util.GridEmptyIterator;
import org.apache.ignite.internal.util.GridSpinBusyLock;
import org.apache.ignite.internal.util.SerializableTransient;
import org.apache.ignite.internal.util.future.GridCompoundFuture;
import org.apache.ignite.internal.util.future.GridFinishedFuture;
import org.apache.ignite.internal.util.future.GridFutureAdapter;
import org.apache.ignite.internal.util.lang.GridCloseableIterator;
import org.apache.ignite.internal.util.typedef.F;
import org.apache.ignite.internal.util.typedef.X;
import org.apache.ignite.internal.util.typedef.internal.A;
import org.apache.ignite.internal.util.typedef.internal.CU;
import org.apache.ignite.internal.util.typedef.internal.LT;
import org.apache.ignite.internal.util.typedef.internal.S;
import org.apache.ignite.internal.util.typedef.internal.U;
import org.apache.ignite.lang.IgniteBiPredicate;
import org.apache.ignite.lang.IgniteCallable;
import org.apache.ignite.lang.IgniteFuture;
import org.apache.ignite.lang.IgniteProductVersion;
import org.apache.ignite.lang.IgniteUuid;
import org.apache.ignite.marshaller.Marshaller;
import org.apache.ignite.plugin.security.SecurityException;
import org.apache.ignite.plugin.security.SecurityPermission;
import org.apache.ignite.resources.IgniteInstanceResource;
import org.apache.ignite.resources.JobContextResource;
import org.apache.ignite.resources.LoggerResource;
import org.apache.ignite.services.Service;
import org.apache.ignite.services.ServiceConfiguration;
import org.apache.ignite.services.ServiceDeploymentException;
import org.apache.ignite.services.ServiceDescriptor;
import org.apache.ignite.spi.IgniteNodeValidationResult;
import org.apache.ignite.thread.IgniteThreadFactory;
import org.apache.ignite.transactions.Transaction;
import org.jetbrains.annotations.Nullable;
import org.jsr166.ConcurrentHashMap8;

import static org.apache.ignite.IgniteSystemProperties.IGNITE_SERVICES_COMPATIBILITY_MODE;
import static org.apache.ignite.IgniteSystemProperties.getString;
import static org.apache.ignite.configuration.DeploymentMode.ISOLATED;
import static org.apache.ignite.configuration.DeploymentMode.PRIVATE;
import static org.apache.ignite.internal.IgniteNodeAttributes.ATTR_SERVICES_COMPATIBILITY_MODE;
import static org.apache.ignite.internal.processors.cache.GridCacheUtils.UTILITY_CACHE_NAME;
import static org.apache.ignite.transactions.TransactionConcurrency.PESSIMISTIC;
import static org.apache.ignite.transactions.TransactionIsolation.READ_COMMITTED;
import static org.apache.ignite.transactions.TransactionIsolation.REPEATABLE_READ;

/**
 * Grid service processor.
 */
@SuppressWarnings({"SynchronizationOnLocalVariableOrMethodParameter", "ConstantConditions"})
public class GridServiceProcessor extends GridProcessorAdapter {
    /** */
    public static final IgniteProductVersion LAZY_SERVICES_CFG_SINCE = IgniteProductVersion.fromString("1.5.22");

    /** Versions that only compatible with each other, and from 1.5.33. */
    private static final Set<IgniteProductVersion> SERVICE_TOP_CALLABLE_VER1;

    /** */
    private final Boolean srvcCompatibilitySysProp;

    /** Time to wait before reassignment retries. */
    private static final long RETRY_TIMEOUT = 1000;

    /** */
    private static final int[] EVTS = {
        EventType.EVT_NODE_JOINED,
        EventType.EVT_NODE_LEFT,
        EventType.EVT_NODE_FAILED,
        DiscoveryCustomEvent.EVT_DISCOVERY_CUSTOM_EVT
    };

    /** */
    private final AtomicReference<ServicesCompatibilityState> compatibilityState;

    /** Local service instances. */
    private final Map<String, Collection<ServiceContextImpl>> locSvcs = new HashMap<>();

    /** Deployment futures. */
    private final ConcurrentMap<String, GridServiceDeploymentFuture> depFuts = new ConcurrentHashMap8<>();

    /** Deployment futures. */
    private final ConcurrentMap<String, GridFutureAdapter<?>> undepFuts = new ConcurrentHashMap8<>();

    /** Pending compute job contexts that waiting for utility cache initialization. */
    private final List<ComputeJobContext> pendingJobCtxs = new ArrayList<>(0);

    /** Deployment executor service. */
    private final ExecutorService depExe;

    /** Busy lock. */
    private final GridSpinBusyLock busyLock = new GridSpinBusyLock();

    /** Thread factory. */
    private ThreadFactory threadFactory = new IgniteThreadFactory(ctx.gridName());

    /** Thread local for service name. */
    private ThreadLocal<String> svcName = new ThreadLocal<>();

    /** Service cache. */
    private IgniteInternalCache<Object, Object> cache;

    /** Topology listener. */
    private final DiscoveryEventListener topLsnr = new TopologyListener();

    static {
        Set<IgniteProductVersion> versions = new TreeSet<>(new Comparator<IgniteProductVersion>() {
            @Override public int compare(final IgniteProductVersion o1, final IgniteProductVersion o2) {
                return o1.compareToIgnoreTimestamp(o2);
            }
        });

        versions.add(IgniteProductVersion.fromString("1.5.30"));
        versions.add(IgniteProductVersion.fromString("1.5.31"));
        versions.add(IgniteProductVersion.fromString("1.5.32"));
        versions.add(IgniteProductVersion.fromString("1.6.3"));
        versions.add(IgniteProductVersion.fromString("1.6.4"));
        versions.add(IgniteProductVersion.fromString("1.6.5"));
        versions.add(IgniteProductVersion.fromString("1.6.6"));
        versions.add(IgniteProductVersion.fromString("1.6.7"));
        versions.add(IgniteProductVersion.fromString("1.6.8"));
        versions.add(IgniteProductVersion.fromString("1.6.9"));
        versions.add(IgniteProductVersion.fromString("1.6.10"));
        versions.add(IgniteProductVersion.fromString("1.7.0"));
        versions.add(IgniteProductVersion.fromString("1.7.1"));
        versions.add(IgniteProductVersion.fromString("1.7.2"));

        SERVICE_TOP_CALLABLE_VER1 = Collections.unmodifiableSet(versions);
    }

    /**
     * @param ctx Kernal context.
     */
    public GridServiceProcessor(GridKernalContext ctx) {
        super(ctx);

        depExe = Executors.newSingleThreadExecutor(new IgniteThreadFactory(ctx.gridName(), "srvc-deploy"));

        String servicesCompatibilityMode = getString(IGNITE_SERVICES_COMPATIBILITY_MODE);

        srvcCompatibilitySysProp = servicesCompatibilityMode == null ? null : Boolean.valueOf(servicesCompatibilityMode);

        compatibilityState = new AtomicReference<>(
            new ServicesCompatibilityState(srvcCompatibilitySysProp != null ? srvcCompatibilitySysProp : false, false));
    }

    /**
     * @param ctx Context.
     * @throws IgniteCheckedException If failed.
     */
    public void onContinuousProcessorStarted(GridKernalContext ctx) throws IgniteCheckedException {
        if (ctx.clientNode()) {
            assert !ctx.isDaemon();

            ctx.continuous().registerStaticRoutine(
                CU.UTILITY_CACHE_NAME,
                new ServiceEntriesListener(),
                null,
                null);
        }
    }

    /** {@inheritDoc} */
    @Override public void start() throws IgniteCheckedException {
        ctx.addNodeAttribute(ATTR_SERVICES_COMPATIBILITY_MODE, srvcCompatibilitySysProp);

        if (ctx.isDaemon())
            return;

        IgniteConfiguration cfg = ctx.config();

        DeploymentMode depMode = cfg.getDeploymentMode();

        if (cfg.isPeerClassLoadingEnabled() && (depMode == PRIVATE || depMode == ISOLATED) &&
            !F.isEmpty(cfg.getServiceConfiguration()))
            throw new IgniteCheckedException("Cannot deploy services in PRIVATE or ISOLATED deployment mode: " + depMode);
    }

    /** {@inheritDoc} */
    @SuppressWarnings("unchecked")
    @Override public void onKernalStart() throws IgniteCheckedException {
        if (ctx.isDaemon())
            return;

        cache = ctx.cache().utilityCache();

        if (!ctx.clientNode())
            ctx.event().addDiscoveryEventListener(topLsnr, EVTS);

        try {
            if (ctx.deploy().enabled())
                ctx.cache().context().deploy().ignoreOwnership(true);

            if (!ctx.clientNode()) {
                assert cache.context().affinityNode();

                cache.context().continuousQueries().executeInternalQuery(new ServiceEntriesListener(),
                    null,
                    true,
                    true,
                    false);
            }
            else {
                assert !ctx.isDaemon();

                ctx.closure().runLocalSafe(new Runnable() {
                    @Override public void run() {
                        try {
                            Iterable<CacheEntryEvent<?, ?>> entries =
                                cache.context().continuousQueries().existingEntries(false, null);

                            onSystemCacheUpdated(entries);
                        }
                        catch (IgniteCheckedException e) {
                            U.error(log, "Failed to load service entries: " + e, e);
                        }
                    }
                });
            }
        }
        finally {
            if (ctx.deploy().enabled())
                ctx.cache().context().deploy().ignoreOwnership(false);
        }

        ServiceConfiguration[] cfgs = ctx.config().getServiceConfiguration();

        if (cfgs != null) {
            for (ServiceConfiguration c : cfgs) {
                // Deploy only on server nodes by default.
                if (c.getNodeFilter() == null)
                    c.setNodeFilter(ctx.cluster().get().forServers().predicate());
            }

            deployAll(Arrays.asList(cfgs)).get();
        }

        if (log.isDebugEnabled())
            log.debug("Started service processor.");
    }

    /** {@inheritDoc} */
    @Override public void onKernalStop(boolean cancel) {
        if (ctx.isDaemon())
            return;

        busyLock.block();

        U.shutdownNow(GridServiceProcessor.class, depExe, log);

        if (!ctx.clientNode())
            ctx.event().removeDiscoveryEventListener(topLsnr);

        Collection<ServiceContextImpl> ctxs = new ArrayList<>();

        synchronized (locSvcs) {
            for (Collection<ServiceContextImpl> ctxs0 : locSvcs.values())
                ctxs.addAll(ctxs0);
        }

        for (ServiceContextImpl ctx : ctxs) {
            ctx.setCancelled(true);

            Service svc = ctx.service();

            if (svc != null)
                svc.cancel(ctx);

            ctx.executor().shutdownNow();
        }

        for (ServiceContextImpl ctx : ctxs) {
            try {
                if (log.isInfoEnabled() && !ctxs.isEmpty())
                    log.info("Shutting down distributed service [name=" + ctx.name() + ", execId8=" +
                        U.id8(ctx.executionId()) + ']');

                ctx.executor().awaitTermination(Long.MAX_VALUE, TimeUnit.MILLISECONDS);
            }
            catch (InterruptedException ignore) {
                Thread.currentThread().interrupt();

                U.error(log, "Got interrupted while waiting for service to shutdown (will continue stopping node): " +
                    ctx.name());
            }
        }

        Exception err = new IgniteCheckedException("Operation has been cancelled (node is stopping).");

        cancelFutures(depFuts, err);
        cancelFutures(undepFuts, err);

        if (log.isDebugEnabled())
            log.debug("Stopped service processor.");
    }

    /** {@inheritDoc} */
    @Override public void onDisconnected(IgniteFuture<?> reconnectFut) throws IgniteCheckedException {
        cancelFutures(depFuts, new IgniteClientDisconnectedCheckedException(ctx.cluster().clientReconnectFuture(),
            "Failed to deploy service, client node disconnected."));

        cancelFutures(undepFuts, new IgniteClientDisconnectedCheckedException(ctx.cluster().clientReconnectFuture(),
            "Failed to undeploy service, client node disconnected."));
    }

    /**
     * @param futs Futs.
     * @param err Exception.
     */
    private void cancelFutures(ConcurrentMap<String, ? extends GridFutureAdapter<?>> futs, Exception err) {
        for (Map.Entry<String, ? extends GridFutureAdapter<?>> entry : futs.entrySet()) {
            GridFutureAdapter fut = entry.getValue();

            fut.onDone(err);

            futs.remove(entry.getKey(), fut);
        }
    }

    /**
     * Validates service configuration.
     *
     * @param c Service configuration.
     * @throws IgniteException If validation failed.
     */
    private void validate(ServiceConfiguration c) throws IgniteException {
        IgniteConfiguration cfg = ctx.config();

        DeploymentMode depMode = cfg.getDeploymentMode();

        if (cfg.isPeerClassLoadingEnabled() && (depMode == PRIVATE || depMode == ISOLATED))
            throw new IgniteException("Cannot deploy services in PRIVATE or ISOLATED deployment mode: " + depMode);

        ensure(c.getName() != null, "getName() != null", null);
        ensure(c.getTotalCount() >= 0, "getTotalCount() >= 0", c.getTotalCount());
        ensure(c.getMaxPerNodeCount() >= 0, "getMaxPerNodeCount() >= 0", c.getMaxPerNodeCount());
        ensure(c.getService() != null, "getService() != null", c.getService());
        ensure(c.getTotalCount() > 0 || c.getMaxPerNodeCount() > 0,
            "c.getTotalCount() > 0 || c.getMaxPerNodeCount() > 0", null);
    }

    /**
     * @param cond Condition.
     * @param desc Description.
     * @param v Value.
     */
    private void ensure(boolean cond, String desc, @Nullable Object v) {
        if (!cond)
            if (v != null)
                throw new IgniteException("Service configuration check failed (" + desc + "): " + v);
            else
                throw new IgniteException("Service configuration check failed (" + desc + ")");
    }

    /**
     * @param name Service name.
     * @param svc Service.
     * @return Future.
     */
    public IgniteInternalFuture<?> deployNodeSingleton(ClusterGroup prj, String name, Service svc) {
        return deployMultiple(prj, name, svc, 0, 1);
    }

    /**
     * @param name Service name.
     * @param svc Service.
     * @return Future.
     */
    public IgniteInternalFuture<?> deployClusterSingleton(ClusterGroup prj, String name, Service svc) {
        return deployMultiple(prj, name, svc, 1, 1);
    }

    /**
     * @param name Service name.
     * @param svc Service.
     * @param totalCnt Total count.
     * @param maxPerNodeCnt Max per-node count.
     * @return Future.
     */
    public IgniteInternalFuture<?> deployMultiple(ClusterGroup prj, String name, Service svc, int totalCnt,
        int maxPerNodeCnt) {
        ServiceConfiguration cfg = new ServiceConfiguration();

        cfg.setName(name);
        cfg.setService(svc);
        cfg.setTotalCount(totalCnt);
        cfg.setMaxPerNodeCount(maxPerNodeCnt);
        cfg.setNodeFilter(F.<ClusterNode>alwaysTrue() == prj.predicate() ? null : prj.predicate());

        return deploy(cfg);
    }

    /**
     * @param name Service name.
     * @param svc Service.
     * @param cacheName Cache name.
     * @param  affKey Affinity key.
     * @return Future.
     */
    public IgniteInternalFuture<?> deployKeyAffinitySingleton(String name, Service svc, String cacheName, Object affKey) {
        A.notNull(affKey, "affKey");

        ServiceConfiguration cfg = new ServiceConfiguration();

        cfg.setName(name);
        cfg.setService(svc);
        cfg.setCacheName(cacheName);
        cfg.setAffinityKey(affKey);
        cfg.setTotalCount(1);
        cfg.setMaxPerNodeCount(1);

        return deploy(cfg);
    }

    /**
     * @param cfgs Service configurations.
     * @return Configurations to deploy.
     */
    private PreparedConfigurations prepareServiceConfigurations(Collection<ServiceConfiguration> cfgs) {
        List<ServiceConfiguration> cfgsCp = new ArrayList<>(cfgs.size());

        if (!busyLock.enterBusy()) {
            IgniteCheckedException e = new IgniteCheckedException("Service deployment has been cancelled (node is stopping): " +
                cfg.getName());

<<<<<<< HEAD
        Marshaller marsh = ctx.config().getMarshaller();

        List<GridServiceDeploymentFuture> failedFuts = null;

        for (ServiceConfiguration cfg : cfgs) {
            Exception err = null;

            try {
                validate(cfg);
            }
            catch (Exception e) {
                U.error(log, "Failed to validate service configuration [name=" + cfg.getName() +
                    ", srvc=" + cfg.getService() + ']', e);

                err = e;
            }

            if (err == null) {
                try {
                    ctx.security().authorize(cfg.getName(), SecurityPermission.SERVICE_DEPLOY, null);
                }
                catch (Exception e) {
                    U.error(log, "Failed to authorize service creation [name=" + cfg.getName() +
                        ", srvc=" + cfg.getService() + ']', e);

                    err = e;
                }
            }

            if (err == null) {
                if (!state.srvcCompatibility) {
                    try {
                        byte[] srvcBytes = U.marshal(marsh, cfg.getService());

                        cfgsCp.add(new LazyServiceConfiguration(cfg, srvcBytes));
                    }
                    catch (Exception e) {
                        U.error(log, "Failed to marshal service with configured marshaller [name=" + cfg.getName() +
                            ", srvc=" + cfg.getService() + ", marsh=" + marsh + "]", e);

                        err = e;
                    }
                }
                else
                    cfgsCp.add(cfg);
            }

            if (err != null) {
                if (failedFuts == null)
                    failedFuts = new ArrayList<>();

                GridServiceDeploymentFuture fut = new GridServiceDeploymentFuture(cfg);

                fut.onDone(err);

                failedFuts.add(fut);
            }
        }

        return new PreparedConfigurations(cfgsCp, failedFuts);
    }

    /**
     * @param cfgs Service configurations.
     * @return Future for deployment.
     */
    public IgniteInternalFuture<?> deployAll(Collection<ServiceConfiguration> cfgs) {
        assert cfgs != null;

        PreparedConfigurations srvCfg = prepareServiceConfigurations(cfgs);

        List<ServiceConfiguration> cfgsCp = srvCfg.cfgs;

        List<GridServiceDeploymentFuture> failedFuts = srvCfg.failedFuts;

        Collections.sort(cfgsCp, new Comparator<ServiceConfiguration>() {
            @Override public int compare(ServiceConfiguration cfg1, ServiceConfiguration cfg2) {
                return cfg1.getName().compareTo(cfg2.getName());
            }
        });

        GridServiceDeploymentCompoundFuture res;

        while (true) {
            res = new GridServiceDeploymentCompoundFuture();

            if (ctx.deploy().enabled())
                ctx.cache().context().deploy().ignoreOwnership(true);

            try {
                if (cfgsCp.size() == 1)
                    writeServiceToCache(res, cfgsCp.get(0));
                else if (cfgsCp.size() > 1) {
                    try (Transaction tx = cache.txStart(PESSIMISTIC, READ_COMMITTED)) {
                        for (ServiceConfiguration cfg : cfgsCp) {
                            try {
                                writeServiceToCache(res, cfg);
                            }
                            catch (IgniteCheckedException e) {
                                if (X.hasCause(e, ClusterTopologyCheckedException.class))
                                    throw e; // Retry.
                                else
                                    U.error(log, e.getMessage());
=======
            return new GridFinishedFuture<>(e);
        }

        try {

            ServicesCompatibilityState state = markCompatibilityStateAsUsed();

            validate(cfg);

            ctx.security().authorize(cfg.getName(), SecurityPermission.SERVICE_DEPLOY, null);

            if (!state.srvcCompatibility) {
                Marshaller marsh = ctx.config().getMarshaller();

                LazyServiceConfiguration cfg0;

                try {
                    byte[] srvcBytes = U.marshal(marsh, cfg.getService());

                    cfg0 = new LazyServiceConfiguration(cfg, srvcBytes);
                }
                catch (IgniteCheckedException e) {
                    U.error(log, "Failed to marshal service with configured marshaller [srvc=" + cfg.getService()
                        + ", marsh=" + marsh + "]", e);

                    return new GridFinishedFuture<>(e);
                }

                cfg = cfg0;
            }

            GridServiceDeploymentFuture fut = new GridServiceDeploymentFuture(cfg);

            GridServiceDeploymentFuture old = depFuts.putIfAbsent(cfg.getName(), fut);

            if (old != null) {
                if (!old.configuration().equalsIgnoreNodeFilter(cfg)) {
                    fut.onDone(new IgniteCheckedException("Failed to deploy service (service already exists with " +
                        "different configuration) [deployed=" + old.configuration() + ", new=" + cfg + ']'));

                    return fut;
                }

                return old;
            }

            if (ctx.clientDisconnected()) {
                fut.onDone(new IgniteClientDisconnectedCheckedException(ctx.cluster().clientReconnectFuture(),
                    "Failed to deploy service, client node disconnected."));

                depFuts.remove(cfg.getName(), fut);
            }

            while (true) {
                try {
                    GridServiceDeploymentKey key = new GridServiceDeploymentKey(cfg.getName());

                    if (ctx.deploy().enabled())
                        ctx.cache().context().deploy().ignoreOwnership(true);

                    try {
                        GridServiceDeployment dep = (GridServiceDeployment)cache.getAndPutIfAbsent(key,
                            new GridServiceDeployment(ctx.localNodeId(), cfg));

                        if (dep != null) {
                            if (!dep.configuration().equalsIgnoreNodeFilter(cfg)) {
                                // Remove future from local map.
                                depFuts.remove(cfg.getName(), fut);

                                fut.onDone(new IgniteCheckedException("Failed to deploy service (service already exists with " +
                                    "different configuration) [deployed=" + dep.configuration() + ", new=" + cfg + ']'));
                            }
                            else {
                                Iterator<Cache.Entry<Object, Object>> it = serviceEntries(
                                    ServiceAssignmentsPredicate.INSTANCE);

                                while (it.hasNext()) {
                                    Cache.Entry<Object, Object> e = it.next();

                                    if (e.getKey() instanceof GridServiceAssignmentsKey) {
                                        GridServiceAssignments assigns = (GridServiceAssignments)e.getValue();

                                        if (assigns.name().equals(cfg.getName())) {
                                            // Remove future from local map.
                                            depFuts.remove(cfg.getName(), fut);

                                            fut.onDone();

                                            break;
                                        }
                                    }
                                }

                                if (!dep.configuration().equalsIgnoreNodeFilter(cfg))
                                    U.warn(log, "Service already deployed with different configuration (will ignore) " +
                                        "[deployed=" + dep.configuration() + ", new=" + cfg + ']');
>>>>>>> 238c7723
                            }
                        }

                        tx.commit();
                    }
<<<<<<< HEAD
                }

                break;
            }
            catch (IgniteException | IgniteCheckedException e) {
                for (String name : res.servicesToRollback())
                    depFuts.remove(name).onDone(e);

                if (X.hasCause(e, ClusterTopologyCheckedException.class)) {
                    if (log.isDebugEnabled())
                        log.debug("Topology changed while deploying services (will retry): " + e.getMessage());
                }
                else {
                    res.onDone(new IgniteCheckedException(
                        new ServiceDeploymentException("Failed to deploy provided services.", e, cfgs)));

                    return res;
                }
            }
            finally {
                if (ctx.deploy().enabled())
                    ctx.cache().context().deploy().ignoreOwnership(false);
            }
        }

        if (ctx.clientDisconnected()) {
            IgniteClientDisconnectedCheckedException err =
                new IgniteClientDisconnectedCheckedException(ctx.cluster().clientReconnectFuture(),
                    "Failed to deploy services, client node disconnected: " + cfgs);

            for (String name : res.servicesToRollback()) {
                GridServiceDeploymentFuture fut = depFuts.remove(name);

                if (fut != null)
                    fut.onDone(err);
            }

            return new GridFinishedFuture<>(err);
        }

        if (failedFuts != null) {
            for (GridServiceDeploymentFuture fut : failedFuts)
                res.add(fut, false);
        }

        res.markInitialized();

        return res;
    }

    /**
     * @param res Resulting compound future.
     * @param cfg Service configuration.
     * @throws IgniteCheckedException If operation failed.
     */
    private void writeServiceToCache(GridServiceDeploymentCompoundFuture res, ServiceConfiguration cfg)
        throws IgniteCheckedException {
        String name = cfg.getName();

        GridServiceDeploymentFuture fut = new GridServiceDeploymentFuture(cfg);

        GridServiceDeploymentFuture old = depFuts.putIfAbsent(name, fut);

        try {
            if (old != null) {
                if (!old.configuration().equalsIgnoreNodeFilter(cfg))
                    throw new IgniteCheckedException("Failed to deploy service (service already exists with different " +
                        "configuration) [deployed=" + old.configuration() + ", new=" + cfg + ']');
                else {
                    res.add(old, false);

                    return;
                }
            }

            GridServiceDeploymentKey key = new GridServiceDeploymentKey(name);

            GridServiceDeployment dep = (GridServiceDeployment)cache.getAndPutIfAbsent(key,
                new GridServiceDeployment(ctx.localNodeId(), cfg));

            if (dep != null) {
                if (!dep.configuration().equalsIgnoreNodeFilter(cfg)) {
                    throw new IgniteCheckedException("Failed to deploy service (service already exists with " +
                        "different configuration) [deployed=" + dep.configuration() + ", new=" + cfg + ']');
                }
                else {
                    res.add(fut, false);

                    Iterator<Cache.Entry<Object, Object>> it = serviceEntries(ServiceAssignmentsPredicate.INSTANCE);

                    while (it.hasNext()) {
                        Cache.Entry<Object, Object> e = it.next();

                        if (e.getKey() instanceof GridServiceAssignmentsKey) {
                            GridServiceAssignments assigns = (GridServiceAssignments)e.getValue();

                            if (assigns.name().equals(name)) {
                                fut.onDone();

                                depFuts.remove(name, fut);

                                break;
                            }
                        }
                    }
=======
                    finally {
                        if (ctx.deploy().enabled())
                            ctx.cache().context().deploy().ignoreOwnership(false);
                    }

                    return fut;
                }
                catch (ClusterTopologyCheckedException e) {
                    if (log.isDebugEnabled())
                        log.debug("Topology changed while deploying service (will retry): " + e.getMessage());
                }
                catch (IgniteCheckedException e) {
                    if (e.hasCause(ClusterTopologyCheckedException.class)) {
                        if (log.isDebugEnabled())
                            log.debug("Topology changed while deploying service (will retry): " + e.getMessage());

                        continue;
                    }

                    U.error(log, "Failed to deploy service: " + cfg.getName(), e);

                    return new GridFinishedFuture<>(e);
>>>>>>> 238c7723
                }
            }
            else
                res.add(fut, true);
        }
        catch (IgniteCheckedException e) {
            fut.onDone(e);

            res.add(fut, false);

            depFuts.remove(name, fut);

            throw e;
        }
        finally {
            busyLock.leaveBusy();
        }
    }

    /**
     * @param cfg Service configuration.
     * @return Future for deployment.
     */
    public IgniteInternalFuture<?> deploy(ServiceConfiguration cfg) {
        A.notNull(cfg, "cfg");

        return deployAll(Collections.singleton(cfg));
    }

    /**
     * @return Compatibility state.
     */
    private ServicesCompatibilityState markCompatibilityStateAsUsed() {
        while (true) {
            ServicesCompatibilityState state = compatibilityState.get();

            if (state.used)
                return state;

            ServicesCompatibilityState newState = new ServicesCompatibilityState(state.srvcCompatibility, true);

            if (compatibilityState.compareAndSet(state, newState))
                return newState;
        }
    }

    /**
     * @param name Service name.
     * @return Future.
     */
    public IgniteInternalFuture<?> cancel(String name) {
        while (true) {
            try {
                return removeServiceFromCache(name).fut;
            }
            catch (IgniteException | IgniteCheckedException e) {
                if (X.hasCause(e, ClusterTopologyCheckedException.class)) {
                    if (log.isDebugEnabled())
                        log.debug("Topology changed while cancelling service (will retry): " + e.getMessage());
                }
                else {
                    U.error(log, "Failed to undeploy service: " + name, e);

                    return new GridFinishedFuture<>(e);
                }
            }
        }
    }

    /**
     * @return Future.
     */
    @SuppressWarnings("unchecked")
    public IgniteInternalFuture<?> cancelAll() {
        Iterator<Cache.Entry<Object, Object>> it = serviceEntries(ServiceDeploymentPredicate.INSTANCE);

        List<String> svcNames = new ArrayList<>();

        while (it.hasNext()) {
            Cache.Entry<Object, Object> e = it.next();

            if (!(e.getKey() instanceof GridServiceDeploymentKey))
                continue;

            GridServiceDeployment dep = (GridServiceDeployment)e.getValue();

            svcNames.add(dep.configuration().getName());
        }

        return cancelAll(svcNames);
    }

    /**
     * @param svcNames Name of service to deploy.
     * @return Future.
     */
    @SuppressWarnings("unchecked")
    public IgniteInternalFuture<?> cancelAll(Collection<String> svcNames) {
        List<String> svcNamesCp = new ArrayList<>(svcNames);

        Collections.sort(svcNamesCp);

        GridCompoundFuture res;

        while (true) {
            res = null;

            List<String> toRollback = new ArrayList<>();

            try (Transaction tx = cache.txStart(PESSIMISTIC, READ_COMMITTED)) {
                for (String name : svcNames) {
                    if (res == null)
                        res = new GridCompoundFuture<>();

                    try {
                        CancelResult cr = removeServiceFromCache(name);

                        if (cr.rollback)
                            toRollback.add(name);

                        res.add(cr.fut);
                    }
                    catch (IgniteException | IgniteCheckedException e) {
                        if (X.hasCause(e, ClusterTopologyCheckedException.class))
                            throw e; // Retry.
                        else {
                            U.error(log, "Failed to undeploy service: " + name, e);

                            res.add(new GridFinishedFuture<>(e));
                        }
                    }
                }

                tx.commit();

                break;
            }
            catch (IgniteException | IgniteCheckedException e) {
                for (String name : toRollback)
                    undepFuts.remove(name).onDone(e);

                if (X.hasCause(e, ClusterTopologyCheckedException.class)) {
                    if (log.isDebugEnabled())
                        log.debug("Topology changed while cancelling service (will retry): " + e.getMessage());
                }
                else
                    return new GridFinishedFuture<>(e);
            }
        }

        if (res != null) {
            res.markInitialized();

            return res;
        }
        else
            return new GridFinishedFuture<>();
    }

    /**
     * @param name Name of service to remove from internal cache.
     * @return Cancellation future and a flag whether it should be completed and removed on error.
     * @throws IgniteCheckedException If operation failed.
     */
    private CancelResult removeServiceFromCache(String name) throws IgniteCheckedException {
        try {
            ctx.security().authorize(name, SecurityPermission.SERVICE_CANCEL, null);
        }
        catch (SecurityException e) {
            return new CancelResult(new GridFinishedFuture<>(e), false);
        }

        GridFutureAdapter<?> fut = new GridFutureAdapter<>();

        GridFutureAdapter<?> old = undepFuts.putIfAbsent(name, fut);

        if (old != null)
            return new CancelResult(old, false);
        else {
            GridServiceDeploymentKey key = new GridServiceDeploymentKey(name);

            try {
                if (cache.getAndRemove(key) == null) {
                    // Remove future from local map if service was not deployed.
                    undepFuts.remove(name, fut);

                    fut.onDone();

                    return new CancelResult(fut, false);
                }
                else
                    return new CancelResult(fut, true);
            }
            catch (IgniteCheckedException e) {
                undepFuts.remove(name, fut);

                fut.onDone(e);

                throw e;
            }
        }
    }

    /**
     * @param name Service name.
     * @param timeout If greater than 0 limits task execution time. Cannot be negative.
     * @return Service topology.
     */
    public Map<UUID, Integer> serviceTopology(String name, long timeout) throws IgniteCheckedException {
        ClusterNode node = cache.affinity().mapKeyToNode(name);

        if (node.version().compareTo(ServiceTopologyCallable.SINCE_VER) >= 0) {
            final ServiceTopologyCallable call = new ServiceTopologyCallable(name);

            call.serialize = SERVICE_TOP_CALLABLE_VER1.contains(node.version());

            return ctx.closure().callAsyncNoFailover(
                GridClosureCallMode.BROADCAST,
                call,
                Collections.singletonList(node),
                false,
                timeout,
                true).get();
        }
        else
            return serviceTopology(cache, name);
    }

    /**
     * @param cache Utility cache.
     * @param svcName Service name.
     * @return Service topology.
     * @throws IgniteCheckedException In case of error.
     */
    private static Map<UUID, Integer> serviceTopology(IgniteInternalCache<Object, Object> cache, String svcName)
        throws IgniteCheckedException {
        GridServiceAssignments val = (GridServiceAssignments)cache.get(new GridServiceAssignmentsKey(svcName));

        return val != null ? val.assigns() : null;
    }

    /**
     * @return Collection of service descriptors.
     */
    public Collection<ServiceDescriptor> serviceDescriptors() {
        Collection<ServiceDescriptor> descs = new ArrayList<>();

        Iterator<Cache.Entry<Object, Object>> it = serviceEntries(ServiceDeploymentPredicate.INSTANCE);

        while (it.hasNext()) {
            Cache.Entry<Object, Object> e = it.next();

            if (!(e.getKey() instanceof GridServiceDeploymentKey))
                continue;

            GridServiceDeployment dep = (GridServiceDeployment)e.getValue();

            ServiceDescriptorImpl desc = new ServiceDescriptorImpl(dep);

            try {
                GridServiceAssignments assigns = (GridServiceAssignments)cache.getForcePrimary(
                    new GridServiceAssignmentsKey(dep.configuration().getName()));

                if (assigns != null) {
                    desc.topologySnapshot(assigns.assigns());

                    descs.add(desc);
                }
            }
            catch (IgniteCheckedException ex) {
                log.error("Failed to get assignments from replicated cache for service: " +
                    dep.configuration().getName(), ex);
            }
        }

        return descs;
    }

    /**
     * @param name Service name.
     * @param <T> Service type.
     * @return Service by specified service name.
     */
    @SuppressWarnings("unchecked")
    public <T> T service(String name) {
        ctx.security().authorize(name, SecurityPermission.SERVICE_INVOKE, null);

        Collection<ServiceContextImpl> ctxs;

        synchronized (locSvcs) {
            ctxs = locSvcs.get(name);
        }

        if (ctxs == null)
            return null;

        synchronized (ctxs) {
            if (ctxs.isEmpty())
                return null;

            for (ServiceContextImpl ctx : ctxs) {
                Service svc = ctx.service();

                if (svc != null)
                    return (T)svc;
            }

            return null;
        }
    }

    /**
     * @param name Service name.
     * @return Service by specified service name.
     */
    public ServiceContextImpl serviceContext(String name) {
        Collection<ServiceContextImpl> ctxs;

        synchronized (locSvcs) {
            ctxs = locSvcs.get(name);
        }

        if (ctxs == null)
            return null;

        synchronized (ctxs) {
            if (ctxs.isEmpty())
                return null;

            for (ServiceContextImpl ctx : ctxs) {
                if (ctx.service() != null)
                    return ctx;
            }

            return null;
        }
    }

    /**
     * @param prj Grid projection.
     * @param name Service name.
     * @param svcItf Service class.
     * @param sticky Whether multi-node request should be done.
     * @param timeout If greater than 0 limits service acquire time. Cannot be negative.
     * @param <T> Service interface type.
     * @return The proxy of a service by its name and class.
     * @throws IgniteException If failed to create proxy.
     */
    @SuppressWarnings("unchecked")
    public <T> T serviceProxy(ClusterGroup prj, String name, Class<? super T> svcItf, boolean sticky, long timeout)
        throws IgniteException {
        ctx.security().authorize(name, SecurityPermission.SERVICE_INVOKE, null);

        if (hasLocalNode(prj)) {
            ServiceContextImpl ctx = serviceContext(name);

            if (ctx != null) {
                Service svc = ctx.service();

                if (svc != null) {
                    if (!svcItf.isAssignableFrom(svc.getClass()))
                        throw new IgniteException("Service does not implement specified interface [svcItf=" +
                            svcItf.getName() + ", svcCls=" + svc.getClass().getName() + ']');

                    return (T)svc;
                }
            }
        }

        return new GridServiceProxy<T>(prj, name, svcItf, sticky, timeout, ctx).proxy();
    }

    /**
     * @param prj Grid nodes projection.
     * @return Whether given projection contains any local node.
     */
    private boolean hasLocalNode(ClusterGroup prj) {
        for (ClusterNode n : prj.nodes()) {
            if (n.isLocal())
                return true;
        }

        return false;
    }

    /**
     * @param name Service name.
     * @param <T> Service type.
     * @return Services by specified service name.
     */
    @SuppressWarnings("unchecked")
    public <T> Collection<T> services(String name) {
        ctx.security().authorize(name, SecurityPermission.SERVICE_INVOKE, null);

        Collection<ServiceContextImpl> ctxs;

        synchronized (locSvcs) {
             ctxs = locSvcs.get(name);
        }

        if (ctxs == null)
            return null;

        synchronized (ctxs) {
            Collection<T> res = new ArrayList<>(ctxs.size());

            for (ServiceContextImpl ctx : ctxs) {
                Service svc = ctx.service();

                if (svc != null)
                    res.add((T)svc);
            }

            return res;
        }
    }

    /**
     * Reassigns service to nodes.
     *
     * @param dep Service deployment.
     * @param topVer Topology version.
     * @throws IgniteCheckedException If failed.
     */
    private void reassign(GridServiceDeployment dep, AffinityTopologyVersion topVer) throws IgniteCheckedException {
        ServiceConfiguration cfg = dep.configuration();

        Object nodeFilter = cfg.getNodeFilter();

        if (nodeFilter != null)
            ctx.resource().injectGeneric(nodeFilter);

        int totalCnt = cfg.getTotalCount();
        int maxPerNodeCnt = cfg.getMaxPerNodeCount();
        String cacheName = cfg.getCacheName();
        Object affKey = cfg.getAffinityKey();

        while (true) {
            GridServiceAssignments assigns = new GridServiceAssignments(cfg, dep.nodeId(), topVer.topologyVersion());

             Collection<ClusterNode> nodes;

             // Call node filter outside of transaction.
            if (affKey == null) {
                nodes = ctx.discovery().nodes(topVer);

                if (assigns.nodeFilter() != null) {
                    Collection<ClusterNode> nodes0 = new ArrayList<>();

                    for (ClusterNode node : nodes) {
                        if (assigns.nodeFilter().apply(node))
                            nodes0.add(node);
                    }

                    nodes = nodes0;
                }
            }
            else
                nodes = null;

            try (IgniteInternalTx tx = cache.txStartEx(PESSIMISTIC, REPEATABLE_READ)) {
                GridServiceAssignmentsKey key = new GridServiceAssignmentsKey(cfg.getName());

                GridServiceAssignments oldAssigns = (GridServiceAssignments)cache.get(key);

                Map<UUID, Integer> cnts = new HashMap<>();

                if (affKey != null) {
                    ClusterNode n = ctx.affinity().mapKeyToNode(cacheName, affKey, topVer);

                    if (n != null) {
                        int cnt = maxPerNodeCnt == 0 ? totalCnt == 0 ? 1 : totalCnt : maxPerNodeCnt;

                        cnts.put(n.id(), cnt);

                        if (log.isInfoEnabled())
                            log.info("Assigned service to primary node [svc=" + dep.configuration().getName() +
                                ", topVer=" + topVer + ", node=" + n.id() + ']');
                    }
                }
                else {
                    if (!nodes.isEmpty()) {
                        int size = nodes.size();

                        if (log.isInfoEnabled())
                            log.info("Calculating assignments for service " +
                                "[svc=" + dep.configuration().getName() +
                                ", topVer=" + topVer +
                                ", nodes=" + U.nodeIds(nodes) +
                                ", oldAssignment=" + (oldAssigns == null ? "NA" : oldAssigns.assigns()) +
                                ", totalCnt=" + totalCnt + ", maxPerNodeCnt=" + maxPerNodeCnt + ']');

                        int perNodeCnt = totalCnt != 0 ? totalCnt / size : maxPerNodeCnt;
                        int remainder = totalCnt != 0 ? totalCnt % size : 0;

                        if (perNodeCnt >= maxPerNodeCnt && maxPerNodeCnt != 0) {
                            perNodeCnt = maxPerNodeCnt;
                            remainder = 0;
                        }

                        for (ClusterNode n : nodes)
                            cnts.put(n.id(), perNodeCnt);

                        assert perNodeCnt >= 0;
                        assert remainder >= 0;

                        if (remainder > 0) {
                            int cnt = perNodeCnt + 1;

                            if (oldAssigns != null) {
                                Collection<UUID> used = new HashSet<>();

                                // Avoid redundant moving of services.
                                for (Map.Entry<UUID, Integer> e : oldAssigns.assigns().entrySet()) {
                                    // Do not assign services to left nodes.
                                    if (ctx.discovery().node(e.getKey()) == null)
                                        continue;

                                    // If old count and new count match, then reuse the assignment.
                                    if (e.getValue() == cnt) {
                                        cnts.put(e.getKey(), cnt);

                                        used.add(e.getKey());

                                        if (--remainder == 0)
                                            break;
                                    }
                                }

                                if (remainder > 0) {
                                    List<Map.Entry<UUID, Integer>> entries = new ArrayList<>(cnts.entrySet());

                                    // Randomize.
                                    Collections.shuffle(entries);

                                    for (Map.Entry<UUID, Integer> e : entries) {
                                        // Assign only the ones that have not been reused from previous assignments.
                                        if (!used.contains(e.getKey())) {
                                            if (e.getValue() < maxPerNodeCnt || maxPerNodeCnt == 0) {
                                                e.setValue(e.getValue() + 1);

                                                if (--remainder == 0)
                                                    break;
                                            }
                                        }
                                    }
                                }
                            }
                            else {
                                List<Map.Entry<UUID, Integer>> entries = new ArrayList<>(cnts.entrySet());

                                // Randomize.
                                Collections.shuffle(entries);

                                for (Map.Entry<UUID, Integer> e : entries) {
                                    e.setValue(e.getValue() + 1);

                                    if (--remainder == 0)
                                        break;
                                }
                            }
                        }
                    }
                }

                assigns.assigns(cnts);

                if (log.isInfoEnabled())
                    log.info("Calculated new assignments for service [svc=" + dep.configuration().getName() +
                        ", assignment=" + assigns + ']');

                cache.put(key, assigns);

                tx.commit();

                break;
            }
            catch (ClusterTopologyCheckedException e) {
                if (log.isDebugEnabled())
                    log.debug("Topology changed while reassigning (will retry): " + e.getMessage());

                U.sleep(10);
            }
        }
    }

    /**
     * Redeploys local services based on assignments.
     *
     * @param assigns Assignments.
     */
    private void redeploy(GridServiceAssignments assigns) {
        String svcName = assigns.name();

        Integer assignCnt = assigns.assigns().get(ctx.localNodeId());

        if (assignCnt == null)
            assignCnt = 0;

        Collection<ServiceContextImpl> ctxs;

        synchronized (locSvcs) {
            ctxs = locSvcs.get(svcName);

            if (ctxs == null)
                locSvcs.put(svcName, ctxs = new ArrayList<>());
        }

        Collection<ServiceContextImpl> toInit = new ArrayList<>();

        synchronized (ctxs) {
            if (log.isInfoEnabled())
                log.info("Updating service deployment [locNodeId=" + ctx.localNodeId() +
                    ", svc=" + assigns.name() + ", assigns=" + assigns + ']');

            if (ctxs.size() > assignCnt) {
                int cancelCnt = ctxs.size() - assignCnt;

                cancel(ctxs, cancelCnt);
            }
            else if (ctxs.size() < assignCnt) {
                int createCnt = assignCnt - ctxs.size();

                for (int i = 0; i < createCnt; i++) {
                    ServiceContextImpl svcCtx = new ServiceContextImpl(assigns.name(),
                        UUID.randomUUID(),
                        assigns.cacheName(),
                        assigns.affinityKey(),
                        Executors.newSingleThreadExecutor(threadFactory));

                    ctxs.add(svcCtx);

                    toInit.add(svcCtx);
                }
            }
        }

        for (final ServiceContextImpl svcCtx : toInit) {
            final Service svc;

            try {
                svc = copyAndInject(assigns.configuration());

                // Initialize service.
                svc.init(svcCtx);

                svcCtx.service(svc);
            }
            catch (Throwable e) {
                U.error(log, "Failed to initialize service (service will not be deployed): " + assigns.name(), e);

                synchronized (ctxs) {
                    ctxs.removeAll(toInit);
                }

                if (e instanceof Error)
                    throw (Error)e;

                if (e instanceof RuntimeException)
                    throw (RuntimeException)e;

                return;
            }

            if (log.isInfoEnabled())
                log.info("Starting service instance [name=" + svcCtx.name() + ", execId=" +
                    svcCtx.executionId() + ']');

            // Start service in its own thread.
            final ExecutorService exe = svcCtx.executor();

            exe.execute(new Runnable() {
                @Override public void run() {
                    try {
                        svc.execute(svcCtx);
                    }
                    catch (InterruptedException | IgniteInterruptedCheckedException ignore) {
                        if (log.isDebugEnabled())
                            log.debug("Service thread was interrupted [name=" + svcCtx.name() + ", execId=" +
                                svcCtx.executionId() + ']');
                    }
                    catch (IgniteException e) {
                        if (e.hasCause(InterruptedException.class) ||
                            e.hasCause(IgniteInterruptedCheckedException.class)) {
                            if (log.isDebugEnabled())
                                log.debug("Service thread was interrupted [name=" + svcCtx.name() +
                                    ", execId=" + svcCtx.executionId() + ']');
                        }
                        else {
                            U.error(log, "Service execution stopped with error [name=" + svcCtx.name() +
                                ", execId=" + svcCtx.executionId() + ']', e);
                        }
                    }
                    catch (Throwable e) {
                        log.error("Service execution stopped with error [name=" + svcCtx.name() +
                            ", execId=" + svcCtx.executionId() + ']', e);

                        if (e instanceof Error)
                            throw (Error)e;
                    }
                    finally {
                        // Suicide.
                        exe.shutdownNow();
                    }
                }
            });
        }
    }

    /**
     * @param cfg Service configuration.
     * @return Copy of service.
     * @throws IgniteCheckedException If failed.
     */
    private Service copyAndInject(ServiceConfiguration cfg) throws IgniteCheckedException {
        Marshaller m = ctx.config().getMarshaller();

        if (cfg instanceof LazyServiceConfiguration) {
            byte[] bytes = ((LazyServiceConfiguration)cfg).serviceBytes();

            Service srvc = U.unmarshal(m, bytes, U.resolveClassLoader(null, ctx.config()));

            ctx.resource().inject(srvc);

            return srvc;
        }
        else {
            Service svc = cfg.getService();

            try {
                byte[] bytes = U.marshal(m, svc);

                Service cp = U.unmarshal(m, bytes, U.resolveClassLoader(svc.getClass().getClassLoader(), ctx.config()));

                ctx.resource().inject(cp);

                return cp;
            }
            catch (IgniteCheckedException e) {
                U.error(log, "Failed to copy service (will reuse same instance): " + svc.getClass(), e);

                return svc;
            }
        }
    }

    /**
     * @param ctxs Contexts to cancel.
     * @param cancelCnt Number of contexts to cancel.
     */
    private void cancel(Iterable<ServiceContextImpl> ctxs, int cancelCnt) {
        for (Iterator<ServiceContextImpl> it = ctxs.iterator(); it.hasNext();) {
            ServiceContextImpl svcCtx = it.next();

            // Flip cancelled flag.
            svcCtx.setCancelled(true);

            // Notify service about cancellation.
            Service svc = svcCtx.service();

            if (svc != null) {
                try {
                    svc.cancel(svcCtx);
                }
                catch (Throwable e) {
                    log.error("Failed to cancel service (ignoring) [name=" + svcCtx.name() +
                        ", execId=" + svcCtx.executionId() + ']', e);

                    if (e instanceof Error)
                        throw e;
                }
                finally {
                    try {
                        ctx.resource().cleanup(svc);
                    }
                    catch (IgniteCheckedException e) {
                        U.error(log, "Failed to clean up service (will ignore): " + svcCtx.name(), e);
                    }
                }
            }

            // Close out executor thread for the service.
            // This will cause the thread to be interrupted.
            svcCtx.executor().shutdownNow();

            it.remove();

            if (log.isInfoEnabled())
                log.info("Cancelled service instance [name=" + svcCtx.name() + ", execId=" +
                    svcCtx.executionId() + ']');

            if (--cancelCnt == 0)
                break;
        }
    }

    /**
     * @param p Entry predicate used to execute query from client node.
     * @return Service deployment entries.
     */
    @SuppressWarnings("unchecked")
    private Iterator<Cache.Entry<Object, Object>> serviceEntries(IgniteBiPredicate<Object, Object> p) {
        try {
            if (!cache.context().affinityNode()) {
                ClusterNode oldestSrvNode =
                    ctx.discovery().oldestAliveCacheServerNode(AffinityTopologyVersion.NONE);

                if (oldestSrvNode == null)
                    return new GridEmptyIterator<>();

                GridCacheQueryManager qryMgr = cache.context().queries();

                CacheQuery<Map.Entry<Object, Object>> qry = qryMgr.createScanQuery(p, null, false);

                qry.keepAll(false);

                qry.projection(ctx.cluster().get().forNode(oldestSrvNode));

                GridCloseableIterator<Map.Entry<Object, Object>> iter = qry.executeScanQuery();

                return cache.context().itHolder().iterator(iter,
                    new CacheIteratorConverter<Cache.Entry<Object, Object>, Map.Entry<Object,Object>>() {
                        @Override protected Cache.Entry<Object, Object> convert(Map.Entry<Object, Object> e) {
                            return new CacheEntryImpl<>(e.getKey(), e.getValue());
                        }

                        @Override protected void remove(Cache.Entry<Object, Object> item) {
                            throw new UnsupportedOperationException();
                        }
                    });
            }
            else
                return cache.entrySetx().iterator();
        }
        catch (IgniteCheckedException e) {
            throw new IgniteException(e);
        }
    }

    /** {@inheritDoc} */
    @Nullable @Override public IgniteNodeValidationResult validateNode(ClusterNode node) {
        IgniteNodeValidationResult res = super.validateNode(node);

        if (res != null)
            return res;

        boolean rmtNodeIsOld = node.version().compareToIgnoreTimestamp(LAZY_SERVICES_CFG_SINCE) < 0;

        if (!rmtNodeIsOld)
            return null;

        while (true) {
            ServicesCompatibilityState state = compatibilityState.get();

            if (state.srvcCompatibility)
                return null;

            // Remote node is old and services are in not compatible mode.
            if (!state.used) {
                if (!compatibilityState.compareAndSet(state, new ServicesCompatibilityState(true, false)))
                    continue;

                return null;
            }

            ClusterNode locNode = ctx.discovery().localNode();

            return new IgniteNodeValidationResult(node.id(), "Local node uses IgniteServices and works in not " +
                "compatible mode with old nodes (" + IGNITE_SERVICES_COMPATIBILITY_MODE + " system property can be " +
                "set explicitly) [locNodeId=" + locNode.id() + ", rmtNodeId=" + node.id() + "]",
                "Remote node uses IgniteServices and works in not compatible mode with old nodes " +
                    IGNITE_SERVICES_COMPATIBILITY_MODE + " system property can be set explicitly" +
                    "[locNodeId=" + node.id() + ", rmtNodeId=" + locNode.id() + "]");
        }
    }

    /**
     * @param nodes Remote nodes.
     */
    public void initCompatibilityMode(Collection<ClusterNode> nodes) {
        boolean mode;

        if (srvcCompatibilitySysProp == null) {
            boolean clusterHasOldNode = false;

            for (ClusterNode n : nodes) {
                if (n.version().compareToIgnoreTimestamp(LAZY_SERVICES_CFG_SINCE) < 0) {
                    clusterHasOldNode = true;

                    break;
                }
            }

            mode = clusterHasOldNode;
        }
        else
            mode = srvcCompatibilitySysProp;

        while (true) {
            ServicesCompatibilityState state = compatibilityState.get();

            if (compatibilityState.compareAndSet(state, new ServicesCompatibilityState(mode, state.used)))
                return;
        }
    }

    /**
     * Called right after utility cache is started and ready for the usage.
     */
    public void onUtilityCacheStarted() {
        synchronized (pendingJobCtxs) {
            if (pendingJobCtxs.size() == 0)
                return;

            Iterator<ComputeJobContext> iter = pendingJobCtxs.iterator();

            while (iter.hasNext()) {
                iter.next().callcc();
                iter.remove();
            }
        }
    }

    /**
     * Service deployment listener.
     */
    @SuppressWarnings("unchecked")
    private class ServiceEntriesListener implements CacheEntryUpdatedListener<Object, Object> {
        /** {@inheritDoc} */
        @Override public void onUpdated(final Iterable<CacheEntryEvent<?, ?>> deps) {
            if (!busyLock.enterBusy())
                return;

            try {
                depExe.execute(new DepRunnable() {
                    @Override public void run0() {
                        onSystemCacheUpdated(deps);
                    }
                });
            }
            finally {
                busyLock.leaveBusy();
            }
        }
    }

    /**
     * @param evts Update events.
     */
    private void onSystemCacheUpdated(final Iterable<CacheEntryEvent<?, ?>> evts) {
        boolean firstTime = true;

        for (CacheEntryEvent<?, ?> e : evts) {
            if (e.getKey() instanceof GridServiceDeploymentKey) {
                if (firstTime) {
                    markCompatibilityStateAsUsed();

                    firstTime = false;
                }

                processDeployment((CacheEntryEvent)e);
            }
            else if (e.getKey() instanceof GridServiceAssignmentsKey) {
                if (firstTime) {
                    markCompatibilityStateAsUsed();

                    firstTime = false;
                }

                processAssignment((CacheEntryEvent)e);
            }
        }
    }

    /**
     * @param e Entry.
     */
    private void processDeployment(CacheEntryEvent<GridServiceDeploymentKey, GridServiceDeployment> e) {
        GridServiceDeployment dep;

        try {
            dep = e.getValue();
        }
        catch (IgniteException ex) {
            if (X.hasCause(ex, ClassNotFoundException.class))
                return;
            else
                throw ex;
        }

        if (dep != null) {
            svcName.set(dep.configuration().getName());

            // Ignore other utility cache events.
            AffinityTopologyVersion topVer = ctx.discovery().topologyVersionEx();

            ClusterNode oldest = U.oldest(ctx.discovery().nodes(topVer), null);

            if (oldest.isLocal())
                onDeployment(dep, topVer);
        }
        // Handle undeployment.
        else {
            if (log.isInfoEnabled())
                log.info("Received undeploy notification, will cancel all instances of the service " +
                    "[svc=" + e.getKey().name() + "]");

            String name = e.getKey().name();

            undeploy(name);

            // Finish deployment futures if undeployment happened.
            GridFutureAdapter<?> fut = depFuts.remove(name);

            if (fut != null)
                fut.onDone();

            // Complete undeployment future.
            fut = undepFuts.remove(name);

            if (fut != null)
                fut.onDone();

            GridServiceAssignmentsKey key = new GridServiceAssignmentsKey(name);

            // Remove assignment on primary node in case of undeploy.
            if (cache.cache().affinity().isPrimary(ctx.discovery().localNode(), key)) {
                try {
                    cache.getAndRemove(key);
                }
                catch (IgniteCheckedException ex) {
                    U.error(log, "Failed to remove assignments for undeployed service: " + name, ex);
                }
            }
        }
    }

    /**
     * Deployment callback.
     *
     * @param dep Service deployment.
     * @param topVer Topology version.
     */
    private void onDeployment(final GridServiceDeployment dep, final AffinityTopologyVersion topVer) {
        // Retry forever.
        try {
            AffinityTopologyVersion newTopVer = ctx.discovery().topologyVersionEx();

                // If topology version changed, reassignment will happen from topology event.
                if (newTopVer.equals(topVer)){
                    if (log.isInfoEnabled())
                        log.info("Will calculate new service deployment assignment (new service has been deployed) [" +
                            "svc=" + dep.configuration().getName() + ", topVer=" + topVer + ']');reassign(dep, topVer);}
            }
            catch (IgniteCheckedException e) {
                if (!(e instanceof ClusterTopologyCheckedException))
                    log.error("Failed to do service reassignment (will retry): " + dep.configuration().getName(), e);

            AffinityTopologyVersion newTopVer = ctx.discovery().topologyVersionEx();

            if (!newTopVer.equals(topVer)) {
                assert newTopVer.compareTo(topVer) > 0;

                // Reassignment will happen from topology event.
                return;
            }

            ctx.timeout().addTimeoutObject(new GridTimeoutObject() {
                private IgniteUuid id = IgniteUuid.randomUuid();

                private long start = System.currentTimeMillis();

                @Override public IgniteUuid timeoutId() {
                    return id;
                }

                @Override public long endTime() {
                    return start + RETRY_TIMEOUT;
                }

                @Override public void onTimeout() {
                    depExe.execute(new DepRunnable() {
                        @Override public void run0() {
                            onDeployment(dep, topVer);
                        }
                    });
                }
            });
        }
    }

    /**
     * Topology listener.
     */
    private class TopologyListener implements DiscoveryEventListener {
        /** */
        private volatile AffinityTopologyVersion currTopVer = null;
        /** {@inheritDoc} */
        @Override public void onEvent(final DiscoveryEvent evt, final DiscoCache discoCache) {
            if (!busyLock.enterBusy())
                return;

            try {
                final AffinityTopologyVersion topVer;

                if (evt instanceof DiscoveryCustomEvent) {
                    DiscoveryCustomMessage msg = ((DiscoveryCustomEvent)evt).customMessage();

                    topVer = ((DiscoveryCustomEvent)evt).affinityTopologyVersion();

                    if (msg instanceof CacheAffinityChangeMessage) {
                        if (!((CacheAffinityChangeMessage)msg).exchangeNeeded())
                            return;
                    }
                    else if (msg instanceof DynamicCacheChangeBatch) {
                        if (!((DynamicCacheChangeBatch)msg).exchangeNeeded())
                            return;
                    }
                    else
                        return;
                }
                else
                    topVer = new AffinityTopologyVersion((evt).topologyVersion(), 0);

                currTopVer = topVer;

                depExe.execute(new DepRunnable() {
                    @Override public void run0() {
                        // In case the cache instance isn't tracked by DiscoveryManager anymore.
                        discoCache.updateAlives(ctx.discovery());

                        ClusterNode oldest = discoCache.oldestAliveServerNodeWithCache();

                        if (oldest != null && oldest.isLocal()) {
                            final Collection<GridServiceDeployment> retries = new ConcurrentLinkedQueue<>();

                            if (ctx.deploy().enabled())
                                ctx.cache().context().deploy().ignoreOwnership(true);

                            try {
                                Iterator<Cache.Entry<Object, Object>> it = serviceEntries(
                                    ServiceDeploymentPredicate.INSTANCE);

                                boolean firstTime = true;

                                while (it.hasNext()) {
                                    // If topology changed again, let next event handle it.
                                    AffinityTopologyVersion currTopVer0 = currTopVer;

                                    if (currTopVer0 != topVer) {
                                        if (log.isInfoEnabled())
                                            log.info("Service processor detected a topology change during " +
                                                "assignments calculation (will abort current iteration and " +
                                                "re-calculate on the newer version): " +
                                                "[topVer=" + topVer + ", newTopVer=" + currTopVer0 + ']');

                                        return;
                                    }

                                    Cache.Entry<Object, Object> e = it.next();

                                    if (!(e.getKey() instanceof GridServiceDeploymentKey))
                                        continue;

                                    if (firstTime) {
                                        markCompatibilityStateAsUsed();

                                        firstTime = false;
                                    }

                                    GridServiceDeployment dep = (GridServiceDeployment)e.getValue();

                                    try {
                                        svcName.set(dep.configuration().getName());

                                        ctx.cache().internalCache(UTILITY_CACHE_NAME).context().affinity().
                                            affinityReadyFuture(topVer).get();

                                        reassign(dep, topVer);
                                    }
                                    catch (IgniteCheckedException ex) {
                                        if (!(e instanceof ClusterTopologyCheckedException))
                                            LT.error(log, ex, "Failed to do service reassignment (will retry): " +
                                                dep.configuration().getName());

                                        retries.add(dep);
                                    }
                                }
                            }
                            finally {
                                if (ctx.deploy().enabled())
                                    ctx.cache().context().deploy().ignoreOwnership(false);
                            }

                            if (!retries.isEmpty())
                                onReassignmentFailed(topVer, retries);
                        }

                        // Clean up zombie assignments.
                        for (Cache.Entry<Object, Object> e :
                            cache.entrySetx(CU.cachePrimary(ctx.grid().affinity(cache.name()), ctx.grid().localNode()))) {
                            if (!(e.getKey() instanceof GridServiceAssignmentsKey))
                                continue;

                            String name = ((GridServiceAssignmentsKey)e.getKey()).name();

                            try {
                                if (cache.get(new GridServiceDeploymentKey(name)) == null) {
                                    if (log.isDebugEnabled())
                                        log.debug("Removed zombie assignments: " + e.getValue());

                                    cache.getAndRemove(e.getKey());
                                }
                            }
                            catch (IgniteCheckedException ex) {
                                U.error(log, "Failed to clean up zombie assignments for service: " + name, ex);
                            }
                        }
                    }
                });
            }
            finally {
                busyLock.leaveBusy();
            }
        }

        /**
         * Handler for reassignment failures.
         *
         * @param topVer Topology version.
         * @param retries Retries.
         */
        private void onReassignmentFailed(final AffinityTopologyVersion topVer,
            final Collection<GridServiceDeployment> retries) {
            if (!busyLock.enterBusy())
                return;

            try {
                // If topology changed again, let next event handle it.
                if (ctx.discovery().topologyVersionEx().equals(topVer))
                    return;

                for (Iterator<GridServiceDeployment> it = retries.iterator(); it.hasNext(); ) {
                    GridServiceDeployment dep = it.next();

                    try {
                        svcName.set(dep.configuration().getName());

                        reassign(dep, topVer);

                        it.remove();
                    }
                    catch (IgniteCheckedException e) {
                        if (!(e instanceof ClusterTopologyCheckedException))
                            LT.error(log, e, "Failed to do service reassignment (will retry): " +
                                dep.configuration().getName());
                    }
                }

                if (!retries.isEmpty()) {
                    ctx.timeout().addTimeoutObject(new GridTimeoutObject() {
                        private IgniteUuid id = IgniteUuid.randomUuid();

                        private long start = System.currentTimeMillis();

                        @Override public IgniteUuid timeoutId() {
                            return id;
                        }

                        @Override public long endTime() {
                            return start + RETRY_TIMEOUT;
                        }

                        @Override public void onTimeout() {
                            depExe.execute(new Runnable() {
                                public void run() {
                                    onReassignmentFailed(topVer, retries);
                                }
                            });
                        }
                    });
                }
            }
            finally {
                busyLock.leaveBusy();
            }
        }
    }

    /**
     * @param e Entry.
     */
    private void processAssignment(CacheEntryEvent<GridServiceAssignmentsKey, GridServiceAssignments> e) {
        GridServiceAssignments assigns;

        try {
            assigns = e.getValue();
        }
        catch (IgniteException ex) {
            if (X.hasCause(ex, ClassNotFoundException.class))
                return;
            else
                throw ex;
        }

        if (assigns != null) {
            svcName.set(assigns.name());

            Throwable t = null;

            try {
                redeploy(assigns);
            }
            catch (Error | RuntimeException th) {
                t = th;
            }

            GridServiceDeploymentFuture fut = depFuts.get(assigns.name());

            if (fut != null && fut.configuration().equalsIgnoreNodeFilter(assigns.configuration())) {
                depFuts.remove(assigns.name(), fut);

                // Complete deployment futures once the assignments have been stored in cache.
                fut.onDone(null, t);
            }
        }
        // Handle undeployment.
        else
            undeploy(e.getKey().name());
    }


    /**
     * @param name Name.
     */
    private void undeploy(String name) {
        svcName.set(name);

        Collection<ServiceContextImpl> ctxs;

        synchronized (locSvcs) {
            ctxs = locSvcs.remove(name);
        }

            if (ctxs != null) {
                synchronized (ctxs) {
                    if (log.isInfoEnabled())
                        log.info("Undeploying services [svc=" + name +
                            ", ctxs=" + ctxs + ']');cancel(ctxs, ctxs.size());

            }
        }
    }

    /**
     *
     */
    private static class CancelResult {
        /** */
        IgniteInternalFuture<?> fut;

        /** */
        boolean rollback;

        /**
         * @param fut Future.
         * @param rollback {@code True} if service was cancelled during current call.
         */
        CancelResult(IgniteInternalFuture<?> fut, boolean rollback) {
            this.fut = fut;
            this.rollback = rollback;
        }
    }

    /**
     *
     */
    private abstract class DepRunnable implements Runnable {
        /** {@inheritDoc} */
        @Override public void run() {
            if (!busyLock.enterBusy())
                return;

            // Won't block ServiceProcessor stopping process.
            busyLock.leaveBusy();

            svcName.set(null);

            try {
                run0();
            }
            catch (Throwable t) {
                log.error("Error when executing service: " + svcName.get(), t);

                if (t instanceof Error)
                    throw t;
            }
            finally {
                svcName.set(null);
            }
        }

        /**
         * Abstract run method protected by busy lock.
         */
        public abstract void run0();
    }

    /**
     *
     */
    static class ServiceDeploymentPredicate implements IgniteBiPredicate<Object, Object> {
        /** */
        static final ServiceDeploymentPredicate INSTANCE = new ServiceDeploymentPredicate();

        /** */
        private static final long serialVersionUID = 0L;

        /** {@inheritDoc} */
        @Override public boolean apply(Object key, Object val) {
            return key instanceof GridServiceDeploymentKey;
        }

        /** {@inheritDoc} */
        @Override public String toString() {
            return S.toString(ServiceDeploymentPredicate.class, this);
        }
    }

    /**
     *
     */
    static class ServiceAssignmentsPredicate implements IgniteBiPredicate<Object, Object> {
        /** */
        static final ServiceAssignmentsPredicate INSTANCE = new ServiceAssignmentsPredicate();

        /** */
        private static final long serialVersionUID = 0L;

        /** {@inheritDoc} */
        @Override public boolean apply(Object key, Object val) {
            return key instanceof GridServiceAssignmentsKey;
        }

        /** {@inheritDoc} */
        @Override public String toString() {
            return S.toString(ServiceAssignmentsPredicate.class, this);
        }
    }

    /**
     */
    @GridInternal
    @SerializableTransient(methodName = "serializableTransient")
    private static class ServiceTopologyCallable implements IgniteCallable<Map<UUID, Integer>> {
        /** */
        private static final long serialVersionUID = 0L;

        /** */
        private static final IgniteProductVersion SINCE_VER = IgniteProductVersion.fromString("1.5.7");

        /** */
        private static final String[] SER_FIELDS = {"waitedCacheInit", "jCtx", "log"};

        /** */
        private final String svcName;

        /** */
        private transient boolean waitedCacheInit;

        /** */
        @IgniteInstanceResource
        private IgniteEx ignite;

        /** */
        @JobContextResource
        private transient ComputeJobContext jCtx;

        /** */
        @LoggerResource
        private transient IgniteLogger log;

        /** */
        transient boolean serialize;

        /**
         * @param svcName Service name.
         */
        public ServiceTopologyCallable(String svcName) {
            this.svcName = svcName;
        }

        /** {@inheritDoc} */
        @Override public Map<UUID, Integer> call() throws Exception {
            IgniteInternalCache<Object, Object> cache = ignite.context().cache().utilityCache();

            if (cache == null) {
                List<ComputeJobContext> pendingCtxs = ignite.context().service().pendingJobCtxs;

                synchronized (pendingCtxs) {
                    // Double check cache reference after lock acqusition.
                    cache = ignite.context().cache().utilityCache();

                    if (cache == null) {
                        if (!waitedCacheInit) {
                            log.debug("Utility cache hasn't been initialized yet. Waiting.");

                            // waiting for a minute for cache initialization.
                            jCtx.holdcc(60 * 1000);

                            pendingCtxs.add(jCtx);

                            waitedCacheInit = true;

                            return null;
                        }
                        else {
                            log.error("Failed to gather service topology. Utility " +
                                "cache initialization is stuck.");

                            throw new IgniteCheckedException("Failed to gather service topology. Utility " +
                                "cache initialization is stuck.");
                        }
                    }
                }
            }

            return serviceTopology(cache, svcName);
        }

        /**
         * @param self Instance of current class before serialization.
         * @param ver Sender job version.
         * @return List of serializable transient fields.
         */
        @SuppressWarnings("unused")
        private static String[] serializableTransient(ServiceTopologyCallable self, IgniteProductVersion ver) {
            return (self != null && self.serialize) || (ver != null && SERVICE_TOP_CALLABLE_VER1.contains(ver)) ? SER_FIELDS : null;
        }
    }

    /**
     *
     */
    private static class ServicesCompatibilityState {
        /** */
        private final boolean srvcCompatibility;

        /** */
        private final boolean used;

        /**
         * @param srvcCompatibility Services compatibility mode ({@code true} if compatible with old nodes).
         * @param used Services has been used.
         */
        ServicesCompatibilityState(boolean srvcCompatibility, boolean used) {
            this.srvcCompatibility = srvcCompatibility;
            this.used = used;
        }
    }
}<|MERGE_RESOLUTION|>--- conflicted
+++ resolved
@@ -467,10 +467,11 @@
      * @param name Service name.
      * @param svc Service.
      * @param cacheName Cache name.
-     * @param  affKey Affinity key.
+     * @param affKey Affinity key.
      * @return Future.
      */
-    public IgniteInternalFuture<?> deployKeyAffinitySingleton(String name, Service svc, String cacheName, Object affKey) {
+    public IgniteInternalFuture<?> deployKeyAffinitySingleton(String name, Service svc, String cacheName,
+        Object affKey) {
         A.notNull(affKey, "affKey");
 
         ServiceConfiguration cfg = new ServiceConfiguration();
@@ -492,11 +493,8 @@
     private PreparedConfigurations prepareServiceConfigurations(Collection<ServiceConfiguration> cfgs) {
         List<ServiceConfiguration> cfgsCp = new ArrayList<>(cfgs.size());
 
-        if (!busyLock.enterBusy()) {
-            IgniteCheckedException e = new IgniteCheckedException("Service deployment has been cancelled (node is stopping): " +
-                cfg.getName());
-
-<<<<<<< HEAD
+        ServicesCompatibilityState state = markCompatibilityStateAsUsed();
+
         Marshaller marsh = ctx.config().getMarshaller();
 
         List<GridServiceDeploymentFuture> failedFuts = null;
@@ -566,192 +564,105 @@
     public IgniteInternalFuture<?> deployAll(Collection<ServiceConfiguration> cfgs) {
         assert cfgs != null;
 
-        PreparedConfigurations srvCfg = prepareServiceConfigurations(cfgs);
-
-        List<ServiceConfiguration> cfgsCp = srvCfg.cfgs;
-
-        List<GridServiceDeploymentFuture> failedFuts = srvCfg.failedFuts;
-
-        Collections.sort(cfgsCp, new Comparator<ServiceConfiguration>() {
-            @Override public int compare(ServiceConfiguration cfg1, ServiceConfiguration cfg2) {
-                return cfg1.getName().compareTo(cfg2.getName());
-            }
-        });
-
-        GridServiceDeploymentCompoundFuture res;
-
-        while (true) {
-            res = new GridServiceDeploymentCompoundFuture();
-
-            if (ctx.deploy().enabled())
-                ctx.cache().context().deploy().ignoreOwnership(true);
-
-            try {
-                if (cfgsCp.size() == 1)
-                    writeServiceToCache(res, cfgsCp.get(0));
-                else if (cfgsCp.size() > 1) {
-                    try (Transaction tx = cache.txStart(PESSIMISTIC, READ_COMMITTED)) {
-                        for (ServiceConfiguration cfg : cfgsCp) {
-                            try {
-                                writeServiceToCache(res, cfg);
+        if (!busyLock.enterBusy()) {
+            IgniteCheckedException e = new IgniteCheckedException("Service deployment has been cancelled (node is stopping): " +
+                cfgs);
+
+            return new GridFinishedFuture<>(e);
+        }
+
+        try {
+
+            PreparedConfigurations srvCfg = prepareServiceConfigurations(cfgs);
+
+            List<ServiceConfiguration> cfgsCp = srvCfg.cfgs;
+
+            List<GridServiceDeploymentFuture> failedFuts = srvCfg.failedFuts;
+
+            Collections.sort(cfgsCp, new Comparator<ServiceConfiguration>() {
+                @Override public int compare(ServiceConfiguration cfg1, ServiceConfiguration cfg2) {
+                    return cfg1.getName().compareTo(cfg2.getName());
+                }
+            });
+
+            GridServiceDeploymentCompoundFuture res;
+            while (true) {
+                res = new GridServiceDeploymentCompoundFuture();
+
+                if (ctx.deploy().enabled())
+                    ctx.cache().context().deploy().ignoreOwnership(true);
+
+                try {
+                    if (cfgsCp.size() == 1)
+                        writeServiceToCache(res, cfgsCp.get(0));
+                    else if (cfgsCp.size() > 1) {
+                        try (Transaction tx = cache.txStart(PESSIMISTIC, READ_COMMITTED)) {
+                            for (ServiceConfiguration cfg : cfgsCp) {
+                                try {
+                                    writeServiceToCache(res, cfg);
+                                }
+                                catch (IgniteCheckedException e) {
+                                    if (X.hasCause(e, ClusterTopologyCheckedException.class))
+                                        throw e; // Retry.
+                                    else
+                                        U.error(log, e.getMessage());
+                                }
                             }
-                            catch (IgniteCheckedException e) {
-                                if (X.hasCause(e, ClusterTopologyCheckedException.class))
-                                    throw e; // Retry.
-                                else
-                                    U.error(log, e.getMessage());
-=======
-            return new GridFinishedFuture<>(e);
-        }
-
-        try {
-
-            ServicesCompatibilityState state = markCompatibilityStateAsUsed();
-
-            validate(cfg);
-
-            ctx.security().authorize(cfg.getName(), SecurityPermission.SERVICE_DEPLOY, null);
-
-            if (!state.srvcCompatibility) {
-                Marshaller marsh = ctx.config().getMarshaller();
-
-                LazyServiceConfiguration cfg0;
-
-                try {
-                    byte[] srvcBytes = U.marshal(marsh, cfg.getService());
-
-                    cfg0 = new LazyServiceConfiguration(cfg, srvcBytes);
-                }
-                catch (IgniteCheckedException e) {
-                    U.error(log, "Failed to marshal service with configured marshaller [srvc=" + cfg.getService()
-                        + ", marsh=" + marsh + "]", e);
-
-                    return new GridFinishedFuture<>(e);
-                }
-
-                cfg = cfg0;
-            }
-
-            GridServiceDeploymentFuture fut = new GridServiceDeploymentFuture(cfg);
-
-            GridServiceDeploymentFuture old = depFuts.putIfAbsent(cfg.getName(), fut);
-
-            if (old != null) {
-                if (!old.configuration().equalsIgnoreNodeFilter(cfg)) {
-                    fut.onDone(new IgniteCheckedException("Failed to deploy service (service already exists with " +
-                        "different configuration) [deployed=" + old.configuration() + ", new=" + cfg + ']'));
-
-                    return fut;
-                }
-
-                return old;
+
+                            tx.commit();
+                        }
+                    }
+
+                    break;
+                }
+                catch (IgniteException | IgniteCheckedException e) {
+                    for (String name : res.servicesToRollback())
+                        depFuts.remove(name).onDone(e);
+
+                    if (X.hasCause(e, ClusterTopologyCheckedException.class)) {
+                        if (log.isDebugEnabled())
+                            log.debug("Topology changed while deploying services (will retry): " + e.getMessage());
+                    }
+                    else {
+                        res.onDone(new IgniteCheckedException(
+                            new ServiceDeploymentException("Failed to deploy provided services.", e, cfgs)));
+
+                        return res;
+                    }
+                }
+                finally {
+                    if (ctx.deploy().enabled())
+                        ctx.cache().context().deploy().ignoreOwnership(false);
+                }
             }
 
             if (ctx.clientDisconnected()) {
-                fut.onDone(new IgniteClientDisconnectedCheckedException(ctx.cluster().clientReconnectFuture(),
-                    "Failed to deploy service, client node disconnected."));
-
-                depFuts.remove(cfg.getName(), fut);
-            }
-
-            while (true) {
-                try {
-                    GridServiceDeploymentKey key = new GridServiceDeploymentKey(cfg.getName());
-
-                    if (ctx.deploy().enabled())
-                        ctx.cache().context().deploy().ignoreOwnership(true);
-
-                    try {
-                        GridServiceDeployment dep = (GridServiceDeployment)cache.getAndPutIfAbsent(key,
-                            new GridServiceDeployment(ctx.localNodeId(), cfg));
-
-                        if (dep != null) {
-                            if (!dep.configuration().equalsIgnoreNodeFilter(cfg)) {
-                                // Remove future from local map.
-                                depFuts.remove(cfg.getName(), fut);
-
-                                fut.onDone(new IgniteCheckedException("Failed to deploy service (service already exists with " +
-                                    "different configuration) [deployed=" + dep.configuration() + ", new=" + cfg + ']'));
-                            }
-                            else {
-                                Iterator<Cache.Entry<Object, Object>> it = serviceEntries(
-                                    ServiceAssignmentsPredicate.INSTANCE);
-
-                                while (it.hasNext()) {
-                                    Cache.Entry<Object, Object> e = it.next();
-
-                                    if (e.getKey() instanceof GridServiceAssignmentsKey) {
-                                        GridServiceAssignments assigns = (GridServiceAssignments)e.getValue();
-
-                                        if (assigns.name().equals(cfg.getName())) {
-                                            // Remove future from local map.
-                                            depFuts.remove(cfg.getName(), fut);
-
-                                            fut.onDone();
-
-                                            break;
-                                        }
-                                    }
-                                }
-
-                                if (!dep.configuration().equalsIgnoreNodeFilter(cfg))
-                                    U.warn(log, "Service already deployed with different configuration (will ignore) " +
-                                        "[deployed=" + dep.configuration() + ", new=" + cfg + ']');
->>>>>>> 238c7723
-                            }
-                        }
-
-                        tx.commit();
-                    }
-<<<<<<< HEAD
-                }
-
-                break;
-            }
-            catch (IgniteException | IgniteCheckedException e) {
-                for (String name : res.servicesToRollback())
-                    depFuts.remove(name).onDone(e);
-
-                if (X.hasCause(e, ClusterTopologyCheckedException.class)) {
-                    if (log.isDebugEnabled())
-                        log.debug("Topology changed while deploying services (will retry): " + e.getMessage());
-                }
-                else {
-                    res.onDone(new IgniteCheckedException(
-                        new ServiceDeploymentException("Failed to deploy provided services.", e, cfgs)));
-
-                    return res;
-                }
-            }
-            finally {
-                if (ctx.deploy().enabled())
-                    ctx.cache().context().deploy().ignoreOwnership(false);
-            }
-        }
-
-        if (ctx.clientDisconnected()) {
-            IgniteClientDisconnectedCheckedException err =
-                new IgniteClientDisconnectedCheckedException(ctx.cluster().clientReconnectFuture(),
-                    "Failed to deploy services, client node disconnected: " + cfgs);
-
-            for (String name : res.servicesToRollback()) {
-                GridServiceDeploymentFuture fut = depFuts.remove(name);
-
-                if (fut != null)
-                    fut.onDone(err);
-            }
-
-            return new GridFinishedFuture<>(err);
-        }
-
-        if (failedFuts != null) {
-            for (GridServiceDeploymentFuture fut : failedFuts)
-                res.add(fut, false);
-        }
-
-        res.markInitialized();
-
-        return res;
+                IgniteClientDisconnectedCheckedException err =
+                    new IgniteClientDisconnectedCheckedException(ctx.cluster().clientReconnectFuture(),
+                        "Failed to deploy services, client node disconnected: " + cfgs);
+
+                for (String name : res.servicesToRollback()) {
+                    GridServiceDeploymentFuture fut = depFuts.remove(name);
+
+                    if (fut != null)
+                        fut.onDone(err);
+                }
+
+                return new GridFinishedFuture<>(err);
+            }
+
+            if (failedFuts != null) {
+                for (GridServiceDeploymentFuture fut : failedFuts)
+                    res.add(fut, false);
+            }
+
+            res.markInitialized();
+
+            return res;
+        }
+        finally {
+            busyLock.leaveBusy();
+        }
     }
 
     /**
@@ -809,30 +720,6 @@
                             }
                         }
                     }
-=======
-                    finally {
-                        if (ctx.deploy().enabled())
-                            ctx.cache().context().deploy().ignoreOwnership(false);
-                    }
-
-                    return fut;
-                }
-                catch (ClusterTopologyCheckedException e) {
-                    if (log.isDebugEnabled())
-                        log.debug("Topology changed while deploying service (will retry): " + e.getMessage());
-                }
-                catch (IgniteCheckedException e) {
-                    if (e.hasCause(ClusterTopologyCheckedException.class)) {
-                        if (log.isDebugEnabled())
-                            log.debug("Topology changed while deploying service (will retry): " + e.getMessage());
-
-                        continue;
-                    }
-
-                    U.error(log, "Failed to deploy service: " + cfg.getName(), e);
-
-                    return new GridFinishedFuture<>(e);
->>>>>>> 238c7723
                 }
             }
             else
@@ -846,9 +733,6 @@
             depFuts.remove(name, fut);
 
             throw e;
-        }
-        finally {
-            busyLock.leaveBusy();
         }
     }
 
@@ -1230,7 +1114,7 @@
         Collection<ServiceContextImpl> ctxs;
 
         synchronized (locSvcs) {
-             ctxs = locSvcs.get(name);
+            ctxs = locSvcs.get(name);
         }
 
         if (ctxs == null)
@@ -1273,9 +1157,9 @@
         while (true) {
             GridServiceAssignments assigns = new GridServiceAssignments(cfg, dep.nodeId(), topVer.topologyVersion());
 
-             Collection<ClusterNode> nodes;
-
-             // Call node filter outside of transaction.
+            Collection<ClusterNode> nodes;
+
+            // Call node filter outside of transaction.
             if (affKey == null) {
                 nodes = ctx.discovery().nodes(topVer);
 
@@ -1584,7 +1468,7 @@
      * @param cancelCnt Number of contexts to cancel.
      */
     private void cancel(Iterable<ServiceContextImpl> ctxs, int cancelCnt) {
-        for (Iterator<ServiceContextImpl> it = ctxs.iterator(); it.hasNext();) {
+        for (Iterator<ServiceContextImpl> it = ctxs.iterator(); it.hasNext(); ) {
             ServiceContextImpl svcCtx = it.next();
 
             // Flip cancelled flag.
@@ -1654,7 +1538,7 @@
                 GridCloseableIterator<Map.Entry<Object, Object>> iter = qry.executeScanQuery();
 
                 return cache.context().itHolder().iterator(iter,
-                    new CacheIteratorConverter<Cache.Entry<Object, Object>, Map.Entry<Object,Object>>() {
+                    new CacheIteratorConverter<Cache.Entry<Object, Object>, Map.Entry<Object, Object>>() {
                         @Override protected Cache.Entry<Object, Object> convert(Map.Entry<Object, Object> e) {
                             return new CacheEntryImpl<>(e.getKey(), e.getValue());
                         }
@@ -1881,15 +1765,17 @@
         try {
             AffinityTopologyVersion newTopVer = ctx.discovery().topologyVersionEx();
 
-                // If topology version changed, reassignment will happen from topology event.
-                if (newTopVer.equals(topVer)){
-                    if (log.isInfoEnabled())
-                        log.info("Will calculate new service deployment assignment (new service has been deployed) [" +
-                            "svc=" + dep.configuration().getName() + ", topVer=" + topVer + ']');reassign(dep, topVer);}
-            }
-            catch (IgniteCheckedException e) {
-                if (!(e instanceof ClusterTopologyCheckedException))
-                    log.error("Failed to do service reassignment (will retry): " + dep.configuration().getName(), e);
+            // If topology version changed, reassignment will happen from topology event.
+            if (newTopVer.equals(topVer)) {
+                if (log.isInfoEnabled())
+                    log.info("Will calculate new service deployment assignment (new service has been deployed) [" +
+                        "svc=" + dep.configuration().getName() + ", topVer=" + topVer + ']');
+                reassign(dep, topVer);
+            }
+        }
+        catch (IgniteCheckedException e) {
+            if (!(e instanceof ClusterTopologyCheckedException))
+                log.error("Failed to do service reassignment (will retry): " + dep.configuration().getName(), e);
 
             AffinityTopologyVersion newTopVer = ctx.discovery().topologyVersionEx();
 
@@ -1930,6 +1816,7 @@
     private class TopologyListener implements DiscoveryEventListener {
         /** */
         private volatile AffinityTopologyVersion currTopVer = null;
+
         /** {@inheritDoc} */
         @Override public void onEvent(final DiscoveryEvent evt, final DiscoCache discoCache) {
             if (!busyLock.enterBusy())
@@ -2164,7 +2051,6 @@
             undeploy(e.getKey().name());
     }
 
-
     /**
      * @param name Name.
      */
@@ -2177,11 +2063,12 @@
             ctxs = locSvcs.remove(name);
         }
 
-            if (ctxs != null) {
-                synchronized (ctxs) {
-                    if (log.isInfoEnabled())
-                        log.info("Undeploying services [svc=" + name +
-                            ", ctxs=" + ctxs + ']');cancel(ctxs, ctxs.size());
+        if (ctxs != null) {
+            synchronized (ctxs) {
+                if (log.isInfoEnabled())
+                    log.info("Undeploying services [svc=" + name +
+                        ", ctxs=" + ctxs + ']');
+                cancel(ctxs, ctxs.size());
 
             }
         }
