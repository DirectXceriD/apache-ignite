--- conflicted
+++ resolved
@@ -375,13 +375,8 @@
             CacheStoreHolder holder = initDir(
                 new File(storeWorkDir, META_STORAGE_NAME),
                     grpId,
-<<<<<<< HEAD
-                    PageIdAllocator.METASTORE_PARTITION + 1,
-                    AllocatedPageTracker.NO_OP,
-=======
-                    1,
+                PageIdAllocator.METASTORE_PARTITION + 1,
                     dataRegion.memoryMetrics(),
->>>>>>> 137a0e7b
                     false);
 
             CacheStoreHolder old = idxCacheStores.put(grpId, holder);
