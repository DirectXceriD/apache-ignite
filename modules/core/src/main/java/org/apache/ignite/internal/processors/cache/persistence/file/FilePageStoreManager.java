--- conflicted
+++ resolved
@@ -279,7 +279,6 @@
     }
 
     /** {@inheritDoc} */
-<<<<<<< HEAD
     @Override public void initialize(int cacheId, int partitions, String workingDir, AllocatedPageTracker tracker)
         throws IgniteCheckedException {
         if (!idxCacheStores.containsKey(cacheId)) {
@@ -297,11 +296,7 @@
     }
 
     /** {@inheritDoc} */
-    @Override public void initializeForCache(CacheGroupDescriptor grpDesc, StoredCacheData cacheData)
-        throws IgniteCheckedException {
-=======
     @Override public void initializeForCache(CacheGroupDescriptor grpDesc, StoredCacheData cacheData) throws IgniteCheckedException {
->>>>>>> 186b2d6f
         int grpId = grpDesc.groupId();
 
         if (!idxCacheStores.containsKey(grpId)) {
@@ -320,16 +315,9 @@
         if (!idxCacheStores.containsKey(grpId)) {
             CacheStoreHolder holder = initDir(
                 new File(storeWorkDir, META_STORAGE_NAME),
-<<<<<<< HEAD
                 grpId,
                 1,
-                delta -> {/* No-op */}
-            );
-=======
-                    grpId,
-                    1,
-                    AllocatedPageTracker.NO_OP);
->>>>>>> 186b2d6f
+                AllocatedPageTracker.NO_OP );
 
             CacheStoreHolder old = idxCacheStores.put(grpId, holder);
 
