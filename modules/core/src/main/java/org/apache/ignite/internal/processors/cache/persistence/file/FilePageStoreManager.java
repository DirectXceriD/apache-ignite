/*
 * Licensed to the Apache Software Foundation (ASF) under one or more
 * contributor license agreements.  See the NOTICE file distributed with
 * this work for additional information regarding copyright ownership.
 * The ASF licenses this file to You under the Apache License, Version 2.0
 * (the "License"); you may not use this file except in compliance with
 * the License.  You may obtain a copy of the License at
 *
 *      http://www.apache.org/licenses/LICENSE-2.0
 *
 * Unless required by applicable law or agreed to in writing, software
 * distributed under the License is distributed on an "AS IS" BASIS,
 * WITHOUT WARRANTIES OR CONDITIONS OF ANY KIND, either express or implied.
 * See the License for the specific language governing permissions and
 * limitations under the License.
 */

package org.apache.ignite.internal.processors.cache.persistence.file;

import java.io.BufferedInputStream;
import java.io.BufferedOutputStream;
import java.io.File;
import java.io.FileInputStream;
import java.io.FileOutputStream;
import java.io.IOException;
import java.io.InputStream;
import java.io.OutputStream;
import java.nio.ByteBuffer;
import java.nio.file.Files;
import java.nio.file.Path;
import java.nio.file.StandardCopyOption;
import java.util.Collections;
import java.util.HashMap;
import java.util.Map;
import java.util.Set;
import java.util.concurrent.ConcurrentHashMap;
import org.apache.ignite.IgniteCheckedException;
import org.apache.ignite.configuration.CacheConfiguration;
import org.apache.ignite.configuration.DataStorageConfiguration;
import org.apache.ignite.configuration.IgniteConfiguration;
import org.apache.ignite.internal.GridKernalContext;
import org.apache.ignite.internal.NodeInvalidator;
import org.apache.ignite.internal.pagemem.PageIdAllocator;
import org.apache.ignite.internal.pagemem.PageIdUtils;
import org.apache.ignite.internal.pagemem.PageMemory;
import org.apache.ignite.internal.pagemem.store.IgnitePageStoreManager;
import org.apache.ignite.internal.pagemem.store.PageStore;
import org.apache.ignite.internal.processors.cache.CacheGroupContext;
import org.apache.ignite.internal.processors.cache.CacheGroupDescriptor;
import org.apache.ignite.internal.processors.cache.GridCacheSharedManagerAdapter;
import org.apache.ignite.internal.processors.cache.StoredCacheData;
import org.apache.ignite.internal.processors.cache.persistence.filename.PdsFolderSettings;
import org.apache.ignite.internal.processors.cache.persistence.metastorage.MetaStorage;
import org.apache.ignite.internal.processors.cache.persistence.snapshot.IgniteCacheSnapshotManager;
import org.apache.ignite.internal.util.typedef.internal.U;
import org.apache.ignite.marshaller.Marshaller;
import org.apache.ignite.marshaller.jdk.JdkMarshaller;
import org.jetbrains.annotations.NotNull;
import org.jetbrains.annotations.Nullable;

/**
 * File page store manager.
 */
public class FilePageStoreManager extends GridCacheSharedManagerAdapter implements IgnitePageStoreManager {
    /** File suffix. */
    public static final String FILE_SUFFIX = ".bin";

    /** Partition file prefix. */
    public static final String PART_FILE_PREFIX = "part-";

    /** */
    public static final String INDEX_FILE_NAME = "index" + FILE_SUFFIX;

    /** */
    public static final String PART_FILE_TEMPLATE = PART_FILE_PREFIX+ "%d" + FILE_SUFFIX;

    /** */
    public static final String CACHE_DIR_PREFIX = "cache-";

    /** */
    public static final String CACHE_GRP_DIR_PREFIX = "cacheGroup-";

    /** */
    public static final String CACHE_DATA_FILENAME = "cache_data.dat";

    /** */
    public static final String DFLT_STORE_DIR = "db";

    /** Marshaller. */
    private static final Marshaller marshaller = new JdkMarshaller();

    /** */
    private final Map<Integer, CacheStoreHolder> idxCacheStores = new ConcurrentHashMap<>();

    /** */
    private final IgniteConfiguration igniteCfg;

    /**
     * File IO factory for page store, by default is taken from {@link #dsCfg}.
     * May be overriden by block read/write.
     */
    private FileIOFactory pageStoreFileIoFactory;

    /**
     * File IO factory for page store V1 and for fast checking page store (non block read).
     * By default is taken from {@link #dsCfg}.
     */
    private FileIOFactory pageStoreV1FileIoFactory;

    /** */
    private final DataStorageConfiguration dsCfg;

    /** Absolute directory for file page store. Includes consistent id based folder. */
    private File storeWorkDir;

    /** */
    private final long metaPageId = PageIdUtils.pageId(-1, PageMemory.FLAG_IDX, 0);

    /** */
    private final Set<Integer> grpsWithoutIdx = Collections.newSetFromMap(new ConcurrentHashMap<Integer, Boolean>());

    /**
     * @param ctx Kernal context.
     */
    public FilePageStoreManager(GridKernalContext ctx) {
        igniteCfg = ctx.config();

        DataStorageConfiguration dsCfg = igniteCfg.getDataStorageConfiguration();

        assert dsCfg != null;

        this.dsCfg = dsCfg;

        pageStoreV1FileIoFactory = pageStoreFileIoFactory = dsCfg.getFileIOFactory();
    }

    /** {@inheritDoc} */
    @Override public void start0() throws IgniteCheckedException {
        final GridKernalContext ctx = cctx.kernalContext();
        if (ctx.clientNode())
            return;

        final PdsFolderSettings folderSettings = ctx.pdsFolderResolver().resolveFolders();

        storeWorkDir = new File(folderSettings.persistentStoreRootPath(), folderSettings.folderName());

        U.ensureDirectory(storeWorkDir, "page store work directory", log);
    }

    /** {@inheritDoc} */
    @Override public void stop0(boolean cancel) {
        if (log.isDebugEnabled())
            log.debug("Stopping page store manager.");

        IgniteCheckedException ex = shutdown(false);

        if (ex != null)
            U.error(log, "Failed to gracefully stop page store manager", ex);
    }

    /** {@inheritDoc} */
    @Override public void onActivate(GridKernalContext kctx) throws IgniteCheckedException {
        if (log.isDebugEnabled())
            log.debug("Activate page store manager [id=" + cctx.localNodeId() +
                " topVer=" + cctx.discovery().topologyVersionEx() + " ]");

        start0();
    }

    /** {@inheritDoc} */
    @Override public void onDeActivate(GridKernalContext kctx) {
        if (log.isDebugEnabled())
            log.debug("DeActivate page store manager [id=" + cctx.localNodeId() +
                " topVer=" + cctx.discovery().topologyVersionEx() + " ]");

        stop0(true);

        idxCacheStores.clear();
    }

    /** {@inheritDoc} */
    @Override public void beginRecover() {
        for (CacheStoreHolder holder : idxCacheStores.values()) {
            holder.idxStore.beginRecover();

            for (FilePageStore partStore : holder.partStores)
                partStore.beginRecover();
        }
    }

    /** {@inheritDoc} */
    @Override public void finishRecover() throws IgniteCheckedException {
        try {
            for (CacheStoreHolder holder : idxCacheStores.values()) {
                holder.idxStore.finishRecover();

                for (FilePageStore partStore : holder.partStores)
                    partStore.finishRecover();
            }
        }
        catch (PersistentStorageIOException e) {
            NodeInvalidator.INSTANCE.invalidate(cctx.kernalContext(), e);

            throw e;
        }
    }

    /** {@inheritDoc} */
    @Override public void initializeForCache(CacheGroupDescriptor grpDesc, StoredCacheData cacheData)
        throws IgniteCheckedException {
        int grpId = grpDesc.groupId();

        if (!idxCacheStores.containsKey(grpId)) {
            CacheStoreHolder holder = initForCache(grpDesc, cacheData.config());

            CacheStoreHolder old = idxCacheStores.put(grpId, holder);

            assert old == null : "Non-null old store holder for cache: " + cacheData.config().getName();
        }
    }

    /** {@inheritDoc} */
    @Override public void initializeForMetastorage()
        throws IgniteCheckedException {
        int grpId = MetaStorage.METASTORAGE_CACHE_ID;

        if (!idxCacheStores.containsKey(grpId)) {
            CacheStoreHolder holder = initDir(new File(storeWorkDir, "metastorage"), grpId, 1);

            CacheStoreHolder old = idxCacheStores.put(grpId, holder);

            assert old == null : "Non-null old store holder for metastorage";
        }
    }

    /** {@inheritDoc} */
    @Override public void storeCacheData(StoredCacheData cacheData, boolean overwrite) throws IgniteCheckedException {
        File cacheWorkDir = cacheWorkDir(cacheData.config());

        File file;

        checkAndInitCacheWorkDir(cacheWorkDir);

        assert cacheWorkDir.exists() : "Work directory does not exist: " + cacheWorkDir;

        if (cacheData.config().getGroupName() != null)
            file = new File(cacheWorkDir, cacheData.config().getName() + CACHE_DATA_FILENAME);
        else
            file = new File(cacheWorkDir, CACHE_DATA_FILENAME);

        if (overwrite || !file.exists() || file.length() == 0) {
            try {
                file.createNewFile();

                // Pre-existing file will be truncated upon stream open.
                try (OutputStream stream = new BufferedOutputStream(new FileOutputStream(file))) {
                    marshaller.marshal(cacheData, stream);
                }
            }
            catch (IOException ex) {
                throw new IgniteCheckedException("Failed to persist cache configuration: " + cacheData.config().getName(), ex);
            }
        }
    }

    /** {@inheritDoc} */
    @Override public void shutdownForCacheGroup(CacheGroupContext grp, boolean destroy) throws IgniteCheckedException {
        grpsWithoutIdx.remove(grp.groupId());

        CacheStoreHolder old = idxCacheStores.remove(grp.groupId());

        assert old != null : "Missing cache store holder [cache=" + grp.cacheOrGroupName() +
            ", locNodeId=" + cctx.localNodeId() + ", gridName=" + cctx.igniteInstanceName() + ']';

        IgniteCheckedException ex = shutdown(old, /*clean files if destroy*/destroy, null);

        if (ex != null)
            throw ex;
    }

    /** {@inheritDoc} */
    @Override public void onPartitionCreated(int grpId, int partId) throws IgniteCheckedException {
        // No-op.
    }

    /** {@inheritDoc} */
    @Override public void onPartitionDestroyed(int grpId, int partId, int tag) throws IgniteCheckedException {
        assert partId <= PageIdAllocator.MAX_PARTITION_ID;

        PageStore store = getStore(grpId, partId);

        assert store instanceof FilePageStore : store;

        ((FilePageStore)store).truncate(tag);
    }

    /** {@inheritDoc} */
    @Override public void read(int grpId, long pageId, ByteBuffer pageBuf) throws IgniteCheckedException {
        read(grpId, pageId, pageBuf, false);
    }

    /**
     * Will preserve crc in buffer if keepCrc is true.
     *
     * @param cacheId Cache ID.
     * @param pageId Page ID.
     * @param pageBuf Page buffer.
     * @param keepCrc Keep CRC flag.
     * @throws IgniteCheckedException If failed.
     */
    public void read(int cacheId, long pageId, ByteBuffer pageBuf, boolean keepCrc) throws IgniteCheckedException {
        PageStore store = getStore(cacheId, PageIdUtils.partId(pageId));

        try {
            store.read(pageId, pageBuf, keepCrc);
        }
        catch (PersistentStorageIOException e) {
            NodeInvalidator.INSTANCE.invalidate(cctx.kernalContext(), e);

            throw e;
        }
    }

    /** {@inheritDoc} */
    @Override public boolean exists(int grpId, int partId) throws IgniteCheckedException {
        PageStore store = getStore(grpId, partId);

        return store.exists();
    }

    /** {@inheritDoc} */
    @Override public void readHeader(int grpId, int partId, ByteBuffer buf) throws IgniteCheckedException {
        PageStore store = getStore(grpId, partId);

        try {
            store.readHeader(buf);
        }
        catch (PersistentStorageIOException e) {
            NodeInvalidator.INSTANCE.invalidate(cctx.kernalContext(), e);

            throw e;
        }
    }

    /** {@inheritDoc} */
    @Override public void write(int grpId, long pageId, ByteBuffer pageBuf, int tag) throws IgniteCheckedException {
        writeInternal(grpId, pageId, pageBuf, tag, true);
    }

    /** {@inheritDoc} */
    @Override public long pageOffset(int grpId, long pageId) throws IgniteCheckedException {
        PageStore store = getStore(grpId, PageIdUtils.partId(pageId));

        return store.pageOffset(pageId);
    }

    /**
     * @param cacheId Cache ID to write.
     * @param pageId Page ID.
     * @param pageBuf Page buffer.
     * @param tag Partition tag (growing 1-based partition file version). Used to validate page is not outdated
     * @param calculateCrc if {@code False} crc calculation will be forcibly skipped.
     * @return PageStore to which the page has been written.
     * @throws IgniteCheckedException If IO error occurred.
     */
    public PageStore writeInternal(int cacheId, long pageId, ByteBuffer pageBuf, int tag, boolean calculateCrc) throws IgniteCheckedException {
        int partId = PageIdUtils.partId(pageId);

        PageStore store = getStore(cacheId, partId);

        try {
            store.write(pageId, pageBuf, tag, calculateCrc);
        }
        catch (PersistentStorageIOException e) {
            NodeInvalidator.INSTANCE.invalidate(cctx.kernalContext(), e);

            throw e;
        }

        return store;
    }

    /**
     *
     */
    public Path getPath(boolean isSharedGroup, String cacheOrGroupName, int partId) {
        return getPartitionFile(cacheWorkDir(isSharedGroup, cacheOrGroupName), partId).toPath();
    }

    /**
     * @param grpDesc Cache group descriptor.
     * @param ccfg Cache configuration.
     * @return Cache store holder.
     * @throws IgniteCheckedException If failed.
     */
    private CacheStoreHolder initForCache(CacheGroupDescriptor grpDesc, CacheConfiguration ccfg) throws IgniteCheckedException {
        assert !grpDesc.sharedGroup() || ccfg.getGroupName() != null : ccfg.getName();

        File cacheWorkDir = cacheWorkDir(ccfg);

        return initDir(cacheWorkDir, grpDesc.groupId(), grpDesc.config().getAffinity().partitions());
    }

    /**
     * @param cacheWorkDir Work directory.
     * @param grpId Group ID.
     * @param partitions Number of partitions.
     * @return Cache store holder.
     * @throws IgniteCheckedException If failed.
     */
    private CacheStoreHolder initDir(File cacheWorkDir, int grpId, int partitions) throws IgniteCheckedException {boolean dirExisted = checkAndInitCacheWorkDir(cacheWorkDir);
        try {
            File idxFile = new File(cacheWorkDir, INDEX_FILE_NAME);

            if (dirExisted && !idxFile.exists())
                grpsWithoutIdx.add(grpId);

            FileVersionCheckingFactory pageStoreFactory = new FileVersionCheckingFactory(
                    dsCfg.getFileIOFactory(), igniteCfg.getDataStorageConfiguration());

<<<<<<< HEAD
            FilePageStore idxStore = pageStoreFactory.createPageStore(PageMemory.FLAG_IDX, idxFile);
=======
        FilePageStoreFactory pageStoreFactory = new FileVersionCheckingFactory(
            pageStoreFileIoFactory, pageStoreV1FileIoFactory, igniteCfg.getDataStorageConfiguration());
>>>>>>> 9bba2d52

            FilePageStore[] partStores = new FilePageStore[partitions];

            for (int partId = 0; partId < partStores.length; partId++) {
                FilePageStore partStore = pageStoreFactory.createPageStore(
                    PageMemory.FLAG_DATA, getPartitionFile(cacheWorkDir, partId));

                partStores[partId] = partStore;
            }

            return new CacheStoreHolder(idxStore, partStores);
        }
        catch (PersistentStorageIOException e) {
            NodeInvalidator.INSTANCE.invalidate(cctx.kernalContext(), e);

            throw e;
        }
    }

    /**
     * @param cacheWorkDir Cache work directory.
     * @param partId Partition id.
     */
    @NotNull private File getPartitionFile(File cacheWorkDir, int partId) {
        return new File(cacheWorkDir, String.format(PART_FILE_TEMPLATE, partId));
    }

    /**
     * @param cacheWorkDir Cache work directory.
     */
    private boolean checkAndInitCacheWorkDir(File cacheWorkDir) throws IgniteCheckedException {
        boolean dirExisted = false;

        if (!cacheWorkDir.exists()) {
            boolean res = cacheWorkDir.mkdirs();

            if (!res)
                throw new IgniteCheckedException("Failed to initialize cache working directory " +
                    "(failed to create, make sure the work folder has correct permissions): " +
                    cacheWorkDir.getAbsolutePath());
        }
        else {
            if (cacheWorkDir.isFile())
                throw new IgniteCheckedException("Failed to initialize cache working directory " +
                    "(a file with the same name already exists): " + cacheWorkDir.getAbsolutePath());

            File lockF = new File(cacheWorkDir, IgniteCacheSnapshotManager.SNAPSHOT_RESTORE_STARTED_LOCK_FILENAME);

            Path cacheWorkDirPath = cacheWorkDir.toPath();

            Path tmp = cacheWorkDirPath.getParent().resolve(cacheWorkDir.getName() + ".tmp");

            if (Files.exists(tmp) && Files.isDirectory(tmp) &&
                    Files.exists(tmp.resolve(IgniteCacheSnapshotManager.TEMP_FILES_COMPLETENESS_MARKER))) {

                U.warn(log, "Ignite node crashed during the snapshot restore process " +
                    "(there is a snapshot restore lock file left for cache). But old version of cache was saved. " +
                    "Trying to restore it. Cache - [" + cacheWorkDir.getAbsolutePath() + ']');

                U.delete(cacheWorkDir);

                try {
                    Files.move(tmp, cacheWorkDirPath, StandardCopyOption.ATOMIC_MOVE);

                    cacheWorkDirPath.resolve(IgniteCacheSnapshotManager.TEMP_FILES_COMPLETENESS_MARKER).toFile().delete();
                }
                catch (IOException e) {
                    throw new IgniteCheckedException(e);
                }
            }
            else if (lockF.exists()) {
                U.warn(log, "Ignite node crashed during the snapshot restore process " +
                    "(there is a snapshot restore lock file left for cache). Will remove both the lock file and " +
                    "incomplete cache directory [cacheDir=" + cacheWorkDir.getAbsolutePath() + ']');

                boolean deleted = U.delete(cacheWorkDir);

                if (!deleted)
                    throw new IgniteCheckedException("Failed to remove obsolete cache working directory " +
                        "(remove the directory manually and make sure the work folder has correct permissions): " +
                        cacheWorkDir.getAbsolutePath());

                cacheWorkDir.mkdirs();
            }
            else
                dirExisted = true;

            if (!cacheWorkDir.exists())
                throw new IgniteCheckedException("Failed to initialize cache working directory " +
                    "(failed to create, make sure the work folder has correct permissions): " +
                    cacheWorkDir.getAbsolutePath());

            if (Files.exists(tmp))
                U.delete(tmp);
        }

        return dirExisted;
    }

    /** {@inheritDoc} */
    @Override public void sync(int grpId, int partId) throws IgniteCheckedException {
        try {
            getStore(grpId, partId).sync();
        }
        catch (PersistentStorageIOException e) {
            NodeInvalidator.INSTANCE.invalidate(cctx.kernalContext(), e);

            throw e;
        }
    }

    /** {@inheritDoc} */
    @Override public void ensure(int grpId, int partId) throws IgniteCheckedException {
        try {
            getStore(grpId, partId).ensure();
        }
        catch (PersistentStorageIOException e) {
            NodeInvalidator.INSTANCE.invalidate(cctx.kernalContext(), e);

            throw e;
        }
    }

    /** {@inheritDoc} */
    @Override public long allocatePage(int grpId, int partId, byte flags) throws IgniteCheckedException {
        assert partId <= PageIdAllocator.MAX_PARTITION_ID || partId == PageIdAllocator.INDEX_PARTITION;

        PageStore store = getStore(grpId, partId);

        try {
            long pageIdx = store.allocatePage();

            return PageIdUtils.pageId(partId, flags, (int)pageIdx);
        }
        catch (PersistentStorageIOException e) {
            NodeInvalidator.INSTANCE.invalidate(cctx.kernalContext(), e);

            throw e;
        }
    }

    /** {@inheritDoc} */
    @Override public long metaPageId(final int grpId) {
        return metaPageId;
    }

    /** {@inheritDoc} */
    @Override public int pages(int grpId, int partId) throws IgniteCheckedException {
        PageStore store = getStore(grpId, partId);

        return store.pages();
    }

    /** {@inheritDoc} */
    @Override public Map<String, StoredCacheData> readCacheConfigurations() throws IgniteCheckedException {
        if (cctx.kernalContext().clientNode())
            return Collections.emptyMap();

        File[] files = storeWorkDir.listFiles();

        if (files == null)
            return Collections.emptyMap();

        Map<String, StoredCacheData> ccfgs = new HashMap<>();

        for (File file : files) {
            if (file.isDirectory()) {
                if (file.getName().startsWith(CACHE_DIR_PREFIX)) {
                    File conf = new File(file, CACHE_DATA_FILENAME);

                    if (conf.exists() && conf.length() > 0) {
                        StoredCacheData cacheData = readCacheData(conf);

                        ccfgs.put(cacheData.config().getName(), cacheData);
                    }
                }
                else if (file.getName().startsWith(CACHE_GRP_DIR_PREFIX))
                    readCacheGroupCaches(file, ccfgs);
            }
        }

        return ccfgs;
    }

    /**
     * @param grpDir Group directory.
     * @param ccfgs Cache configurations.
     * @throws IgniteCheckedException If failed.
     */
    private void readCacheGroupCaches(File grpDir, Map<String, StoredCacheData> ccfgs) throws IgniteCheckedException {
        File[] files = grpDir.listFiles();

        if (files == null)
            return;

        for (File file : files) {
            if (!file.isDirectory() && file.getName().endsWith(CACHE_DATA_FILENAME) && file.length() > 0) {
                StoredCacheData cacheData = readCacheData(file);

                ccfgs.put(cacheData.config().getName(), cacheData);
            }
        }
    }

    /**
     * @param conf File with stored cache data.
     * @return Cache data.
     * @throws IgniteCheckedException If failed.
     */
    private StoredCacheData readCacheData(File conf) throws IgniteCheckedException {
        try (InputStream stream = new BufferedInputStream(new FileInputStream(conf))) {
            return marshaller.unmarshal(stream, U.resolveClassLoader(igniteCfg));
        }
        catch (IOException e) {
            throw new IgniteCheckedException("Failed to read cache configuration from disk for cache: " +
                conf.getAbsolutePath(), e);
        }
    }

    /** {@inheritDoc} */
    @Override public boolean hasIndexStore(int grpId) {
        return !grpsWithoutIdx.contains(grpId);
    }

    /**
     * @return Store work dir. Includes consistent-id based folder
     */
    public File workDir() {
        return storeWorkDir;
    }

    /**
     * @param ccfg Cache configuration.
     * @return Store dir for given cache.
     */
    public File cacheWorkDir(CacheConfiguration ccfg) {
        boolean isSharedGrp = ccfg.getGroupName() != null;

        return cacheWorkDir(isSharedGrp, isSharedGrp ? ccfg.getGroupName() : ccfg.getName());
    }

    /**
     *
     */
    public File cacheWorkDir(boolean isSharedGroup, String cacheOrGroupName) {
        String dirName;

        if (isSharedGroup)
            dirName = CACHE_GRP_DIR_PREFIX + cacheOrGroupName;
        else
            dirName = CACHE_DIR_PREFIX + cacheOrGroupName;

        return new File(storeWorkDir, dirName);
    }

    /**
     * @param cleanFiles {@code True} if the stores should delete it's files upon close.
     */
    private IgniteCheckedException shutdown(boolean cleanFiles) {
        IgniteCheckedException ex = null;

        for (CacheStoreHolder holder : idxCacheStores.values())
            ex = shutdown(holder, cleanFiles, ex);

        return ex;
    }

    /**
     * @param holder Store holder.
     * @param cleanFile {@code True} if files should be cleaned.
     * @param aggr Aggregating exception.
     * @return Aggregating exception, if error occurred.
     */
    private IgniteCheckedException shutdown(CacheStoreHolder holder, boolean cleanFile,
        @Nullable IgniteCheckedException aggr) {
        aggr = shutdown(holder.idxStore, cleanFile, aggr);

        for (FilePageStore store : holder.partStores) {
            if (store != null)
                aggr = shutdown(store, cleanFile, aggr);
        }

        return aggr;
    }

    /**
     * @param store Store to shutdown.
     * @param cleanFile {@code True} if files should be cleaned.
     * @param aggr Aggregating exception.
     * @return Aggregating exception, if error occurred.
     */
    private IgniteCheckedException shutdown(FilePageStore store, boolean cleanFile, IgniteCheckedException aggr) {
        try {
            if (store != null)
                store.stop(cleanFile);
        }
        catch (IgniteCheckedException e) {
            if (aggr == null)
                aggr = new IgniteCheckedException("Failed to gracefully shutdown store");

            aggr.addSuppressed(e);
        }

        return aggr;
    }

    /**
     * @param grpId Cache group ID.
     * @param partId Partition ID.
     * @return Page store for the corresponding parameters.
     * @throws IgniteCheckedException If cache or partition with the given ID was not created.
     *
     * Note: visible for testing.
     */
    public PageStore getStore(int grpId, int partId) throws IgniteCheckedException {
        CacheStoreHolder holder = idxCacheStores.get(grpId);

        if (holder == null)
            throw new IgniteCheckedException("Failed to get page store for the given cache ID " +
                "(cache has not been started): " + grpId);

        if (partId == PageIdAllocator.INDEX_PARTITION)
            return holder.idxStore;

        if (partId > PageIdAllocator.MAX_PARTITION_ID)
            throw new IgniteCheckedException("Partition ID is reserved: " + partId);

        FilePageStore store = holder.partStores[partId];

        if (store == null)
            throw new IgniteCheckedException("Failed to get page store for the given partition ID " +
                "(partition has not been created) [grpId=" + grpId + ", partId=" + partId + ']');

        return store;
    }

    /**
     * @param pageStoreFileIoFactory File IO factory to override default, may be used for blocked read-write.
     * @param pageStoreV1FileIoFactory File IO factory for reading V1 page store and for fast touching page files
     *      (non blocking).
     */
    public void setPageStoreFileIOFactories(final FileIOFactory pageStoreFileIoFactory,
        final FileIOFactory pageStoreV1FileIoFactory) {
        this.pageStoreFileIoFactory = pageStoreFileIoFactory;
        this.pageStoreV1FileIoFactory = pageStoreV1FileIoFactory;
    }

    /**
     * @return File IO factory currently selected for page store.
     */
    public FileIOFactory getPageStoreFileIoFactory() {
        return pageStoreFileIoFactory;
    }

    /**
     * @return Durable memory page size in bytes.
     */
    public int pageSize() {
        return dsCfg.getPageSize();
    }

    /**
     *
     */
    private static class CacheStoreHolder {
        /** Index store. */
        private final FilePageStore idxStore;

        /** Partition stores. */
        private final FilePageStore[] partStores;

        /**
         *
         */
        public CacheStoreHolder(FilePageStore idxStore, FilePageStore[] partStores) {
            this.idxStore = idxStore;
            this.partStores = partStores;
        }
    }

}<|MERGE_RESOLUTION|>--- conflicted
+++ resolved
@@ -415,15 +415,10 @@
             if (dirExisted && !idxFile.exists())
                 grpsWithoutIdx.add(grpId);
 
-            FileVersionCheckingFactory pageStoreFactory = new FileVersionCheckingFactory(
-                    dsCfg.getFileIOFactory(), igniteCfg.getDataStorageConfiguration());
-
-<<<<<<< HEAD
-            FilePageStore idxStore = pageStoreFactory.createPageStore(PageMemory.FLAG_IDX, idxFile);
-=======
         FilePageStoreFactory pageStoreFactory = new FileVersionCheckingFactory(
             pageStoreFileIoFactory, pageStoreV1FileIoFactory, igniteCfg.getDataStorageConfiguration());
->>>>>>> 9bba2d52
+
+            FilePageStore idxStore = pageStoreFactory.createPageStore(PageMemory.FLAG_IDX, idxFile);
 
             FilePageStore[] partStores = new FilePageStore[partitions];
 
