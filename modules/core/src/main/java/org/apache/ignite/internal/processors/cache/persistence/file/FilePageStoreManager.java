/*
 * Licensed to the Apache Software Foundation (ASF) under one or more
 * contributor license agreements.  See the NOTICE file distributed with
 * this work for additional information regarding copyright ownership.
 * The ASF licenses this file to You under the Apache License, Version 2.0
 * (the "License"); you may not use this file except in compliance with
 * the License.  You may obtain a copy of the License at
 *
 *      http://www.apache.org/licenses/LICENSE-2.0
 *
 * Unless required by applicable law or agreed to in writing, software
 * distributed under the License is distributed on an "AS IS" BASIS,
 * WITHOUT WARRANTIES OR CONDITIONS OF ANY KIND, either express or implied.
 * See the License for the specific language governing permissions and
 * limitations under the License.
 */

package org.apache.ignite.internal.processors.cache.persistence.file;

import java.io.BufferedInputStream;
import java.io.BufferedOutputStream;
import java.io.File;
import java.io.FileInputStream;
import java.io.FileOutputStream;
import java.io.FilenameFilter;
import java.io.IOException;
import java.io.InputStream;
import java.io.OutputStream;
import java.nio.ByteBuffer;
import java.nio.file.DirectoryStream;
import java.nio.file.Files;
import java.nio.file.Path;
import java.nio.file.StandardCopyOption;
import java.util.Arrays;
import java.util.Collections;
import java.util.HashMap;
import java.util.Map;
import java.util.Set;
import java.util.concurrent.ConcurrentHashMap;
import org.apache.ignite.IgniteCheckedException;
import org.apache.ignite.configuration.CacheConfiguration;
import org.apache.ignite.configuration.DataStorageConfiguration;
import org.apache.ignite.configuration.IgniteConfiguration;
import org.apache.ignite.failure.FailureContext;
import org.apache.ignite.failure.FailureType;
import org.apache.ignite.internal.GridKernalContext;
import org.apache.ignite.internal.pagemem.PageIdAllocator;
import org.apache.ignite.internal.pagemem.PageIdUtils;
import org.apache.ignite.internal.pagemem.PageMemory;
import org.apache.ignite.internal.pagemem.store.IgnitePageStoreManager;
import org.apache.ignite.internal.pagemem.store.PageStore;
import org.apache.ignite.internal.processors.cache.CacheGroupContext;
import org.apache.ignite.internal.processors.cache.CacheGroupDescriptor;
import org.apache.ignite.internal.processors.cache.GridCacheSharedManagerAdapter;
import org.apache.ignite.internal.processors.cache.StoredCacheData;
import org.apache.ignite.internal.processors.cache.persistence.AllocatedPageTracker;
import org.apache.ignite.internal.processors.cache.persistence.DataRegionMetricsImpl;
import org.apache.ignite.internal.processors.cache.persistence.StorageException;
import org.apache.ignite.internal.processors.cache.persistence.filename.PdsFolderSettings;
import org.apache.ignite.internal.processors.cache.persistence.metastorage.MetaStorage;
import org.apache.ignite.internal.processors.cache.persistence.snapshot.IgniteCacheSnapshotManager;
import org.apache.ignite.internal.util.IgniteUtils;
import org.apache.ignite.internal.util.typedef.internal.CU;
import org.apache.ignite.internal.util.typedef.internal.U;
import org.apache.ignite.marshaller.Marshaller;
import org.apache.ignite.marshaller.jdk.JdkMarshaller;
import org.jetbrains.annotations.NotNull;
import org.jetbrains.annotations.Nullable;

import static java.nio.file.Files.delete;
import static java.nio.file.Files.newDirectoryStream;

/**
 * File page store manager.
 */
public class FilePageStoreManager extends GridCacheSharedManagerAdapter implements IgnitePageStoreManager {
    /** File suffix. */
    public static final String FILE_SUFFIX = ".bin";

    /** Suffix for zip files */
    public static final String ZIP_SUFFIX = ".zip";

    /** Suffix for tmp files */
    public static final String TMP_SUFFIX = ".tmp";

    /** Partition file prefix. */
    public static final String PART_FILE_PREFIX = "part-";

    /** */
    public static final String INDEX_FILE_NAME = "index" + FILE_SUFFIX;

    /** */
    public static final String PART_FILE_TEMPLATE = PART_FILE_PREFIX+ "%d" + FILE_SUFFIX;

    /** */
    public static final String CACHE_DIR_PREFIX = "cache-";

    /** */
    public static final String CACHE_GRP_DIR_PREFIX = "cacheGroup-";

    /** */
    public static final String CACHE_DATA_FILENAME = "cache_data.dat";

    /** */
    public static final String CACHE_DATA_TMP_FILENAME = CACHE_DATA_FILENAME + TMP_SUFFIX;

    /** */
    public static final String DFLT_STORE_DIR = "db";

    /** */
    public static final String META_STORAGE_NAME = "metastorage";

    /** Marshaller. */
    private static final Marshaller marshaller = new JdkMarshaller();

    /** */
    private final Map<Integer, CacheStoreHolder> idxCacheStores = new ConcurrentHashMap<>();

    /** */
    private final IgniteConfiguration igniteCfg;

    /**
     * File IO factory for page store, by default is taken from {@link #dsCfg}.
     * May be overriden by block read/write.
     */
    private FileIOFactory pageStoreFileIoFactory;

    /**
     * File IO factory for page store V1 and for fast checking page store (non block read).
     * By default is taken from {@link #dsCfg}.
     */
    private FileIOFactory pageStoreV1FileIoFactory;

    /** */
    private final DataStorageConfiguration dsCfg;

    /** Absolute directory for file page store. Includes consistent id based folder. */
    private File storeWorkDir;

    /** */
    private final long metaPageId = PageIdUtils.pageId(-1, PageMemory.FLAG_IDX, 0);

    /** */
    private final Set<Integer> grpsWithoutIdx = Collections.newSetFromMap(new ConcurrentHashMap<Integer, Boolean>());

    /**
     * @param ctx Kernal context.
     */
    public FilePageStoreManager(GridKernalContext ctx) {
        igniteCfg = ctx.config();

        DataStorageConfiguration dsCfg = igniteCfg.getDataStorageConfiguration();

        assert dsCfg != null;

        this.dsCfg = dsCfg;

        pageStoreV1FileIoFactory = pageStoreFileIoFactory = dsCfg.getFileIOFactory();
    }

    /** {@inheritDoc} */
    @Override public void start0() throws IgniteCheckedException {
        final GridKernalContext ctx = cctx.kernalContext();

        if (ctx.clientNode())
            return;

        final PdsFolderSettings folderSettings = ctx.pdsFolderResolver().resolveFolders();

        storeWorkDir = new File(folderSettings.persistentStoreRootPath(), folderSettings.folderName());

        U.ensureDirectory(storeWorkDir, "page store work directory", log);

        String tmpDir = System.getProperty("java.io.tmpdir");

        if (tmpDir != null && storeWorkDir.getAbsolutePath().contains(tmpDir)) {
            log.warning("Persistence store directory is in the temp directory and may be cleaned." +
                "To avoid this set \"IGNITE_HOME\" environment variable properly or " +
                "change location of persistence directories in data storage configuration " +
                "(see DataStorageConfiguration#walPath, DataStorageConfiguration#walArchivePath, " +
                "DataStorageConfiguration#storagePath properties). " +
                "Current persistence store directory is: [" + tmpDir + "]");
        }
    }

    /** {@inheritDoc} */
    @Override public void cleanupPersistentSpace(CacheConfiguration cacheConfiguration) throws IgniteCheckedException {
        try {
            File cacheWorkDir = cacheWorkDir(cacheConfiguration);

            if(!cacheWorkDir.exists())
                return;

            try (DirectoryStream<Path> files = newDirectoryStream(cacheWorkDir.toPath(),
                new DirectoryStream.Filter<Path>() {
                    @Override public boolean accept(Path entry) throws IOException {
                        return entry.toFile().getName().endsWith(FILE_SUFFIX);
                    }
                })) {
                for (Path path : files)
                    delete(path);
            }
        }
        catch (IOException e) {
            throw new IgniteCheckedException("Failed to cleanup persistent directory: ", e);
        }
    }

    /** {@inheritDoc} */
    @Override public void cleanupPersistentSpace() throws IgniteCheckedException {
        try {
            try (DirectoryStream<Path> files = newDirectoryStream(
                storeWorkDir.toPath(), entry -> {
                    String name = entry.toFile().getName();

                    return !name.equals(META_STORAGE_NAME) &&
                        (name.startsWith(CACHE_DIR_PREFIX) || name.startsWith(CACHE_GRP_DIR_PREFIX));
                }
            )) {
                for (Path path : files)
                    U.delete(path);
            }
        }
        catch (IOException e) {
            throw new IgniteCheckedException("Failed to cleanup persistent directory: ", e);
        }
    }

    /** {@inheritDoc} */
    @Override public void stop0(boolean cancel) {
        if (log.isDebugEnabled())
            log.debug("Stopping page store manager.");

        IgniteCheckedException ex = shutdown(false);

        if (ex != null)
            U.error(log, "Failed to gracefully stop page store manager", ex);
    }

    /** {@inheritDoc} */
    @Override public void onActivate(GridKernalContext kctx) throws IgniteCheckedException {
        if (log.isDebugEnabled())
            log.debug("Activate page store manager [id=" + cctx.localNodeId() +
                " topVer=" + cctx.discovery().topologyVersionEx() + " ]");

        start0();
    }

    /** {@inheritDoc} */
    @Override public void onDeActivate(GridKernalContext kctx) {
        if (log.isDebugEnabled())
            log.debug("DeActivate page store manager [id=" + cctx.localNodeId() +
                " topVer=" + cctx.discovery().topologyVersionEx() + " ]");

        stop0(true);

        idxCacheStores.clear();
    }

    /** {@inheritDoc} */
    @Override public void beginRecover() {
        for (CacheStoreHolder holder : idxCacheStores.values()) {
            holder.idxStore.beginRecover();

            for (FilePageStore partStore : holder.partStores)
                partStore.beginRecover();
        }
    }

    /** {@inheritDoc} */
    @Override public void finishRecover() throws IgniteCheckedException {
        try {
            for (CacheStoreHolder holder : idxCacheStores.values()) {
                holder.idxStore.finishRecover();

                for (FilePageStore partStore : holder.partStores)
                    partStore.finishRecover();
            }
        }
        catch (StorageException e) {
            cctx.kernalContext().failure().process(new FailureContext(FailureType.CRITICAL_ERROR, e));

            throw e;
        }
    }

    /** {@inheritDoc} */
    @Override public void initialize(int cacheId, int partitions, String workingDir, AllocatedPageTracker tracker)
        throws IgniteCheckedException {
        if (!idxCacheStores.containsKey(cacheId)) {
            CacheStoreHolder holder = initDir(
                new File(storeWorkDir, workingDir),
                cacheId,
                partitions,
                tracker
            );

            CacheStoreHolder old = idxCacheStores.put(cacheId, holder);

            assert old == null : "Non-null old store holder for cacheId: " + cacheId;
        }
    }

    /** {@inheritDoc} */
    @Override public void initializeForCache(CacheGroupDescriptor grpDesc, StoredCacheData cacheData) throws IgniteCheckedException {
        int grpId = grpDesc.groupId();

        if (!idxCacheStores.containsKey(grpId)) {
            CacheStoreHolder holder = initForCache(grpDesc, cacheData.config());

            CacheStoreHolder old = idxCacheStores.put(grpId, holder);

            assert old == null : "Non-null old store holder for cache: " + cacheData.config().getName();
        }
    }

    /** {@inheritDoc} */
    @Override public void initializeForMetastorage() throws IgniteCheckedException {
        int grpId = MetaStorage.METASTORAGE_CACHE_ID;

        if (!idxCacheStores.containsKey(grpId)) {
            CacheStoreHolder holder = initDir(
                new File(storeWorkDir, META_STORAGE_NAME),
                grpId,
                1,
                AllocatedPageTracker.NO_OP );

            CacheStoreHolder old = idxCacheStores.put(grpId, holder);

            assert old == null : "Non-null old store holder for metastorage";
        }
    }

    /** {@inheritDoc} */
<<<<<<< HEAD
=======
    @Override public void storeCacheData(StoredCacheData cacheData, boolean overwrite) throws IgniteCheckedException {
        File cacheWorkDir = cacheWorkDir(cacheData.config());
        File file;

        checkAndInitCacheWorkDir(cacheWorkDir);

        assert cacheWorkDir.exists() : "Work directory does not exist: " + cacheWorkDir;

        if (cacheData.config().getGroupName() != null)
            file = new File(cacheWorkDir, cacheData.config().getName() + CACHE_DATA_FILENAME);
        else
            file = new File(cacheWorkDir, CACHE_DATA_FILENAME);

        if (overwrite || !file.exists() || file.length() == 0) {
            try {
                File tmp = new File(file.getParent(), file.getName() + TMP_SUFFIX);

                tmp.createNewFile();

                // Pre-existing file will be truncated upon stream open.
                try (OutputStream stream = new BufferedOutputStream(new FileOutputStream(tmp))) {
                    marshaller.marshal(cacheData, stream);
                }

                if (file.exists())
                    file.delete();

                Files.move(tmp.toPath(), file.toPath());
            }
            catch (IOException ex) {
                throw new IgniteCheckedException("Failed to persist cache configuration: " + cacheData.config().getName(), ex);
            }
        }
    }

    /** {@inheritDoc} */
>>>>>>> f1942bba
    @Override public void shutdownForCacheGroup(CacheGroupContext grp, boolean destroy) throws IgniteCheckedException {
        grpsWithoutIdx.remove(grp.groupId());

        CacheStoreHolder old = idxCacheStores.remove(grp.groupId());

        assert old != null : "Missing cache store holder [cache=" + grp.cacheOrGroupName() +
            ", locNodeId=" + cctx.localNodeId() + ", gridName=" + cctx.igniteInstanceName() + ']';

        IgniteCheckedException ex = shutdown(old, /*clean files if destroy*/destroy, null);

        if (destroy)
            removeCacheGroupConfigurationData(grp);

        if (ex != null)
            throw ex;
    }

    /** {@inheritDoc} */
    @Override public void onPartitionCreated(int grpId, int partId) throws IgniteCheckedException {
        // No-op.
    }

    /** {@inheritDoc} */
    @Override public void onPartitionDestroyed(int grpId, int partId, int tag) throws IgniteCheckedException {
        assert partId <= PageIdAllocator.MAX_PARTITION_ID;

        PageStore store = getStore(grpId, partId);

        assert store instanceof FilePageStore : store;

        ((FilePageStore)store).truncate(tag);
    }

    /** {@inheritDoc} */
    @Override public void read(int grpId, long pageId, ByteBuffer pageBuf) throws IgniteCheckedException {
        read(grpId, pageId, pageBuf, false);
    }

    /**
     * Will preserve crc in buffer if keepCrc is true.
     *
     * @param cacheId Cache ID.
     * @param pageId Page ID.
     * @param pageBuf Page buffer.
     * @param keepCrc Keep CRC flag.
     * @throws IgniteCheckedException If failed.
     */
    public void read(int cacheId, long pageId, ByteBuffer pageBuf, boolean keepCrc) throws IgniteCheckedException {
        PageStore store = getStore(cacheId, PageIdUtils.partId(pageId));

        try {
            store.read(pageId, pageBuf, keepCrc);
        }
        catch (StorageException e) {
            cctx.kernalContext().failure().process(new FailureContext(FailureType.CRITICAL_ERROR, e));

            throw e;
        }
    }

    /** {@inheritDoc} */
    @Override public boolean exists(int grpId, int partId) throws IgniteCheckedException {
        PageStore store = getStore(grpId, partId);

        return store.exists();
    }

    /** {@inheritDoc} */
    @Override public void readHeader(int grpId, int partId, ByteBuffer buf) throws IgniteCheckedException {
        PageStore store = getStore(grpId, partId);

        try {
            store.readHeader(buf);
        }
        catch (StorageException e) {
            cctx.kernalContext().failure().process(new FailureContext(FailureType.CRITICAL_ERROR, e));

            throw e;
        }
    }

    /** {@inheritDoc} */
    @Override public void write(int grpId, long pageId, ByteBuffer pageBuf, int tag) throws IgniteCheckedException {
        writeInternal(grpId, pageId, pageBuf, tag, true);
    }

    /** {@inheritDoc} */
    @Override public long pageOffset(int grpId, long pageId) throws IgniteCheckedException {
        PageStore store = getStore(grpId, PageIdUtils.partId(pageId));

        return store.pageOffset(pageId);
    }

    /**
     * @param cacheId Cache ID to write.
     * @param pageId Page ID.
     * @param pageBuf Page buffer.
     * @param tag Partition tag (growing 1-based partition file version). Used to validate page is not outdated
     * @param calculateCrc if {@code False} crc calculation will be forcibly skipped.
     * @return PageStore to which the page has been written.
     * @throws IgniteCheckedException If IO error occurred.
     */
    public PageStore writeInternal(int cacheId, long pageId, ByteBuffer pageBuf, int tag, boolean calculateCrc) throws IgniteCheckedException {
        int partId = PageIdUtils.partId(pageId);

        PageStore store = getStore(cacheId, partId);

        try {
            store.write(pageId, pageBuf, tag, calculateCrc);
        }
        catch (StorageException e) {
            cctx.kernalContext().failure().process(new FailureContext(FailureType.CRITICAL_ERROR, e));

            throw e;
        }

        return store;
    }

    /**
     *
     */
    public Path getPath(boolean isSharedGroup, String cacheOrGroupName, int partId) {
        return getPartitionFile(cacheWorkDir(isSharedGroup, cacheOrGroupName), partId).toPath();
    }

    /**
     * @param grpDesc Cache group descriptor.
     * @param ccfg Cache configuration.
     * @return Cache store holder.
     * @throws IgniteCheckedException If failed.
     */
    private CacheStoreHolder initForCache(CacheGroupDescriptor grpDesc, CacheConfiguration ccfg) throws IgniteCheckedException {
        assert !grpDesc.sharedGroup() || ccfg.getGroupName() != null : ccfg.getName();

        File cacheWorkDir = cacheWorkDir(ccfg);

        String dataRegionName = grpDesc.config().getDataRegionName();

        DataRegionMetricsImpl regionMetrics = cctx.database().dataRegion(dataRegionName).memoryMetrics();

        int grpId = CU.cacheId(grpDesc.cacheOrGroupName());

        AllocatedPageTracker allocatedTracker = regionMetrics.getOrAllocateGroupPageAllocationTracker(grpId);

        return initDir(
            cacheWorkDir,
            grpDesc.groupId(),
            grpDesc.config().getAffinity().partitions(),
            allocatedTracker
        );
    }

    /**
     * @param cacheWorkDir Work directory.
     * @param grpId Group ID.
     * @param partitions Number of partitions.
     * @param allocatedTracker Metrics updater.
     * @return Cache store holder.
     * @throws IgniteCheckedException If failed.
     */
    private CacheStoreHolder initDir(File cacheWorkDir,
        int grpId,
        int partitions,
        AllocatedPageTracker allocatedTracker) throws IgniteCheckedException {
        try {
            boolean dirExisted = checkAndInitCacheWorkDir(cacheWorkDir);

            File idxFile = new File(cacheWorkDir, INDEX_FILE_NAME);

            if (dirExisted && !idxFile.exists())
                grpsWithoutIdx.add(grpId);

            FilePageStoreFactory pageStoreFactory = new FileVersionCheckingFactory(
                pageStoreFileIoFactory, pageStoreV1FileIoFactory, igniteCfg.getDataStorageConfiguration());

            FilePageStore idxStore =
            pageStoreFactory.createPageStore(
                PageMemory.FLAG_IDX,
                idxFile,
                allocatedTracker);

            FilePageStore[] partStores = new FilePageStore[partitions];

            for (int partId = 0; partId < partStores.length; partId++) {
                FilePageStore partStore =
                    pageStoreFactory.createPageStore(
                        PageMemory.FLAG_DATA,
                        getPartitionFile(cacheWorkDir, partId),
                        allocatedTracker);

                    partStores[partId] = partStore;
                }

            return new CacheStoreHolder(idxStore, partStores);
        }
        catch (StorageException e) {
            cctx.kernalContext().failure().process(new FailureContext(FailureType.CRITICAL_ERROR, e));

            throw e;
        }
    }

    /**
     * @param cacheWorkDir Cache work directory.
     * @param partId Partition id.
     */
    @NotNull private File getPartitionFile(File cacheWorkDir, int partId) {
        return new File(cacheWorkDir, String.format(PART_FILE_TEMPLATE, partId));
    }

    /**
     * @param cacheWorkDir Cache work directory.
     */
    private boolean checkAndInitCacheWorkDir(File cacheWorkDir) throws IgniteCheckedException {
        boolean dirExisted = false;

        if (!cacheWorkDir.exists()) {
            boolean res = cacheWorkDir.mkdirs();

            if (!res)
                throw new IgniteCheckedException("Failed to initialize cache working directory " +
                    "(failed to create, make sure the work folder has correct permissions): " +
                    cacheWorkDir.getAbsolutePath());
        }
        else {
            if (cacheWorkDir.isFile())
                throw new IgniteCheckedException("Failed to initialize cache working directory " +
                    "(a file with the same name already exists): " + cacheWorkDir.getAbsolutePath());

            File lockF = new File(cacheWorkDir, IgniteCacheSnapshotManager.SNAPSHOT_RESTORE_STARTED_LOCK_FILENAME);

            Path cacheWorkDirPath = cacheWorkDir.toPath();

            Path tmp = cacheWorkDirPath.getParent().resolve(cacheWorkDir.getName() + TMP_SUFFIX);

            if (Files.exists(tmp) && Files.isDirectory(tmp) &&
                    Files.exists(tmp.resolve(IgniteCacheSnapshotManager.TEMP_FILES_COMPLETENESS_MARKER))) {

                U.warn(log, "Ignite node crashed during the snapshot restore process " +
                    "(there is a snapshot restore lock file left for cache). But old version of cache was saved. " +
                    "Trying to restore it. Cache - [" + cacheWorkDir.getAbsolutePath() + ']');

                U.delete(cacheWorkDir);

                try {
                    Files.move(tmp, cacheWorkDirPath, StandardCopyOption.ATOMIC_MOVE);

                    cacheWorkDirPath.resolve(IgniteCacheSnapshotManager.TEMP_FILES_COMPLETENESS_MARKER).toFile().delete();
                }
                catch (IOException e) {
                    throw new IgniteCheckedException(e);
                }
            }
            else if (lockF.exists()) {
                U.warn(log, "Ignite node crashed during the snapshot restore process " +
                    "(there is a snapshot restore lock file left for cache). Will remove both the lock file and " +
                    "incomplete cache directory [cacheDir=" + cacheWorkDir.getAbsolutePath() + ']');

                boolean deleted = U.delete(cacheWorkDir);

                if (!deleted)
                    throw new IgniteCheckedException("Failed to remove obsolete cache working directory " +
                        "(remove the directory manually and make sure the work folder has correct permissions): " +
                        cacheWorkDir.getAbsolutePath());

                cacheWorkDir.mkdirs();
            }
            else
                dirExisted = true;

            if (!cacheWorkDir.exists())
                throw new IgniteCheckedException("Failed to initialize cache working directory " +
                    "(failed to create, make sure the work folder has correct permissions): " +
                    cacheWorkDir.getAbsolutePath());

            if (Files.exists(tmp))
                U.delete(tmp);
        }

        return dirExisted;
    }

    /** {@inheritDoc} */
    @Override public void sync(int grpId, int partId) throws IgniteCheckedException {
        try {
            getStore(grpId, partId).sync();
        }
        catch (StorageException e) {
            cctx.kernalContext().failure().process(new FailureContext(FailureType.CRITICAL_ERROR, e));

            throw e;
        }
    }

    /** {@inheritDoc} */
    @Override public void ensure(int grpId, int partId) throws IgniteCheckedException {
        try {
            getStore(grpId, partId).ensure();
        }
        catch (StorageException e) {
            cctx.kernalContext().failure().process(new FailureContext(FailureType.CRITICAL_ERROR, e));

            throw e;
        }
    }

    /** {@inheritDoc} */
    @Override public long allocatePage(int grpId, int partId, byte flags) throws IgniteCheckedException {
        assert partId <= PageIdAllocator.MAX_PARTITION_ID || partId == PageIdAllocator.INDEX_PARTITION;

        PageStore store = getStore(grpId, partId);

        try {
            long pageIdx = store.allocatePage();

            return PageIdUtils.pageId(partId, flags, (int)pageIdx);
        }
        catch (StorageException e) {
            cctx.kernalContext().failure().process(new FailureContext(FailureType.CRITICAL_ERROR, e));

            throw e;
        }
    }

    /** {@inheritDoc} */
    @Override public long metaPageId(final int grpId) {
        return metaPageId;
    }

    /** {@inheritDoc} */
    @Override public int pages(int grpId, int partId) throws IgniteCheckedException {
        PageStore store = getStore(grpId, partId);

        return store.pages();
    }

    /** {@inheritDoc} */
    public Map<String, StoredCacheData> readCacheConfigurations() throws IgniteCheckedException {
        if (cctx.kernalContext().clientNode())
            return Collections.emptyMap();

        File[] files = storeWorkDir.listFiles();

        if (files == null)
            return Collections.emptyMap();

        Map<String, StoredCacheData> ccfgs = new HashMap<>();

        Arrays.sort(files);

        for (File file : files) {
            if (file.isDirectory()) {
                File[] tmpFiles = file.listFiles(new FilenameFilter() {
                    @Override public boolean accept(File dir, String name) {
                        return name.endsWith(CACHE_DATA_TMP_FILENAME);
                    }
                });

                if (tmpFiles != null) {
                    for (File tmpFile: tmpFiles) {
                        if (!tmpFile.delete())
                            log.warning("Failed to delete temporary cache config file" +
                                    "(make sure Ignite process has enough rights):" + file.getName());
                    }
                }

                if (file.getName().startsWith(CACHE_DIR_PREFIX)) {
                    File conf = new File(file, CACHE_DATA_FILENAME);

                    if (conf.exists() && conf.length() > 0) {
                        StoredCacheData cacheData = readCacheData(conf);

                        String cacheName = cacheData.config().getName();

                        if (!ccfgs.containsKey(cacheName))
                            ccfgs.put(cacheName, cacheData);
                        else {
                            U.warn(log, "Cache with name=" + cacheName + " is already registered, skipping config file "
                                    + file.getName());
                        }
                    }
                }
                else if (file.getName().startsWith(CACHE_GRP_DIR_PREFIX))
                    readCacheGroupCaches(file, ccfgs);
            }
        }

        return ccfgs;
    }

    /**
     * @param grpDir Group directory.
     * @param ccfgs Cache configurations.
     * @throws IgniteCheckedException If failed.
     */
    private void readCacheGroupCaches(File grpDir, Map<String, StoredCacheData> ccfgs) throws IgniteCheckedException {
        File[] files = grpDir.listFiles();

        if (files == null)
            return;

        for (File file : files) {
            if (!file.isDirectory() && file.getName().endsWith(CACHE_DATA_FILENAME) && file.length() > 0) {
                StoredCacheData cacheData = readCacheData(file);

                String cacheName = cacheData.config().getName();

                if (!ccfgs.containsKey(cacheName))
                    ccfgs.put(cacheName, cacheData);
                else {
                    U.warn(log, "Cache with name=" + cacheName + " is already registered, skipping config file "
                            + file.getName() + " in group directory " + grpDir.getName());
                }
            }
        }
    }

    /**
     * @param conf File with stored cache data.
     * @return Cache data.
     * @throws IgniteCheckedException If failed.
     */
    private StoredCacheData readCacheData(File conf) throws IgniteCheckedException {
        try (InputStream stream = new BufferedInputStream(new FileInputStream(conf))) {
            return marshaller.unmarshal(stream, U.resolveClassLoader(igniteCfg));
        }
        catch (IgniteCheckedException | IOException e) {
                throw new IgniteCheckedException("An error occurred during cache configuration loading from file [file=" +
                    conf.getAbsolutePath() + "]", e);
        }
    }

    /** {@inheritDoc} */
    @Override public boolean hasIndexStore(int grpId) {
        return !grpsWithoutIdx.contains(grpId);
    }

    /** {@inheritDoc} */
    @Override public long pagesAllocated(int grpId) {
        CacheStoreHolder holder = idxCacheStores.get(grpId);

        if (holder == null)
            return 0;

        long pageCnt = holder.idxStore.pages();

        for (int i = 0; i < holder.partStores.length; i++)
            pageCnt += holder.partStores[i].pages();

        return pageCnt;
    }

    /**
     * @return Store work dir. Includes consistent-id based folder
     */
    public File workDir() {
        return storeWorkDir;
    }

    /**
     * @param ccfg Cache configuration.
     * @return Store dir for given cache.
     */
    public File cacheWorkDir(CacheConfiguration ccfg) {
        boolean isSharedGrp = ccfg.getGroupName() != null;

        return cacheWorkDir(isSharedGrp, isSharedGrp ? ccfg.getGroupName() : ccfg.getName());
    }

    /**
     *
     */
    public File cacheWorkDir(boolean isSharedGroup, String cacheOrGroupName) {
        String dirName;

        if (isSharedGroup)
            dirName = CACHE_GRP_DIR_PREFIX + cacheOrGroupName;
        else
            dirName = CACHE_DIR_PREFIX + cacheOrGroupName;

        return new File(storeWorkDir, dirName);
    }

    /**
     * @param cleanFiles {@code True} if the stores should delete it's files upon close.
     */
    private IgniteCheckedException shutdown(boolean cleanFiles) {
        IgniteCheckedException ex = null;

        for (CacheStoreHolder holder : idxCacheStores.values())
            ex = shutdown(holder, cleanFiles, ex);

        return ex;
    }

    /**
     * @param holder Store holder.
     * @param cleanFile {@code True} if files should be cleaned.
     * @param aggr Aggregating exception.
     * @return Aggregating exception, if error occurred.
     */
    private IgniteCheckedException shutdown(CacheStoreHolder holder, boolean cleanFile,
        @Nullable IgniteCheckedException aggr) {
        aggr = shutdown(holder.idxStore, cleanFile, aggr);

        for (FilePageStore store : holder.partStores) {
            if (store != null)
                aggr = shutdown(store, cleanFile, aggr);
        }

        return aggr;
    }

    /**
     * Delete caches' configuration data files of cache group.
     *
     * @param ctx Cache group context.
     * @throws IgniteCheckedException If fails.
     */
    private void removeCacheGroupConfigurationData(CacheGroupContext ctx) throws IgniteCheckedException {
        File cacheGrpDir = cacheWorkDir(ctx.sharedGroup(), ctx.cacheOrGroupName());

        if (cacheGrpDir != null && cacheGrpDir.exists()) {
            DirectoryStream.Filter<Path> cacheCfgFileFilter = new DirectoryStream.Filter<Path>() {
                @Override public boolean accept(Path path) {
                    return Files.isRegularFile(path) && path.getFileName().toString().endsWith(CACHE_DATA_FILENAME);
                }
            };

            try (DirectoryStream<Path> dirStream = newDirectoryStream(cacheGrpDir.toPath(), cacheCfgFileFilter)) {
                for(Path path: dirStream)
                    Files.deleteIfExists(path);
            }
            catch (IOException e) {
                throw new IgniteCheckedException("Failed to delete cache configurations of group: " + ctx.toString(), e);
            }
        }
    }

    /**
     * @param store Store to shutdown.
     * @param cleanFile {@code True} if files should be cleaned.
     * @param aggr Aggregating exception.
     * @return Aggregating exception, if error occurred.
     */
    private IgniteCheckedException shutdown(FilePageStore store, boolean cleanFile, IgniteCheckedException aggr) {
        try {
            if (store != null)
                store.stop(cleanFile);
        }
        catch (IgniteCheckedException e) {
            if (aggr == null)
                aggr = new IgniteCheckedException("Failed to gracefully shutdown store");

            aggr.addSuppressed(e);
        }

        return aggr;
    }

    /**
     * @param grpId Cache group ID.
     * @param partId Partition ID.
     * @return Page store for the corresponding parameters.
     * @throws IgniteCheckedException If cache or partition with the given ID was not created.
     *
     * Note: visible for testing.
     */
    public PageStore getStore(int grpId, int partId) throws IgniteCheckedException {
        CacheStoreHolder holder = idxCacheStores.get(grpId);

        if (holder == null)
            throw new IgniteCheckedException("Failed to get page store for the given cache ID " +
                "(cache has not been started): " + grpId);

        if (partId == PageIdAllocator.INDEX_PARTITION)
            return holder.idxStore;

        if (partId > PageIdAllocator.MAX_PARTITION_ID)
            throw new IgniteCheckedException("Partition ID is reserved: " + partId);

        FilePageStore store = holder.partStores[partId];

        if (store == null)
            throw new IgniteCheckedException("Failed to get page store for the given partition ID " +
                "(partition has not been created) [grpId=" + grpId + ", partId=" + partId + ']');

        return store;
    }

    /** {@inheritDoc} */
    @Override public void beforeCacheGroupStart(CacheGroupDescriptor grpDesc) {
        if (grpDesc.persistenceEnabled()) {
            boolean localEnabled = cctx.database().walEnabled(grpDesc.groupId(), true);
            boolean globalEnabled = cctx.database().walEnabled(grpDesc.groupId(), false);

            if (!localEnabled || !globalEnabled) {
                File dir = cacheWorkDir(grpDesc.config());

                assert dir.exists();

                boolean res = IgniteUtils.delete(dir);

                assert res;

                if (!globalEnabled)
                    grpDesc.walEnabled(false);
            }
        }
    }

    /**
     * @param pageStoreFileIoFactory File IO factory to override default, may be used for blocked read-write.
     * @param pageStoreV1FileIoFactory File IO factory for reading V1 page store and for fast touching page files
     *      (non blocking).
     */
    public void setPageStoreFileIOFactories(final FileIOFactory pageStoreFileIoFactory,
        final FileIOFactory pageStoreV1FileIoFactory) {
        this.pageStoreFileIoFactory = pageStoreFileIoFactory;
        this.pageStoreV1FileIoFactory = pageStoreV1FileIoFactory;
    }

    /**
     * @return File IO factory currently selected for page store.
     */
    public FileIOFactory getPageStoreFileIoFactory() {
        return pageStoreFileIoFactory;
    }

    /**
     * @return Durable memory page size in bytes.
     */
    public int pageSize() {
        return dsCfg.getPageSize();
    }

    /**
     *
     */
    private static class CacheStoreHolder {
        /** Index store. */
        private final FilePageStore idxStore;

        /** Partition stores. */
        private final FilePageStore[] partStores;

        /**
         *
         */
        CacheStoreHolder(FilePageStore idxStore, FilePageStore[] partStores) {
            this.idxStore = idxStore;
            this.partStores = partStores;
        }
    }
}<|MERGE_RESOLUTION|>--- conflicted
+++ resolved
@@ -332,45 +332,6 @@
     }
 
     /** {@inheritDoc} */
-<<<<<<< HEAD
-=======
-    @Override public void storeCacheData(StoredCacheData cacheData, boolean overwrite) throws IgniteCheckedException {
-        File cacheWorkDir = cacheWorkDir(cacheData.config());
-        File file;
-
-        checkAndInitCacheWorkDir(cacheWorkDir);
-
-        assert cacheWorkDir.exists() : "Work directory does not exist: " + cacheWorkDir;
-
-        if (cacheData.config().getGroupName() != null)
-            file = new File(cacheWorkDir, cacheData.config().getName() + CACHE_DATA_FILENAME);
-        else
-            file = new File(cacheWorkDir, CACHE_DATA_FILENAME);
-
-        if (overwrite || !file.exists() || file.length() == 0) {
-            try {
-                File tmp = new File(file.getParent(), file.getName() + TMP_SUFFIX);
-
-                tmp.createNewFile();
-
-                // Pre-existing file will be truncated upon stream open.
-                try (OutputStream stream = new BufferedOutputStream(new FileOutputStream(tmp))) {
-                    marshaller.marshal(cacheData, stream);
-                }
-
-                if (file.exists())
-                    file.delete();
-
-                Files.move(tmp.toPath(), file.toPath());
-            }
-            catch (IOException ex) {
-                throw new IgniteCheckedException("Failed to persist cache configuration: " + cacheData.config().getName(), ex);
-            }
-        }
-    }
-
-    /** {@inheritDoc} */
->>>>>>> f1942bba
     @Override public void shutdownForCacheGroup(CacheGroupContext grp, boolean destroy) throws IgniteCheckedException {
         grpsWithoutIdx.remove(grp.groupId());
 
