/*
 * Licensed to the Apache Software Foundation (ASF) under one or more
 * contributor license agreements.  See the NOTICE file distributed with
 * this work for additional information regarding copyright ownership.
 * The ASF licenses this file to You under the Apache License, Version 2.0
 * (the "License"); you may not use this file except in compliance with
 * the License.  You may obtain a copy of the License at
 *
 *      http://www.apache.org/licenses/LICENSE-2.0
 *
 * Unless required by applicable law or agreed to in writing, software
 * distributed under the License is distributed on an "AS IS" BASIS,
 * WITHOUT WARRANTIES OR CONDITIONS OF ANY KIND, either express or implied.
 * See the License for the specific language governing permissions and
 * limitations under the License.
 */

package org.apache.ignite.internal.processors.cache.persistence.file;

import java.io.BufferedInputStream;
import java.io.BufferedOutputStream;
import java.io.File;
import java.io.FileInputStream;
import java.io.FileOutputStream;
import java.io.IOException;
import java.io.InputStream;
import java.io.OutputStream;
import java.nio.ByteBuffer;
import java.nio.file.Files;
import java.nio.file.Path;
import java.nio.file.StandardCopyOption;
import java.util.Collections;
import java.util.HashMap;
import java.util.Map;
import java.util.Set;
import java.util.concurrent.ConcurrentHashMap;
import org.apache.ignite.IgniteCheckedException;
import org.apache.ignite.configuration.CacheConfiguration;
import org.apache.ignite.configuration.DataStorageConfiguration;
import org.apache.ignite.configuration.IgniteConfiguration;
import org.apache.ignite.internal.GridKernalContext;
import org.apache.ignite.internal.NodeInvalidator;
import org.apache.ignite.internal.pagemem.PageIdAllocator;
import org.apache.ignite.internal.pagemem.PageIdUtils;
import org.apache.ignite.internal.pagemem.PageMemory;
import org.apache.ignite.internal.pagemem.store.IgnitePageStoreManager;
import org.apache.ignite.internal.pagemem.store.PageStore;
import org.apache.ignite.internal.processors.cache.CacheGroupContext;
import org.apache.ignite.internal.processors.cache.CacheGroupDescriptor;
import org.apache.ignite.internal.processors.cache.GridCacheSharedManagerAdapter;
import org.apache.ignite.internal.processors.cache.StoredCacheData;
import org.apache.ignite.internal.processors.cache.persistence.metastorage.MetaStorage;
import org.apache.ignite.internal.processors.cache.persistence.filename.PdsFolderSettings;
import org.apache.ignite.internal.processors.cache.persistence.snapshot.IgniteCacheSnapshotManager;
import org.apache.ignite.internal.util.typedef.internal.U;
import org.apache.ignite.marshaller.Marshaller;
import org.apache.ignite.marshaller.jdk.JdkMarshaller;
import org.jetbrains.annotations.NotNull;
import org.jetbrains.annotations.Nullable;

/**
 * File page store manager.
 */
public class FilePageStoreManager extends GridCacheSharedManagerAdapter implements IgnitePageStoreManager {
    /** File suffix. */
    public static final String FILE_SUFFIX = ".bin";

    /** Partition file prefix. */
    public static final String PART_FILE_PREFIX = "part-";

    /** */
    public static final String INDEX_FILE_NAME = "index" + FILE_SUFFIX;

    /** */
    public static final String PART_FILE_TEMPLATE = PART_FILE_PREFIX+ "%d" + FILE_SUFFIX;

    /** */
    public static final String CACHE_DIR_PREFIX = "cache-";

    /** */
    public static final String CACHE_GRP_DIR_PREFIX = "cacheGroup-";

    /** */
    public static final String CACHE_DATA_FILENAME = "cache_data.dat";

    /** */
    public static final String DFLT_STORE_DIR = "db";

    /** Marshaller. */
    private static final Marshaller marshaller = new JdkMarshaller();

    /** */
    private final Map<Integer, CacheStoreHolder> idxCacheStores = new ConcurrentHashMap<>();

    /** */
    private final IgniteConfiguration igniteCfg;

    /** */
    private DataStorageConfiguration dsCfg;

    /** Absolute directory for file page store. Includes consistent id based folder. */
    private File storeWorkDir;

    /** */
    private final long metaPageId = PageIdUtils.pageId(-1, PageMemory.FLAG_IDX, 0);

    /** */
    private final Set<Integer> grpsWithoutIdx = Collections.newSetFromMap(new ConcurrentHashMap<Integer, Boolean>());

    /**
     * @param ctx Kernal context.
     */
    public FilePageStoreManager(GridKernalContext ctx) {
        igniteCfg = ctx.config();

        DataStorageConfiguration dsCfg = igniteCfg.getDataStorageConfiguration();

        assert dsCfg != null;

        this.dsCfg = dsCfg;
    }

    /** {@inheritDoc} */
    @Override public void start0() throws IgniteCheckedException {
        final GridKernalContext ctx = cctx.kernalContext();
        if (ctx.clientNode())
            return;

        final PdsFolderSettings folderSettings = ctx.pdsFolderResolver().resolveFolders();

        storeWorkDir = new File(folderSettings.persistentStoreRootPath(), folderSettings.folderName());

        U.ensureDirectory(storeWorkDir, "page store work directory", log);
    }

    /** {@inheritDoc} */
    @Override public void stop0(boolean cancel) {
        if (log.isDebugEnabled())
            log.debug("Stopping page store manager.");

        IgniteCheckedException ex = shutdown(false);

        if (ex != null)
            U.error(log, "Failed to gracefully stop page store manager", ex);
    }

    /** {@inheritDoc} */
    @Override public void onActivate(GridKernalContext kctx) throws IgniteCheckedException {
        if (log.isDebugEnabled())
            log.debug("Activate page store manager [id=" + cctx.localNodeId() +
                " topVer=" + cctx.discovery().topologyVersionEx() + " ]");

        start0();
    }

    /** {@inheritDoc} */
    @Override public void onDeActivate(GridKernalContext kctx) {
        if (log.isDebugEnabled())
            log.debug("DeActivate page store manager [id=" + cctx.localNodeId() +
                " topVer=" + cctx.discovery().topologyVersionEx() + " ]");

        stop0(true);

        idxCacheStores.clear();
    }

    /** {@inheritDoc} */
    @Override public void beginRecover() {
        for (CacheStoreHolder holder : idxCacheStores.values()) {
            holder.idxStore.beginRecover();

            for (FilePageStore partStore : holder.partStores)
                partStore.beginRecover();
        }
    }

    /** {@inheritDoc} */
    @Override public void finishRecover() throws IgniteCheckedException {
        try {
            for (CacheStoreHolder holder : idxCacheStores.values()) {
                holder.idxStore.finishRecover();

                for (FilePageStore partStore : holder.partStores)
                    partStore.finishRecover();
            }
        }
        catch (PersistentStorageIOException e) {
            NodeInvalidator.INSTANCE.invalidate(cctx.kernalContext(), e);

            throw e;
        }
    }

    /** {@inheritDoc} */
    @Override public void initializeForCache(CacheGroupDescriptor grpDesc, StoredCacheData cacheData)
        throws IgniteCheckedException {
        int grpId = grpDesc.groupId();

        if (!idxCacheStores.containsKey(grpId)) {
            CacheStoreHolder holder = initForCache(grpDesc, cacheData.config());

            CacheStoreHolder old = idxCacheStores.put(grpId, holder);

            assert old == null : "Non-null old store holder for cache: " + cacheData.config().getName();
        }
    }

    /** {@inheritDoc} */
    @Override public void initializeForMetastorage()
        throws IgniteCheckedException {
        int grpId = MetaStorage.METASTORAGE_CACHE_ID;

        if (!idxCacheStores.containsKey(grpId)) {
            CacheStoreHolder holder = initDir(new File(storeWorkDir, "metastorage"), grpId, 1);

            CacheStoreHolder old = idxCacheStores.put(grpId, holder);

            assert old == null : "Non-null old store holder for metastorage";
        }
    }

    /** {@inheritDoc} */
    @Override public void storeCacheData(StoredCacheData cacheData, boolean overwrite) throws IgniteCheckedException {
        File cacheWorkDir = cacheWorkDir(cacheData.config());

        File file;

        checkAndInitCacheWorkDir(cacheWorkDir);

        assert cacheWorkDir.exists() : "Work directory does not exist: " + cacheWorkDir;

        if (cacheData.config().getGroupName() != null)
            file = new File(cacheWorkDir, cacheData.config().getName() + CACHE_DATA_FILENAME);
        else
            file = new File(cacheWorkDir, CACHE_DATA_FILENAME);

        if (overwrite || !file.exists() || file.length() == 0) {
            try {
                file.createNewFile();

                // Pre-existing file will be truncated upon stream open.
                try (OutputStream stream = new BufferedOutputStream(new FileOutputStream(file))) {
                    marshaller.marshal(cacheData, stream);
                }
            }
            catch (IOException ex) {
                throw new IgniteCheckedException("Failed to persist cache configuration: " + cacheData.config().getName(), ex);
            }
        }
    }

    /** {@inheritDoc} */
    @Override public void shutdownForCacheGroup(CacheGroupContext grp, boolean destroy) throws IgniteCheckedException {
        grpsWithoutIdx.remove(grp.groupId());

        CacheStoreHolder old = idxCacheStores.remove(grp.groupId());

        assert old != null : "Missing cache store holder [cache=" + grp.cacheOrGroupName() +
            ", locNodeId=" + cctx.localNodeId() + ", gridName=" + cctx.igniteInstanceName() + ']';

        IgniteCheckedException ex = shutdown(old, /*clean files if destroy*/destroy, null);

        if (ex != null)
            throw ex;
    }

    /** {@inheritDoc} */
    @Override public void onPartitionCreated(int grpId, int partId) throws IgniteCheckedException {
        // No-op.
    }

    /** {@inheritDoc} */
    @Override public void onPartitionDestroyed(int grpId, int partId, int tag) throws IgniteCheckedException {
        assert partId <= PageIdAllocator.MAX_PARTITION_ID;

        PageStore store = getStore(grpId, partId);

        assert store instanceof FilePageStore : store;

        ((FilePageStore)store).truncate(tag);
    }

    /** {@inheritDoc} */
    @Override public void read(int grpId, long pageId, ByteBuffer pageBuf) throws IgniteCheckedException {
        read(grpId, pageId, pageBuf, false);
    }

    /**
     * Will preserve crc in buffer if keepCrc is true.
     *
     * @param cacheId Cache ID.
     * @param pageId Page ID.
     * @param pageBuf Page buffer.
     * @param keepCrc Keep CRC flag.
     * @throws IgniteCheckedException If failed.
     */
    public void read(int cacheId, long pageId, ByteBuffer pageBuf, boolean keepCrc) throws IgniteCheckedException {
        PageStore store = getStore(cacheId, PageIdUtils.partId(pageId));

        try {
            store.read(pageId, pageBuf, keepCrc);
        }
        catch (PersistentStorageIOException e) {
            NodeInvalidator.INSTANCE.invalidate(cctx.kernalContext(), e);

            throw e;
        }
    }

    /** {@inheritDoc} */
    @Override public boolean exists(int grpId, int partId) throws IgniteCheckedException {
        PageStore store = getStore(grpId, partId);

        return store.exists();
    }

    /** {@inheritDoc} */
    @Override public void readHeader(int grpId, int partId, ByteBuffer buf) throws IgniteCheckedException {
        PageStore store = getStore(grpId, partId);

        try {
            store.readHeader(buf);
        }
        catch (PersistentStorageIOException e) {
            NodeInvalidator.INSTANCE.invalidate(cctx.kernalContext(), e);

            throw e;
        }
    }

    /** {@inheritDoc} */
    @Override public void write(int grpId, long pageId, ByteBuffer pageBuf, int tag) throws IgniteCheckedException {
        writeInternal(grpId, pageId, pageBuf, tag, true);
    }

    /** {@inheritDoc} */
    @Override public long pageOffset(int grpId, long pageId) throws IgniteCheckedException {
        PageStore store = getStore(grpId, PageIdUtils.partId(pageId));

        return store.pageOffset(pageId);
    }

    /**
     * @param cacheId Cache ID to write.
     * @param pageId Page ID.
     * @param pageBuf Page buffer.
     * @param tag Partition tag (growing 1-based partition file version). Used to validate page is not outdated
     * @param calculateCrc if {@code False} crc calculation will be forcibly skipped.
     * @return PageStore to which the page has been written.
     * @throws IgniteCheckedException If IO error occurred.
     */
    public PageStore writeInternal(int cacheId, long pageId, ByteBuffer pageBuf, int tag, boolean calculateCrc) throws IgniteCheckedException {
        int partId = PageIdUtils.partId(pageId);

        PageStore store = getStore(cacheId, partId);

        try {
            store.write(pageId, pageBuf, tag, calculateCrc);
        }
        catch (PersistentStorageIOException e) {
            NodeInvalidator.INSTANCE.invalidate(cctx.kernalContext(), e);

            throw e;
        }

        return store;
    }

    /**
     *
     */
    public Path getPath(boolean isSharedGroup, String cacheOrGroupName, int partId) {
        return getPartitionFile(cacheWorkDir(isSharedGroup, cacheOrGroupName), partId).toPath();
    }

    /**
     * @param grpDesc Cache group descriptor.
     * @param ccfg Cache configuration.
     * @return Cache store holder.
     * @throws IgniteCheckedException If failed.
     */
    private CacheStoreHolder initForCache(CacheGroupDescriptor grpDesc, CacheConfiguration ccfg) throws IgniteCheckedException {
        assert !grpDesc.sharedGroup() || ccfg.getGroupName() != null : ccfg.getName();

<<<<<<< HEAD
        try {
            File cacheWorkDir = cacheWorkDirectory(ccfg);

            boolean dirExisted = checkAndInitCacheWorkDir(cacheWorkDir);

            File idxFile = new File(cacheWorkDir, INDEX_FILE_NAME);
=======
        File cacheWorkDir = cacheWorkDir(ccfg);

        return initDir(cacheWorkDir, grpDesc.groupId(), grpDesc.config().getAffinity().partitions());
    }

    /**
     * @param cacheWorkDir Work directory.
     * @param grpId Group ID.
     * @param partitions Number of partitions.
     * @return Cache store holder.
     * @throws IgniteCheckedException If failed.
     */
    private CacheStoreHolder initDir(File cacheWorkDir, int grpId, int partitions) throws IgniteCheckedException {
        boolean dirExisted = checkAndInitCacheWorkDir(cacheWorkDir);
>>>>>>> dcc1e15f

            if (dirExisted && !idxFile.exists())
                grpsWithoutIdx.add(grpDesc.groupId());

<<<<<<< HEAD
            FileVersionCheckingFactory pageStoreFactory = new FileVersionCheckingFactory(
                    dsCfg.getFileIOFactory(), igniteCfg.getDataStorageConfiguration());
=======
        if (dirExisted && !idxFile.exists())
            grpsWithoutIdx.add(grpId);
>>>>>>> dcc1e15f

            FilePageStore idxStore = pageStoreFactory.createPageStore(PageMemory.FLAG_IDX, idxFile);

            FilePageStore[] partStores = new FilePageStore[grpDesc.config().getAffinity().partitions()];

<<<<<<< HEAD
            for (int partId = 0; partId < partStores.length; partId++) {
                FilePageStore partStore = pageStoreFactory.createPageStore(
                        PageMemory.FLAG_DATA, new File(cacheWorkDir, String.format(PART_FILE_TEMPLATE, partId)));

                partStores[partId] = partStore;
            }
=======
        FilePageStore[] partStores = new FilePageStore[partitions];

        for (int partId = 0; partId < partStores.length; partId++) {
            FilePageStore partStore = pageStoreFactory.createPageStore(
                PageMemory.FLAG_DATA, getPartitionFile(cacheWorkDir, partId));
>>>>>>> dcc1e15f

            return new CacheStoreHolder(idxStore, partStores);
        }
        catch (PersistentStorageIOException e) {
            NodeInvalidator.INSTANCE.invalidate(cctx.kernalContext(), e);

            throw e;
        }
    }

    /**
     * @param cacheWorkDir Cache work directory.
     * @param partId Partition id.
     */
    @NotNull private File getPartitionFile(File cacheWorkDir, int partId) {
        return new File(cacheWorkDir, String.format(PART_FILE_TEMPLATE, partId));
    }

    /**
     * @param cacheWorkDir Cache work directory.
     */
    private boolean checkAndInitCacheWorkDir(File cacheWorkDir) throws IgniteCheckedException {
        boolean dirExisted = false;

        if (!cacheWorkDir.exists()) {
            boolean res = cacheWorkDir.mkdirs();

            if (!res)
                throw new IgniteCheckedException("Failed to initialize cache working directory " +
                    "(failed to create, make sure the work folder has correct permissions): " +
                    cacheWorkDir.getAbsolutePath());
        }
        else {
            if (cacheWorkDir.isFile())
                throw new IgniteCheckedException("Failed to initialize cache working directory " +
                    "(a file with the same name already exists): " + cacheWorkDir.getAbsolutePath());

            File lockF = new File(cacheWorkDir, IgniteCacheSnapshotManager.SNAPSHOT_RESTORE_STARTED_LOCK_FILENAME);

            Path cacheWorkDirPath = cacheWorkDir.toPath();

            Path tmp = cacheWorkDirPath.getParent().resolve(cacheWorkDir.getName() + ".tmp");

            if (Files.exists(tmp) && Files.isDirectory(tmp) &&
                    Files.exists(tmp.resolve(IgniteCacheSnapshotManager.TEMP_FILES_COMPLETENESS_MARKER))) {

                U.warn(log, "Ignite node crashed during the snapshot restore process " +
                    "(there is a snapshot restore lock file left for cache). But old version of cache was saved. " +
                    "Trying to restore it. Cache - [" + cacheWorkDir.getAbsolutePath() + ']');

                U.delete(cacheWorkDir);

                try {
                    Files.move(tmp, cacheWorkDirPath, StandardCopyOption.ATOMIC_MOVE);

                    cacheWorkDirPath.resolve(IgniteCacheSnapshotManager.TEMP_FILES_COMPLETENESS_MARKER).toFile().delete();
                }
                catch (IOException e) {
                    throw new IgniteCheckedException(e);
                }
            }
            else if (lockF.exists()) {
                U.warn(log, "Ignite node crashed during the snapshot restore process " +
                    "(there is a snapshot restore lock file left for cache). Will remove both the lock file and " +
                    "incomplete cache directory [cacheDir=" + cacheWorkDir.getAbsolutePath() + ']');

                boolean deleted = U.delete(cacheWorkDir);

                if (!deleted)
                    throw new IgniteCheckedException("Failed to remove obsolete cache working directory " +
                        "(remove the directory manually and make sure the work folder has correct permissions): " +
                        cacheWorkDir.getAbsolutePath());

                cacheWorkDir.mkdirs();
            }
            else
                dirExisted = true;

            if (!cacheWorkDir.exists())
                throw new IgniteCheckedException("Failed to initialize cache working directory " +
                    "(failed to create, make sure the work folder has correct permissions): " +
                    cacheWorkDir.getAbsolutePath());

            if (Files.exists(tmp))
                U.delete(tmp);
        }

        return dirExisted;
    }

    /** {@inheritDoc} */
    @Override public void sync(int grpId, int partId) throws IgniteCheckedException {
        getStore(grpId, partId).sync();
    }

    /** {@inheritDoc} */
    @Override public void ensure(int grpId, int partId) throws IgniteCheckedException {
        getStore(grpId, partId).ensure();
    }

    /** {@inheritDoc} */
    @Override public long allocatePage(int grpId, int partId, byte flags) throws IgniteCheckedException {
        assert partId <= PageIdAllocator.MAX_PARTITION_ID || partId == PageIdAllocator.INDEX_PARTITION;

        PageStore store = getStore(grpId, partId);

        long pageIdx = store.allocatePage();

        return PageIdUtils.pageId(partId, flags, (int)pageIdx);
    }

    /** {@inheritDoc} */
    @Override public long metaPageId(final int grpId) {
        return metaPageId;
    }

    /** {@inheritDoc} */
    @Override public int pages(int grpId, int partId) throws IgniteCheckedException {
        PageStore store = getStore(grpId, partId);

        return store.pages();
    }

    /** {@inheritDoc} */
    @Override public Map<String, StoredCacheData> readCacheConfigurations() throws IgniteCheckedException {
        if (cctx.kernalContext().clientNode())
            return Collections.emptyMap();

        File[] files = storeWorkDir.listFiles();

        if (files == null)
            return Collections.emptyMap();

        Map<String, StoredCacheData> ccfgs = new HashMap<>();

        for (File file : files) {
            if (file.isDirectory()) {
                if (file.getName().startsWith(CACHE_DIR_PREFIX)) {
                    File conf = new File(file, CACHE_DATA_FILENAME);

                    if (conf.exists() && conf.length() > 0) {
                        StoredCacheData cacheData = readCacheData(conf);

                        ccfgs.put(cacheData.config().getName(), cacheData);
                    }
                }
                else if (file.getName().startsWith(CACHE_GRP_DIR_PREFIX))
                    readCacheGroupCaches(file, ccfgs);
            }
        }

        return ccfgs;
    }

    /**
     * @param grpDir Group directory.
     * @param ccfgs Cache configurations.
     * @throws IgniteCheckedException If failed.
     */
    private void readCacheGroupCaches(File grpDir, Map<String, StoredCacheData> ccfgs) throws IgniteCheckedException {
        File[] files = grpDir.listFiles();

        if (files == null)
            return;

        for (File file : files) {
            if (!file.isDirectory() && file.getName().endsWith(CACHE_DATA_FILENAME) && file.length() > 0) {
                StoredCacheData cacheData = readCacheData(file);

                ccfgs.put(cacheData.config().getName(), cacheData);
            }
        }
    }

    /**
     * @param conf File with stored cache data.
     * @return Cache data.
     * @throws IgniteCheckedException If failed.
     */
    private StoredCacheData readCacheData(File conf) throws IgniteCheckedException {
        try (InputStream stream = new BufferedInputStream(new FileInputStream(conf))) {
            return marshaller.unmarshal(stream, U.resolveClassLoader(igniteCfg));
        }
        catch (IOException e) {
            throw new IgniteCheckedException("Failed to read cache configuration from disk for cache: " +
                conf.getAbsolutePath(), e);
        }
    }

    /** {@inheritDoc} */
    @Override public boolean hasIndexStore(int grpId) {
        return !grpsWithoutIdx.contains(grpId);
    }

    /**
     * @return Store work dir. Includes consistent-id based folder
     */
    public File workDir() {
        return storeWorkDir;
    }

    /**
     * @param ccfg Cache configuration.
     * @return Store dir for given cache.
     */
    public File cacheWorkDir(CacheConfiguration ccfg) {
        boolean isSharedGrp = ccfg.getGroupName() != null;

        return cacheWorkDir(isSharedGrp, isSharedGrp ? ccfg.getGroupName() : ccfg.getName());
    }

    /**
     *
     */
    public File cacheWorkDir(boolean isSharedGroup, String cacheOrGroupName) {
        String dirName;

        if (isSharedGroup)
            dirName = CACHE_GRP_DIR_PREFIX + cacheOrGroupName;
        else
            dirName = CACHE_DIR_PREFIX + cacheOrGroupName;

        return new File(storeWorkDir, dirName);
    }

    /**
     * @param cleanFiles {@code True} if the stores should delete it's files upon close.
     */
    private IgniteCheckedException shutdown(boolean cleanFiles) {
        IgniteCheckedException ex = null;

        for (CacheStoreHolder holder : idxCacheStores.values())
            ex = shutdown(holder, cleanFiles, ex);

        return ex;
    }

    /**
     * @param holder Store holder.
     * @param cleanFile {@code True} if files should be cleaned.
     * @param aggr Aggregating exception.
     * @return Aggregating exception, if error occurred.
     */
    private IgniteCheckedException shutdown(CacheStoreHolder holder, boolean cleanFile,
        @Nullable IgniteCheckedException aggr) {
        aggr = shutdown(holder.idxStore, cleanFile, aggr);

        for (FilePageStore store : holder.partStores) {
            if (store != null)
                aggr = shutdown(store, cleanFile, aggr);
        }

        return aggr;
    }

    /**
     * @param store Store to shutdown.
     * @param cleanFile {@code True} if files should be cleaned.
     * @param aggr Aggregating exception.
     * @return Aggregating exception, if error occurred.
     */
    private IgniteCheckedException shutdown(FilePageStore store, boolean cleanFile, IgniteCheckedException aggr) {
        try {
            if (store != null)
                store.stop(cleanFile);
        }
        catch (IgniteCheckedException e) {
            if (aggr == null)
                aggr = new IgniteCheckedException("Failed to gracefully shutdown store");

            aggr.addSuppressed(e);
        }

        return aggr;
    }

    /**
     * @param grpId Cache group ID.
     * @param partId Partition ID.
     * @return Page store for the corresponding parameters.
     * @throws IgniteCheckedException If cache or partition with the given ID was not created.
     *
     * Note: visible for testing.
     */
    public PageStore getStore(int grpId, int partId) throws IgniteCheckedException {
        CacheStoreHolder holder = idxCacheStores.get(grpId);

        if (holder == null)
            throw new IgniteCheckedException("Failed to get page store for the given cache ID " +
                "(cache has not been started): " + grpId);

        if (partId == PageIdAllocator.INDEX_PARTITION)
            return holder.idxStore;

        if (partId > PageIdAllocator.MAX_PARTITION_ID)
            throw new IgniteCheckedException("Partition ID is reserved: " + partId);

        FilePageStore store = holder.partStores[partId];

        if (store == null)
            throw new IgniteCheckedException("Failed to get page store for the given partition ID " +
                "(partition has not been created) [grpId=" + grpId + ", partId=" + partId + ']');

        return store;
    }

    /**
     *
     */
    private static class CacheStoreHolder {
        /** Index store. */
        private final FilePageStore idxStore;

        /** Partition stores. */
        private final FilePageStore[] partStores;

        /**
         *
         */
        public CacheStoreHolder(FilePageStore idxStore, FilePageStore[] partStores) {
            this.idxStore = idxStore;
            this.partStores = partStores;
        }
    }

}<|MERGE_RESOLUTION|>--- conflicted
+++ resolved
@@ -382,15 +382,8 @@
     private CacheStoreHolder initForCache(CacheGroupDescriptor grpDesc, CacheConfiguration ccfg) throws IgniteCheckedException {
         assert !grpDesc.sharedGroup() || ccfg.getGroupName() != null : ccfg.getName();
 
-<<<<<<< HEAD
         try {
-            File cacheWorkDir = cacheWorkDirectory(ccfg);
-
-            boolean dirExisted = checkAndInitCacheWorkDir(cacheWorkDir);
-
-            File idxFile = new File(cacheWorkDir, INDEX_FILE_NAME);
-=======
-        File cacheWorkDir = cacheWorkDir(ccfg);
+            File cacheWorkDir = cacheWorkDir(ccfg);
 
         return initDir(cacheWorkDir, grpDesc.groupId(), grpDesc.config().getAffinity().partitions());
     }
@@ -402,39 +395,30 @@
      * @return Cache store holder.
      * @throws IgniteCheckedException If failed.
      */
-    private CacheStoreHolder initDir(File cacheWorkDir, int grpId, int partitions) throws IgniteCheckedException {
-        boolean dirExisted = checkAndInitCacheWorkDir(cacheWorkDir);
->>>>>>> dcc1e15f
+    private CacheStoreHolder initDir(File cacheWorkDir, int grpId, int partitions) throws IgniteCheckedException {boolean dirExisted = checkAndInitCacheWorkDir(cacheWorkDir);
+
+            File idxFile = new File(cacheWorkDir, INDEX_FILE_NAME);
 
             if (dirExisted && !idxFile.exists())
-                grpsWithoutIdx.add(grpDesc.groupId());
-
-<<<<<<< HEAD
+                grpsWithoutIdx.add(grpId);
+
             FileVersionCheckingFactory pageStoreFactory = new FileVersionCheckingFactory(
                     dsCfg.getFileIOFactory(), igniteCfg.getDataStorageConfiguration());
-=======
-        if (dirExisted && !idxFile.exists())
-            grpsWithoutIdx.add(grpId);
->>>>>>> dcc1e15f
 
             FilePageStore idxStore = pageStoreFactory.createPageStore(PageMemory.FLAG_IDX, idxFile);
 
             FilePageStore[] partStores = new FilePageStore[grpDesc.config().getAffinity().partitions()];
-
-<<<<<<< HEAD
+        FilePageStore[] partStores = new FilePageStore[partitions];
+
             for (int partId = 0; partId < partStores.length; partId++) {
                 FilePageStore partStore = pageStoreFactory.createPageStore(
                         PageMemory.FLAG_DATA, new File(cacheWorkDir, String.format(PART_FILE_TEMPLATE, partId)));
-
-                partStores[partId] = partStore;
-            }
-=======
-        FilePageStore[] partStores = new FilePageStore[partitions];
-
         for (int partId = 0; partId < partStores.length; partId++) {
             FilePageStore partStore = pageStoreFactory.createPageStore(
                 PageMemory.FLAG_DATA, getPartitionFile(cacheWorkDir, partId));
->>>>>>> dcc1e15f
+
+                partStores[partId] = partStore;
+            }
 
             return new CacheStoreHolder(idxStore, partStores);
         }
