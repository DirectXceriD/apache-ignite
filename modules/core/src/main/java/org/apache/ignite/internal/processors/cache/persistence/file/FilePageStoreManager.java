/*
 * Licensed to the Apache Software Foundation (ASF) under one or more
 * contributor license agreements.  See the NOTICE file distributed with
 * this work for additional information regarding copyright ownership.
 * The ASF licenses this file to You under the Apache License, Version 2.0
 * (the "License"); you may not use this file except in compliance with
 * the License.  You may obtain a copy of the License at
 *
 *      http://www.apache.org/licenses/LICENSE-2.0
 *
 * Unless required by applicable law or agreed to in writing, software
 * distributed under the License is distributed on an "AS IS" BASIS,
 * WITHOUT WARRANTIES OR CONDITIONS OF ANY KIND, either express or implied.
 * See the License for the specific language governing permissions and
 * limitations under the License.
 */

package org.apache.ignite.internal.processors.cache.persistence.file;

import java.io.BufferedInputStream;
import java.io.BufferedOutputStream;
import java.io.File;
import java.io.FileInputStream;
import java.io.FileOutputStream;
import java.io.IOException;
import java.io.InputStream;
import java.io.OutputStream;
import java.nio.ByteBuffer;
import java.nio.file.Files;
import java.nio.file.Path;
import java.nio.file.StandardCopyOption;
import java.util.Collections;
import java.util.HashMap;
import java.util.Map;
import java.util.Set;
import java.util.concurrent.ConcurrentHashMap;
import org.apache.ignite.IgniteCheckedException;
import org.apache.ignite.configuration.CacheConfiguration;
import org.apache.ignite.configuration.DataStorageConfiguration;
import org.apache.ignite.configuration.IgniteConfiguration;
import org.apache.ignite.internal.GridKernalContext;
import org.apache.ignite.internal.NodeInvalidator;
import org.apache.ignite.internal.pagemem.PageIdAllocator;
import org.apache.ignite.internal.pagemem.PageIdUtils;
import org.apache.ignite.internal.pagemem.PageMemory;
import org.apache.ignite.internal.pagemem.store.IgnitePageStoreManager;
import org.apache.ignite.internal.pagemem.store.PageStore;
import org.apache.ignite.internal.processors.cache.CacheGroupContext;
import org.apache.ignite.internal.processors.cache.CacheGroupDescriptor;
import org.apache.ignite.internal.processors.cache.GridCacheSharedManagerAdapter;
import org.apache.ignite.internal.processors.cache.StoredCacheData;
import org.apache.ignite.internal.processors.cache.persistence.filename.PdsFolderSettings;
import org.apache.ignite.internal.processors.cache.persistence.metastorage.MetaStorage;
<<<<<<< HEAD
=======
import org.apache.ignite.internal.processors.cache.persistence.AllocatedPageTracker;
>>>>>>> 09a94e8a
import org.apache.ignite.internal.processors.cache.persistence.snapshot.IgniteCacheSnapshotManager;
import org.apache.ignite.internal.util.IgniteUtils;
import org.apache.ignite.internal.util.typedef.internal.U;
import org.apache.ignite.marshaller.Marshaller;
import org.apache.ignite.marshaller.jdk.JdkMarshaller;
import org.jetbrains.annotations.NotNull;
import org.jetbrains.annotations.Nullable;

/**
 * File page store manager.
 */
public class FilePageStoreManager extends GridCacheSharedManagerAdapter implements IgnitePageStoreManager {
    /** File suffix. */
    public static final String FILE_SUFFIX = ".bin";

    /** Partition file prefix. */
    public static final String PART_FILE_PREFIX = "part-";

    /** */
    public static final String INDEX_FILE_NAME = "index" + FILE_SUFFIX;

    /** */
    public static final String PART_FILE_TEMPLATE = PART_FILE_PREFIX+ "%d" + FILE_SUFFIX;

    /** */
    public static final String CACHE_DIR_PREFIX = "cache-";

    /** */
    public static final String CACHE_GRP_DIR_PREFIX = "cacheGroup-";

    /** */
    public static final String CACHE_DATA_FILENAME = "cache_data.dat";

    /** */
    public static final String DFLT_STORE_DIR = "db";

    /** Marshaller. */
    private static final Marshaller marshaller = new JdkMarshaller();

    /** */
    private final Map<Integer, CacheStoreHolder> idxCacheStores = new ConcurrentHashMap<>();

    /** */
    private final IgniteConfiguration igniteCfg;

    /**
     * File IO factory for page store, by default is taken from {@link #dsCfg}.
     * May be overriden by block read/write.
     */
    private FileIOFactory pageStoreFileIoFactory;

    /**
     * File IO factory for page store V1 and for fast checking page store (non block read).
     * By default is taken from {@link #dsCfg}.
     */
    private FileIOFactory pageStoreV1FileIoFactory;

    /** */
    private final DataStorageConfiguration dsCfg;

    /** Absolute directory for file page store. Includes consistent id based folder. */
    private File storeWorkDir;

    /** */
    private final long metaPageId = PageIdUtils.pageId(-1, PageMemory.FLAG_IDX, 0);

    /** */
    private final Set<Integer> grpsWithoutIdx = Collections.newSetFromMap(new ConcurrentHashMap<Integer, Boolean>());

    /**
     * @param ctx Kernal context.
     */
    public FilePageStoreManager(GridKernalContext ctx) {
        igniteCfg = ctx.config();

        DataStorageConfiguration dsCfg = igniteCfg.getDataStorageConfiguration();

        assert dsCfg != null;

        this.dsCfg = dsCfg;

        pageStoreV1FileIoFactory = pageStoreFileIoFactory = dsCfg.getFileIOFactory();
    }

    /** {@inheritDoc} */
    @Override public void start0() throws IgniteCheckedException {
        final GridKernalContext ctx = cctx.kernalContext();
        if (ctx.clientNode())
            return;

        final PdsFolderSettings folderSettings = ctx.pdsFolderResolver().resolveFolders();

        storeWorkDir = new File(folderSettings.persistentStoreRootPath(), folderSettings.folderName());

        U.ensureDirectory(storeWorkDir, "page store work directory", log);
    }

    /** {@inheritDoc} */
    @Override public void stop0(boolean cancel) {
        if (log.isDebugEnabled())
            log.debug("Stopping page store manager.");

        IgniteCheckedException ex = shutdown(false);

        if (ex != null)
            U.error(log, "Failed to gracefully stop page store manager", ex);
    }

    /** {@inheritDoc} */
    @Override public void onActivate(GridKernalContext kctx) throws IgniteCheckedException {
        if (log.isDebugEnabled())
            log.debug("Activate page store manager [id=" + cctx.localNodeId() +
                " topVer=" + cctx.discovery().topologyVersionEx() + " ]");

        start0();
    }

    /** {@inheritDoc} */
    @Override public void onDeActivate(GridKernalContext kctx) {
        if (log.isDebugEnabled())
            log.debug("DeActivate page store manager [id=" + cctx.localNodeId() +
                " topVer=" + cctx.discovery().topologyVersionEx() + " ]");

        stop0(true);

        idxCacheStores.clear();
    }

    /** {@inheritDoc} */
    @Override public void beginRecover() {
        for (CacheStoreHolder holder : idxCacheStores.values()) {
            holder.idxStore.beginRecover();

            for (FilePageStore partStore : holder.partStores)
                partStore.beginRecover();
        }
    }

    /** {@inheritDoc} */
    @Override public void finishRecover() throws IgniteCheckedException {
        try {
            for (CacheStoreHolder holder : idxCacheStores.values()) {
                holder.idxStore.finishRecover();

                for (FilePageStore partStore : holder.partStores)
                    partStore.finishRecover();
            }
        }
        catch (PersistentStorageIOException e) {
            NodeInvalidator.INSTANCE.invalidate(cctx.kernalContext(), e);

            throw e;
        }
    }

    /** {@inheritDoc} */
    @Override public void initializeForCache(CacheGroupDescriptor grpDesc, StoredCacheData cacheData)
        throws IgniteCheckedException {
        int grpId = grpDesc.groupId();

        if (!idxCacheStores.containsKey(grpId)) {
            CacheStoreHolder holder = initForCache(grpDesc, cacheData.config());

            CacheStoreHolder old = idxCacheStores.put(grpId, holder);

            assert old == null : "Non-null old store holder for cache: " + cacheData.config().getName();
        }
    }

    /** {@inheritDoc} */
    @Override public void initializeForMetastorage()
        throws IgniteCheckedException {
        int grpId = MetaStorage.METASTORAGE_CACHE_ID;

        if (!idxCacheStores.containsKey(grpId)) {
            CacheStoreHolder holder = initDir(
                new File(storeWorkDir,
                    "metastorage"),
                grpId,
                1,
                delta -> {/* No-op */} );

            CacheStoreHolder old = idxCacheStores.put(grpId, holder);

            assert old == null : "Non-null old store holder for metastorage";
        }
    }

    /** {@inheritDoc} */
    @Override public void storeCacheData(StoredCacheData cacheData, boolean overwrite) throws IgniteCheckedException {
        File cacheWorkDir = cacheWorkDir(cacheData.config());
        File file;

        checkAndInitCacheWorkDir(cacheWorkDir);

        assert cacheWorkDir.exists() : "Work directory does not exist: " + cacheWorkDir;

        if (cacheData.config().getGroupName() != null)
            file = new File(cacheWorkDir, cacheData.config().getName() + CACHE_DATA_FILENAME);
        else
            file = new File(cacheWorkDir, CACHE_DATA_FILENAME);

        if (overwrite || !file.exists() || file.length() == 0) {
            try {
                file.createNewFile();

                // Pre-existing file will be truncated upon stream open.
                try (OutputStream stream = new BufferedOutputStream(new FileOutputStream(file))) {
                    marshaller.marshal(cacheData, stream);
                }
            }
            catch (IOException ex) {
                throw new IgniteCheckedException("Failed to persist cache configuration: " + cacheData.config().getName(), ex);
            }
        }
    }

    /** {@inheritDoc} */
    @Override public void shutdownForCacheGroup(CacheGroupContext grp, boolean destroy) throws IgniteCheckedException {
        grpsWithoutIdx.remove(grp.groupId());

        CacheStoreHolder old = idxCacheStores.remove(grp.groupId());

        assert old != null : "Missing cache store holder [cache=" + grp.cacheOrGroupName() +
            ", locNodeId=" + cctx.localNodeId() + ", gridName=" + cctx.igniteInstanceName() + ']';

        IgniteCheckedException ex = shutdown(old, /*clean files if destroy*/destroy, null);

        if (ex != null)
            throw ex;
    }

    /** {@inheritDoc} */
    @Override public void onPartitionCreated(int grpId, int partId) throws IgniteCheckedException {
        // No-op.
    }

    /** {@inheritDoc} */
    @Override public void onPartitionDestroyed(int grpId, int partId, int tag) throws IgniteCheckedException {
        assert partId <= PageIdAllocator.MAX_PARTITION_ID;

        PageStore store = getStore(grpId, partId);

        assert store instanceof FilePageStore : store;

        ((FilePageStore)store).truncate(tag);
    }

    /** {@inheritDoc} */
    @Override public void read(int grpId, long pageId, ByteBuffer pageBuf) throws IgniteCheckedException {
        read(grpId, pageId, pageBuf, false);
    }

    /**
     * Will preserve crc in buffer if keepCrc is true.
     *
     * @param cacheId Cache ID.
     * @param pageId Page ID.
     * @param pageBuf Page buffer.
     * @param keepCrc Keep CRC flag.
     * @throws IgniteCheckedException If failed.
     */
    public void read(int cacheId, long pageId, ByteBuffer pageBuf, boolean keepCrc) throws IgniteCheckedException {
        PageStore store = getStore(cacheId, PageIdUtils.partId(pageId));

        try {
            store.read(pageId, pageBuf, keepCrc);
        }
        catch (PersistentStorageIOException e) {
            NodeInvalidator.INSTANCE.invalidate(cctx.kernalContext(), e);

            throw e;
        }
    }

    /** {@inheritDoc} */
    @Override public boolean exists(int grpId, int partId) throws IgniteCheckedException {
        PageStore store = getStore(grpId, partId);

        return store.exists();
    }

    /** {@inheritDoc} */
    @Override public void readHeader(int grpId, int partId, ByteBuffer buf) throws IgniteCheckedException {
        PageStore store = getStore(grpId, partId);

        try {
            store.readHeader(buf);
        }
        catch (PersistentStorageIOException e) {
            NodeInvalidator.INSTANCE.invalidate(cctx.kernalContext(), e);

            throw e;
        }
    }

    /** {@inheritDoc} */
    @Override public void write(int grpId, long pageId, ByteBuffer pageBuf, int tag) throws IgniteCheckedException {
        writeInternal(grpId, pageId, pageBuf, tag, true);
    }

    /** {@inheritDoc} */
    @Override public long pageOffset(int grpId, long pageId) throws IgniteCheckedException {
        PageStore store = getStore(grpId, PageIdUtils.partId(pageId));

        return store.pageOffset(pageId);
    }

    /**
     * @param cacheId Cache ID to write.
     * @param pageId Page ID.
     * @param pageBuf Page buffer.
     * @param tag Partition tag (growing 1-based partition file version). Used to validate page is not outdated
     * @param calculateCrc if {@code False} crc calculation will be forcibly skipped.
     * @return PageStore to which the page has been written.
     * @throws IgniteCheckedException If IO error occurred.
     */
    public PageStore writeInternal(int cacheId, long pageId, ByteBuffer pageBuf, int tag, boolean calculateCrc) throws IgniteCheckedException {
        int partId = PageIdUtils.partId(pageId);

        PageStore store = getStore(cacheId, partId);

        try {
            store.write(pageId, pageBuf, tag, calculateCrc);
        }
        catch (PersistentStorageIOException e) {
            NodeInvalidator.INSTANCE.invalidate(cctx.kernalContext(), e);

            throw e;
        }

        return store;
    }

    /**
     *
     */
    public Path getPath(boolean isSharedGroup, String cacheOrGroupName, int partId) {
        return getPartitionFile(cacheWorkDir(isSharedGroup, cacheOrGroupName), partId).toPath();
    }

    /**
     * @param grpDesc Cache group descriptor.
     * @param ccfg Cache configuration.
     * @return Cache store holder.
     * @throws IgniteCheckedException If failed.
     */
    private CacheStoreHolder initForCache(CacheGroupDescriptor grpDesc, CacheConfiguration ccfg) throws IgniteCheckedException {
        assert !grpDesc.sharedGroup() || ccfg.getGroupName() != null : ccfg.getName();

        File cacheWorkDir = cacheWorkDir(ccfg);

        AllocatedPageTracker allocatedTracker =
            cctx.database().dataRegion(grpDesc.config().getDataRegionName()).memoryMetrics();

        return initDir(cacheWorkDir,
            grpDesc.groupId(),
            grpDesc.config().getAffinity().partitions(),
            allocatedTracker);
    }

    /**
     * @param cacheWorkDir Work directory.
     * @param grpId Group ID.
     * @param partitions Number of partitions.
     * @param allocatedTracker Metrics updater
     * @return Cache store holder.
     * @throws IgniteCheckedException If failed.
     */
<<<<<<< HEAD
    private CacheStoreHolder initDir(File cacheWorkDir, int grpId, int partitions) throws IgniteCheckedException {boolean dirExisted = checkAndInitCacheWorkDir(cacheWorkDir);
        try {
            File idxFile = new File(cacheWorkDir, INDEX_FILE_NAME);
=======
    private CacheStoreHolder initDir(File cacheWorkDir,
        int grpId,
        int partitions,
        AllocatedPageTracker allocatedTracker) throws IgniteCheckedException {
        boolean dirExisted = checkAndInitCacheWorkDir(cacheWorkDir);

        File idxFile = new File(cacheWorkDir, INDEX_FILE_NAME);
>>>>>>> 09a94e8a

            if (dirExisted && !idxFile.exists())
                grpsWithoutIdx.add(grpId);

        FilePageStoreFactory pageStoreFactory = new FileVersionCheckingFactory(
            pageStoreFileIoFactory, pageStoreV1FileIoFactory, igniteCfg.getDataStorageConfiguration());

<<<<<<< HEAD
            FilePageStore idxStore = pageStoreFactory.createPageStore(PageMemory.FLAG_IDX, idxFile);
=======
        FilePageStore idxStore =
            pageStoreFactory.createPageStore(
                PageMemory.FLAG_IDX,
                idxFile,
                allocatedTracker);
>>>>>>> 09a94e8a

            FilePageStore[] partStores = new FilePageStore[partitions];

<<<<<<< HEAD
            for (int partId = 0; partId < partStores.length; partId++) {
                FilePageStore partStore = pageStoreFactory.createPageStore(
                    PageMemory.FLAG_DATA, getPartitionFile(cacheWorkDir, partId));

                partStores[partId] = partStore;
            }
=======
        for (int partId = 0; partId < partStores.length; partId++) {
            FilePageStore partStore =
                pageStoreFactory.createPageStore(
                    PageMemory.FLAG_DATA,
                    getPartitionFile(cacheWorkDir, partId),
                    allocatedTracker);
>>>>>>> 09a94e8a

            return new CacheStoreHolder(idxStore, partStores);
        }
        catch (PersistentStorageIOException e) {
            NodeInvalidator.INSTANCE.invalidate(cctx.kernalContext(), e);

            throw e;
        }
    }

    /**
     * @param cacheWorkDir Cache work directory.
     * @param partId Partition id.
     */
    @NotNull private File getPartitionFile(File cacheWorkDir, int partId) {
        return new File(cacheWorkDir, String.format(PART_FILE_TEMPLATE, partId));
    }

    /**
     * @param cacheWorkDir Cache work directory.
     */
    private boolean checkAndInitCacheWorkDir(File cacheWorkDir) throws IgniteCheckedException {
        boolean dirExisted = false;

        if (!cacheWorkDir.exists()) {
            boolean res = cacheWorkDir.mkdirs();

            if (!res)
                throw new IgniteCheckedException("Failed to initialize cache working directory " +
                    "(failed to create, make sure the work folder has correct permissions): " +
                    cacheWorkDir.getAbsolutePath());
        }
        else {
            if (cacheWorkDir.isFile())
                throw new IgniteCheckedException("Failed to initialize cache working directory " +
                    "(a file with the same name already exists): " + cacheWorkDir.getAbsolutePath());

            File lockF = new File(cacheWorkDir, IgniteCacheSnapshotManager.SNAPSHOT_RESTORE_STARTED_LOCK_FILENAME);

            Path cacheWorkDirPath = cacheWorkDir.toPath();

            Path tmp = cacheWorkDirPath.getParent().resolve(cacheWorkDir.getName() + ".tmp");

            if (Files.exists(tmp) && Files.isDirectory(tmp) &&
                    Files.exists(tmp.resolve(IgniteCacheSnapshotManager.TEMP_FILES_COMPLETENESS_MARKER))) {

                U.warn(log, "Ignite node crashed during the snapshot restore process " +
                    "(there is a snapshot restore lock file left for cache). But old version of cache was saved. " +
                    "Trying to restore it. Cache - [" + cacheWorkDir.getAbsolutePath() + ']');

                U.delete(cacheWorkDir);

                try {
                    Files.move(tmp, cacheWorkDirPath, StandardCopyOption.ATOMIC_MOVE);

                    cacheWorkDirPath.resolve(IgniteCacheSnapshotManager.TEMP_FILES_COMPLETENESS_MARKER).toFile().delete();
                }
                catch (IOException e) {
                    throw new IgniteCheckedException(e);
                }
            }
            else if (lockF.exists()) {
                U.warn(log, "Ignite node crashed during the snapshot restore process " +
                    "(there is a snapshot restore lock file left for cache). Will remove both the lock file and " +
                    "incomplete cache directory [cacheDir=" + cacheWorkDir.getAbsolutePath() + ']');

                boolean deleted = U.delete(cacheWorkDir);

                if (!deleted)
                    throw new IgniteCheckedException("Failed to remove obsolete cache working directory " +
                        "(remove the directory manually and make sure the work folder has correct permissions): " +
                        cacheWorkDir.getAbsolutePath());

                cacheWorkDir.mkdirs();
            }
            else
                dirExisted = true;

            if (!cacheWorkDir.exists())
                throw new IgniteCheckedException("Failed to initialize cache working directory " +
                    "(failed to create, make sure the work folder has correct permissions): " +
                    cacheWorkDir.getAbsolutePath());

            if (Files.exists(tmp))
                U.delete(tmp);
        }

        return dirExisted;
    }

    /** {@inheritDoc} */
    @Override public void sync(int grpId, int partId) throws IgniteCheckedException {
        try {
            getStore(grpId, partId).sync();
        }
        catch (PersistentStorageIOException e) {
            NodeInvalidator.INSTANCE.invalidate(cctx.kernalContext(), e);

            throw e;
        }
    }

    /** {@inheritDoc} */
    @Override public void ensure(int grpId, int partId) throws IgniteCheckedException {
        try {
            getStore(grpId, partId).ensure();
        }
        catch (PersistentStorageIOException e) {
            NodeInvalidator.INSTANCE.invalidate(cctx.kernalContext(), e);

            throw e;
        }
    }

    /** {@inheritDoc} */
    @Override public long allocatePage(int grpId, int partId, byte flags) throws IgniteCheckedException {
        assert partId <= PageIdAllocator.MAX_PARTITION_ID || partId == PageIdAllocator.INDEX_PARTITION;

        PageStore store = getStore(grpId, partId);

        try {
            long pageIdx = store.allocatePage();

            return PageIdUtils.pageId(partId, flags, (int)pageIdx);
        }
        catch (PersistentStorageIOException e) {
            NodeInvalidator.INSTANCE.invalidate(cctx.kernalContext(), e);

            throw e;
        }
    }

    /** {@inheritDoc} */
    @Override public long metaPageId(final int grpId) {
        return metaPageId;
    }

    /** {@inheritDoc} */
    @Override public int pages(int grpId, int partId) throws IgniteCheckedException {
        PageStore store = getStore(grpId, partId);

        return store.pages();
    }

    /** {@inheritDoc} */
    @Override public Map<String, StoredCacheData> readCacheConfigurations() throws IgniteCheckedException {
        if (cctx.kernalContext().clientNode())
            return Collections.emptyMap();

        File[] files = storeWorkDir.listFiles();

        if (files == null)
            return Collections.emptyMap();

        Map<String, StoredCacheData> ccfgs = new HashMap<>();

        for (File file : files) {
            if (file.isDirectory()) {
                if (file.getName().startsWith(CACHE_DIR_PREFIX)) {
                    File conf = new File(file, CACHE_DATA_FILENAME);

                    if (conf.exists() && conf.length() > 0) {
                        StoredCacheData cacheData = readCacheData(conf);

                        ccfgs.put(cacheData.config().getName(), cacheData);
                    }
                }
                else if (file.getName().startsWith(CACHE_GRP_DIR_PREFIX))
                    readCacheGroupCaches(file, ccfgs);
            }
        }

        return ccfgs;
    }

    /**
     * @param grpDir Group directory.
     * @param ccfgs Cache configurations.
     * @throws IgniteCheckedException If failed.
     */
    private void readCacheGroupCaches(File grpDir, Map<String, StoredCacheData> ccfgs) throws IgniteCheckedException {
        File[] files = grpDir.listFiles();

        if (files == null)
            return;

        for (File file : files) {
            if (!file.isDirectory() && file.getName().endsWith(CACHE_DATA_FILENAME) && file.length() > 0) {
                StoredCacheData cacheData = readCacheData(file);

                ccfgs.put(cacheData.config().getName(), cacheData);
            }
        }
    }

    /**
     * @param conf File with stored cache data.
     * @return Cache data.
     * @throws IgniteCheckedException If failed.
     */
    private StoredCacheData readCacheData(File conf) throws IgniteCheckedException {
        try (InputStream stream = new BufferedInputStream(new FileInputStream(conf))) {
            return marshaller.unmarshal(stream, U.resolveClassLoader(igniteCfg));
        }
        catch (IOException e) {
            throw new IgniteCheckedException("Failed to read cache configuration from disk for cache: " +
                conf.getAbsolutePath(), e);
        }
    }

    /** {@inheritDoc} */
    @Override public boolean hasIndexStore(int grpId) {
        return !grpsWithoutIdx.contains(grpId);
    }

    /** {@inheritDoc} */
    @Override public long pagesAllocated(int grpId) {
        CacheStoreHolder holder = idxCacheStores.get(grpId);

        if (holder == null)
            return 0;

        long pageCnt = holder.idxStore.pages();

        for (int i = 0; i < holder.partStores.length; i++)
            pageCnt += holder.partStores[i].pages();

        return pageCnt;
    }

    /**
     * @return Store work dir. Includes consistent-id based folder
     */
    public File workDir() {
        return storeWorkDir;
    }

    /**
     * @param ccfg Cache configuration.
     * @return Store dir for given cache.
     */
    public File cacheWorkDir(CacheConfiguration ccfg) {
        boolean isSharedGrp = ccfg.getGroupName() != null;

        return cacheWorkDir(isSharedGrp, isSharedGrp ? ccfg.getGroupName() : ccfg.getName());
    }

    /**
     *
     */
    public File cacheWorkDir(boolean isSharedGroup, String cacheOrGroupName) {
        String dirName;

        if (isSharedGroup)
            dirName = CACHE_GRP_DIR_PREFIX + cacheOrGroupName;
        else
            dirName = CACHE_DIR_PREFIX + cacheOrGroupName;

        return new File(storeWorkDir, dirName);
    }

    /**
     * @param cleanFiles {@code True} if the stores should delete it's files upon close.
     */
    private IgniteCheckedException shutdown(boolean cleanFiles) {
        IgniteCheckedException ex = null;

        for (CacheStoreHolder holder : idxCacheStores.values())
            ex = shutdown(holder, cleanFiles, ex);

        return ex;
    }

    /**
     * @param holder Store holder.
     * @param cleanFile {@code True} if files should be cleaned.
     * @param aggr Aggregating exception.
     * @return Aggregating exception, if error occurred.
     */
    private IgniteCheckedException shutdown(CacheStoreHolder holder, boolean cleanFile,
        @Nullable IgniteCheckedException aggr) {
        aggr = shutdown(holder.idxStore, cleanFile, aggr);

        for (FilePageStore store : holder.partStores) {
            if (store != null)
                aggr = shutdown(store, cleanFile, aggr);
        }

        return aggr;
    }

    /**
     * @param store Store to shutdown.
     * @param cleanFile {@code True} if files should be cleaned.
     * @param aggr Aggregating exception.
     * @return Aggregating exception, if error occurred.
     */
    private IgniteCheckedException shutdown(FilePageStore store, boolean cleanFile, IgniteCheckedException aggr) {
        try {
            if (store != null)
                store.stop(cleanFile);
        }
        catch (IgniteCheckedException e) {
            if (aggr == null)
                aggr = new IgniteCheckedException("Failed to gracefully shutdown store");

            aggr.addSuppressed(e);
        }

        return aggr;
    }

    /**
     * @param grpId Cache group ID.
     * @param partId Partition ID.
     * @return Page store for the corresponding parameters.
     * @throws IgniteCheckedException If cache or partition with the given ID was not created.
     *
     * Note: visible for testing.
     */
    public PageStore getStore(int grpId, int partId) throws IgniteCheckedException {
        CacheStoreHolder holder = idxCacheStores.get(grpId);

        if (holder == null)
            throw new IgniteCheckedException("Failed to get page store for the given cache ID " +
                "(cache has not been started): " + grpId);

        if (partId == PageIdAllocator.INDEX_PARTITION)
            return holder.idxStore;

        if (partId > PageIdAllocator.MAX_PARTITION_ID)
            throw new IgniteCheckedException("Partition ID is reserved: " + partId);

        FilePageStore store = holder.partStores[partId];

        if (store == null)
            throw new IgniteCheckedException("Failed to get page store for the given partition ID " +
                "(partition has not been created) [grpId=" + grpId + ", partId=" + partId + ']');

        return store;
    }

    /** {@inheritDoc} */
    @Override public void beforeCacheGroupStart(CacheGroupDescriptor grpDesc) {
        if (grpDesc.persistenceEnabled() && !cctx.database().walEnabled(grpDesc.groupId())) {
            File dir = cacheWorkDir(grpDesc.config());

            assert dir.exists();

            boolean res = IgniteUtils.delete(dir);

            assert res;

            grpDesc.walEnabled(false);
        }
    }

    /**
     * @param pageStoreFileIoFactory File IO factory to override default, may be used for blocked read-write.
     * @param pageStoreV1FileIoFactory File IO factory for reading V1 page store and for fast touching page files
     *      (non blocking).
     */
    public void setPageStoreFileIOFactories(final FileIOFactory pageStoreFileIoFactory,
        final FileIOFactory pageStoreV1FileIoFactory) {
        this.pageStoreFileIoFactory = pageStoreFileIoFactory;
        this.pageStoreV1FileIoFactory = pageStoreV1FileIoFactory;
    }

    /**
     * @return File IO factory currently selected for page store.
     */
    public FileIOFactory getPageStoreFileIoFactory() {
        return pageStoreFileIoFactory;
    }

    /**
     * @return Durable memory page size in bytes.
     */
    public int pageSize() {
        return dsCfg.getPageSize();
    }

    /**
     *
     */
    private static class CacheStoreHolder {
        /** Index store. */
        private final FilePageStore idxStore;

        /** Partition stores. */
        private final FilePageStore[] partStores;

        /**
         *
         */
        public CacheStoreHolder(FilePageStore idxStore, FilePageStore[] partStores) {
            this.idxStore = idxStore;
            this.partStores = partStores;
        }
    }

}<|MERGE_RESOLUTION|>--- conflicted
+++ resolved
@@ -51,10 +51,8 @@
 import org.apache.ignite.internal.processors.cache.StoredCacheData;
 import org.apache.ignite.internal.processors.cache.persistence.filename.PdsFolderSettings;
 import org.apache.ignite.internal.processors.cache.persistence.metastorage.MetaStorage;
-<<<<<<< HEAD
-=======
 import org.apache.ignite.internal.processors.cache.persistence.AllocatedPageTracker;
->>>>>>> 09a94e8a
+import org.apache.ignite.internal.processors.cache.persistence.metastorage.MetaStorage;
 import org.apache.ignite.internal.processors.cache.persistence.snapshot.IgniteCacheSnapshotManager;
 import org.apache.ignite.internal.util.IgniteUtils;
 import org.apache.ignite.internal.util.typedef.internal.U;
@@ -424,53 +422,38 @@
      * @return Cache store holder.
      * @throws IgniteCheckedException If failed.
      */
-<<<<<<< HEAD
-    private CacheStoreHolder initDir(File cacheWorkDir, int grpId, int partitions) throws IgniteCheckedException {boolean dirExisted = checkAndInitCacheWorkDir(cacheWorkDir);
-        try {
-            File idxFile = new File(cacheWorkDir, INDEX_FILE_NAME);
-=======
     private CacheStoreHolder initDir(File cacheWorkDir,
         int grpId,
         int partitions,
         AllocatedPageTracker allocatedTracker) throws IgniteCheckedException {
-        boolean dirExisted = checkAndInitCacheWorkDir(cacheWorkDir);
-
-        File idxFile = new File(cacheWorkDir, INDEX_FILE_NAME);
->>>>>>> 09a94e8a
+        try {
+            boolean dirExisted = checkAndInitCacheWorkDir(cacheWorkDir);
+
+            File idxFile = new File(cacheWorkDir, INDEX_FILE_NAME);
 
             if (dirExisted && !idxFile.exists())
                 grpsWithoutIdx.add(grpId);
 
-        FilePageStoreFactory pageStoreFactory = new FileVersionCheckingFactory(
-            pageStoreFileIoFactory, pageStoreV1FileIoFactory, igniteCfg.getDataStorageConfiguration());
-
-<<<<<<< HEAD
-            FilePageStore idxStore = pageStoreFactory.createPageStore(PageMemory.FLAG_IDX, idxFile);
-=======
-        FilePageStore idxStore =
+            FilePageStoreFactory pageStoreFactory = new FileVersionCheckingFactory(
+                pageStoreFileIoFactory, pageStoreV1FileIoFactory, igniteCfg.getDataStorageConfiguration());
+
+            FilePageStore idxStore =
             pageStoreFactory.createPageStore(
                 PageMemory.FLAG_IDX,
                 idxFile,
                 allocatedTracker);
->>>>>>> 09a94e8a
 
             FilePageStore[] partStores = new FilePageStore[partitions];
 
-<<<<<<< HEAD
             for (int partId = 0; partId < partStores.length; partId++) {
-                FilePageStore partStore = pageStoreFactory.createPageStore(
-                    PageMemory.FLAG_DATA, getPartitionFile(cacheWorkDir, partId));
-
-                partStores[partId] = partStore;
-            }
-=======
-        for (int partId = 0; partId < partStores.length; partId++) {
-            FilePageStore partStore =
-                pageStoreFactory.createPageStore(
-                    PageMemory.FLAG_DATA,
-                    getPartitionFile(cacheWorkDir, partId),
-                    allocatedTracker);
->>>>>>> 09a94e8a
+                FilePageStore partStore =
+                    pageStoreFactory.createPageStore(
+                        PageMemory.FLAG_DATA,
+                        getPartitionFile(cacheWorkDir, partId),
+                        allocatedTracker);
+
+                    partStores[partId] = partStore;
+                }
 
             return new CacheStoreHolder(idxStore, partStores);
         }
