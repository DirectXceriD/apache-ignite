/*
 * Licensed to the Apache Software Foundation (ASF) under one or more
 * contributor license agreements.  See the NOTICE file distributed with
 * this work for additional information regarding copyright ownership.
 * The ASF licenses this file to You under the Apache License, Version 2.0
 * (the "License"); you may not use this file except in compliance with
 * the License.  You may obtain a copy of the License at
 *
 *      http://www.apache.org/licenses/LICENSE-2.0
 *
 * Unless required by applicable law or agreed to in writing, software
 * distributed under the License is distributed on an "AS IS" BASIS,
 * WITHOUT WARRANTIES OR CONDITIONS OF ANY KIND, either express or implied.
 * See the License for the specific language governing permissions and
 * limitations under the License.
 */

package org.apache.ignite.internal.processors.cache.database.freelist;

import java.nio.ByteBuffer;
import org.apache.ignite.IgniteCheckedException;
import org.apache.ignite.internal.pagemem.Page;
import org.apache.ignite.internal.pagemem.PageIdAllocator;
import org.apache.ignite.internal.pagemem.PageIdUtils;
import org.apache.ignite.internal.pagemem.PageMemory;
<<<<<<< HEAD
import org.apache.ignite.internal.processors.cache.CacheObjectContext;
=======
import org.apache.ignite.internal.pagemem.wal.IgniteWriteAheadLogManager;
import org.apache.ignite.internal.pagemem.wal.record.delta.DataPageInsertRecord;
import org.apache.ignite.internal.pagemem.wal.record.delta.DataPageRemoveRecord;
>>>>>>> 5e5f6ea7
import org.apache.ignite.internal.processors.cache.GridCacheContext;
import org.apache.ignite.internal.processors.cache.database.CacheDataRow;
import org.apache.ignite.internal.processors.cache.database.RootPage;
import org.apache.ignite.internal.processors.cache.database.tree.BPlusTree;
import org.apache.ignite.internal.processors.cache.database.tree.io.DataPageIO;
import org.apache.ignite.internal.processors.cache.database.tree.reuse.ReuseList;
import org.apache.ignite.internal.processors.cache.database.tree.util.PageHandler;
import org.apache.ignite.internal.util.future.GridFutureAdapter;
import org.jsr166.ConcurrentHashMap8;

import static org.apache.ignite.internal.processors.cache.database.tree.util.PageHandler.writePage;

/**
 * Free data page list.
 */
public class FreeList {
    /** */
    private final GridCacheContext<?,?> cctx;

    /** */
    private final PageMemory pageMem;

    /** */
    private final ReuseList reuseList;

    /** */
    private final IgniteWriteAheadLogManager wal;

    /** */
    private final ConcurrentHashMap8<Integer,GridFutureAdapter<FreeTree>> trees = new ConcurrentHashMap8<>();

    /** */
    private final PageHandler<CacheDataRow, Void> writeRow = new PageHandler<CacheDataRow, Void>() {
        @Override public Void run(long pageId, Page page, ByteBuffer buf, CacheDataRow row, int entrySize)
            throws IgniteCheckedException {
            DataPageIO io = DataPageIO.VERSIONS.forPage(buf);

            int idx = io.addRow(cctx.cacheObjectContext(), buf, row.key(), row.value(), row.version(), entrySize);

            assert idx >= 0 : idx;

            FreeTree tree = tree(row.partition());

            if (tree.needWalDeltaRecord(page))
                wal.log(new DataPageInsertRecord(cctx.cacheId(), page.id(), row.key(), row.value(),
                    row.version(), idx, entrySize));

            row.link(PageIdUtils.linkFromDwordOffset(pageId, idx));

            final int freeSlots = io.getFreeItemSlots(buf);

            // If no free slots available then assume that page is full
            int freeSpace = freeSlots == 0 ? 0 : io.getFreeSpace(buf);

            // Put our free item.
            tree(row.partition()).put(new FreeItem(freeSpace, pageId, cctx.cacheId()));

            return null;
        }
    };

    /** */
    private final PageHandler<DataPageIO.FragmentCtx, Void> writeFragmentRow = new PageHandler<DataPageIO.FragmentCtx, Void>() {
        @Override public Void run(long pageId, Page page, ByteBuffer buf, DataPageIO.FragmentCtx fctx, int entrySize)
            throws IgniteCheckedException {
            final CacheDataRow row = fctx.row;

            fctx.buf = buf;

            DataPageIO io = DataPageIO.VERSIONS.forPage(buf);

            io.writeRowFragment(fctx);

            assert fctx.lastIdx >= 0 : fctx.lastIdx;

            fctx.lastLink = PageIdUtils.linkFromDwordOffset(pageId, fctx.lastIdx);

            final int freeSlots = io.getFreeItemSlots(buf);

            // If no free slots available then assume that page is full
            int freeSpace = freeSlots == 0 ? 0 : io.getFreeSpace(buf);

            // Put our free item.
            tree.put(new FreeItem(freeSpace, pageId, cctx.cacheId()));

            return null;
        }
    };

    /** */
    private final PageHandler<FreeTree, Long> removeRow = new PageHandler<FreeTree, Long>() {
        @Override public Long run(long pageId, Page page, ByteBuffer buf, FreeTree tree, int itemId) throws IgniteCheckedException {
            assert tree != null;

            DataPageIO io = DataPageIO.VERSIONS.forPage(buf);

            assert DataPageIO.check(itemId): itemId;

            final int dataOff = io.getDataOffset(buf, itemId);

            final long nextLink = DataPageIO.getNextFragmentLink(buf, dataOff);

            int oldFreeSpace = io.getFreeSpace(buf);

            io.removeRow(buf, (byte)itemId);

            if (tree.needWalDeltaRecord(page))
                wal.log(new DataPageRemoveRecord(cctx.cacheId(), page.id(), itemId));

            int newFreeSpace = io.getFreeSpace(buf);

            // Move page to the new position with respect to the new free space.
            FreeItem item = tree.remove(new FreeItem(oldFreeSpace, pageId, cctx.cacheId()));

            // If item is null, then it was removed concurrently by insertRow, because
            // in removeRow we own the write lock on this page. Thus we can be sure that
            // insertRow will update position correctly after us.
            if (item != null) {
                FreeItem old = tree.put(new FreeItem(newFreeSpace, pageId, cctx.cacheId()));

                assert old == null;
            }

            return nextLink;
        }
    };

    /**
     * @param reuseList Reuse list.
     * @param cctx Cache context.
     */
    public FreeList(GridCacheContext<?,?> cctx, ReuseList reuseList) {
        assert cctx != null;

        this.cctx = cctx;

        wal = cctx.shared().wal();

        pageMem = cctx.shared().database().pageMemory();

        assert pageMem != null;

        this.reuseList = reuseList;
    }

    /**
     * @param tree Tree.
     * @param lookupItem Lookup item.
     * @return Free item or {@code null} if it was impossible to find one.
     * @throws IgniteCheckedException If failed.
     */
    private FreeItem take(FreeTree tree, FreeItem lookupItem) throws IgniteCheckedException {
        FreeItem res = tree.removeCeil(lookupItem, null);

        assert res == null || (res.pageId() != 0 && res.cacheId() == cctx.cacheId()): res;

        return res;
    }

    /**
     * @param partId Partition.
     * @return Tree.
     * @throws IgniteCheckedException If failed.
     */
    private FreeTree tree(Integer partId) throws IgniteCheckedException {
        assert partId >= 0 && partId < Short.MAX_VALUE: partId;

        GridFutureAdapter<FreeTree> fut = trees.get(partId);

        if (fut == null) {
            fut = new GridFutureAdapter<>();

            if (trees.putIfAbsent(partId, fut) != null)
                fut = trees.get(partId);
            else {
                // Index name will be the same across restarts.
                String idxName = BPlusTree.treeName("p" + partId, cctx.cacheId(), "Free");

                final RootPage rootPage = cctx.shared().database().meta()
                    .getOrAllocateForTree(cctx.cacheId(), idxName);

                fut.onDone(new FreeTree(idxName, reuseList, cctx.cacheId(), partId, pageMem, wal,
                    rootPage.pageId(), rootPage.isAllocated()));
            }
        }

        return fut.get();
    }

    /**
     * @param link Row link.
     * @throws IgniteCheckedException
     */
    public void removeRow(long link) throws IgniteCheckedException {
        assert link != 0;

        long pageId = PageIdUtils.pageId(link);
        int partId = PageIdUtils.partId(pageId);
        int itemId = PageIdUtils.dwordsOffset(link);

        FreeTree tree = tree(partId);

        long nextLink;

        try (Page page = pageMem.page(cctx.cacheId(), pageId)) {
            nextLink = writePage(pageId, page, removeRow, tree, itemId);
        }

        while (nextLink != 0) {
            itemId = PageIdUtils.dwordsOffset(nextLink);
            pageId = PageIdUtils.pageId(nextLink);

            try (Page page = pageMem.page(cctx.cacheId(), pageId)) {
                nextLink = writePage(pageId, page, removeRow, tree, itemId);
            }
        }
    }

    /**
     * @param row Row.
     * @throws IgniteCheckedException If failed.
     */
    public void insertRow(CacheDataRow row) throws IgniteCheckedException {
        assert row.link() == 0: row.link();

        final CacheObjectContext coctx = cctx.cacheObjectContext();

        int entrySize = DataPageIO.getEntrySize(coctx, row.key(), row.value());

        assert entrySize > 0 : entrySize;

        final int availablePageSize = DataPageIO.getAvailablePageSize(coctx);

        FreeTree tree = tree(row.partition());

        if (availablePageSize < entrySize) {
            // write fragmented entry
            final int chunks = DataPageIO.getChunksNum(availablePageSize, entrySize);

            assert chunks > 1 : chunks;

<<<<<<< HEAD
            final DataPageIO.FragmentCtx fctx =
                new DataPageIO.FragmentCtx(entrySize, chunks, availablePageSize, row, coctx);
=======
                ByteBuffer buf = page.getForWrite(); // Initial write.
>>>>>>> 5e5f6ea7

            final int freeLast = fctx.totalEntrySize - fctx.chunkSize * (fctx.chunks - 1);

<<<<<<< HEAD
            for (int i = 0; i < chunks; i++) {
                FreeItem item = take(tree,
                    new FreeItem(i == 0 ? freeLast : availablePageSize, 0, cctx.cacheId()));

                try (Page page = item == null ?
                    allocateDataPage(row.partition()) :
                    pageMem.page(item.cacheId(), item.pageId())
                ) {
                    if (item == null) {
                        DataPageIO io = DataPageIO.VERSIONS.latest();

                        ByteBuffer buf = page.getForInitialWrite();

                        fctx.buf = buf;

                        try {
                            io.initNewPage(buf, page.id());

                            writeFragmentRow.run(page.id(), page, buf, fctx, 0);
                        } finally {
                            page.finishInitialWrite();
                        }
                    }
                    else
                        writePage(page.id(), page, writeFragmentRow, fctx, 0);

                    fctx.lastLink = PageIdUtils.linkFromDwordOffset(page.id(), fctx.lastIdx);
=======
                    // It is a newly allocated page and we will not write record to WAL here.
                    assert !page.isDirty();

                    writeRow.run(page.id(), page, buf, row, entrySize);
                }
                finally {
                    page.releaseWrite(true);
>>>>>>> 5e5f6ea7
                }
            }

            row.link(fctx.lastLink);
        }
        else {
            // TODO add random pageIndex here for lower contention?
            FreeItem item = take(tree, new FreeItem(entrySize, 0, cctx.cacheId()));

            try (Page page = item == null ?
                allocateDataPage(row.partition()) :
                pageMem.page(item.cacheId(), item.pageId())
            ) {
                if (item == null) {
                    DataPageIO io = DataPageIO.VERSIONS.latest();

                    ByteBuffer buf = page.getForInitialWrite();

                    try {
                        io.initNewPage(buf, page.id());

                        writeRow.run(page.id(), page, buf, row, entrySize);
                    } finally {
                        page.finishInitialWrite();
                    }
                } else
                    writePage(page.id(), page, writeRow, row, entrySize);
            }
        }
    }

    /**
     * @param part Partition.
     * @return Page.
     * @throws IgniteCheckedException If failed.
     */
    private Page allocateDataPage(int part) throws IgniteCheckedException {
        long pageId = pageMem.allocatePage(cctx.cacheId(), part, PageIdAllocator.FLAG_DATA);

        return pageMem.page(cctx.cacheId(), pageId);
    }
}<|MERGE_RESOLUTION|>--- conflicted
+++ resolved
@@ -23,13 +23,10 @@
 import org.apache.ignite.internal.pagemem.PageIdAllocator;
 import org.apache.ignite.internal.pagemem.PageIdUtils;
 import org.apache.ignite.internal.pagemem.PageMemory;
-<<<<<<< HEAD
-import org.apache.ignite.internal.processors.cache.CacheObjectContext;
-=======
 import org.apache.ignite.internal.pagemem.wal.IgniteWriteAheadLogManager;
 import org.apache.ignite.internal.pagemem.wal.record.delta.DataPageInsertRecord;
 import org.apache.ignite.internal.pagemem.wal.record.delta.DataPageRemoveRecord;
->>>>>>> 5e5f6ea7
+import org.apache.ignite.internal.processors.cache.CacheObjectContext;
 import org.apache.ignite.internal.processors.cache.GridCacheContext;
 import org.apache.ignite.internal.processors.cache.database.CacheDataRow;
 import org.apache.ignite.internal.processors.cache.database.RootPage;
@@ -105,7 +102,13 @@
 
             assert fctx.lastIdx >= 0 : fctx.lastIdx;
 
+            FreeTree tree = tree(row.partition());
+
             fctx.lastLink = PageIdUtils.linkFromDwordOffset(pageId, fctx.lastIdx);
+
+            if (tree.needWalDeltaRecord(page))
+                wal.log(new DataPageInsertRecord(cctx.cacheId(), page.id(), row.key(), row.value(),
+                    row.version(), fctx.lastIdx, entrySize));
 
             final int freeSlots = io.getFreeItemSlots(buf);
 
@@ -271,16 +274,11 @@
 
             assert chunks > 1 : chunks;
 
-<<<<<<< HEAD
             final DataPageIO.FragmentCtx fctx =
                 new DataPageIO.FragmentCtx(entrySize, chunks, availablePageSize, row, coctx);
-=======
-                ByteBuffer buf = page.getForWrite(); // Initial write.
->>>>>>> 5e5f6ea7
 
             final int freeLast = fctx.totalEntrySize - fctx.chunkSize * (fctx.chunks - 1);
 
-<<<<<<< HEAD
             for (int i = 0; i < chunks; i++) {
                 FreeItem item = take(tree,
                     new FreeItem(i == 0 ? freeLast : availablePageSize, 0, cctx.cacheId()));
@@ -292,31 +290,25 @@
                     if (item == null) {
                         DataPageIO io = DataPageIO.VERSIONS.latest();
 
-                        ByteBuffer buf = page.getForInitialWrite();
+                        ByteBuffer buf = page.getForWrite(); // Initial write.
 
                         fctx.buf = buf;
 
                         try {
                             io.initNewPage(buf, page.id());
 
+                            // It is a newly allocated page and we will not write record to WAL here.
+                            assert !page.isDirty();
+
                             writeFragmentRow.run(page.id(), page, buf, fctx, 0);
                         } finally {
-                            page.finishInitialWrite();
+                            page.releaseWrite(true);
                         }
                     }
                     else
                         writePage(page.id(), page, writeFragmentRow, fctx, 0);
 
                     fctx.lastLink = PageIdUtils.linkFromDwordOffset(page.id(), fctx.lastIdx);
-=======
-                    // It is a newly allocated page and we will not write record to WAL here.
-                    assert !page.isDirty();
-
-                    writeRow.run(page.id(), page, buf, row, entrySize);
-                }
-                finally {
-                    page.releaseWrite(true);
->>>>>>> 5e5f6ea7
                 }
             }
 
@@ -333,14 +325,17 @@
                 if (item == null) {
                     DataPageIO io = DataPageIO.VERSIONS.latest();
 
-                    ByteBuffer buf = page.getForInitialWrite();
+                    ByteBuffer buf = page.getForWrite(); // Initial write.
 
                     try {
                         io.initNewPage(buf, page.id());
 
+                        // It is a newly allocated page and we will not write record to WAL here.
+                        assert !page.isDirty();
+
                         writeRow.run(page.id(), page, buf, row, entrySize);
                     } finally {
-                        page.finishInitialWrite();
+                        page.releaseWrite(true);
                     }
                 } else
                     writePage(page.id(), page, writeRow, row, entrySize);
