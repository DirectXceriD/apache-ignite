/*
 * Licensed to the Apache Software Foundation (ASF) under one or more
 * contributor license agreements.  See the NOTICE file distributed with
 * this work for additional information regarding copyright ownership.
 * The ASF licenses this file to You under the Apache License, Version 2.0
 * (the "License"); you may not use this file except in compliance with
 * the License.  You may obtain a copy of the License at
 *
 *      http://www.apache.org/licenses/LICENSE-2.0
 *
 * Unless required by applicable law or agreed to in writing, software
 * distributed under the License is distributed on an "AS IS" BASIS,
 * WITHOUT WARRANTIES OR CONDITIONS OF ANY KIND, either express or implied.
 * See the License for the specific language governing permissions and
 * limitations under the License.
 */

package org.apache.ignite.internal.processors.cache;

import java.util.ArrayList;
import java.util.Collection;
import java.util.LinkedList;
import java.util.List;
import java.util.ListIterator;
import java.util.UUID;
import java.util.concurrent.ConcurrentHashMap;
import java.util.concurrent.atomic.AtomicInteger;
import java.util.concurrent.atomic.AtomicIntegerArray;
import org.apache.ignite.IgniteCheckedException;
import org.apache.ignite.IgniteLogger;
import org.apache.ignite.IgniteSystemProperties;
import org.apache.ignite.cache.store.CacheStoreSessionListener;
import org.apache.ignite.cluster.ClusterNode;
import org.apache.ignite.configuration.IgniteConfiguration;
import org.apache.ignite.configuration.TransactionConfiguration;
import org.apache.ignite.internal.GridKernalContext;
import org.apache.ignite.internal.IgniteInternalFuture;
import org.apache.ignite.internal.managers.communication.GridIoManager;
import org.apache.ignite.internal.managers.deployment.GridDeploymentManager;
import org.apache.ignite.internal.managers.discovery.GridDiscoveryManager;
import org.apache.ignite.internal.managers.eventstorage.GridEventStorageManager;
import org.apache.ignite.internal.pagemem.store.IgnitePageStoreManager;
import org.apache.ignite.internal.pagemem.wal.IgniteWriteAheadLogManager;
import org.apache.ignite.internal.processors.affinity.AffinityTopologyVersion;
import org.apache.ignite.internal.processors.cache.distributed.dht.GridDhtPartitionTopology;
<<<<<<< HEAD
=======
import org.apache.ignite.internal.processors.cache.distributed.dht.GridDhtTopologyFuture;
import org.apache.ignite.internal.processors.cache.distributed.dht.PartitionsEvictManager;
>>>>>>> d04d7644
import org.apache.ignite.internal.processors.cache.distributed.near.GridNearTxLocal;
import org.apache.ignite.internal.processors.cache.jta.CacheJtaManagerAdapter;
import org.apache.ignite.internal.processors.cache.mvcc.MvccProcessor;
import org.apache.ignite.internal.processors.cache.persistence.IgniteCacheDatabaseSharedManager;
import org.apache.ignite.internal.processors.cache.persistence.snapshot.IgniteCacheSnapshotManager;
import org.apache.ignite.internal.processors.cache.store.CacheStoreManager;
import org.apache.ignite.internal.processors.cache.transactions.IgniteInternalTx;
import org.apache.ignite.internal.processors.cache.transactions.IgniteTxManager;
import org.apache.ignite.internal.processors.cache.transactions.TransactionMetricsAdapter;
import org.apache.ignite.internal.processors.cache.version.GridCacheVersion;
import org.apache.ignite.internal.processors.cache.version.GridCacheVersionManager;
import org.apache.ignite.internal.processors.cluster.IgniteChangeGlobalStateSupport;
import org.apache.ignite.internal.processors.timeout.GridTimeoutProcessor;
import org.apache.ignite.internal.util.GridIntList;
import org.apache.ignite.internal.util.future.GridCompoundFuture;
import org.apache.ignite.internal.util.future.GridFinishedFuture;
import org.apache.ignite.internal.util.tostring.GridToStringExclude;
import org.apache.ignite.internal.util.typedef.F;
import org.apache.ignite.internal.util.typedef.internal.CU;
import org.apache.ignite.internal.util.typedef.internal.U;
import org.apache.ignite.lang.IgniteFuture;
import org.apache.ignite.lang.IgniteInClosure;
import org.apache.ignite.marshaller.Marshaller;
import org.apache.ignite.plugin.PluginProvider;
import org.jetbrains.annotations.Nullable;

import static org.apache.ignite.IgniteSystemProperties.IGNITE_LOCAL_STORE_KEEPS_PRIMARY_ONLY;
import static org.apache.ignite.transactions.TransactionState.MARKED_ROLLBACK;

/**
 * Shared context.
 */
@GridToStringExclude
public class GridCacheSharedContext<K, V> {
    /** Kernal context. */
    private GridKernalContext kernalCtx;

    /** Managers in starting order. */
    private List<GridCacheSharedManager<K, V>> mgrs = new LinkedList<>();

    /** Cache transaction manager. */
    private IgniteTxManager txMgr;

    /** JTA manager. */
    private CacheJtaManagerAdapter jtaMgr;

    /** Partition exchange manager. */
    private GridCachePartitionExchangeManager<K, V> exchMgr;

    /** Version manager. */
    private GridCacheVersionManager verMgr;

    /** Lock manager. */
    private GridCacheMvccManager mvccMgr;

    /** IO Manager. */
    private GridCacheIoManager ioMgr;

    /** Deployment manager. */
    private GridCacheDeploymentManager<K, V> depMgr;

    /** Write ahead log manager. {@code Null} if persistence is not enabled. */
    @Nullable private IgniteWriteAheadLogManager walMgr;

    /** Write ahead log state manager. */
    private WalStateManager walStateMgr;

    /** Database manager. */
    private IgniteCacheDatabaseSharedManager dbMgr;

    /** Snp manager. */
    private IgniteCacheSnapshotManager snpMgr;

    /** Page store manager. {@code Null} if persistence is not enabled. */
    @Nullable private IgnitePageStoreManager pageStoreMgr;

    /** Affinity manager. */
    private CacheAffinitySharedManager affMgr;

    /** Ttl cleanup manager. */
    private GridCacheSharedTtlCleanupManager ttlMgr;

    /** */
    private PartitionsEvictManager evictMgr;

    /** Cache contexts map. */
    private ConcurrentHashMap<Integer, GridCacheContext<K, V>> ctxMap;

    /** Tx metrics. */
    private final TransactionMetricsAdapter txMetrics;

    /** Store session listeners. */
    private Collection<CacheStoreSessionListener> storeSesLsnrs;

    /** Local store count. */
    private final AtomicInteger locStoreCnt;

    /** Indicating whether local store keeps primary only. */
    private final boolean locStorePrimaryOnly = IgniteSystemProperties.getBoolean(IGNITE_LOCAL_STORE_KEEPS_PRIMARY_ONLY);

    /** */
    private final IgniteLogger msgLog;

    /** */
    private final IgniteLogger atomicMsgLog;

    /** */
    private final IgniteLogger txPrepareMsgLog;

    /** */
    private final IgniteLogger txFinishMsgLog;

    /** */
    private final IgniteLogger txLockMsgLog;

    /** */
    private final IgniteLogger txRecoveryMsgLog;

    /** Concurrent DHT atomic updates counters. */
    private AtomicIntegerArray dhtAtomicUpdCnt;

    /** Rebalance enabled flag. */
    private boolean rebalanceEnabled = true;

    /** */
    private final List<IgniteChangeGlobalStateSupport> stateAwareMgrs;

    /**
     * @param kernalCtx  Context.
     * @param txMgr Transaction manager.
     * @param verMgr Version manager.
     * @param mvccMgr MVCC manager.
     * @param pageStoreMgr Page store manager. {@code Null} if persistence is not enabled.
     * @param walMgr WAL manager. {@code Null} if persistence is not enabled.
     * @param walStateMgr WAL state manager.
     * @param depMgr Deployment manager.
     * @param exchMgr Exchange manager.
     * @param affMgr Affinity manager.
     * @param ioMgr IO manager.
     * @param ttlMgr Ttl cleanup manager.
     * @param jtaMgr JTA manager.
     * @param storeSesLsnrs Store session listeners.
     */
    public GridCacheSharedContext(
        GridKernalContext kernalCtx,
        IgniteTxManager txMgr,
        GridCacheVersionManager verMgr,
        GridCacheMvccManager mvccMgr,
        @Nullable IgnitePageStoreManager pageStoreMgr,
        @Nullable IgniteWriteAheadLogManager walMgr,
        WalStateManager walStateMgr,
        IgniteCacheDatabaseSharedManager dbMgr,
        IgniteCacheSnapshotManager snpMgr,
        GridCacheDeploymentManager<K, V> depMgr,
        GridCachePartitionExchangeManager<K, V> exchMgr,
        CacheAffinitySharedManager<K, V> affMgr,
        GridCacheIoManager ioMgr,
        GridCacheSharedTtlCleanupManager ttlMgr,
        PartitionsEvictManager evictMgr,
        CacheJtaManagerAdapter jtaMgr,
        Collection<CacheStoreSessionListener> storeSesLsnrs
    ) {
        this.kernalCtx = kernalCtx;

<<<<<<< HEAD
        setManagers(mgrs,
=======
        setManagers(
            mgrs,
>>>>>>> d04d7644
            txMgr,
            jtaMgr,
            verMgr,
            mvccMgr,
            pageStoreMgr,
            walMgr,
            walStateMgr,
            dbMgr,
            snpMgr,
            depMgr,
            exchMgr,
            affMgr,
            ioMgr,
<<<<<<< HEAD
            ttlMgr);
=======
            ttlMgr,
            evictMgr
        );
>>>>>>> d04d7644

        this.storeSesLsnrs = storeSesLsnrs;

        txMetrics = new TransactionMetricsAdapter(kernalCtx);

        ctxMap = new ConcurrentHashMap<>();

        locStoreCnt = new AtomicInteger();

        if (dbMgr != null && CU.isPersistenceEnabled(kernalCtx.config()))
            dhtAtomicUpdCnt = new AtomicIntegerArray(kernalCtx.config().getSystemThreadPoolSize());

        msgLog = kernalCtx.log(CU.CACHE_MSG_LOG_CATEGORY);
        atomicMsgLog = kernalCtx.log(CU.ATOMIC_MSG_LOG_CATEGORY);
        txPrepareMsgLog = kernalCtx.log(CU.TX_MSG_PREPARE_LOG_CATEGORY);
        txFinishMsgLog = kernalCtx.log(CU.TX_MSG_FINISH_LOG_CATEGORY);
        txLockMsgLog = kernalCtx.log(CU.TX_MSG_LOCK_LOG_CATEGORY);
        txRecoveryMsgLog = kernalCtx.log(CU.TX_MSG_RECOVERY_LOG_CATEGORY);

        stateAwareMgrs = new ArrayList<>();

        if (pageStoreMgr != null)
            stateAwareMgrs.add(pageStoreMgr);

        if (walMgr != null)
            stateAwareMgrs.add(walMgr);

        stateAwareMgrs.add(dbMgr);

        stateAwareMgrs.add(snpMgr);

        for (PluginProvider prv : kernalCtx.plugins().allProviders())
            if (prv instanceof IgniteChangeGlobalStateSupport)
                stateAwareMgrs.add(((IgniteChangeGlobalStateSupport)prv));
    }

    /**
     * @throws IgniteCheckedException If failed.
     */
    public void activate() throws IgniteCheckedException {
        for (IgniteChangeGlobalStateSupport mgr : stateAwareMgrs)
            mgr.onActivate(kernalCtx);
    }

    /**
     *
     */
    public void deactivate() {
        for (int i = stateAwareMgrs.size() - 1; i >= 0; i--)
            stateAwareMgrs.get(i).onDeActivate(kernalCtx);
    }

    /**
     * @return Logger.
     */
    public IgniteLogger messageLogger() {
        return msgLog;
    }

    /**
     * @return Logger.
     */
    public IgniteLogger atomicMessageLogger() {
        return atomicMsgLog;
    }

    /**
     * @return Logger.
     */
    public IgniteLogger txPrepareMessageLogger() {
        return txPrepareMsgLog;
    }

    /**
     * @return Logger.
     */
    public IgniteLogger txFinishMessageLogger() {
        return txFinishMsgLog;
    }

    /**
     * @return Logger.
     */
    public IgniteLogger txLockMessageLogger() {
        return txLockMsgLog;
    }

    /**
     * @return Logger.
     */
    public IgniteLogger txRecoveryMessageLogger() {
        return txRecoveryMsgLog;
    }

    /**
     * @return rebalance enabled flag.
     */
    public boolean isRebalanceEnabled() {
        return this.rebalanceEnabled;
    }

    /**
     * @param rebalanceEnabled rebalance enabled flag.
     */
    public void rebalanceEnabled(boolean rebalanceEnabled) {
        this.rebalanceEnabled = rebalanceEnabled;

        if (rebalanceEnabled)
            cache().enableRebalance();
    }

    /**
     * @param reconnectFut Reconnect future.
     * @throws IgniteCheckedException If failed.
     */
    void onDisconnected(IgniteFuture<?> reconnectFut) throws IgniteCheckedException {
        for (ListIterator<? extends GridCacheSharedManager<?, ?>> it = mgrs.listIterator(mgrs.size());
            it.hasPrevious();) {
            GridCacheSharedManager<?, ?> mgr = it.previous();

            mgr.onDisconnected(reconnectFut);

            if (restartOnDisconnect(mgr))
                mgr.onKernalStop(true);
        }

        for (ListIterator<? extends GridCacheSharedManager<?, ?>> it = mgrs.listIterator(mgrs.size()); it.hasPrevious();) {
            GridCacheSharedManager<?, ?> mgr = it.previous();

            if (restartOnDisconnect(mgr))
                mgr.stop(true);
        }

        deactivate();
    }

    /**
     * @param active Active flag.
     * @throws IgniteCheckedException If failed.
     */
    void onReconnected(boolean active) throws IgniteCheckedException {
        List<GridCacheSharedManager<K, V>> mgrs = new LinkedList<>();

<<<<<<< HEAD
        setManagers(mgrs,
=======
        setManagers(
            mgrs,
>>>>>>> d04d7644
            txMgr,
            jtaMgr,
            verMgr,
            mvccMgr,
            pageStoreMgr,
            walMgr,
            walStateMgr,
            dbMgr,
            snpMgr,
            new GridCacheDeploymentManager<K, V>(),
            new GridCachePartitionExchangeManager<K, V>(),
            affMgr,
            ioMgr,
            ttlMgr,
            evictMgr
        );

        this.mgrs = mgrs;

        for (GridCacheSharedManager<K, V> mgr : mgrs) {
            if (restartOnDisconnect(mgr))
                mgr.start(this);

            mgr.onReconnected(active);
        }

        kernalCtx.query().onCacheReconnect();

        if (!active)
            affinity().removeAllCacheInfo();

        exchMgr.onKernalStart(active, true);
    }

    /**
     * @param mgr Manager.
     * @return {@code True} if manager is restarted cn reconnect.
     */
    private boolean restartOnDisconnect(GridCacheSharedManager<?, ?> mgr) {
        return mgr instanceof GridCacheDeploymentManager || mgr instanceof GridCachePartitionExchangeManager;
    }

    /**
     * @param mgrs Managers list.
     * @param txMgr Transaction manager.
     * @param jtaMgr JTA manager.
     * @param verMgr Version manager.
     * @param mvccMgr MVCC manager.
     * @param pageStoreMgr Page store manager. {@code Null} if persistence is not enabled.
     * @param walStateMgr WAL state manager.
     * @param depMgr Deployment manager.
     * @param exchMgr Exchange manager.
     * @param affMgr Affinity manager.
     * @param ioMgr IO manager.
     * @param ttlMgr Ttl cleanup manager.
     */
    @SuppressWarnings("unchecked")
    private void setManagers(
        List<GridCacheSharedManager<K, V>> mgrs,
        IgniteTxManager txMgr,
        CacheJtaManagerAdapter jtaMgr,
        GridCacheVersionManager verMgr,
        GridCacheMvccManager mvccMgr,
        @Nullable IgnitePageStoreManager pageStoreMgr,
        IgniteWriteAheadLogManager walMgr,
        WalStateManager walStateMgr,
        IgniteCacheDatabaseSharedManager dbMgr,
        IgniteCacheSnapshotManager snpMgr,
        GridCacheDeploymentManager<K, V> depMgr,
        GridCachePartitionExchangeManager<K, V> exchMgr,
        CacheAffinitySharedManager affMgr,
        GridCacheIoManager ioMgr,
        GridCacheSharedTtlCleanupManager ttlMgr,
        PartitionsEvictManager evictMgr
    ) {
        this.mvccMgr = add(mgrs, mvccMgr);
        this.verMgr = add(mgrs, verMgr);
        this.txMgr = add(mgrs, txMgr);
        this.pageStoreMgr = add(mgrs, pageStoreMgr);
        this.walMgr = add(mgrs, walMgr);
        this.walStateMgr = add(mgrs, walStateMgr);
        this.dbMgr = add(mgrs, dbMgr);
        this.snpMgr = add(mgrs, snpMgr);
        this.jtaMgr = add(mgrs, jtaMgr);
        this.depMgr = add(mgrs, depMgr);
        this.exchMgr = add(mgrs, exchMgr);
        this.affMgr = add(mgrs, affMgr);
        this.ioMgr = add(mgrs, ioMgr);
        this.ttlMgr = add(mgrs, ttlMgr);
        this.evictMgr = add(mgrs, evictMgr);
    }

    /**
     * Gets all cache contexts for local node.
     *
     * @return Collection of all cache contexts.
     */
    public Collection<GridCacheContext> cacheContexts() {
        return (Collection)ctxMap.values();
    }

    /**
     * @param c Cache context closure.
     */
    void forAllCaches(final IgniteInClosure<GridCacheContext> c) {
        for (Integer cacheId : ctxMap.keySet()) {
            ctxMap.computeIfPresent(cacheId,
                (cacheId1, ctx) -> {
                    c.apply(ctx);

                    return ctx;
                }
            );
        }
    }

    /**
     * @return Cache processor.
     */
    public GridCacheProcessor cache() {
        return kernalCtx.cache();
    }

    /**
     * Adds cache context to shared cache context.
     *
     * @param cacheCtx Cache context to add.
     * @throws IgniteCheckedException If cache ID conflict detected.
     */
    @SuppressWarnings("unchecked")
    public void addCacheContext(GridCacheContext cacheCtx) throws IgniteCheckedException {
        if (ctxMap.containsKey(cacheCtx.cacheId())) {
            GridCacheContext<K, V> existing = ctxMap.get(cacheCtx.cacheId());

            throw new IgniteCheckedException("Failed to start cache due to conflicting cache ID " +
                "(change cache name and restart grid) [cacheName=" + cacheCtx.name() +
                ", conflictingCacheName=" + existing.name() + ']');
        }

        CacheStoreManager mgr = cacheCtx.store();

        if (mgr.configured() && mgr.isLocal())
            locStoreCnt.incrementAndGet();

        ctxMap.put(cacheCtx.cacheId(), cacheCtx);
    }

    /**
     * @param cacheCtx Cache context to remove.
     */
    void removeCacheContext(GridCacheContext cacheCtx) {
        int cacheId = cacheCtx.cacheId();

        ctxMap.remove(cacheId, cacheCtx);

        CacheStoreManager mgr = cacheCtx.store();

        if (mgr.configured() && mgr.isLocal())
            locStoreCnt.decrementAndGet();

        // Safely clean up the message listeners.
        ioMgr.removeCacheHandlers(cacheId);
    }

    /**
     * Checks if cache context is closed.
     *
     * @param ctx Cache context to check.
     * @return {@code True} if cache context is closed.
     */
    public boolean closed(GridCacheContext ctx) {
        return !ctxMap.containsKey(ctx.cacheId());
    }

    /**
     * @return List of shared context managers in starting order.
     */
    public List<GridCacheSharedManager<K, V>> managers() {
        return mgrs;
    }

    /**
     * Gets cache context by cache ID.
     *
     * @param cacheId Cache ID.
     * @return Cache context.
     */
    public GridCacheContext<K, V> cacheContext(int cacheId) {
        return ctxMap.get(cacheId);
    }

    /**
     * Returns cache object context if created or creates new and caches it until cache started.
     *
     * @param cacheId Cache id.
     */
    public @Nullable CacheObjectContext cacheObjectContext(int cacheId) throws IgniteCheckedException {
        GridCacheContext<K, V> ctx = ctxMap.get(cacheId);

        if (ctx != null)
            return ctx.cacheObjectContext();

        DynamicCacheDescriptor desc = cache().cacheDescriptor(cacheId);

        return desc != null ? desc.cacheObjectContext(kernalContext().cacheObjects()) : null;
    }

    /**
     * @return Ignite instance name.
     */
    public String igniteInstanceName() {
        return kernalCtx.igniteInstanceName();
    }

    /**
     * Gets transactions configuration.
     *
     * @return Transactions configuration.
     */
    public TransactionConfiguration txConfig() {
        return kernalCtx.config().getTransactionConfiguration();
    }

    /**
     * @return Timeout for initial map exchange before preloading. We make it {@code 4} times
     * bigger than network timeout by default.
     */
    public long preloadExchangeTimeout() {
        long t1 = gridConfig().getNetworkTimeout() * 4;
        long t2 = gridConfig().getNetworkTimeout() * gridConfig().getCacheConfiguration().length * 2;

        long timeout = Math.max(t1, t2);

        return timeout < 0 ? Long.MAX_VALUE : timeout;
    }

    /**
     * @return Deployment enabled flag.
     */
    public boolean deploymentEnabled() {
        return kernalContext().deploy().enabled();
    }

    /**
     * @return Data center ID.
     */
    public byte dataCenterId() {
        // Data center ID is same for all caches, so grab the first one.
        GridCacheContext<?, ?> cacheCtx = F.first(cacheContexts());

        return cacheCtx.dataCenterId();
    }

    /**
     * @return Transactional metrics adapter.
     */
    public TransactionMetricsAdapter txMetrics() {
        return txMetrics;
    }

    /**
     * Resets tx metrics.
     */
    public void resetTxMetrics() {
        txMetrics.reset();
    }

    /**
     * @return Cache transaction manager.
     */
    public IgniteTxManager tm() {
        return txMgr;
    }

    /**
     * @return JTA manager.
     */
    public CacheJtaManagerAdapter jta() {
        return jtaMgr;
    }

    /**
     * @return Exchange manager.
     */
    public GridCachePartitionExchangeManager<K, V> exchange() {
        return exchMgr;
    }

    /**
     * @return Affinity manager.
     */
    public CacheAffinitySharedManager<K, V> affinity() {
        return affMgr;
    }

    /**
     * @return Lock order manager.
     */
    public GridCacheVersionManager versions() {
        return verMgr;
    }

    /**
     * @return Lock manager.
     */
    public GridCacheMvccManager mvcc() {
        return mvccMgr;
    }

    /**
     * @return Database manager.
     */
    public IgniteCacheDatabaseSharedManager database() {
        return dbMgr;
    }

    /**
     * @return Snapshot manager.
     */
    public IgniteCacheSnapshotManager snapshot() {
        return snpMgr;
    }

    /**
     * @return Page store manager. {@code Null} if persistence is not enabled.
     */
    @Nullable public IgnitePageStoreManager pageStore() {
        return pageStoreMgr;
    }

    /**
     * @return Write ahead log manager.
     */
    public IgniteWriteAheadLogManager wal() {
        return walMgr;
    }

    /**
     * @return WAL state manager.
     */
    public WalStateManager walState() {
       return walStateMgr;
    }

    /**
     * @return IO manager.
     */
    public GridCacheIoManager io() {
        return ioMgr;
    }

    /**
     * @return Ttl cleanup manager.
     */
    public GridCacheSharedTtlCleanupManager ttl() {
        return ttlMgr;
    }

    /**
     * @return Cache deployment manager.
     */
    public GridCacheDeploymentManager<K, V> deploy() {
        return depMgr;
    }

    /**
     * @return Marshaller.
     */
    public Marshaller marshaller() {
        return kernalCtx.config().getMarshaller();
    }

    /**
     * @return Grid configuration.
     */
    public IgniteConfiguration gridConfig() {
        return kernalCtx.config();
    }

    /**
     * @return Kernal context.
     */
    public GridKernalContext kernalContext() {
        return kernalCtx;
    }

    /**
     * @return Grid IO manager.
     */
    public GridIoManager gridIO() {
        return kernalCtx.io();
    }

    /**
     * @return Grid deployment manager.
     */
    public GridDeploymentManager gridDeploy() {
        return kernalCtx.deploy();
    }

    /**
     * @return Grid event storage manager.
     */
    public GridEventStorageManager gridEvents() {
        return kernalCtx.event();
    }

    /**
     * @return Discovery manager.
     */
    public GridDiscoveryManager discovery() {
        return kernalCtx.discovery();
    }

    /**
     * @return Timeout processor.
     */
    public GridTimeoutProcessor time() {
        return kernalCtx.timeout();
    }

    /**
<<<<<<< HEAD
     * @return Cache mvcc coordinator manager.
     */
    public MvccProcessor coordinators() {
        return kernalCtx.coordinators();
=======
     * @return Partition evict manager.
     */
    public PartitionsEvictManager evict() {
        return evictMgr;
>>>>>>> d04d7644
    }

    /**
     * @return Node ID.
     */
    public UUID localNodeId() {
        return kernalCtx.localNodeId();
    }

    /**
     * @return Local node.
     */
    public ClusterNode localNode() {
        return kernalCtx.discovery().localNode();
    }

    /**
     * @return Count of caches with configured local stores.
     */
    public int getLocalStoreCount() {
        return locStoreCnt.get();
    }

    /**
     * @param nodeId Node ID.
     * @return Node or {@code null}.
     */
    @Nullable public ClusterNode node(UUID nodeId) {
        return kernalCtx.discovery().node(nodeId);
    }

    /** Indicating whether local store keeps primary only. */
    public boolean localStorePrimaryOnly() {
        return locStorePrimaryOnly;
    }

    /**
     * Gets grid logger for given class.
     *
     * @param cls Class to get logger for.
     * @return IgniteLogger instance.
     */
    public IgniteLogger logger(Class<?> cls) {
        return kernalCtx.log(cls);
    }

    /**
     * @param category Category.
     * @return Logger.
     */
    public IgniteLogger logger(String category) {
        return kernalCtx.log(category);
    }

    /**
     * Captures all ongoing operations that we need to wait before we can proceed to the next topology version.
     * This method must be called only after
     * {@link GridDhtPartitionTopology#updateTopologyVersion}
     * method is called so that all new updates will wait to switch to the new version.
     * This method will capture:
     * <ul>
     *     <li>All non-released cache locks</li>
     *     <li>All non-committed transactions (local and remote)</li>
     *     <li>All pending atomic updates</li>
     *     <li>All pending DataStreamer updates</li>
     * </ul>
     *
     * Captured updates are wrapped in a future that will be completed once pending objects are released.
     *
     * @param topVer Topology version.
     * @return {@code true} if waiting was successful.
     */
    @SuppressWarnings({"unchecked"})
    public IgniteInternalFuture<?> partitionReleaseFuture(AffinityTopologyVersion topVer) {
        GridCompoundFuture f = new CacheObjectsReleaseFuture("Partition", topVer);

        f.add(mvcc().finishExplicitLocks(topVer));
        f.add(mvcc().finishAtomicUpdates(topVer));
        f.add(mvcc().finishDataStreamerUpdates(topVer));

        IgniteInternalFuture<?> finishLocalTxsFuture = tm().finishLocalTxs(topVer);
        // To properly track progress of finishing local tx updates we explicitly add this future to compound set.
        f.add(finishLocalTxsFuture);
        f.add(tm().finishAllTxs(finishLocalTxsFuture, topVer));

        f.markInitialized();

        return f;
    }

    /**
     * Gets ready future for the next affinity topology version (used in cases when a node leaves grid).
     *
     * @param curVer Current topology version (before a node left grid).
     * @return Ready future.
     */
    public IgniteInternalFuture<?> nextAffinityReadyFuture(AffinityTopologyVersion curVer) {
        if (curVer == null)
            return null;

        AffinityTopologyVersion nextVer = new AffinityTopologyVersion(curVer.topologyVersion() + 1);

        IgniteInternalFuture<?> fut = exchMgr.affinityReadyFuture(nextVer);

        return fut == null ? new GridFinishedFuture<>() : fut;
    }

    /**
     * @param tx Transaction to check.
     * @param activeCacheIds Active cache IDs.
     * @param cacheCtx Cache context.
     * @return Error message if transactions are incompatible.
     */
    @Nullable public String verifyTxCompatibility(IgniteInternalTx tx, GridIntList activeCacheIds,
        GridCacheContext<K, V> cacheCtx) {
        if (cacheCtx.systemTx() && !tx.system())
            return "system cache can be enlisted only in system transaction";

        if (!cacheCtx.systemTx() && tx.system())
            return "non-system cache can't be enlisted in system transaction";

        for (int i = 0; i < activeCacheIds.size(); i++) {
            int cacheId = activeCacheIds.get(i);

            GridCacheContext<K, V> activeCacheCtx = cacheContext(cacheId);

            if (cacheCtx.systemTx()) {
                if (activeCacheCtx.cacheId() != cacheCtx.cacheId())
                    return "system transaction can include only one cache";
            }

            CacheStoreManager store = cacheCtx.store();
            CacheStoreManager activeStore = activeCacheCtx.store();

            if (store.isLocal() != activeStore.isLocal())
                return "caches with local and non-local stores can't be enlisted in one transaction";

            if (store.isWriteBehind() != activeStore.isWriteBehind())
                return "caches with different write-behind setting can't be enlisted in one transaction";

            if (activeCacheCtx.deploymentEnabled() != cacheCtx.deploymentEnabled())
                return "caches with enabled and disabled deployment modes can't be enlisted in one transaction";

            // If local and write-behind validations passed, this must be true.
            assert store.isWriteToStoreFromDht() == activeStore.isWriteToStoreFromDht();
        }

        return null;
    }

    /**
     * @param ignore Transaction to ignore.
     * @return Not null topology version if current thread holds lock preventing topology change.
     */
    @Nullable public AffinityTopologyVersion lockedTopologyVersion(IgniteInternalTx ignore) {
        long threadId = Thread.currentThread().getId();

        AffinityTopologyVersion topVer = txMgr.lockedTopologyVersion(threadId, ignore);

        if (topVer == null)
            topVer = mvccMgr.lastExplicitLockTopologyVersion(threadId);

        return topVer;
    }

    /**
     * Nulling references to potentially leak-prone objects.
     */
    public void cleanup() {
        mvccMgr = null;

        mgrs.clear();
    }

    /**
     * @param tx Transaction to close.
     * @throws IgniteCheckedException If failed.
     */
    public void endTx(GridNearTxLocal tx) throws IgniteCheckedException {
        boolean clearThreadMap = txMgr.threadLocalTx(null) == tx;

        if (clearThreadMap)
            tx.txState().awaitLastFuture(this);
        else
            tx.state(MARKED_ROLLBACK);

        tx.close(clearThreadMap);
    }

    /**
     * @param tx Transaction to commit.
     * @return Commit future.
     */
    @SuppressWarnings("unchecked")
    public IgniteInternalFuture<IgniteInternalTx> commitTxAsync(GridNearTxLocal tx) {
        GridCacheContext ctx = tx.txState().singleCacheContext(this);

        if (ctx == null) {
            tx.txState().awaitLastFuture(this);

            return tx.commitNearTxLocalAsync();
        }
        else
            return ctx.cache().commitTxAsync(tx);
    }

    /**
     * @param tx Transaction to rollback.
     * @throws IgniteCheckedException If failed.
     * @return Rollback future.
     */
    public IgniteInternalFuture rollbackTxAsync(GridNearTxLocal tx) throws IgniteCheckedException {
        boolean clearThreadMap = txMgr.threadLocalTx(null) == tx;

        if (clearThreadMap)
            tx.txState().awaitLastFuture(this);
        else
            tx.state(MARKED_ROLLBACK);

        return tx.rollbackNearTxLocalAsync(clearThreadMap, false);
    }

    /**
     * Suspends transaction. It could be resume later. Supported only for optimistic transactions.
     *
     * @param tx Transaction to suspend.
     * @throws IgniteCheckedException If suspension failed.
     */
    public void suspendTx(GridNearTxLocal tx) throws IgniteCheckedException {
        tx.txState().awaitLastFuture(this);

        tx.suspend();
    }

    /**
     * Resume transaction if it was previously suspended.
     *
     * @param tx Transaction to resume.
     * @throws IgniteCheckedException If resume failed.
     */
    public void resumeTx(GridNearTxLocal tx) throws IgniteCheckedException {
        tx.txState().awaitLastFuture(this);

        tx.resume();
    }

    /**
     * @return Store session listeners.
     */
    @Nullable public Collection<CacheStoreSessionListener> storeSessionListeners() {
        return storeSesLsnrs;
    }

    /**
     * @param mgrs Managers list.
     * @param mgr Manager to add.
     * @return Added manager.
     */
    @Nullable private <T extends GridCacheSharedManager<K, V>> T add(List<GridCacheSharedManager<K, V>> mgrs,
        @Nullable T mgr) {
        if (mgr != null)
            mgrs.add(mgr);

        return mgr;
    }

    /**
     * Reset thread-local context for transactional cache.
     */
    public void txContextReset() {
        mvccMgr.contextReset();
    }

    /**
     * @param ver DHT atomic update future version.
     * @return Amount of active DHT atomic updates.
     */
    public int startDhtAtomicUpdate(GridCacheVersion ver) {
        assert dhtAtomicUpdCnt != null;

        return dhtAtomicUpdCnt.incrementAndGet(dhtAtomicUpdateIndex(ver));
    }

    /**
     * @param ver DHT atomic update future version.
     */
    public void finishDhtAtomicUpdate(GridCacheVersion ver) {
        assert dhtAtomicUpdCnt != null;

        dhtAtomicUpdCnt.decrementAndGet(dhtAtomicUpdateIndex(ver));
    }

    /**
     * @param ver Version.
     * @return Index.
     */
    private int dhtAtomicUpdateIndex(GridCacheVersion ver) {
        return U.safeAbs(ver.hashCode()) % dhtAtomicUpdCnt.length();
    }
}<|MERGE_RESOLUTION|>--- conflicted
+++ resolved
@@ -43,11 +43,8 @@
 import org.apache.ignite.internal.pagemem.wal.IgniteWriteAheadLogManager;
 import org.apache.ignite.internal.processors.affinity.AffinityTopologyVersion;
 import org.apache.ignite.internal.processors.cache.distributed.dht.GridDhtPartitionTopology;
-<<<<<<< HEAD
-=======
 import org.apache.ignite.internal.processors.cache.distributed.dht.GridDhtTopologyFuture;
 import org.apache.ignite.internal.processors.cache.distributed.dht.PartitionsEvictManager;
->>>>>>> d04d7644
 import org.apache.ignite.internal.processors.cache.distributed.near.GridNearTxLocal;
 import org.apache.ignite.internal.processors.cache.jta.CacheJtaManagerAdapter;
 import org.apache.ignite.internal.processors.cache.mvcc.MvccProcessor;
@@ -212,12 +209,8 @@
     ) {
         this.kernalCtx = kernalCtx;
 
-<<<<<<< HEAD
-        setManagers(mgrs,
-=======
         setManagers(
             mgrs,
->>>>>>> d04d7644
             txMgr,
             jtaMgr,
             verMgr,
@@ -231,13 +224,9 @@
             exchMgr,
             affMgr,
             ioMgr,
-<<<<<<< HEAD
-            ttlMgr);
-=======
             ttlMgr,
             evictMgr
         );
->>>>>>> d04d7644
 
         this.storeSesLsnrs = storeSesLsnrs;
 
@@ -381,12 +370,8 @@
     void onReconnected(boolean active) throws IgniteCheckedException {
         List<GridCacheSharedManager<K, V>> mgrs = new LinkedList<>();
 
-<<<<<<< HEAD
-        setManagers(mgrs,
-=======
         setManagers(
             mgrs,
->>>>>>> d04d7644
             txMgr,
             jtaMgr,
             verMgr,
@@ -809,17 +794,17 @@
     }
 
     /**
-<<<<<<< HEAD
      * @return Cache mvcc coordinator manager.
      */
     public MvccProcessor coordinators() {
         return kernalCtx.coordinators();
-=======
+    }
+
+    /**
      * @return Partition evict manager.
      */
     public PartitionsEvictManager evict() {
         return evictMgr;
->>>>>>> d04d7644
     }
 
     /**
