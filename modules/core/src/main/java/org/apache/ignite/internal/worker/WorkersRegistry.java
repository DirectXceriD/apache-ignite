/*
 * Licensed to the Apache Software Foundation (ASF) under one or more
 * contributor license agreements.  See the NOTICE file distributed with
 * this work for additional information regarding copyright ownership.
 * The ASF licenses this file to You under the Apache License, Version 2.0
 * (the "License"); you may not use this file except in compliance with
 * the License.  You may obtain a copy of the License at
 *
 *      http://www.apache.org/licenses/LICENSE-2.0
 *
 * Unless required by applicable law or agreed to in writing, software
 * distributed under the License is distributed on an "AS IS" BASIS,
 * WITHOUT WARRANTIES OR CONDITIONS OF ANY KIND, either express or implied.
 * See the License for the specific language governing permissions and
 * limitations under the License.
 */

package org.apache.ignite.internal.worker;

import java.util.Collection;
import java.util.Iterator;
import java.util.Map;
import java.util.concurrent.ConcurrentHashMap;
import java.util.concurrent.ConcurrentMap;
import java.util.concurrent.atomic.AtomicReference;
import org.apache.ignite.internal.util.worker.GridWorker;
import org.apache.ignite.internal.util.worker.GridWorkerIdlenessHandler;
import org.apache.ignite.internal.util.worker.GridWorkerListener;
import org.apache.ignite.lang.IgniteInClosure;
import org.jetbrains.annotations.NotNull;

/**
 * Workers registry.
 */
public class WorkersRegistry implements GridWorkerListener, GridWorkerIdlenessHandler {
    /** */
    private static final int NO_OF_WORKERS_TO_CHECK_AT_ONCE = 5;

    /** */
    private static final long CHECK_INTERVAL_MS = 3_000;

    /** Registered workers. */
    private final ConcurrentMap<String, GridWorker> registeredWorkers = new ConcurrentHashMap<>();

    /** Whether workers should check peers' health or not. */
    private volatile boolean isPeerCheckEnabled = true;

    /** Points to the next worker to check. */
    private volatile Iterator<Map.Entry<String, GridWorker>> checkIter = registeredWorkers.entrySet().iterator();

    /** */
    private volatile long lastCheckStartTimestamp = System.currentTimeMillis();

    /** Last thread that performed the check. Null reference denotes "checking is in progress". */
    private AtomicReference<Thread> lastChecker = new AtomicReference<>(Thread.currentThread());

    /** */
    private final IgniteInClosure<GridWorker> workerDiedHnd;

    /** */
    private final IgniteInClosure<GridWorker> workerIsHangingHnd;

    /** */
    public WorkersRegistry(
        @NotNull IgniteInClosure<GridWorker> workerDiedHnd,
        @NotNull IgniteInClosure<GridWorker> workerIsHangingHnd
    ) {
        this.workerDiedHnd = workerDiedHnd;
        this.workerIsHangingHnd = workerIsHangingHnd;
    }

    /**
     * Adds worker to the registry.
     *
     * @param w Worker.
     */
    public void register(GridWorker w) {
        if (registeredWorkers.putIfAbsent(w.runner().getName(), w) != null)
            throw new IllegalStateException("Worker is already registered [worker=" + w + ']');

        checkIter = registeredWorkers.entrySet().iterator();
    }

    /**
     * Removes worker from the registry.
     *
     * @param name Worker name.
     */
    public void unregister(String name) {
        registeredWorkers.remove(name);

        checkIter = registeredWorkers.entrySet().iterator();
    }

    /**
     * Returns names of all registered workers.
     *
     * @return Registered worker names.
     */
    public Collection<String> names() {
        return registeredWorkers.keySet();
    }

    /**
     * Returns worker with given name.
     *
     * @param name Name.
     * @return Registered {@link GridWorker} with name {@code name} or {@code null} if not found.
     */
    public GridWorker worker(String name) {
        return registeredWorkers.get(name);
    }

    /** */
    public boolean getPeerCheckEnabled() {
        return isPeerCheckEnabled;
    }

    /** */
    public void setPeerCheckEnabled(boolean value) {
        isPeerCheckEnabled = value;
    }

    /** {@inheritDoc} */
    @Override public void onStarted(GridWorker w) {
        register(w);
    }

    /** {@inheritDoc} */
    @Override public void onStopped(GridWorker w) {
        unregister(w.runner().getName());
    }

    /** {@inheritDoc} */
<<<<<<< HEAD
    @Override public void onIdle(GridWorker w) throws GridWorkerFailureException {
        if (!isPeerCheckEnabled)
            return;

=======
    @Override public void onIdle(GridWorker w) {
>>>>>>> 0364b4d3
        Thread prevCheckerThread = lastChecker.get();

        if (prevCheckerThread == null ||
            System.currentTimeMillis() - lastCheckStartTimestamp <= CHECK_INTERVAL_MS ||
            !lastChecker.compareAndSet(prevCheckerThread, null))
            return;

        try {
            lastCheckStartTimestamp = System.currentTimeMillis();

            for (int i = 0; i < NO_OF_WORKERS_TO_CHECK_AT_ONCE; i++) {
                if (!checkIter.hasNext()) {
                    checkIter = registeredWorkers.entrySet().iterator();

                    if (!checkIter.hasNext())
                        return;
                }

                GridWorker worker = checkIter.next().getValue();

                Thread runner = worker.runner();

                if (runner != null && runner != Thread.currentThread()) {
                    if (!runner.isAlive()) {
                        // In normal operation GridWorker implementation guarantees:
                        // worker termination happens before its removal from registeredWorkers.
                        // That is, if worker is dead, but still resides in registeredWorkers
                        // then something went wrong, the only extra thing is to test
                        // whether the iterator refers to actual state of registeredWorkers.
                        GridWorker workerAgain = registeredWorkers.get(worker.runner().getName());

                        if (workerAgain != null && workerAgain == worker)
                            workerDiedHnd.apply(worker);

                        checkIter = registeredWorkers.entrySet().iterator();
                    }

                    if (System.currentTimeMillis() - worker.heartbeatTimeMillis() > worker.criticalHeartbeatTimeoutMs()) {
                        GridWorker workerAgain = registeredWorkers.get(worker.runner().getName());

                        if (workerAgain != null && workerAgain == worker)
                            workerIsHangingHnd.apply(worker);

                        checkIter = registeredWorkers.entrySet().iterator();
                    }
                }
            }
        }
        finally {
            lastChecker.set(Thread.currentThread());
        }
    }
}<|MERGE_RESOLUTION|>--- conflicted
+++ resolved
@@ -132,14 +132,10 @@
     }
 
     /** {@inheritDoc} */
-<<<<<<< HEAD
-    @Override public void onIdle(GridWorker w) throws GridWorkerFailureException {
-        if (!isPeerCheckEnabled)
-            return;
+    @Override public void onIdle(GridWorker w) {
+            if (!isPeerCheckEnabled)
+                return;
 
-=======
-    @Override public void onIdle(GridWorker w) {
->>>>>>> 0364b4d3
         Thread prevCheckerThread = lastChecker.get();
 
         if (prevCheckerThread == null ||
