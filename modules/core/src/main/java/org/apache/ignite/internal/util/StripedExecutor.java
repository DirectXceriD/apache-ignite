/*
 * Licensed to the Apache Software Foundation (ASF) under one or more
 * contributor license agreements.  See the NOTICE file distributed with
 * this work for additional information regarding copyright ownership.
 * The ASF licenses this file to You under the Apache License, Version 2.0
 * (the "License"); you may not use this file except in compliance with
 * the License.  You may obtain a copy of the License at
 *
 *      http://www.apache.org/licenses/LICENSE-2.0
 *
 * Unless required by applicable law or agreed to in writing, software
 * distributed under the License is distributed on an "AS IS" BASIS,
 * WITHOUT WARRANTIES OR CONDITIONS OF ANY KIND, either express or implied.
 * See the License for the specific language governing permissions and
 * limitations under the License.
 */

package org.apache.ignite.internal.util;

import java.util.Arrays;
import java.util.Collection;
import java.util.Collections;
import java.util.Deque;
import java.util.List;
import java.util.Queue;
import java.util.concurrent.BlockingQueue;
import java.util.concurrent.Callable;
import java.util.concurrent.ConcurrentLinkedDeque;
import java.util.concurrent.ConcurrentLinkedQueue;
import java.util.concurrent.ExecutionException;
import java.util.concurrent.ExecutorService;
import java.util.concurrent.Future;
import java.util.concurrent.LinkedBlockingQueue;
import java.util.concurrent.ThreadLocalRandom;
import java.util.concurrent.TimeUnit;
import java.util.concurrent.TimeoutException;
import java.util.concurrent.locks.LockSupport;
import org.apache.ignite.IgniteLogger;
import org.apache.ignite.IgniteSystemProperties;
import org.apache.ignite.internal.managers.communication.GridIoPolicy;
import org.apache.ignite.internal.util.tostring.GridToStringExclude;
import org.apache.ignite.internal.util.typedef.internal.A;
import org.apache.ignite.internal.util.typedef.internal.S;
import org.apache.ignite.internal.util.typedef.internal.U;
import org.apache.ignite.internal.util.worker.GridWorker;
import org.apache.ignite.internal.util.worker.GridWorkerIdlenessHandler;
import org.apache.ignite.internal.util.worker.GridWorkerListener;
import org.apache.ignite.lang.IgniteInClosure;
import org.apache.ignite.thread.IgniteThread;
import org.jetbrains.annotations.NotNull;

import static org.apache.ignite.IgniteSystemProperties.IGNITE_STRIPED_EXECUTOR_WAIT_TIMEOUT;

/**
 * Striped executor.
 */
public class StripedExecutor implements ExecutorService {
    /** */
    public static final int DFLT_WAIT_TIMEOUT_MS = 10_000;

    /** */
    private static final long WAIT_TIMEOUT_NS =
        IgniteSystemProperties.getLong(IGNITE_STRIPED_EXECUTOR_WAIT_TIMEOUT, DFLT_WAIT_TIMEOUT_MS) * 1000;

    /** Stripes. */
    private final Stripe[] stripes;

    /** For starvation checks. */
    private final long[] completedCntrs;

    /** */
    private final IgniteLogger log;

    /**
     * @param cnt Count.
     * @param igniteInstanceName Node name.
     * @param poolName Pool name.
     * @param log Logger.
     * @param errHnd Critical failure handler.
     * @param gridWorkerLsnr listener to link with every stripe worker.
     * @param idleHnd Idleness handler.
     */
    public StripedExecutor(
        int cnt,
        String igniteInstanceName,
        String poolName,
        final IgniteLogger log,
        IgniteInClosure<Throwable> errHnd,
        GridWorkerListener gridWorkerLsnr,
        GridWorkerIdlenessHandler idleHnd
    ) {
        this(cnt, igniteInstanceName, poolName, log, errHnd, false, gridWorkerLsnr, idleHnd);
    }

    /**
     * @param cnt Count.
     * @param igniteInstanceName Node name.
     * @param poolName Pool name.
     * @param log Logger.
     * @param errHnd Critical failure handler.
     * @param stealTasks {@code True} to steal tasks.
     * @param gridWorkerLsnr listener to link with every stripe worker.
     * @param idleHnd Idleness handler.
     */
    public StripedExecutor(
        int cnt,
        String igniteInstanceName,
        String poolName,
        final IgniteLogger log,
        IgniteInClosure<Throwable> errHnd,
        boolean stealTasks,
        GridWorkerListener gridWorkerLsnr,
        GridWorkerIdlenessHandler idleHnd
    ) {
        A.ensure(cnt > 0, "cnt > 0");

        boolean success = false;

        stripes = new Stripe[cnt];

        completedCntrs = new long[cnt];

        Arrays.fill(completedCntrs, -1);

        this.log = log;

        try {
            for (int i = 0; i < cnt; i++) {
                stripes[i] = stealTasks
                    ? new StripeConcurrentQueue(igniteInstanceName, poolName, i, log, stripes, errHnd, gridWorkerLsnr, idleHnd)
                    : new StripeConcurrentQueue(igniteInstanceName, poolName, i, log, errHnd, gridWorkerLsnr, idleHnd);
            }

            for (int i = 0; i < cnt; i++)
                stripes[i].start();

            success = true;
        }
        catch (Error | RuntimeException e) {
            U.error(log, "Failed to initialize striped pool.", e);

            throw e;
        }
        finally {
            if (!success) {
                for (Stripe stripe : stripes)
                    U.cancel(stripe);

                for (Stripe stripe : stripes)
                    U.join(stripe, log);
            }
        }
    }

    /**
     * Checks starvation in striped pool. Maybe too verbose
     * but this is needed to faster debug possible issues.
     */
    public void checkStarvation() {
        for (int i = 0; i < stripes.length; i++) {
            Stripe stripe = stripes[i];

            long completedCnt = stripe.completedCnt;

            boolean active = stripe.active;

            if (completedCntrs[i] != -1 &&
                completedCntrs[i] == completedCnt &&
                active) {
                boolean deadlockPresent = U.deadlockPresent();

                GridStringBuilder sb = new GridStringBuilder();

                sb.a(">>> Possible starvation in striped pool.").a(U.nl())
                    .a("    Thread name: ").a(stripe.thread.getName()).a(U.nl())
                    .a("    Queue: ").a(stripe.queueToString()).a(U.nl())
                    .a("    Deadlock: ").a(deadlockPresent).a(U.nl())
                    .a("    Completed: ").a(completedCnt).a(U.nl());

                U.printStackTrace(
                    stripe.thread.getId(),
                    sb);

                String msg = sb.toString();

                U.warn(log, msg);
            }

            if (active || completedCnt > 0)
                completedCntrs[i] = completedCnt;
        }
    }

    /**
     * @return Stripes count.
     */
    public int stripes() {
        return stripes.length;
    }

    /**
     * Execute command.
     *
     * @param idx Index.
     * @param cmd Command.
     */
    public void execute(int idx, Runnable cmd) {
        if (idx == -1)
            execute(cmd);
        else {
            assert idx >= 0 : idx;

            stripes[idx % stripes.length].execute(cmd);
        }
    }

    /** {@inheritDoc} */
    @Override public void shutdown() {
        signalStop();
    }

    /** {@inheritDoc} */
    @Override public void execute(@NotNull Runnable cmd) {
        stripes[ThreadLocalRandom.current().nextInt(stripes.length)].execute(cmd);
    }

    /**
     * {@inheritDoc}
     *
     * @return Empty list (always).
     */
    @NotNull @Override public List<Runnable> shutdownNow() {
        signalStop();

        return Collections.emptyList();
    }

    /** {@inheritDoc} */
    @Override public boolean awaitTermination(
        long timeout,
        @NotNull TimeUnit unit
    ) throws InterruptedException {
        awaitStop();

        return true;
    }

    /** {@inheritDoc} */
    @Override public boolean isShutdown() {
        for (Stripe stripe : stripes) {
            if (stripe != null && stripe.isCancelled())
                return true;
        }

        return false;
    }

    /** {@inheritDoc} */
    @Override public boolean isTerminated() {
        for (Stripe stripe : stripes) {
            if (stripe.thread.getState() != Thread.State.TERMINATED)
                return false;
        }

        return true;
    }

    /**
     * Stops executor.
     */
    public void stop() {
        signalStop();

        awaitStop();
    }

    /**
     * Signals all stripes.
     */
    private void signalStop() {
        for (Stripe stripe : stripes)
            U.cancel(stripe);
    }

    /**
     * Waits for all stripes to stop.
     */
    private void awaitStop() {
        for (Stripe stripe : stripes)
            U.join(stripe, log);
    }

    /**
     * @return Return total queue size of all stripes.
     */
    public int queueSize() {
        int size = 0;

        for (Stripe stripe : stripes)
            size += stripe.queueSize();

        return size;
    }

    /**
     * @return Completed tasks count.
     */
    public long completedTasks() {
        long cnt = 0;

        for (Stripe stripe : stripes)
            cnt += stripe.completedCnt;

        return cnt;
    }

    /**
     * @return Completed tasks per stripe count.
     */
    public long[] stripesCompletedTasks() {
        long[] res = new long[stripes()];

        for (int i = 0; i < res.length; i++)
            res[i] = stripes[i].completedCnt;

        return res;
    }

    /**
     * @return Number of active tasks per stripe.
     */
    public boolean[] stripesActiveStatuses() {
        boolean[] res = new boolean[stripes()];

        for (int i = 0; i < res.length; i++)
            res[i] = stripes[i].active;

        return res;
    }

    /**
     * @return Number of active tasks.
     */
    public int activeStripesCount() {
        int res = 0;

        for (boolean status : stripesActiveStatuses()) {
            if (status)
                res++;
        }

        return res;
    }

    /**
     * @return Size of queue per stripe.
     */
    public int[] stripesQueueSizes() {
        int[] res = new int[stripes()];

        for (int i = 0; i < res.length; i++)
            res[i] = stripes[i].queueSize();

        return res;
    }

    /**
     * Operation not supported.
     */
    @NotNull @Override public <T> Future<T> submit(
        @NotNull Runnable task,
        T res
    ) {
        throw new UnsupportedOperationException();
    }

    /**
     * Operation not supported.
     */
    @NotNull @Override public Future<?> submit(@NotNull Runnable task) {
        throw new UnsupportedOperationException();
    }

    /**
     * Operation not supported.
     */
    @NotNull @Override public <T> Future<T> submit(@NotNull Callable<T> task) {
        throw new UnsupportedOperationException();
    }

    /**
     * Operation not supported.
     */
    @NotNull @Override public <T> List<Future<T>> invokeAll(@NotNull Collection<? extends Callable<T>> tasks)
        throws InterruptedException {
        throw new UnsupportedOperationException();
    }

    /**
     * Operation not supported.
     */
    @NotNull @Override public <T> List<Future<T>> invokeAll(
        @NotNull Collection<? extends Callable<T>> tasks,
        long timeout,
        @NotNull TimeUnit unit
    ) throws InterruptedException {
        throw new UnsupportedOperationException();
    }

    /**
     * Operation not supported.
     */
    @NotNull @Override public <T> T invokeAny(@NotNull Collection<? extends Callable<T>> tasks)
        throws InterruptedException, ExecutionException {
        throw new UnsupportedOperationException();
    }

    /**
     * Operation not supported.
     */
    @Override public <T> T invokeAny(
        @NotNull Collection<? extends Callable<T>> tasks,
        long timeout,
        @NotNull TimeUnit unit
    ) throws InterruptedException, ExecutionException, TimeoutException {
        throw new UnsupportedOperationException();
    }

    /** {@inheritDoc} */
    @Override public String toString() {
        return S.toString(StripedExecutor.class, this);
    }

    /**
     * Stripe.
     */
    private static abstract class Stripe extends GridWorker {
        /** */
        private final String igniteInstanceName;

        /** */
        protected final int idx;

        /** */
        private final IgniteLogger log;

        /** */
        private volatile long completedCnt;

        /** */
        private volatile boolean active;

        /** Thread executing the loop. */
        protected Thread thread;

        /** Critical failure handler. */
        private IgniteInClosure<Throwable> errHnd;

        /** */
        private long lastOnIdleTs = U.currentTimeMillis();

        /**
         * @param igniteInstanceName Ignite instance name.
         * @param poolName Pool name.
         * @param idx Stripe index.
         * @param log Logger.
         * @param errHnd Exception handler.
         * @param gridWorkerLsnr listener to link with stripe worker.
         * @param idleHnd Idleness handler.
         */
        public Stripe(
            String igniteInstanceName,
            String poolName,
            int idx,
            IgniteLogger log,
            IgniteInClosure<Throwable> errHnd,
            GridWorkerListener gridWorkerLsnr,
            GridWorkerIdlenessHandler idleHnd
        ) {
            super(igniteInstanceName, poolName + "-stripe-" + idx, log, gridWorkerLsnr, idleHnd,
                DFLT_CRITICAL_HEARTBEAT_TIMEOUT_MS);

            this.igniteInstanceName = igniteInstanceName;
            this.idx = idx;
            this.log = log;
            this.errHnd = errHnd;
        }

        /**
         * Starts the stripe.
         */
        void start() {
            thread = new IgniteThread(igniteInstanceName,
                name(),
                this,
                IgniteThread.GRP_IDX_UNASSIGNED,
                idx,
                GridIoPolicy.UNDEFINED);

            thread.start();
        }

        /** {@inheritDoc} */
        @SuppressWarnings("NonAtomicOperationOnVolatileField")
        @Override public void body() {
<<<<<<< HEAD
            final long onIdleTimeout = WAIT_TIMEOUT_NS / 1000;

            while (!stopping) {
=======
            while (!isCancelled()) {
>>>>>>> 1988484c
                Runnable cmd;

                try {
                    updateHeartbeat();

                    cmd = take();

                    if (U.currentTimeMillis() - lastOnIdleTs > onIdleTimeout) {
                        onIdle();

                        lastOnIdleTs = U.currentTimeMillis();
                    }

                    if (cmd != null) {
                        active = true;

                        updateHeartbeat();

                        try {
                            cmd.run();
                        }
                        finally {
                            active = false;
                            completedCnt++;
                        }
                    }
                }
                catch (InterruptedException ignored) {
                    Thread.currentThread().interrupt();

                    break;
                }
                catch (Throwable e) {
                    if (e instanceof OutOfMemoryError)
                        errHnd.apply(e);

                    U.error(log, "Failed to execute runnable.", e);
                }
            }

            if (!isCancelled) {
                errHnd.apply(new IllegalStateException("Thread " + Thread.currentThread().getName() +
                    " is terminated unexpectedly"));
            }
        }

        /**
         * Execute the command.
         *
         * @param cmd Command.
         */
        abstract void execute(Runnable cmd);

        /**
         * @return Next runnable.
         * @throws InterruptedException If interrupted.
         */
        abstract Runnable take() throws InterruptedException;

        /**
         * @return Queue size.
         */
        abstract int queueSize();

        /**
         * @return Stripe's queue to string presentation.
         */
        abstract String queueToString();

        /** {@inheritDoc} */
        @Override public String toString() {
            return S.toString(Stripe.class, this);
        }
    }

    /**
     * Stripe.
     */
    private static class StripeConcurrentQueue extends Stripe {
        /** */
        private static final int IGNITE_TASKS_STEALING_THRESHOLD =
            IgniteSystemProperties.getInteger(
                IgniteSystemProperties.IGNITE_DATA_STREAMING_EXECUTOR_SERVICE_TASKS_STEALING_THRESHOLD, 4);

        /** Queue. */
        private final Queue<Runnable> queue;

        /** */
        @GridToStringExclude
        private final Stripe[] others;

        /** */
        private volatile boolean parked;

        /**
         * @param igniteInstanceName Ignite instance name.
         * @param poolName Pool name.
         * @param idx Stripe index.
         * @param log Logger.
         * @param errHnd Critical failure handler.
         * @param gridWorkerLsnr listener to link with stripe worker.
         * @param idleHnd Idleness handler.
         */
        StripeConcurrentQueue(
            String igniteInstanceName,
            String poolName,
            int idx,
            IgniteLogger log,
            IgniteInClosure<Throwable> errHnd,
            GridWorkerListener gridWorkerLsnr,
            GridWorkerIdlenessHandler idleHnd
        ) {
            this(igniteInstanceName, poolName, idx, log, null, errHnd, gridWorkerLsnr, idleHnd);
        }

        /**
         * @param igniteInstanceName Ignite instance name.
         * @param poolName Pool name.
         * @param idx Stripe index.
         * @param log Logger.
         * @param errHnd Critical failure handler.
         * @param gridWorkerLsnr listener to link with stripe worker.
         * @param idleHnd Idleness handler.
         */
        StripeConcurrentQueue(
            String igniteInstanceName,
            String poolName,
            int idx,
            IgniteLogger log,
            Stripe[] others,
            IgniteInClosure<Throwable> errHnd,
            GridWorkerListener gridWorkerLsnr,
            GridWorkerIdlenessHandler idleHnd
        ) {
            super(igniteInstanceName, poolName, idx, log, errHnd, gridWorkerLsnr, idleHnd);

            this.others = others;

            this.queue = others == null ? new ConcurrentLinkedQueue<Runnable>() : new ConcurrentLinkedDeque<Runnable>();
        }

        /** {@inheritDoc} */
        @Override Runnable take() throws InterruptedException {
            Runnable r;

            for (int i = 0; i < 2048; i++) {
                r = queue.poll();

                if (r != null)
                    return r;
            }

            parked = true;

            try {
                for (;;) {
                    r = queue.poll();

                    if (r != null)
                        return r;

                    if(others != null) {
                        int len = others.length;
                        int init = ThreadLocalRandom.current().nextInt(len);
                        int cur = init;

                        while (true) {
                            if(cur != idx) {
                                Deque<Runnable> queue = (Deque<Runnable>) ((StripeConcurrentQueue) others[cur]).queue;

                                if(queue.size() > IGNITE_TASKS_STEALING_THRESHOLD && (r = queue.pollLast()) != null)
                                    return r;
                            }

                            if ((cur = (cur + 1) % len) == init)
                                break;
                        }
                    }

                    updateHeartbeat();

                    LockSupport.parkNanos(WAIT_TIMEOUT_NS);

                    if (Thread.interrupted())
                        throw new InterruptedException();
                }
            }
            finally {
                parked = false;
            }
        }

        /** {@inheritDoc} */
        void execute(Runnable cmd) {
            queue.add(cmd);

            if (parked)
                LockSupport.unpark(thread);

            if(others != null && queueSize() > IGNITE_TASKS_STEALING_THRESHOLD) {
                for (Stripe other : others) {
                    if(((StripeConcurrentQueue)other).parked)
                        LockSupport.unpark(other.thread);
                }
            }
        }

        /** {@inheritDoc} */
        @Override String queueToString() {
            return String.valueOf(queue);
        }

        /** {@inheritDoc} */
        @Override int queueSize() {
            return queue.size();
        }

        /** {@inheritDoc} */
        @Override public String toString() {
            return S.toString(StripeConcurrentQueue.class, this, super.toString());
        }
    }

    /**
     * Stripe.
     */
    private static class StripeConcurrentQueueNoPark extends Stripe {
        /** Queue. */
        private final Queue<Runnable> queue = new ConcurrentLinkedQueue<>();

        /**
         * @param igniteInstanceName Ignite instance name.
         * @param poolName Pool name.
         * @param idx Stripe index.
         * @param log Logger.
         * @param errHnd Critical failure handler.
         * @param gridWorkerLsnr listener to link with stripe worker.
         * @param idleHnd Idleness handler.
         */
        public StripeConcurrentQueueNoPark(
            String igniteInstanceName,
            String poolName,
            int idx,
            IgniteLogger log,
            IgniteInClosure<Throwable> errHnd,
            GridWorkerListener gridWorkerLsnr,
            GridWorkerIdlenessHandler idleHnd
        ) {
            super(igniteInstanceName,
                poolName,
                idx,
                log,
                errHnd,
                gridWorkerLsnr,
                idleHnd);
        }

        /** {@inheritDoc} */
        @Override Runnable take() {
            long waitTimeout = WAIT_TIMEOUT_NS / 1000;

            long startedAt = U.currentTimeMillis();

            for (;;) {
                Runnable r = queue.poll();

                if (r != null)
                    return r;

                if (U.currentTimeMillis() - startedAt > waitTimeout) {
                    updateHeartbeat();

                    startedAt = U.currentTimeMillis();
                }
            }
        }

        /** {@inheritDoc} */
        void execute(Runnable cmd) {
            queue.add(cmd);
        }

        /** {@inheritDoc} */
        @Override int queueSize() {
            return queue.size();
        }

        /** {@inheritDoc} */
        @Override String queueToString() {
            return String.valueOf(queue);
        }

        /** {@inheritDoc} */
        @Override public String toString() {
            return S.toString(StripeConcurrentQueueNoPark.class, this, super.toString());
        }
    }

    /**
     * Stripe.
     */
    private static class StripeConcurrentBlockingQueue extends Stripe {
        /** Queue. */
        private final BlockingQueue<Runnable> queue = new LinkedBlockingQueue<>();

        /**
         * @param igniteInstanceName Ignite instance name.
         * @param poolName Pool name.
         * @param idx Stripe index.
         * @param log Logger.
         * @param errHnd Critical failure handler.
         * @param gridWorkerLsnr listener to link with stripe worker.
         * @param idleHnd Idleness handler.
         */
        public StripeConcurrentBlockingQueue(
            String igniteInstanceName,
            String poolName,
            int idx,
            IgniteLogger log,
            IgniteInClosure<Throwable> errHnd,
            GridWorkerListener gridWorkerLsnr,
            GridWorkerIdlenessHandler idleHnd
        ) {
            super(igniteInstanceName,
                poolName,
                idx,
                log,
                errHnd,
                gridWorkerLsnr,
                idleHnd);
        }

        /** {@inheritDoc} */
        @Override Runnable take() throws InterruptedException {
            Runnable r;

            do {
                updateHeartbeat();
            }
            while ((r = queue.poll(WAIT_TIMEOUT_NS, TimeUnit.NANOSECONDS)) == null);

            return r;
        }

        /** {@inheritDoc} */
        void execute(Runnable cmd) {
            queue.add(cmd);
        }

        /** {@inheritDoc} */
        @Override int queueSize() {
            return queue.size();
        }

        /** {@inheritDoc} */
        @Override String queueToString() {
            return String.valueOf(queue);
        }

        /** {@inheritDoc} */
        @Override public String toString() {
            return S.toString(StripeConcurrentBlockingQueue.class, this, super.toString());
        }
    }
}<|MERGE_RESOLUTION|>--- conflicted
+++ resolved
@@ -503,13 +503,9 @@
         /** {@inheritDoc} */
         @SuppressWarnings("NonAtomicOperationOnVolatileField")
         @Override public void body() {
-<<<<<<< HEAD
             final long onIdleTimeout = WAIT_TIMEOUT_NS / 1000;
 
-            while (!stopping) {
-=======
             while (!isCancelled()) {
->>>>>>> 1988484c
                 Runnable cmd;
 
                 try {
