--- conflicted
+++ resolved
@@ -25,11 +25,8 @@
 import java.util.Set;
 import java.util.concurrent.ConcurrentHashMap;
 import java.util.concurrent.ConcurrentMap;
-<<<<<<< HEAD
 import java.util.concurrent.CountDownLatch;
 import java.util.concurrent.atomic.AtomicBoolean;
-=======
->>>>>>> c76a5a6a
 import javax.cache.Cache;
 import org.apache.ignite.IgniteCheckedException;
 import org.apache.ignite.IgniteException;
@@ -665,14 +662,10 @@
     }
 
     /** {@inheritDoc} */
-<<<<<<< HEAD
-    @Override public final CacheDataStore createCacheDataStore(int p, CacheDataStore.Listener lsnr) throws IgniteCheckedException {
-=======
     @Override public final CacheDataStore createCacheDataStore(int p,
         CacheDataStore.Listener lsnr) throws IgniteCheckedException {
         IgniteCacheDatabaseSharedManager dbMgr = cctx.shared().database();
 
->>>>>>> c76a5a6a
         String idxName = treeName(p);
 
         long pageId = PageIdUtils.pageId(p, PageIdAllocator.FLAG_PART_IDX, 0);
@@ -690,26 +683,11 @@
             finally {
                 root.releaseRead();
 
-<<<<<<< HEAD
                 cctx.shared().database().pageMemory().releasePage(root);
             }
         }
 
         return new LazyCacheDataStore(p, idxName, new FullPageId(pageId, cctx.cacheId()), exists, lsnr);
-=======
-        CacheDataTree dataTree = new CacheDataTree(idxName,
-            reuseList,
-            rowStore,
-            cctx,
-            dbMgr.pageMemory(),
-            rootPage.pageId().pageId(),
-            rootPage.isAllocated());
-
-        CacheDataStoreImpl dataStore = new CacheDataStoreImpl(idxName, rowStore, dataTree, lsnr);
-
-        partDataStores.put(p, dataStore);
-
-        return dataStore;
     }
 
     /**
@@ -717,7 +695,6 @@
      */
     protected void onCacheDataStoreDestroyed(String name) throws IgniteCheckedException {
         // No-op
->>>>>>> c76a5a6a
     }
 
     /**
