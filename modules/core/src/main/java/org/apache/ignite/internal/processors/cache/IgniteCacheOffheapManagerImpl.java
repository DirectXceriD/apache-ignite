--- conflicted
+++ resolved
@@ -982,11 +982,7 @@
                 }
 
                 if (pendingEntries != null && expireTime != 0)
-<<<<<<< HEAD
-                    pendingEntries.put(new PendingRow(expireTime, dataRow.link()));
-=======
                     pendingEntries.putx(new PendingRow(expireTime, dataRow.link()));
->>>>>>> c1348980
 
                 updateIgfsMetrics(key, (old != null ? old.value() : null), val);
             }
@@ -1105,61 +1101,6 @@
             storageSize.set(size);
             cntr.set(updCntr);
         }
-<<<<<<< HEAD
-
-        /**
-         * @param key Key.
-         * @param oldVal Old value.
-         * @param newVal New value.
-         */
-        private void updateIgfsMetrics(
-            KeyCacheObject key,
-            CacheObject oldVal,
-            CacheObject newVal
-            ) throws IgniteCheckedException {
-            // In case we deal with IGFS cache, count updated data
-            if (cctx.cache().isIgfsDataCache() &&
-                !cctx.isNear() &&
-                cctx.kernalContext()
-                    .igfsHelper()
-                    .isIgfsBlockKey(key.value(cctx.cacheObjectContext(), false))) {
-                int oldSize = valueLength(oldVal);
-                int newSize = valueLength(newVal);
-
-                int delta = newSize - oldSize;
-
-                if (delta != 0)
-                    cctx.cache().onIgfsDataSizeChanged(delta);
-            }
-        }
-
-        /**
-         * Isolated method to get length of IGFS block.
-         *
-         * @param val Value.
-         * @return Length of value.
-         */
-        private int valueLength(@Nullable CacheObject val) {
-            if (val == null)
-                return 0;
-
-            byte[] bytes = val.value(cctx.cacheObjectContext(), false);
-
-            if (bytes != null)
-                return bytes.length;
-            else
-                return 0;
-        }
-    }
-
-    /**
-     *
-     */
-    private class KeySearchRow extends CacheDataRowAdapter {
-        /** */
-        protected int hash;
-=======
->>>>>>> c1348980
 
         /**
          * @param key Key.
