/*
 * Licensed to the Apache Software Foundation (ASF) under one or more
 * contributor license agreements.  See the NOTICE file distributed with
 * this work for additional information regarding copyright ownership.
 * The ASF licenses this file to You under the Apache License, Version 2.0
 * (the "License"); you may not use this file except in compliance with
 * the License.  You may obtain a copy of the License at
 *
 *      http://www.apache.org/licenses/LICENSE-2.0
 *
 * Unless required by applicable law or agreed to in writing, software
 * distributed under the License is distributed on an "AS IS" BASIS,
 * WITHOUT WARRANTIES OR CONDITIONS OF ANY KIND, either express or implied.
 * See the License for the specific language governing permissions and
 * limitations under the License.
 */

package org.apache.ignite.internal.processors.cache;

import java.nio.ByteBuffer;
import java.util.Collections;
import java.util.Iterator;
import java.util.Set;
import java.util.concurrent.ConcurrentHashMap;
import java.util.concurrent.ConcurrentMap;
import javax.cache.Cache;
import org.apache.ignite.IgniteCheckedException;
import org.apache.ignite.IgniteException;
import org.apache.ignite.cluster.ClusterNode;
import org.apache.ignite.internal.pagemem.MetaPageUtils;
import org.apache.ignite.internal.pagemem.Page;
import org.apache.ignite.internal.pagemem.PageIdAllocator;
import org.apache.ignite.internal.pagemem.PageIdUtils;
import org.apache.ignite.internal.pagemem.PageMemory;
import org.apache.ignite.internal.processors.affinity.AffinityTopologyVersion;
import org.apache.ignite.internal.processors.cache.database.CacheDataRow;
import org.apache.ignite.internal.processors.cache.database.CacheDataRowAdapter;
import org.apache.ignite.internal.processors.cache.database.MetaStore;
import org.apache.ignite.internal.processors.cache.database.MetadataStorage;
import org.apache.ignite.internal.processors.cache.database.RootPage;
import org.apache.ignite.internal.processors.cache.database.RowStore;
import org.apache.ignite.internal.processors.cache.database.freelist.FreeList;
import org.apache.ignite.internal.processors.cache.database.tree.BPlusTree;
import org.apache.ignite.internal.processors.cache.database.tree.io.BPlusIO;
import org.apache.ignite.internal.processors.cache.database.tree.io.BPlusInnerIO;
import org.apache.ignite.internal.processors.cache.database.tree.io.BPlusLeafIO;
import org.apache.ignite.internal.processors.cache.database.tree.io.IOVersions;
import org.apache.ignite.internal.processors.cache.database.tree.reuse.ReuseList;
import org.apache.ignite.internal.processors.cache.distributed.dht.GridDhtInvalidPartitionException;
import org.apache.ignite.internal.processors.cache.distributed.dht.GridDhtLocalPartition;
import org.apache.ignite.internal.processors.cache.local.GridLocalCache;
import org.apache.ignite.internal.processors.cache.query.GridCacheQueryManager;
import org.apache.ignite.internal.processors.cache.version.GridCacheVersion;
import org.apache.ignite.internal.processors.query.GridQueryProcessor;
import org.apache.ignite.internal.util.GridCloseableIteratorAdapter;
import org.apache.ignite.internal.util.GridEmptyCloseableIterator;
import org.apache.ignite.internal.util.GridLongList;
import org.apache.ignite.internal.util.lang.GridCloseableIterator;
import org.apache.ignite.internal.util.lang.GridCursor;
import org.apache.ignite.internal.util.lang.GridIterator;
import org.apache.ignite.internal.util.typedef.F;
import org.apache.ignite.internal.util.typedef.internal.U;
import org.apache.ignite.lang.IgniteClosure;
import org.apache.ignite.lang.IgnitePredicate;
import org.jetbrains.annotations.Nullable;

import static org.apache.ignite.internal.IgniteComponentType.INDEXING;

/**
 *
 */
@SuppressWarnings("PublicInnerClass")
public class IgniteCacheOffheapManagerImpl extends GridCacheManagerAdapter implements IgniteCacheOffheapManager {
    /** */
    private boolean indexingEnabled;

    /** */
    private FreeList freeList;

    /** */
    private ReuseList reuseList;

    /** */
    private CacheDataStore locCacheDataStore;

    /** */
    private final ConcurrentMap<Integer, CacheDataStore> partDataStores = new ConcurrentHashMap<>();

    /** */
    private MetaStore metaStore;

    /** {@inheritDoc} */
    @Override protected void start0() throws IgniteCheckedException {
        super.start0();

        final PageMemory pageMem = cctx.shared().database().pageMemory();

        indexingEnabled = INDEXING.inClassPath() && GridQueryProcessor.isEnabled(cctx.config());

        if (cctx.affinityNode()) {
            int cacheId = cctx.cacheId();

            final MetaPageUtils.Metas metas = getOrAllocateMetas(pageMem, cacheId);

            cctx.shared().database().checkpointReadLock();

            try {
                reuseList = new ReuseList(cacheId, 0, PageIdAllocator.FLAG_IDX, pageMem, cctx.shared().wal(), metas.rootIds(), metas.isInitNew());

                metaStore = new MetadataStorage(pageMem, cctx.shared().wal(),
                    cacheId, 0, PageIdAllocator.FLAG_IDX, reuseList, metas.metastoreRoot(), metas.isInitNew());

                freeList = new FreeList(cctx.shared().wal(), pageMem, reuseList, metaStore, PageIdAllocator.FLAG_IDX);

                if (cctx.affinityNode() && cctx.isLocal()) {
                    assert cctx.cache() instanceof GridLocalCache : cctx.cache();

                    locCacheDataStore = getOrCreateCacheDataStore(0, (CacheDataStore.Listener)cctx.cache());
                }
            }
            finally {
                cctx.shared().database().checkpointReadUnlock();
            }
        }
    }

    /**
     * @param pageMem Page memory.
     * @param cacheId Cache ID.
     * @return Allocated pages.
     * @throws IgniteCheckedException
     */
    protected MetaPageUtils.Metas getOrAllocateMetas(
        final PageMemory pageMem,
        final int cacheId
    ) throws IgniteCheckedException {
        return MetaPageUtils.getOrAllocateMetas(pageMem, cacheId);
    }

    /**
     * @param pageMem Page memory.
     * @param cacheId Cache ID.
     * @return Allocated pages.
     * @throws IgniteCheckedException
     */
    protected MetaPageUtils.Metas getOrAllocatePartMetas(
        final PageMemory pageMem,
        final int cacheId,
        final int partId
    ) throws IgniteCheckedException {
        return MetaPageUtils.getOrAllocatePartMetas(pageMem, cacheId, partId);
    }

    /** {@inheritDoc} */
    @Override protected void stop0(final boolean cancel, final boolean destroy) {
        super.stop0(cancel, destroy);

        if (destroy && !cctx.kernalContext().clientNode()) {
            destroyCacheDataStructures();

            cctx.shared().database().pageMemory().clear(cctx.cacheId());
        }
    }

    /**
     *
     */
    protected void destroyCacheDataStructures() {
        final PageMemory pageMem = cctx.shared().database().pageMemory();

        try {
            if (locCacheDataStore != null)
                locCacheDataStore.destroy();

            for (CacheDataStore store : partDataStores.values())
                store.destroy();
<<<<<<< HEAD
=======

            metaStore.destroy();

            GridLongList pagesList = new GridLongList();

            freeList.pages(pagesList);

            reuseList.pages(pagesList);

            reuseList.destroy();

            freeList.destroy();

            for (int i = 0; i < pagesList.size(); i++) {
                long pageId = pagesList.get(i);

                pageMem.freePage(cctx.cacheId(), pageId);
>>>>>>> 3ea2abe7
            }
        }
        catch (IgniteCheckedException e) {
            throw new IgniteException(e.getMessage(), e);
        }
    }

    /**
     * @param part Partition.
     * @return Data store for given entry.
     */
    private CacheDataStore dataStore(GridDhtLocalPartition part) {
        if (cctx.isLocal())
            return locCacheDataStore;
        else {
            assert part != null;

            return part.dataStore();
        }
    }

    /**
     * @param p Partition.
     * @return Partition data.
     */
    @Nullable private CacheDataStore partitionData(int p) {
        if (cctx.isLocal())
            return locCacheDataStore;
        else {
            GridDhtLocalPartition part = cctx.topology().localPartition(p, AffinityTopologyVersion.NONE, false);

            return part != null ? part.dataStore() : null;
        }
    }

    /** {@inheritDoc} */
    @Override public ReuseList reuseList() {
        return reuseList;
    }

    /** {@inheritDoc} */
    @Override public FreeList freeList() {
        return freeList;
    }

    /** {@inheritDoc} */
    @Override public MetaStore meta() {
        return metaStore;
    }

    /** {@inheritDoc} */
    @Override public long entriesCount(boolean primary, boolean backup,
        AffinityTopologyVersion topVer) throws IgniteCheckedException {
        if (cctx.isLocal())
            return 0; // TODO: GG-11208.
        else {
            ClusterNode locNode = cctx.localNode();

            long cnt = 0;

            for (GridDhtLocalPartition locPart : cctx.topology().currentLocalPartitions()) {
                if (primary) {
                    if (cctx.affinity().primary(locNode, locPart.id(), topVer)) {
                        cnt += locPart.size();

                        continue;
                    }
                }

                if (backup) {
                    if (cctx.affinity().backup(locNode, locPart.id(), topVer))
                        cnt += locPart.size();
                }
            }

            return cnt;
        }
    }

    /** {@inheritDoc} */
    @Override public long entriesCount(int part) {
        if (cctx.isLocal())
            return 0; // TODO: GG-11208.
        else {
            GridDhtLocalPartition locPart = cctx.topology().localPartition(part, AffinityTopologyVersion.NONE, false);

            return locPart == null ? 0 : locPart.size();
        }
    }

    /**
     * @param primary Primary data flag.
     * @param backup Primary data flag.
     * @param topVer Topology version.
     * @return Data stores iterator.
     */
    private Iterator<CacheDataStore> cacheData(boolean primary, boolean backup, AffinityTopologyVersion topVer) {
        assert primary || backup;

        if (cctx.isLocal())
            return Collections.singleton(locCacheDataStore).iterator();
        else {
            final Iterator<GridDhtLocalPartition> it = cctx.topology().currentLocalPartitions().iterator();

            if (primary && backup) {
                return F.iterator(it, new IgniteClosure<GridDhtLocalPartition, CacheDataStore>() {
                    @Override public CacheDataStore apply(GridDhtLocalPartition part) {
                        return part.dataStore();
                    }
                }, true);
            }

            final Set<Integer> parts = primary ? cctx.affinity().primaryPartitions(cctx.localNodeId(), topVer) :
                cctx.affinity().backupPartitions(cctx.localNodeId(), topVer);

            return F.iterator(it, new IgniteClosure<GridDhtLocalPartition, CacheDataStore>() {
                    @Override public CacheDataStore apply(GridDhtLocalPartition part) {
                        return part.dataStore();
                    }
                }, true,
                new IgnitePredicate<GridDhtLocalPartition>() {
                    @Override public boolean apply(GridDhtLocalPartition part) {
                        return parts.contains(part.id());
                    }
                });
        }
    }

    /** {@inheritDoc} */
    @Override public void update(
        KeyCacheObject key,
        CacheObject val,
        GridCacheVersion ver,
        long expireTime,
        int partId,
        GridDhtLocalPartition part
    ) throws IgniteCheckedException {
        dataStore(part).update(key, partId, val, ver, expireTime);
    }

    /** {@inheritDoc} */
    @Override public void remove(
        KeyCacheObject key,
        CacheObject prevVal,
        GridCacheVersion prevVer,
        int partId,
        GridDhtLocalPartition part
    ) throws IgniteCheckedException {
        dataStore(part).remove(key, prevVal, prevVer, partId);
    }

    /** {@inheritDoc} */
    @SuppressWarnings("unchecked")
    @Override @Nullable public CacheDataRow read(GridCacheMapEntry entry)
        throws IgniteCheckedException {
        KeyCacheObject key = entry.key();

        assert cctx.isLocal() || entry.localPartition() != null : entry;

        return dataStore(entry.localPartition()).find(key);
    }

    /** {@inheritDoc} */
    @Override public boolean containsKey(GridCacheMapEntry entry) {
        try {
            return read(entry) != null;
        }
        catch (IgniteCheckedException e) {
            U.error(log, "Failed to read value", e);

            return false;
        }
    }

    /** {@inheritDoc} */
    @Override public void onPartitionCounterUpdated(int part, long cntr) {
        // No-op.
    }

    /** {@inheritDoc} */
    @Override public long lastUpdatedPartitionCounter(int part) {
        return 0;
    }

    /**
     * Clears offheap entries.
     *
     * @param readers {@code True} to clear readers.
     */
    @SuppressWarnings("unchecked")
    @Override public void clear(boolean readers) {
        GridCacheVersion obsoleteVer = null;

        GridIterator<CacheDataRow> it = rowsIterator(true, true, null);

        while (it.hasNext()) {
            KeyCacheObject key = it.next().key();

            try {
                if (obsoleteVer == null)
                    obsoleteVer = cctx.versions().next();

                GridCacheEntryEx entry = cctx.cache().entryEx(key);

                entry.clear(obsoleteVer, readers);
            }
            catch (GridDhtInvalidPartitionException ignore) {
                // Ignore.
            }
            catch (IgniteCheckedException e) {
                U.error(log, "Failed to clear cache entry: " + key, e);
            }
        }
    }

    /** {@inheritDoc} */
    @Override public int onUndeploy(ClassLoader ldr) {
        // TODO: GG-11141.
        return 0;
    }

    /** {@inheritDoc} */
    @Override public long offHeapAllocatedSize() {
        // TODO GG-10884.
        return 0;
    }

    /** {@inheritDoc} */
    @Override public void writeAll(Iterable<GridCacheBatchSwapEntry> swapped) throws IgniteCheckedException {
        // No-op.
    }

    /**
     * @param primary {@code True} if need return primary entries.
     * @param backup {@code True} if need return backup entries.
     * @param topVer Topology version to use.
     * @return Entries iterator.
     * @throws IgniteCheckedException If failed.
     */
    @SuppressWarnings("unchecked")
    @Override public <K, V> GridCloseableIterator<Cache.Entry<K, V>> entriesIterator(final boolean primary,
        final boolean backup,
        final AffinityTopologyVersion topVer,
        final boolean keepBinary) throws IgniteCheckedException {
        final Iterator<CacheDataRow> it = rowsIterator(primary, backup, topVer);

        return new GridCloseableIteratorAdapter<Cache.Entry<K, V>>() {
            /** */
            private CacheEntryImplEx next;

            @Override protected Cache.Entry<K, V> onNext() {
                CacheEntryImplEx ret = next;

                next = null;

                return ret;
            }

            @Override protected boolean onHasNext() {
                if (next != null)
                    return true;

                CacheDataRow nextRow = null;

                if (it.hasNext())
                    nextRow = it.next();

                if (nextRow != null) {
                    KeyCacheObject key = nextRow.key();
                    CacheObject val = nextRow.value();

                    Object key0 = cctx.unwrapBinaryIfNeeded(key, keepBinary, false);
                    Object val0 = cctx.unwrapBinaryIfNeeded(val, keepBinary, false);

                    next = new CacheEntryImplEx(key0, val0, nextRow.version());

                    return true;
                }

                return false;
            }
        };
    }

    /** {@inheritDoc} */
    @Override public GridCloseableIterator<KeyCacheObject> keysIterator(final int part) throws IgniteCheckedException {
        CacheDataStore data = partitionData(part);

        if (data == null)
            return new GridEmptyCloseableIterator<>();

        final GridCursor<? extends CacheDataRow> cur = data.cursor();

        return new GridCloseableIteratorAdapter<KeyCacheObject>() {
            /** */
            private KeyCacheObject next;

            @Override protected KeyCacheObject onNext() {
                KeyCacheObject res = next;

                next = null;

                return res;
            }

            @Override protected boolean onHasNext() throws IgniteCheckedException {
                if (next != null)
                    return true;

                if (cur.next()) {
                    CacheDataRow row = cur.get();

                    next = row.key();
                }

                return next != null;
            }
        };
    }

    /** {@inheritDoc} */
    @Override public GridIterator<CacheDataRow> iterator(boolean primary, boolean backups,
        final AffinityTopologyVersion topVer)
        throws IgniteCheckedException {
        return rowsIterator(primary, backups, topVer);
    }

    /**
     * @param primary Primary entries flag.
     * @param backups Backup entries flag.
     * @param topVer Topology version.
     * @return Iterator.
     */
    private GridIterator<CacheDataRow> rowsIterator(boolean primary, boolean backups, AffinityTopologyVersion topVer) {
        final Iterator<CacheDataStore> dataIt = cacheData(primary, backups, topVer);

        return new GridCloseableIteratorAdapter<CacheDataRow>() {
            /** */
            private GridCursor<? extends CacheDataRow> cur;

            /** */
            private CacheDataRow next;

            @Override protected CacheDataRow onNext() {
                CacheDataRow res = next;

                next = null;

                return res;
            }

            @Override protected boolean onHasNext() throws IgniteCheckedException {
                if (next != null)
                    return true;

                while (true) {
                    if (cur == null) {
                        if (dataIt.hasNext())
                            cur = dataIt.next().cursor();
                        else
                            break;
                    }

                    if (cur.next()) {
                        next = cur.get();

                        break;
                    }
                    else
                        cur = null;
                }

                return next != null;
            }
        };
    }

    /** {@inheritDoc} */
    @Override public GridIterator<CacheDataRow> iterator(int part) throws IgniteCheckedException {
        CacheDataStore data = partitionData(part);

        if (data == null)
            return new GridEmptyCloseableIterator<>();

        final GridCursor<? extends CacheDataRow> cur = data.cursor();

        return new GridCloseableIteratorAdapter<CacheDataRow>() {
            /** */
            private CacheDataRow next;

            @Override protected CacheDataRow onNext() {
                CacheDataRow res = next;

                next = null;

                return res;
            }

            @Override protected boolean onHasNext() throws IgniteCheckedException {
                if (next != null)
                    return true;

                if (cur.next())
                    next = cur.get();

                return next != null;
            }
        };
    }

    /** {@inheritDoc} */
    @Override public final CacheDataStore getOrCreateCacheDataStore(int p,
        CacheDataStore.Listener lsnr) throws IgniteCheckedException {
        String idxName = treeName(p);

        CacheDataStore store = partDataStores.get(p);

        if (store != null)
            return store;

        store = createCacheDataStore0(p, idxName, lsnr);

        partDataStores.put(p, store);

        return store;
    }

    protected CacheDataStore createCacheDataStore0(int p, String idxName,
        CacheDataStore.Listener lsnr) throws IgniteCheckedException {
        final RootPage rootPage = cctx.shared().database().globalMetaStore().getOrAllocateForTree(idxName);

        CacheDataRowStore rowStore = new CacheDataRowStore(cctx, cctx.shared().database().globalFreeList());

        CacheDataTree dataTree = new CacheDataTree(idxName,
            p,
            cctx.shared().database().globalReuseList(),
            rowStore,
            cctx,
            cctx.shared().database().pageMemory(),
            rootPage.pageId().pageId(),
            rootPage.isAllocated());

        return new CacheDataStoreImpl(idxName, p, rowStore, dataTree, lsnr);
    }

    /** {@inheritDoc} */
    @Override public void destroyCacheDataStore(int p, CacheDataStore store) throws IgniteCheckedException {
        try {
            partDataStores.remove(p, store);

            store.destroy();

            meta().dropRootPage(store.name());
        }
        catch (IgniteCheckedException e) {
            throw new IgniteException(e);
        }
    }

    /**
     *
     */
    protected void onCacheDataStoreDestroyed(String name, int partId) throws IgniteCheckedException {
        // No-op
    }

    /**
     * @param p Partition.
     * @return Tree name for given partition.
     */
    private String treeName(int p) {
        return BPlusTree.treeName("p-" + p, "CacheData");
    }

    /**
     *
     */
    protected class CacheDataStoreImpl implements CacheDataStore {
        /** Tree name. */
        private String name;

        /** */
        private final int partId;

        /** */
        private final CacheDataRowStore rowStore;

        /** */
        private final CacheDataTree dataTree;

        /** */
        private final Listener lsnr;

        /**
         * @param rowStore Row store.
         * @param dataTree Data tree.
         * @param lsnr Listener.
         */
        public CacheDataStoreImpl(
            String name,
            int partId,
            CacheDataRowStore rowStore,
            CacheDataTree dataTree,
            Listener lsnr
        ) {
            this.name = name;
            this.partId = partId;
            this.rowStore = rowStore;
            this.dataTree = dataTree;
            this.lsnr = lsnr;
        }

        /** {@inheritDoc} */
        @Override public String name() {
            return name;
        }

        /** {@inheritDoc} */
        @Override public void update(KeyCacheObject key,
            int p,
            CacheObject val,
            GridCacheVersion ver,
            long expireTime) throws IgniteCheckedException {
            DataRow dataRow = new DataRow(key.hashCode(), key, val, ver, p);

            rowStore.addRow(dataRow);

            assert dataRow.link() != 0 : dataRow;

            DataRow old = dataTree.put(dataRow);

            if (indexingEnabled) {
                GridCacheQueryManager qryMgr = cctx.queries();

                assert qryMgr.enabled();

                qryMgr.store(key, p, val, ver, expireTime, dataRow.link());
            }

            if (old != null) {
                assert old.link() != 0 : old;

                rowStore.removeRow(old.link());
            }
            else
                lsnr.onInsert();
        }

        /** {@inheritDoc} */
        @Override public void remove(KeyCacheObject key,
            CacheObject prevVal,
            GridCacheVersion prevVer,
            int partId) throws IgniteCheckedException {
            if (indexingEnabled) {
                GridCacheQueryManager qryMgr = cctx.queries();

                assert qryMgr.enabled();

                qryMgr.remove(key, partId, prevVal, prevVer);
            }

            DataRow dataRow = dataTree.remove(new KeySearchRow(key.hashCode(), key, 0));

            if (dataRow != null) {
                assert dataRow.link() != 0 : dataRow;

                rowStore.removeRow(dataRow.link());

                lsnr.onRemove();
            }
        }

        /** {@inheritDoc} */
        @Override public CacheDataRow find(KeyCacheObject key)
            throws IgniteCheckedException {
            return dataTree.findOne(new KeySearchRow(key.hashCode(), key, 0));
        }

        /** {@inheritDoc} */
        @Override public GridCursor<? extends CacheDataRow> cursor() throws IgniteCheckedException {
            return dataTree.find(null, null);
        }

        /** {@inheritDoc} */
        @Override public void destroy() throws IgniteCheckedException {
            try (Page meta = cctx.shared().database().pageMemory().partMetaPage(cctx.cacheId(), partId)) {
                final ByteBuffer buf = meta.getForWrite();

<<<<<<< HEAD
                try {
                    // Set number of initialized pages to 0.
                    buf.putInt(0);
                }
                finally {
                    meta.releaseWrite(true);
                }
            }

            onCacheDataStoreDestroyed(name, partId);

            partDataStores.remove(partId, this);
=======
            metaStore.dropRootPage(name);
>>>>>>> 3ea2abe7
        }
    }

    /**
     *
     */
    private class KeySearchRow extends CacheDataRowAdapter {
        /** */
        protected int hash;

        /**
         * @param hash Hash code.
         * @param key Key.
         * @param link Link.
         */
        KeySearchRow(int hash, KeyCacheObject key, long link) {
            super(link);

            this.key = key;
            this.hash = hash;
        }

        /**
         * Init data.
         *
         * @param keyOnly Initialize only key.
         */
        protected final void initData(boolean keyOnly) {
            if (key != null)
                return;

            assert link() != 0;

            try {
                initFromLink(cctx, keyOnly);
            }
            catch (IgniteCheckedException e) {
                throw new IgniteException(e.getMessage(), e);
            }
        }

        /**
         * @return Key.
         */
        public KeyCacheObject key() {
            initData(true);

            return key;
        }
    }

    /**
     *
     */
    private class DataRow extends KeySearchRow {
        /** */
        int part = -1;

        /**
         * @param hash Hash code.
         * @param link Link.
         */
        DataRow(int hash, long link) {
            super(hash, null, link);

            part = PageIdUtils.partId(link);

            // We can not init data row lazily because underlying buffer can be concurrently cleared.
            initData(false);
        }

        /**
         * @param hash Hash code.
         * @param key Key.
         * @param val Value.
         * @param ver Version.
         * @param part Partition.
         */
        DataRow(int hash, KeyCacheObject key, CacheObject val, GridCacheVersion ver, int part) {
            super(hash, key, 0);

            this.val = val;
            this.ver = ver;
            this.part = part;
        }

        /** {@inheritDoc} */
        @Override public int partition() {
            return part;
        }

        /** {@inheritDoc} */
        @Override public void link(long link) {
            this.link = link;
        }
    }

    /**
     *
     */
    protected static class CacheDataTree extends BPlusTree<KeySearchRow, DataRow> {
        /** */
        private final CacheDataRowStore rowStore;

        /** */
        private final GridCacheContext cctx;

        /** */
        private final int partId;

        /**
         * @param name Tree name.
         * @param partId Partition ID.
         * @param reuseList Reuse list.
         * @param rowStore Row store.
         * @param cctx Context.
         * @param pageMem Page memory.
         * @param metaPageId Meta page ID.
         * @param initNew Initialize new index.
         * @throws IgniteCheckedException If failed.
         */
        public CacheDataTree(
            String name,
            int partId,
            ReuseList reuseList,
            CacheDataRowStore rowStore,
            GridCacheContext cctx,
            PageMemory pageMem,
            long metaPageId,
            boolean initNew
        ) throws IgniteCheckedException {
            super(name, cctx.cacheId(), pageMem, cctx.shared().wal(), metaPageId,
                reuseList, DataInnerIO.VERSIONS, DataLeafIO.VERSIONS);

            assert rowStore != null;

            this.rowStore = rowStore;
            this.cctx = cctx;
            this.partId = partId;

            if (initNew)
                initNew();
        }

        /** {@inheritDoc} */
        @Override protected int compare(BPlusIO<KeySearchRow> io, ByteBuffer buf, int idx, KeySearchRow row)
            throws IgniteCheckedException {
            int hash = ((RowLinkIO)io).getHash(buf, idx);

            int cmp = Integer.compare(hash, row.hash);

            if (cmp != 0)
                return cmp;

            KeySearchRow row0 = io.getLookupRow(this, buf, idx);

            return compareKeys(row0.key(), row.key());
        }

        /** {@inheritDoc} */
        @Override protected DataRow getRow(BPlusIO<KeySearchRow> io, ByteBuffer buf, int idx)
            throws IgniteCheckedException {
            int hash = ((RowLinkIO)io).getHash(buf, idx);
            long link = ((RowLinkIO)io).getLink(buf, idx);

            return rowStore.dataRow(hash, link);
        }

        /** {@inheritDoc} */
        @Override protected long allocatePageNoReuse() throws IgniteCheckedException {
            return pageMem.allocatePage(cctx.cacheId(), partId, PageIdAllocator.FLAG_DATA);
        }

        /**
         * @param key1 First key.
         * @param key2 Second key.
         * @return Compare result.
         * @throws IgniteCheckedException If failed.
         */
        private int compareKeys(CacheObject key1, CacheObject key2) throws IgniteCheckedException {
            byte[] bytes1 = key1.valueBytes(cctx.cacheObjectContext());
            byte[] bytes2 = key2.valueBytes(cctx.cacheObjectContext());

            int len = Math.min(bytes1.length, bytes2.length);

            for (int i = 0; i < len; i++) {
                byte b1 = bytes1[i];
                byte b2 = bytes2[i];

                if (b1 != b2)
                    return b1 > b2 ? 1 : -1;
            }

            return Integer.compare(bytes1.length, bytes2.length);
        }
    }

    /**
     *
     */
    protected class CacheDataRowStore extends RowStore {
        /**
         * @param cctx Cache context.
         * @param freeList Free list.
         */
        public CacheDataRowStore(GridCacheContext<?, ?> cctx, FreeList freeList) {
            super(cctx, freeList);
        }

        /**
         * @param hash Hash code.
         * @param link Link.
         * @return Search row.
         */
        private KeySearchRow keySearchRow(int hash, long link) {
            return new KeySearchRow(hash, null, link);
        }

        /**
         * @param hash Hash code.
         * @param link Link.
         * @return Data row.
         */
        private DataRow dataRow(int hash, long link) {
            return new DataRow(hash, link);
        }
    }

    /**
     * @param buf Buffer.
     * @param off Offset.
     * @param link Link.
     * @param hash Hash.
     */
    private static void store0(ByteBuffer buf, int off, long link, int hash) {
        buf.putLong(off, link);
        buf.putInt(off + 8, hash);
    }

    /**
     *
     */
    private interface RowLinkIO {
        /**
         * @param buf Buffer.
         * @param idx Index.
         * @return Row link.
         */
        public long getLink(ByteBuffer buf, int idx);

        /**
         * @param buf Buffer.
         * @param idx Index.
         * @return Key hash code.
         */
        public int getHash(ByteBuffer buf, int idx);
    }

    /**
     *
     */
    public static final class DataInnerIO extends BPlusInnerIO<KeySearchRow> implements RowLinkIO {
        /** */
        public static final IOVersions<DataInnerIO> VERSIONS = new IOVersions<>(
            new DataInnerIO(1)
        );

        /**
         * @param ver Page format version.
         */
        DataInnerIO(int ver) {
            super(T_DATA_REF_INNER, ver, true, 12);
        }

        /** {@inheritDoc} */
        @Override public void storeByOffset(ByteBuffer buf, int off, KeySearchRow row) {
            assert row.link() != 0;

            store0(buf, off, row.link(), row.hash);
        }

        /** {@inheritDoc} */
        @Override public KeySearchRow getLookupRow(BPlusTree<KeySearchRow, ?> tree, ByteBuffer buf, int idx) {
            int hash = getHash(buf, idx);
            long link = getLink(buf, idx);

            return ((CacheDataTree)tree).rowStore.keySearchRow(hash, link);
        }

        /** {@inheritDoc} */
        @Override public void store(ByteBuffer dst, int dstIdx, BPlusIO<KeySearchRow> srcIo, ByteBuffer src,
            int srcIdx) {
            int hash = ((RowLinkIO)srcIo).getHash(src, srcIdx);
            long link = ((RowLinkIO)srcIo).getLink(src, srcIdx);

            store0(dst, offset(dstIdx), link, hash);
        }

        /** {@inheritDoc} */
        @Override public long getLink(ByteBuffer buf, int idx) {
            assert idx < getCount(buf) : idx;

            return buf.getLong(offset(idx));
        }

        /** {@inheritDoc} */
        @Override public int getHash(ByteBuffer buf, int idx) {
            return buf.getInt(offset(idx) + 8);
        }
    }

    /**
     *
     */
    public static final class DataLeafIO extends BPlusLeafIO<KeySearchRow> implements RowLinkIO {
        /** */
        public static final IOVersions<DataLeafIO> VERSIONS = new IOVersions<>(
            new DataLeafIO(1)
        );

        /**
         * @param ver Page format version.
         */
        DataLeafIO(int ver) {
            super(T_DATA_REF_LEAF, ver, 12);
        }

        /** {@inheritDoc} */
        @Override public void storeByOffset(ByteBuffer buf, int off, KeySearchRow row) {
            DataRow row0 = (DataRow)row;

            assert row0.link() != 0;

            store0(buf, off, row.link(), row.hash);
        }

        /** {@inheritDoc} */
        @Override public void store(ByteBuffer dst, int dstIdx, BPlusIO<KeySearchRow> srcIo, ByteBuffer src,
            int srcIdx) {
            store0(dst, offset(dstIdx), getLink(src, srcIdx), getHash(src, srcIdx));
        }

        /** {@inheritDoc} */
        @Override public KeySearchRow getLookupRow(BPlusTree<KeySearchRow, ?> tree, ByteBuffer buf, int idx) {

            int hash = getHash(buf, idx);
            long link = getLink(buf, idx);

            return ((CacheDataTree)tree).rowStore.keySearchRow(hash, link);
        }

        /** {@inheritDoc} */
        @Override public long getLink(ByteBuffer buf, int idx) {
            assert idx < getCount(buf) : idx;

            return buf.getLong(offset(idx));
        }

        /** {@inheritDoc} */
        @Override public int getHash(ByteBuffer buf, int idx) {
            return buf.getInt(offset(idx) + 8);
        }
    }
}<|MERGE_RESOLUTION|>--- conflicted
+++ resolved
@@ -174,27 +174,8 @@
 
             for (CacheDataStore store : partDataStores.values())
                 store.destroy();
-<<<<<<< HEAD
-=======
 
             metaStore.destroy();
-
-            GridLongList pagesList = new GridLongList();
-
-            freeList.pages(pagesList);
-
-            reuseList.pages(pagesList);
-
-            reuseList.destroy();
-
-            freeList.destroy();
-
-            for (int i = 0; i < pagesList.size(); i++) {
-                long pageId = pagesList.get(i);
-
-                pageMem.freePage(cctx.cacheId(), pageId);
->>>>>>> 3ea2abe7
-            }
         }
         catch (IgniteCheckedException e) {
             throw new IgniteException(e.getMessage(), e);
@@ -779,25 +760,12 @@
 
         /** {@inheritDoc} */
         @Override public void destroy() throws IgniteCheckedException {
-            try (Page meta = cctx.shared().database().pageMemory().partMetaPage(cctx.cacheId(), partId)) {
-                final ByteBuffer buf = meta.getForWrite();
-
-<<<<<<< HEAD
-                try {
-                    // Set number of initialized pages to 0.
-                    buf.putInt(0);
-                }
-                finally {
-                    meta.releaseWrite(true);
-                }
-            }
-
             onCacheDataStoreDestroyed(name, partId);
 
             partDataStores.remove(partId, this);
-=======
+
+            // TODO check this.
             metaStore.dropRootPage(name);
->>>>>>> 3ea2abe7
         }
     }
 
