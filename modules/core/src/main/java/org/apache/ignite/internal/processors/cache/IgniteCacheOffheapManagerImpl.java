--- conflicted
+++ resolved
@@ -38,10 +38,10 @@
 import org.apache.ignite.internal.processors.affinity.AffinityTopologyVersion;
 import org.apache.ignite.internal.processors.cache.distributed.dht.GridDhtInvalidPartitionException;
 import org.apache.ignite.internal.processors.cache.distributed.dht.GridDhtLocalPartition;
-import org.apache.ignite.internal.processors.cache.mvcc.MvccVersion;
 import org.apache.ignite.internal.processors.cache.mvcc.MvccLongList;
 import org.apache.ignite.internal.processors.cache.mvcc.MvccSnapshot;
 import org.apache.ignite.internal.processors.cache.mvcc.MvccSnapshotWithoutTxs;
+import org.apache.ignite.internal.processors.cache.mvcc.MvccVersion;
 import org.apache.ignite.internal.processors.cache.mvcc.MvccVersionImpl;
 import org.apache.ignite.internal.processors.cache.persistence.CacheDataRow;
 import org.apache.ignite.internal.processors.cache.persistence.CacheDataRowAdapter;
@@ -50,34 +50,22 @@
 import org.apache.ignite.internal.processors.cache.persistence.RowStore;
 import org.apache.ignite.internal.processors.cache.persistence.freelist.CacheFreeList;
 import org.apache.ignite.internal.processors.cache.persistence.tree.BPlusTree;
-import org.apache.ignite.internal.processors.cache.persistence.tree.io.DataPageIO;
 import org.apache.ignite.internal.processors.cache.persistence.tree.io.DataPageIOUtils;
 import org.apache.ignite.internal.processors.cache.persistence.tree.reuse.ReuseList;
 import org.apache.ignite.internal.processors.cache.query.GridCacheQueryManager;
 import org.apache.ignite.internal.processors.cache.tree.CacheDataRowStore;
 import org.apache.ignite.internal.processors.cache.tree.CacheDataTree;
 import org.apache.ignite.internal.processors.cache.tree.DataRow;
-<<<<<<< HEAD
-import org.apache.ignite.internal.processors.cache.tree.MvccCleanupRow;
-import org.apache.ignite.internal.processors.cache.tree.MvccKeyMaxVersionBound;
-import org.apache.ignite.internal.processors.cache.tree.MvccKeyMinVersionBound;
-import org.apache.ignite.internal.processors.cache.tree.MvccMaxVersionClosure;
-import org.apache.ignite.internal.processors.cache.tree.MvccSearchRow;
-import org.apache.ignite.internal.processors.cache.tree.MvccUpdateRow;
-import org.apache.ignite.internal.processors.cache.tree.MvccSnapshotBasedSearchRow;
-=======
-import org.apache.ignite.internal.processors.cache.tree.mvcc.search.MvccLinkAwareSearchRow;
-import org.apache.ignite.internal.processors.cache.tree.mvcc.search.MvccFirstRowTreeClosure;
-import org.apache.ignite.internal.processors.cache.tree.mvcc.search.MvccMaxSearchRow;
-import org.apache.ignite.internal.processors.cache.tree.mvcc.search.MvccMinSearchRow;
-import org.apache.ignite.internal.processors.cache.tree.mvcc.search.MvccFirstRowVersionTreeClosure;
-import org.apache.ignite.internal.processors.cache.tree.mvcc.data.MvccRemoveDataRow;
-import org.apache.ignite.internal.processors.cache.tree.mvcc.data.MvccUpdateDataRow;
-import org.apache.ignite.internal.processors.cache.tree.mvcc.search.MvccSnapshotSearchRow;
->>>>>>> dcf1d436
 import org.apache.ignite.internal.processors.cache.tree.PendingEntriesTree;
 import org.apache.ignite.internal.processors.cache.tree.PendingRow;
 import org.apache.ignite.internal.processors.cache.tree.SearchRow;
+import org.apache.ignite.internal.processors.cache.tree.mvcc.data.MvccUpdateDataRow;
+import org.apache.ignite.internal.processors.cache.tree.mvcc.search.MvccFirstRowTreeClosure;
+import org.apache.ignite.internal.processors.cache.tree.mvcc.search.MvccFirstRowVersionTreeClosure;
+import org.apache.ignite.internal.processors.cache.tree.mvcc.search.MvccLinkAwareSearchRow;
+import org.apache.ignite.internal.processors.cache.tree.mvcc.search.MvccMaxSearchRow;
+import org.apache.ignite.internal.processors.cache.tree.mvcc.search.MvccMinSearchRow;
+import org.apache.ignite.internal.processors.cache.tree.mvcc.search.MvccSnapshotSearchRow;
 import org.apache.ignite.internal.processors.cache.version.GridCacheVersion;
 import org.apache.ignite.internal.processors.query.GridQueryRowCacheCleaner;
 import org.apache.ignite.internal.util.GridAtomicLong;
@@ -1433,11 +1421,6 @@
                 // Make sure value bytes initialized.
                 key.valueBytes(coCtx);
 
-<<<<<<< HEAD
-=======
-                MvccUpdateDataRow updateRow;
-
->>>>>>> dcf1d436
                 boolean newVal = false;
 
                 // null is passed for loaded from store.
@@ -1455,8 +1438,7 @@
                 if (val != null)
                     val.valueBytes(coCtx);
 
-<<<<<<< HEAD
-                MvccUpdateRow updateRow = new MvccUpdateRow(
+                MvccUpdateDataRow updateRow = new MvccUpdateDataRow(
                     key,
                     val,
                     ver,
@@ -1466,26 +1448,6 @@
                     false,
                     partId,
                     cacheId);
-=======
-                    updateRow = new MvccUpdateDataRow(
-                        key,
-                        val,
-                        ver,
-                        expireTime,
-                        mvccSnapshot,
-                        false,
-                        partId,
-                        cacheId);
-                }
-                else {
-                    updateRow = new MvccRemoveDataRow(
-                        key,
-                        mvccSnapshot,
-                        false,
-                        partId,
-                        cacheId);
-                }
->>>>>>> dcf1d436
 
                 rowStore.addRow(updateRow);
 
@@ -1641,11 +1603,7 @@
 
                 boolean needOld = hasPendingEntries || cctx.isQueryEnabled();
 
-<<<<<<< HEAD
-                MvccUpdateRow updateRow = new MvccUpdateRow(
-=======
-                MvccRemoveDataRow updateRow = new MvccRemoveDataRow(
->>>>>>> dcf1d436
+                MvccUpdateDataRow updateRow = new MvccUpdateDataRow(
                     key,
                     null,
                     null,
@@ -1745,11 +1703,7 @@
          * @return Removed row link of {@code 0} if not found.
          * @throws IgniteCheckedException If failed.
          */
-<<<<<<< HEAD
-        private long cleanup(GridCacheContext cctx, @Nullable List<MvccCleanupRow> cleanupRows)
-=======
-        private long cleanup(GridCacheContext cctx, @Nullable List<MvccLinkAwareSearchRow> cleanupRows, boolean findRmv)
->>>>>>> dcf1d436
+        private long cleanup(GridCacheContext cctx, @Nullable List<MvccLinkAwareSearchRow> cleanupRows)
             throws IgniteCheckedException {
             long rmvRowLink = 0;
 
