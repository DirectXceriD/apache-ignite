--- conflicted
+++ resolved
@@ -34,10 +34,6 @@
 import org.apache.ignite.configuration.DataPageEvictionMode;
 import org.apache.ignite.internal.NodeStoppingException;
 import org.apache.ignite.internal.pagemem.FullPageId;
-<<<<<<< HEAD
-import org.apache.ignite.internal.pagemem.Page;
-=======
->>>>>>> 7808492b
 import org.apache.ignite.internal.pagemem.PageMemory;
 import org.apache.ignite.internal.pagemem.PageUtils;
 import org.apache.ignite.internal.processors.affinity.AffinityTopologyVersion;
@@ -790,13 +786,7 @@
         throws IgniteCheckedException {
         final long rootPage = allocateForTree();
 
-<<<<<<< HEAD
-        FreeList freeList = cctx.shared().database().globalFreeList();
-
-        CacheDataRowStore rowStore = new CacheDataRowStore(cctx, freeList, p);
-=======
         CacheDataRowStore rowStore = new CacheDataRowStore(cctx, cctx.freeList(), p);
->>>>>>> 7808492b
 
         String idxName = treeName(p);
 
@@ -1447,20 +1437,12 @@
          * @param partId Partition ID.
          * @param rowData Required row data.
          */
-<<<<<<< HEAD
-        DataRow(int hash, long link, int partId, CacheDataRowAdapter.RowData rowData) {
-=======
         DataRow(int hash, long link, int part, CacheDataRowAdapter.RowData rowData) {
->>>>>>> 7808492b
             super(link);
 
             this.hash = hash;
 
-<<<<<<< HEAD
-            part = partId;
-=======
             this.part = part;
->>>>>>> 7808492b
 
             try {
                 // We can not init data row lazily because underlying buffer can be concurrently cleared.
