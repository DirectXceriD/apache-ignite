/*
 * Licensed to the Apache Software Foundation (ASF) under one or more
 * contributor license agreements.  See the NOTICE file distributed with
 * this work for additional information regarding copyright ownership.
 * The ASF licenses this file to You under the Apache License, Version 2.0
 * (the "License"); you may not use this file except in compliance with
 * the License.  You may obtain a copy of the License at
 *
 *      http://www.apache.org/licenses/LICENSE-2.0
 *
 * Unless required by applicable law or agreed to in writing, software
 * distributed under the License is distributed on an "AS IS" BASIS,
 * WITHOUT WARRANTIES OR CONDITIONS OF ANY KIND, either express or implied.
 * See the License for the specific language governing permissions and
 * limitations under the License.
 */

package org.apache.ignite.internal.processors.cache;

import java.nio.ByteBuffer;
import java.util.Collections;
import java.util.Iterator;
import java.util.Set;
import java.util.concurrent.ConcurrentHashMap;
import java.util.concurrent.ConcurrentMap;
import javax.cache.Cache;
import org.apache.ignite.IgniteCheckedException;
import org.apache.ignite.IgniteException;
import org.apache.ignite.cluster.ClusterNode;
import org.apache.ignite.internal.pagemem.MetaPageUtils;
import org.apache.ignite.internal.pagemem.Page;
import org.apache.ignite.internal.pagemem.PageIdAllocator;
import org.apache.ignite.internal.pagemem.PageIdUtils;
import org.apache.ignite.internal.pagemem.PageMemory;
import org.apache.ignite.internal.processors.affinity.AffinityTopologyVersion;
import org.apache.ignite.internal.processors.cache.database.CacheDataRow;
import org.apache.ignite.internal.processors.cache.database.CacheDataRowAdapter;
import org.apache.ignite.internal.processors.cache.database.IgniteCacheDatabaseSharedManager;
import org.apache.ignite.internal.processors.cache.database.MetaStore;
import org.apache.ignite.internal.processors.cache.database.MetadataStorage;
import org.apache.ignite.internal.processors.cache.database.RootPage;
import org.apache.ignite.internal.processors.cache.database.RowStore;
import org.apache.ignite.internal.processors.cache.database.freelist.FreeList;
import org.apache.ignite.internal.processors.cache.database.tree.BPlusTree;
import org.apache.ignite.internal.processors.cache.database.tree.io.BPlusIO;
import org.apache.ignite.internal.processors.cache.database.tree.io.BPlusInnerIO;
import org.apache.ignite.internal.processors.cache.database.tree.io.BPlusLeafIO;
import org.apache.ignite.internal.processors.cache.database.tree.io.IOVersions;
import org.apache.ignite.internal.processors.cache.database.tree.reuse.ReuseList;
import org.apache.ignite.internal.processors.cache.distributed.dht.GridDhtInvalidPartitionException;
import org.apache.ignite.internal.processors.cache.distributed.dht.GridDhtLocalPartition;
import org.apache.ignite.internal.processors.cache.local.GridLocalCache;
import org.apache.ignite.internal.processors.cache.query.GridCacheQueryManager;
import org.apache.ignite.internal.processors.cache.version.GridCacheVersion;
import org.apache.ignite.internal.processors.query.GridQueryProcessor;
import org.apache.ignite.internal.util.GridCloseableIteratorAdapter;
import org.apache.ignite.internal.util.GridEmptyCloseableIterator;
import org.apache.ignite.internal.util.GridLongList;
import org.apache.ignite.internal.util.lang.GridCloseableIterator;
import org.apache.ignite.internal.util.lang.GridCursor;
import org.apache.ignite.internal.util.lang.GridIterator;
import org.apache.ignite.internal.util.typedef.F;
import org.apache.ignite.internal.util.typedef.internal.U;
import org.apache.ignite.lang.IgniteClosure;
import org.apache.ignite.lang.IgnitePredicate;
import org.jetbrains.annotations.Nullable;

import static org.apache.ignite.internal.IgniteComponentType.INDEXING;

/**
 *
 */
@SuppressWarnings("PublicInnerClass")
public class IgniteCacheOffheapManagerImpl extends GridCacheManagerAdapter implements IgniteCacheOffheapManager {
    /** */
    private boolean indexingEnabled;

    /** */
    private FreeList freeList;

    /** */
    private ReuseList reuseList;

    /** */
    private CacheDataStore locCacheDataStore;

    /** */
    private final ConcurrentMap<Integer, CacheDataStore> partDataStores = new ConcurrentHashMap<>();

    /** */
    private MetaStore metaStore;

    /** {@inheritDoc} */
    @Override protected void start0() throws IgniteCheckedException {
        super.start0();

        final PageMemory pageMem = cctx.shared().database().pageMemory();

        indexingEnabled = INDEXING.inClassPath() && GridQueryProcessor.isEnabled(cctx.config());

        if (cctx.affinityNode()) {
            int cacheId = cctx.cacheId();

            final MetaPageUtils.Metas metas = getOrAllocateMetas(pageMem, cacheId);

            cctx.shared().database().checkpointReadLock();

            try {
                reuseList = new ReuseList(cacheId, 0, PageIdAllocator.FLAG_IDX, pageMem, cctx.shared().wal(), metas.rootIds(), metas.isInitNew());

                metaStore = new MetadataStorage(pageMem, cctx.shared().wal(),
                    cacheId, 0, PageIdAllocator.FLAG_IDX, reuseList, metas.metastoreRoot(), metas.isInitNew());

                freeList = new FreeList(cctx.shared().wal(), pageMem, reuseList, metaStore, PageIdAllocator.FLAG_IDX);

                if (cctx.affinityNode() && cctx.isLocal()) {
                    assert cctx.cache() instanceof GridLocalCache : cctx.cache();

                    locCacheDataStore = getOrCreateCacheDataStore(0, (CacheDataStore.Listener)cctx.cache());
                }
            }
            finally {
                cctx.shared().database().checkpointReadUnlock();
            }
        }
    }

    /**
     * @param pageMem Page memory.
     * @param cacheId Cache ID.
     * @return Allocated pages.
     * @throws IgniteCheckedException
     */
    protected MetaPageUtils.Metas getOrAllocateMetas(
        final PageMemory pageMem,
        final int cacheId
    ) throws IgniteCheckedException {
        return MetaPageUtils.getOrAllocateMetas(pageMem, cacheId);
    }

    /**
     * @param pageMem Page memory.
     * @param cacheId Cache ID.
     * @return Allocated pages.
     * @throws IgniteCheckedException
     */
    protected MetaPageUtils.Metas getOrAllocatePartMetas(
        final PageMemory pageMem,
        final int cacheId,
        final int partId
    ) throws IgniteCheckedException {
        return MetaPageUtils.getOrAllocatePartMetas(pageMem, cacheId, partId);
    }

    /** {@inheritDoc} */
    @Override protected void stop0(final boolean cancel, final boolean destroy) {
        super.stop0(cancel, destroy);

        if (destroy && !cctx.kernalContext().clientNode()) {
            destroyCacheDataStructures();

            cctx.shared().database().pageMemory().clear(cctx.cacheId());
        }
    }

    /**
     *
     */
    protected void destroyCacheDataStructures() {
        final PageMemory pageMem = cctx.shared().database().pageMemory();

        try {
            if (locCacheDataStore != null)
                locCacheDataStore.destroy();

            for (CacheDataStore store : partDataStores.values())
                store.destroy();
<<<<<<< HEAD
=======

            metaStore.destroy();

            GridLongList pagesList = new GridLongList();

            freeList.pages(pagesList);

            reuseList.pages(pagesList);

            reuseList.destroy();

            freeList.destroy();

            for (int i = 0; i < pagesList.size(); i++) {
                long pageId = pagesList.get(i);

                pageMem.freePage(cctx.cacheId(), pageId);
>>>>>>> 46ef3004
            }
        }
        catch (IgniteCheckedException e) {
            throw new IgniteException(e.getMessage(), e);
        }
    }

    /**
     * @param part Partition.
     * @return Data store for given entry.
     */
    private CacheDataStore dataStore(GridDhtLocalPartition part) {
        if (cctx.isLocal())
            return locCacheDataStore;
        else {
            assert part != null;

            return part.dataStore();
        }
    }

    /**
     * @param p Partition.
     * @return Partition data.
     */
    @Nullable private CacheDataStore partitionData(int p) {
        if (cctx.isLocal())
            return locCacheDataStore;
        else {
            GridDhtLocalPartition part = cctx.topology().localPartition(p, AffinityTopologyVersion.NONE, false);

            return part != null ? part.dataStore() : null;
        }
    }

    /** {@inheritDoc} */
    @Override public ReuseList reuseList() {
        return reuseList;
    }

    /** {@inheritDoc} */
    @Override public FreeList freeList() {
        return freeList;
    }

    /** {@inheritDoc} */
    @Override public MetaStore meta() {
        return metaStore;
    }

    /** {@inheritDoc} */
    @Override public long entriesCount(boolean primary, boolean backup,
        AffinityTopologyVersion topVer) throws IgniteCheckedException {
        if (cctx.isLocal())
            return 0; // TODO: GG-11208.
        else {
            ClusterNode locNode = cctx.localNode();

            long cnt = 0;

            for (GridDhtLocalPartition locPart : cctx.topology().currentLocalPartitions()) {
                if (primary) {
                    if (cctx.affinity().primary(locNode, locPart.id(), topVer)) {
                        cnt += locPart.size();

                        continue;
                    }
                }

                if (backup) {
                    if (cctx.affinity().backup(locNode, locPart.id(), topVer))
                        cnt += locPart.size();
                }
            }

            return cnt;
        }
    }

    /** {@inheritDoc} */
    @Override public long entriesCount(int part) {
        if (cctx.isLocal())
            return 0; // TODO: GG-11208.
        else {
            GridDhtLocalPartition locPart = cctx.topology().localPartition(part, AffinityTopologyVersion.NONE, false);

            return locPart == null ? 0 : locPart.size();
        }
    }

    /**
     * @param primary Primary data flag.
     * @param backup Primary data flag.
     * @param topVer Topology version.
     * @return Data stores iterator.
     */
    private Iterator<CacheDataStore> cacheData(boolean primary, boolean backup, AffinityTopologyVersion topVer) {
        assert primary || backup;

        if (cctx.isLocal())
            return Collections.singleton(locCacheDataStore).iterator();
        else {
            final Iterator<GridDhtLocalPartition> it = cctx.topology().currentLocalPartitions().iterator();

            if (primary && backup) {
                return F.iterator(it, new IgniteClosure<GridDhtLocalPartition, CacheDataStore>() {
                    @Override public CacheDataStore apply(GridDhtLocalPartition part) {
                        return part.dataStore();
                    }
                }, true);
            }

            final Set<Integer> parts = primary ? cctx.affinity().primaryPartitions(cctx.localNodeId(), topVer) :
                cctx.affinity().backupPartitions(cctx.localNodeId(), topVer);

            return F.iterator(it, new IgniteClosure<GridDhtLocalPartition, CacheDataStore>() {
                    @Override public CacheDataStore apply(GridDhtLocalPartition part) {
                        return part.dataStore();
                    }
                }, true,
                new IgnitePredicate<GridDhtLocalPartition>() {
                    @Override public boolean apply(GridDhtLocalPartition part) {
                        return parts.contains(part.id());
                    }
                });
        }
    }

    /** {@inheritDoc} */
    @Override public void update(
        KeyCacheObject key,
        CacheObject val,
        GridCacheVersion ver,
        long expireTime,
        int partId,
        GridDhtLocalPartition part
    ) throws IgniteCheckedException {
        dataStore(part).update(key, partId, val, ver, expireTime);
    }

    /** {@inheritDoc} */
    @Override public void remove(
        KeyCacheObject key,
        CacheObject prevVal,
        GridCacheVersion prevVer,
        int partId,
        GridDhtLocalPartition part
    ) throws IgniteCheckedException {
        dataStore(part).remove(key, prevVal, prevVer, partId);
    }

    /** {@inheritDoc} */
    @SuppressWarnings("unchecked")
    @Override @Nullable public CacheDataRow read(GridCacheMapEntry entry)
        throws IgniteCheckedException {
        KeyCacheObject key = entry.key();

        assert cctx.isLocal() || entry.localPartition() != null : entry;

        return dataStore(entry.localPartition()).find(key);
    }

    /** {@inheritDoc} */
    @Override public boolean containsKey(GridCacheMapEntry entry) {
        try {
            return read(entry) != null;
        }
        catch (IgniteCheckedException e) {
            U.error(log, "Failed to read value", e);

            return false;
        }
    }

    /** {@inheritDoc} */
    @Override public void onPartitionCounterUpdated(int part, long cntr) {
        // No-op.
    }

    /** {@inheritDoc} */
    @Override public long lastUpdatedPartitionCounter(int part) {
        return 0;
    }

    /**
     * Clears offheap entries.
     *
     * @param readers {@code True} to clear readers.
     */
    @SuppressWarnings("unchecked")
    @Override public void clear(boolean readers) {
        GridCacheVersion obsoleteVer = null;

        GridIterator<CacheDataRow> it = rowsIterator(true, true, null);

        while (it.hasNext()) {
            KeyCacheObject key = it.next().key();

            try {
                if (obsoleteVer == null)
                    obsoleteVer = cctx.versions().next();

                GridCacheEntryEx entry = cctx.cache().entryEx(key);

                entry.clear(obsoleteVer, readers);
            }
            catch (GridDhtInvalidPartitionException ignore) {
                // Ignore.
            }
            catch (IgniteCheckedException e) {
                U.error(log, "Failed to clear cache entry: " + key, e);
            }
        }
    }

    /** {@inheritDoc} */
    @Override public int onUndeploy(ClassLoader ldr) {
        // TODO: GG-11141.
        return 0;
    }

    /** {@inheritDoc} */
    @Override public long offHeapAllocatedSize() {
        // TODO GG-10884.
        return 0;
    }

    /** {@inheritDoc} */
    @Override public void writeAll(Iterable<GridCacheBatchSwapEntry> swapped) throws IgniteCheckedException {
        // No-op.
    }

    /**
     * @param primary {@code True} if need return primary entries.
     * @param backup {@code True} if need return backup entries.
     * @param topVer Topology version to use.
     * @return Entries iterator.
     * @throws IgniteCheckedException If failed.
     */
    @SuppressWarnings("unchecked")
    @Override public <K, V> GridCloseableIterator<Cache.Entry<K, V>> entriesIterator(final boolean primary,
        final boolean backup,
        final AffinityTopologyVersion topVer,
        final boolean keepBinary) throws IgniteCheckedException {
        final Iterator<CacheDataRow> it = rowsIterator(primary, backup, topVer);

        return new GridCloseableIteratorAdapter<Cache.Entry<K, V>>() {
            /** */
            private CacheEntryImplEx next;

            @Override protected Cache.Entry<K, V> onNext() {
                CacheEntryImplEx ret = next;

                next = null;

                return ret;
            }

            @Override protected boolean onHasNext() {
                if (next != null)
                    return true;

                CacheDataRow nextRow = null;

                if (it.hasNext())
                    nextRow = it.next();

                if (nextRow != null) {
                    KeyCacheObject key = nextRow.key();
                    CacheObject val = nextRow.value();

                    Object key0 = cctx.unwrapBinaryIfNeeded(key, keepBinary, false);
                    Object val0 = cctx.unwrapBinaryIfNeeded(val, keepBinary, false);

                    next = new CacheEntryImplEx(key0, val0, nextRow.version());

                    return true;
                }

                return false;
            }
        };
    }

    /** {@inheritDoc} */
    @Override public GridCloseableIterator<KeyCacheObject> keysIterator(final int part) throws IgniteCheckedException {
        CacheDataStore data = partitionData(part);

        if (data == null)
            return new GridEmptyCloseableIterator<>();

        final GridCursor<? extends CacheDataRow> cur = data.cursor();

        return new GridCloseableIteratorAdapter<KeyCacheObject>() {
            /** */
            private KeyCacheObject next;

            @Override protected KeyCacheObject onNext() {
                KeyCacheObject res = next;

                next = null;

                return res;
            }

            @Override protected boolean onHasNext() throws IgniteCheckedException {
                if (next != null)
                    return true;

                if (cur.next()) {
                    CacheDataRow row = cur.get();

                    next = row.key();
                }

                return next != null;
            }
        };
    }

    /** {@inheritDoc} */
    @Override public GridIterator<CacheDataRow> iterator(boolean primary, boolean backups,
        final AffinityTopologyVersion topVer)
        throws IgniteCheckedException {
        return rowsIterator(primary, backups, topVer);
    }

    /**
     * @param primary Primary entries flag.
     * @param backups Backup entries flag.
     * @param topVer Topology version.
     * @return Iterator.
     */
    private GridIterator<CacheDataRow> rowsIterator(boolean primary, boolean backups, AffinityTopologyVersion topVer) {
        final Iterator<CacheDataStore> dataIt = cacheData(primary, backups, topVer);

        return new GridCloseableIteratorAdapter<CacheDataRow>() {
            /** */
            private GridCursor<? extends CacheDataRow> cur;

            /** */
            private CacheDataRow next;

            @Override protected CacheDataRow onNext() {
                CacheDataRow res = next;

                next = null;

                return res;
            }

            @Override protected boolean onHasNext() throws IgniteCheckedException {
                if (next != null)
                    return true;

                while (true) {
                    if (cur == null) {
                        if (dataIt.hasNext())
                            cur = dataIt.next().cursor();
                        else
                            break;
                    }

                    if (cur.next()) {
                        next = cur.get();

                        break;
                    }
                    else
                        cur = null;
                }

                return next != null;
            }
        };
    }

    /** {@inheritDoc} */
    @Override public GridIterator<CacheDataRow> iterator(int part) throws IgniteCheckedException {
        CacheDataStore data = partitionData(part);

        if (data == null)
            return new GridEmptyCloseableIterator<>();

        final GridCursor<? extends CacheDataRow> cur = data.cursor();

        return new GridCloseableIteratorAdapter<CacheDataRow>() {
            /** */
            private CacheDataRow next;

            @Override protected CacheDataRow onNext() {
                CacheDataRow res = next;

                next = null;

                return res;
            }

            @Override protected boolean onHasNext() throws IgniteCheckedException {
                if (next != null)
                    return true;

                if (cur.next())
                    next = cur.get();

                return next != null;
            }
        };
    }

    /** {@inheritDoc} */
    @Override public final CacheDataStore getOrCreateCacheDataStore(int p,
        CacheDataStore.Listener lsnr) throws IgniteCheckedException {
        String idxName = treeName(p);

        CacheDataStore store = partDataStores.get(p);

        if (store != null)
            return store;

        store = createCacheDataStore0(p, idxName, lsnr);

        partDataStores.put(p, store);

        return store;
    }

    protected CacheDataStore createCacheDataStore0(int p, String idxName,
        CacheDataStore.Listener lsnr) throws IgniteCheckedException {
        final RootPage rootPage = cctx.shared().database().globalMetaStore().getOrAllocateForTree(idxName);

        CacheDataRowStore rowStore = new CacheDataRowStore(cctx, cctx.shared().database().globalFreeList());

        CacheDataTree dataTree = new CacheDataTree(idxName,
            p,
            cctx.shared().database().globalReuseList(),
            rowStore,
            cctx,
            cctx.shared().database().pageMemory(),
            rootPage.pageId().pageId(),
            rootPage.isAllocated());

        return new CacheDataStoreImpl(idxName, p, rowStore, dataTree, lsnr);
    }

    @Nullable @Override public CacheDataStore cacheDataStore(int p) {
        if (cctx.isLocal())
            return locCacheDataStore;

        return partDataStores.get(p);
    }

    public Iterable<CacheDataStore> cacheDataStores() {
        if (cctx.isLocal())
            return Collections.singleton(locCacheDataStore);

        return new Iterable<CacheDataStore>() {
            @Override public Iterator<CacheDataStore> iterator() {
                return partDataStores.values().iterator();
            }
        };
    }

    /** {@inheritDoc} */
    @Override public void destroyCacheDataStore(int p, CacheDataStore store) throws IgniteCheckedException {
        try {
            partDataStores.remove(p, store);

            store.destroy();

            meta().dropRootPage(store.name());
        }
        catch (IgniteCheckedException e) {
            throw new IgniteException(e);
        }
    }

    /**
     *
     */
    protected void onCacheDataStoreDestroyed(String name, int partId) throws IgniteCheckedException {
        // No-op
    }

    /**
     * @param p Partition.
     * @return Tree name for given partition.
     */
    private String treeName(int p) {
        return BPlusTree.treeName("p-" + p, "CacheData");
    }

    /**
     *
     */
    protected class CacheDataStoreImpl implements CacheDataStore {
        /** Tree name. */
        private String name;

        /** */
        private final int partId;

        /** */
        private final CacheDataRowStore rowStore;

        /** */
        private final CacheDataTree dataTree;

        /** */
        private final Listener lsnr;

        /**
         * @param rowStore Row store.
         * @param dataTree Data tree.
         * @param lsnr Listener.
         */
        public CacheDataStoreImpl(
            String name,
            int partId,
            CacheDataRowStore rowStore,
            CacheDataTree dataTree,
            Listener lsnr
        ) {
            this.name = name;
            this.partId = partId;
            this.rowStore = rowStore;
            this.dataTree = dataTree;
            this.lsnr = lsnr;
        }

        /** {@inheritDoc} */
        @Override public String name() {
            return name;
        }

        /** {@inheritDoc} */
        @Override public void update(KeyCacheObject key,
            int p,
            CacheObject val,
            GridCacheVersion ver,
            long expireTime) throws IgniteCheckedException {
            DataRow dataRow = new DataRow(key.hashCode(), key, val, ver, p);

            rowStore.addRow(dataRow);

            assert dataRow.link() != 0 : dataRow;

            DataRow old = dataTree.put(dataRow);

            if (indexingEnabled) {
                GridCacheQueryManager qryMgr = cctx.queries();

                assert qryMgr.enabled();

                qryMgr.store(key, p, val, ver, expireTime, dataRow.link());
            }

            if (old != null) {
                assert old.link() != 0 : old;

                rowStore.removeRow(old.link());
            }
            else
                lsnr.onInsert();
        }

        /** {@inheritDoc} */
        @Override public void remove(KeyCacheObject key,
            CacheObject prevVal,
            GridCacheVersion prevVer,
            int partId) throws IgniteCheckedException {
            if (indexingEnabled) {
                GridCacheQueryManager qryMgr = cctx.queries();

                assert qryMgr.enabled();

                qryMgr.remove(key, partId, prevVal, prevVer);
            }

            DataRow dataRow = dataTree.remove(new KeySearchRow(key.hashCode(), key, 0));

            if (dataRow != null) {
                assert dataRow.link() != 0 : dataRow;

                rowStore.removeRow(dataRow.link());

                lsnr.onRemove();
            }
        }

        /** {@inheritDoc} */
        @Override public CacheDataRow find(KeyCacheObject key)
            throws IgniteCheckedException {
            return dataTree.findOne(new KeySearchRow(key.hashCode(), key, 0));
        }

        /** {@inheritDoc} */
        @Override public GridCursor<? extends CacheDataRow> cursor() throws IgniteCheckedException {
            return dataTree.find(null, null);
        }

        @Override public GridCursor<? extends CacheDataRow> cursor(KeyCacheObject lower,
            KeyCacheObject upper) throws IgniteCheckedException {
            KeySearchRow lowerRow = null;
            KeySearchRow upperRow = null;

            if (lower != null)
                lowerRow = new KeySearchRow(lower.hashCode(), lower, 0);

            if (upper != null)
                upperRow = new KeySearchRow(upper.hashCode(), upper, 0);

            return dataTree.find(lowerRow, upperRow);
        }

        /** {@inheritDoc} */
        @Override public void destroy() throws IgniteCheckedException {
            try (Page meta = cctx.shared().database().pageMemory().partMetaPage(cctx.cacheId(), partId)) {
                final ByteBuffer buf = meta.getForWrite();

                try {
                    // Set number of initialized pages to 0.
                    buf.putInt(0);
                }
                finally {
                    meta.releaseWrite(true);
                }
            }

<<<<<<< HEAD
            onCacheDataStoreDestroyed(name, partId);

            partDataStores.remove(partId, CacheDataStoreImpl.this);
=======
            metaStore.dropRootPage(name);
>>>>>>> 46ef3004
        }
    }

    /**
     *
     */
    private class KeySearchRow extends CacheDataRowAdapter {
        /** */
        protected int hash;

        /**
         * @param hash Hash code.
         * @param key Key.
         * @param link Link.
         */
        KeySearchRow(int hash, KeyCacheObject key, long link) {
            super(link);

            this.key = key;
            this.hash = hash;
        }

        /**
         * Init data.
         *
         * @param keyOnly Initialize only key.
         */
        protected final void initData(boolean keyOnly) {
            if (key != null)
                return;

            assert link() != 0;

            try {
                initFromLink(cctx, keyOnly);
            }
            catch (IgniteCheckedException e) {
                throw new IgniteException(e.getMessage(), e);
            }
        }

        /**
         * @return Key.
         */
        public KeyCacheObject key() {
            initData(true);

            return key;
        }
    }

    /**
     *
     */
    private class DataRow extends KeySearchRow {
        /** */
        int part = -1;

        /**
         * @param hash Hash code.
         * @param link Link.
         */
        DataRow(int hash, long link) {
            super(hash, null, link);

            part = PageIdUtils.partId(link);

            // We can not init data row lazily because underlying buffer can be concurrently cleared.
            initData(false);
        }

        /**
         * @param hash Hash code.
         * @param key Key.
         * @param val Value.
         * @param ver Version.
         * @param part Partition.
         */
        DataRow(int hash, KeyCacheObject key, CacheObject val, GridCacheVersion ver, int part) {
            super(hash, key, 0);

            this.val = val;
            this.ver = ver;
            this.part = part;
        }

        /** {@inheritDoc} */
        @Override public int partition() {
            return part;
        }

        /** {@inheritDoc} */
        @Override public void link(long link) {
            this.link = link;
        }
    }

    /**
     *
     */
    protected static class CacheDataTree extends BPlusTree<KeySearchRow, DataRow> {
        /** */
        private final CacheDataRowStore rowStore;

        /** */
        private final GridCacheContext cctx;

        /** */
        private final int partId;

        /**
         * @param name Tree name.
         * @param partId Partition ID.
         * @param reuseList Reuse list.
         * @param rowStore Row store.
         * @param cctx Context.
         * @param pageMem Page memory.
         * @param metaPageId Meta page ID.
         * @param initNew Initialize new index.
         * @throws IgniteCheckedException If failed.
         */
        public CacheDataTree(
            String name,
            int partId,
            ReuseList reuseList,
            CacheDataRowStore rowStore,
            GridCacheContext cctx,
            PageMemory pageMem,
            long metaPageId,
            boolean initNew
        ) throws IgniteCheckedException {
            super(name, cctx.cacheId(), pageMem, cctx.shared().wal(), metaPageId,
                reuseList, DataInnerIO.VERSIONS, DataLeafIO.VERSIONS);

            assert rowStore != null;

            this.rowStore = rowStore;
            this.cctx = cctx;
            this.partId = partId;

            if (initNew)
                initNew();
        }

        /** {@inheritDoc} */
        @Override protected int compare(BPlusIO<KeySearchRow> io, ByteBuffer buf, int idx, KeySearchRow row)
            throws IgniteCheckedException {
            int hash = ((RowLinkIO)io).getHash(buf, idx);

            int cmp = Integer.compare(hash, row.hash);

            if (cmp != 0)
                return cmp;

            KeySearchRow row0 = io.getLookupRow(this, buf, idx);

            return compareKeys(row0.key(), row.key());
        }

        /** {@inheritDoc} */
        @Override protected DataRow getRow(BPlusIO<KeySearchRow> io, ByteBuffer buf, int idx)
            throws IgniteCheckedException {
            int hash = ((RowLinkIO)io).getHash(buf, idx);
            long link = ((RowLinkIO)io).getLink(buf, idx);

            return rowStore.dataRow(hash, link);
        }

        /** {@inheritDoc} */
        @Override protected long allocatePageNoReuse() throws IgniteCheckedException {
            return pageMem.allocatePage(cctx.cacheId(), partId, PageIdAllocator.FLAG_DATA);
        }

        /**
         * @param key1 First key.
         * @param key2 Second key.
         * @return Compare result.
         * @throws IgniteCheckedException If failed.
         */
        private int compareKeys(CacheObject key1, CacheObject key2) throws IgniteCheckedException {
            byte[] bytes1 = key1.valueBytes(cctx.cacheObjectContext());
            byte[] bytes2 = key2.valueBytes(cctx.cacheObjectContext());

            int len = Math.min(bytes1.length, bytes2.length);

            for (int i = 0; i < len; i++) {
                byte b1 = bytes1[i];
                byte b2 = bytes2[i];

                if (b1 != b2)
                    return b1 > b2 ? 1 : -1;
            }

            return Integer.compare(bytes1.length, bytes2.length);
        }
    }

    /**
     *
     */
    protected class CacheDataRowStore extends RowStore {
        /**
         * @param cctx Cache context.
         * @param freeList Free list.
         */
        public CacheDataRowStore(GridCacheContext<?, ?> cctx, FreeList freeList) {
            super(cctx, freeList);
        }

        /**
         * @param hash Hash code.
         * @param link Link.
         * @return Search row.
         */
        private KeySearchRow keySearchRow(int hash, long link) {
            return new KeySearchRow(hash, null, link);
        }

        /**
         * @param hash Hash code.
         * @param link Link.
         * @return Data row.
         */
        private DataRow dataRow(int hash, long link) {
            return new DataRow(hash, link);
        }
    }

    /**
     * @param buf Buffer.
     * @param off Offset.
     * @param link Link.
     * @param hash Hash.
     */
    private static void store0(ByteBuffer buf, int off, long link, int hash) {
        buf.putLong(off, link);
        buf.putInt(off + 8, hash);
    }

    /**
     *
     */
    private interface RowLinkIO {
        /**
         * @param buf Buffer.
         * @param idx Index.
         * @return Row link.
         */
        public long getLink(ByteBuffer buf, int idx);

        /**
         * @param buf Buffer.
         * @param idx Index.
         * @return Key hash code.
         */
        public int getHash(ByteBuffer buf, int idx);
    }

    /**
     *
     */
    public static final class DataInnerIO extends BPlusInnerIO<KeySearchRow> implements RowLinkIO {
        /** */
        public static final IOVersions<DataInnerIO> VERSIONS = new IOVersions<>(
            new DataInnerIO(1)
        );

        /**
         * @param ver Page format version.
         */
        DataInnerIO(int ver) {
            super(T_DATA_REF_INNER, ver, true, 12);
        }

        /** {@inheritDoc} */
        @Override public void storeByOffset(ByteBuffer buf, int off, KeySearchRow row) {
            assert row.link() != 0;

            store0(buf, off, row.link(), row.hash);
        }

        /** {@inheritDoc} */
        @Override public KeySearchRow getLookupRow(BPlusTree<KeySearchRow, ?> tree, ByteBuffer buf, int idx) {
            int hash = getHash(buf, idx);
            long link = getLink(buf, idx);

            return ((CacheDataTree)tree).rowStore.keySearchRow(hash, link);
        }

        /** {@inheritDoc} */
        @Override public void store(ByteBuffer dst, int dstIdx, BPlusIO<KeySearchRow> srcIo, ByteBuffer src,
            int srcIdx) {
            int hash = ((RowLinkIO)srcIo).getHash(src, srcIdx);
            long link = ((RowLinkIO)srcIo).getLink(src, srcIdx);

            store0(dst, offset(dstIdx), link, hash);
        }

        /** {@inheritDoc} */
        @Override public long getLink(ByteBuffer buf, int idx) {
            assert idx < getCount(buf) : idx;

            return buf.getLong(offset(idx));
        }

        /** {@inheritDoc} */
        @Override public int getHash(ByteBuffer buf, int idx) {
            return buf.getInt(offset(idx) + 8);
        }
    }

    /**
     *
     */
    public static final class DataLeafIO extends BPlusLeafIO<KeySearchRow> implements RowLinkIO {
        /** */
        public static final IOVersions<DataLeafIO> VERSIONS = new IOVersions<>(
            new DataLeafIO(1)
        );

        /**
         * @param ver Page format version.
         */
        DataLeafIO(int ver) {
            super(T_DATA_REF_LEAF, ver, 12);
        }

        /** {@inheritDoc} */
        @Override public void storeByOffset(ByteBuffer buf, int off, KeySearchRow row) {
            DataRow row0 = (DataRow)row;

            assert row0.link() != 0;

            store0(buf, off, row.link(), row.hash);
        }

        /** {@inheritDoc} */
        @Override public void store(ByteBuffer dst, int dstIdx, BPlusIO<KeySearchRow> srcIo, ByteBuffer src,
            int srcIdx) {
            store0(dst, offset(dstIdx), getLink(src, srcIdx), getHash(src, srcIdx));
        }

        /** {@inheritDoc} */
        @Override public KeySearchRow getLookupRow(BPlusTree<KeySearchRow, ?> tree, ByteBuffer buf, int idx) {

            int hash = getHash(buf, idx);
            long link = getLink(buf, idx);

            return ((CacheDataTree)tree).rowStore.keySearchRow(hash, link);
        }

        /** {@inheritDoc} */
        @Override public long getLink(ByteBuffer buf, int idx) {
            assert idx < getCount(buf) : idx;

            return buf.getLong(offset(idx));
        }

        /** {@inheritDoc} */
        @Override public int getHash(ByteBuffer buf, int idx) {
            return buf.getInt(offset(idx) + 8);
        }
    }
}<|MERGE_RESOLUTION|>--- conflicted
+++ resolved
@@ -175,26 +175,6 @@
 
             for (CacheDataStore store : partDataStores.values())
                 store.destroy();
-<<<<<<< HEAD
-=======
-
-            metaStore.destroy();
-
-            GridLongList pagesList = new GridLongList();
-
-            freeList.pages(pagesList);
-
-            reuseList.pages(pagesList);
-
-            reuseList.destroy();
-
-            freeList.destroy();
-
-            for (int i = 0; i < pagesList.size(); i++) {
-                long pageId = pagesList.get(i);
-
-                pageMem.freePage(cctx.cacheId(), pageId);
->>>>>>> 46ef3004
             }
         }
         catch (IgniteCheckedException e) {
@@ -824,13 +804,9 @@
                 }
             }
 
-<<<<<<< HEAD
             onCacheDataStoreDestroyed(name, partId);
 
             partDataStores.remove(partId, CacheDataStoreImpl.this);
-=======
-            metaStore.dropRootPage(name);
->>>>>>> 46ef3004
         }
     }
 
