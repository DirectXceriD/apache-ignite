/*
 * Licensed to the Apache Software Foundation (ASF) under one or more
 * contributor license agreements.  See the NOTICE file distributed with
 * this work for additional information regarding copyright ownership.
 * The ASF licenses this file to You under the Apache License, Version 2.0
 * (the "License"); you may not use this file except in compliance with
 * the License.  You may obtain a copy of the License at
 *
 *      http://www.apache.org/licenses/LICENSE-2.0
 *
 * Unless required by applicable law or agreed to in writing, software
 * distributed under the License is distributed on an "AS IS" BASIS,
 * WITHOUT WARRANTIES OR CONDITIONS OF ANY KIND, either express or implied.
 * See the License for the specific language governing permissions and
 * limitations under the License.
 */

package org.apache.ignite.internal.processors.cache;

import java.nio.ByteBuffer;
import java.util.Collections;
import java.util.Iterator;
import java.util.Set;
import java.util.concurrent.ConcurrentHashMap;
import java.util.concurrent.ConcurrentMap;
import javax.cache.Cache;
import org.apache.ignite.IgniteCheckedException;
import org.apache.ignite.IgniteException;
import org.apache.ignite.cluster.ClusterNode;
import org.apache.ignite.internal.pagemem.MetaPageUtils;
import org.apache.ignite.internal.pagemem.PageIdAllocator;
import org.apache.ignite.internal.pagemem.PageIdUtils;
import org.apache.ignite.internal.pagemem.PageMemory;
import org.apache.ignite.internal.processors.affinity.AffinityTopologyVersion;
import org.apache.ignite.internal.processors.cache.database.CacheDataRow;
import org.apache.ignite.internal.processors.cache.database.CacheDataRowAdapter;
import org.apache.ignite.internal.processors.cache.database.MetaStore;
import org.apache.ignite.internal.processors.cache.database.RootPage;
import org.apache.ignite.internal.processors.cache.database.RowStore;
import org.apache.ignite.internal.processors.cache.database.freelist.FreeList;
import org.apache.ignite.internal.processors.cache.database.tree.BPlusTree;
import org.apache.ignite.internal.processors.cache.database.tree.io.BPlusIO;
import org.apache.ignite.internal.processors.cache.database.tree.io.BPlusInnerIO;
import org.apache.ignite.internal.processors.cache.database.tree.io.BPlusLeafIO;
import org.apache.ignite.internal.processors.cache.database.tree.io.IOVersions;
import org.apache.ignite.internal.processors.cache.database.tree.reuse.ReuseList;
import org.apache.ignite.internal.processors.cache.distributed.dht.GridDhtInvalidPartitionException;
import org.apache.ignite.internal.processors.cache.distributed.dht.GridDhtLocalPartition;
import org.apache.ignite.internal.processors.cache.local.GridLocalCache;
import org.apache.ignite.internal.processors.cache.query.GridCacheQueryManager;
import org.apache.ignite.internal.processors.cache.version.GridCacheVersion;
import org.apache.ignite.internal.processors.query.GridQueryProcessor;
import org.apache.ignite.internal.util.GridCloseableIteratorAdapter;
import org.apache.ignite.internal.util.GridEmptyCloseableIterator;
import org.apache.ignite.internal.util.lang.GridCloseableIterator;
import org.apache.ignite.internal.util.lang.GridCursor;
import org.apache.ignite.internal.util.lang.GridIterator;
import org.apache.ignite.internal.util.lang.IgniteInClosure2X;
import org.apache.ignite.internal.util.typedef.F;
import org.apache.ignite.internal.util.typedef.internal.S;
import org.apache.ignite.internal.util.typedef.internal.U;
import org.apache.ignite.lang.IgniteClosure;
import org.apache.ignite.lang.IgnitePredicate;
import org.jetbrains.annotations.Nullable;

/**
 *
 */
@SuppressWarnings("PublicInnerClass")
public class IgniteCacheOffheapManagerImpl extends GridCacheManagerAdapter implements IgniteCacheOffheapManager {
    /** */
    protected boolean indexingEnabled;

    /** */
    protected CacheDataStore locCacheDataStore;

    /** */
    protected final ConcurrentMap<Integer, CacheDataStore> partDataStores = new ConcurrentHashMap<>();

    /** */
    private PendingEntriesTree pendingEntries;

    /** */
    private static final PendingRow START_PENDING_ROW = new PendingRow(Long.MIN_VALUE, 0);


    /** {@inheritDoc} */
    @Override protected void start0() throws IgniteCheckedException {
<<<<<<< HEAD
        indexingEnabled = INDEXING.inClassPath() && GridQueryProcessor.isEnabled(cctx.config());
=======
        super.start0();

        final PageMemory pageMem = cctx.shared().database().pageMemory();

        indexingEnabled = GridQueryProcessor.isEnabled(cctx.config());
>>>>>>> 84c28d53

        if (cctx.affinityNode() && cctx.isLocal()) {
            assert cctx.cache() instanceof GridLocalCache : cctx.cache();

<<<<<<< HEAD
            locCacheDataStore = getOrCreateCacheDataStore(0, (CacheDataStore.Listener)cctx.cache());
=======
            cctx.shared().database().checkpointReadLock();

            try {
                reuseList = new ReuseList(cacheId, pageMem, cctx.shared().wal(), metas.rootIds(), metas.isInitNew());
                freeList = new FreeList(cctx, reuseList);

                metaStore = new MetadataStorage(pageMem, cctx.shared().wal(),
                    cacheId, reuseList, metas.metastoreRoot(), metas.isInitNew());

                if (cctx.ttl().eagerTtlEnabled()) {
                    String name = "PendingEntries";

                    final RootPage rootPage = metaStore.getOrAllocateForTree("PendingEntries");

                    pendingEntries = new PendingEntriesTree(cctx,
                        name,
                        cctx.shared().database().pageMemory(),
                        rootPage.pageId().pageId(),
                        reuseList,
                        rootPage.isAllocated());
                }

                if (cctx.isLocal()) {
                    assert cctx.cache() instanceof GridLocalCache : cctx.cache();

                    locCacheDataStore = createCacheDataStore(0, (CacheDataStore.Listener)cctx.cache());
                }
            }
            finally {
                cctx.shared().database().checkpointReadUnlock();
            }
>>>>>>> 84c28d53
        }
    }

    /**
     * @param pageMem Page memory.
     * @param cacheId Cache ID.
     * @return Allocated pages.
     * @throws IgniteCheckedException
     */
    protected MetaPageUtils.Metas getOrAllocateMetas(
        final PageMemory pageMem,
        final int cacheId
    ) throws IgniteCheckedException {
        return MetaPageUtils.getOrAllocateMetas(pageMem, cacheId);
    }

    /**
     * @param pageMem Page memory.
     * @param cacheId Cache ID.
     * @return Allocated pages.
     * @throws IgniteCheckedException
     */
    protected MetaPageUtils.Metas getOrAllocatePartMetas(
        final PageMemory pageMem,
        final int cacheId,
        final int partId
    ) throws IgniteCheckedException {
        return MetaPageUtils.getOrAllocatePartMetas(pageMem, cacheId, partId);
    }

    /** {@inheritDoc} */
    @Override protected void stop0(final boolean cancel, final boolean destroy) {
        super.stop0(cancel, destroy);

        if (destroy && cctx.affinityNode()) {
            destroyCacheDataStructures();

            PageMemory pageMemory = cctx.shared().database().pageMemory();

            if (pageMemory != null)
                pageMemory.clear(cctx.cacheId());
        }
    }

    /**
     *
     */
    protected void destroyCacheDataStructures() {
        try {
            if (cctx.affinityNode()) {
                if (locCacheDataStore != null)
                    locCacheDataStore.destroy();

                if (pendingEntries != null) {
                    pendingEntries.destroy();

<<<<<<< HEAD
            for (CacheDataStore store : partDataStores.values())
                store.destroy();
=======
                    metaStore.dropRootPage(pendingEntries.getName());
                }

                for (CacheDataStore store : partDataStores.values())
                    store.destroy();

                metaStore.destroy();

                GridLongList pagesList = new GridLongList();

                freeList.pages(pagesList);

                reuseList.pages(pagesList);

                reuseList.destroy();

                freeList.destroy();

                for (int i = 0; i < pagesList.size(); i++) {
                    long pageId = pagesList.get(i);

                    pageMem.freePage(cctx.cacheId(), pageId);
                }
            }
>>>>>>> 84c28d53
        }
        catch (IgniteCheckedException e) {
            throw new IgniteException(e.getMessage(), e);
        }
    }

    /**
     * @param part Partition.
     * @return Data store for given entry.
     */
    private CacheDataStore dataStore(GridDhtLocalPartition part) {
        if (cctx.isLocal())
            return locCacheDataStore;
        else {
            assert part != null;

            return part.dataStore();
        }
    }

    /**
     * @param p Partition.
     * @return Partition data.
     */
    @Nullable private CacheDataStore partitionData(int p) {
        if (cctx.isLocal())
            return locCacheDataStore;
        else {
            GridDhtLocalPartition part = cctx.topology().localPartition(p, AffinityTopologyVersion.NONE, false);

            return part != null ? part.dataStore() : null;
        }
    }

    /** {@inheritDoc} */
    @Override public ReuseList reuseList() {
        return cctx.shared().database().globalReuseList();
    }

    /** {@inheritDoc} */
    @Override public FreeList freeList() {
        return cctx.shared().database().globalFreeList();
    }

    /** {@inheritDoc} */
    @Override public MetaStore meta() {
        return cctx.shared().database().globalMetaStore();
    }

    /** {@inheritDoc} */
    @Override public long entriesCount(boolean primary, boolean backup,
        AffinityTopologyVersion topVer) throws IgniteCheckedException {
        if (cctx.isLocal())
            return 0; // TODO: GG-11208.
        else {
            ClusterNode locNode = cctx.localNode();

            long cnt = 0;

            for (GridDhtLocalPartition locPart : cctx.topology().currentLocalPartitions()) {
                if (primary) {
                    if (cctx.affinity().primary(locNode, locPart.id(), topVer)) {
                        cnt += locPart.size();

                        continue;
                    }
                }

                if (backup) {
                    if (cctx.affinity().backup(locNode, locPart.id(), topVer))
                        cnt += locPart.size();
                }
            }

            return cnt;
        }
    }

    /** {@inheritDoc} */
    @Override public long entriesCount(int part) {
        if (cctx.isLocal())
            return 0; // TODO: GG-11208.
        else {
            GridDhtLocalPartition locPart = cctx.topology().localPartition(part, AffinityTopologyVersion.NONE, false);

            return locPart == null ? 0 : locPart.size();
        }
    }

    /**
     * @param primary Primary data flag.
     * @param backup Primary data flag.
     * @param topVer Topology version.
     * @return Data stores iterator.
     */
    private Iterator<CacheDataStore> cacheData(boolean primary, boolean backup, AffinityTopologyVersion topVer) {
        assert primary || backup;

        if (cctx.isLocal())
            return Collections.singleton(locCacheDataStore).iterator();
        else {
            final Iterator<GridDhtLocalPartition> it = cctx.topology().currentLocalPartitions().iterator();

            if (primary && backup) {
                return F.iterator(it, new IgniteClosure<GridDhtLocalPartition, CacheDataStore>() {
                    @Override public CacheDataStore apply(GridDhtLocalPartition part) {
                        return part.dataStore();
                    }
                }, true);
            }

            final Set<Integer> parts = primary ? cctx.affinity().primaryPartitions(cctx.localNodeId(), topVer) :
                cctx.affinity().backupPartitions(cctx.localNodeId(), topVer);

            return F.iterator(it, new IgniteClosure<GridDhtLocalPartition, CacheDataStore>() {
                    @Override public CacheDataStore apply(GridDhtLocalPartition part) {
                        return part.dataStore();
                    }
                }, true,
                new IgnitePredicate<GridDhtLocalPartition>() {
                    @Override public boolean apply(GridDhtLocalPartition part) {
                        return parts.contains(part.id());
                    }
                });
        }
    }

    /** {@inheritDoc} */
    @Override public void update(
        KeyCacheObject key,
        CacheObject val,
        GridCacheVersion ver,
        long expireTime,
        int partId,
        GridDhtLocalPartition part
    ) throws IgniteCheckedException {
        assert expireTime >= 0;

        dataStore(part).update(key, partId, val, ver, expireTime);
    }

    /** {@inheritDoc} */
    @Override public void remove(
        KeyCacheObject key,
        int partId,
        GridDhtLocalPartition part
    ) throws IgniteCheckedException {
        dataStore(part).remove(key, partId);
    }

    /** {@inheritDoc} */
    @SuppressWarnings("unchecked")
    @Override @Nullable public CacheDataRow read(GridCacheMapEntry entry)
        throws IgniteCheckedException {
        KeyCacheObject key = entry.key();

        assert cctx.isLocal() || entry.localPartition() != null : entry;

        return dataStore(entry.localPartition()).find(key);
    }

    /** {@inheritDoc} */
    @Override public boolean containsKey(GridCacheMapEntry entry) {
        try {
            return read(entry) != null;
        }
        catch (IgniteCheckedException e) {
            U.error(log, "Failed to read value", e);

            return false;
        }
    }

    /** {@inheritDoc} */
    @Override public void onPartitionCounterUpdated(int part, long cntr) {
        // No-op.
    }

    /** {@inheritDoc} */
    @Override public long lastUpdatedPartitionCounter(int part) {
        return 0;
    }

    /**
     * Clears offheap entries.
     *
     * @param readers {@code True} to clear readers.
     */
    @SuppressWarnings("unchecked")
    @Override public void clear(boolean readers) {
        GridCacheVersion obsoleteVer = null;

        GridIterator<CacheDataRow> it = rowsIterator(true, true, null);

        while (it.hasNext()) {
            KeyCacheObject key = it.next().key();

            try {
                if (obsoleteVer == null)
                    obsoleteVer = cctx.versions().next();

                GridCacheEntryEx entry = cctx.cache().entryEx(key);

                entry.clear(obsoleteVer, readers);
            }
            catch (GridDhtInvalidPartitionException ignore) {
                // Ignore.
            }
            catch (IgniteCheckedException e) {
                U.error(log, "Failed to clear cache entry: " + key, e);
            }
        }
    }

    /** {@inheritDoc} */
    @Override public int onUndeploy(ClassLoader ldr) {
        // TODO: GG-11141.
        return 0;
    }

    /** {@inheritDoc} */
    @Override public long offHeapAllocatedSize() {
        // TODO GG-10884.
        return 0;
    }

    /** {@inheritDoc} */
    @Override public void writeAll(Iterable<GridCacheBatchSwapEntry> swapped) throws IgniteCheckedException {
        // No-op.
    }

    /**
     * @param primary {@code True} if need return primary entries.
     * @param backup {@code True} if need return backup entries.
     * @param topVer Topology version to use.
     * @return Entries iterator.
     * @throws IgniteCheckedException If failed.
     */
    @SuppressWarnings("unchecked")
    @Override public <K, V> GridCloseableIterator<Cache.Entry<K, V>> entriesIterator(final boolean primary,
        final boolean backup,
        final AffinityTopologyVersion topVer,
        final boolean keepBinary) throws IgniteCheckedException {
        final Iterator<CacheDataRow> it = rowsIterator(primary, backup, topVer);

        return new GridCloseableIteratorAdapter<Cache.Entry<K, V>>() {
            /** */
            private CacheEntryImplEx next;

            @Override protected Cache.Entry<K, V> onNext() {
                CacheEntryImplEx ret = next;

                next = null;

                return ret;
            }

            @Override protected boolean onHasNext() {
                if (next != null)
                    return true;

                CacheDataRow nextRow = null;

                if (it.hasNext())
                    nextRow = it.next();

                if (nextRow != null) {
                    KeyCacheObject key = nextRow.key();
                    CacheObject val = nextRow.value();

                    Object key0 = cctx.unwrapBinaryIfNeeded(key, keepBinary, false);
                    Object val0 = cctx.unwrapBinaryIfNeeded(val, keepBinary, false);

                    next = new CacheEntryImplEx(key0, val0, nextRow.version());

                    return true;
                }

                return false;
            }
        };
    }

    /** {@inheritDoc} */
    @Override public GridCloseableIterator<KeyCacheObject> keysIterator(final int part) throws IgniteCheckedException {
        CacheDataStore data = partitionData(part);

        if (data == null)
            return new GridEmptyCloseableIterator<>();

        final GridCursor<? extends CacheDataRow> cur = data.cursor();

        return new GridCloseableIteratorAdapter<KeyCacheObject>() {
            /** */
            private KeyCacheObject next;

            @Override protected KeyCacheObject onNext() {
                KeyCacheObject res = next;

                next = null;

                return res;
            }

            @Override protected boolean onHasNext() throws IgniteCheckedException {
                if (next != null)
                    return true;

                if (cur.next()) {
                    CacheDataRow row = cur.get();

                    next = row.key();
                }

                return next != null;
            }
        };
    }

    /** {@inheritDoc} */
    @Override public GridIterator<CacheDataRow> iterator(boolean primary, boolean backups,
        final AffinityTopologyVersion topVer)
        throws IgniteCheckedException {
        return rowsIterator(primary, backups, topVer);
    }

    /**
     * @param primary Primary entries flag.
     * @param backups Backup entries flag.
     * @param topVer Topology version.
     * @return Iterator.
     */
    private GridIterator<CacheDataRow> rowsIterator(boolean primary, boolean backups, AffinityTopologyVersion topVer) {
        final Iterator<CacheDataStore> dataIt = cacheData(primary, backups, topVer);

        return new GridCloseableIteratorAdapter<CacheDataRow>() {
            /** */
            private GridCursor<? extends CacheDataRow> cur;

            /** */
            private CacheDataRow next;

            @Override protected CacheDataRow onNext() {
                CacheDataRow res = next;

                next = null;

                return res;
            }

            @Override protected boolean onHasNext() throws IgniteCheckedException {
                if (next != null)
                    return true;

                while (true) {
                    if (cur == null) {
                        if (dataIt.hasNext())
                            cur = dataIt.next().cursor();
                        else
                            break;
                    }

                    if (cur.next()) {
                        next = cur.get();

                        break;
                    }
                    else
                        cur = null;
                }

                return next != null;
            }
        };
    }

    /** {@inheritDoc} */
    @Override public GridIterator<CacheDataRow> iterator(int part) throws IgniteCheckedException {
        CacheDataStore data = partitionData(part);

        if (data == null)
            return new GridEmptyCloseableIterator<>();

        final GridCursor<? extends CacheDataRow> cur = data.cursor();

        return new GridCloseableIteratorAdapter<CacheDataRow>() {
            /** */
            private CacheDataRow next;

            @Override protected CacheDataRow onNext() {
                CacheDataRow res = next;

                next = null;

                return res;
            }

            @Override protected boolean onHasNext() throws IgniteCheckedException {
                if (next != null)
                    return true;

                if (cur.next())
                    next = cur.get();

                return next != null;
            }
        };
    }

    /** {@inheritDoc} */
    @Override public final CacheDataStore getOrCreateCacheDataStore(int p,
        CacheDataStore.Listener lsnr) throws IgniteCheckedException {
        String idxName = treeName(p);

        CacheDataStore store = partDataStores.get(p);

        if (store != null)
            return store;

        store = createCacheDataStore0(p, idxName, lsnr);

        partDataStores.put(p, store);

        return store;
    }

    protected CacheDataStore createCacheDataStore0(int p, String idxName,
        CacheDataStore.Listener lsnr) throws IgniteCheckedException {
        final RootPage rootPage = cctx.shared().database().globalMetaStore().getOrAllocateForTree(idxName);

        CacheDataRowStore rowStore = new CacheDataRowStore(cctx, cctx.shared().database().globalFreeList());

        CacheDataTree dataTree = new CacheDataTree(idxName,
            p,
            cctx.shared().database().globalReuseList(),
            rowStore,
            cctx,
            cctx.shared().database().pageMemory(),
            rootPage.pageId().pageId(),
            rootPage.isAllocated());

<<<<<<< HEAD
        return new CacheDataStoreImpl(idxName, p, rowStore, dataTree, lsnr);
=======
        CacheDataStore dataStore = new CacheDataStoreImpl(idxName, rowStore, dataTree, lsnr);

        partDataStores.put(p, dataStore);

        return dataStore;
>>>>>>> 84c28d53
    }

    /** {@inheritDoc} */
    @Override public void destroyCacheDataStore(int p, CacheDataStore store) throws IgniteCheckedException {
        try {
            partDataStores.remove(p, store);

            store.destroy();
        }
        catch (IgniteCheckedException e) {
            throw new IgniteException(e);
        }
    }

    /**
     *
     */
    protected void onCacheDataStoreDestroyed(String name, int partId) throws IgniteCheckedException {
        meta().dropRootPage(name);
    }

    /**
     * @param p Partition.
     * @return Tree name for given partition.
     */
    private String treeName(int p) {
        return BPlusTree.treeName("p-" + p, "CacheData");
    }

    /** {@inheritDoc} */
    @Override public void expire(IgniteInClosure2X<GridCacheEntryEx, GridCacheVersion> c) throws IgniteCheckedException {
        if (pendingEntries != null) {
            GridCacheVersion obsoleteVer = null;

            long now = U.currentTimeMillis();

            GridCursor<PendingRow> cur = pendingEntries.find(START_PENDING_ROW, new PendingRow(now, 0));

            while (cur.next()) {
                PendingRow row = cur.get();

                assert row.key != null && row.link != 0 && row.expireTime != 0 : row;

                if (pendingEntries.remove(row) != null) {
                    if (obsoleteVer == null)
                        obsoleteVer = cctx.versions().next();

                    c.apply(cctx.cache().entryEx(row.key), obsoleteVer);
                }
            }
        }
    }

    /** {@inheritDoc} */
    @Override public long expiredSize() throws IgniteCheckedException {
        return pendingEntries != null ? pendingEntries.size() : 0;
    }

    /**
     *
     */
    protected class CacheDataStoreImpl implements CacheDataStore {
        /** Tree name. */
        private String name;

        /** */
        private final int partId;

        /** */
        private final CacheDataRowStore rowStore;

        /** */
        private final CacheDataTree dataTree;

        /** */
        private final Listener lsnr;

        /**
         * @param rowStore Row store.
         * @param dataTree Data tree.
         * @param lsnr Listener.
         */
        public CacheDataStoreImpl(
            String name,
            int partId,
            CacheDataRowStore rowStore,
            CacheDataTree dataTree,
            Listener lsnr
        ) {
            this.name = name;
            this.partId = partId;
            this.rowStore = rowStore;
            this.dataTree = dataTree;
            this.lsnr = lsnr;
        }

        /** {@inheritDoc} */
        @Override public void update(KeyCacheObject key,
            int p,
            CacheObject val,
            GridCacheVersion ver,
            long expireTime) throws IgniteCheckedException {
<<<<<<< HEAD
            DataRow dataRow = new DataRow(cctx, key.hashCode(), key, val, ver, p);
=======
            DataRow dataRow = new DataRow(key.hashCode(), key, val, ver, p, expireTime);
>>>>>>> 84c28d53

            rowStore.addRow(dataRow);

            assert dataRow.link() != 0 : dataRow;

            DataRow old = dataTree.put(dataRow);

            if (old == null)
                lsnr.onInsert();

            if (indexingEnabled) {
                GridCacheQueryManager qryMgr = cctx.queries();

                assert qryMgr.enabled();

                if (old != null)
                    qryMgr.store(key, p, old.value(), old.version(), val, ver, expireTime, dataRow.link());
                else
                    qryMgr.store(key, p, null, null, val, ver, expireTime, dataRow.link());
            }

            if (old != null) {
                assert old.link() != 0 : old;

                if (pendingEntries != null && old.expireTime() != 0)
                    pendingEntries.remove(new PendingRow(old.expireTime(), old.link()));

                rowStore.removeRow(old.link());
            }

            if (pendingEntries != null && expireTime != 0) {
                pendingEntries.put(new PendingRow(expireTime, dataRow.link()));

                cctx.ttl().onPendingEntryAdded(expireTime);
            }
        }

<<<<<<< HEAD
            DataRow dataRow = dataTree.remove(new KeySearchRow(cctx, key.hashCode(), key, 0));
=======
        /** {@inheritDoc} */
        @Override public void remove(KeyCacheObject key, int partId) throws IgniteCheckedException {
            DataRow dataRow = dataTree.remove(new KeySearchRow(key.hashCode(), key, 0));
>>>>>>> 84c28d53

            if (dataRow != null) {
                assert dataRow.link() != 0 : dataRow;

                if (indexingEnabled) {
                    GridCacheQueryManager qryMgr = cctx.queries();

                    assert qryMgr.enabled();

                    qryMgr.remove(key, partId, dataRow.value(), dataRow.version());
                }

                if (pendingEntries != null && dataRow.expireTime() != 0)
                    pendingEntries.remove(new PendingRow(dataRow.expireTime(), dataRow.link()));

                rowStore.removeRow(dataRow.link());

                lsnr.onRemove();
            }
        }

        /** {@inheritDoc} */
        @Override public CacheDataRow find(KeyCacheObject key)
            throws IgniteCheckedException {
            return dataTree.findOne(new KeySearchRow(cctx, key.hashCode(), key, 0));
        }

        /** {@inheritDoc} */
        @Override public GridCursor<? extends CacheDataRow> cursor() throws IgniteCheckedException {
            return dataTree.find(null, null);
        }

        /** {@inheritDoc} */
        @Override public void destroy() throws IgniteCheckedException {
            onCacheDataStoreDestroyed(name, partId);

            partDataStores.remove(partId, this);
        }
    }

    /**
     *
     */
    private static class KeySearchRow extends CacheDataRowAdapter {
        /** */
        protected int hash;

        /**
         * @param cctx Cache context.
         * @param hash Hash code.
         * @param key Key.
         * @param link Link.
         */
        KeySearchRow(GridCacheContext<?, ?> cctx, int hash, KeyCacheObject key, long link) {
            super(cctx, link);

            this.key = key;
            this.hash = hash;
        }

        /**
         * Init data.
         *
         * @param keyOnly Initialize only key.
         */
        protected final void initData(boolean keyOnly) {
            if (key != null)
                return;

            assert link() != 0;

            try {
                initFromLink(cctx, keyOnly);
            }
            catch (IgniteCheckedException e) {
                throw new IgniteException(e.getMessage(), e);
            }
        }

        /**
         * @return Key.
         */
        @Override public KeyCacheObject key() {
            initData(true);

            return key;
        }
    }

    /**
     *
     */
    private static class DataRow extends KeySearchRow {
        /** */
        protected int part = -1;

        /**
         * @param cctx Cache context.
         * @param hash Hash code.
         * @param link Link.
         */
        DataRow(GridCacheContext<?, ?> cctx, int hash, long link) {
            super(cctx, hash, null, link);

            part = PageIdUtils.partId(link);

            // We can not init data row lazily because underlying buffer can be concurrently cleared.
            initData(false);
        }

        /**
         * @param hash Hash code.
         * @param key Key.
         * @param val Value.
         * @param ver Version.
         * @param part Partition.
         * @param expireTime Expire time.
         */
<<<<<<< HEAD
        DataRow(GridCacheContext<?, ?> cctx, int hash, KeyCacheObject key, CacheObject val, GridCacheVersion ver, int part) {
            super(cctx, hash, key, 0);
=======
        DataRow(int hash, KeyCacheObject key, CacheObject val, GridCacheVersion ver, int part, long expireTime) {
            super(hash, key, 0);
>>>>>>> 84c28d53

            this.val = val;
            this.ver = ver;
            this.part = part;
            this.expireTime = expireTime;
        }

        /** {@inheritDoc} */
        @Override public int partition() {
            return part;
        }

        /** {@inheritDoc} */
        @Override public void link(long link) {
            this.link = link;
        }
    }

    /**
     *
     */
    protected static class CacheDataTree extends BPlusTree<KeySearchRow, DataRow> {
        /** */
        private final CacheDataRowStore rowStore;

        /** */
        private final GridCacheContext cctx;

        /** */
        private final int partId;

        /**
         * @param name Tree name.
         * @param partId Partition ID.
         * @param reuseList Reuse list.
         * @param rowStore Row store.
         * @param cctx Context.
         * @param pageMem Page memory.
         * @param metaPageId Meta page ID.
         * @param initNew Initialize new index.
         * @throws IgniteCheckedException If failed.
         */
        public CacheDataTree(
            String name,
            int partId,
            ReuseList reuseList,
            CacheDataRowStore rowStore,
            GridCacheContext cctx,
            PageMemory pageMem,
            long metaPageId,
            boolean initNew
        ) throws IgniteCheckedException {
            super(name, cctx.cacheId(), pageMem, cctx.shared().wal(), metaPageId,
                reuseList, DataInnerIO.VERSIONS, DataLeafIO.VERSIONS);

            assert rowStore != null;

            this.rowStore = rowStore;
            this.cctx = cctx;
            this.partId = partId;

            if (initNew)
                initNew();
        }

        /** {@inheritDoc} */
        @Override protected int compare(BPlusIO<KeySearchRow> io, ByteBuffer buf, int idx, KeySearchRow row)
            throws IgniteCheckedException {
            int hash = ((RowLinkIO)io).getHash(buf, idx);

            int cmp = Integer.compare(hash, row.hash);

            if (cmp != 0)
                return cmp;

            KeySearchRow row0 = io.getLookupRow(this, buf, idx);

            return compareKeys(row0.key(), row.key());
        }

        /** {@inheritDoc} */
        @Override protected DataRow getRow(BPlusIO<KeySearchRow> io, ByteBuffer buf, int idx)
            throws IgniteCheckedException {
            int hash = ((RowLinkIO)io).getHash(buf, idx);
            long link = ((RowLinkIO)io).getLink(buf, idx);

            return rowStore.dataRow(hash, link);
        }

        /** {@inheritDoc} */
        @Override protected long allocatePageNoReuse() throws IgniteCheckedException {
            return pageMem.allocatePage(cctx.cacheId(), partId, PageIdAllocator.FLAG_DATA);
        }

        /**
         * @param key1 First key.
         * @param key2 Second key.
         * @return Compare result.
         * @throws IgniteCheckedException If failed.
         */
        private int compareKeys(CacheObject key1, CacheObject key2) throws IgniteCheckedException {
            byte[] bytes1 = key1.valueBytes(cctx.cacheObjectContext());
            byte[] bytes2 = key2.valueBytes(cctx.cacheObjectContext());

            int len = Math.min(bytes1.length, bytes2.length);

            for (int i = 0; i < len; i++) {
                byte b1 = bytes1[i];
                byte b2 = bytes2[i];

                if (b1 != b2)
                    return b1 > b2 ? 1 : -1;
            }

            return Integer.compare(bytes1.length, bytes2.length);
        }
    }

    /**
     *
     */
    protected static class CacheDataRowStore extends RowStore {
        /**
         * @param cctx Cache context.
         * @param freeList Free list.
         */
        public CacheDataRowStore(GridCacheContext<?, ?> cctx, FreeList freeList) {
            super(cctx, freeList);
        }

        /**
         * @param hash Hash code.
         * @param link Link.
         * @return Search row.
         */
        private KeySearchRow keySearchRow(int hash, long link) {
            return new KeySearchRow(cctx, hash, null, link);
        }

        /**
         * @param hash Hash code.
         * @param link Link.
         * @return Data row.
         */
        private DataRow dataRow(int hash, long link) {
            return new DataRow(cctx, hash, link);
        }
    }

    /**
     * @param buf Buffer.
     * @param off Offset.
     * @param link Link.
     * @param hash Hash.
     */
    private static void store0(ByteBuffer buf, int off, long link, int hash) {
        buf.putLong(off, link);
        buf.putInt(off + 8, hash);
    }

    /**
     *
     */
    private interface RowLinkIO {
        /**
         * @param buf Buffer.
         * @param idx Index.
         * @return Row link.
         */
        public long getLink(ByteBuffer buf, int idx);

        /**
         * @param buf Buffer.
         * @param idx Index.
         * @return Key hash code.
         */
        public int getHash(ByteBuffer buf, int idx);
    }

    /**
     *
     */
    public static final class DataInnerIO extends BPlusInnerIO<KeySearchRow> implements RowLinkIO {
        /** */
        public static final IOVersions<DataInnerIO> VERSIONS = new IOVersions<>(
            new DataInnerIO(1)
        );

        /**
         * @param ver Page format version.
         */
        DataInnerIO(int ver) {
            super(T_DATA_REF_INNER, ver, true, 12);
        }

        /** {@inheritDoc} */
        @Override public void storeByOffset(ByteBuffer buf, int off, KeySearchRow row) {
            assert row.link() != 0;

            store0(buf, off, row.link(), row.hash);
        }

        /** {@inheritDoc} */
        @Override public KeySearchRow getLookupRow(BPlusTree<KeySearchRow, ?> tree, ByteBuffer buf, int idx) {
            int hash = getHash(buf, idx);
            long link = getLink(buf, idx);

            return ((CacheDataTree)tree).rowStore.keySearchRow(hash, link);
        }

        /** {@inheritDoc} */
        @Override public void store(ByteBuffer dst, int dstIdx, BPlusIO<KeySearchRow> srcIo, ByteBuffer src,
            int srcIdx) {
            int hash = ((RowLinkIO)srcIo).getHash(src, srcIdx);
            long link = ((RowLinkIO)srcIo).getLink(src, srcIdx);

            store0(dst, offset(dstIdx), link, hash);
        }

        /** {@inheritDoc} */
        @Override public long getLink(ByteBuffer buf, int idx) {
            assert idx < getCount(buf) : idx;

            return buf.getLong(offset(idx));
        }

        /** {@inheritDoc} */
        @Override public int getHash(ByteBuffer buf, int idx) {
            return buf.getInt(offset(idx) + 8);
        }
    }

    /**
     *
     */
    public static final class DataLeafIO extends BPlusLeafIO<KeySearchRow> implements RowLinkIO {
        /** */
        public static final IOVersions<DataLeafIO> VERSIONS = new IOVersions<>(
            new DataLeafIO(1)
        );

        /**
         * @param ver Page format version.
         */
        DataLeafIO(int ver) {
            super(T_DATA_REF_LEAF, ver, 12);
        }

        /** {@inheritDoc} */
        @Override public void storeByOffset(ByteBuffer buf, int off, KeySearchRow row) {
            assert row.link() != 0;

            store0(buf, off, row.link(), row.hash);
        }

        /** {@inheritDoc} */
        @Override public void store(ByteBuffer dst, int dstIdx, BPlusIO<KeySearchRow> srcIo, ByteBuffer src,
            int srcIdx) {
            store0(dst, offset(dstIdx), getLink(src, srcIdx), getHash(src, srcIdx));
        }

        /** {@inheritDoc} */
        @Override public KeySearchRow getLookupRow(BPlusTree<KeySearchRow, ?> tree, ByteBuffer buf, int idx) {

            int hash = getHash(buf, idx);
            long link = getLink(buf, idx);

            return ((CacheDataTree)tree).rowStore.keySearchRow(hash, link);
        }

        /** {@inheritDoc} */
        @Override public long getLink(ByteBuffer buf, int idx) {
            assert idx < getCount(buf) : idx;

            return buf.getLong(offset(idx));
        }

        /** {@inheritDoc} */
        @Override public int getHash(ByteBuffer buf, int idx) {
            return buf.getInt(offset(idx) + 8);
        }
    }
<<<<<<< HEAD
=======

    /**
     *
     */
    protected static class Metas {
        /** Meta root IDs. */
        private final long[] rootIds;

        /** Indicates whether pages were newly allocated. */
        private final boolean initNew;

        /** Metastore root page. */
        private final long metastoreRoot;

        /**
         * @param rootIds Meta root IDs.
         * @param metastoreRoot Indicates whether pages were newly allocated.
         * @param initNew Metastore root page.
         */
        public Metas(final long[] rootIds, final long metastoreRoot, final boolean initNew) {
            this.rootIds = rootIds;
            this.initNew = initNew;
            this.metastoreRoot = metastoreRoot;
        }

        /**
         * @return Meta root IDs.
         */
        public long[] rootIds() {
            return rootIds;
        }

        /**
         * @return Indicates whether pages were newly allocated.
         */
        public boolean isInitNew() {
            return initNew;
        }

        /**
         * @return Metastore root page.
         */
        public long metastoreRoot() {
            return metastoreRoot;
        }
    }


    /**
     *
     */
    private static class PendingRow {
        /** Expire time. */
        private long expireTime;

        /** Link. */
        private long link;

        /** */
        private KeyCacheObject key;

        /**
         * @param expireTime Expire time.
         * @param link Link
         */
        PendingRow(long expireTime, long link) {
            assert expireTime != 0;

            this.expireTime = expireTime;
            this.link = link;
        }

        /**
         * @param cctx Context.
         * @param expireTime Expire time.
         * @param link Link.
         * @return Row.
         * @throws IgniteCheckedException If failed.
         */
        static PendingRow createRowWithKey(GridCacheContext cctx, long expireTime, long link)
            throws IgniteCheckedException {
            PendingRow row = new PendingRow(expireTime, link);

            CacheDataRowAdapter rowData = new CacheDataRowAdapter(link);

            rowData.initFromLink(cctx, true);

            row.key = rowData.key();

            return row;
        }

        /** {@inheritDoc} */
        @Override public String toString() {
            return S.toString(PendingRow.class, this);
        }
    }

    /**
     *
     */
    private static class PendingEntriesTree extends BPlusTree<PendingRow, PendingRow> {
        /** */
        private final GridCacheContext cctx;

        /**
         * @param cctx Cache context.
         * @param name Tree name.
         * @param pageMem Page memory.
         * @param metaPageId Meta page ID.
         * @param reuseList Reuse list.
         * @param initNew Initialize new index.
         * @throws IgniteCheckedException If failed.
         */
        PendingEntriesTree(
            GridCacheContext cctx,
            String name,
            PageMemory pageMem,
            long metaPageId,
            ReuseList reuseList,
            boolean initNew)
            throws IgniteCheckedException {
            super(name,
                cctx.cacheId(),
                pageMem,
                cctx.shared().wal(),
                metaPageId,
                reuseList,
                PendingEntryInnerIO.VERSIONS,
                PendingEntryLeafIO.VERSIONS);

            this.cctx = cctx;

            if (initNew)
                initNew();
        }

        /** {@inheritDoc} */
        @Override protected int compare(BPlusIO<PendingRow> io, ByteBuffer buf, int idx, PendingRow row)
            throws IgniteCheckedException {
            long expireTime = ((PendingRowIO)io).getExpireTime(buf, idx);

            int cmp = Long.compare(expireTime, row.expireTime);

            if (cmp != 0)
                return cmp;

            if (row.link == 0L)
                return 0;

            long link = ((PendingRowIO)io).getLink(buf, idx);

            return Long.compare(link, row.link);
        }

        /** {@inheritDoc} */
        @Override protected PendingRow getRow(BPlusIO<PendingRow> io, ByteBuffer buf, int idx)
            throws IgniteCheckedException {
            return io.getLookupRow(this, buf, idx);
        }
    }

    /**
     *
     */
    private interface PendingRowIO {
        /**
         * @param buf Buffer.
         * @param idx Index.
         * @return Expire time.
         */
        long getExpireTime(ByteBuffer buf, int idx);

        /**
         * @param buf Buffer.
         * @param idx Index.
         * @return Link.
         */
        long getLink(ByteBuffer buf, int idx);
    }

    /**
     *
     */
    private static class PendingEntryInnerIO extends BPlusInnerIO<PendingRow> implements PendingRowIO {
        /** */
        public static final IOVersions<PendingEntryInnerIO> VERSIONS = new IOVersions<>(
            new PendingEntryInnerIO(1)
        );

        /**
         * @param ver Page format version.
         */
        PendingEntryInnerIO(int ver) {
            super(T_PENDING_REF_INNER, ver, true, 8 + 8);
        }

        /** {@inheritDoc} */
        @Override public void storeByOffset(ByteBuffer buf, int off, PendingRow row) throws IgniteCheckedException {
            assert row.link != 0;
            assert row.expireTime != 0;

            buf.putLong(off, row.expireTime);
            buf.putLong(off + 8, row.link);
        }

        /** {@inheritDoc} */
        @Override public void store(ByteBuffer dst,
            int dstIdx,
            BPlusIO<PendingRow> srcIo,
            ByteBuffer src,
            int srcIdx) throws IgniteCheckedException {
            int dstOff = offset(dstIdx);

            long link = ((PendingRowIO)srcIo).getLink(src, srcIdx);
            long expireTime = ((PendingRowIO)srcIo).getExpireTime(src, srcIdx);

            dst.putLong(dstOff, expireTime);
            dst.putLong(dstOff + 8, link);
        }

        /** {@inheritDoc} */
        @Override public PendingRow getLookupRow(BPlusTree<PendingRow, ?> tree, ByteBuffer buf, int idx)
            throws IgniteCheckedException {
            return PendingRow.createRowWithKey(((PendingEntriesTree)tree).cctx, getExpireTime(buf, idx), getLink(buf, idx));
        }

        /** {@inheritDoc} */
        @Override public long getExpireTime(ByteBuffer buf, int idx) {
            return buf.getLong(offset(idx));
        }

        /** {@inheritDoc} */
        @Override public long getLink(ByteBuffer buf, int idx) {
            return buf.getLong(offset(idx) + 8);
        }
    }

    /**
     *
     */
    private static class PendingEntryLeafIO extends BPlusLeafIO<PendingRow> implements PendingRowIO {
        /** */
        public static final IOVersions<PendingEntryLeafIO> VERSIONS = new IOVersions<>(
            new PendingEntryLeafIO(1)
        );

        /**
         * @param ver Page format version.
         */
        PendingEntryLeafIO(int ver) {
            super(T_PENDING_REF_LEAF, ver, 8 + 8);
        }

        /** {@inheritDoc} */
        @Override public void storeByOffset(ByteBuffer buf, int off, PendingRow row) throws IgniteCheckedException {
            assert row.link != 0;
            assert row.expireTime != 0;

            buf.putLong(off, row.expireTime);
            buf.putLong(off + 8, row.link);
        }

        /** {@inheritDoc} */
        @Override public void store(ByteBuffer dst,
            int dstIdx,
            BPlusIO<PendingRow> srcIo,
            ByteBuffer src,
            int srcIdx) throws IgniteCheckedException {
            int dstOff = offset(dstIdx);

            long link = ((PendingRowIO)srcIo).getLink(src, srcIdx);
            long expireTime = ((PendingRowIO)srcIo).getExpireTime(src, srcIdx);

            dst.putLong(dstOff, expireTime);
            dst.putLong(dstOff + 8, link);
        }

        /** {@inheritDoc} */
        @Override public PendingRow getLookupRow(BPlusTree<PendingRow, ?> tree, ByteBuffer buf, int idx)
            throws IgniteCheckedException {
            return PendingRow.createRowWithKey(((PendingEntriesTree)tree).cctx, getExpireTime(buf, idx), getLink(buf, idx));
        }

        /** {@inheritDoc} */
        @Override public long getExpireTime(ByteBuffer buf, int idx) {
            return buf.getLong(offset(idx));
        }

        /** {@inheritDoc} */
        @Override public long getLink(ByteBuffer buf, int idx) {
            return buf.getLong(offset(idx) + 8);
        }
    }
>>>>>>> 84c28d53
}<|MERGE_RESOLUTION|>--- conflicted
+++ resolved
@@ -86,22 +86,17 @@
 
     /** {@inheritDoc} */
     @Override protected void start0() throws IgniteCheckedException {
-<<<<<<< HEAD
+        super.start0();
+
+        final PageMemory pageMem = cctx.shared().database().pageMemory();
+
         indexingEnabled = INDEXING.inClassPath() && GridQueryProcessor.isEnabled(cctx.config());
-=======
-        super.start0();
-
-        final PageMemory pageMem = cctx.shared().database().pageMemory();
-
-        indexingEnabled = GridQueryProcessor.isEnabled(cctx.config());
->>>>>>> 84c28d53
-
-        if (cctx.affinityNode() && cctx.isLocal()) {
-            assert cctx.cache() instanceof GridLocalCache : cctx.cache();
-
-<<<<<<< HEAD
-            locCacheDataStore = getOrCreateCacheDataStore(0, (CacheDataStore.Listener)cctx.cache());
-=======
+
+        if (cctx.affinityNode()) {
+            int cacheId = cctx.cacheId();
+
+            final Metas metas = getOrAllocateMetas(pageMem, cacheId);
+
             cctx.shared().database().checkpointReadLock();
 
             try {
@@ -127,13 +122,7 @@
                 if (cctx.isLocal()) {
                     assert cctx.cache() instanceof GridLocalCache : cctx.cache();
 
-                    locCacheDataStore = createCacheDataStore(0, (CacheDataStore.Listener)cctx.cache());
-                }
-            }
-            finally {
-                cctx.shared().database().checkpointReadUnlock();
-            }
->>>>>>> 84c28d53
+            locCacheDataStore = getOrCreateCacheDataStore(0, (CacheDataStore.Listener)cctx.cache());
         }
     }
 
@@ -187,38 +176,8 @@
                 if (locCacheDataStore != null)
                     locCacheDataStore.destroy();
 
-                if (pendingEntries != null) {
-                    pendingEntries.destroy();
-
-<<<<<<< HEAD
             for (CacheDataStore store : partDataStores.values())
                 store.destroy();
-=======
-                    metaStore.dropRootPage(pendingEntries.getName());
-                }
-
-                for (CacheDataStore store : partDataStores.values())
-                    store.destroy();
-
-                metaStore.destroy();
-
-                GridLongList pagesList = new GridLongList();
-
-                freeList.pages(pagesList);
-
-                reuseList.pages(pagesList);
-
-                reuseList.destroy();
-
-                freeList.destroy();
-
-                for (int i = 0; i < pagesList.size(); i++) {
-                    long pageId = pagesList.get(i);
-
-                    pageMem.freePage(cctx.cacheId(), pageId);
-                }
-            }
->>>>>>> 84c28d53
         }
         catch (IgniteCheckedException e) {
             throw new IgniteException(e.getMessage(), e);
@@ -660,15 +619,11 @@
             rootPage.pageId().pageId(),
             rootPage.isAllocated());
 
-<<<<<<< HEAD
-        return new CacheDataStoreImpl(idxName, p, rowStore, dataTree, lsnr);
-=======
-        CacheDataStore dataStore = new CacheDataStoreImpl(idxName, rowStore, dataTree, lsnr);
+        CacheDataStoreImpl dataStore = new CacheDataStoreImpl(idxName, rowStore, dataTree, lsnr);
 
         partDataStores.put(p, dataStore);
 
         return dataStore;
->>>>>>> 84c28d53
     }
 
     /** {@inheritDoc} */
@@ -771,11 +726,7 @@
             CacheObject val,
             GridCacheVersion ver,
             long expireTime) throws IgniteCheckedException {
-<<<<<<< HEAD
-            DataRow dataRow = new DataRow(cctx, key.hashCode(), key, val, ver, p);
-=======
             DataRow dataRow = new DataRow(key.hashCode(), key, val, ver, p, expireTime);
->>>>>>> 84c28d53
 
             rowStore.addRow(dataRow);
 
@@ -813,13 +764,20 @@
             }
         }
 
-<<<<<<< HEAD
+        /** {@inheritDoc} */
+        @Override public void remove(KeyCacheObject key,
+            CacheObject prevVal,
+            GridCacheVersion prevVer,
+            int partId) throws IgniteCheckedException {
+            if (indexingEnabled) {
+                GridCacheQueryManager qryMgr = cctx.queries();
+
+                assert qryMgr.enabled();
+
+                qryMgr.remove(key, partId, prevVal, prevVer);
+            }
+
             DataRow dataRow = dataTree.remove(new KeySearchRow(cctx, key.hashCode(), key, 0));
-=======
-        /** {@inheritDoc} */
-        @Override public void remove(KeyCacheObject key, int partId) throws IgniteCheckedException {
-            DataRow dataRow = dataTree.remove(new KeySearchRow(key.hashCode(), key, 0));
->>>>>>> 84c28d53
 
             if (dataRow != null) {
                 assert dataRow.link() != 0 : dataRow;
@@ -938,13 +896,8 @@
          * @param part Partition.
          * @param expireTime Expire time.
          */
-<<<<<<< HEAD
-        DataRow(GridCacheContext<?, ?> cctx, int hash, KeyCacheObject key, CacheObject val, GridCacheVersion ver, int part) {
-            super(cctx, hash, key, 0);
-=======
         DataRow(int hash, KeyCacheObject key, CacheObject val, GridCacheVersion ver, int part, long expireTime) {
             super(hash, key, 0);
->>>>>>> 84c28d53
 
             this.val = val;
             this.ver = ver;
@@ -1227,301 +1180,4 @@
             return buf.getInt(offset(idx) + 8);
         }
     }
-<<<<<<< HEAD
-=======
-
-    /**
-     *
-     */
-    protected static class Metas {
-        /** Meta root IDs. */
-        private final long[] rootIds;
-
-        /** Indicates whether pages were newly allocated. */
-        private final boolean initNew;
-
-        /** Metastore root page. */
-        private final long metastoreRoot;
-
-        /**
-         * @param rootIds Meta root IDs.
-         * @param metastoreRoot Indicates whether pages were newly allocated.
-         * @param initNew Metastore root page.
-         */
-        public Metas(final long[] rootIds, final long metastoreRoot, final boolean initNew) {
-            this.rootIds = rootIds;
-            this.initNew = initNew;
-            this.metastoreRoot = metastoreRoot;
-        }
-
-        /**
-         * @return Meta root IDs.
-         */
-        public long[] rootIds() {
-            return rootIds;
-        }
-
-        /**
-         * @return Indicates whether pages were newly allocated.
-         */
-        public boolean isInitNew() {
-            return initNew;
-        }
-
-        /**
-         * @return Metastore root page.
-         */
-        public long metastoreRoot() {
-            return metastoreRoot;
-        }
-    }
-
-
-    /**
-     *
-     */
-    private static class PendingRow {
-        /** Expire time. */
-        private long expireTime;
-
-        /** Link. */
-        private long link;
-
-        /** */
-        private KeyCacheObject key;
-
-        /**
-         * @param expireTime Expire time.
-         * @param link Link
-         */
-        PendingRow(long expireTime, long link) {
-            assert expireTime != 0;
-
-            this.expireTime = expireTime;
-            this.link = link;
-        }
-
-        /**
-         * @param cctx Context.
-         * @param expireTime Expire time.
-         * @param link Link.
-         * @return Row.
-         * @throws IgniteCheckedException If failed.
-         */
-        static PendingRow createRowWithKey(GridCacheContext cctx, long expireTime, long link)
-            throws IgniteCheckedException {
-            PendingRow row = new PendingRow(expireTime, link);
-
-            CacheDataRowAdapter rowData = new CacheDataRowAdapter(link);
-
-            rowData.initFromLink(cctx, true);
-
-            row.key = rowData.key();
-
-            return row;
-        }
-
-        /** {@inheritDoc} */
-        @Override public String toString() {
-            return S.toString(PendingRow.class, this);
-        }
-    }
-
-    /**
-     *
-     */
-    private static class PendingEntriesTree extends BPlusTree<PendingRow, PendingRow> {
-        /** */
-        private final GridCacheContext cctx;
-
-        /**
-         * @param cctx Cache context.
-         * @param name Tree name.
-         * @param pageMem Page memory.
-         * @param metaPageId Meta page ID.
-         * @param reuseList Reuse list.
-         * @param initNew Initialize new index.
-         * @throws IgniteCheckedException If failed.
-         */
-        PendingEntriesTree(
-            GridCacheContext cctx,
-            String name,
-            PageMemory pageMem,
-            long metaPageId,
-            ReuseList reuseList,
-            boolean initNew)
-            throws IgniteCheckedException {
-            super(name,
-                cctx.cacheId(),
-                pageMem,
-                cctx.shared().wal(),
-                metaPageId,
-                reuseList,
-                PendingEntryInnerIO.VERSIONS,
-                PendingEntryLeafIO.VERSIONS);
-
-            this.cctx = cctx;
-
-            if (initNew)
-                initNew();
-        }
-
-        /** {@inheritDoc} */
-        @Override protected int compare(BPlusIO<PendingRow> io, ByteBuffer buf, int idx, PendingRow row)
-            throws IgniteCheckedException {
-            long expireTime = ((PendingRowIO)io).getExpireTime(buf, idx);
-
-            int cmp = Long.compare(expireTime, row.expireTime);
-
-            if (cmp != 0)
-                return cmp;
-
-            if (row.link == 0L)
-                return 0;
-
-            long link = ((PendingRowIO)io).getLink(buf, idx);
-
-            return Long.compare(link, row.link);
-        }
-
-        /** {@inheritDoc} */
-        @Override protected PendingRow getRow(BPlusIO<PendingRow> io, ByteBuffer buf, int idx)
-            throws IgniteCheckedException {
-            return io.getLookupRow(this, buf, idx);
-        }
-    }
-
-    /**
-     *
-     */
-    private interface PendingRowIO {
-        /**
-         * @param buf Buffer.
-         * @param idx Index.
-         * @return Expire time.
-         */
-        long getExpireTime(ByteBuffer buf, int idx);
-
-        /**
-         * @param buf Buffer.
-         * @param idx Index.
-         * @return Link.
-         */
-        long getLink(ByteBuffer buf, int idx);
-    }
-
-    /**
-     *
-     */
-    private static class PendingEntryInnerIO extends BPlusInnerIO<PendingRow> implements PendingRowIO {
-        /** */
-        public static final IOVersions<PendingEntryInnerIO> VERSIONS = new IOVersions<>(
-            new PendingEntryInnerIO(1)
-        );
-
-        /**
-         * @param ver Page format version.
-         */
-        PendingEntryInnerIO(int ver) {
-            super(T_PENDING_REF_INNER, ver, true, 8 + 8);
-        }
-
-        /** {@inheritDoc} */
-        @Override public void storeByOffset(ByteBuffer buf, int off, PendingRow row) throws IgniteCheckedException {
-            assert row.link != 0;
-            assert row.expireTime != 0;
-
-            buf.putLong(off, row.expireTime);
-            buf.putLong(off + 8, row.link);
-        }
-
-        /** {@inheritDoc} */
-        @Override public void store(ByteBuffer dst,
-            int dstIdx,
-            BPlusIO<PendingRow> srcIo,
-            ByteBuffer src,
-            int srcIdx) throws IgniteCheckedException {
-            int dstOff = offset(dstIdx);
-
-            long link = ((PendingRowIO)srcIo).getLink(src, srcIdx);
-            long expireTime = ((PendingRowIO)srcIo).getExpireTime(src, srcIdx);
-
-            dst.putLong(dstOff, expireTime);
-            dst.putLong(dstOff + 8, link);
-        }
-
-        /** {@inheritDoc} */
-        @Override public PendingRow getLookupRow(BPlusTree<PendingRow, ?> tree, ByteBuffer buf, int idx)
-            throws IgniteCheckedException {
-            return PendingRow.createRowWithKey(((PendingEntriesTree)tree).cctx, getExpireTime(buf, idx), getLink(buf, idx));
-        }
-
-        /** {@inheritDoc} */
-        @Override public long getExpireTime(ByteBuffer buf, int idx) {
-            return buf.getLong(offset(idx));
-        }
-
-        /** {@inheritDoc} */
-        @Override public long getLink(ByteBuffer buf, int idx) {
-            return buf.getLong(offset(idx) + 8);
-        }
-    }
-
-    /**
-     *
-     */
-    private static class PendingEntryLeafIO extends BPlusLeafIO<PendingRow> implements PendingRowIO {
-        /** */
-        public static final IOVersions<PendingEntryLeafIO> VERSIONS = new IOVersions<>(
-            new PendingEntryLeafIO(1)
-        );
-
-        /**
-         * @param ver Page format version.
-         */
-        PendingEntryLeafIO(int ver) {
-            super(T_PENDING_REF_LEAF, ver, 8 + 8);
-        }
-
-        /** {@inheritDoc} */
-        @Override public void storeByOffset(ByteBuffer buf, int off, PendingRow row) throws IgniteCheckedException {
-            assert row.link != 0;
-            assert row.expireTime != 0;
-
-            buf.putLong(off, row.expireTime);
-            buf.putLong(off + 8, row.link);
-        }
-
-        /** {@inheritDoc} */
-        @Override public void store(ByteBuffer dst,
-            int dstIdx,
-            BPlusIO<PendingRow> srcIo,
-            ByteBuffer src,
-            int srcIdx) throws IgniteCheckedException {
-            int dstOff = offset(dstIdx);
-
-            long link = ((PendingRowIO)srcIo).getLink(src, srcIdx);
-            long expireTime = ((PendingRowIO)srcIo).getExpireTime(src, srcIdx);
-
-            dst.putLong(dstOff, expireTime);
-            dst.putLong(dstOff + 8, link);
-        }
-
-        /** {@inheritDoc} */
-        @Override public PendingRow getLookupRow(BPlusTree<PendingRow, ?> tree, ByteBuffer buf, int idx)
-            throws IgniteCheckedException {
-            return PendingRow.createRowWithKey(((PendingEntriesTree)tree).cctx, getExpireTime(buf, idx), getLink(buf, idx));
-        }
-
-        /** {@inheritDoc} */
-        @Override public long getExpireTime(ByteBuffer buf, int idx) {
-            return buf.getLong(offset(idx));
-        }
-
-        /** {@inheritDoc} */
-        @Override public long getLink(ByteBuffer buf, int idx) {
-            return buf.getLong(offset(idx) + 8);
-        }
-    }
->>>>>>> 84c28d53
 }