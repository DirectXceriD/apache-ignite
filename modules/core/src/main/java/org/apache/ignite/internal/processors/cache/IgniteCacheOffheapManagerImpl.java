/*
 * Licensed to the Apache Software Foundation (ASF) under one or more
 * contributor license agreements.  See the NOTICE file distributed with
 * this work for additional information regarding copyright ownership.
 * The ASF licenses this file to You under the Apache License, Version 2.0
 * (the "License"); you may not use this file except in compliance with
 * the License.  You may obtain a copy of the License at
 *
 *      http://www.apache.org/licenses/LICENSE-2.0
 *
 * Unless required by applicable law or agreed to in writing, software
 * distributed under the License is distributed on an "AS IS" BASIS,
 * WITHOUT WARRANTIES OR CONDITIONS OF ANY KIND, either express or implied.
 * See the License for the specific language governing permissions and
 * limitations under the License.
 */

package org.apache.ignite.internal.processors.cache;

import java.nio.ByteBuffer;
import java.util.Collections;
import java.util.Iterator;
import java.util.List;
import java.util.Set;
import java.util.concurrent.ConcurrentHashMap;
import java.util.concurrent.ConcurrentMap;
import java.util.concurrent.CountDownLatch;
import java.util.concurrent.atomic.AtomicBoolean;
import javax.cache.Cache;
import org.apache.ignite.IgniteCheckedException;
import org.apache.ignite.IgniteException;
import org.apache.ignite.cluster.ClusterNode;
import org.apache.ignite.internal.pagemem.Page;
import org.apache.ignite.internal.pagemem.PageIdAllocator;
import org.apache.ignite.internal.pagemem.PageIdUtils;
import org.apache.ignite.internal.pagemem.PageMemory;
import org.apache.ignite.internal.processors.affinity.AffinityTopologyVersion;
import org.apache.ignite.internal.processors.cache.database.CacheDataRow;
<<<<<<< HEAD
=======
import org.apache.ignite.internal.processors.cache.database.CacheDataRowAdapter;
import org.apache.ignite.internal.processors.cache.database.IgniteCacheDatabaseSharedManager;
>>>>>>> 54572b32
import org.apache.ignite.internal.processors.cache.database.MetaStore;
import org.apache.ignite.internal.processors.cache.database.MetadataStorage;
import org.apache.ignite.internal.processors.cache.database.RootPage;
import org.apache.ignite.internal.processors.cache.database.RowStore;
import org.apache.ignite.internal.processors.cache.database.freelist.FreeList;
import org.apache.ignite.internal.processors.cache.database.tree.BPlusTree;
import org.apache.ignite.internal.processors.cache.database.tree.io.BPlusIO;
import org.apache.ignite.internal.processors.cache.database.tree.io.BPlusInnerIO;
import org.apache.ignite.internal.processors.cache.database.tree.io.BPlusLeafIO;
import org.apache.ignite.internal.processors.cache.database.tree.io.IOVersions;
import org.apache.ignite.internal.processors.cache.database.tree.reuse.ReuseList;
import org.apache.ignite.internal.processors.cache.distributed.dht.GridDhtInvalidPartitionException;
import org.apache.ignite.internal.processors.cache.distributed.dht.GridDhtLocalPartition;
import org.apache.ignite.internal.processors.cache.local.GridLocalCache;
import org.apache.ignite.internal.processors.cache.query.GridCacheQueryManager;
import org.apache.ignite.internal.processors.cache.version.GridCacheVersion;
import org.apache.ignite.internal.processors.query.GridQueryProcessor;
import org.apache.ignite.internal.util.GridCloseableIteratorAdapter;
import org.apache.ignite.internal.util.GridEmptyCloseableIterator;
import org.apache.ignite.internal.util.GridLongList;
import org.apache.ignite.internal.util.lang.GridCloseableIterator;
import org.apache.ignite.internal.util.lang.GridCursor;
import org.apache.ignite.internal.util.lang.GridIterator;
import org.apache.ignite.internal.util.typedef.F;
import org.apache.ignite.internal.util.typedef.internal.U;
import org.apache.ignite.lang.IgniteClosure;
import org.apache.ignite.lang.IgnitePredicate;
import org.jetbrains.annotations.Nullable;

import static org.apache.ignite.internal.IgniteComponentType.INDEXING;

/**
 *
 */
@SuppressWarnings("PublicInnerClass")
public class IgniteCacheOffheapManagerImpl extends GridCacheManagerAdapter implements IgniteCacheOffheapManager {
    /** */
    private boolean indexingEnabled;

    /** */
    private FreeList freeList;

    /** */
    private ReuseList reuseList;

    /** */
    private CacheDataStore locCacheDataStore;

    /** */
    private final ConcurrentMap<Integer, CacheDataStore> partDataStores = new ConcurrentHashMap<>();

    /** */
    private MetaStore metaStore;

    /** {@inheritDoc} */
    @Override protected void start0() throws IgniteCheckedException {
        super.start0();

        final PageMemory pageMem = cctx.shared().database().pageMemory();

        indexingEnabled = INDEXING.inClassPath() && GridQueryProcessor.isEnabled(cctx.config());

        if (cctx.affinityNode()) {
            int cacheId = cctx.cacheId();

            final Metas metas = getOrAllocateMetas(pageMem, cacheId);

            cctx.shared().database().checkpointReadLock();

            try {
                reuseList = new ReuseList(cacheId, 0, PageIdAllocator.FLAG_IDX, pageMem, cctx.shared().wal(), metas.rootIds(), metas.isInitNew());

                metaStore = new MetadataStorage(pageMem, cctx.shared().wal(),
                    cacheId, 0, PageIdAllocator.FLAG_IDX, reuseList, metas.metastoreRoot(), metas.isInitNew());

                freeList = new FreeList(cctx, reuseList, metaStore, PageIdAllocator.FLAG_IDX);

                if (cctx.affinityNode() && cctx.isLocal()) {
                    assert cctx.cache() instanceof GridLocalCache : cctx.cache();

                    locCacheDataStore = createCacheDataStore(0, (CacheDataStore.Listener)cctx.cache());
                }
            }
            finally {
                cctx.shared().database().checkpointReadUnlock();
            }
        }
    }

    /**
     * @param pageMem Page memory.
     * @param cacheId Cache ID.
     * @return Allocated pages.
     * @throws IgniteCheckedException
     */
    protected Metas getOrAllocateMetas(
        final PageMemory pageMem,
        final int cacheId
    ) throws IgniteCheckedException {
        try (Page metaPage = pageMem.metaPage(cacheId)) {
            final long metastoreRoot = metaPage.id();

            final int segments = Runtime.getRuntime().availableProcessors() * 2;

            final long[] rootIds = allocateMetas(pageMem, cacheId, 0, PageIdAllocator.FLAG_IDX, segments);

            return new Metas(rootIds, metastoreRoot, true);
        }
    }

    /**
     * @param pageMem Page memory.
     * @param cacheId Cache ID.
     * @return Allocated pages.
     * @throws IgniteCheckedException
     */
    protected Metas getOrAllocatePartMetas(
        final PageMemory pageMem,
        final int cacheId,
        final int partId
    ) throws IgniteCheckedException {
        try (Page metaPage = pageMem.partMetaPage(cacheId, partId)) {
            final long metastoreRoot = metaPage.id();

            final int segments = Runtime.getRuntime().availableProcessors() * 2;

            final long[] rootIds = allocateMetas(pageMem, cacheId, partId, PageIdAllocator.FLAG_PART_IDX, segments);

            return new Metas(rootIds, metastoreRoot, true);
        }
    }

    /**
     * @param pageMem Page memory.
     * @param cacheId Cache ID.
     * @param partId Partition ID.
     * @param allocSpace Allocation space.
     * @return Allocated metapages.
     * @throws IgniteCheckedException
     */
    protected long[] allocateMetas(
        final PageIdAllocator pageMem,
        final int cacheId,
        final int partId,
        final byte allocSpace,
        int segments
    ) throws IgniteCheckedException {
        final long[] rootIds = new long[segments];

        for (int i = 0; i < segments; i++)
            rootIds[i] = pageMem.allocatePage(cacheId, partId, allocSpace);

        return rootIds;
    }

    /** {@inheritDoc} */
    @Override protected void stop0(final boolean cancel, final boolean destroy) {
        super.stop0(cancel, destroy);

        if (destroy && !cctx.kernalContext().clientNode()) {
            destroyCacheDataStructures();

            cctx.shared().database().pageMemory().clear(cctx.cacheId());
        }
    }

    /**
     *
     */
    protected void destroyCacheDataStructures() {
        final PageMemory pageMem = cctx.shared().database().pageMemory();

        try (Page meta = pageMem.metaPage(cctx.cacheId())) {
            final ByteBuffer buf = meta.getForWrite();

            try {
                // Set number of initialized pages to 0.
                buf.putInt(0);
            }
            finally {
                meta.releaseWrite(true);
            }
        }
        catch (IgniteCheckedException e) {
            throw new IgniteException(e.getMessage(), e);
        }

        try {
            if (locCacheDataStore != null)
                locCacheDataStore.destroy();

            for (CacheDataStore store : partDataStores.values()) {
                store.destroy();
            }

            metaStore.destroy();

<<<<<<< HEAD
            Collection<Long> pages = freeList.pages();

            pages.addAll(reuseList.pages());

            reuseList.destroy();

            freeList.destroy();

            for (Long pageId : pages) {
=======
            GridLongList pagesList = new GridLongList();

            freeList.pages(pagesList);

            reuseList.pages(pagesList);

            reuseList.destroy();

            freeList.destroy();

            for (int i = 0; i < pagesList.size(); i++) {
                long pageId = pagesList.get(i);

>>>>>>> 54572b32
                pageMem.freePage(cctx.cacheId(), pageId);
            }
        }
        catch (IgniteCheckedException e) {
            throw new IgniteException(e.getMessage(), e);
        }
    }

    /**
     * @param part Partition.
     * @return Data store for given entry.
     */
    private CacheDataStore dataStore(GridDhtLocalPartition part) {
        if (cctx.isLocal())
            return locCacheDataStore;
        else {
            assert part != null;

            return part.dataStore();
        }
    }

    /**
     * @param p Partition.
     * @return Partition data.
     */
    @Nullable private CacheDataStore partitionData(int p) {
        if (cctx.isLocal())
            return locCacheDataStore;
        else {
            GridDhtLocalPartition part = cctx.topology().localPartition(p, AffinityTopologyVersion.NONE, false);

            return part != null ? part.dataStore() : null;
        }
    }

    /** {@inheritDoc} */
    @Override public ReuseList reuseList() {
        return reuseList;
    }

    /** {@inheritDoc} */
    @Override public FreeList freeList() {
        return freeList;
    }

    /** {@inheritDoc} */
    @Override public MetaStore meta() {
        return metaStore;
    }

    /** {@inheritDoc} */
    @Override public long entriesCount(boolean primary, boolean backup,
        AffinityTopologyVersion topVer) throws IgniteCheckedException {
        if (cctx.isLocal())
            return 0; // TODO: GG-11208.
        else {
            ClusterNode locNode = cctx.localNode();

            long cnt = 0;

            for (GridDhtLocalPartition locPart : cctx.topology().currentLocalPartitions()) {
                if (primary) {
                    if (cctx.affinity().primary(locNode, locPart.id(), topVer)) {
                        cnt += locPart.size();

                        continue;
                    }
                }

                if (backup) {
                    if (cctx.affinity().backup(locNode, locPart.id(), topVer))
                        cnt += locPart.size();
                }
            }

            return cnt;
        }
    }

    /** {@inheritDoc} */
    @Override public long entriesCount(int part) {
        if (cctx.isLocal())
            return 0; // TODO: GG-11208.
        else {
            GridDhtLocalPartition locPart = cctx.topology().localPartition(part, AffinityTopologyVersion.NONE, false);

            return locPart == null ? 0 : locPart.size();
        }
    }

    /**
     * @param primary Primary data flag.
     * @param backup Primary data flag.
     * @param topVer Topology version.
     * @return Data stores iterator.
     */
    private Iterator<CacheDataStore> cacheData(boolean primary, boolean backup, AffinityTopologyVersion topVer) {
        assert primary || backup;

        if (cctx.isLocal())
            return Collections.singleton(locCacheDataStore).iterator();
        else {
            final Iterator<GridDhtLocalPartition> it = cctx.topology().currentLocalPartitions().iterator();

            if (primary && backup) {
                return F.iterator(it, new IgniteClosure<GridDhtLocalPartition, CacheDataStore>() {
                    @Override public CacheDataStore apply(GridDhtLocalPartition part) {
                        return part.dataStore();
                    }
                }, true);
            }

            final Set<Integer> parts = primary ? cctx.affinity().primaryPartitions(cctx.localNodeId(), topVer) :
                cctx.affinity().backupPartitions(cctx.localNodeId(), topVer);

            return F.iterator(it, new IgniteClosure<GridDhtLocalPartition, CacheDataStore>() {
                    @Override public CacheDataStore apply(GridDhtLocalPartition part) {
                        return part.dataStore();
                    }
                }, true,
                new IgnitePredicate<GridDhtLocalPartition>() {
                    @Override public boolean apply(GridDhtLocalPartition part) {
                        return parts.contains(part.id());
                    }
                });
        }
    }

    /** {@inheritDoc} */
    @Override public void update(
        KeyCacheObject key,
        CacheObject val,
        GridCacheVersion ver,
        long expireTime,
        int partId,
        GridDhtLocalPartition part
    ) throws IgniteCheckedException {
        dataStore(part).update(key, partId, val, ver, expireTime);
    }

    /** {@inheritDoc} */
    @Override public void remove(
        KeyCacheObject key,
        CacheObject prevVal,
        GridCacheVersion prevVer,
        int partId,
        GridDhtLocalPartition part
    ) throws IgniteCheckedException {
        dataStore(part).remove(key, prevVal, prevVer, partId);
    }

    /** {@inheritDoc} */
    @SuppressWarnings("unchecked")
    @Override @Nullable public CacheDataRow read(GridCacheMapEntry entry)
        throws IgniteCheckedException {
        KeyCacheObject key = entry.key();

        assert cctx.isLocal() || entry.localPartition() != null : entry;

        return dataStore(entry.localPartition()).find(key);
    }

    /** {@inheritDoc} */
    @Override public boolean containsKey(GridCacheMapEntry entry) {
        try {
            return read(entry) != null;
        }
        catch (IgniteCheckedException e) {
            U.error(log, "Failed to read value", e);

            return false;
        }
    }

    /** {@inheritDoc} */
    @Override public void onPartitionCounterUpdated(int part, long cntr) {
        // No-op.
    }

    /** {@inheritDoc} */
    @Override public long lastUpdatedPartitionCounter(int part) {
        return 0;
    }

    /**
     * Clears offheap entries.
     *
     * @param readers {@code True} to clear readers.
     */
    @SuppressWarnings("unchecked")
    @Override public void clear(boolean readers) {
        GridCacheVersion obsoleteVer = null;

        GridIterator<CacheDataRow> it = rowsIterator(true, true, null);

        while (it.hasNext()) {
            KeyCacheObject key = it.next().key();

            try {
                if (obsoleteVer == null)
                    obsoleteVer = cctx.versions().next();

                GridCacheEntryEx entry = cctx.cache().entryEx(key);

                entry.clear(obsoleteVer, readers);
            }
            catch (GridDhtInvalidPartitionException ignore) {
                // Ignore.
            }
            catch (IgniteCheckedException e) {
                U.error(log, "Failed to clear cache entry: " + key, e);
            }
        }
    }

    /** {@inheritDoc} */
    @Override public int onUndeploy(ClassLoader ldr) {
        // TODO: GG-11141.
        return 0;
    }

    /** {@inheritDoc} */
    @Override public long offHeapAllocatedSize() {
        // TODO GG-10884.
        return 0;
    }

    /** {@inheritDoc} */
    @Override public void writeAll(Iterable<GridCacheBatchSwapEntry> swapped) throws IgniteCheckedException {
        // No-op.
    }

    /**
     * @param primary {@code True} if need return primary entries.
     * @param backup {@code True} if need return backup entries.
     * @param topVer Topology version to use.
     * @return Entries iterator.
     * @throws IgniteCheckedException If failed.
     */
    @SuppressWarnings("unchecked")
    @Override public <K, V> GridCloseableIterator<Cache.Entry<K, V>> entriesIterator(final boolean primary,
        final boolean backup,
        final AffinityTopologyVersion topVer,
        final boolean keepBinary) throws IgniteCheckedException {
        final Iterator<CacheDataRow> it = rowsIterator(primary, backup, topVer);

        return new GridCloseableIteratorAdapter<Cache.Entry<K, V>>() {
            /** */
            private CacheEntryImplEx next;

            @Override protected Cache.Entry<K, V> onNext() {
                CacheEntryImplEx ret = next;

                next = null;

                return ret;
            }

            @Override protected boolean onHasNext() {
                if (next != null)
                    return true;

                CacheDataRow nextRow = null;

                if (it.hasNext())
                    nextRow = it.next();

                if (nextRow != null) {
                    KeyCacheObject key = nextRow.key();
                    CacheObject val = nextRow.value();

                    Object key0 = cctx.unwrapBinaryIfNeeded(key, keepBinary, false);
                    Object val0 = cctx.unwrapBinaryIfNeeded(val, keepBinary, false);

                    next = new CacheEntryImplEx(key0, val0, nextRow.version());

                    return true;
                }

                return false;
            }
        };
    }

    /** {@inheritDoc} */
    @Override public GridCloseableIterator<KeyCacheObject> keysIterator(final int part) throws IgniteCheckedException {
        CacheDataStore data = partitionData(part);

        if (data == null)
            return new GridEmptyCloseableIterator<>();

        final GridCursor<? extends CacheDataRow> cur = data.cursor();

        return new GridCloseableIteratorAdapter<KeyCacheObject>() {
            /** */
            private KeyCacheObject next;

            @Override protected KeyCacheObject onNext() {
                KeyCacheObject res = next;

                next = null;

                return res;
            }

            @Override protected boolean onHasNext() throws IgniteCheckedException {
                if (next != null)
                    return true;

                if (cur.next()) {
                    CacheDataRow row = cur.get();

                    next = row.key();
                }

                return next != null;
            }
        };
    }

    /** {@inheritDoc} */
    @Override public GridIterator<CacheDataRow> iterator(boolean primary, boolean backups,
        final AffinityTopologyVersion topVer)
        throws IgniteCheckedException {
        return rowsIterator(primary, backups, topVer);
    }

    /**
     * @param primary Primary entries flag.
     * @param backups Backup entries flag.
     * @param topVer Topology version.
     * @return Iterator.
     */
    private GridIterator<CacheDataRow> rowsIterator(boolean primary, boolean backups, AffinityTopologyVersion topVer) {
        final Iterator<CacheDataStore> dataIt = cacheData(primary, backups, topVer);

        return new GridCloseableIteratorAdapter<CacheDataRow>() {
            /** */
            private GridCursor<? extends CacheDataRow> cur;

            /** */
            private CacheDataRow next;

            @Override protected CacheDataRow onNext() {
                CacheDataRow res = next;

                next = null;

                return res;
            }

            @Override protected boolean onHasNext() throws IgniteCheckedException {
                if (next != null)
                    return true;

                while (true) {
                    if (cur == null) {
                        if (dataIt.hasNext())
                            cur = dataIt.next().cursor();
                        else
                            break;
                    }

                    if (cur.next()) {
                        next = cur.get();

                        break;
                    }
                    else
                        cur = null;
                }

                return next != null;
            }
        };
    }

    /** {@inheritDoc} */
    @Override public GridIterator<CacheDataRow> iterator(int part) throws IgniteCheckedException {
        CacheDataStore data = partitionData(part);

        if (data == null)
            return new GridEmptyCloseableIterator<>();

        final GridCursor<? extends CacheDataRow> cur = data.cursor();

        return new GridCloseableIteratorAdapter<CacheDataRow>() {
            /** */
            private CacheDataRow next;

            @Override protected CacheDataRow onNext() {
                CacheDataRow res = next;

                next = null;

                return res;
            }

            @Override protected boolean onHasNext() throws IgniteCheckedException {
                if (next != null)
                    return true;

                if (cur.next())
                    next = cur.get();

                return next != null;
            }
        };
    }

    /** {@inheritDoc} */
    @Override public final CacheDataStore createCacheDataStore(int p,
        CacheDataStore.Listener lsnr) throws IgniteCheckedException {
        String idxName = treeName(p);

        boolean exists = cctx.shared().database().persistenceEnabled() &&
            cctx.shared().pageStore().exists(cctx.cacheId(), p, PageIdAllocator.FLAG_PART_IDX);

        LazyCacheDataStore store = new LazyCacheDataStore(p, idxName, exists, lsnr);

        CacheDataStore old = partDataStores.put(p, store);

        assert old == null;

        return store;
    }

    @Nullable @Override public CacheDataStore cacheDataStore(int p) {
        if (cctx.isLocal())
            return locCacheDataStore;

        return partDataStores.get(p);
    }

    public Iterable<CacheDataStore> cacheDataStores() {
        if (cctx.isLocal())
            return Collections.singleton(locCacheDataStore);

        return new Iterable<CacheDataStore>() {
            @Override public Iterator<CacheDataStore> iterator() {
                return partDataStores.values().iterator();
            }
        };
    }

    /**
     *
     */
    protected void onCacheDataStoreDestroyed(String name) throws IgniteCheckedException {
        // No-op
    }

    /**
     * @param p Partition.
     * @return Tree name for given partition.
     */
    private String treeName(int p) {
        return BPlusTree.treeName("p-" + p, "CacheData");
    }

    /**
     *
     */
    private class CacheDataStoreImpl implements CacheDataStore {
        /** Tree name. */
        private String name;

        /** */
        private final int partId;

        /** */
        private final CacheDataRowStore rowStore;

        /** */
        private final CacheDataTree dataTree;

        /** */
        private final MetaStore metaStore;

        /** */
        private final ReuseList reuseList;

        /** */
        private final FreeList freeList;

        /** */
        private final Listener lsnr;

        /**
         * @param rowStore Row store.
         * @param dataTree Data tree.
         * @param lsnr Listener.
         */
        private CacheDataStoreImpl(
            String name,
            int partId,
            CacheDataRowStore rowStore,
            CacheDataTree dataTree,
            MetaStore metaStore,
            ReuseList reuseList,
            FreeList freeList,
            Listener lsnr
        ) {
            this.name = name;
            this.partId = partId;
            this.rowStore = rowStore;
            this.dataTree = dataTree;
            this.metaStore = metaStore;
            this.reuseList = reuseList;
            this.freeList = freeList;
            this.lsnr = lsnr;
        }

        /** {@inheritDoc} */
        @Override public void update(KeyCacheObject key,
            int p,
            CacheObject val,
            GridCacheVersion ver,
            long expireTime) throws IgniteCheckedException {
            DataRow dataRow = new DataRow(key.hashCode(), key, val, ver, p);

            rowStore.addRow(dataRow);

            assert dataRow.link() != 0 : dataRow;

            DataRow old = dataTree.put(dataRow);

            if (indexingEnabled) {
                GridCacheQueryManager qryMgr = cctx.queries();

                assert qryMgr.enabled();

                qryMgr.store(key, p, val, ver, expireTime, dataRow.link());
            }

            if (old != null) {
                assert old.link() != 0 : old;

                rowStore.removeRow(old.link());
            }
            else
                lsnr.onInsert();
        }

        /** {@inheritDoc} */
        @Override public void remove(KeyCacheObject key,
            CacheObject prevVal,
            GridCacheVersion prevVer,
            int partId) throws IgniteCheckedException {
            if (indexingEnabled) {
                GridCacheQueryManager qryMgr = cctx.queries();

                assert qryMgr.enabled();

                qryMgr.remove(key, partId, prevVal, prevVer);
            }

            DataRow dataRow = dataTree.remove(new KeySearchRow(key.hashCode(), key, 0));

            if (dataRow != null) {
                assert dataRow.link() != 0 : dataRow;

                rowStore.removeRow(dataRow.link());

                lsnr.onRemove();
            }
        }

        /** {@inheritDoc} */
        @Override public CacheDataRow find(KeyCacheObject key)
            throws IgniteCheckedException {
            return dataTree.findOne(new KeySearchRow(key.hashCode(), key, 0));
        }

        /** {@inheritDoc} */
        @Override public GridCursor<? extends CacheDataRow> cursor() throws IgniteCheckedException {
            return dataTree.find(null, null);
        }

        @Override public GridCursor<? extends CacheDataRow> cursor(KeyCacheObject lower,
            KeyCacheObject upper) throws IgniteCheckedException {
            KeySearchRow lowerRow = null;
            KeySearchRow upperRow = null;

            if (lower != null)
                lowerRow = new KeySearchRow(lower.hashCode(), lower, 0);

            if (upper != null)
                upperRow = new KeySearchRow(upper.hashCode(), upper, 0);

            return dataTree.find(lowerRow, upperRow);
        }

        /** {@inheritDoc} */
        @Override public void destroy() throws IgniteCheckedException {
            try (Page meta = cctx.shared().database().pageMemory().partMetaPage(cctx.cacheId(), partId)) {
                final ByteBuffer buf = meta.getForWrite();

                try {
                    // Set number of initialized pages to 0.
                    buf.putInt(0);
                }
                finally {
                    meta.releaseWrite(true);
                }
            }

            dataTree.destroy();

            metaStore.destroy();

            Collection<Long> pages = freeList.pages();

            pages.addAll(reuseList.pages());

            reuseList.destroy();

            freeList.destroy();

            for (Long pageId : pages) {
                cctx.shared().database().pageMemory().freePage(cctx.cacheId(), pageId);
            }

            onCacheDataStoreDestroyed(name);

            partDataStores.remove(partId, CacheDataStoreImpl.this);
        }
    }

    /**
     *
     */
    private class KeySearchRow extends CacheDataRowAdapter {
        /** */
        protected int hash;

        /**
         * @param hash Hash code.
         * @param key Key.
         * @param link Link.
         */
        KeySearchRow(int hash, KeyCacheObject key, long link) {
            super(link);

            this.key = key;
            this.hash = hash;
        }

        /**
         * Init data.
         *
         * @param keyOnly Initialize only key.
         */
        protected final void initData(boolean keyOnly) {
            if (key != null)
                return;

            assert link() != 0;

            try {
                initFromLink(cctx, keyOnly);
            }
            catch (IgniteCheckedException e) {
                throw new IgniteException(e.getMessage(), e);
            }
        }

        /**
         * @return Key.
         */
        public KeyCacheObject key() {
            initData(true);

            return key;
        }
    }

    /**
     *
     */
    private class DataRow extends KeySearchRow {
        /** */
        int part = -1;

        /**
         * @param hash Hash code.
         * @param link Link.
         */
        DataRow(int hash, long link) {
            super(hash, null, link);

            part = PageIdUtils.partId(link);

            // We can not init data row lazily because underlying buffer can be concurrently cleared.
            initData(false);
        }

        /**
         * @param hash Hash code.
         * @param key Key.
         * @param val Value.
         * @param ver Version.
         * @param part Partition.
         */
        DataRow(int hash, KeyCacheObject key, CacheObject val, GridCacheVersion ver, int part) {
            super(hash, key, 0);

            this.val = val;
            this.ver = ver;
            this.part = part;
        }

        /** {@inheritDoc} */
        @Override public int partition() {
            return part;
        }

        /** {@inheritDoc} */
        @Override public void link(long link) {
            this.link = link;
        }
    }

    /**
     *
     */
    private static class CacheDataTree extends BPlusTree<KeySearchRow, DataRow> {
        /** */
        private final CacheDataRowStore rowStore;

        /** */
        private final GridCacheContext cctx;

        /** */
        private final int partId;

        /**
         * @param name Tree name.
         * @param partId Partition ID.
         * @param reuseList Reuse list.
         * @param rowStore Row store.
         * @param cctx Context.
         * @param pageMem Page memory.
         * @param metaPageId Meta page ID.
         * @param initNew Initialize new index.
         * @throws IgniteCheckedException If failed.
         */
        CacheDataTree(
            String name,
            int partId,
            ReuseList reuseList,
            CacheDataRowStore rowStore,
            GridCacheContext cctx,
            PageMemory pageMem,
            long metaPageId,
            boolean initNew
        ) throws IgniteCheckedException {
            super(name, cctx.cacheId(), pageMem, cctx.shared().wal(), metaPageId,
                reuseList, DataInnerIO.VERSIONS, DataLeafIO.VERSIONS);

            assert rowStore != null;

            this.rowStore = rowStore;
            this.cctx = cctx;
            this.partId = partId;

            if (initNew)
                initNew();
        }

        /** {@inheritDoc} */
        @Override protected int compare(BPlusIO<KeySearchRow> io, ByteBuffer buf, int idx, KeySearchRow row)
            throws IgniteCheckedException {
            int hash = ((RowLinkIO)io).getHash(buf, idx);

            int cmp = Integer.compare(hash, row.hash);

            if (cmp != 0)
                return cmp;

            KeySearchRow row0 = io.getLookupRow(this, buf, idx);

            return compareKeys(row0.key(), row.key());
        }

        /** {@inheritDoc} */
        @Override protected DataRow getRow(BPlusIO<KeySearchRow> io, ByteBuffer buf, int idx)
            throws IgniteCheckedException {
            int hash = ((RowLinkIO)io).getHash(buf, idx);
            long link = ((RowLinkIO)io).getLink(buf, idx);

            return rowStore.dataRow(hash, link);
        }

        /** {@inheritDoc} */
        @Override protected long allocatePage0() throws IgniteCheckedException {
            return pageMem.allocatePage(cctx.cacheId(), partId, PageIdAllocator.FLAG_PART_IDX);
        }

        /**
         * @param key1 First key.
         * @param key2 Second key.
         * @return Compare result.
         * @throws IgniteCheckedException If failed.
         */
        private int compareKeys(CacheObject key1, CacheObject key2) throws IgniteCheckedException {
            byte[] bytes1 = key1.valueBytes(cctx.cacheObjectContext());
            byte[] bytes2 = key2.valueBytes(cctx.cacheObjectContext());

            int len = Math.min(bytes1.length, bytes2.length);

            for (int i = 0; i < len; i++) {
                byte b1 = bytes1[i];
                byte b2 = bytes2[i];

                if (b1 != b2)
                    return b1 > b2 ? 1 : -1;
            }

            return Integer.compare(bytes1.length, bytes2.length);
        }
    }

    /**
     *
     */
    private class CacheDataRowStore extends RowStore {
        /**
         * @param cctx Cache context.
         * @param freeList Free list.
         */
        CacheDataRowStore(GridCacheContext<?, ?> cctx, FreeList freeList) {
            super(cctx, freeList);
        }

        /**
         * @param hash Hash code.
         * @param link Link.
         * @return Search row.
         */
        private KeySearchRow keySearchRow(int hash, long link) {
            return new KeySearchRow(hash, null, link);
        }

        /**
         * @param hash Hash code.
         * @param link Link.
         * @return Data row.
         */
        private DataRow dataRow(int hash, long link) {
            return new DataRow(hash, link);
        }
    }

    /**
     * @param buf Buffer.
     * @param off Offset.
     * @param link Link.
     * @param hash Hash.
     */
    private static void store0(ByteBuffer buf, int off, long link, int hash) {
        buf.putLong(off, link);
        buf.putInt(off + 8, hash);
    }

    /**
     *
     */
    private interface RowLinkIO {
        /**
         * @param buf Buffer.
         * @param idx Index.
         * @return Row link.
         */
        public long getLink(ByteBuffer buf, int idx);

        /**
         * @param buf Buffer.
         * @param idx Index.
         * @return Key hash code.
         */
        public int getHash(ByteBuffer buf, int idx);
    }

    /**
     *
     */
    public static final class DataInnerIO extends BPlusInnerIO<KeySearchRow> implements RowLinkIO {
        /** */
        public static final IOVersions<DataInnerIO> VERSIONS = new IOVersions<>(
            new DataInnerIO(1)
        );

        /**
         * @param ver Page format version.
         */
        DataInnerIO(int ver) {
            super(T_DATA_REF_INNER, ver, true, 12);
        }

        /** {@inheritDoc} */
        @Override public void storeByOffset(ByteBuffer buf, int off, KeySearchRow row) {
            assert row.link() != 0;

            store0(buf, off, row.link(), row.hash);
        }

        /** {@inheritDoc} */
        @Override public KeySearchRow getLookupRow(BPlusTree<KeySearchRow, ?> tree, ByteBuffer buf, int idx) {
            int hash = getHash(buf, idx);
            long link = getLink(buf, idx);

            return ((CacheDataTree)tree).rowStore.keySearchRow(hash, link);
        }

        /** {@inheritDoc} */
        @Override public void store(ByteBuffer dst, int dstIdx, BPlusIO<KeySearchRow> srcIo, ByteBuffer src,
            int srcIdx) {
            int hash = ((RowLinkIO)srcIo).getHash(src, srcIdx);
            long link = ((RowLinkIO)srcIo).getLink(src, srcIdx);

            store0(dst, offset(dstIdx), link, hash);
        }

        /** {@inheritDoc} */
        @Override public long getLink(ByteBuffer buf, int idx) {
            assert idx < getCount(buf) : idx;

            return buf.getLong(offset(idx));
        }

        /** {@inheritDoc} */
        @Override public int getHash(ByteBuffer buf, int idx) {
            return buf.getInt(offset(idx) + 8);
        }
    }

    /**
     *
     */
    public static final class DataLeafIO extends BPlusLeafIO<KeySearchRow> implements RowLinkIO {
        /** */
        public static final IOVersions<DataLeafIO> VERSIONS = new IOVersions<>(
            new DataLeafIO(1)
        );

        /**
         * @param ver Page format version.
         */
        DataLeafIO(int ver) {
            super(T_DATA_REF_LEAF, ver, 12);
        }

        /** {@inheritDoc} */
        @Override public void storeByOffset(ByteBuffer buf, int off, KeySearchRow row) {
            DataRow row0 = (DataRow)row;

            assert row0.link() != 0;

            store0(buf, off, row.link(), row.hash);
        }

        /** {@inheritDoc} */
        @Override public void store(ByteBuffer dst, int dstIdx, BPlusIO<KeySearchRow> srcIo, ByteBuffer src,
            int srcIdx) {
            store0(dst, offset(dstIdx), getLink(src, srcIdx), getHash(src, srcIdx));
        }

        /** {@inheritDoc} */
        @Override public KeySearchRow getLookupRow(BPlusTree<KeySearchRow, ?> tree, ByteBuffer buf, int idx) {

            int hash = getHash(buf, idx);
            long link = getLink(buf, idx);

            return ((CacheDataTree)tree).rowStore.keySearchRow(hash, link);
        }

        /** {@inheritDoc} */
        @Override public long getLink(ByteBuffer buf, int idx) {
            assert idx < getCount(buf) : idx;

            return buf.getLong(offset(idx));
        }

        /** {@inheritDoc} */
        @Override public int getHash(ByteBuffer buf, int idx) {
            return buf.getInt(offset(idx) + 8);
        }
    }

    /**
     *
     */
    protected static class Metas {
        /** Meta root IDs. */
        private final long[] rootIds;

        /** Indicates whether pages were newly allocated. */
        private final boolean initNew;

        /** Metastore root page. */
        private final long metastoreRoot;

        /**
         * @param rootIds Meta root IDs.
         * @param metastoreRoot Indicates whether pages were newly allocated.
         * @param initNew Metastore root page.
         */
        public Metas(final long[] rootIds, final long metastoreRoot, final boolean initNew) {
            this.rootIds = rootIds;
            this.initNew = initNew;
            this.metastoreRoot = metastoreRoot;
        }

        /**
         * @return Meta root IDs.
         */
        public long[] rootIds() {
            return rootIds;
        }

        /**
         * @return Indicates whether pages were newly allocated.
         */
        public boolean isInitNew() {
            return initNew;
        }

        /**
         * @return Metastore root page.
         */
        public long metastoreRoot() {
            return metastoreRoot;
        }
    }

    /**
     *
     */
    private class LazyCacheDataStore implements CacheDataStore {
        /** */
        private final int partId;

        /** */
        private final String idxName;

        /** */
        private final CacheDataStore.Listener lsnr;

        /** */
        private final boolean exists;

        /** */
        private final AtomicBoolean init = new AtomicBoolean();

        /** */
        private final CountDownLatch latch = new CountDownLatch(1);

        /** */
        private volatile CacheDataStore delegate;

        /**
         * @param partId Partition ID.
         * @param idxName Index name.
         * @param exists {@code True} if store for this index exists.
         * @param lsnr Listener.
         */
        LazyCacheDataStore(int partId, String idxName, boolean exists, Listener lsnr) {
            this.partId = partId;
            this.idxName = idxName;
            this.exists = exists;
            this.lsnr = lsnr;
        }

        /**
         *
         */
        private void init() throws IgniteCheckedException {
            try {
                if (init.compareAndSet(false, true)) {
                    Metas metas = getOrAllocatePartMetas(cctx.shared().database().pageMemory(), cctx.cacheId(), partId);

                    ReuseList partIdxReuseList = new ReuseList(cctx.cacheId(), partId, PageIdAllocator.FLAG_PART_IDX,
                        cctx.shared().database().pageMemory(), cctx.shared().wal(), metas.rootIds, metas.initNew);

                    MetaStore partIdxMetaStore = new MetadataStorage(cctx.shared().database().pageMemory(),
                        cctx.shared().wal(), cctx.cacheId(), partId, PageIdAllocator.FLAG_PART_IDX, reuseList, metas.metastoreRoot(), metas.isInitNew());

                    FreeList partIdxFreeList = new FreeList(cctx, partIdxReuseList, partIdxMetaStore, PageIdAllocator.FLAG_PART_IDX);

                    final RootPage rootPage = partIdxMetaStore.getOrAllocateForTree(idxName);

                    CacheDataRowStore rowStore = new CacheDataRowStore(cctx, partIdxFreeList);

                    CacheDataTree dataTree = new CacheDataTree(idxName,
                        partId,
                        partIdxReuseList,
                        rowStore,
                        cctx,
                        cctx.shared().database().pageMemory(),
                        rootPage.pageId().pageId(),
                        rootPage.isAllocated());

                    delegate = new CacheDataStoreImpl(idxName, partId, rowStore, dataTree, partIdxMetaStore,
                        partIdxReuseList, partIdxFreeList, lsnr);

                    latch.countDown();
                }
                else
                    latch.await();
            }
            catch (InterruptedException e) {
                throw new IgniteCheckedException(e);
            }
        }

        /** {@inheritDoc} */
        @Override public void update(KeyCacheObject key, int part, CacheObject val, GridCacheVersion ver,
            long expireTime) throws IgniteCheckedException {

            CacheDataStore delegate = this.delegate;

            if (delegate != null) {
                delegate.update(key, part, val, ver, expireTime);

                return;
            }

            init();

            this.delegate.update(key, part, val, ver, expireTime);
        }

        /** {@inheritDoc} */
        @Override public void remove(KeyCacheObject key, CacheObject prevVal, GridCacheVersion prevVer,
            int partId) throws IgniteCheckedException {

            CacheDataStore delegate = this.delegate;

            if (delegate != null) {
                delegate.remove(key, prevVal, prevVer, partId);

                return;
            }

            init();

            this.delegate.remove(key, prevVal, prevVer, partId);
        }

        /** {@inheritDoc} */
        @Override public IgniteBiTuple<CacheObject, GridCacheVersion> find(KeyCacheObject key)
            throws IgniteCheckedException {

            CacheDataStore delegate = this.delegate;

            if (delegate != null)
                return delegate.find(key);

            if (!exists)
                return null;

            init();

            return this.delegate.find(key);
        }

        /** {@inheritDoc} */
        @Override public GridCursor<? extends CacheDataRow> cursor() throws IgniteCheckedException {
            CacheDataStore delegate = this.delegate;

            if (delegate != null)
                return delegate.cursor();

            if (!exists)
                return EMPTY_CURSOR;

            init();

            return this.delegate.cursor();
        }

        @Override public GridCursor<? extends CacheDataRow> cursor(KeyCacheObject lower,
            KeyCacheObject upper) throws IgniteCheckedException {
            CacheDataStore delegate = this.delegate;

            if (delegate != null)
                return delegate.cursor(lower, upper);

            if (!exists)
                return EMPTY_CURSOR;

            init();

            return this.delegate.cursor(lower, upper);
        }

        /** {@inheritDoc} */
        @Override public void destroy() throws IgniteCheckedException {
            CacheDataStore delegate = this.delegate;

            if (delegate != null) {
                delegate.destroy();

                return;
            }

            if (exists) {
                init();

                this.delegate.destroy();
            }

        }
    }

    /**
     *
     */
    private static final GridCursor<CacheDataRow> EMPTY_CURSOR = new GridCursor<CacheDataRow>() {
        /** {@inheritDoc} */
        @Override public boolean next() throws IgniteCheckedException {
            return false;
        }

        @Override public CacheDataRow get() throws IgniteCheckedException {
            /** {@inheritDoc} */
            return null;
        }
    };
}<|MERGE_RESOLUTION|>--- conflicted
+++ resolved
@@ -36,11 +36,8 @@
 import org.apache.ignite.internal.pagemem.PageMemory;
 import org.apache.ignite.internal.processors.affinity.AffinityTopologyVersion;
 import org.apache.ignite.internal.processors.cache.database.CacheDataRow;
-<<<<<<< HEAD
-=======
 import org.apache.ignite.internal.processors.cache.database.CacheDataRowAdapter;
 import org.apache.ignite.internal.processors.cache.database.IgniteCacheDatabaseSharedManager;
->>>>>>> 54572b32
 import org.apache.ignite.internal.processors.cache.database.MetaStore;
 import org.apache.ignite.internal.processors.cache.database.MetadataStorage;
 import org.apache.ignite.internal.processors.cache.database.RootPage;
@@ -238,17 +235,6 @@
 
             metaStore.destroy();
 
-<<<<<<< HEAD
-            Collection<Long> pages = freeList.pages();
-
-            pages.addAll(reuseList.pages());
-
-            reuseList.destroy();
-
-            freeList.destroy();
-
-            for (Long pageId : pages) {
-=======
             GridLongList pagesList = new GridLongList();
 
             freeList.pages(pagesList);
@@ -262,7 +248,6 @@
             for (int i = 0; i < pagesList.size(); i++) {
                 long pageId = pagesList.get(i);
 
->>>>>>> 54572b32
                 pageMem.freePage(cctx.cacheId(), pageId);
             }
         }
