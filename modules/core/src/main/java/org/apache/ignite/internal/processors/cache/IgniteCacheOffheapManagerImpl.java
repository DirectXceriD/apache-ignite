--- conflicted
+++ resolved
@@ -767,31 +767,7 @@
                 }
             }
 
-<<<<<<< HEAD
-            dataTree.destroy();
-
-            metaStore.destroy();
-
-            GridLongList pages = new GridLongList();
-
-            freeList.pages(pages);
-
-            reuseList.pages(pages);
-
-            reuseList.destroy();
-
-            freeList.destroy();
-
-            for (int i = 0; i < pages.size(); i++) {
-                long pageId = pages.get(i);
-
-                cctx.shared().database().pageMemory().freePage(cctx.cacheId(), pageId);
-            }
-
-            onCacheDataStoreDestroyed(name);
-=======
             onCacheDataStoreDestroyed(name, partId);
->>>>>>> 3971e23b
 
             partDataStores.remove(partId, this);
         }
@@ -964,11 +940,7 @@
 
         /** {@inheritDoc} */
         @Override protected long allocatePageNoReuse() throws IgniteCheckedException {
-<<<<<<< HEAD
-            return pageMem.allocatePage(cctx.cacheId(), partId, PageIdAllocator.FLAG_PART_IDX);
-=======
             return pageMem.allocatePage(cctx.cacheId(), partId, PageIdAllocator.FLAG_DATA);
->>>>>>> 3971e23b
         }
 
         /**
@@ -1161,233 +1133,4 @@
             return buf.getInt(offset(idx) + 8);
         }
     }
-<<<<<<< HEAD
-
-    /**
-     *
-     */
-    protected static class Metas {
-        /** Meta root IDs. */
-        private final long[] rootIds;
-
-        /** Indicates whether pages were newly allocated. */
-        private final boolean initNew;
-
-        /** Metastore root page. */
-        private final long metastoreRoot;
-
-        /**
-         * @param rootIds Meta root IDs.
-         * @param metastoreRoot Indicates whether pages were newly allocated.
-         * @param initNew Metastore root page.
-         */
-        public Metas(final long[] rootIds, final long metastoreRoot, final boolean initNew) {
-            this.rootIds = rootIds;
-            this.initNew = initNew;
-            this.metastoreRoot = metastoreRoot;
-        }
-
-        /**
-         * @return Meta root IDs.
-         */
-        public long[] rootIds() {
-            return rootIds;
-        }
-
-        /**
-         * @return Indicates whether pages were newly allocated.
-         */
-        public boolean isInitNew() {
-            return initNew;
-        }
-
-        /**
-         * @return Metastore root page.
-         */
-        public long metastoreRoot() {
-            return metastoreRoot;
-        }
-    }
-
-    /**
-     *
-     */
-    private class LazyCacheDataStore implements CacheDataStore {
-        /** */
-        private final int partId;
-
-        /** */
-        private final String idxName;
-
-        /** */
-        private final CacheDataStore.Listener lsnr;
-
-        /** */
-        private final boolean exists;
-
-        /** */
-        private final AtomicBoolean init = new AtomicBoolean();
-
-        /** */
-        private final CountDownLatch latch = new CountDownLatch(1);
-
-        /** */
-        private volatile CacheDataStore delegate;
-
-        /**
-         * @param partId Partition ID.
-         * @param idxName Index name.
-         * @param exists {@code True} if store for this index exists.
-         * @param lsnr Listener.
-         */
-        LazyCacheDataStore(int partId, String idxName, boolean exists, Listener lsnr) {
-            this.partId = partId;
-            this.idxName = idxName;
-            this.exists = exists;
-            this.lsnr = lsnr;
-        }
-
-        /**
-         *
-         */
-        private void init() throws IgniteCheckedException {
-            try {
-                if (init.compareAndSet(false, true)) {
-                    Metas metas = getOrAllocatePartMetas(cctx.shared().database().pageMemory(), cctx.cacheId(), partId);
-
-                    ReuseList partIdxReuseList = new ReuseList(cctx.cacheId(), partId, PageIdAllocator.FLAG_PART_IDX,
-                        cctx.shared().database().pageMemory(), cctx.shared().wal(), metas.rootIds, metas.initNew);
-
-                    MetaStore partIdxMetaStore = new MetadataStorage(cctx.shared().database().pageMemory(),
-                        cctx.shared().wal(), cctx.cacheId(), partId, PageIdAllocator.FLAG_PART_IDX, reuseList, metas.metastoreRoot(), metas.isInitNew());
-
-                    FreeList partIdxFreeList = new FreeList(cctx, partIdxReuseList, partIdxMetaStore, PageIdAllocator.FLAG_PART_IDX);
-
-                    final RootPage rootPage = partIdxMetaStore.getOrAllocateForTree(idxName);
-
-                    CacheDataRowStore rowStore = new CacheDataRowStore(cctx, partIdxFreeList);
-
-                    CacheDataTree dataTree = new CacheDataTree(idxName,
-                        partId,
-                        partIdxReuseList,
-                        rowStore,
-                        cctx,
-                        cctx.shared().database().pageMemory(),
-                        rootPage.pageId().pageId(),
-                        rootPage.isAllocated());
-
-                    delegate = new CacheDataStoreImpl(idxName, partId, rowStore, dataTree, partIdxMetaStore,
-                        partIdxReuseList, partIdxFreeList, lsnr);
-
-                    latch.countDown();
-                }
-                else
-                    latch.await();
-            }
-            catch (InterruptedException e) {
-                throw new IgniteCheckedException(e);
-            }
-        }
-
-        /** {@inheritDoc} */
-        @Override public void update(KeyCacheObject key, int part, CacheObject val, GridCacheVersion ver,
-            long expireTime) throws IgniteCheckedException {
-
-            CacheDataStore delegate = this.delegate;
-
-            if (delegate != null) {
-                delegate.update(key, part, val, ver, expireTime);
-
-                return;
-            }
-
-            init();
-
-            this.delegate.update(key, part, val, ver, expireTime);
-        }
-
-        /** {@inheritDoc} */
-        @Override public void remove(KeyCacheObject key, CacheObject prevVal, GridCacheVersion prevVer,
-            int partId) throws IgniteCheckedException {
-
-            CacheDataStore delegate = this.delegate;
-
-            if (delegate != null) {
-                delegate.remove(key, prevVal, prevVer, partId);
-
-                return;
-            }
-
-            init();
-
-            this.delegate.remove(key, prevVal, prevVer, partId);
-        }
-
-        /** {@inheritDoc} */
-        @Override public CacheDataRow find(KeyCacheObject key)
-            throws IgniteCheckedException {
-
-            CacheDataStore delegate = this.delegate;
-
-            if (delegate != null)
-                return delegate.find(key);
-
-            if (!exists)
-                return null;
-
-            init();
-
-            return this.delegate.find(key);
-        }
-
-        /** {@inheritDoc} */
-        @Override public GridCursor<? extends CacheDataRow> cursor() throws IgniteCheckedException {
-            CacheDataStore delegate = this.delegate;
-
-            if (delegate != null)
-                return delegate.cursor();
-
-            if (!exists)
-                return EMPTY_CURSOR;
-
-            init();
-
-            return this.delegate.cursor();
-        }
-
-        /** {@inheritDoc} */
-        @Override public void destroy() throws IgniteCheckedException {
-            CacheDataStore delegate = this.delegate;
-
-            if (delegate != null) {
-                delegate.destroy();
-
-                return;
-            }
-
-            if (exists) {
-                init();
-
-                this.delegate.destroy();
-            }
-
-        }
-    }
-
-    /**
-     *
-     */
-    private static final GridCursor<CacheDataRow> EMPTY_CURSOR = new GridCursor<CacheDataRow>() {
-        /** {@inheritDoc} */
-        @Override public boolean next() {
-            return false;
-        }
-
-        @Override public CacheDataRow get() {
-            /** {@inheritDoc} */
-            return null;
-        }
-    };
-=======
->>>>>>> 3971e23b
 }