--- conflicted
+++ resolved
@@ -2531,25 +2531,6 @@
                         ret.set(cacheCtx, old, false, keepBinary);
 
                         if (!readCommitted()) {
-<<<<<<< HEAD
-                            // Enlist failed filters as reads for non-read-committed mode,
-                            // so future ops will get the same values.
-                            txEntry = addEntry(READ,
-                                old,
-                                null,
-                                null,
-                                entry,
-                                null,
-                                CU.empty0(),
-                                false,
-                                -1L,
-                                -1L,
-                                null,
-                                skipStore,
-                                keepBinary,
-                                false
-                            );
-=======
                             if (optimistic() && serializable()) {
                                 txEntry = addEntry(op,
                                     old,
@@ -2580,7 +2561,6 @@
                                     skipStore,
                                     keepBinary);
                             }
->>>>>>> b1ec58f7
 
                             txEntry.markValid();
 
