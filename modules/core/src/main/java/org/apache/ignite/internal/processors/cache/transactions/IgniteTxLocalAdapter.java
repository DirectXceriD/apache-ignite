--- conflicted
+++ resolved
@@ -800,25 +800,20 @@
                                         dhtVer,
                                         null);
 
-<<<<<<< HEAD
-                                    if (txState.mvccEnabled())
-=======
-                                    if (updRes.success())
->>>>>>> 15cefeab
-                                        txEntry.updateCounter(updRes.updateCounter());
-                                    else if (txCounters != null && txEntry.op() != NOOP && !txEntry.cached().isNear()) {
-                                        // TODO move gen logic inside txcounters.
-                                        Map<Integer, AtomicLong> map =
-                                            txCounters.accumulatedUpdateCounters().get(txEntry.cacheId());
-
-<<<<<<< HEAD
-                                        AtomicLong partCtr = map.get(txEntry.cached().partition());
-
-                                        txEntry.updateCounter(partCtr.getAndDecrement());
+                                    if (updRes.success()) {
+                                        if (txState.mvccEnabled())
+                                            txEntry.updateCounter(updRes.updateCounter());
+                                        else if (txCounters != null && txEntry.op() != NOOP && !txEntry.cached().isNear()) {
+                                            // TODO move gen logic inside txcounters.
+                                            Map<Integer, AtomicLong> map =
+                                                txCounters.accumulatedUpdateCounters().get(txEntry.cacheId());
+
+                                            AtomicLong partCtr = map.get(txEntry.cached().partition());
+
+                                            txEntry.updateCounter(partCtr.getAndDecrement());
+                                        }
                                     }
 
-=======
->>>>>>> 15cefeab
                                     if (updRes.loggedPointer() != null)
                                         ptr = updRes.loggedPointer();
 
